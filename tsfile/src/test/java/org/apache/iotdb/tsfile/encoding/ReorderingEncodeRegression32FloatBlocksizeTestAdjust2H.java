package org.apache.iotdb.tsfile.encoding;

import com.csvreader.CsvReader;
import com.csvreader.CsvWriter;

import java.io.File;
import java.io.IOException;
import java.io.InputStream;
import java.nio.charset.StandardCharsets;
import java.nio.file.Files;
import java.util.ArrayList;
import java.util.Objects;
import java.util.Stack;

import static java.lang.Math.abs;

public class ReorderingEncodeRegression32FloatBlocksizeTestAdjust2H {

//  static long time0;
//  static long time1;
//  static long time2;
//  static long time3;
//  static long time4;
//
//  static long adjust;

  static int DeviationOutlierThreshold = 8;
  static int OutlierThreshold = 0;
  public static int zigzag(int num){
    if(num<0){
      return 2*(-num)-1;
    }else{
      return 2*num;
    }
  }

  public static int max3(int a,int b,int c){
    if(a>=b && a >=c){
      return a;
    }else if(b >= a && b >= c){
      return b;
    }else{
      return c;
    }
  }
  public static int getBitWith(int num){
    return 32 - Integer.numberOfLeadingZeros(num);
  }
  public static byte[] int2Bytes(int integer)
  {
    byte[] bytes = new byte[4];
    bytes[0] = (byte) (integer >> 24);
    bytes[1] = (byte) (integer >> 16);
    bytes[2] = (byte) (integer >> 8);
    bytes[3] = (byte) integer;
    return bytes;
  }
  public static byte[] float2Bytes(float f){
    int value = Float.floatToIntBits(f);
    byte[] bytes= new byte[4];
    for(int i=0;i<4;i++){
      bytes[i] = (byte) ((value >>8*i)& 0xff);
    }
    return bytes;
  }
  public static byte[] double2Bytes(double dou){
    long value = Double.doubleToRawLongBits(dou);
    byte[] bytes= new byte[8];
    for(int i=0;i<8;i++){
      bytes[i] = (byte) ((value >>8*i)& 0xff);
    }
    return bytes;
  }
  public static byte[] bitPacking(ArrayList<Integer> numbers,int bit_width){
    int block_num = numbers.size()/8;
    byte[] result = new byte[bit_width*block_num];
    for(int i=0;i<block_num;i++){
      for(int j=0;j<bit_width;j++){
        int tmp_int = 0;
        for(int k=0;k<8;k++){
          tmp_int += (((numbers.get(i*8+k) >>j) %2) << k);
        }
//             System.out.println(Integer.toBinaryString(tmp_int));
        result[i*bit_width+j] = (byte) tmp_int;
      }
    }
    return result;
  }
  public static byte[] bitPacking(ArrayList<ArrayList<Integer>> numbers,int index,int bit_width){
    int block_num = numbers.size()/8;
    byte[] result = new byte[bit_width*block_num];
    for(int i=0;i<block_num;i++){
      for(int j=0;j<bit_width;j++){
        int tmp_int = 0;
        for(int k=0;k<8;k++){
          tmp_int += (((numbers.get(i*8+k+1).get(index) >>j) %2) << k);
        }
//        System.out.println(Integer.toBinaryString(tmp_int));
        result[i*bit_width+j] = (byte) tmp_int;
      }
    }
    return result;
  }

  public static int part(ArrayList<ArrayList<Integer>> arr, int index, int low, int high) {
    ArrayList<Integer> tmp = arr.get(low);
    while (low < high) {
      while (low < high && arr.get(high).get(index) >= tmp.get(index)) {
        high--;
      }
      arr.set(low,arr.get(high));
      while (low < high && arr.get(low).get(index) <= tmp.get(index)) {
        low++;
      }
      arr.set(high,arr.get(low));
    }
    arr.set(low,tmp);
    return low;
  }

  public static void quickSort(ArrayList<ArrayList<Integer>> arr, int index,  int low, int high) {
    Stack<Integer> stack = new Stack<>();
    int mid = part(arr, index, low, high);
    //判断右半部分是否仅有一个数据
    //将边界入栈，需要注意左右部分都先压左边界或右边界。顺序需要相同，以防出栈时不好判断是low还是high，此方法先压左边界后压右边界
    if (mid + 1 < high) {
      stack.push(mid + 1);
      stack.push(high);
    }
    //判断左半部分是否仅有一个数据
    if (mid - 1 > low) {
      stack.push(low);
      stack.push(mid - 1);
    }
    while (stack.empty() == false) {
      high = stack.pop();
      low = stack.pop();
      mid = part(arr, index,low, high);
      if (mid + 1 < high) {
        stack.push(mid + 1);
        stack.push(high);
      }
      if (mid - 1 > low) {
        stack.push(low);
        stack.push(mid - 1);
      }
    }
  }
  public static void quickSort0(ArrayList<ArrayList<Integer>> ts_block, int index, int low, int high) {
    if(low>=high)
      return;
    ArrayList<Integer> pivot = ts_block.get(low);
    int l = low;
    int r = high;
    ArrayList<Integer> temp = new ArrayList<>();
    while(l<r){
      while (l < r && ts_block.get(r).get(index) >= pivot.get(index)) {
        r--;
      }
      while (l < r && ts_block.get(l).get(index) <= pivot.get(index)) {
        l++;
      }
      if (l < r) {
        temp = ts_block.get(l);
        ts_block.set(l, ts_block.get(r));
        ts_block.set(r, temp);
      }
    }
    ts_block.set(low, ts_block.get(l));
    ts_block.set(l, pivot);
    if (low < l) {
      quickSort(ts_block,index, low, l-1);
    }
    if (r < high) {
      quickSort(ts_block,index, r+1, high);
    }
    pivot.clear();
    temp.clear();
  }
  public static void quickSort2(ArrayList<ArrayList<Integer>> ts_block, int low, int high) {
    if(low>=high)
      return;
    ArrayList<Integer> pivot = ts_block.get(low);
    int l = low;
    int r = high;
    ArrayList<Integer> temp;
    while(l<r){
      while (l < r && (ts_block.get(r).get(2) > pivot.get(2)||
              (Objects.equals(ts_block.get(r).get(2), pivot.get(2)) &&ts_block.get(r).get(1) >= pivot.get(1)))) {
        r--;
      }
      while (l < r && ts_block.get(l).get(2) < pivot.get(2)||
              (Objects.equals(ts_block.get(l).get(2), pivot.get(2)) &&ts_block.get(l).get(1) < pivot.get(1))) {
        l++;
//        System.out.println(l);
      }
      if (l < r) {
        temp = ts_block.get(l);
        ts_block.set(l, ts_block.get(r));
        ts_block.set(r, temp);
      }
    }
    ts_block.set(low, ts_block.get(l));
    ts_block.set(l, pivot);
    if (low < l) {
      quickSort2(ts_block, low, l - 1);
    }
    if (r < high) {
      quickSort2(ts_block,r + 1, high);
    }
  }

  public static void splitTimeStamp2(ArrayList<ArrayList<Integer>> ts_block, int td,
                                     ArrayList<Integer> deviation_list,ArrayList<Integer> result){

    int max_deviation = Integer.MIN_VALUE;

    int t0 = ts_block.get(0).get(0);
    for(int i=0;i<ts_block.size();i++){
      ArrayList<Integer> tmp = new ArrayList<>();
      int interval_i = (ts_block.get(i).get(0) - t0) / td;
      int deviation_i = ts_block.get(i).get(0) - t0 - interval_i * td;
      tmp.add(t0 + interval_i);
      tmp.add(ts_block.get(i).get(1));
      ts_block.set(i,tmp);

      deviation_list.add(zigzag(deviation_i));
      if(zigzag(deviation_i)>max_deviation){
        max_deviation = zigzag(deviation_i);
      }
    }

    int max_bit_width_deviation = getBitWith(max_deviation);
    result.add(max_bit_width_deviation);
  }

  public static int getCommon(int m,int n){
    int z;
    while (m%n!=0){
      z = m%n;
      m = n;
      n = z;
    }
    return n;
  }

  public static void splitTimeStamp3(ArrayList<ArrayList<Integer>> ts_block, int td,ArrayList<Integer> result){
    //int max_deviation = Integer.MIN_VALUE;

    int td_common = 0;
    for(int i=1;i<ts_block.size();i++){
      int time_diffi = ts_block.get(i).get(0) - ts_block.get(i-1).get(0);
      if(td_common == 0){
        if(time_diffi != 0){
          td_common = time_diffi;
          continue;
        }
        else{
          continue;
        }
      }
      if(time_diffi != 0){
        td_common = getCommon(time_diffi, td_common);
        if (td_common == 1) {
          break;
        }
      }
    }
    if(td_common==0){
      td_common = 1;
    }

    td = td_common;

    int t0 = ts_block.get(0).get(0);
    for(int i=0;i<ts_block.size();i++){
      ArrayList<Integer> tmp = new ArrayList<>();
      int interval_i = (ts_block.get(i).get(0) - t0) / td;
      //int deviation_i = ts_block.get(i).get(0) - t0 - interval_i * td;
      tmp.add(t0 + interval_i);
      tmp.add(ts_block.get(i).get(1));
      ts_block.set(i,tmp);

      //deviation_list.add(zigzag(deviation_i));
      //if(zigzag(deviation_i)>max_deviation){
      //  max_deviation = zigzag(deviation_i);
      //}
    }

    //int max_bit_width_deviation = getBitWith(max_deviation);
    //result.add(max_bit_width_deviation);
    result.add(td_common);
  }


  public static ArrayList<ArrayList<Integer>> getEncodeBitsRegression(ArrayList<ArrayList<Integer>> ts_block, int block_size,
                                                                      ArrayList<Integer> result, ArrayList<Integer> i_star, ArrayList<Float> theta){
    int timestamp_delta_min = Integer.MAX_VALUE;
    int value_delta_min = Integer.MAX_VALUE;
    ArrayList<ArrayList<Integer>> ts_block_delta = new ArrayList<>();
    theta.clear();

//    for(int i=0;i<ts_block.size();i++){
//      System.out.println(ts_block.get(i).get(0));
//    }

//    int ti0 = ts_block.get(0).get(0);
//    for(int i=0;i<ts_block.size();i++){
//      ArrayList<Integer> tmp = new ArrayList<>();
//      tmp.add(ts_block.get(i).get(0) - ti0);
//      tmp.add(ts_block.get(i).get(1));
//      ts_block.set(i,tmp);
//    }

    long sum_X_r = 0;
    long sum_Y_r = 0;
    long sum_squ_X_r = 0;
    long sum_squ_XY_r = 0;
    long sum_X_v = 0;
    long sum_Y_v = 0;
    long sum_squ_X_v = 0;
    long sum_squ_XY_v = 0;


    for(int i=1;i<block_size;i++){
      sum_X_r += ts_block.get(i-1).get(0);
      sum_X_v += ts_block.get(i-1).get(1);
      sum_Y_r += ts_block.get(i).get(0);
      sum_Y_v += ts_block.get(i).get(1);
      sum_squ_X_r += ((long) ts_block.get(i - 1).get(0) *ts_block.get(i-1).get(0));
      sum_squ_X_v += ((long) ts_block.get(i - 1).get(1) *ts_block.get(i-1).get(1));
      sum_squ_XY_r += ((long) ts_block.get(i - 1).get(0) *ts_block.get(i).get(0));
      sum_squ_XY_v += ((long) ts_block.get(i - 1).get(1) *ts_block.get(i).get(1));
    }

    int m_reg = block_size -1;
    float theta0_r = 0.0F;
    float theta1_r = 1.0F;
    if(m_reg*sum_squ_X_r != sum_X_r*sum_X_r ){
      theta0_r = (float) (sum_squ_X_r*sum_Y_r - sum_X_r*sum_squ_XY_r) / (float) (m_reg*sum_squ_X_r - sum_X_r*sum_X_r);
      theta1_r = (float) (m_reg*sum_squ_XY_r - sum_X_r*sum_Y_r) / (float) (m_reg*sum_squ_X_r - sum_X_r*sum_X_r);
    }

    float theta0_v = 0.0F;
    float theta1_v = 1.0F;
    if(m_reg*sum_squ_X_v != sum_X_v*sum_X_v ){
      theta0_v = (float) (sum_squ_X_v*sum_Y_v - sum_X_v*sum_squ_XY_v) / (float) (m_reg*sum_squ_X_v - sum_X_v*sum_X_v);
      theta1_v = (float) (m_reg*sum_squ_XY_v - sum_X_v*sum_Y_v) / (float) (m_reg*sum_squ_X_v - sum_X_v*sum_X_v);
    }

    ArrayList<Integer> tmp0 = new ArrayList<>();
    tmp0.add(ts_block.get(0).get(0));
    tmp0.add(ts_block.get(0).get(1));
    ts_block_delta.add(tmp0);

    // delta to Regression
    for(int j=1;j<block_size;j++) {
//      int epsilon_r = (int) ((double)ts_block.get(j).get(0) - theta0_r - theta1_r * (double)ts_block.get(j-1).get(0));
//      int epsilon_v = (int) ((double)ts_block.get(j).get(1) - theta0_v - theta1_v * (double)ts_block.get(j-1).get(1));
      int epsilon_r = ts_block.get(j).get(0) - (int) ( theta0_r + theta1_r * (double)ts_block.get(j-1).get(0));
      int epsilon_v = ts_block.get(j).get(1) - (int) ( theta0_v + theta1_v * (double)ts_block.get(j-1).get(1));

      if(epsilon_r<timestamp_delta_min){
        timestamp_delta_min = epsilon_r;
//        System.out.println(timestamp_delta_min);
      }
      if(epsilon_v<value_delta_min){
        value_delta_min = epsilon_v;
//        System.out.println(value_delta_min);
      }
      ArrayList<Integer> tmp = new ArrayList<>();
      tmp.add(epsilon_r);
      tmp.add(epsilon_v);
      ts_block_delta.add(tmp);
    }

    int max_interval = Integer.MIN_VALUE;
    int max_interval_i = -1;
    int max_value = Integer.MIN_VALUE;
    int max_value_i = -1;
    for(int j=block_size-1;j>0;j--) {
      int epsilon_r = ts_block_delta.get(j).get(0) - timestamp_delta_min;
      int epsilon_v = ts_block_delta.get(j).get(1) - value_delta_min;
      if(epsilon_r>max_interval){
        max_interval = epsilon_r;
        max_interval_i = j;
      }
      if(epsilon_v>max_value){
        max_value = epsilon_v;
        max_value_i = j;
      }
      ArrayList<Integer> tmp = new ArrayList<>();
      tmp.add(epsilon_r);
      tmp.add(epsilon_v);
      ts_block_delta.set(j,tmp);
    }

    int max_bit_width_interval = getBitWith(max_interval);
    int max_bit_width_value = getBitWith(max_value);


    // calculate error
    int  length = (max_bit_width_interval+max_bit_width_value)*(block_size-1);
    result.clear();

    result.add(length);
    result.add(max_bit_width_interval);
    result.add(max_bit_width_value);

    result.add(timestamp_delta_min);
    result.add(value_delta_min);

//    theta0_r += timestamp_delta_min;
//    theta0_v += value_delta_min;
    theta.add(theta0_r);
    theta.add(theta1_r);
    theta.add(theta0_v);
    theta.add(theta1_v);
//    System.out.println(theta);

    i_star.add(max_interval_i);
    i_star.add(max_value_i);

    return ts_block_delta;
  }
  public static int getJStar(ArrayList<ArrayList<Integer>> ts_block, int alpha, int block_size,
                             ArrayList<Integer> raw_length, int index, ArrayList<Float> theta){
    int timestamp_delta_min = Integer.MAX_VALUE;
    int value_delta_min = Integer.MAX_VALUE;
    int raw_timestamp_delta_max = Integer.MIN_VALUE;
    int raw_value_delta_max = Integer.MIN_VALUE;
    int raw_timestamp_delta_max_index = -1;
    int raw_value_delta_max_index = -1;
    int raw_bit_width_timestamp = 0;
    int raw_bit_width_value = 0;

    float theta0_t = theta.get(0);
    float theta1_t = theta.get(1);
    float theta0_v = theta.get(2);
    float theta1_v = theta.get(3);

    ArrayList<Integer> j_star_list = new ArrayList<>(); // beta list of min b phi alpha to j
    ArrayList<Integer> max_index = new ArrayList<>();
    int j_star = -1;

    if(alpha == -1){
      return j_star;
    }
//    System.out.println(theta);
//    System.out.println(ts_block);
    for(int i = 1;i<block_size;i++){
      int delta_t_i =  ts_block.get(i).get(0) -(int) ( theta0_t + theta1_t * (float)ts_block.get(i-1).get(0));
      int delta_v_i =  ts_block.get(i).get(1) -(int) ( theta0_v + theta1_v * (float) ts_block.get(i-1).get(1));
      if(delta_t_i < timestamp_delta_min){
        timestamp_delta_min = delta_t_i;
      }
      if(delta_v_i < value_delta_min){
        value_delta_min = delta_v_i;
      }
      if(delta_t_i > raw_timestamp_delta_max){
        raw_timestamp_delta_max = delta_t_i;
        raw_timestamp_delta_max_index = i;
      }
      if(delta_v_i > raw_value_delta_max){
        raw_value_delta_max = delta_v_i;
        raw_value_delta_max_index = i;
      }
    }
    for(int i = 1;i<block_size;i++){
      int delta_t_i =  ts_block.get(i).get(0) -(int) ( theta0_t + theta1_t * (float)ts_block.get(i-1).get(0));
      int delta_v_i =  ts_block.get(i).get(1) -(int) ( theta0_v + theta1_v * (float) ts_block.get(i-1).get(1));

      if(i != alpha && (delta_t_i == raw_timestamp_delta_max || delta_v_i == raw_value_delta_max )){
        max_index.add(i);
      }
    }
    raw_bit_width_timestamp = getBitWith(raw_timestamp_delta_max-timestamp_delta_min);
    raw_bit_width_value = getBitWith(raw_value_delta_max-value_delta_min);
//    System.out.println(raw_length);
//    System.out.println(raw_bit_width_timestamp);
//    System.out.println(raw_bit_width_value);
    // alpha == 1
    if(alpha==0){
//      System.out.println("alpha == 1");
      for(int j = 2;j<block_size;j++){
        if(!max_index.contains(j)&&!max_index.contains(alpha+1)) continue;
        ArrayList<Integer> b = adjust0(ts_block,alpha,j,theta);
        if((b.get(0) + b.get(1)) < (raw_bit_width_timestamp+raw_bit_width_value) ){
          raw_bit_width_timestamp = b.get(0);
          raw_bit_width_value = b.get(1);
          j_star_list.clear();
          j_star_list.add(j);
//          System.out.println("j_star_list adjust0");
        }
        else if ((b.get(0) + b.get(1)) == (raw_bit_width_timestamp+raw_bit_width_value)){
          j_star_list.add(j);
        }
      }
      ArrayList<Integer> b = adjust0n1(ts_block,theta);
      if((b.get(0) + b.get(1)) < (raw_bit_width_timestamp+raw_bit_width_value) ){
        raw_bit_width_timestamp = b.get(0);
        raw_bit_width_value = b.get(1);
        j_star_list.clear();
        j_star_list.add(block_size);
//        System.out.println("j_star_list adjust0n1");
      }
      else if ((b.get(0) + b.get(1)) == (raw_bit_width_timestamp+raw_bit_width_value)){
        j_star_list.add(block_size);
      }

    } // alpha == n
    else if(alpha == block_size-1){
//      System.out.println("alpha == n");
      for(int j = 1;j<block_size-1;j++){
        if(!max_index.contains(j)&&!max_index.contains(alpha+1)) continue;
        ArrayList<Integer> b = adjustn(ts_block,alpha,j,theta);
        if((b.get(0) + b.get(1)) < (raw_bit_width_timestamp+raw_bit_width_value) ){
          raw_bit_width_timestamp = b.get(0);
          raw_bit_width_value = b.get(1);
          j_star_list.clear();
          j_star_list.add(j);
//          System.out.println("j_star_list adjustn");
        }
        else if ((b.get(0) + b.get(1)) == (raw_bit_width_timestamp+raw_bit_width_value)){
          j_star_list.add(j);
        }
      }
      ArrayList<Integer> b = adjustn0(ts_block,theta);
      if((b.get(0) + b.get(1)) < (raw_bit_width_timestamp+raw_bit_width_value)){
        raw_bit_width_timestamp = b.get(0);
        raw_bit_width_value = b.get(1);
        j_star_list.clear();
        j_star_list.add(0);
//        System.out.println("j_star_list adjustn0");
      }
      else if ((b.get(0) + b.get(1)) == (raw_bit_width_timestamp+raw_bit_width_value)){
        j_star_list.add(0);
//        System.out.println("j_star_list adjustn0 ==");
      }
    } // alpha != 1 and alpha != n
    else {
//      System.out.println("alpha == else");
      for(int j = 1;j<block_size;j++){
        if(!max_index.contains(j)&&!max_index.contains(alpha+1)) continue;
        if(alpha != j && (alpha+1) !=j){
          ArrayList<Integer> b = adjustAlphaToJ(ts_block,alpha,j,theta);
          if((b.get(0) + b.get(1)) < (raw_bit_width_timestamp+raw_bit_width_value) ){

            raw_bit_width_timestamp = b.get(0);
            raw_bit_width_value = b.get(1);
            j_star_list.clear();
            j_star_list.add(j);
//            System.out.println("j_star_list adjustAlphaToJ");
          }else if ((b.get(0) + b.get(1)) == (raw_bit_width_timestamp+raw_bit_width_value)){
            j_star_list.add(j);
//            System.out.println(b.get(0));
//            System.out.println(b.get(1));
//            System.out.println("j_star_list adjustAlphaToJ ==");
          }
        }
      }
      ArrayList<Integer> b = adjustTo0(ts_block,alpha,theta);
      if((b.get(0) + b.get(1)) < (raw_bit_width_timestamp+raw_bit_width_value) ){
        raw_bit_width_timestamp = b.get(0);
        raw_bit_width_value = b.get(1);
        j_star_list.clear();
        j_star_list.add(0);
//        System.out.println("j_star_list adjustTo0");
      }
      else if ((b.get(0) + b.get(1)) == (raw_bit_width_timestamp+raw_bit_width_value)){
//        System.out.println("j_star_list adjustTo0 ==");
        j_star_list.add(0);

      }
      b = adjustTon(ts_block,alpha,theta);
      if((b.get(0) + b.get(1)) < (raw_bit_width_timestamp+raw_bit_width_value) ){
        raw_bit_width_timestamp = b.get(0);
        raw_bit_width_value = b.get(1);
        j_star_list.clear();
        j_star_list.add(block_size);
//        System.out.println("j_star_list adjustTon");
      }
      else if ((b.get(0) + b.get(1)) == (raw_bit_width_timestamp+raw_bit_width_value)){
//        System.out.println("j_star_list adjustTon ==");

        j_star_list.add(block_size);
      }
    }
//    System.out.println(j_star_list);
    if(j_star_list.size() == 0){
    }else {
      j_star = getIstarClose(alpha,j_star_list);
    }
    return j_star;
  }

  private static ArrayList<Integer> adjustTo0(ArrayList<ArrayList<Integer>> ts_block, int alpha, ArrayList<Float> theta) {
    int block_size = ts_block.size();
    assert alpha != block_size-1;
    assert alpha != 0;
    ArrayList<Integer> b = new ArrayList<>();
    int timestamp_delta_min = Integer.MAX_VALUE;
    int value_delta_min = Integer.MAX_VALUE;
    int timestamp_delta_max = Integer.MIN_VALUE;
    int value_delta_max = Integer.MIN_VALUE;

    float theta0_t = theta.get(0);
    float theta1_t = theta.get(1);
    float theta0_v = theta.get(2);
    float theta1_v = theta.get(3);

    for(int i=1;i<block_size;i++){
      int timestamp_delta_i;
      int value_delta_i;
      if( i == (alpha+1)){
        timestamp_delta_i =  ts_block.get(alpha+1).get(0) - (int) (theta0_t + theta1_t * (float) ts_block.get(alpha-1).get(0));
        value_delta_i = ts_block.get(alpha+1).get(1) - (int) (theta0_v - theta1_v * (float) ts_block.get(alpha-1).get(1));
      } else if (i == alpha){
        timestamp_delta_i =  ts_block.get(0).get(0) - (int) (theta0_t + theta1_t * (float) ts_block.get(alpha).get(0));
        value_delta_i = ts_block.get(0).get(1) - (int) (theta0_v + theta1_v * (float) ts_block.get(alpha).get(1));
      }
      else{
        timestamp_delta_i = ts_block.get(i).get(0) - (int) (theta0_t + theta1_t * (float) ts_block.get(i - 1).get(0));
        value_delta_i =  ts_block.get(i).get(1) - (int) (theta0_v - theta1_v * (float) ts_block.get(i - 1).get(1));
      }
      if(timestamp_delta_i>timestamp_delta_max){
        timestamp_delta_max = timestamp_delta_i;
      }
      if(timestamp_delta_i<timestamp_delta_min){
        timestamp_delta_min = timestamp_delta_i;
      }
      if(value_delta_i > value_delta_max){
        value_delta_max = value_delta_i;
      }
      if(value_delta_i <value_delta_min){
        value_delta_min = value_delta_i;
      }

    }
    b.add(getBitWith(timestamp_delta_max-timestamp_delta_min));
    b.add(getBitWith(value_delta_max-value_delta_min));
    return b;
  }
  private static ArrayList<Integer> adjustTon(ArrayList<ArrayList<Integer>> ts_block, int alpha, ArrayList<Float> theta) {
    int block_size = ts_block.size();
    assert alpha != block_size-1;
    assert alpha != 0;
    ArrayList<Integer> b = new ArrayList<>();
    int timestamp_delta_min = Integer.MAX_VALUE;
    int value_delta_min = Integer.MAX_VALUE;
    int timestamp_delta_max = Integer.MIN_VALUE;
    int value_delta_max = Integer.MIN_VALUE;

    float theta0_t = theta.get(0);
    float theta1_t = theta.get(1);
    float theta0_v = theta.get(2);
    float theta1_v = theta.get(3);

    for(int i=1;i<block_size;i++){
      int timestamp_delta_i;
      int value_delta_i;
      if( i == (alpha+1)){
        timestamp_delta_i = ts_block.get(alpha+1).get(0) - (int) ( theta0_t + theta1_t * (float) ts_block.get(alpha-1).get(0));
        value_delta_i =  ts_block.get(alpha+1).get(1) - (int) (theta0_v + theta1_v * (float) ts_block.get(alpha-1).get(1));
      } else if (i == alpha){
        timestamp_delta_i = ts_block.get(alpha).get(0) - (int) (theta0_t + theta1_t * (float) ts_block.get(block_size-1).get(0));
        value_delta_i =  ts_block.get(alpha).get(1) - (int) (theta0_v + theta1_v * (float) ts_block.get(block_size-1).get(1));
      }
      else{
        timestamp_delta_i =  ts_block.get(i).get(0) - (int) (theta0_t + theta1_t * (float) ts_block.get(i - 1).get(0));
        value_delta_i = ts_block.get(i).get(1) - (int) (theta0_v + theta1_v * (float) ts_block.get(i - 1).get(1));
      }
      if(timestamp_delta_i>timestamp_delta_max){
        timestamp_delta_max = timestamp_delta_i;
      }
      if(timestamp_delta_i<timestamp_delta_min){
        timestamp_delta_min = timestamp_delta_i;
      }
      if(value_delta_i > value_delta_max){
        value_delta_max = value_delta_i;
      }
      if(value_delta_i <value_delta_min){
        value_delta_min = value_delta_i;
      }

    }

    b.add(getBitWith(timestamp_delta_max-timestamp_delta_min));
    b.add(getBitWith(value_delta_max-value_delta_min));
    return b;
  }

  private static ArrayList<Integer> adjustAlphaToJ(ArrayList<ArrayList<Integer>> ts_block, int alpha, int j, ArrayList<Float> theta) {

    int block_size = ts_block.size();
    assert alpha != block_size-1;
    assert alpha != 0;
    assert j != 0;
    assert j != block_size;
    ArrayList<Integer> b = new ArrayList<>();
    int timestamp_delta_min = Integer.MAX_VALUE;
    int value_delta_min = Integer.MAX_VALUE;
    int timestamp_delta_max = Integer.MIN_VALUE;
    int value_delta_max = Integer.MIN_VALUE;

    float theta0_t = theta.get(0);
    float theta1_t = theta.get(1);
    float theta0_v = theta.get(2);
    float theta1_v = theta.get(3);

    for(int i=1;i<block_size;i++){
      int timestamp_delta_i;
      int value_delta_i;
      if(i==j){
        timestamp_delta_i =  ts_block.get(j).get(0) - (int) (theta0_t + theta1_t * (float) ts_block.get(alpha).get(0));
        value_delta_i = ts_block.get(j).get(1) -(int) (theta0_v + theta1_v * (float)  ts_block.get(alpha).get(1));
      } else if (i == alpha){
        timestamp_delta_i =  ts_block.get(alpha).get(0) - (int) (theta0_t + theta1_t * (float) ts_block.get(j-1).get(0));
        value_delta_i =  ts_block.get(alpha).get(1) - (int) (theta0_v + theta1_v * (float)  ts_block.get(j-1).get(1));
      } else if (i == alpha+1) {
        timestamp_delta_i =  ts_block.get(alpha+1).get(0) -(int) (theta0_t + theta1_t * (float) ts_block.get(alpha-1).get(0));
        value_delta_i =  ts_block.get(alpha+1).get(1) -(int) (theta0_v + theta1_v * (float) ts_block.get(alpha-1).get(1));
      } else {
        timestamp_delta_i =  ts_block.get(i).get(0) - (int) (theta0_t + theta1_t * (float) ts_block.get(i-1).get(0));
        value_delta_i = ts_block.get(i).get(1) -(int) (theta0_v + theta1_v * (float) ts_block.get(i-1).get(1));
      }
      if(timestamp_delta_i>timestamp_delta_max){
        timestamp_delta_max = timestamp_delta_i;
      }
      if(timestamp_delta_i<timestamp_delta_min){
        timestamp_delta_min = timestamp_delta_i;
      }
      if(value_delta_i > value_delta_max){
        value_delta_max = value_delta_i;
      }
      if(value_delta_i <value_delta_min){
        value_delta_min = value_delta_i;
      }

    }
    b.add(getBitWith(timestamp_delta_max-timestamp_delta_min));
    b.add(getBitWith(value_delta_max-value_delta_min));
    return b;
  }

  // adjust n to 0
  private static ArrayList<Integer> adjustn0(ArrayList<ArrayList<Integer>> ts_block, ArrayList<Float> theta) {
    int block_size = ts_block.size();
    ArrayList<Integer> b = new ArrayList<>();
    int timestamp_delta_max = Integer.MIN_VALUE;
    int value_delta_max = Integer.MIN_VALUE;
    int timestamp_delta_min = Integer.MAX_VALUE;
    int value_delta_min = Integer.MAX_VALUE;
    float theta0_t = theta.get(0);
    float theta1_t = theta.get(1);
    float theta0_v = theta.get(2);
    float theta1_v = theta.get(3);

    for(int i=1;i<block_size-1;i++){
      int timestamp_delta_i;
      int value_delta_i;
      timestamp_delta_i = ts_block.get(i).get(0) -  (int) (theta0_t + theta1_t * (float) ts_block.get(i - 1).get(0));
      value_delta_i =   ts_block.get(i).get(1) -(int) (theta0_v + theta1_v * (float) ts_block.get(i - 1).get(1));
      if(timestamp_delta_i>timestamp_delta_max){
        timestamp_delta_max = timestamp_delta_i;
      }
      if(timestamp_delta_i<timestamp_delta_min){
        timestamp_delta_min = timestamp_delta_i;
      }
      if(value_delta_i > value_delta_max){
        value_delta_max = value_delta_i;
      }
      if(value_delta_i <value_delta_min){
        value_delta_min = value_delta_i;
      }

    }
    int timestamp_delta_i;
    int value_delta_i;
    timestamp_delta_i =   ts_block.get(0).get(0) -(int) (theta0_t + theta1_t * (float) ts_block.get(block_size - 1).get(0));
    value_delta_i =  ts_block.get(0).get(1) -(int) (theta0_v + theta1_v * (float) ts_block.get(block_size - 1).get(1));
    if(timestamp_delta_i>timestamp_delta_max){
      timestamp_delta_max = timestamp_delta_i;
    }
    if(timestamp_delta_i<timestamp_delta_min){
      timestamp_delta_min = timestamp_delta_i;
    }
    if(value_delta_i > value_delta_max){
      value_delta_max = value_delta_i;
    }
    if(value_delta_i <value_delta_min){
      value_delta_min = value_delta_i;
    }
    b.add(getBitWith(timestamp_delta_max-timestamp_delta_min));
    b.add(getBitWith(value_delta_max-value_delta_min));
    return b;
  }

  // adjust n to no 0
  private static ArrayList<Integer> adjustn(ArrayList<ArrayList<Integer>> ts_block, int alpha, int j, ArrayList<Float> theta) {
    int block_size = ts_block.size();
    assert alpha == block_size-1;
    assert j != 0;
    ArrayList<Integer> b = new ArrayList<>();
    int timestamp_delta_min = Integer.MAX_VALUE;
    int value_delta_min = Integer.MAX_VALUE;
    int timestamp_delta_max = Integer.MIN_VALUE;
    int value_delta_max = Integer.MIN_VALUE;

    float theta0_t = theta.get(0);
    float theta1_t = theta.get(1);
    float theta0_v = theta.get(2);
    float theta1_v = theta.get(3);

    for(int i=1;i<block_size-1;i++){
      int timestamp_delta_i;
      int value_delta_i;
      if(i!=j){
        timestamp_delta_i =  ts_block.get(i).get(0) - (int) (theta0_t + theta1_t * (float)  ts_block.get(i - 1).get(0));
        value_delta_i =  ts_block.get(i).get(1) -(int) (theta0_v + theta1_v * (float) ts_block.get(i - 1).get(1));
      } else {
        timestamp_delta_i =  ts_block.get(j).get(0) - (int) (theta0_t + theta1_t * (float) ts_block.get(alpha).get(0));
        value_delta_i =  ts_block.get(j).get(1) -(int) (theta0_v + theta1_v * (float) ts_block.get(alpha).get(1));
        if(timestamp_delta_i>timestamp_delta_max){
          timestamp_delta_max = timestamp_delta_i;
        }
        if(timestamp_delta_i<timestamp_delta_min){
          timestamp_delta_min = timestamp_delta_i;
        }
        if(value_delta_i > value_delta_max){
          value_delta_max = value_delta_i;
        }
        if(value_delta_i <value_delta_min){
          value_delta_min = value_delta_i;
        }
        timestamp_delta_i = ts_block.get(alpha).get(0) - (int) (theta0_t + theta1_t * (float) ts_block.get(j-1).get(0));
        value_delta_i =  ts_block.get(alpha).get(1) -(int) (theta0_v + theta1_v * (float) ts_block.get(j-1).get(1));
      }
      if(timestamp_delta_i>timestamp_delta_max){
        timestamp_delta_max = timestamp_delta_i;
      }
      if(timestamp_delta_i<timestamp_delta_min){
        timestamp_delta_min = timestamp_delta_i;
      }
      if(value_delta_i > value_delta_max){
        value_delta_max = value_delta_i;
      }
      if(value_delta_i <value_delta_min){
        value_delta_min = value_delta_i;
      }

    }
    b.add(getBitWith(timestamp_delta_max-timestamp_delta_min));
    b.add(getBitWith(value_delta_max-value_delta_min));
    return b;
  }

  private static int getIstarClose(int alpha, ArrayList<Integer> j_star_list) {
    int min_i = 0;
    int min_dis = Integer.MAX_VALUE;
    for (int i:j_star_list) {
      if(abs(alpha-i)<min_dis){
        min_i = i;
        min_dis = abs(alpha - i);
      }
    }
    if(min_dis==0){
      System.out.println("get IstarClose error");
      return 0;
    }
    return min_i;
  }

  // adjust 0 to n
  private static ArrayList<Integer> adjust0n1(ArrayList<ArrayList<Integer>> ts_block, ArrayList<Float> theta) {
    int block_size = ts_block.size();
    ArrayList<Integer> b = new ArrayList<>();
    int timestamp_delta_min = Integer.MAX_VALUE;
    int value_delta_min = Integer.MAX_VALUE;
    int timestamp_delta_max = Integer.MIN_VALUE;
    int value_delta_max = Integer.MIN_VALUE;

    float theta0_t = theta.get(0);
    float theta1_t = theta.get(1);
    float theta0_v = theta.get(2);
    float theta1_v = theta.get(3);

    for(int i=2;i<block_size;i++){
      int timestamp_delta_i;
      int value_delta_i;
      timestamp_delta_i = ts_block.get(i).get(0) -  (int) (theta0_t + theta1_t * (float) ts_block.get(i - 1).get(0));
      value_delta_i =  ts_block.get(i).get(1) -(int) (theta0_v + theta1_v * (float) ts_block.get(i - 1).get(1));
      if(timestamp_delta_i>timestamp_delta_max){
        timestamp_delta_max = timestamp_delta_i;
      }
      if(timestamp_delta_i<timestamp_delta_min){
        timestamp_delta_min = timestamp_delta_i;
      }
      if(value_delta_i > value_delta_max){
        value_delta_max = value_delta_i;
      }
      if(value_delta_i <value_delta_min){
        value_delta_min = value_delta_i;
      }
    }
    int timestamp_delta_i;
    int value_delta_i;
    timestamp_delta_i =  ts_block.get(0).get(0) - (int) (theta0_t + theta1_t * (float) ts_block.get(block_size - 1).get(0));
    value_delta_i = ts_block.get(0).get(1) - (int) (theta0_v + theta1_v * (float) ts_block.get(block_size - 1).get(1));
    if(timestamp_delta_i>timestamp_delta_max){
      timestamp_delta_max = timestamp_delta_i;
    }
    if(timestamp_delta_i<timestamp_delta_min){
      timestamp_delta_min = timestamp_delta_i;
    }
    if(value_delta_i > value_delta_max){
      value_delta_max = value_delta_i;
    }
    if(value_delta_i <value_delta_min){
      value_delta_min = value_delta_i;
    }
    b.add(getBitWith(timestamp_delta_max-timestamp_delta_min));
    b.add(getBitWith(value_delta_max-value_delta_min));
    return b;
  }

  // adjust 0 to no n
  private static ArrayList<Integer> adjust0(ArrayList<ArrayList<Integer>> ts_block, int alpha, int j, ArrayList<Float> theta) {
    int block_size = ts_block.size();
    assert alpha == 0;
    assert j != block_size;

    ArrayList<Integer> b = new ArrayList<>();
    int timestamp_delta_min = Integer.MAX_VALUE;
    int value_delta_min = Integer.MAX_VALUE;
    int timestamp_delta_max = Integer.MIN_VALUE;
    int value_delta_max = Integer.MIN_VALUE;

    float theta0_t = theta.get(0);
    float theta1_t = theta.get(1);
    float theta0_v = theta.get(2);
    float theta1_v = theta.get(3);

    for(int i=2;i<block_size;i++){
      int timestamp_delta_i;
      int value_delta_i;
      if(i!=j){
        timestamp_delta_i =  ts_block.get(i).get(0) - (int) (theta0_t + theta1_t * (float)  ts_block.get(i - 1).get(0));
        value_delta_i =  ts_block.get(i).get(1) -(int) (theta0_v + theta1_v * (float) ts_block.get(i - 1).get(1));
      } else {
        timestamp_delta_i =   ts_block.get(j).get(0) - (int) (theta0_t + theta1_t * (float)  ts_block.get(alpha).get(0));
        value_delta_i =  ts_block.get(j).get(1) - (int) (theta0_v + theta1_v * (float) ts_block.get(alpha).get(1));
        if(timestamp_delta_i>timestamp_delta_max){
          timestamp_delta_max = timestamp_delta_i;
        }
        if(timestamp_delta_i<timestamp_delta_min){
          timestamp_delta_min = timestamp_delta_i;
        }
        if(value_delta_i > value_delta_max){
          value_delta_max = value_delta_i;
        }
        if(value_delta_i <value_delta_min){
          value_delta_min = value_delta_i;
        }
        timestamp_delta_i =  ts_block.get(alpha).get(0) - (int) (theta0_t + theta1_t * (float) ts_block.get(j-1).get(0));
        value_delta_i =  ts_block.get(alpha).get(1) -(int) (theta0_v + theta1_v * (float) ts_block.get(j-1).get(1));
      }
      if(timestamp_delta_i>timestamp_delta_max){
        timestamp_delta_max = timestamp_delta_i;
      }
      if(timestamp_delta_i<timestamp_delta_min){
        timestamp_delta_min = timestamp_delta_i;
      }
      if(value_delta_i > value_delta_max){
        value_delta_max = value_delta_i;
      }
      if(value_delta_i <value_delta_min){
        value_delta_min = value_delta_i;
      }

    }
    b.add(getBitWith(timestamp_delta_max-timestamp_delta_min));
    b.add(getBitWith(value_delta_max-value_delta_min));
    return b;
  }

  public static int getIStar(ArrayList<ArrayList<Integer>> ts_block, int block_size,
                             int index,ArrayList<Float> theta){
    int timestamp_delta_max = Integer.MIN_VALUE;
    int value_delta_max = Integer.MIN_VALUE;
    int timestamp_delta_max_index = -1;
    int value_delta_max_index = -1;

    int i_star = 0;

    float theta0_t = theta.get(0);
    float theta1_t = theta.get(1);
    float theta0_v = theta.get(2);
    float theta1_v = theta.get(3);

    if(index==0){
      for(int j = 1;j<block_size;j++){
        int epsilon_v_j =ts_block.get(j).get(1) - (int)( theta0_v + theta1_v * (float) ts_block.get(j-1).get(1));
        if(epsilon_v_j > value_delta_max){
          value_delta_max = epsilon_v_j;
          value_delta_max_index =j;

        }
      }
//      System.out.println(value_delta_max_index);
      i_star = value_delta_max_index;
    } else if (index==1) {
      for(int j = 1;j<block_size;j++){
        int epsilon_r_j = ts_block.get(j).get(0) -  (int)( theta0_t + theta1_t * (float) ts_block.get(j-1).get(0));
        if(epsilon_r_j > timestamp_delta_max){
          timestamp_delta_max = epsilon_r_j;
          timestamp_delta_max_index = j;
        }
      }
      i_star = timestamp_delta_max_index;
    }

    return i_star;
  }
  public static int getIStar(ArrayList<ArrayList<Integer>> ts_block, int block_size,
                             ArrayList<Integer> raw_length, ArrayList<Float> theta){
    int timestamp_delta_min = Integer.MAX_VALUE;
    int value_delta_min = Integer.MAX_VALUE;
    int timestamp_delta_max = Integer.MIN_VALUE;
    int value_delta_max = Integer.MIN_VALUE;
    int timestamp_delta_max_index = -1;
    int value_delta_max_index = -1;

    float theta0_t = theta.get(0);
    float theta1_t = theta.get(1);
    float theta0_v = theta.get(2);
    float theta1_v = theta.get(3);

    int i_star_bit_width = 33;
    int i_star = 0;

    for(int j = 1;j<block_size;j++){
      int epsilon_r_j =  ts_block.get(j).get(0) - (int)( theta0_t + theta1_t * (float) ts_block.get(j-1).get(0));
      int epsilon_v_j =  ts_block.get(j).get(1) - (int)( theta0_v + theta1_v * (float) ts_block.get(j-1).get(1));

      if(epsilon_r_j>timestamp_delta_max){
        timestamp_delta_max = epsilon_r_j;
        timestamp_delta_max_index = j;
      }
      if(epsilon_r_j<timestamp_delta_min){
        timestamp_delta_min = epsilon_r_j;
      }
      if(epsilon_v_j > value_delta_max){
        value_delta_max = epsilon_v_j;
        value_delta_max_index = j;
      }
      if(epsilon_v_j <value_delta_min){
        value_delta_min = epsilon_v_j;
      }

    }
    timestamp_delta_max -= timestamp_delta_min;
    value_delta_max -= value_delta_min;
    if(value_delta_max<=timestamp_delta_max)
      i_star = timestamp_delta_max_index;
    else
      i_star = value_delta_max_index;
    return i_star;
  }

  public static ArrayList<Byte> encode2Bytes(ArrayList<ArrayList<Integer>> ts_block,
                                             ArrayList<Integer> raw_length,ArrayList<Float> theta,ArrayList<Integer> result2){
    ArrayList<Byte> encoded_result = new ArrayList<>();
//    // encode block size (Integer)
//    byte[] block_size_byte = int2Bytes(ts_block.size());
//    for (byte b : block_size_byte) encoded_result.add(b);

//    // r0 of a block (Integer)
//    byte[] r0_byte = int2Bytes(raw_length.get(6));
//    for (byte b : r0_byte) encoded_result.add(b);
//    byte[] d0_byte = int2Bytes(raw_length.get(7));
//    for (byte b : d0_byte) encoded_result.add(b);

    // encode interval0 and value0
    byte[] interval0_byte = int2Bytes(ts_block.get(0).get(0));
    for (byte b : interval0_byte) encoded_result.add(b);
    byte[] value0_byte = int2Bytes(ts_block.get(0).get(1));
    for (byte b : value0_byte) encoded_result.add(b);

//    // encode min_delta_interval and min_delta_value
//    byte[] min_delta_interval_byte = int2Bytes(raw_length.get(3));
//    for (byte b : min_delta_interval_byte) encoded_result.add(b);
//    byte[] min_delta_value_byte = int2Bytes(raw_length.get(4));
//    for (byte b : min_delta_value_byte) encoded_result.add(b);

    // encode theta
    byte[] theta0_r_byte = float2byte2(theta.get(0)+raw_length.get(3));
    for (byte b : theta0_r_byte) encoded_result.add(b);
    byte[] theta1_r_byte = float2byte2(theta.get(1));
    for (byte b : theta1_r_byte) encoded_result.add(b);
    byte[] theta0_v_byte = float2byte2(theta.get(2)+raw_length.get(4));
    for (byte b : theta0_v_byte) encoded_result.add(b);
    byte[] theta1_v_byte = float2byte2(theta.get(3));
    for (byte b : theta1_v_byte) encoded_result.add(b);

    // encode interval
    byte[] max_bit_width_interval_byte = int2Bytes(raw_length.get(1));
    for (byte b : max_bit_width_interval_byte) encoded_result.add(b);
    byte[] timestamp_bytes = bitPacking(ts_block,0,raw_length.get(1));
    for (byte b : timestamp_bytes) encoded_result.add(b);

    // encode value
    byte[] max_bit_width_value_byte = int2Bytes(raw_length.get(2));
    for (byte b : max_bit_width_value_byte) encoded_result.add(b);
    byte[] value_bytes = bitPacking(ts_block,1,raw_length.get(2));
    for (byte b : value_bytes) encoded_result.add(b);

//    System.out.println(raw_length.get(1));
//    System.out.println(raw_length.get(2));
    // encode deviation
    //byte[] max_bit_width_deviation_byte = int2Bytes(result2.get(1));
    //for (byte b: max_bit_width_deviation_byte) encoded_result.add(b);
    //byte[] deviation_list_bytes = bitPacking(deviation_list,result2.get(1));
    //for (byte b: deviation_list_bytes) encoded_result.add(b);

    byte[] td_common_byte = int2Bytes(result2.get(0));
    for (byte b: td_common_byte) encoded_result.add(b);

    return encoded_result;
  }
  //public static ArrayList<Byte> ReorderingRegressionEncoder(ArrayList<ArrayList<Integer>> data,int block_size,int td, ArrayList<Integer> flag){
  public static ArrayList<Byte> ReorderingRegressionEncoder(ArrayList<ArrayList<Integer>> data,int block_size,int td){
    block_size ++;
    ArrayList<Byte> encoded_result=new ArrayList<Byte>();
    int length_all = data.size();
    byte[] length_all_bytes = int2Bytes(length_all);
    for(byte b : length_all_bytes) encoded_result.add(b);
    int block_num = length_all/block_size;

    // encode block size (Integer)
    byte[] block_size_byte = int2Bytes(block_size);
    for (byte b : block_size_byte) encoded_result.add(b);

    int count_raw = 0;
    int count_reorder = 0;
//    for(int i=0;i<1;i++){
    for(int i=0;i<block_num;i++){
//      long s0 = System.nanoTime();
      ArrayList<ArrayList<Integer>> ts_block = new ArrayList<>();
      ArrayList<ArrayList<Integer>> ts_block_reorder = new ArrayList<>();
      for(int j=0;j<block_size;j++){
        ts_block.add(data.get(j+i*block_size));
        ts_block_reorder.add(data.get(j+i*block_size));
      }

      ArrayList<Integer> result2 = new ArrayList<>();
      splitTimeStamp3(ts_block,td,result2);

      quickSort(ts_block,0,0,block_size-1);


      // time-order
      ArrayList<Integer> raw_length = new ArrayList<>(); // length,max_bit_width_interval,max_bit_width_value,max_bit_width_deviation
      ArrayList<Integer> i_star_ready = new ArrayList<>();
      ArrayList<Float> theta = new ArrayList<>();
      ArrayList<ArrayList<Integer>> ts_block_delta = getEncodeBitsRegression( ts_block,  block_size, raw_length,
              i_star_ready,theta);

      // value-order
      quickSort(ts_block,1,0,block_size-1);
      ArrayList<Integer> reorder_length = new ArrayList<>();
      ArrayList<Integer> i_star_ready_reorder = new ArrayList<>();
      ArrayList<Float> theta_reorder = new ArrayList<>();
      ArrayList<ArrayList<Integer>> ts_block_delta_reorder = getEncodeBitsRegression( ts_block,  block_size, reorder_length,
              i_star_ready_reorder,theta_reorder);
//      System.out.println(raw_length);
//      System.out.println(reorder_length);

      int i_star;
      int j_star;
      if(raw_length.get(0)<=reorder_length.get(0)){
        quickSort(ts_block,0,0,block_size-1);
        count_raw ++;
        i_star =getIStar(ts_block,block_size,0,theta);
//        System.out.println("count_raw");
//        System.out.println(theta);
//        System.out.println(ts_block);
      }
      else{
        raw_length = reorder_length;
        theta = theta_reorder;
        quickSort(ts_block,1,0,block_size-1);
        count_reorder ++;
        i_star =getIStar(ts_block,block_size,1,theta);
//        System.out.println("count_reorder");
//        System.out.println(theta_reorder);
//        System.out.println(ts_block);
      }
//      System.out.println("--------------------------------------------------------------");
      j_star =getJStar(ts_block,i_star,block_size,raw_length,0,theta);
//      System.out.println(raw_length);
//      System.out.println(i_star);
//      System.out.println(j_star);

//      long e0 = System.nanoTime();
//      time0 += (e0 - s0);

      int adjust_count = 0;
      while(j_star!=-1 && i_star !=-1){
        if(adjust_count < block_size/2 && adjust_count <= 33){
          adjust_count ++;
        }else {
          break;
        }

        ArrayList<ArrayList<Integer>> old_ts_block = (ArrayList<ArrayList<Integer>>) ts_block.clone();
        ArrayList<Integer> old_length = (ArrayList<Integer>) raw_length.clone();

        ArrayList<Integer> tmp_tv = ts_block.get(i_star);
        if(j_star<i_star){
          for(int u=i_star-1;u>=j_star;u--){
            ArrayList<Integer> tmp_tv_cur = new ArrayList<>();
            tmp_tv_cur.add(ts_block.get(u).get(0));
            tmp_tv_cur.add(ts_block.get(u).get(1));
            ts_block.set(u+1,tmp_tv_cur);
          }
        }else{
          for(int u=i_star+1;u<j_star;u++){
            ArrayList<Integer> tmp_tv_cur = new ArrayList<>();
            tmp_tv_cur.add(ts_block.get(u).get(0));
            tmp_tv_cur.add(ts_block.get(u).get(1));
            ts_block.set(u-1,tmp_tv_cur);
          }
          j_star --;
        }
        ts_block.set(j_star,tmp_tv);

//        long s1 = System.nanoTime();
        getEncodeBitsRegression(ts_block,  block_size, raw_length, i_star_ready_reorder,theta);
        if(old_length.get(1)+old_length.get(2) < raw_length.get(1)+raw_length.get(2)){
          ts_block = old_ts_block;
          break;
        }
//        long e1 = System.nanoTime();
//        time1 += (e1 - s1);

//        System.out.println(raw_length);
//        System.out.println("--------------------------------------------------------------");

//        long s2 = System.nanoTime();
        i_star =getIStar(ts_block,block_size,raw_length,theta);
//        long e2 = System.nanoTime();
//        time2 += (e2 - s2);

        if(i_star == j_star) break;

//        long s3 = System.nanoTime();
        j_star =getJStar(ts_block,i_star,block_size,raw_length,0,theta);
//        long e3 = System.nanoTime();
//        time3 += (e3 - s3);

//        System.out.println(i_star);
//        System.out.println(j_star);
        //flag.set(2,flag.get(2)+1);
      }
//      adjust += adjust_count;

      ts_block_delta = getEncodeBitsRegression(ts_block, block_size, raw_length, i_star_ready_reorder,theta);
      ArrayList<Byte> cur_encoded_result = encode2Bytes(ts_block_delta,raw_length,theta,result2);
      encoded_result.addAll(cur_encoded_result);
    }

//    long s4 = System.nanoTime();
    int remaining_length = length_all - block_num*block_size;
    if(remaining_length==1){
      byte[] timestamp_end_bytes = int2Bytes(data.get(data.size()-1).get(0));
      for(byte b : timestamp_end_bytes) encoded_result.add(b);
      byte[] value_end_bytes = int2Bytes(data.get(data.size()-1).get(1));
      for(byte b : value_end_bytes) encoded_result.add(b);
    }
    if(remaining_length!=0 && remaining_length!=1){
      ArrayList<ArrayList<Integer>> ts_block = new ArrayList<>();
      ArrayList<ArrayList<Integer>> ts_block_reorder = new ArrayList<>();

      for(int j=block_num*block_size;j<length_all;j++){
        ts_block.add(data.get(j));
        ts_block_reorder.add(data.get(j));
      }
      ArrayList<Integer> result2 = new ArrayList<>();
      splitTimeStamp3(ts_block,td,result2);

      quickSort(ts_block,0,0,remaining_length-1);


      // time-order
      ArrayList<Integer> raw_length = new ArrayList<>(); // length,max_bit_width_interval,max_bit_width_value,max_bit_width_deviation
      ArrayList<Integer> i_star_ready = new ArrayList<>();
      ArrayList<Float> theta = new ArrayList<>();
      ArrayList<ArrayList<Integer>> ts_block_delta = getEncodeBitsRegression( ts_block,  remaining_length, raw_length,
              i_star_ready,theta);

      // value-order
      quickSort(ts_block,1,0,remaining_length-1);
      ArrayList<Integer> reorder_length = new ArrayList<>();
      ArrayList<Integer> i_star_ready_reorder = new ArrayList<>();
      ArrayList<Float> theta_reorder = new ArrayList<>();
      ArrayList<ArrayList<Integer>> ts_block_delta_reorder = getEncodeBitsRegression( ts_block,  remaining_length, reorder_length,
              i_star_ready_reorder,theta_reorder);

      if(raw_length.get(0)<=reorder_length.get(0)){
        quickSort(ts_block,0,0,remaining_length-1);
        count_raw ++;
      }
      else{
        raw_length = reorder_length;
        theta = theta_reorder;
        quickSort(ts_block,1,0,remaining_length-1);
        count_reorder ++;
      }
      ts_block_delta = getEncodeBitsRegression(ts_block, remaining_length, raw_length, i_star_ready_reorder,theta);

      int supple_length;
      if(remaining_length % 8 == 0){
        supple_length = 1;
      }
      else if (remaining_length % 8 == 1){
        supple_length = 0;
      }
      else{
        supple_length = 9 - remaining_length % 8;
      }
      for(int s = 0;s<supple_length;s++) {
        ArrayList<Integer> tmp = new ArrayList<>();
        tmp.add(0);
        tmp.add(0);
        ts_block_delta.add(tmp);
      }
//      byte[] remaining_length_bytes = int2Bytes(remaining_length);
//      for(byte b:remaining_length_bytes)   encoded_result.add(b);
      ArrayList<Byte> cur_encoded_result = encode2Bytes(ts_block_delta,raw_length,theta,result2);
      encoded_result.addAll(cur_encoded_result);
    }
//    long e4 = System.nanoTime();
//    time4 += (e4 - s4);

    return encoded_result;
  }

  public static void quickSort22(ArrayList<ArrayList<Integer>> ts_block, int low, int high) {
    if(low>=high)
      return;
    ArrayList<Integer> pivot = ts_block.get(low);
    int l = low;
    int r = high;
    ArrayList<Integer> temp;
    while(l<r){
      while (l < r && (ts_block.get(r).get(0) > pivot.get(0)||
              (Objects.equals(ts_block.get(r).get(0), pivot.get(0)) &&ts_block.get(r).get(1) >= pivot.get(1)))) {
        r--;
      }
      while (l < r && ts_block.get(l).get(0) < pivot.get(0)||
              (Objects.equals(ts_block.get(l).get(0), pivot.get(0)) &&ts_block.get(l).get(1) < pivot.get(1))) {
        l++;
      }
      if (l < r) {
        temp = ts_block.get(l);
        ts_block.set(l, ts_block.get(r));
        ts_block.set(r, temp);
      }
    }
    ts_block.set(low, ts_block.get(l));
    ts_block.set(l, pivot);
    if (low < l) {
      quickSort22(ts_block, low, l - 1);
    }
    if (r < high) {
      quickSort22(ts_block,r + 1, high);
    }
  }

  public static double bytes2Double(ArrayList<Byte> encoded, int start, int num) {
    if(num > 8){
      System.out.println("bytes2Doubleerror");
      return 0;
    }
    long value = 0;
    for (int i = 0; i < 8; i++) {
      value |= ((long) (encoded.get(i+start) & 0xff)) << (8 * i);
    }
    return Double.longBitsToDouble(value);
  }

  public static byte[] float2byte2(float f) {
    int fbit = Float.floatToIntBits(f);
    byte[] b = new byte[4];
    for (int i = 0; i < 4; i++) {
      b[i] = (byte) (fbit >> (24 - i * 8));
    }
    int len = b.length;
    byte[] dest = new byte[len];
    System.arraycopy(b, 0, dest, 0, len);
    byte temp;
    for (int i = 0; i < len / 2; ++i) {
      temp = dest[i];
      dest[i] = dest[len - i - 1];
      dest[len - i - 1] = temp;
    }
    return dest;
  }

  public static float byte2float2(ArrayList<Byte> b, int index) {
    int l;
    l = b.get(index);
    l &= 0xff;
    l |= ((long) b.get(index + 1) << 8);
    l &= 0xffff;
    l |= ((long) b.get(index + 2) << 16);
    l &= 0xffffff;
    l |= ((long) b.get(index + 3) << 24);
    return Float.intBitsToFloat(l);
  }

  public static int bytes2Integer(ArrayList<Byte> encoded, int start, int num) {
    int value = 0;
    if(num > 4){
      System.out.println("bytes2Integer error");
      return 0;
    }
    for (int i = 0; i < num; i++) {
      value <<= 8;
      int b = encoded.get(i+start) & 0xFF;
      value |= b;
    }
    return value;
  }

  public static int reverseZigzag(int num) {
    int value;
    if(num%2==0){
      value = num / 2;
    }
    else{
      value = -(num + 1) / 2;
    }
    return value;
  }

  public static ArrayList<ArrayList<Integer>> ReorderingRegressionDecoder(ArrayList<Byte> encoded,int td){
    ArrayList<ArrayList<Integer>> data = new ArrayList<>();
    int decode_pos = 0;
    int length_all = bytes2Integer(encoded, decode_pos, 4);
    decode_pos += 4;
    int block_size = bytes2Integer(encoded, decode_pos, 4);
    decode_pos += 4;

    int block_num = length_all / block_size;
    int remain_length = length_all - block_num * block_size;
    int zero_number;
    if(remain_length % 8 == 0){
      zero_number = 1;
    }
    else if (remain_length % 8 == 1){
      zero_number = 0;
    }
    else{
      zero_number = 9 - remain_length % 8;
    }

    //while(decode_pos < encoded.size()) {
    for(int k = 0; k < block_num; k++){
      ArrayList<Integer> time_list = new ArrayList<>();
      ArrayList<Integer> value_list = new ArrayList<>();
      //ArrayList<Integer> deviation_list = new ArrayList<>();

      ArrayList<ArrayList<Integer>> ts_block = new ArrayList<>();

      int time0 = bytes2Integer(encoded, decode_pos, 4);
      decode_pos += 4;
      int value0 = bytes2Integer(encoded, decode_pos, 4);
      decode_pos += 4;

      float theta0_r = byte2float2(encoded, decode_pos);
      decode_pos += 4;
      float theta1_r = byte2float2(encoded, decode_pos);
      decode_pos += 4;
      float theta0_v = byte2float2(encoded, decode_pos);
      decode_pos += 4;
      float theta1_v = byte2float2(encoded, decode_pos);
      decode_pos += 4;

      int max_bit_width_time = bytes2Integer(encoded, decode_pos, 4);
      decode_pos += 4;
      time_list = decodebitPacking(encoded,decode_pos,max_bit_width_time,0,block_size);
      decode_pos += max_bit_width_time * (block_size - 1) / 8;

      int max_bit_width_value = bytes2Integer(encoded, decode_pos, 4);
      decode_pos += 4;
      value_list = decodebitPacking(encoded,decode_pos,max_bit_width_value,0,block_size);
      decode_pos += max_bit_width_value * (block_size - 1) / 8;

      //int max_bit_width_deviation = bytes2Integer(encoded, decode_pos, 4);
      //decode_pos += 4;
      //deviation_list = decodebitPacking(encoded,decode_pos,max_bit_width_deviation,0,block_size);
      //decode_pos += max_bit_width_deviation * (block_size - 1) / 8;

      int td_common = bytes2Integer(encoded, decode_pos, 4);
      decode_pos += 4;

//      for (int i = 0; i < block_size-1; i++) {
//        ArrayList<Integer> ts_block_tmp = new ArrayList<>();
//        ts_block_tmp.add(interval_list.get(i));
//        ts_block_tmp.add(value_list.get(i));
//        ts_block.add(ts_block_tmp);
//      }

//      ArrayList<Integer> tmp_data = new ArrayList<>();
//      int timestamp = r0 * td + d0;
//      tmp_data.add(timestamp);
//      tmp_data.add(value0);
//      data.add(tmp_data);

      int ti_pre = time0;
      int vi_pre = value0;
      for (int i = 0; i < block_size-1; i++) {
        int ti = (int) ((double) theta1_r * ti_pre + (double) theta0_r + time_list.get(i));
        time_list.set(i,ti);
        ti_pre = ti;

        int vi = (int) ((double) theta1_v * vi_pre + (double) theta0_v + value_list.get(i));
        value_list.set(i,vi);
        vi_pre = vi;

        //ArrayList<Integer> ts_block_tmp = new ArrayList<>();
        //ts_block_tmp.add(time_list.get(i));
        //ts_block_tmp.add(value_list.get(i));
        //ts_block.add(ts_block_tmp);
      }

      ArrayList<Integer> ts_block_tmp0 = new ArrayList<>();
      ts_block_tmp0.add(time0);
      ts_block_tmp0.add(value0);
      ts_block.add(ts_block_tmp0);
      for (int i=0;i<block_size-1;i++){
        //int ti = (time_list.get(i) - time0) * td_common  + time0 + reverseZigzag(deviation_list.get(i));
        int ti = (time_list.get(i) - time0) * td_common  + time0;
        ArrayList<Integer> ts_block_tmp = new ArrayList<>();
        ts_block_tmp.add(ti);
        ts_block_tmp.add(value_list.get(i));
        ts_block.add(ts_block_tmp);
      }

      quickSort(ts_block, 0, 0, block_size-1);
      data.addAll(ts_block);

    }
    //int pos = decode_pos;
    //System.out.println(decode_pos);
    if(remain_length == 1){
      int timestamp_end = bytes2Integer(encoded, decode_pos, 4);
      decode_pos += 4;
      int value_end = bytes2Integer(encoded, decode_pos, 4);
      decode_pos += 4;
      ArrayList<Integer> ts_block_end = new ArrayList<>();
      ts_block_end.add(timestamp_end);
      ts_block_end.add(value_end);
      data.add(ts_block_end);
    }
    if(remain_length != 0 && remain_length != 1){
      ArrayList<Integer> time_list = new ArrayList<>();
      ArrayList<Integer> value_list = new ArrayList<>();

      ArrayList<ArrayList<Integer>> ts_block = new ArrayList<>();

      int time0 = bytes2Integer(encoded, decode_pos, 4);
      decode_pos += 4;
      int value0 = bytes2Integer(encoded, decode_pos, 4);
      decode_pos += 4;

      float theta0_r = byte2float2(encoded, decode_pos);
      decode_pos += 4;
      float theta1_r = byte2float2(encoded, decode_pos);
      decode_pos += 4;
      float theta0_v = byte2float2(encoded, decode_pos);
      decode_pos += 4;
      float theta1_v = byte2float2(encoded, decode_pos);
      decode_pos += 4;

      int max_bit_width_time = bytes2Integer(encoded, decode_pos, 4);
      decode_pos += 4;
      time_list = decodebitPacking(encoded,decode_pos,max_bit_width_time,0,remain_length+zero_number);
      decode_pos += max_bit_width_time * (remain_length+zero_number - 1) / 8;

      int max_bit_width_value = bytes2Integer(encoded, decode_pos, 4);
      decode_pos += 4;
      value_list = decodebitPacking(encoded,decode_pos,max_bit_width_value,0,remain_length+zero_number);
      decode_pos += max_bit_width_value * (remain_length+zero_number - 1) / 8;

      int td_common = bytes2Integer(encoded, decode_pos, 4);
      decode_pos += 4;

      int ti_pre = time0;
      int vi_pre = value0;
      for (int i = 0; i < remain_length+zero_number-1; i++) {
        int ti = (int) ((double) theta1_r * ti_pre + (double) theta0_r + time_list.get(i));
        time_list.set(i,ti);
        ti_pre = ti;

        int vi = (int) ((double) theta1_v * vi_pre + (double) theta0_v + value_list.get(i));
        value_list.set(i,vi);
        vi_pre = vi;
      }

      ArrayList<Integer> ts_block_tmp0 = new ArrayList<>();
      ts_block_tmp0.add(time0);
      ts_block_tmp0.add(value0);
      ts_block.add(ts_block_tmp0);
      for (int i=0;i<remain_length+zero_number-1;i++){
        int ti = (time_list.get(i) - time0) * td_common  + time0;
        ArrayList<Integer> ts_block_tmp = new ArrayList<>();
        ts_block_tmp.add(ti);
        ts_block_tmp.add(value_list.get(i));
        ts_block.add(ts_block_tmp);
      }

      quickSort(ts_block, 0, 0, remain_length+zero_number-1);
      //data.addAll(ts_block);

      for(int i = zero_number; i < remain_length+zero_number; i++){
        data.add(ts_block.get(i));
      }
    }
    //System.out.println(decode_pos-pos);

    return data;
  }

  public static ArrayList<Integer> decodebitPacking(ArrayList<Byte> encoded,int decode_pos,int bit_width,int min_delta,int block_size){
    ArrayList<Integer> result_list = new ArrayList<>();
    for (int i = 0; i < (block_size-1) / 8; i++) { //bitpacking  纵向8个，bit width是多少列
      int[] val8 = new int[8];
      for (int j = 0; j < 8; j++) {
        val8[j] = 0;
      }
      for (int j = 0; j < bit_width; j++) {
        byte tmp_byte = encoded.get(decode_pos + bit_width - 1 - j);
        byte[] bit8 = new byte[8];
        for (int k = 0; k <8 ; k++) {
          bit8[k] = (byte) (tmp_byte & 1);
          tmp_byte = (byte) (tmp_byte >> 1);
        }
        for (int k = 0; k < 8; k++) {
          val8[k] = val8[k] * 2 + bit8[k];
        }
      }
      for (int j = 0; j < 8; j++) {
        result_list.add(val8[j] + min_delta);
      }
      decode_pos += bit_width;
    }
    return result_list;
  }

  public static void main(@org.jetbrains.annotations.NotNull String[] args) throws IOException {
    ArrayList<String> input_path_list = new ArrayList<>();
    ArrayList<String> output_path_list = new ArrayList<>();
    ArrayList<Integer> dataset_map_td = new ArrayList<>();
    input_path_list.add("C:\\Users\\xiaoj\\Documents\\GitHub\\encoding-reorder\\reorder\\iotdb_test\\Metro-Traffic");
    output_path_list.add("C:\\Users\\xiaoj\\Documents\\GitHub\\encoding-reorder\\reorder\\result_evaluation" +
            "\\vary_parameter\\rr_float_ratio\\Metro-Traffic_ratio.csv");
    dataset_map_td.add(3600);
    input_path_list.add("C:\\Users\\xiaoj\\Documents\\GitHub\\encoding-reorder\\reorder\\iotdb_test\\Nifty-Stocks");
    output_path_list.add("C:\\Users\\xiaoj\\Documents\\GitHub\\encoding-reorder\\reorder\\result_evaluation" +
            "\\vary_parameter\\rr_float_ratio\\Nifty-Stocks_ratio.csv");
    dataset_map_td.add(86400);
    input_path_list.add("C:\\Users\\xiaoj\\Documents\\GitHub\\encoding-reorder\\reorder\\iotdb_test\\USGS-Earthquakes");
    output_path_list.add("C:\\Users\\xiaoj\\Documents\\GitHub\\encoding-reorder\\reorder\\result_evaluation" +
            "\\vary_parameter\\rr_float_ratio\\USGS-Earthquakes_ratio.csv");
    dataset_map_td.add(50);
    input_path_list.add("C:\\Users\\xiaoj\\Documents\\GitHub\\encoding-reorder\\reorder\\iotdb_test\\Cyber-Vehicle");
    output_path_list.add("C:\\Users\\xiaoj\\Documents\\GitHub\\encoding-reorder\\reorder\\result_evaluation" +
            "\\vary_parameter\\rr_float_ratio\\Cyber-Vehicle_ratio.csv");
    dataset_map_td.add(10);
    input_path_list.add( "C:\\Users\\xiaoj\\Documents\\GitHub\\encoding-reorder\\reorder\\iotdb_test\\TH-Climate");
    output_path_list.add("C:\\Users\\xiaoj\\Documents\\GitHub\\encoding-reorder\\reorder\\result_evaluation" +
            "\\vary_parameter\\rr_float_ratio\\TH-Climate_ratio.csv");
    dataset_map_td.add(3);
    input_path_list.add("C:\\Users\\xiaoj\\Documents\\GitHub\\encoding-reorder\\reorder\\iotdb_test\\TY-Transport");
    output_path_list.add("C:\\Users\\xiaoj\\Documents\\GitHub\\encoding-reorder\\reorder\\result_evaluation" +
            "\\vary_parameter\\rr_float_ratio\\TY-Transport_ratio.csv");
    dataset_map_td.add(5);
    input_path_list.add( "C:\\Users\\xiaoj\\Documents\\GitHub\\encoding-reorder\\reorder\\iotdb_test\\TY-Fuel");
    output_path_list.add("C:\\Users\\xiaoj\\Documents\\GitHub\\encoding-reorder\\reorder\\result_evaluation" +
            "\\vary_parameter\\rr_float_ratio\\TY-Fuel_ratio.csv");
    dataset_map_td.add(60);
    input_path_list.add( "C:\\Users\\xiaoj\\Documents\\GitHub\\encoding-reorder\\reorder\\iotdb_test\\GW-Magnetic");
    output_path_list.add("C:\\Users\\xiaoj\\Documents\\GitHub\\encoding-reorder\\reorder\\result_evaluation" +
            "\\vary_parameter\\rr_float_ratio\\GW-Magnetic_ratio.csv");
    dataset_map_td.add(100);

<<<<<<< HEAD
//    input_path_list.add("E:\\thu\\Lab\\Group\\31编码论文\\encoding-reorder\\reorder\\iotdb_test\\Metro-Traffic");
//    output_path_list.add("E:\\thu\\Lab\\Group\\31编码论文\\encoding-reorder\\reorder\\result_evaluation" +
//            "\\vary_parameter\\rr_float_ratio\\Metro-Traffic_ratio.csv");
//    dataset_map_td.add(3600);
//    input_path_list.add("E:\\thu\\Lab\\Group\\31编码论文\\encoding-reorder\\reorder\\iotdb_test\\Nifty-Stocks");
//    output_path_list.add("E:\\thu\\Lab\\Group\\31编码论文\\encoding-reorder\\reorder\\result_evaluation" +
//            "\\vary_parameter\\rr_float_ratio\\Nifty-Stocks_ratio.csv");
//    dataset_map_td.add(86400);
//    input_path_list.add("E:\\thu\\Lab\\Group\\31编码论文\\encoding-reorder\\reorder\\iotdb_test\\USGS-Earthquakes");
//    output_path_list.add("E:\\thu\\Lab\\Group\\31编码论文\\encoding-reorder\\reorder\\result_evaluation" +
//            "\\vary_parameter\\rr_float_ratio\\USGS-Earthquakes_ratio.csv");
//    dataset_map_td.add(50);
//    input_path_list.add("E:\\thu\\Lab\\Group\\31编码论文\\encoding-reorder\\reorder\\iotdb_test\\Cyber-Vehicle");
//    output_path_list.add("E:\\thu\\Lab\\Group\\31编码论文\\encoding-reorder\\reorder\\result_evaluation" +
//            "\\vary_parameter\\rr_float_ratio\\Cyber-Vehicle_ratio.csv");
//    dataset_map_td.add(10);
//    input_path_list.add( "E:\\thu\\Lab\\Group\\31编码论文\\encoding-reorder\\reorder\\iotdb_test\\TH-Climate");
//    output_path_list.add("E:\\thu\\Lab\\Group\\31编码论文\\encoding-reorder\\reorder\\result_evaluation" +
//            "\\vary_parameter\\rr_float_ratio\\TH-Climate_ratio.csv");
//    dataset_map_td.add(3);
//    input_path_list.add("E:\\thu\\Lab\\Group\\31编码论文\\encoding-reorder\\reorder\\iotdb_test\\TY-Transport");
//    output_path_list.add("E:\\thu\\Lab\\Group\\31编码论文\\encoding-reorder\\reorder\\result_evaluation" +
//            "\\vary_parameter\\rr_float_ratio\\TY-Transport_ratio.csv");
//    dataset_map_td.add(5);
//    input_path_list.add( "E:\\thu\\Lab\\Group\\31编码论文\\encoding-reorder\\reorder\\iotdb_test\\TY-Fuel");
//    output_path_list.add("E:\\thu\\Lab\\Group\\31编码论文\\encoding-reorder\\reorder\\result_evaluation" +
//            "\\vary_parameter\\rr_float_ratio\\TY-Fuel_ratio.csv");
//    dataset_map_td.add(60);
//    input_path_list.add( "E:\\thu\\Lab\\Group\\31编码论文\\encoding-reorder\\reorder\\iotdb_test\\GW-Magnetic");
//    output_path_list.add("E:\\thu\\Lab\\Group\\31编码论文\\encoding-reorder\\reorder\\result_evaluation" +
//            "\\vary_parameter\\rr_float_ratio\\GW-Magnetic_ratio.csv");
//    dataset_map_td.add(100);

    //for(int file_i=0;file_i<1;file_i++){
    for(int file_i=0;file_i<input_path_list.size();file_i++){
=======
    for(int file_i=1;file_i<2;file_i++){
    //for(int file_i=0;file_i<input_path_list.size();file_i++){
>>>>>>> 3675e579

      String inputPath = input_path_list.get(file_i);
      String Output =output_path_list.get(file_i);
      System.out.println(inputPath);

  //    String Output =
  //            "C:\\Users\\xiaoj\\Desktop\\test_ratio.csv"; // the direction of output compression ratio and

      // speed
      int repeatTime = 1; // set repeat time

      File file = new File(inputPath);
      File[] tempList = file.listFiles();

      CsvWriter writer = new CsvWriter(Output, ',', StandardCharsets.UTF_8);

      String[] head = {
              "Input Direction",
              "Encoding Algorithm",
  //      "Compress Algorithm",
              "Encoding Time",
              "Decoding Time",
  //      "Compress Time",
  //      "Uncompress Time",
              "Points",
              "Compressed Size",
              "Block Size",
              "Compression Ratio"
      };
      writer.writeRecord(head); // write header to output file

      assert tempList != null;
      for(int block_size_exp=10;block_size_exp<12;block_size_exp++) {
        int block_size = (int) Math.pow(2, block_size_exp);
        System.out.println(block_size);
        for (File f : tempList) {
          InputStream inputStream = Files.newInputStream(f.toPath());
          CsvReader loader = new CsvReader(inputStream, StandardCharsets.UTF_8);
          ArrayList<ArrayList<Integer>> data = new ArrayList<>();
          ArrayList<ArrayList<Integer>> data_decoded = new ArrayList<>();

          // add a column to "data"
          loader.readHeaders();
          while (loader.readRecord()) {
            ArrayList<Integer> tmp = new ArrayList<>();
            tmp.add(Integer.valueOf(loader.getValues()[0]));
            tmp.add(Integer.valueOf(loader.getValues()[1]));
            data.add(tmp);
          }
          inputStream.close();
          long encodeTime = 0;
          long decodeTime = 0;
//          time0 = 0;
//          time1 = 0;
//          time2 = 0;
//          time3 = 0;
//          time4 = 0;
//          adjust = 0;
          double ratio = 0;
          double compressed_size = 0;
          for (int i = 0; i < repeatTime; i++) {
//            System.out.println(dataset_map_td.get(file_i));
            ArrayList<Byte> buffer = new ArrayList<>();
            long s = System.nanoTime();
            for(int repeat_i=0;repeat_i<10;repeat_i++)
              buffer = ReorderingRegressionEncoder(data, block_size,dataset_map_td.get(file_i));
            long e = System.nanoTime();
            encodeTime += ((e - s)/10);
            compressed_size += buffer.size();
            double ratioTmp =
                    (double) buffer.size() / (double) (data.size() * Integer.BYTES * 2);
            ratio += ratioTmp;
            s = System.nanoTime();
            for(int repeat_i=0;repeat_i<10;repeat_i++)
              data_decoded = ReorderingRegressionDecoder(buffer,dataset_map_td.get(file_i));
            e = System.nanoTime();
            decodeTime += ((e - s)/10);
          }


          ratio /= repeatTime;
          compressed_size /= repeatTime;
          encodeTime /= repeatTime;
          decodeTime /= repeatTime;

//          System.out.print("time0: ");
//          System.out.println(time0);
//          System.out.print("time1: ");
//          System.out.println(time1);
//          System.out.print("time2: ");
//          System.out.println(time2);
//          System.out.print("time3: ");
//          System.out.println(time3);
//          System.out.print("time4: ");
//          System.out.println(time4);
//          System.out.print("adjust: ");
//          System.out.println(adjust);

          String[] record = {
                  f.toString(),
                  "REGER-32-FLOAT",
                  String.valueOf(encodeTime),
                  String.valueOf(decodeTime),
                  String.valueOf(data.size()),
                  String.valueOf(compressed_size),
                  String.valueOf(block_size_exp),
                  String.valueOf(ratio)
          };
          writer.writeRecord(record);
        }
      }
      writer.close();

    }
  }
}<|MERGE_RESOLUTION|>--- conflicted
+++ resolved
@@ -1696,8 +1696,7 @@
     output_path_list.add("C:\\Users\\xiaoj\\Documents\\GitHub\\encoding-reorder\\reorder\\result_evaluation" +
             "\\vary_parameter\\rr_float_ratio\\GW-Magnetic_ratio.csv");
     dataset_map_td.add(100);
-
-<<<<<<< HEAD
+    
 //    input_path_list.add("E:\\thu\\Lab\\Group\\31编码论文\\encoding-reorder\\reorder\\iotdb_test\\Metro-Traffic");
 //    output_path_list.add("E:\\thu\\Lab\\Group\\31编码论文\\encoding-reorder\\reorder\\result_evaluation" +
 //            "\\vary_parameter\\rr_float_ratio\\Metro-Traffic_ratio.csv");
@@ -1733,10 +1732,7 @@
 
     //for(int file_i=0;file_i<1;file_i++){
     for(int file_i=0;file_i<input_path_list.size();file_i++){
-=======
-    for(int file_i=1;file_i<2;file_i++){
-    //for(int file_i=0;file_i<input_path_list.size();file_i++){
->>>>>>> 3675e579
+
 
       String inputPath = input_path_list.get(file_i);
       String Output =output_path_list.get(file_i);
