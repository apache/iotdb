--- conflicted
+++ resolved
@@ -23,13 +23,10 @@
 import java.io.FileInputStream;
 import java.io.FileOutputStream;
 import java.io.IOException;
-<<<<<<< HEAD
 import java.nio.channels.FileChannel;
 import java.nio.file.Paths;
 
 import org.apache.iotdb.tsfile.constant.TestConstant;
-=======
->>>>>>> fb3b8284
 import org.apache.iotdb.tsfile.file.metadata.enums.TSDataType;
 import org.apache.iotdb.tsfile.file.metadata.utils.TestHelper;
 import org.apache.iotdb.tsfile.file.metadata.utils.Utils;
@@ -44,14 +41,8 @@
   public static final int NUM_OF_VALUES = 10000;
   public static final long MAX_TIMESTAMO = 523372036854775806L;
   public static final long MIN_TIMESTAMO = 423372036854775806L;
-<<<<<<< HEAD
-  public static final TSDataType DATA_TYPE = TSDataType.TEXT;
-  public static final int OFFSET = 123456;
-  final String PATH = TestConstant.BASE_OUTPUT_PATH.concat("outputPageHeader.tsfile");
-=======
   public static final TSDataType DATA_TYPE = TSDataType.INT64;
-  private final String PATH = "target/outputPageHeader.tsfile";
->>>>>>> fb3b8284
+  private final String PATH = TestConstant.BASE_OUTPUT_PATH.concat("outputPageHeader.tsfile");
 
   @Before
   public void setUp() {
