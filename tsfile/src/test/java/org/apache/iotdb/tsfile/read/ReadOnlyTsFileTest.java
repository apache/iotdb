--- conflicted
+++ resolved
@@ -17,6 +17,8 @@
  * under the License.
  */
 package org.apache.iotdb.tsfile.read;
+
+import static org.junit.Assert.fail;
 
 import java.io.IOException;
 import java.util.ArrayList;
@@ -149,14 +151,8 @@
     QueryExpression queryExpression = QueryExpression.create(paths, expression);
     try {
       QueryDataSet queryDataSet = tsFile.query(queryExpression);
-<<<<<<< HEAD
     } catch (Exception e) {
       fail();
-=======
-      Assert.fail();
-    } catch (IOException e) {
-      Assert.assertEquals("select path: dr.s1 not in this tsfile", e.getMessage());
->>>>>>> 9adde7ae
     }
   }
 
