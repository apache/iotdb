package org.apache.iotdb.tsfile.encoding;

import com.csvreader.CsvReader;
import com.csvreader.CsvWriter;

import java.io.File;
import java.io.IOException;
import java.io.InputStream;
import java.nio.charset.StandardCharsets;
import java.nio.file.Files;
import java.util.ArrayList;
import java.util.Objects;
import java.util.Stack;

import static java.lang.Math.abs;

public class RgerPFloat {

    public static int zigzag(int num) {
        if (num < 0) {
            return 2 * (-num) - 1;
        } else {
            return 2 * num;
        }
    }

    public static int min3(int a, int b, int c) {
        if (a < b && a < c) {
            return 0;
        } else if (b < c ) {
            return 1;
        } else {
            return 2;
        }
    }

    public static int getBitWith(int num) {
        if (num == 0) return 1;
        else return 32 - Integer.numberOfLeadingZeros(num);
    }

    public static byte[] int2Bytes(int integer) {
        byte[] bytes = new byte[4];
        bytes[0] = (byte) (integer >> 24);
        bytes[1] = (byte) (integer >> 16);
        bytes[2] = (byte) (integer >> 8);
        bytes[3] = (byte) integer;
        return bytes;
    }

    public static byte[] bitWidth2Bytes(int integer) {
        byte[] bytes = new byte[1];
        bytes[0] = (byte) integer;
        return bytes;
    }

    public static byte[] float2bytes(float f) {
        int fbit = Float.floatToIntBits(f);
        byte[] b = new byte[4];
        for (int i = 0; i < 4; i++) {
            b[i] = (byte) (fbit >> (24 - i * 8));
        }
        int len = b.length;
        byte[] dest = new byte[len];
        System.arraycopy(b, 0, dest, 0, len);
        byte temp;
        for (int i = 0; i < len / 2; ++i) {
            temp = dest[i];
            dest[i] = dest[len - i - 1];
            dest[len - i - 1] = temp;
        }
        return dest;
    }

    public static byte[] double2Bytes(double dou) {
        long value = Double.doubleToRawLongBits(dou);
        byte[] bytes = new byte[8];
        for (int i = 0; i < 8; i++) {
            bytes[i] = (byte) ((value >> 8 * i) & 0xff);
        }
        return bytes;
    }

    public static float bytes2float(ArrayList<Byte> b, int index) {
        int l;
        l = b.get(index);
        l &= 0xff;
        l |= ((long) b.get(index + 1) << 8);
        l &= 0xffff;
        l |= ((long) b.get(index + 2) << 16);
        l &= 0xffffff;
        l |= ((long) b.get(index + 3) << 24);
        return Float.intBitsToFloat(l);
    }

    public static int bytes2BitWidth(ArrayList<Byte> encoded, int start, int num) {
        int value = 0;
        if (num > 4) {
            System.out.println("bytes2Integer error");
            return 0;
        }
        for (int i = 0; i < num; i++) {
            value <<= 8;
            int b = encoded.get(i + start) & 0xFF;
            value |= b;
        }
        return value;
    }

    public static byte[] bitPacking(ArrayList<Integer> numbers, int bit_width) {
        int block_num = numbers.size() / 8;
        byte[] result = new byte[bit_width * block_num];
        for (int i = 0; i < block_num; i++) {
            for (int j = 0; j < bit_width; j++) {
                int tmp_int = 0;
                for (int k = 0; k < 8; k++) {
                    tmp_int += (((numbers.get(i * 8 + k) >> j) % 2) << k);
                }
                //             System.out.println(Integer.toBinaryString(tmp_int));
                result[i * bit_width + j] = (byte) tmp_int;
            }
        }
        return result;
    }

    public static byte[] bitPacking(ArrayList<ArrayList<Integer>> numbers, int index, int bit_width) {
        int block_num = numbers.size() / 8;
        byte[] result = new byte[bit_width * block_num];
        for (int i = 0; i < block_num; i++) {
            for (int j = 0; j < bit_width; j++) {
                int tmp_int = 0;
                for (int k = 0; k < 8; k++) {
                    tmp_int += (((numbers.get(i * 8 + k + 1).get(index) >> j) % 2) << k);
                }
                //        System.out.println(Integer.toBinaryString(tmp_int));
                result[i * bit_width + j] = (byte) tmp_int;
            }
        }
        return result;
    }

    public static byte[] bitPacking(ArrayList<ArrayList<Integer>> numbers, int index, int start, int block_num, int bit_width) {
        block_num = block_num / 8;
        byte[] result = new byte[bit_width * block_num];

        for (int i = 0; i < block_num; i++) {
            for (int j = 0; j < bit_width; j++) {
                int tmp_int = 0;
                for (int k = 0; k < 8; k++) {
                    tmp_int += (((numbers.get(start + i * 8 + k).get(index) >> j) % 2) << k);
                }
                result[i * bit_width + j] = (byte) tmp_int;
            }
        }
        return result;
    }

    public static ArrayList<Integer> decodebitPacking(
            ArrayList<Byte> encoded, int decode_pos, int bit_width, int min_delta, int block_size) {
        ArrayList<Integer> result_list = new ArrayList<>();
        for (int i = 0; i < (block_size - 1) / 8; i++) { // bitpacking  纵向8个，bit width是多少列
            int[] val8 = new int[8];
            for (int j = 0; j < 8; j++) {
                val8[j] = 0;
            }
            for (int j = 0; j < bit_width; j++) {
                byte tmp_byte = encoded.get(decode_pos + bit_width - 1 - j);
                byte[] bit8 = new byte[8];
                for (int k = 0; k < 8; k++) {
                    bit8[k] = (byte) (tmp_byte & 1);
                    tmp_byte = (byte) (tmp_byte >> 1);
                }
                for (int k = 0; k < 8; k++) {
                    val8[k] = val8[k] * 2 + bit8[k];
                }
            }
            for (int j = 0; j < 8; j++) {
                result_list.add(val8[j] + min_delta);
            }
            decode_pos += bit_width;
        }
        return result_list;
    }


    public static int part(ArrayList<ArrayList<Integer>> arr, int index, int low, int high) {
        ArrayList<Integer> tmp = arr.get(low);
        while (low < high) {
            while (low < high
                    && (arr.get(high).get(index) > tmp.get(index)
                    || (Objects.equals(arr.get(high).get(index), tmp.get(index))
                    && arr.get(high).get(index ^ 1) >= tmp.get(index ^ 1)))) {
                high--;
            }
            arr.set(low, arr.get(high));
            while (low < high
                    && (arr.get(low).get(index) < tmp.get(index)
                    || (Objects.equals(arr.get(low).get(index), tmp.get(index))
                    && arr.get(low).get(index ^ 1) <= tmp.get(index ^ 1)))) {
                low++;
            }
            //      while (low < high && (arr.get(high).get(index) >= tmp.get(index))) {
            //        high--;
            //      }
            //      arr.set(low,arr.get(high));
            //      while (low < high && (arr.get(low).get(index) <= tmp.get(index))) {
            //        low++;
            //      }
            arr.set(high, arr.get(low));
        }
        arr.set(low, tmp);
        return low;
    }

    public static void quickSort(ArrayList<ArrayList<Integer>> arr, int index, int low, int high) {
        Stack<Integer> stack = new Stack<>();
        int mid = part(arr, index, low, high);
        // 判断右半部分是否仅有一个数据
        // 将边界入栈，需要注意左右部分都先压左边界或右边界。顺序需要相同，以防出栈时不好判断是low还是high，此方法先压左边界后压右边界
        if (mid + 1 < high) {
            stack.push(mid + 1);
            stack.push(high);
        }
        // 判断左半部分是否仅有一个数据
        if (mid - 1 > low) {
            stack.push(low);
            stack.push(mid - 1);
        }
        while (stack.empty() == false) {
            high = stack.pop();
            low = stack.pop();
            mid = part(arr, index, low, high);
            if (mid + 1 < high) {
                stack.push(mid + 1);
                stack.push(high);
            }
            if (mid - 1 > low) {
                stack.push(low);
                stack.push(mid - 1);
            }
        }
    }

    public static int getCommon(int m, int n) {
        int z;
        while (m % n != 0) {
            z = m % n;
            m = n;
            n = z;
        }
        return n;
    }

    public static void splitTimeStamp3(
            ArrayList<ArrayList<Integer>> ts_block, ArrayList<Integer> result) {
        // int max_deviation = Integer.MIN_VALUE;

        int td_common = 0;
        for (int i = 1; i < ts_block.size(); i++) {
            int time_diffi = ts_block.get(i).get(0) - ts_block.get(i - 1).get(0);
            if (td_common == 0) {
                if (time_diffi != 0) {
                    td_common = time_diffi;
                    continue;
                } else {
                    continue;
                }
            }
            if (time_diffi != 0) {
                td_common = getCommon(time_diffi, td_common);
                if (td_common == 1) {
                    break;
                }
            }
        }
        if (td_common == 0) {
            td_common = 1;
        }

//    td = td_common;

        int t0 = ts_block.get(0).get(0);
        for (int i = 0; i < ts_block.size(); i++) {
            ArrayList<Integer> tmp = new ArrayList<>();
            int interval_i = (ts_block.get(i).get(0) - t0) / td_common;
            // int deviation_i = ts_block.get(i).get(0) - t0 - interval_i * td;
            //      tmp.add(t0+interval_i);
            tmp.add(interval_i);
            tmp.add(ts_block.get(i).get(1));
            ts_block.set(i, tmp);

            // deviation_list.add(zigzag(deviation_i));
            // if(zigzag(deviation_i)>max_deviation){
            //  max_deviation = zigzag(deviation_i);
            // }
        }
        ArrayList<Integer> tmp = new ArrayList<>();
        // int deviation_i = ts_block.get(i).get(0) - t0 - interval_i * td;
        tmp.add(0);
        tmp.add(ts_block.get(0).get(1));
        ts_block.set(0, tmp);

        result.add(td_common);
        result.add(t0);
    }

    public static void terminate(
            ArrayList<ArrayList<Integer>> ts_block, ArrayList<Float> coefficient, int p) {
        int length = ts_block.size();
        assert length > p;

        double[] resultCovariances_value = new double[p + 1];
        double[] resultCovariances_timestamp = new double[p + 1];
        for (int i = 0; i <= p; i++) {
            resultCovariances_value[i] = 0;
            resultCovariances_timestamp[i] = 0;
            for (int j = 0; j < length - i; j++) {
                if (j + i < length) {
                    resultCovariances_timestamp[i] += ts_block.get(j).get(0) * ts_block.get(j + i).get(0);
                    resultCovariances_value[i] += ts_block.get(j).get(1) * ts_block.get(j + i).get(1);
                }
            }
            resultCovariances_timestamp[i] /= length - i;
            resultCovariances_value[i] /= length - i;
        }

        double[] epsilons_timestamp = new double[p + 1];
        double[] epsilons_value = new double[p + 1];
        double[] kappas_timestamp = new double[p + 1];
        double[] kappas_value = new double[p + 1];
        double[][] alphas_timestamp = new double[p + 1][p + 1];
        double[][] alphas_value = new double[p + 1][p + 1];
        // alphas_timestamp[i][j] denotes alpha_i^{(j)}
        // alphas_value[i][j] denotes alpha_i^{(j)}
        epsilons_timestamp[0] = resultCovariances_timestamp[0];
        epsilons_value[0] = resultCovariances_value[0];
        for (int i = 1; i <= p; i++) {
            double tmpSum_timestamp = 0.0;
            double tmpSum_value = 0.0;
            for (int j = 1; j <= i - 1; j++) {
                tmpSum_timestamp += alphas_timestamp[j][i - 1] * resultCovariances_timestamp[i - j];
                tmpSum_value += alphas_value[j][i - 1] * resultCovariances_value[i - j];
            }
            kappas_timestamp[i] =
                    (resultCovariances_timestamp[i] - tmpSum_timestamp) / epsilons_timestamp[i - 1];
            kappas_value[i] = (resultCovariances_value[i] - tmpSum_value) / epsilons_value[i - 1];
            alphas_timestamp[i][i] = kappas_timestamp[i];
            alphas_value[i][i] = kappas_value[i];
            if (i > 1) {
                for (int j = 1; j <= i - 1; j++) {
                    alphas_timestamp[j][i] =
                            alphas_timestamp[j][i - 1] - kappas_timestamp[i] * alphas_timestamp[i - j][i - 1];
                    alphas_value[j][i] =
                            alphas_value[j][i - 1] - kappas_value[i] * alphas_value[i - j][i - 1];
                }
            }
            epsilons_timestamp[i] =
                    (1 - kappas_timestamp[i] * kappas_timestamp[i]) * epsilons_timestamp[i - 1];
            epsilons_value[i] = (1 - kappas_value[i] * kappas_value[i]) * epsilons_value[i - 1];
        }

        for (int i = 0; i <= p; i++) {
            coefficient.add((float) alphas_timestamp[i][p]);
            coefficient.add((float) alphas_value[i][p]);
            //      System.out.println(alphas_value[i][3]);
        }
    }
    // --------------------------------------  base function -----------------------------------------------------

    private static ArrayList<ArrayList<Integer>> getEncodeBitsRegressionP(
            ArrayList<ArrayList<Integer>> ts_block,
            int block_size,
            ArrayList<Integer> raw_length,
            ArrayList<Float> coefficient,
            int p) {
        int timestamp_delta_min = Integer.MAX_VALUE;
        int value_delta_min = Integer.MAX_VALUE;
        int max_timestamp = Integer.MIN_VALUE;
        int max_timestamp_i = -1;
        int max_value = Integer.MIN_VALUE;
        int max_value_i = -1;
        ArrayList<ArrayList<Integer>> ts_block_delta = new ArrayList<>();
        coefficient.clear();

        terminate(ts_block, coefficient, p);
        ArrayList<Integer> tmp0 = new ArrayList<>();
        tmp0.add(ts_block.get(0).get(0));
        tmp0.add(ts_block.get(0).get(1));
        ts_block_delta.add(tmp0);
        // regression residual
        for (int j = 1; j < p; j++) {
            float epsilon_r = (float) ((float) ts_block.get(j).get(0) - coefficient.get(0));
            float epsilon_v = (float) ((float) ts_block.get(j).get(1) - coefficient.get(1));
            for (int pi = 1; pi <= j; pi++) {
                epsilon_r -= (float) (coefficient.get(2 * pi) * (float) ts_block.get(j - pi).get(0));
                epsilon_v -= (float) (coefficient.get(2 * pi + 1) * (float) ts_block.get(j - pi).get(1));
            }

            //      if(epsilon_r<timestamp_delta_min){
            //        timestamp_delta_min = epsilon_r;
            //      }
            //      if(epsilon_v<value_delta_min){
            //        value_delta_min = epsilon_v;
            //      }
            //      if(epsilon_r>max_timestamp){
            //        max_timestamp = epsilon_r;
            //      }
            //      if(epsilon_v>max_value){
            //        max_value = epsilon_v;
            //      }
            ArrayList<Integer> tmp = new ArrayList<>();
            tmp.add((int) epsilon_r);
            tmp.add((int) epsilon_v);
            ts_block_delta.add(tmp);
        }

        // regression residual
        for (int j = p; j < block_size; j++) {
            float epsilon_r = (float) ts_block.get(j).get(0) - coefficient.get(0);
            float epsilon_v = (float) ts_block.get(j).get(1) - coefficient.get(1);
            for (int pi = 1; pi <= p; pi++) {
                epsilon_r -= coefficient.get(2 * pi) * (float) ts_block.get(j - pi).get(0);
                epsilon_v -= coefficient.get(2 * pi + 1) * (float) ts_block.get(j - pi).get(1);
            }

            if (epsilon_r < timestamp_delta_min) {
                timestamp_delta_min = (int) epsilon_r;
            }
            if (epsilon_v < value_delta_min) {
                value_delta_min = (int) epsilon_v;
            }
            if (epsilon_r > max_timestamp) {
                max_timestamp = (int) epsilon_r;
            }
            if (epsilon_v > max_value) {
                max_value = (int) epsilon_v;
            }
            ArrayList<Integer> tmp = new ArrayList<>();
            tmp.add((int) epsilon_r);
            tmp.add((int) epsilon_v);
            ts_block_delta.add(tmp);
        }
        int length = 0 ;
        for (int j = block_size - 1; j >= p; j--) {
            float epsilon_r = ts_block_delta.get(j).get(0) - timestamp_delta_min;
            float epsilon_v = ts_block_delta.get(j).get(1) - value_delta_min;
            length += epsilon_r;
            length += epsilon_v;
            ArrayList<Integer> tmp = new ArrayList<>();
            tmp.add((int) epsilon_r);
            tmp.add((int) epsilon_v);
            ts_block_delta.set(j, tmp);
        }
        int max_bit_width_interval = getBitWith(max_timestamp - timestamp_delta_min);
        int max_bit_width_value = getBitWith(max_value - value_delta_min);
//        int length = (max_bit_width_interval + max_bit_width_value) * (block_size - 1);
        raw_length.clear();

        raw_length.add(length);
        raw_length.add(max_bit_width_interval);
        raw_length.add(max_bit_width_value);

        raw_length.add(timestamp_delta_min);
        raw_length.add(value_delta_min);

        return ts_block_delta;
    }

    public static int getBetaP(
            ArrayList<ArrayList<Integer>> ts_block,
            int alpha,
            int block_size,
            ArrayList<Float> coefficient,
            int p) {
        int timestamp_delta_min = Integer.MAX_VALUE;
        int value_delta_min = Integer.MAX_VALUE;
        int max_timestamp = Integer.MIN_VALUE;
        int max_value = Integer.MIN_VALUE;
        int raw_timestamp_delta_max_index = -1;
        int raw_value_delta_max_index = -1;

        int raw_abs_sum = 0;
        ArrayList<ArrayList<Integer>> ts_block_delta = new ArrayList<>();
        coefficient.clear();


        ArrayList<Integer> j_star_list = new ArrayList<>(); // beta list of min b phi alpha to j
        ArrayList<Integer> max_index = new ArrayList<>();
        int j_star = -1;

        if (alpha == -1) {
            return j_star;
        }
        terminate(ts_block, coefficient, p);
        for (int j = p; j < block_size; j++) {
            float epsilon_r = (float) ts_block.get(j).get(0) - coefficient.get(0);
            float epsilon_v = (float) ts_block.get(j).get(1) - coefficient.get(1);
            for (int pi = 1; pi <= p; pi++) {
                epsilon_r -= (float) (coefficient.get(2 * pi) * (float) ts_block.get(j - pi).get(0));
                epsilon_v -= (float) (coefficient.get(2 * pi + 1) * (float) ts_block.get(j - pi).get(1));
            }

            if (epsilon_r < timestamp_delta_min) {
                timestamp_delta_min = (int) epsilon_r;
            }
            if (epsilon_v < value_delta_min) {
                value_delta_min = (int) epsilon_v;
            }
            if (epsilon_r > max_timestamp) {
                max_timestamp = (int) epsilon_r;
            }
            if (epsilon_v > max_value) {
                max_value = (int) epsilon_v;
            }
            ArrayList<Integer> tmp = new ArrayList<>();
            tmp.add((int) epsilon_r);
            tmp.add((int) epsilon_v);
            ts_block_delta.add(tmp);
        }
        for (int j = 0; j < block_size - p; j++) {
            raw_abs_sum += ts_block_delta.get(j).get(0);
            raw_abs_sum += ts_block_delta.get(j).get(1);
        }
        // regression residual
        for (int j = p; j < block_size; j++) {
            float epsilon_r = (float) ts_block.get(j).get(0) - coefficient.get(0);
            float epsilon_v = (float) ts_block.get(j).get(1) - coefficient.get(1);
            for (int pi = 1; pi <= p; pi++) {
                epsilon_r -= (coefficient.get(2 * pi) * (float) ts_block.get(j - pi).get(0));
                epsilon_v -= (coefficient.get(2 * pi + 1) * (float) ts_block.get(j - pi).get(1));
            }
            if (j != alpha && ((int) epsilon_r == max_timestamp || (int) epsilon_v == max_value)) {
                max_index.add(j);
            }
        }
        //    System.out.println(raw_length);
        //    System.out.println(raw_bit_width_timestamp);
        //    System.out.println(raw_bit_width_value);
        // alpha <= p
        if (alpha < p) {
            //      System.out.println("alpha == 1");
            int j = 0;
            for (; j < alpha; j++) {
                // judge whether j is in hj and gj,  [j, alpha-1] and [alpha + 1, min{j+p,n}], [j + p + 1,
                // min{alpha+p,n}]
                boolean is_contain_2p = false;
                for (int hg_j = j; hg_j <= alpha + p && hg_j < block_size; hg_j++) {
                    if (max_index.contains(hg_j)) {
                        is_contain_2p = true;
                        break;
                    }
                }
                if (!is_contain_2p) {
                    continue;
                }
                ArrayList<Integer> b = adjustCase2(ts_block, alpha, j, coefficient, p);
                if (b.get(0) < raw_abs_sum) {
                    raw_abs_sum = b.get(0);
                    j_star_list.clear();
                    j_star_list.add(j);
                } else if (b.get(0) == raw_abs_sum) {
                    j_star_list.add(j);
                }
            }
            for (j = alpha + 2; j < alpha + p; j++) {
                // judge whether j is in hj and gj,  [j, min{alpha+p-1,n}] and [alpha + p, min{j+p-1,n}],
                // [alpha + 1, j - 1]
                boolean is_contain_2p = false;
                for (int hg_j = alpha + 1; hg_j < j + p && hg_j < block_size; hg_j++) {
                    if (max_index.contains(hg_j)) {
                        is_contain_2p = true;
                        break;
                    }
                }
                if (!is_contain_2p) {
                    continue;
                }
                ArrayList<Integer> b = adjustCase3(ts_block, alpha, j, coefficient, p);
                if (b.get(0) < raw_abs_sum) {
                    raw_abs_sum = b.get(0);
                    j_star_list.clear();
                    j_star_list.add(j);
                } else if (b.get(0) == raw_abs_sum) {
                    j_star_list.add(j);
                }
            }
            for (; j < block_size; j++) {
                // judge whether j is in hj and gj,  [j, min{j+p-1,n}], [alpha + 1, min{alpha+p,n}]
                boolean is_contain_2p = false;
                for (int hg_j = alpha + 1; hg_j <= alpha + p && hg_j < block_size; hg_j++) {
                    if (max_index.contains(hg_j)) {
                        is_contain_2p = true;
                        break;
                    }
                }
                for (int hg_j = j; hg_j < j + p && hg_j < block_size; hg_j++) {
                    if (max_index.contains(hg_j)) {
                        is_contain_2p = true;
                        break;
                    }
                }
                if (!is_contain_2p) {
                    continue;
                }
                ArrayList<Integer> b = adjustCase4(ts_block, alpha, j, coefficient, p);
                if (b.get(0) < raw_abs_sum) {
                    raw_abs_sum = b.get(0);
                    j_star_list.clear();
                    j_star_list.add(j);
                } else if (b.get(0) == raw_abs_sum) {
                    j_star_list.add(j);
                }
            }
            ArrayList<Integer> b = adjustCase5(ts_block, alpha, coefficient, p);
            if (b.get(0) < raw_abs_sum) {
                raw_abs_sum = b.get(0);
                j_star_list.clear();
                j_star_list.add(block_size);
                //        System.out.println("j_star_list adjust0n1");
            } else if (b.get(0) == raw_abs_sum) {
                j_star_list.add(block_size);
            }

        } // alpha == n
        else if (alpha < block_size && alpha >= block_size - p) {
            //      System.out.println("alpha == n");
            ArrayList<Integer> b;
            int j = 0;
            for (; j < alpha - p; j++) {
                // judge whether j is in hj and gj,  [j, j+p-1], [alpha + 1, min{alpha+p,n}]
                boolean is_contain_2p = false;
                for (int hg_j = j; hg_j < j + p; hg_j++) {
                    if (max_index.contains(hg_j)) {
                        is_contain_2p = true;
                        break;
                    }
                }
                for (int hg_j = alpha + 1; hg_j <= alpha + p && hg_j < block_size; hg_j++) {
                    if (max_index.contains(hg_j)) {
                        is_contain_2p = true;
                        break;
                    }
                }
                if (!is_contain_2p) {
                    continue;
                }
                b = adjustCase1(ts_block, alpha, j, coefficient, p);
                if (b.get(0) < raw_abs_sum) {
                    raw_abs_sum = b.get(0);
                    j_star_list.clear();
                    j_star_list.add(j);
                } else if (b.get(0) == raw_abs_sum) {
                    j_star_list.add(j);
                }
            }
            for (; j < alpha; j++) {
                // judge whether j is in hj and gj,  [j, alpha-1] and [alpha + 1, min{j+p,n}], [j + p + 1,
                // min{alpha+p,n}]
                boolean is_contain_2p = false;
                for (int hg_j = j; hg_j <= alpha + p && hg_j < block_size; hg_j++) {
                    if (max_index.contains(hg_j)) {
                        is_contain_2p = true;
                        break;
                    }
                }
                if (!is_contain_2p) {
                    continue;
                }
                b = adjustCase2(ts_block, alpha, j, coefficient, p);
                if (b.get(0) < raw_abs_sum) {
                    raw_abs_sum = b.get(0);
                    j_star_list.clear();
                    j_star_list.add(j);
                } else if (b.get(0) == raw_abs_sum) {
                    j_star_list.add(j);
                }
            }
            for (j = alpha + 2; j < alpha + p && j < block_size; j++) {
                // judge whether j is in hj and gj,  [j, min{alpha+p-1,n}] and [alpha + p, min{j+p-1,n}],
                // [alpha + 1, j - 1]
                boolean is_contain_2p = false;
                for (int hg_j = alpha + 1; hg_j < j + p && hg_j < block_size; hg_j++) {
                    if (max_index.contains(hg_j)) {
                        is_contain_2p = true;
                        break;
                    }
                }
                if (!is_contain_2p) {
                    continue;
                }
                b = adjustCase3(ts_block, alpha, j, coefficient, p);
                if (b.get(0) < raw_abs_sum) {
                    raw_abs_sum = b.get(0);
                    j_star_list.clear();
                    j_star_list.add(j);
                } else if (b.get(0) == raw_abs_sum) {
                    j_star_list.add(j);
                }
            }
            for (; j < block_size; j++) {
                // judge whether j is in hj and gj,  [j, min{j+p-1,n}], [alpha + 1, min{alpha+p,n}]
                boolean is_contain_2p = false;
                for (int hg_j = alpha + 1; hg_j <= alpha + p && hg_j < block_size; hg_j++) {
                    if (max_index.contains(hg_j)) {
                        is_contain_2p = true;
                        break;
                    }
                }
                for (int hg_j = j; hg_j < j + p && hg_j < block_size; hg_j++) {
                    if (max_index.contains(hg_j)) {
                        is_contain_2p = true;
                        break;
                    }
                }
                if (!is_contain_2p) {
                    continue;
                }
                b = adjustCase4(ts_block, alpha, j, coefficient, p);
                if (b.get(0) < raw_abs_sum) {
                    raw_abs_sum = b.get(0);
                    j_star_list.clear();
                    j_star_list.add(j);
                } else if (b.get(0) == raw_abs_sum) {
                    j_star_list.add(j);
                }
            }

            b = adjustCase5(ts_block, alpha, coefficient, p);
            if (b.get(0) < raw_abs_sum) {
                raw_abs_sum = b.get(0);
                j_star_list.clear();
                j_star_list.add(0);
            } else if (b.get(0) == raw_abs_sum) {
                j_star_list.add(0);
            }
        } // p < alpha <= n-p
        else {
            ArrayList<Integer> b;
            int j = 0;
            for (; j < alpha - p; j++) {
                // judge whether j is in hj and gj,  [j, j+p-1], [alpha + 1, min{alpha+p,n}]
                boolean is_contain_2p = false;
                for (int hg_j = j; hg_j < j + p; hg_j++) {
                    if (max_index.contains(hg_j)) {
                        is_contain_2p = true;
                        break;
                    }
                }
                for (int hg_j = alpha + 1; hg_j <= alpha + p && hg_j < block_size; hg_j++) {
                    if (max_index.contains(hg_j)) {
                        is_contain_2p = true;
                        break;
                    }
                }
                if (!is_contain_2p) {
                    continue;
                }
                b = adjustCase1(ts_block, alpha, j, coefficient, p);
                if (b.get(0) < raw_abs_sum) {
                    raw_abs_sum = b.get(0);
                    j_star_list.clear();
                    j_star_list.add(j);
                } else if (b.get(0) == raw_abs_sum) {
                    j_star_list.add(j);
                }
            }
            for (; j < alpha; j++) {
                // judge whether j is in hj and gj,  [j, alpha-1] and [alpha + 1, min{j+p,n}], [j + p + 1,
                // min{alpha+p,n}]
                boolean is_contain_2p = false;
                for (int hg_j = j; hg_j <= alpha + p && hg_j < block_size; hg_j++) {
                    if (max_index.contains(hg_j)) {
                        is_contain_2p = true;
                        break;
                    }
                }
                if (!is_contain_2p) {
                    continue;
                }
                b = adjustCase2(ts_block, alpha, j, coefficient, p);
                if (b.get(0) < raw_abs_sum) {
                    raw_abs_sum = b.get(0);
                    j_star_list.clear();
                    j_star_list.add(j);
                } else if (b.get(0) == raw_abs_sum) {
                    j_star_list.add(j);
                }
            }
            for (j = alpha + 2; j < alpha + p && j < block_size; j++) {
                // judge whether j is in hj and gj,  [j, min{alpha+p-1,n}] and [alpha + p, min{j+p-1,n}],
                // [alpha + 1, j - 1]
                boolean is_contain_2p = false;
                for (int hg_j = alpha + 1; hg_j < j + p && hg_j < block_size; hg_j++) {
                    if (max_index.contains(hg_j)) {
                        is_contain_2p = true;
                        break;
                    }
                }
                if (!is_contain_2p) {
                    continue;
                }
                b = adjustCase3(ts_block, alpha, j, coefficient, p);
                if (b.get(0) < raw_abs_sum) {
                    raw_abs_sum = b.get(0);
                    j_star_list.clear();
                    j_star_list.add(j);
                } else if (b.get(0) == raw_abs_sum) {
                    j_star_list.add(j);
                }
            }
            for (; j < block_size; j++) {
                // judge whether j is in hj and gj,  [j, min{j+p-1,n}], [alpha + 1, min{alpha+p,n}]
                boolean is_contain_2p = false;
                for (int hg_j = alpha + 1; hg_j <= alpha + p && hg_j < block_size; hg_j++) {
                    if (max_index.contains(hg_j)) {
                        is_contain_2p = true;
                        break;
                    }
                }
                for (int hg_j = j; hg_j < j + p && hg_j < block_size; hg_j++) {
                    if (max_index.contains(hg_j)) {
                        is_contain_2p = true;
                        break;
                    }
                }
                if (!is_contain_2p) {
                    continue;
                }
                b = adjustCase4(ts_block, alpha, j, coefficient, p);
                if (b.get(0) < raw_abs_sum) {
                    raw_abs_sum = b.get(0);
                    j_star_list.clear();
                    j_star_list.add(j);
                } else if (b.get(0) == raw_abs_sum) {
                    j_star_list.add(j);
                }
            }
            b = adjustCase5(ts_block, alpha, coefficient, p);
            if (b.get(0) < raw_abs_sum) {
                raw_abs_sum = b.get(0);
                j_star_list.clear();
                j_star_list.add(0);
            } else if (b.get(0) == raw_abs_sum) {
                j_star_list.add(0);
            }
        }
        //    System.out.println(j_star_list);
        if (j_star_list.size() != 0) {
            j_star = getIstarClose(alpha, j_star_list);
        }
        return j_star;
    }

    private static ArrayList<Integer> adjustCase1(
            ArrayList<ArrayList<Integer>> ts_block,
            int alpha,
            int j_star,
            ArrayList<Float> coefficient,
            int p) {
        ArrayList<ArrayList<Integer>> tmp_ts_block = (ArrayList<ArrayList<Integer>>) ts_block.clone();
        int block_size = ts_block.size();
        ArrayList<Integer> tmp_tv = tmp_ts_block.get(alpha);
        for (int u = alpha - 1; u >= j_star; u--) {
            ArrayList<Integer> tmp_tv_cur = new ArrayList<>();
            tmp_tv_cur.add(tmp_ts_block.get(u).get(0));
            tmp_tv_cur.add(tmp_ts_block.get(u).get(1));
            tmp_ts_block.set(u + 1, tmp_tv_cur);
        }
        tmp_ts_block.set(j_star, tmp_tv);

        int timestamp_delta_min = Integer.MAX_VALUE;
        int value_delta_min = Integer.MAX_VALUE;
        int max_timestamp = Integer.MIN_VALUE;
        int max_value = Integer.MIN_VALUE;
        ArrayList<ArrayList<Integer>> ts_block_delta = new ArrayList<>();

        // regression residual
        for (int j = p; j < block_size; j++) {
            float epsilon_r = (float) ts_block.get(j).get(0) - coefficient.get(0);
            float epsilon_v = (float) ts_block.get(j).get(1) - coefficient.get(1);
            for (int pi = 1; pi <= p; pi++) {
                epsilon_r -= coefficient.get(2 * pi) * (float) ts_block.get(j - pi).get(0);
                epsilon_v -= coefficient.get(2 * pi + 1) * (float) ts_block.get(j - pi).get(1);
            }
            ArrayList<Integer> tmp0 = new ArrayList<>();
            tmp0.add((int) epsilon_r);
            tmp0.add((int) epsilon_v);
            ts_block_delta.add(tmp0);
            if (epsilon_r < timestamp_delta_min) {
                timestamp_delta_min = (int) epsilon_r;
            }
            if (epsilon_v < value_delta_min) {
                value_delta_min = (int) epsilon_v;
            }
            if (epsilon_r > max_timestamp) {
                max_timestamp = (int) epsilon_r;
            }
            if (epsilon_v > max_value) {
                max_value = (int) epsilon_v;
            }
        }
        int length = 0;
        for (ArrayList<Integer> integers : ts_block_delta) {
            length += (integers.get(0) - timestamp_delta_min);
            length += (integers.get(1) - value_delta_min);
        }
        ArrayList<Integer> b = new ArrayList<>();
        b.add(length);
//    int max_bit_width_interval = getBitWith(max_timestamp - timestamp_delta_min);
//    int max_bit_width_value = getBitWith(max_value - value_delta_min);
//    ArrayList<Integer> b = new ArrayList<>();
//    b.add(max_bit_width_interval);
//    b.add(max_bit_width_value);
        return b;
    }

    private static ArrayList<Integer> adjustCase2(
            ArrayList<ArrayList<Integer>> ts_block,
            int alpha,
            int j_star,
            ArrayList<Float> coefficient,
            int p) {
        ArrayList<ArrayList<Integer>> tmp_ts_block = (ArrayList<ArrayList<Integer>>) ts_block.clone();
        int block_size = ts_block.size();
        ArrayList<Integer> tmp_tv = tmp_ts_block.get(alpha);
        for (int u = alpha - 1; u >= j_star; u--) {
            ArrayList<Integer> tmp_tv_cur = new ArrayList<>();
            tmp_tv_cur.add(tmp_ts_block.get(u).get(0));
            tmp_tv_cur.add(tmp_ts_block.get(u).get(1));
            tmp_ts_block.set(u + 1, tmp_tv_cur);
        }
        tmp_ts_block.set(j_star, tmp_tv);

        int timestamp_delta_min = Integer.MAX_VALUE;
        int value_delta_min = Integer.MAX_VALUE;
        int max_timestamp = Integer.MIN_VALUE;
        int max_value = Integer.MIN_VALUE;
        ArrayList<ArrayList<Integer>> ts_block_delta = new ArrayList<>();

        // regression residual
        for (int j = p; j < block_size; j++) {
            float epsilon_r = (float) ts_block.get(j).get(0) - coefficient.get(0);
            float epsilon_v = (float) ts_block.get(j).get(1) - coefficient.get(1);
            for (int pi = 1; pi <= p; pi++) {
                epsilon_r -= coefficient.get(2 * pi) * (float) ts_block.get(j - pi).get(0);
                epsilon_v -= coefficient.get(2 * pi + 1) * (float) ts_block.get(j - pi).get(1);
            }
            ArrayList<Integer> tmp0 = new ArrayList<>();
            tmp0.add((int) epsilon_r);
            tmp0.add((int) epsilon_v);
            ts_block_delta.add(tmp0);
            if (epsilon_r < timestamp_delta_min) {
                timestamp_delta_min = (int) epsilon_r;
            }
            if (epsilon_v < value_delta_min) {
                value_delta_min = (int) epsilon_v;
            }
            if (epsilon_r > max_timestamp) {
                max_timestamp = (int) epsilon_r;
            }
            if (epsilon_v > max_value) {
                max_value = (int) epsilon_v;
            }
        }
        int length = 0;
        for (ArrayList<Integer> integers : ts_block_delta) {
            length += (integers.get(0) - timestamp_delta_min);
            length += (integers.get(1) - value_delta_min);
        }
        ArrayList<Integer> b = new ArrayList<>();
        b.add(length);
        return b;
    }

    private static ArrayList<Integer> adjustCase3(
            ArrayList<ArrayList<Integer>> ts_block,
            int alpha,
            int j_star,
            ArrayList<Float> coefficient,
            int p) {
        ArrayList<ArrayList<Integer>> tmp_ts_block = (ArrayList<ArrayList<Integer>>) ts_block.clone();
        int block_size = ts_block.size();
        ArrayList<Integer> tmp_tv = tmp_ts_block.get(alpha);
        for (int u = alpha + 1; u < j_star; u++) {
            ArrayList<Integer> tmp_tv_cur = new ArrayList<>();
            tmp_tv_cur.add(tmp_ts_block.get(u).get(0));
            tmp_tv_cur.add(tmp_ts_block.get(u).get(1));
            tmp_ts_block.set(u - 1, tmp_tv_cur);
        }
        j_star--;
        tmp_ts_block.set(j_star, tmp_tv);

        int timestamp_delta_min = Integer.MAX_VALUE;
        int value_delta_min = Integer.MAX_VALUE;
        int max_timestamp = Integer.MIN_VALUE;
        int max_value = Integer.MIN_VALUE;
        ArrayList<ArrayList<Integer>> ts_block_delta = new ArrayList<>();

        // regression residual
        for (int j = p; j < block_size; j++) {
            float epsilon_r = (float) ts_block.get(j).get(0) - coefficient.get(0);
            float epsilon_v = (float) ts_block.get(j).get(1) - coefficient.get(1);
            for (int pi = 1; pi <= p; pi++) {
                epsilon_r -= coefficient.get(2 * pi) * (float) ts_block.get(j - pi).get(0);
                epsilon_v -= coefficient.get(2 * pi + 1) * (float) ts_block.get(j - pi).get(1);
            }
            ArrayList<Integer> tmp0 = new ArrayList<>();
            tmp0.add((int) epsilon_r);
            tmp0.add((int) epsilon_v);
            ts_block_delta.add(tmp0);
            if (epsilon_r < timestamp_delta_min) {
                timestamp_delta_min = (int) epsilon_r;
            }
            if (epsilon_v < value_delta_min) {
                value_delta_min = (int) epsilon_v;
            }
            if (epsilon_r > max_timestamp) {
                max_timestamp = (int) epsilon_r;
            }
            if (epsilon_v > max_value) {
                max_value = (int) epsilon_v;
            }
        }
        int length = 0;
        for (ArrayList<Integer> integers : ts_block_delta) {
            length += (integers.get(0) - timestamp_delta_min);
            length += (integers.get(1) - value_delta_min);
        }
        ArrayList<Integer> b = new ArrayList<>();
        b.add(length);
        return b;
    }

    private static ArrayList<Integer> adjustCase4(
            ArrayList<ArrayList<Integer>> ts_block,
            int alpha,
            int j_star,
            ArrayList<Float> coefficient,
            int p) {
        ArrayList<ArrayList<Integer>> tmp_ts_block = (ArrayList<ArrayList<Integer>>) ts_block.clone();
        int block_size = ts_block.size();
        ArrayList<Integer> tmp_tv = tmp_ts_block.get(alpha);
        for (int u = alpha + 1; u < j_star; u++) {
            ArrayList<Integer> tmp_tv_cur = new ArrayList<>();
            tmp_tv_cur.add(tmp_ts_block.get(u).get(0));
            tmp_tv_cur.add(tmp_ts_block.get(u).get(1));
            tmp_ts_block.set(u - 1, tmp_tv_cur);
        }
        j_star--;
        tmp_ts_block.set(j_star, tmp_tv);

        int timestamp_delta_min = Integer.MAX_VALUE;
        int value_delta_min = Integer.MAX_VALUE;
        int max_timestamp = Integer.MIN_VALUE;
        int max_value = Integer.MIN_VALUE;
        ArrayList<ArrayList<Integer>> ts_block_delta = new ArrayList<>();

        // regression residual
        for (int j = p; j < block_size; j++) {
            float epsilon_r = (float) ts_block.get(j).get(0) - coefficient.get(0);
            float epsilon_v = (float) ts_block.get(j).get(1) - coefficient.get(1);
            for (int pi = 1; pi <= p; pi++) {
                epsilon_r -= coefficient.get(2 * pi) * (float) ts_block.get(j - pi).get(0);
                epsilon_v -= coefficient.get(2 * pi + 1) * (float) ts_block.get(j - pi).get(1);
            }
            ArrayList<Integer> tmp0 = new ArrayList<>();
            tmp0.add((int) epsilon_r);
            tmp0.add((int) epsilon_v);
            ts_block_delta.add(tmp0);
            if (epsilon_r < timestamp_delta_min) {
                timestamp_delta_min = (int) epsilon_r;
            }
            if (epsilon_v < value_delta_min) {
                value_delta_min = (int) epsilon_v;
            }
            if (epsilon_r > max_timestamp) {
                max_timestamp = (int) epsilon_r;
            }
            if (epsilon_v > max_value) {
                max_value = (int) epsilon_v;
            }
        }
        int length = 0;
        for (ArrayList<Integer> integers : ts_block_delta) {
            length += (integers.get(0) - timestamp_delta_min);
            length += (integers.get(1) - value_delta_min);
        }
        ArrayList<Integer> b = new ArrayList<>();
        b.add(length);
        return b;
    }

    private static ArrayList<Integer> adjustCase5(
            ArrayList<ArrayList<Integer>> ts_block, int alpha, ArrayList<Float> coefficient, int p) {
        ArrayList<ArrayList<Integer>> tmp_ts_block = (ArrayList<ArrayList<Integer>>) ts_block.clone();
        int block_size = ts_block.size();
        ArrayList<Integer> tmp_tv = tmp_ts_block.get(alpha);
        for (int u = alpha + 1; u < block_size; u++) {
            ArrayList<Integer> tmp_tv_cur = new ArrayList<>();
            tmp_tv_cur.add(tmp_ts_block.get(u).get(0));
            tmp_tv_cur.add(tmp_ts_block.get(u).get(1));
            tmp_ts_block.set(u - 1, tmp_tv_cur);
        }
        tmp_ts_block.set(block_size - 1, tmp_tv);

        int timestamp_delta_min = Integer.MAX_VALUE;
        int value_delta_min = Integer.MAX_VALUE;
        int max_timestamp = Integer.MIN_VALUE;
        int max_value = Integer.MIN_VALUE;
        ArrayList<ArrayList<Integer>> ts_block_delta = new ArrayList<>();

        // regression residual
        for (int j = p; j < block_size; j++) {
            float epsilon_r = (float) ts_block.get(j).get(0) - coefficient.get(0);
            float epsilon_v = (float) ts_block.get(j).get(1) - coefficient.get(1);
            for (int pi = 1; pi <= p; pi++) {
                epsilon_r -= coefficient.get(2 * pi) * (float) ts_block.get(j - pi).get(0);
                epsilon_v -= coefficient.get(2 * pi + 1) * (float) ts_block.get(j - pi).get(1);
            }
            ArrayList<Integer> tmp0 = new ArrayList<>();
            tmp0.add((int) epsilon_r);
            tmp0.add((int) epsilon_v);
            ts_block_delta.add(tmp0);
            if (epsilon_r < timestamp_delta_min) {
                timestamp_delta_min = (int) epsilon_r;
            }
            if (epsilon_v < value_delta_min) {
                value_delta_min = (int) epsilon_v;
            }
            if (epsilon_r > max_timestamp) {
                max_timestamp = (int) epsilon_r;
            }
            if (epsilon_v > max_value) {
                max_value = (int) epsilon_v;
            }
        }
        int length = 0;
        for (ArrayList<Integer> integers : ts_block_delta) {
            length += (integers.get(0) - timestamp_delta_min);
            length += (integers.get(1) - value_delta_min);
        }
        ArrayList<Integer> b = new ArrayList<>();
        b.add(length);
        return b;
    }


    private static int getIstarClose(int alpha, ArrayList<Integer> j_star_list) {
        int min_i = 0;
        int min_dis = Integer.MAX_VALUE;
        for (int i : j_star_list) {
            if (abs(alpha - i) < min_dis) {
                min_i = i;
                min_dis = abs(alpha - i);
            }
        }
        if (min_dis == 0) {
            System.out.println("get IstarClose error");
            return 0;
        }
        return min_i;
    }

    public static int getIStarP(
            ArrayList<ArrayList<Integer>> ts_block,
            int block_size,
            int index,
            ArrayList<Float> coefficient,
            int p) {
        int timestamp_delta_max = Integer.MIN_VALUE;
        int value_delta_max = Integer.MIN_VALUE;
        int timestamp_delta_max_index = -1;
        int value_delta_max_index = -1;

        int i_star = 0;

        if (index == 0) {
            for (int j = 1; j < p; j++) {
                float epsilon_v_j = (float) ts_block.get(j).get(1) - coefficient.get(1);
                for (int pi = 1; pi <= j; pi++) {
                    epsilon_v_j -= coefficient.get(2 * pi + 1) * (float) ts_block.get(j - pi).get(1);

                }
                if (epsilon_v_j > value_delta_max) {
                    value_delta_max = (int) epsilon_v_j;
                    value_delta_max_index = j;
                }
            }
            for (int j = p; j < block_size; j++) {
                float epsilon_v_j = (float) ((float) ts_block.get(j).get(1) - coefficient.get(1));
                for (int pi = 1; pi <= p; pi++) {
                    epsilon_v_j -= (float) (coefficient.get(2 * pi + 1) * (float) ts_block.get(j - pi).get(1));
                }
                if (epsilon_v_j > value_delta_max) {
                    value_delta_max = (int) epsilon_v_j;
                    value_delta_max_index = j;
                }
            }
            //      System.out.println(value_delta_max_index);
            i_star = value_delta_max_index;
        } else if (index == 1) {
            for (int j = 1; j < p; j++) {
                float epsilon_r_j = (float) ((int) ts_block.get(j).get(0) - coefficient.get(0));
                for (int pi = 1; pi <= j; pi++) {
                    epsilon_r_j -= (float) (coefficient.get(2 * pi) * (float) ts_block.get(j - pi).get(0));

                }
                if (epsilon_r_j > timestamp_delta_max) {
                    timestamp_delta_max = (int) epsilon_r_j;
                    timestamp_delta_max_index = j;
                }
            }

            for (int j = p; j < block_size; j++) {
                float epsilon_r_j = (float) ((int) ts_block.get(j).get(0) - coefficient.get(0));
                for (int pi = 1; pi <= p; pi++) {
                    epsilon_r_j -= (float) (coefficient.get(2 * pi) * (float) ts_block.get(j - pi).get(0));
                }
                if (epsilon_r_j > timestamp_delta_max) {
                    timestamp_delta_max = (int) epsilon_r_j;
                    timestamp_delta_max_index = j;
                }
            }
            i_star = timestamp_delta_max_index;
        }

        return i_star;
    }

    public static int getIStarP(
            ArrayList<ArrayList<Integer>> ts_block,
            int block_size,
            ArrayList<Integer> raw_length,
            ArrayList<Float> coefficient,
            int p) {
        int timestamp_delta_min = Integer.MAX_VALUE;
        int value_delta_min = Integer.MAX_VALUE;
        int timestamp_delta_max = Integer.MIN_VALUE;
        int value_delta_max = Integer.MIN_VALUE;
        int timestamp_delta_max_index = -1;
        int value_delta_max_index = -1;

        int i_star = 0;

        // regression residual
        for (int j = 1; j < p; j++) {
            float epsilon_r = (float) ((float) ts_block.get(j).get(0) - coefficient.get(0));
            float epsilon_v = (float) ((float) ts_block.get(j).get(1) - coefficient.get(1));
            for (int pi = 1; pi <= j; pi++) {
                epsilon_r -= (float) (coefficient.get(2 * pi) * (float) ts_block.get(j - pi).get(0));
                epsilon_v -= (float) (coefficient.get(2 * pi + 1) * (float) ts_block.get(j - pi).get(1));
            }

            if (epsilon_r < timestamp_delta_min) {
                timestamp_delta_min = (int) epsilon_r;
            }
            if (epsilon_v < value_delta_min) {
                value_delta_min = (int) epsilon_v;
            }
            if (epsilon_r > timestamp_delta_max) {
                timestamp_delta_max = (int) epsilon_r;
            }
            if (epsilon_v > value_delta_max) {
                value_delta_max = (int) epsilon_v;
            }
        }

        // regression residual
        for (int j = p; j < block_size; j++) {
            float epsilon_r = (float) ((float) ts_block.get(j).get(0) - coefficient.get(0));
            float epsilon_v = (float) ((float) ts_block.get(j).get(1) - coefficient.get(1));
            for (int pi = 1; pi <= p; pi++) {
                epsilon_r -= (float) (coefficient.get(2 * pi) * (float) ts_block.get(j - pi).get(0));
                epsilon_v -= (float) (coefficient.get(2 * pi + 1) * (float) ts_block.get(j - pi).get(1));
            }

            if (epsilon_r < timestamp_delta_min) {
                timestamp_delta_min = (int) epsilon_r;
            }
            if (epsilon_v < value_delta_min) {
                value_delta_min = (int) epsilon_v;
            }
            if (epsilon_r > timestamp_delta_max) {
                timestamp_delta_max = (int) epsilon_r;
            }
            if (epsilon_v > value_delta_max) {
                value_delta_max = (int) epsilon_v;
            }
        }
        timestamp_delta_max -= timestamp_delta_min;
        value_delta_max -= value_delta_min;
        if (value_delta_max <= timestamp_delta_max) i_star = timestamp_delta_max_index;
        else i_star = value_delta_max_index;
        return i_star;
    }

    public static ArrayList<Byte> encode2Bytes(
            ArrayList<ArrayList<Integer>> ts_block_delta,
            ArrayList<Integer> raw_length,
            ArrayList<Float> coefficient,
            ArrayList<Integer> result2,
            int p) {
        ArrayList<Byte> encoded_result = new ArrayList<>();

        // encode interval0 and value0
        for (int i = 0; i < p; i++) {
            byte[] interval0_byte = int2Bytes(ts_block_delta.get(i).get(0));
            for (byte b : interval0_byte) encoded_result.add(b);
            byte[] value0_byte = int2Bytes(ts_block_delta.get(i).get(1));
            for (byte b : value0_byte) encoded_result.add(b);
        }
        // encode theta
        byte[] theta0_r_byte = float2bytes(coefficient.get(0) + (float) raw_length.get(3));
        for (byte b : theta0_r_byte) encoded_result.add(b);
        byte[] theta0_v_byte = float2bytes(coefficient.get(1) + (float) raw_length.get(4));
        for (byte b : theta0_v_byte) encoded_result.add(b);


        for (int i = 2; i < coefficient.size(); i++) {
            byte[] theta_byte = float2bytes(coefficient.get(i));
            for (byte b : theta_byte) encoded_result.add(b);
        }

        byte[] max_bit_width_interval_byte = bitWidth2Bytes(raw_length.get(1));
        for (byte b : max_bit_width_interval_byte) encoded_result.add(b);
        byte[] timestamp_bytes = bitPacking(ts_block_delta, 0, p, ts_block_delta.size() - p, raw_length.get(1));
        for (byte b : timestamp_bytes) encoded_result.add(b);


        // encode value
        byte[] max_bit_width_value_byte = bitWidth2Bytes(raw_length.get(2));
        for (byte b : max_bit_width_value_byte) encoded_result.add(b);
        byte[] value_bytes = bitPacking(ts_block_delta, 1, p, ts_block_delta.size() - p, raw_length.get(2));
        for (byte b : value_bytes) encoded_result.add(b);

        byte[] td_common_byte = int2Bytes(result2.get(0));
        for (byte b : td_common_byte) encoded_result.add(b);

        return encoded_result;
    }

    public static ArrayList<Byte> encodeRLEBitWidth2Bytes(
            ArrayList<ArrayList<Integer>> bit_width_segments) {
        ArrayList<Byte> encoded_result = new ArrayList<>();

        ArrayList<ArrayList<Integer>> run_length_time = new ArrayList<>();
        ArrayList<ArrayList<Integer>> run_length_value = new ArrayList<>();

        int count_of_time = 0;
        int count_of_value = 0;
        int pre_time = bit_width_segments.get(0).get(0);
        int pre_value = bit_width_segments.get(0).get(1);
        int size = bit_width_segments.size();
        for (int i = 1; i < size; i++) {
            int cur_time = bit_width_segments.get(i).get(0);
            int cur_value = bit_width_segments.get(i).get(1);
            if (cur_time != pre_time) { // 当前值与前一个值不同
                ArrayList<Integer> tmp = new ArrayList<>();
                tmp.add(count_of_time);
                tmp.add(pre_time);
                run_length_time.add(tmp);
                pre_time = cur_time;
                count_of_time = 0;
            } else {// 当前值与前一个值相同
                count_of_time++;
                if (count_of_time == 256) { // 个数不能大于256
                    ArrayList<Integer> tmp = new ArrayList<>();
                    tmp.add(count_of_time);
                    tmp.add(pre_time);
                    run_length_time.add(tmp);
                    count_of_time = 0;
                }
            }

            if (cur_value != pre_value) { // 当前值与前一个值不同
                ArrayList<Integer> tmp = new ArrayList<>();
                tmp.add(count_of_value);
                tmp.add(pre_value);
                run_length_value.add(tmp);
                pre_value = cur_value;
                count_of_value = 0;
            } else {// 当前值与前一个值相同
                count_of_value++;
                if (count_of_value == 256) { // 个数不能大于256
                    ArrayList<Integer> tmp = new ArrayList<>();
                    tmp.add(count_of_value);
                    tmp.add(pre_value);
                    run_length_value.add(tmp);
                    count_of_value = 0;
                }
            }

        }
        if (count_of_time != 0) {
            ArrayList<Integer> tmp = new ArrayList<>();
            tmp.add(count_of_time);
            tmp.add(pre_time);
            run_length_time.add(tmp);
        }
        if (count_of_value != 0) {
            ArrayList<Integer> tmp = new ArrayList<>();
            tmp.add(count_of_value);
            tmp.add(pre_value);
            run_length_value.add(tmp);
        }

        for (ArrayList<Integer> bit_width_time : run_length_time) {
            byte[] timestamp_bytes = bitWidth2Bytes(bit_width_time.get(0));
            for (byte b : timestamp_bytes) encoded_result.add(b);
            byte[] value_bytes = bitWidth2Bytes(bit_width_time.get(1));
            for (byte b : value_bytes) encoded_result.add(b);
        }
        for (ArrayList<Integer> bit_width_value : run_length_value) {
            byte[] timestamp_bytes = bitWidth2Bytes(bit_width_value.get(0));
            for (byte b : timestamp_bytes) encoded_result.add(b);
            byte[] value_bytes = bitWidth2Bytes(bit_width_value.get(1));
            for (byte b : value_bytes) encoded_result.add(b);
        }
        return encoded_result;
    }

    public static ArrayList<Byte> ReorderingRegressionEncoder(
            ArrayList<ArrayList<Integer>> data, int block_size, int[] third_value,int segment_size ,int p) {
        for (int i = 0; i < p; i++)
            block_size++;
        ArrayList<Byte> encoded_result = new ArrayList<Byte>();
        int length_all = data.size();
        byte[] length_all_bytes = int2Bytes(length_all);
        for (byte b : length_all_bytes) encoded_result.add(b);
        int block_num = length_all / block_size;

        // encode block size (Integer)
        byte[] block_size_byte = int2Bytes(block_size);
        for (byte b : block_size_byte) encoded_result.add(b);

        byte[] p_byte = bitWidth2Bytes(p);
        for (byte b : p_byte) encoded_result.add(b);

        // ----------------------- compare data order by time, value and partition ---------------------------
        int length_time = 0;
        int length_value = 0;
        int length_partition = 0;
        ArrayList<ArrayList<Integer>> data_value = (ArrayList<ArrayList<Integer>>) data.clone();
        quickSort(data_value, 1, 0, length_all - 1);

        ArrayList<ArrayList<Integer>> data_partition = new ArrayList<>();

        for (ArrayList<Integer> datum : data) {
            if (datum.get(1) > third_value[third_value.length - 1]) {
                data_partition.add(datum);
            }
        }
        for (int third_i = third_value.length - 1; third_i > 0; third_i--) {
            for (ArrayList<Integer> datum : data) {
                if (datum.get(1) <= third_value[third_i] && datum.get(1) > third_value[third_i - 1]) {
                    data_partition.add(datum);
                }
            }
        }
        for (ArrayList<Integer> datum : data) {
            if (datum.get(1) <= third_value[0]) {
                data_partition.add(datum);
            }
        }
        for (int i = 0; i < block_num; i++) {
            ArrayList<ArrayList<Integer>> ts_block_time = new ArrayList<>();
            ArrayList<ArrayList<Integer>> ts_block_value = new ArrayList<>();
            ArrayList<ArrayList<Integer>> ts_block_partition = new ArrayList<>();

            for (int j = 0; j < block_size; j++) {
                ts_block_time.add(data.get(j + i * block_size));
                ts_block_value.add(data_value.get(j + i * block_size));
                ts_block_partition.add(data_partition.get(j + i * block_size));
            }
            ArrayList<Integer> result1 = new ArrayList<>();
            splitTimeStamp3(ts_block_time, result1);
            ArrayList<Integer> raw_length = new ArrayList<>();
            ArrayList<Float> coefficient = new ArrayList<>();
            ArrayList<ArrayList<Integer>> ts_block_delta = getEncodeBitsRegressionP(ts_block_time, block_size, raw_length, coefficient, p);
            length_time += encode2Bytes(ts_block_delta, raw_length, coefficient, result1, p).size();

            ArrayList<Integer> result2 = new ArrayList<>();
            splitTimeStamp3(ts_block_value, result2);
            ArrayList<Integer> raw_length_value = new ArrayList<>();
            ArrayList<Float> coefficient_value = new ArrayList<>();
            ArrayList<ArrayList<Integer>> ts_block_delta_value = getEncodeBitsRegressionP(ts_block_value, block_size, raw_length_value, coefficient_value, p);
            length_value += encode2Bytes(ts_block_delta_value, raw_length_value, coefficient_value, result2, p).size();

            ArrayList<Integer> result3 = new ArrayList<>();
            splitTimeStamp3(ts_block_partition, result3);
            ArrayList<Integer> raw_length_partition = new ArrayList<>();
            ArrayList<Float> coefficient_partition = new ArrayList<>();
            ArrayList<ArrayList<Integer>> ts_block_delta_partition = getEncodeBitsRegressionP(ts_block_partition, block_size, raw_length_partition, coefficient_partition, p);
            length_partition += encode2Bytes(ts_block_delta_partition, raw_length_partition, coefficient_partition, result3, p).size();
        }
        if (length_partition < length_time && length_partition < length_value) { // partition performs better
            data = data_partition;
            System.out.println("type3");
//        for(int i=0;i<1;i++){
            for (int i = 0; i < block_num; i++) {
                ArrayList<ArrayList<Integer>> ts_block = new ArrayList<>();
                ArrayList<ArrayList<Integer>> ts_block_reorder = new ArrayList<>();
                for (int j = 0; j < block_size; j++) {
                    ts_block.add(data.get(j + i * block_size));
                    ts_block_reorder.add(data.get(j + i * block_size));
                }

                ArrayList<Integer> result2 = new ArrayList<>();
                //      result2.add(1);
                splitTimeStamp3(ts_block, result2);

                ArrayList<Integer> raw_length = new ArrayList<>(); // length,max_bit_width_interval,max_bit_width_value,max_bit_width_deviation
                ArrayList<Float> coefficient = new ArrayList<>();
                ArrayList<ArrayList<Integer>> ts_block_delta =
                        getEncodeBitsRegressionP(ts_block, block_size, raw_length, coefficient ,p);


                // time-order
                quickSort(ts_block, 0, 0, block_size - 1);
                ArrayList<Integer> time_length = new ArrayList<>(); // length,max_bit_width_interval,max_bit_width_value,max_bit_width_deviation
                ArrayList<Float> coefficient_time = new ArrayList<>();
                ArrayList<ArrayList<Integer>> ts_block_delta_time =
                        getEncodeBitsRegressionP(ts_block, block_size, time_length, coefficient_time, p);

                // value-order
                quickSort(ts_block, 1, 0, block_size - 1);


                ArrayList<Integer> reorder_length = new ArrayList<>();
                ArrayList<Float> coefficient_reorder = new ArrayList<>();
                ArrayList<ArrayList<Integer>> ts_block_delta_reorder =
                        getEncodeBitsRegressionP(ts_block, block_size, reorder_length, coefficient_reorder, p);

                int i_star;
                int j_star;
                int choose = min3(time_length.get(0),raw_length.get(0),reorder_length.get(0));
                if(choose == 0){
                    raw_length = time_length;
                    quickSort(ts_block, 0, 0, block_size - 1);
                    coefficient = coefficient_time;
                    ts_block_delta = ts_block_delta_time;
                    i_star = getIStarP(ts_block, block_size, 0, coefficient,p);
                } else if (choose == 1) {
                    ts_block = ts_block_reorder;
                    i_star = getIStarP(ts_block, block_size, 0, coefficient,p);
                }else {
                    raw_length = reorder_length;
                    coefficient = coefficient_reorder;
                    ts_block_delta = ts_block_delta_reorder;
                    i_star = getIStarP(ts_block, block_size, 1, coefficient,p);
                }
                j_star = getBetaP(ts_block, i_star, block_size, coefficient, p);

                int adjust_count = 0;
                while (j_star != -1 && i_star != -1) {
                    if (adjust_count < block_size / 2 && adjust_count <= 33) {
                        adjust_count++;
                    } else {
                        break;
                    }
                    ArrayList<ArrayList<Integer>> old_ts_block =
                            (ArrayList<ArrayList<Integer>>) ts_block.clone();
                    ArrayList<Integer> old_length = (ArrayList<Integer>) raw_length.clone();

                    ArrayList<Integer> tmp_tv = ts_block.get(i_star);
                    if (j_star < i_star) {
                        for (int u = i_star - 1; u >= j_star; u--) {
                            ArrayList<Integer> tmp_tv_cur = new ArrayList<>();
                            tmp_tv_cur.add(ts_block.get(u).get(0));
                            tmp_tv_cur.add(ts_block.get(u).get(1));
                            ts_block.set(u + 1, tmp_tv_cur);
                        }
                    } else {
                        for (int u = i_star + 1; u < j_star; u++) {
                            ArrayList<Integer> tmp_tv_cur = new ArrayList<>();
                            tmp_tv_cur.add(ts_block.get(u).get(0));
                            tmp_tv_cur.add(ts_block.get(u).get(1));
                            ts_block.set(u - 1, tmp_tv_cur);
                        }
                        j_star--;
                    }
                    ts_block.set(j_star, tmp_tv);

                    getEncodeBitsRegressionP(ts_block, block_size, raw_length, coefficient, p);
//        System.out.println("old_length"+old_length);
//        System.out.println("raw_length"+raw_length);
                    if (old_length.get(0) < raw_length.get(0)) {
                        ts_block = old_ts_block;
                        break;
                    }
                    //        System.out.println("adjust_count" + adjust_count);
//        System.out.println("i_star"+i_star);
                    i_star = getIStarP(ts_block, block_size, raw_length, coefficient, p);
                    if (i_star == j_star) break;
                    j_star = getBetaP(ts_block, i_star, block_size, coefficient, p);

                }

                ts_block_delta = getEncodeBitsRegressionP(ts_block, block_size, raw_length, coefficient, p);
                ArrayList<ArrayList<Integer>> bit_width_segments = new ArrayList<>();
                int segment_n = (block_size - p) / segment_size;
                for (int segment_i = 0; segment_i < segment_n; segment_i++) {
                    int bit_width_time = Integer.MIN_VALUE;
                    int bit_width_value = Integer.MIN_VALUE;

                    for (int data_i = segment_i * segment_size + p; data_i < (segment_i + 1) * segment_size + p; data_i++) {
                        int cur_bit_width_time = getBitWith(ts_block_delta.get(data_i).get(0));
                        int cur_bit_width_value = getBitWith(ts_block_delta.get(data_i).get(1));
                        if (cur_bit_width_time > bit_width_time) {
                            bit_width_time = cur_bit_width_time;
                        }
                        if (cur_bit_width_value > bit_width_value) {
                            bit_width_value = cur_bit_width_value;
                        }
                    }
                    ArrayList<Integer> bit_width = new ArrayList<>();
                    bit_width.add(bit_width_time);
                    bit_width.add(bit_width_value);
                    bit_width_segments.add(bit_width);
                }


                ArrayList<Byte> cur_encoded_result = encodeSegment2Bytes(ts_block_delta, bit_width_segments, raw_length, segment_size, coefficient, result2, p);
                encoded_result.addAll(cur_encoded_result);

//        ArrayList<Byte> cur_encoded_result = encode2Bytes(ts_block_delta, raw_length, theta, result2);
//        encoded_result.addAll(cur_encoded_result);

            }
        } else {
            if (length_value < length_time) { // order by value performs better
                System.out.println("type2");
                data = data_value;
            } else {
                System.out.println("type1");
            }
            for (int i = 0; i < block_num; i++) {
                ArrayList<ArrayList<Integer>> ts_block = new ArrayList<>();
                ArrayList<ArrayList<Integer>> ts_block_reorder = new ArrayList<>();
                ArrayList<ArrayList<Integer>> ts_block_partition = new ArrayList<>();
                for (int j = 0; j < block_size; j++) {
                    ts_block.add(data.get(j + i * block_size));
                    ts_block_reorder.add(data.get(j + i * block_size));
                }

                ArrayList<Integer> result2 = new ArrayList<>();
                //      result2.add(1);
                splitTimeStamp3(ts_block, result2);

                quickSort(ts_block, 0, 0, block_size - 1);
                ArrayList<Integer> raw_length = new ArrayList<>(); // length,max_bit_width_interval,max_bit_width_value,max_bit_width_deviation
                ArrayList<Float> coefficient = new ArrayList<>();
                ArrayList<ArrayList<Integer>> ts_block_delta = getEncodeBitsRegressionP(ts_block, block_size, raw_length, coefficient, p);
                // value-order
                quickSort(ts_block, 1, 0, block_size - 1);

                ArrayList<Integer> reorder_length = new ArrayList<>();
                ArrayList<Float> coefficient_reorder = new ArrayList<>();
                ArrayList<ArrayList<Integer>> ts_block_delta_reorder = getEncodeBitsRegressionP( ts_block, block_size, reorder_length, coefficient_reorder, p);

                for (ArrayList<Integer> datum : ts_block) {
                    if (datum.get(1) > third_value[third_value.length - 1]) {
                        ts_block_partition.add(datum);
                    }
                }
                for(int third_i = third_value.length - 1;third_i>0;third_i--){
                    for (ArrayList<Integer> datum : ts_block) {
                        if (datum.get(1) <= third_value[third_i] && datum.get(1)>third_value[third_i-1]) {
                            ts_block_partition.add(datum);
                        }
                    }
                }
                for (ArrayList<Integer> datum : ts_block) {
                    if (datum.get(1) <= third_value[0]) {
                        ts_block_partition.add(datum);
                    }
                }
                ArrayList<Integer> partition_length = new ArrayList<>();
                ArrayList<Float> coefficient_partition = new ArrayList<>();
                ArrayList<ArrayList<Integer>> ts_block_delta_partition = getEncodeBitsRegressionP( ts_block_partition, block_size, partition_length, coefficient_partition, p);
                int choose = min3(partition_length.get(0),reorder_length.get(0),raw_length.get(0));
                if(choose == 0){
                    raw_length = partition_length;
                    ts_block_delta = ts_block_delta_partition;
                    coefficient =  coefficient_partition;
                } else if (choose == 1) {
                    raw_length = reorder_length;
                    ts_block_delta = ts_block_delta_reorder;
                    coefficient =  coefficient_reorder;
                }


                ArrayList<ArrayList<Integer>> bit_width_segments = new ArrayList<>();
                int segment_n = (block_size - p) / segment_size;
                for (int segment_i = 0; segment_i < segment_n; segment_i++) {
                    int bit_width_time = Integer.MIN_VALUE;
                    int bit_width_value = Integer.MIN_VALUE;

                    for (int data_i = segment_i * segment_size + p; data_i < (segment_i + 1) * segment_size + p; data_i++) {
                        int cur_bit_width_time = getBitWith(ts_block_delta.get(data_i).get(0));
                        int cur_bit_width_value = getBitWith(ts_block_delta.get(data_i).get(1));
                        if (cur_bit_width_time > bit_width_time) {
                            bit_width_time = cur_bit_width_time;
                        }
                        if (cur_bit_width_value > bit_width_value) {
                            bit_width_value = cur_bit_width_value;
                        }
                    }
                    ArrayList<Integer> bit_width = new ArrayList<>();
                    bit_width.add(bit_width_time);
                    bit_width.add(bit_width_value);
                    bit_width_segments.add(bit_width);
                }


                ArrayList<Byte> cur_encoded_result = encodeSegment2Bytes(ts_block_delta, bit_width_segments, raw_length, segment_size, coefficient, result2, p);
                encoded_result.addAll(cur_encoded_result);

            }
        }


//    System.out.println("cur_bits:"+(encoded_result.size()*8L));
        int remaining_length = length_all - block_num * block_size;
        if (remaining_length == 1) {
            byte[] timestamp_end_bytes = int2Bytes(data.get(data.size() - 1).get(0));
            for (byte b : timestamp_end_bytes) encoded_result.add(b);
            byte[] value_end_bytes = int2Bytes(data.get(data.size() - 1).get(1));
            for (byte b : value_end_bytes) encoded_result.add(b);
        }
        if (remaining_length != 0 && remaining_length != 1) {
            ArrayList<ArrayList<Integer>> ts_block = new ArrayList<>();
            ArrayList<ArrayList<Integer>> ts_block_reorder = new ArrayList<>();

            for (int j = block_num * block_size; j < length_all; j++) {
                ts_block.add(data.get(j));
                ts_block_reorder.add(data.get(j));
            }
            ArrayList<Integer> result2 = new ArrayList<>();
            splitTimeStamp3(ts_block, result2);

            quickSort(ts_block, 0, 0, remaining_length - 1);

            // time-order
            ArrayList<Integer> raw_length =
                    new ArrayList<>(); // length,max_bit_width_interval,max_bit_width_value,max_bit_width_deviation
            ArrayList<Integer> i_star_ready = new ArrayList<>();
            ArrayList<Float> coefficient = new ArrayList<>();
            ArrayList<ArrayList<Integer>> ts_block_delta =
                    getEncodeBitsRegressionP(ts_block, remaining_length, raw_length, coefficient, p);

            // value-order
            quickSort(ts_block, 1, 0, remaining_length - 1);
            ArrayList<Integer> reorder_length = new ArrayList<>();
            ArrayList<Integer> i_star_ready_reorder = new ArrayList<>();
            ArrayList<Float> coefficient_reorder = new ArrayList<>();
            ArrayList<ArrayList<Integer>> ts_block_delta_reorder =
                    getEncodeBitsRegressionP(
                            ts_block, remaining_length, reorder_length, coefficient_reorder, p);

            if (raw_length.get(0) <= reorder_length.get(0)) {
                quickSort(ts_block, 0, 0, remaining_length - 1);
            } else {
                raw_length = reorder_length;
                coefficient = coefficient_reorder;
                quickSort(ts_block, 1, 0, remaining_length - 1);
            }
            ts_block_delta =
                    getEncodeBitsRegressionP(ts_block, remaining_length, raw_length, coefficient, p);
            int supple_length;
            if (remaining_length % 8 == 0) {
                supple_length = 1;
            } else if (remaining_length % 8 == 1) {
                supple_length = 0;
            } else {
                supple_length = 9 - remaining_length % 8;
            }
            for (int s = 0; s < supple_length; s++) {
                ArrayList<Integer> tmp = new ArrayList<>();
                tmp.add(0);
                tmp.add(0);
                ts_block_delta.add(tmp);
            }
            ArrayList<Byte> cur_encoded_result = encode2Bytes(ts_block_delta, raw_length, coefficient, result2, p);

            encoded_result.addAll(cur_encoded_result);
        }

        return encoded_result;
    }

    private static ArrayList<Byte> encodeSegment2Bytes(ArrayList<ArrayList<Integer>> delta_segments,
                                                       ArrayList<ArrayList<Integer>> bit_width_segments,
                                                       ArrayList<Integer> raw_length, int segment_size, ArrayList<Float> coefficient, ArrayList<Integer> result2, int p) {
        ArrayList<Byte> encoded_result = new ArrayList<>();
        int block_size = delta_segments.size();
        int segment_n = (block_size - p) / segment_size;
        // encode theta


        // encode interval0 and value0
        for (int i = 0; i < p; i++) {
            byte[] interval0_byte = int2Bytes(delta_segments.get(i).get(0));
            for (byte b : interval0_byte) encoded_result.add(b);
            byte[] value0_byte = int2Bytes(delta_segments.get(i).get(1));
            for (byte b : value0_byte) encoded_result.add(b);
        }

        // encode theta
        byte[] theta0_r_byte = float2bytes(coefficient.get(0) + (float) raw_length.get(3));
        for (byte b : theta0_r_byte) encoded_result.add(b);
        byte[] theta0_v_byte = float2bytes(coefficient.get(1) + (float) raw_length.get(4));
        for (byte b : theta0_v_byte) encoded_result.add(b);


        for (int i = 2; i < coefficient.size(); i++) {
            byte[] theta_byte = float2bytes(coefficient.get(i));
            for (byte b : theta_byte) encoded_result.add(b);
        }

        encoded_result.addAll(encodeRLEBitWidth2Bytes(bit_width_segments));
        for (int segment_i = 0; segment_i < segment_n; segment_i++) {
            int bit_width_time = bit_width_segments.get(segment_i).get(0);
            int bit_width_value = bit_width_segments.get(segment_i).get(1);
//            System.out.println(bit_width_time);
//            System.out.println(bit_width_value);
            byte[] timestamp_bytes = bitPacking(delta_segments, 0, segment_i * segment_size + 1, segment_size, bit_width_time);
            for (byte b : timestamp_bytes) encoded_result.add(b);
            byte[] value_bytes = bitPacking(delta_segments, 1, segment_i * segment_size + 1, segment_size, bit_width_value);
            for (byte b : value_bytes) encoded_result.add(b);
        }

        byte[] td_common_byte = int2Bytes(result2.get(0));
        for (byte b : td_common_byte) encoded_result.add(b);

        return encoded_result;
    }


    public static double bytes2Double(ArrayList<Byte> encoded, int start, int num) {
        if (num > 8) {
            System.out.println("bytes2Doubleerror");
            return 0;
        }
        long value = 0;
        for (int i = 0; i < 8; i++) {
            value |= ((long) (encoded.get(i + start) & 0xff)) << (8 * i);
        }
        return Double.longBitsToDouble(value);
    }

    public static float byte2float2(ArrayList<Byte> b, int index) {
        int l;
        l = b.get(index);
        l &= 0xff;
        l |= ((long) b.get(index + 1) << 8);
        l &= 0xffff;
        l |= ((long) b.get(index + 2) << 16);
        l &= 0xffffff;
        l |= ((long) b.get(index + 3) << 24);
        return Float.intBitsToFloat(l);
    }

    public static int bytes2Integer(ArrayList<Byte> encoded, int start, int num) {
        int value = 0;
        if (num > 4) {
            System.out.println("bytes2Integer error");
            return 0;
        }
        for (int i = 0; i < num; i++) {
            value <<= 8;
            int b = encoded.get(i + start) & 0xFF;
            value |= b;
        }
        return value;
    }

    public static ArrayList<ArrayList<Integer>> ReorderingRegressionDecoder(
            ArrayList<Byte> encoded, int td) {
        ArrayList<ArrayList<Integer>> data = new ArrayList<>();
        int decode_pos = 0;
        int block_size = bytes2Integer(encoded, decode_pos, 4);
        decode_pos += 4;

        while (decode_pos < encoded.size()) {
            ArrayList<Integer> time_list = new ArrayList<>();
            ArrayList<Integer> value_list = new ArrayList<>();
            // ArrayList<Integer> deviation_list = new ArrayList<>();

            ArrayList<ArrayList<Integer>> ts_block = new ArrayList<>();

            int time0 = bytes2Integer(encoded, decode_pos, 4);
            decode_pos += 4;
            int value0 = bytes2Integer(encoded, decode_pos, 4);
            decode_pos += 4;

            float theta0_r = byte2float2(encoded, decode_pos);
            decode_pos += 4;
            float theta1_r = byte2float2(encoded, decode_pos);
            decode_pos += 4;
            float theta0_v = byte2float2(encoded, decode_pos);
            decode_pos += 4;
            float theta1_v = byte2float2(encoded, decode_pos);
            decode_pos += 4;

            int max_bit_width_time = bytes2Integer(encoded, decode_pos, 4);
            decode_pos += 4;
            time_list = decodebitPacking(encoded, decode_pos, max_bit_width_time, 0, block_size);
            decode_pos += max_bit_width_time * (block_size - 1) / 8;

            int max_bit_width_value = bytes2Integer(encoded, decode_pos, 4);
            decode_pos += 4;
            value_list = decodebitPacking(encoded, decode_pos, max_bit_width_value, 0, block_size);
            decode_pos += max_bit_width_value * (block_size - 1) / 8;

            // int max_bit_width_deviation = bytes2Integer(encoded, decode_pos, 4);
            // decode_pos += 4;
            // deviation_list = decodebitPacking(encoded,decode_pos,max_bit_width_deviation,0,block_size);
            // decode_pos += max_bit_width_deviation * (block_size - 1) / 8;

            int td_common = bytes2Integer(encoded, decode_pos, 4);
            decode_pos += 4;

            //      for (int i = 0; i < block_size-1; i++) {
            //        ArrayList<Integer> ts_block_tmp = new ArrayList<>();
            //        ts_block_tmp.add(interval_list.get(i));
            //        ts_block_tmp.add(value_list.get(i));
            //        ts_block.add(ts_block_tmp);
            //      }

            //      ArrayList<Integer> tmp_data = new ArrayList<>();
            //      int timestamp = r0 * td + d0;
            //      tmp_data.add(timestamp);
            //      tmp_data.add(value0);
            //      data.add(tmp_data);

            int ti_pre = time0;
            int vi_pre = value0;
            for (int i = 0; i < block_size - 1; i++) {
                int ti = (int) ((double) theta1_r * ti_pre + (double) theta0_r + time_list.get(i));
                time_list.set(i, ti);
                ti_pre = ti;

                int vi = (int) ((double) theta1_v * vi_pre + (double) theta0_v + value_list.get(i));
                value_list.set(i, vi);
                vi_pre = vi;

                // ArrayList<Integer> ts_block_tmp = new ArrayList<>();
                // ts_block_tmp.add(time_list.get(i));
                // ts_block_tmp.add(value_list.get(i));
                // ts_block.add(ts_block_tmp);
            }

            ArrayList<Integer> ts_block_tmp0 = new ArrayList<>();
            ts_block_tmp0.add(time0);
            ts_block_tmp0.add(value0);
            ts_block.add(ts_block_tmp0);
            for (int i = 0; i < block_size - 1; i++) {
                // int ti = (time_list.get(i) - time0) * td_common  + time0 +
                // reverseZigzag(deviation_list.get(i));
                int ti = (time_list.get(i) - time0) * td_common + time0;
                ArrayList<Integer> ts_block_tmp = new ArrayList<>();
                ts_block_tmp.add(ti);
                ts_block_tmp.add(value_list.get(i));
                ts_block.add(ts_block_tmp);
            }

            quickSort(ts_block, 0, 0, block_size - 1);
            data.addAll(ts_block);

            //      int ri_pre = interval0;
            //      int vi_pre = value0;
            //      ArrayList<Integer> ts_block_tmp0 = new ArrayList<>();
            //      ts_block_tmp0.add(interval0);
            //      ts_block_tmp0.add(value0);
            //      ts_block.add(ts_block_tmp0);
            //      for (int i = 0; i < block_size-1; i++) {
            //        int ri = (int) (theta1_r * ri_pre + theta0_r + interval_list.get(i));
            //        interval_list.set(i,ri);
            //        ri_pre = ri;
            //
            //        int vi = (int) (theta1_v * vi_pre + theta0_v + value_list.get(i));
            //        value_list.set(i,vi);
            //        vi_pre = vi;
            //
            //        int dev; //zigzag
            //        if (deviation_list.get(block_size-1 - i - 1) % 2 == 0) {
            //          dev = deviation_list.get(block_size-1 - i - 1) / 2;
            //        } else {
            //          dev = -(deviation_list.get(block_size-1 - i - 1) + 1) / 2;
            //        }
            //        deviation_list.set(block_size-1 - i - 1,dev);
            //
            //        ArrayList<Integer> ts_block_tmp = new ArrayList<>();
            //        ts_block_tmp.add(interval_list.get(i));
            //        ts_block_tmp.add(value_list.get(i));
            //        ts_block.add(ts_block_tmp);
            //      }

            //      for(int i=0;i<block_size-1;i++){
            //        for(int j=0;j<block_size-1 -i -1;j++){
            //          if(interval_list.get(j)>interval_list.get(j+1)){
            //            int tmp_1 = interval_list.get(j);
            //            interval_list.set(j,interval_list.get(j+1));
            //            interval_list.set(j,tmp_1);
            //            int tmp_2 = value_list.get(j);
            //            value_list.set(j,value_list.get(j+1));
            //            value_list.set(j,tmp_2);
            //          }
            //        }
            //      }

            // quickSort(ts_block, 0, 0, block_size-2);
            // quickSort22(ts_block, 0, block_size-1);

            //      for (int i = 0; i < block_size; i++) {
            //        ArrayList<Integer> tmp_datai = new ArrayList<>();
            //        tmp_datai.add(ts_block.get(i).get(0));
            //        tmp_datai.add(ts_block.get(i).get(1));
            //        ts_block.set(i,tmp_datai);
            //      }

            //      for (int i = 0; i < block_size; i++) {
            //        ArrayList<Integer> tmp_datai = new ArrayList<>();
            //        tmp_datai.add(interval_list.get(i) * td + deviation_list.get(i-1) + r0 * td);
            //        tmp_datai.add(value_list.get(i));
            //        data.add(tmp_datai);
            //      }

            //      for (int i = 0; i < block_size-1; i++) {
            //        //int vi = vi_pre + value_list.get(i);
            //        int vi = vi_pre + ts_block.get(i).get(1);
            //        vi_pre = vi;
            //
            //        int ri = r0 * td + ts_block.get(i).get(0) * td;
            //
            //        int dev; //zigzag
            //        if (deviation_list.get(block_size-1 - i - 1) % 2 == 0) {
            //          dev = deviation_list.get(block_size-1 - i - 1) / 2;
            //        } else {
            //          dev = -(deviation_list.get(block_size-1 - i - 1) + 1) / 2;
            //        }
            //        int di = di_pre + dev;
            //        di_pre = di;
            //
            //        int timestampi = ri + (di + d0);
            //
            //        ArrayList<Integer> tmp_datai = new ArrayList<>();
            //        tmp_datai.add(timestampi);
            //        tmp_datai.add(vi);
            //        data.add(tmp_datai);
            //      }
        }
        return data;
    }


    public static void main(@org.jetbrains.annotations.NotNull String[] args) throws IOException {
        String parent_dir = "E:\\encoding-reorder-xjzgithub\\vldb\\compression_ratio\\p_float";
        String input_parent_dir = "E:\\encoding-reorder-xjzgithub\\reorder\\iotdb_test_small\\";
        ArrayList<String> input_path_list = new ArrayList<>();
        ArrayList<String> output_path_list = new ArrayList<>();
        ArrayList<String> dataset_name = new ArrayList<>();
        ArrayList<Integer> dataset_block_size = new ArrayList<>();
        ArrayList<Integer> dataset_mid = new ArrayList<>();
        ArrayList<int[]> dataset_third = new ArrayList<>();
        //    input_path_list.add("C:\\Users\\xiaoj\\Documents\\GitHub\\encoding-reorder\\vldb\\test");
        //    output_path_list.add("C:\\Users\\xiaoj\\Desktop\\test.csv");
        //    dataset_block_size.add(1024);
        dataset_name.add("CS-Sensors");
        dataset_name.add("Metro-Traffic");
        dataset_name.add("USGS-Earthquakes");
        dataset_name.add("YZ-Electricity");
        dataset_name.add("GW-Magnetic");
        dataset_name.add("TY-Fuel");
        dataset_name.add("Cyber-Vehicle");
        dataset_name.add("Vehicle-Charge");
        dataset_name.add("Nifty-Stocks");
        dataset_name.add("TH-Climate");
        dataset_name.add("TY-Transport");
        dataset_name.add("EPM-Education");

        int[] dataset_0 = {547, 2816};
        int[] dataset_1 = {1719, 3731};
        int[] dataset_2 = {-48, -11, 6, 25, 52};
        int[] dataset_3 = {8681, 13584};
        int[] dataset_4 = {79, 184, 274};
        int[] dataset_5 = {17, 68};
        int[] dataset_6 = {677};
        int[] dataset_7 = {1047, 1725};
        int[] dataset_8 = {227, 499, 614, 1013};
        int[] dataset_9 = {474, 678};
        int[] dataset_10 = {4, 30, 38, 49, 58};
        int[] dataset_11 = {5182, 8206};

        dataset_third.add(dataset_0);
        dataset_third.add(dataset_1);
        dataset_third.add(dataset_2);
        dataset_third.add(dataset_3);
        dataset_third.add(dataset_4);
        dataset_third.add(dataset_5);
        dataset_third.add(dataset_6);
        dataset_third.add(dataset_7);
        dataset_third.add(dataset_8);
        dataset_third.add(dataset_9);
        dataset_third.add(dataset_10);
        dataset_third.add(dataset_11);

        for (int i = 0; i < dataset_name.size(); i++) {
            input_path_list.add(input_parent_dir + dataset_name.get(i));
        }

        output_path_list.add(parent_dir + "\\CS-Sensors_ratio.csv"); // 0
        dataset_block_size.add(1024);
        output_path_list.add(parent_dir + "\\Metro-Traffic_ratio.csv");// 1
        dataset_block_size.add(512);
        output_path_list.add(parent_dir + "\\USGS-Earthquakes_ratio.csv");// 2
        dataset_block_size.add(512);
        output_path_list.add(parent_dir + "\\YZ-Electricity_ratio.csv"); // 3
        dataset_block_size.add(1024);
        output_path_list.add(parent_dir + "\\GW-Magnetic_ratio.csv"); //4
        dataset_block_size.add(128);
        output_path_list.add(parent_dir + "\\TY-Fuel_ratio.csv");//5
        dataset_block_size.add(64);
        output_path_list.add(parent_dir + "\\Cyber-Vehicle_ratio.csv"); //6
        dataset_block_size.add(128);
        output_path_list.add(parent_dir + "\\Vehicle-Charge_ratio.csv");//7
        dataset_block_size.add(512);
        output_path_list.add(parent_dir + "\\Nifty-Stocks_ratio.csv");//8
        dataset_block_size.add(256);
        output_path_list.add(parent_dir + "\\TH-Climate_ratio.csv");//9
        dataset_block_size.add(512);
        output_path_list.add(parent_dir + "\\TY-Transport_ratio.csv");//10
        dataset_block_size.add(512);
        output_path_list.add(parent_dir + "\\EPM-Education_ratio.csv");//11
        dataset_block_size.add(512);


        for (int file_i = 0; file_i < input_path_list.size(); file_i++) {

            String inputPath = input_path_list.get(file_i);
            String Output = output_path_list.get(file_i);
            System.out.println(inputPath);
            //        String Output =  "C:\\Users\\xiaoj\\Desktop\\test_ratio.csv";

            // speed
            int repeatTime = 1; // set repeat time

            File file = new File(inputPath);
            File[] tempList = file.listFiles();

            CsvWriter writer = new CsvWriter(Output, ',', StandardCharsets.UTF_8);

            String[] head = {
                    "Input Direction",
                    "Encoding Algorithm",
                    //      "Compress Algorithm",
                    "Encoding Time",
                    "Decoding Time",
                    //      "Compress Time",
                    //      "Uncompress Time",
                    "Points",
                    "p",
                    "Compressed Size",
                    "Compression Ratio"
            };
            writer.writeRecord(head); // write header to output file

            assert tempList != null;

                for (File f : tempList) {
                    //        for(int p=2;p<3;p++) {
                    for (int p = 1; p < 10; p++) {
                        System.out.println("p=" + p);

                    //        ArrayList<Integer> flag = new ArrayList<>();
                    //        flag.add(0);
                    //        flag.add(0);
                    //        flag.add(0);

                    InputStream inputStream = Files.newInputStream(f.toPath());
                    CsvReader loader = new CsvReader(inputStream, StandardCharsets.UTF_8);
                    ArrayList<ArrayList<Integer>> data = new ArrayList<>();
                    ArrayList<ArrayList<Integer>> data_decoded = new ArrayList<>();

                    // add a column to "data"
                    loader.readHeaders();
                    data.clear();
                    while (loader.readRecord()) {
                        ArrayList<Integer> tmp = new ArrayList<>();
                        tmp.add(Integer.valueOf(loader.getValues()[0]));
                        tmp.add(Integer.valueOf(loader.getValues()[1]));
                        data.add(tmp);
                    }
                    inputStream.close();
                    long encodeTime = 0;
                    long decodeTime = 0;
                    double ratio = 0;
                    double compressed_size = 0;

                    for (int i = 0; i < repeatTime; i++) {
                        long s = System.nanoTime();
                        ArrayList<Byte> buffer = new ArrayList<>();
                        for (int repeat_i = 0; repeat_i < 1; repeat_i++)
<<<<<<< HEAD
                            buffer = ReorderingRegressionEncoder(data, dataset_block_size.get(file_i), dataset_third.get(file_i), 8, p);
=======
                            buffer =
                                    ReorderingRegressionEncoder(data, dataset_block_size.get(file_i), dataset_third.get(file_i), 8, p);
>>>>>>> 6f65fced

                        long e = System.nanoTime();
                        encodeTime += ((e - s) / 1);
                        compressed_size += buffer.size();
                        double ratioTmp = (double) buffer.size() / (double) (data.size() * Integer.BYTES * 2);
                        ratio += ratioTmp;
                        s = System.nanoTime();
                        //          data_decoded =
                        // ReorderingRegressionDecoder(buffer,dataset_map_td.get(file_i));
                        e = System.nanoTime();
                        decodeTime += ((e - s) / 1);

                        //          for(int j=0;j<256;j++){
                        //            if(!data.get(j).get(0).equals(data_decoded.get(j).get(0))){
                        //              System.out.println("Wrong Time!");
                        //              System.out.print(j);
                        //              System.out.print(" ");
                        //              System.out.print(data.get(j).get(0));
                        //              System.out.print(" ");
                        //              System.out.println(data_decoded.get(j).get(0));
                        //            }
                        //            else{
                        //              System.out.println("Correct Time!");
                        //              System.out.print(j);
                        //              System.out.print(" ");
                        //              System.out.print(data.get(j).get(0));
                        //              System.out.print(" ");
                        //              System.out.println(data_decoded.get(j).get(0));
                        //            }
                        //            if(!data.get(j).get(1).equals(data_decoded.get(j).get(1))){
                        //              System.out.println("Wrong Value!");
                        //              System.out.print(j);
                        //              System.out.print(" ");
                        //              System.out.print(data.get(j).get(1));
                        //              System.out.print(" ");
                        //              System.out.println(data_decoded.get(j).get(1));
                        //            }
                        //            else{
                        //              System.out.println("Correct Value!");
                        //              System.out.print(j);
                        //              System.out.print(" ");
                        //              System.out.print(data.get(j).get(1));
                        //              System.out.print(" ");
                        //              System.out.println(data_decoded.get(j).get(1));
                        //            }
                        //          }
                    }

                    ratio /= repeatTime;
                    compressed_size /= repeatTime;
                    encodeTime /= repeatTime;
                    decodeTime /= repeatTime;

                    String[] record = {
                            f.toString(),
                            "REGER-32-FLOAT",
                            String.valueOf(encodeTime),
                            String.valueOf(decodeTime),
                            String.valueOf(data.size()),
                            String.valueOf(p),
                            String.valueOf(compressed_size),
                            String.valueOf(ratio)
                    };
                              System.out.println(ratio);
                    writer.writeRecord(record);
                    //          break;
                }
            }
            writer.close();
        }
    }

}<|MERGE_RESOLUTION|>--- conflicted
+++ resolved
@@ -2202,12 +2202,8 @@
                         long s = System.nanoTime();
                         ArrayList<Byte> buffer = new ArrayList<>();
                         for (int repeat_i = 0; repeat_i < 1; repeat_i++)
-<<<<<<< HEAD
                             buffer = ReorderingRegressionEncoder(data, dataset_block_size.get(file_i), dataset_third.get(file_i), 8, p);
-=======
-                            buffer =
-                                    ReorderingRegressionEncoder(data, dataset_block_size.get(file_i), dataset_third.get(file_i), 8, p);
->>>>>>> 6f65fced
+
 
                         long e = System.nanoTime();
                         encodeTime += ((e - s) / 1);
