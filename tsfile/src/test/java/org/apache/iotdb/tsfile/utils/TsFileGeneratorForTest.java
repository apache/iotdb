/*
 * Licensed to the Apache Software Foundation (ASF) under one
 * or more contributor license agreements.  See the NOTICE file
 * distributed with this work for additional information
 * regarding copyright ownership.  The ASF licenses this file
 * to you under the Apache License, Version 2.0 (the
 * "License"); you may not use this file except in compliance
 * with the License.  You may obtain a copy of the License at
 *
 *     http://www.apache.org/licenses/LICENSE-2.0
 *
 * Unless required by applicable law or agreed to in writing,
 * software distributed under the License is distributed on an
 * "AS IS" BASIS, WITHOUT WARRANTIES OR CONDITIONS OF ANY
 * KIND, either express or implied.  See the License for the
 * specific language governing permissions and limitations
 * under the License.
 */
package org.apache.iotdb.tsfile.utils;

import java.io.File;
import java.io.FileWriter;
import java.io.IOException;
import java.nio.ByteBuffer;
import java.util.Collections;
import java.util.Scanner;

import com.alibaba.fastjson.JSONArray;
import com.alibaba.fastjson.JSONObject;
import org.apache.iotdb.tsfile.common.conf.TSFileConfig;
import org.apache.iotdb.tsfile.common.conf.TSFileDescriptor;
import org.apache.iotdb.tsfile.common.constant.JsonFormatConstant;
import org.apache.iotdb.tsfile.constant.TestConstant;
import org.apache.iotdb.tsfile.encoding.encoder.Encoder;
import org.apache.iotdb.tsfile.exception.write.WriteProcessException;
import org.apache.iotdb.tsfile.file.header.ChunkHeader;
import org.apache.iotdb.tsfile.file.metadata.enums.CompressionType;
import org.apache.iotdb.tsfile.file.metadata.enums.TSDataType;
import org.apache.iotdb.tsfile.file.metadata.enums.TSEncoding;
import org.apache.iotdb.tsfile.fileSystem.fsFactory.FSFactory;
import org.apache.iotdb.tsfile.fileSystem.FSFactoryProducer;
import org.apache.iotdb.tsfile.write.TsFileWriter;
import org.apache.iotdb.tsfile.write.record.TSRecord;
import org.apache.iotdb.tsfile.write.schema.Schema;
import org.apache.iotdb.tsfile.write.schema.SchemaBuilder;
import org.junit.Assert;
import org.junit.Ignore;
import org.slf4j.Logger;
import org.slf4j.LoggerFactory;

@Ignore
public class TsFileGeneratorForTest {

  public static final long START_TIMESTAMP = 1480562618000L;
  private static final Logger LOG = LoggerFactory.getLogger(TsFileGeneratorForTest.class);
<<<<<<< HEAD
  public static TsFileWriter innerWriter;
  public static String inputDataFile;
  public static String outputDataFile = TestConstant.BASE_OUTPUT_PATH.concat("testTsFile.tsfile");
  public static String errorOutputDataFile;
=======
  private static String inputDataFile;
  public static String outputDataFile = "target/testTsFile.tsfile";
  private static String errorOutputDataFile;
>>>>>>> fb3b8284
  private static int rowCount;
  private static int chunkGroupSize;
  private static int pageSize;
  private static FSFactory fsFactory = FSFactoryProducer.getFSFactory();

  public static void generateFile(int rowCount, int chunkGroupSize, int pageSize)
      throws IOException {
    generateFile(rowCount, rowCount, chunkGroupSize, pageSize);
  }

  public static void generateFile(int minRowCount, int maxRowCount,int chunkGroupSize, int pageSize)
      throws IOException {
    TsFileGeneratorForTest.rowCount = maxRowCount;
    TsFileGeneratorForTest.chunkGroupSize = chunkGroupSize;
    TsFileGeneratorForTest.pageSize = pageSize;
    prepare(minRowCount, maxRowCount);
    write();
  }

  public static void prepare(int minrowCount, int maxRowCount) throws IOException {
    inputDataFile = TestConstant.BASE_OUTPUT_PATH.concat("perTestInputData");
    errorOutputDataFile = TestConstant.BASE_OUTPUT_PATH.concat("perTestErrorOutputData.tsfile");
    generateSampleInputDataFile(minrowCount, maxRowCount);
  }

  public static void after() {
    File file = fsFactory.getFile(inputDataFile);
    if (file.exists()) {
      Assert.assertTrue(file.delete());
    }
    file = fsFactory.getFile(outputDataFile);
    if (file.exists()) {
      Assert.assertTrue(file.delete());
    }
    file = fsFactory.getFile(errorOutputDataFile);
    if (file.exists()) {
      Assert.assertTrue(file.delete());
    }
  }

  static private void generateSampleInputDataFile(int minRowCount, int maxRowCount) throws IOException {
    File file = fsFactory.getFile(inputDataFile);
    if (file.exists()) {
      Assert.assertTrue(file.delete());
    }
    file.getParentFile().mkdirs();
    FileWriter fw = new FileWriter(file);

    long startTime = START_TIMESTAMP;
    for (int i = 0; i < maxRowCount; i++) {
      // write d1
      String d1 = "d1," + (startTime + i) + ",s1," + (i * 10 + 1) + ",s2," + (i * 10 + 2);
      if (i % 5 == 0) {
        d1 += ",s3," + (i * 10 + 3);
      }
      if (i % 8 == 0) {
        d1 += ",s4," + "dog" + i;
      }
      if (i % 9 == 0) {
        d1 += ",s5," + "false";
      }
      if (i % 10 == 0 && i < minRowCount) {
        d1 += ",s6," + ((int) (i / 9.0) * 100) / 100.0;
      }
      if (i % 11 == 0) {
        d1 += ",s7," + ((int) (i / 10.0) * 100) / 100.0;
      }
      fw.write(d1 + "\r\n");

      // write d2
      String d2 = "d2," + (startTime + i) + ",s2," + (i * 10 + 2) + ",s3," + (i * 10 + 3);
      if (i % 20 < 5) {
        // LOG.info("write null to d2:" + (startTime + i));
        d2 = "d2," + (startTime + i) + ",s2,,s3," + (i * 10 + 3);
      }
      if (i % 5 == 0) {
        d2 += ",s1," + (i * 10 + 1);
      }
      if (i % 8 == 0) {
        d2 += ",s4," + "dog" + i % 4;
      }
      fw.write(d2 + "\r\n");
    }
    // write error
    String d =
        "d2,3," + (startTime + rowCount) + ",s2," + (rowCount * 10 + 2) + ",s3," + (rowCount * 10
            + 3);
    fw.write(d + "\r\n");
    d = "d2," + (startTime + rowCount + 1) + ",2,s-1," + (rowCount * 10 + 2);
    fw.write(d + "\r\n");
    fw.close();
  }

  static public void write() throws IOException {
    File file = fsFactory.getFile(outputDataFile);
    File errorFile = fsFactory.getFile(errorOutputDataFile);
    if (file.exists()) {
      Assert.assertTrue(file.delete());
    }
    if (errorFile.exists()) {
      Assert.assertTrue(errorFile.delete());
    }

    Schema schema = generateTestSchema();

    TSFileDescriptor.getInstance().getConfig().setGroupSizeInByte(chunkGroupSize);
    TSFileDescriptor.getInstance().getConfig().setMaxNumberOfPointsInPage(pageSize);
    TsFileWriter innerWriter = new TsFileWriter(file, schema,
        TSFileDescriptor.getInstance().getConfig());

    // write
    try (Scanner in = new Scanner(fsFactory.getFile(inputDataFile))) {
      assert in != null;
      while (in.hasNextLine()) {
        String str = in.nextLine();
        TSRecord record = RecordUtils.parseSimpleTupleRecord(str, schema);
        innerWriter.write(record);
      }
    } catch (WriteProcessException e) {
      e.printStackTrace();
    } finally {
      innerWriter.close();
    }
  }

  private static JSONObject generateTestData() {
    TSFileConfig conf = TSFileDescriptor.getInstance().getConfig();
    JSONObject s1 = new JSONObject();
    s1.put(JsonFormatConstant.MEASUREMENT_UID, "s1");
    s1.put(JsonFormatConstant.DATA_TYPE, TSDataType.INT32.toString());
    s1.put(JsonFormatConstant.MEASUREMENT_ENCODING, conf.getValueEncoder());
    JSONObject s2 = new JSONObject();
    s2.put(JsonFormatConstant.MEASUREMENT_UID, "s2");
    s2.put(JsonFormatConstant.DATA_TYPE, TSDataType.INT64.toString());
    s2.put(JsonFormatConstant.MEASUREMENT_ENCODING, conf.getValueEncoder());
    JSONObject s3 = new JSONObject();
    s3.put(JsonFormatConstant.MEASUREMENT_UID, "s3");
    s3.put(JsonFormatConstant.DATA_TYPE, TSDataType.INT64.toString());
    s3.put(JsonFormatConstant.MEASUREMENT_ENCODING, conf.getValueEncoder());
    JSONObject s4 = new JSONObject();
    s4.put(JsonFormatConstant.MEASUREMENT_UID, "s4");
    s4.put(JsonFormatConstant.DATA_TYPE, TSDataType.TEXT.toString());
    s4.put(JsonFormatConstant.MEASUREMENT_ENCODING, TSEncoding.PLAIN.toString());
    JSONObject s5 = new JSONObject();
    s5.put(JsonFormatConstant.MEASUREMENT_UID, "s5");
    s5.put(JsonFormatConstant.DATA_TYPE, TSDataType.BOOLEAN.toString());
    s5.put(JsonFormatConstant.MEASUREMENT_ENCODING, TSEncoding.PLAIN.toString());
    JSONObject s6 = new JSONObject();
    s6.put(JsonFormatConstant.MEASUREMENT_UID, "s6");
    s6.put(JsonFormatConstant.DATA_TYPE, TSDataType.FLOAT.toString());
    s6.put(JsonFormatConstant.MEASUREMENT_ENCODING, TSEncoding.RLE.toString());
    JSONObject s7 = new JSONObject();
    s7.put(JsonFormatConstant.MEASUREMENT_UID, "s7");
    s7.put(JsonFormatConstant.DATA_TYPE, TSDataType.DOUBLE.toString());
    s7.put(JsonFormatConstant.MEASUREMENT_ENCODING, TSEncoding.RLE.toString());

    JSONArray measureGroup1 = new JSONArray();
    measureGroup1.add(s1);
    measureGroup1.add(s2);
    measureGroup1.add(s3);
    measureGroup1.add(s4);
    measureGroup1.add(s5);
    measureGroup1.add(s6);
    measureGroup1.add(s7);

    JSONObject jsonSchema = new JSONObject();
    jsonSchema.put(JsonFormatConstant.DELTA_TYPE, "test_type");
    jsonSchema.put(JsonFormatConstant.JSON_SCHEMA, measureGroup1);
    return jsonSchema;
  }

  private static Schema generateTestSchema() {
    SchemaBuilder schemaBuilder = new SchemaBuilder();
    schemaBuilder.addSeries("s1", TSDataType.INT32, TSEncoding.RLE);
    schemaBuilder.addSeries("s2", TSDataType.INT64, TSEncoding.PLAIN);
    schemaBuilder.addSeries("s3", TSDataType.INT64, TSEncoding.TS_2DIFF);
    schemaBuilder.addSeries("s4", TSDataType.TEXT, TSEncoding.PLAIN, CompressionType.UNCOMPRESSED,
        Collections.singletonMap(Encoder.MAX_STRING_LENGTH, "20"));
    schemaBuilder.addSeries("s5", TSDataType.BOOLEAN, TSEncoding.RLE);
    schemaBuilder.addSeries("s6", TSDataType.FLOAT, TSEncoding.RLE, CompressionType.SNAPPY,
        Collections.singletonMap(Encoder.MAX_POINT_NUMBER, "5"));
    schemaBuilder.addSeries("s7", TSDataType.DOUBLE, TSEncoding.GORILLA);
    return schemaBuilder.build();
  }


  /**
   * Writes a File with one incomplete chunk header
   * @param file File to write
   * @throws IOException is thrown when encountering IO issues
   */
  public static void writeFileWithOneIncompleteChunkHeader(File file) throws IOException {
      TsFileWriter writer = new TsFileWriter(file);

      ChunkHeader header = new ChunkHeader("s1", 100, TSDataType.FLOAT, CompressionType.SNAPPY,
              TSEncoding.PLAIN, 5);
      ByteBuffer buffer = ByteBuffer.allocate(header.getSerializedSize());
      header.serializeTo(buffer);
      buffer.flip();
      byte[] data = new byte[3];
      buffer.get(data, 0, 3);
      writer.getIOWriter().getIOWriterOut().write(data);
      writer.getIOWriter().close();
  }
}<|MERGE_RESOLUTION|>--- conflicted
+++ resolved
@@ -53,16 +53,9 @@
 
   public static final long START_TIMESTAMP = 1480562618000L;
   private static final Logger LOG = LoggerFactory.getLogger(TsFileGeneratorForTest.class);
-<<<<<<< HEAD
-  public static TsFileWriter innerWriter;
-  public static String inputDataFile;
+  private static String inputDataFile;
   public static String outputDataFile = TestConstant.BASE_OUTPUT_PATH.concat("testTsFile.tsfile");
-  public static String errorOutputDataFile;
-=======
-  private static String inputDataFile;
-  public static String outputDataFile = "target/testTsFile.tsfile";
   private static String errorOutputDataFile;
->>>>>>> fb3b8284
   private static int rowCount;
   private static int chunkGroupSize;
   private static int pageSize;
