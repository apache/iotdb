/*
 * Licensed to the Apache Software Foundation (ASF) under one
 * or more contributor license agreements.  See the NOTICE file
 * distributed with this work for additional information
 * regarding copyright ownership.  The ASF licenses this file
 * to you under the Apache License, Version 2.0 (the
 * "License"); you may not use this file except in compliance
 * with the License.  You may obtain a copy of the License at
 *
 *     http://www.apache.org/licenses/LICENSE-2.0
 *
 * Unless required by applicable law or agreed to in writing,
 * software distributed under the License is distributed on an
 * "AS IS" BASIS, WITHOUT WARRANTIES OR CONDITIONS OF ANY
 * KIND, either express or implied.  See the License for the
 * specific language governing permissions and limitations
 * under the License.
 */
package org.apache.iotdb.tsfile.utils;

import org.apache.iotdb.tsfile.common.conf.TSFileDescriptor;
import org.apache.iotdb.tsfile.constant.TestConstant;
import org.apache.iotdb.tsfile.encoding.encoder.Encoder;
import org.apache.iotdb.tsfile.exception.write.WriteProcessException;
import org.apache.iotdb.tsfile.file.header.ChunkHeader;
import org.apache.iotdb.tsfile.file.metadata.enums.CompressionType;
import org.apache.iotdb.tsfile.file.metadata.enums.TSDataType;
import org.apache.iotdb.tsfile.file.metadata.enums.TSEncoding;
import org.apache.iotdb.tsfile.fileSystem.FSFactoryProducer;
import org.apache.iotdb.tsfile.fileSystem.fsFactory.FSFactory;
import org.apache.iotdb.tsfile.read.common.Path;
import org.apache.iotdb.tsfile.write.TsFileWriter;
import org.apache.iotdb.tsfile.write.record.TSRecord;
<<<<<<< HEAD
=======
import org.apache.iotdb.tsfile.write.record.Tablet;
import org.apache.iotdb.tsfile.write.record.datapoint.DataPoint;
import org.apache.iotdb.tsfile.write.record.datapoint.LongDataPoint;
import org.apache.iotdb.tsfile.write.schema.MeasurementSchema;
>>>>>>> d7360bc0
import org.apache.iotdb.tsfile.write.schema.Schema;

import org.junit.Assert;
import org.junit.Ignore;

import java.io.File;
import java.io.FileWriter;
import java.io.IOException;
import java.nio.ByteBuffer;
import java.util.ArrayList;
import java.util.Collections;
import java.util.List;
import java.util.Scanner;

@Ignore
public class TsFileGeneratorForTest {

  public static final long START_TIMESTAMP = 1480562618000L;
  private static String inputDataFile;
  public static String outputDataFile = getTestTsFilePath("root.sg1", 0, 0, 0);
  public static String alignedOutputDataFile = getTestTsFilePath("root.sg2", 0, 0, 0);
  private static String errorOutputDataFile;
  private static int rowCount;
  private static int chunkGroupSize;
  private static int pageSize;
  private static final FSFactory fsFactory = FSFactoryProducer.getFSFactory();

  public static void generateFile(int rowCount, int chunkGroupSize, int pageSize)
      throws IOException {
    generateFile(rowCount, rowCount, chunkGroupSize, pageSize);
  }

  public static void generateFile(
      int minRowCount, int maxRowCount, int chunkGroupSize, int pageSize) throws IOException {
    TsFileGeneratorForTest.rowCount = maxRowCount;
    TsFileGeneratorForTest.chunkGroupSize = chunkGroupSize;
    TsFileGeneratorForTest.pageSize = pageSize;
    prepare(minRowCount, maxRowCount);
    write();
  }

  public static void prepare(int minrowCount, int maxRowCount) throws IOException {
    File file = fsFactory.getFile(outputDataFile);
    if (!file.getParentFile().exists()) {
      Assert.assertTrue(file.getParentFile().mkdirs());
    }
    inputDataFile = getTestTsFilePath("root.sg1", 0, 0, 1);
    file = fsFactory.getFile(inputDataFile);
    if (!file.getParentFile().exists()) {
      Assert.assertTrue(file.getParentFile().mkdirs());
    }
    errorOutputDataFile = getTestTsFilePath("root.sg1", 0, 0, 2);
    file = fsFactory.getFile(errorOutputDataFile);
    if (!file.getParentFile().exists()) {
      Assert.assertTrue(file.getParentFile().mkdirs());
    }
    generateSampleInputDataFile(minrowCount, maxRowCount);
  }

  public static void after() {
    File file = fsFactory.getFile(inputDataFile);
    if (file.exists()) {
      Assert.assertTrue(file.delete());
    }
    file = fsFactory.getFile(outputDataFile);
    if (file.exists()) {
      Assert.assertTrue(file.delete());
    }
    file = fsFactory.getFile(errorOutputDataFile);
    if (file.exists()) {
      Assert.assertTrue(file.delete());
    }
  }

  private static void generateSampleInputDataFile(int minRowCount, int maxRowCount)
      throws IOException {
    File file = fsFactory.getFile(inputDataFile);
    if (file.exists()) {
      Assert.assertTrue(file.delete());
    }
    file.getParentFile().mkdirs();

    try (FileWriter fw = new FileWriter(file)) {
      long startTime = START_TIMESTAMP;
      for (int i = 0; i < maxRowCount; i++) {
        // write d1
        String d1 = "d1," + (startTime + i) + ",s1," + (i * 10 + 1) + ",s2," + (i * 10 + 2);
        if (i % 5 == 0) {
          d1 += ",s3," + (i * 10 + 3);
        }
        if (i % 8 == 0) {
          d1 += ",s4," + "dog" + i;
        }
        if (i % 9 == 0) {
          d1 += ",s5," + "false";
        }
        if (i % 10 == 0 && i < minRowCount) {
          d1 += ",s6," + ((int) (i / 9.0) * 100) / 100.0;
        }
        if (i % 11 == 0) {
          d1 += ",s7," + ((int) (i / 10.0) * 100) / 100.0;
        }
        fw.write(d1 + "\r\n");

        // write d2
        String d2 = "d2," + (startTime + i) + ",s2," + (i * 10 + 2) + ",s3," + (i * 10 + 3);
        if (i % 20 < 5) {
          // LOG.info("write null to d2:" + (startTime + i));
          d2 = "d2," + (startTime + i) + ",s2,,s3," + (i * 10 + 3);
        }
        if (i % 5 == 0) {
          d2 += ",s1," + (i * 10 + 1);
        }
        if (i % 8 == 0) {
          d2 += ",s4," + "dog" + 0;
        }
        fw.write(d2 + "\r\n");
      }
      // write error
      String d =
          "d2,3,"
              + (startTime + rowCount)
              + ",s2,"
              + (rowCount * 10 + 2)
              + ",s3,"
              + (rowCount * 10 + 3);
      fw.write(d + "\r\n");
      d = "d2," + (startTime + rowCount + 1) + ",2,s-1," + (rowCount * 10 + 2);
      fw.write(d + "\r\n");
    }
  }

  public static void write() throws IOException {
    File file = fsFactory.getFile(outputDataFile);
    File errorFile = fsFactory.getFile(errorOutputDataFile);
    if (file.exists()) {
      Assert.assertTrue(file.delete());
    }
    if (errorFile.exists()) {
      Assert.assertTrue(errorFile.delete());
    }

    Schema schema = generateTestSchema();

    TSFileDescriptor.getInstance().getConfig().setGroupSizeInByte(chunkGroupSize);
    TSFileDescriptor.getInstance().getConfig().setMaxNumberOfPointsInPage(pageSize);

    // write
    try (TsFileWriter innerWriter =
            new TsFileWriter(file, schema, TSFileDescriptor.getInstance().getConfig());
        Scanner in = new Scanner(fsFactory.getFile(inputDataFile))) {
      while (in.hasNextLine()) {
        String str = in.nextLine();
        TSRecord record = RecordUtils.parseSimpleTupleRecord(str, schema);
        innerWriter.write(record);
      }
    } catch (WriteProcessException e) {
      e.printStackTrace();
    }
  }

  private static Schema generateTestSchema() {
    Schema schema = new Schema();
    schema.registerTimeseries(
        new Path("d1"), new MeasurementSchema("s1", TSDataType.INT32, TSEncoding.RLE));
    schema.registerTimeseries(
        new Path("d1"), new MeasurementSchema("s2", TSDataType.INT64, TSEncoding.PLAIN));
    schema.registerTimeseries(
        new Path("d1"), new MeasurementSchema("s3", TSDataType.INT64, TSEncoding.TS_2DIFF));
    schema.registerTimeseries(
        new Path("d1"),
        new MeasurementSchema(
            "s4",
            TSDataType.TEXT,
            TSEncoding.PLAIN,
            CompressionType.UNCOMPRESSED,
            Collections.singletonMap(Encoder.MAX_STRING_LENGTH, "20")));
    schema.registerTimeseries(
        new Path("d1"), new MeasurementSchema("s5", TSDataType.BOOLEAN, TSEncoding.RLE));
    schema.registerTimeseries(
        new Path("d1"),
        new MeasurementSchema(
            "s6",
            TSDataType.FLOAT,
            TSEncoding.RLE,
            CompressionType.SNAPPY,
            Collections.singletonMap(Encoder.MAX_POINT_NUMBER, "5")));
    schema.registerTimeseries(
        new Path("d1"), new MeasurementSchema("s7", TSDataType.DOUBLE, TSEncoding.GORILLA_V1));

    schema.registerTimeseries(
        new Path("d2"), new MeasurementSchema("s1", TSDataType.INT32, TSEncoding.RLE));
    schema.registerTimeseries(
        new Path("d2"), new MeasurementSchema("s2", TSDataType.INT64, TSEncoding.PLAIN));
    schema.registerTimeseries(
        new Path("d2"), new MeasurementSchema("s3", TSDataType.INT64, TSEncoding.TS_2DIFF));
    schema.registerTimeseries(
        new Path("d2"),
        new MeasurementSchema(
            "s4",
            TSDataType.TEXT,
            TSEncoding.PLAIN,
            CompressionType.UNCOMPRESSED,
            Collections.singletonMap(Encoder.MAX_STRING_LENGTH, "20")));
    return schema;
  }

  /**
   * Writes a File with one incomplete chunk header
   *
   * @param file File to write
   * @throws IOException is thrown when encountering IO issues
   */
  public static void writeFileWithOneIncompleteChunkHeader(File file) throws IOException {
    TsFileWriter writer = new TsFileWriter(file);

    ChunkHeader header =
        new ChunkHeader("s1", 100, TSDataType.FLOAT, CompressionType.SNAPPY, TSEncoding.PLAIN, 5);
    ByteBuffer buffer = ByteBuffer.allocate(header.getSerializedSize());
    header.serializeTo(buffer);
    buffer.flip();
    byte[] data = new byte[3];
    buffer.get(data, 0, 3);
    writer.getIOWriter().getIOWriterOut().write(data);
    writer.getIOWriter().close();
  }

  public static String getTestTsFilePath(
      String logicalStorageGroupName,
      long VirtualStorageGroupId,
      long TimePartitionId,
      long tsFileVersion) {
    String filePath =
        String.format(
            TestConstant.TEST_TSFILE_PATH,
            logicalStorageGroupName,
            VirtualStorageGroupId,
            TimePartitionId);
    return TsFileGeneratorUtils.getTsFilePath(filePath, tsFileVersion);
  }

  // generate aligned timeseries "d1.s1","d1.s2","d1.s3","d1.s4" and nonAligned timeseries
  // "d2.s1","d2.s2","d2.s3"
  public static void generateAlignedTsFile(int rowCount, int chunkGroupSize, int pageSize) {
    File file = fsFactory.getFile(alignedOutputDataFile);
    if (file.exists()) {
      Assert.assertTrue(file.delete());
    }
    file.getParentFile().mkdirs();
    TSFileDescriptor.getInstance().getConfig().setGroupSizeInByte(chunkGroupSize);
    TSFileDescriptor.getInstance().getConfig().setMaxNumberOfPointsInPage(pageSize);
    try (TsFileWriter tsFileWriter = new TsFileWriter(file)) {
      // register align timeseries
      List<MeasurementSchema> alignedMeasurementSchemas = new ArrayList<>();
      alignedMeasurementSchemas.add(
          new MeasurementSchema("s1", TSDataType.INT64, TSEncoding.PLAIN));
      alignedMeasurementSchemas.add(
          new MeasurementSchema("s2", TSDataType.INT64, TSEncoding.PLAIN));
      alignedMeasurementSchemas.add(
          new MeasurementSchema("s3", TSDataType.INT64, TSEncoding.PLAIN));
      alignedMeasurementSchemas.add(new MeasurementSchema("s4", TSDataType.INT64, TSEncoding.RLE));
      tsFileWriter.registerAlignedTimeseries(new Path("d1"), alignedMeasurementSchemas);

      // register nonAlign timeseries
      List<MeasurementSchema> measurementSchemas = new ArrayList<>();
      measurementSchemas.add(new MeasurementSchema("s1", TSDataType.INT64, TSEncoding.PLAIN));
      measurementSchemas.add(new MeasurementSchema("s2", TSDataType.INT64, TSEncoding.PLAIN));
      measurementSchemas.add(new MeasurementSchema("s3", TSDataType.INT64, TSEncoding.PLAIN));
      tsFileWriter.registerTimeseries(new Path("d2"), measurementSchemas);

      TsFileGeneratorUtils.writeWithTsRecord(
          tsFileWriter, "d1", alignedMeasurementSchemas, rowCount, 0, 0, true);
      TsFileGeneratorUtils.writeWithTsRecord(
          tsFileWriter, "d2", measurementSchemas, rowCount, 0, 0, false);

    } catch (IOException | WriteProcessException e) {
      e.printStackTrace();
    }
  }

  public static void closeAlignedTsFile() {
    File file = fsFactory.getFile(alignedOutputDataFile);
    if (file.exists()) {
      Assert.assertTrue(file.delete());
    }
  }
<<<<<<< HEAD
=======

  public static void writeWithTsRecord(
      TsFileWriter tsFileWriter,
      String deviceId,
      List<MeasurementSchema> schemas,
      long rowSize,
      long startTime,
      long startValue,
      boolean isAligned)
      throws IOException, WriteProcessException {
    for (long time = startTime; time < rowSize + startTime; time++) {
      // construct TsRecord
      TSRecord tsRecord = new TSRecord(time, deviceId);
      for (MeasurementSchema schema : schemas) {
        DataPoint dPoint = new LongDataPoint(schema.getMeasurementId(), startValue++);
        tsRecord.addTuple(dPoint);
      }
      // write
      if (isAligned) {
        tsFileWriter.writeAligned(tsRecord);
      } else {
        tsFileWriter.write(tsRecord);
      }
    }
  }

  public static void writeWithTablet(
      TsFileWriter tsFileWriter,
      String deviceId,
      List<MeasurementSchema> schemas,
      long rowNum,
      long startTime,
      long startValue,
      boolean isAligned)
      throws IOException, WriteProcessException {
    Tablet tablet = new Tablet(deviceId, schemas);
    long[] timestamps = tablet.timestamps;
    Object[] values = tablet.values;
    long sensorNum = schemas.size();

    for (long r = 0; r < rowNum; r++, startValue++) {
      int row = tablet.rowSize++;
      timestamps[row] = startTime++;
      for (int i = 0; i < sensorNum; i++) {
        long[] sensor = (long[]) values[i];
        sensor[row] = startValue;
      }
      // write
      if (tablet.rowSize == tablet.getMaxRowNumber()) {
        if (isAligned) {
          tsFileWriter.writeAligned(tablet);
        } else {
          tsFileWriter.write(tablet);
        }
        tablet.reset();
      }
    }
    // write
    if (tablet.rowSize != 0) {
      if (isAligned) {
        tsFileWriter.writeAligned(tablet);
      } else {
        tsFileWriter.write(tablet);
      }
      tablet.reset();
    }
  }
>>>>>>> d7360bc0
}<|MERGE_RESOLUTION|>--- conflicted
+++ resolved
@@ -31,15 +31,8 @@
 import org.apache.iotdb.tsfile.read.common.Path;
 import org.apache.iotdb.tsfile.write.TsFileWriter;
 import org.apache.iotdb.tsfile.write.record.TSRecord;
-<<<<<<< HEAD
-=======
-import org.apache.iotdb.tsfile.write.record.Tablet;
-import org.apache.iotdb.tsfile.write.record.datapoint.DataPoint;
-import org.apache.iotdb.tsfile.write.record.datapoint.LongDataPoint;
 import org.apache.iotdb.tsfile.write.schema.MeasurementSchema;
->>>>>>> d7360bc0
 import org.apache.iotdb.tsfile.write.schema.Schema;
-
 import org.junit.Assert;
 import org.junit.Ignore;
 
@@ -324,74 +317,4 @@
       Assert.assertTrue(file.delete());
     }
   }
-<<<<<<< HEAD
-=======
-
-  public static void writeWithTsRecord(
-      TsFileWriter tsFileWriter,
-      String deviceId,
-      List<MeasurementSchema> schemas,
-      long rowSize,
-      long startTime,
-      long startValue,
-      boolean isAligned)
-      throws IOException, WriteProcessException {
-    for (long time = startTime; time < rowSize + startTime; time++) {
-      // construct TsRecord
-      TSRecord tsRecord = new TSRecord(time, deviceId);
-      for (MeasurementSchema schema : schemas) {
-        DataPoint dPoint = new LongDataPoint(schema.getMeasurementId(), startValue++);
-        tsRecord.addTuple(dPoint);
-      }
-      // write
-      if (isAligned) {
-        tsFileWriter.writeAligned(tsRecord);
-      } else {
-        tsFileWriter.write(tsRecord);
-      }
-    }
-  }
-
-  public static void writeWithTablet(
-      TsFileWriter tsFileWriter,
-      String deviceId,
-      List<MeasurementSchema> schemas,
-      long rowNum,
-      long startTime,
-      long startValue,
-      boolean isAligned)
-      throws IOException, WriteProcessException {
-    Tablet tablet = new Tablet(deviceId, schemas);
-    long[] timestamps = tablet.timestamps;
-    Object[] values = tablet.values;
-    long sensorNum = schemas.size();
-
-    for (long r = 0; r < rowNum; r++, startValue++) {
-      int row = tablet.rowSize++;
-      timestamps[row] = startTime++;
-      for (int i = 0; i < sensorNum; i++) {
-        long[] sensor = (long[]) values[i];
-        sensor[row] = startValue;
-      }
-      // write
-      if (tablet.rowSize == tablet.getMaxRowNumber()) {
-        if (isAligned) {
-          tsFileWriter.writeAligned(tablet);
-        } else {
-          tsFileWriter.write(tablet);
-        }
-        tablet.reset();
-      }
-    }
-    // write
-    if (tablet.rowSize != 0) {
-      if (isAligned) {
-        tsFileWriter.writeAligned(tablet);
-      } else {
-        tsFileWriter.write(tablet);
-      }
-      tablet.reset();
-    }
-  }
->>>>>>> d7360bc0
 }