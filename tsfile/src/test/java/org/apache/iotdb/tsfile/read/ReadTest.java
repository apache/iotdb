--- conflicted
+++ resolved
@@ -1,4 +1,3 @@
-<<<<<<< HEAD
 /*
  * Licensed to the Apache Software Foundation (ASF) under one
  * or more contributor license agreements.  See the NOTICE file
@@ -51,7 +50,7 @@
   private static ReadOnlyTsFile roTsFile = null;
 
   @Before
-  public void prepare() throws IOException, InterruptedException, WriteProcessException {
+  public void prepare() throws IOException {
     FileGenerator.generateFile(1000, 100);
     TsFileSequenceReader reader = new TsFileSequenceReader(fileName);
     roTsFile = new ReadOnlyTsFile(reader);
@@ -278,387 +277,6 @@
   public void queryStringTest() throws IOException {
     List<Path> pathList = new ArrayList<>();
     pathList.add(new Path("d1.s4"));
-    IExpression valFilter = new SingleSeriesExpression(new Path("d1.s4"),
-        ValueFilter.gt(new Binary("dog97")));
-    IExpression tFilter = BinaryExpression
-        .and(new GlobalTimeExpression(TimeFilter.gtEq(1480562618970L)),
-            new GlobalTimeExpression(TimeFilter.ltEq(1480562618981L)));
-    IExpression finalFilter = BinaryExpression.and(valFilter, tFilter);
-    QueryExpression queryExpression = QueryExpression.create(pathList, finalFilter);
-    QueryDataSet dataSet = roTsFile.query(queryExpression);
-
-    int cnt = 0;
-    while (dataSet.hasNext()) {
-      RowRecord r = dataSet.next();
-      if (cnt == 0) {
-        assertEquals(1480562618976L, r.getTimestamp());
-        Field f1 = r.getFields().get(0);
-        assertEquals("dog976", f1.toString());
-      }
-      // System.out.println(r);
-      cnt++;
-    }
-    Assert.assertEquals(1, cnt);
-
-    pathList = new ArrayList<>();
-    pathList.add(new Path("d1.s4"));
-    valFilter = new SingleSeriesExpression(new Path("d1.s4"), ValueFilter.lt(new Binary("dog97")));
-    tFilter = BinaryExpression.and(new GlobalTimeExpression(TimeFilter.gtEq(1480562618970L)),
-        new GlobalTimeExpression(TimeFilter.ltEq(1480562618981L)));
-    finalFilter = BinaryExpression.and(valFilter, tFilter);
-    queryExpression = QueryExpression.create(pathList, finalFilter);
-    dataSet = roTsFile.query(queryExpression);
-    cnt = 0;
-    while (dataSet.hasNext()) {
-      RowRecord r = dataSet.next();
-      if (cnt == 1) {
-        assertEquals(1480562618976L, r.getTimestamp());
-        Field f1 = r.getFields().get(0);
-        assertEquals("dog976", f1.getBinaryV().getStringValue());
-      }
-      // System.out.println(r);
-      cnt++;
-    }
-    Assert.assertEquals(0, cnt);
-
-  }
-
-  @Test
-  public void queryFloatTest() throws IOException {
-    List<Path> pathList = new ArrayList<>();
-    pathList.add(new Path("d1.s6"));
-    IExpression valFilter = new SingleSeriesExpression(new Path("d1.s6"), ValueFilter.gt(103.0f));
-    IExpression tFilter = BinaryExpression
-        .and(new GlobalTimeExpression(TimeFilter.gtEq(1480562618970L)),
-            new GlobalTimeExpression(TimeFilter.ltEq(1480562618981L)));
-    IExpression finalFilter = BinaryExpression.and(valFilter, tFilter);
-    QueryExpression queryExpression = QueryExpression.create(pathList, finalFilter);
-    QueryDataSet dataSet = roTsFile.query(queryExpression);
-
-    int cnt = 0;
-    while (dataSet.hasNext()) {
-      RowRecord r = dataSet.next();
-      if (cnt == 1) {
-        assertEquals(1480562618980L, r.getTimestamp());
-        Field f1 = r.getFields().get(0);
-        assertEquals(108.0, f1.getFloatV(), 0.0);
-      }
-      if (cnt == 2) {
-        assertEquals(1480562618990L, r.getTimestamp());
-        Field f2 = r.getFields().get(0);
-        assertEquals(110.0, f2.getFloatV(), 0.0);
-      }
-      cnt++;
-    }
-  }
-
-  @Test
-  public void queryDoubleTest() throws IOException {
-    List<Path> pathList = new ArrayList<>();
-    pathList.add(new Path("d1.s7"));
-    IExpression valFilter = new SingleSeriesExpression(new Path("d1.s7"), ValueFilter.gt(7.0));
-    IExpression tFilter = BinaryExpression
-        .and(new GlobalTimeExpression(TimeFilter.gtEq(1480562618021L)),
-            new GlobalTimeExpression(TimeFilter.ltEq(1480562618033L)));
-    IExpression finalFilter = BinaryExpression.and(valFilter, tFilter);
-    QueryExpression queryExpression = QueryExpression.create(pathList, finalFilter);
-    QueryDataSet dataSet = roTsFile.query(queryExpression);
-
-    int cnt = 1;
-    while (dataSet.hasNext()) {
-      RowRecord r = dataSet.next();
-      if (cnt == 1) {
-        assertEquals(1480562618022L, r.getTimestamp());
-        Field f1 = r.getFields().get(0);
-        assertEquals(2.0, f1.getDoubleV(), 0.0);
-      }
-      if (cnt == 2) {
-        assertEquals(1480562618033L, r.getTimestamp());
-        Field f1 = r.getFields().get(0);
-        assertEquals(3.0, f1.getDoubleV(), 0.0);
-      }
-      cnt++;
-    }
-  }
-}
-=======
-/*
- * Licensed to the Apache Software Foundation (ASF) under one
- * or more contributor license agreements.  See the NOTICE file
- * distributed with this work for additional information
- * regarding copyright ownership.  The ASF licenses this file
- * to you under the Apache License, Version 2.0 (the
- * "License"); you may not use this file except in compliance
- * with the License.  You may obtain a copy of the License at
- *
- *     http://www.apache.org/licenses/LICENSE-2.0
- *
- * Unless required by applicable law or agreed to in writing,
- * software distributed under the License is distributed on an
- * "AS IS" BASIS, WITHOUT WARRANTIES OR CONDITIONS OF ANY
- * KIND, either express or implied.  See the License for the
- * specific language governing permissions and limitations
- * under the License.
- */
-package org.apache.iotdb.tsfile.read;
-
-import static org.junit.Assert.assertEquals;
-
-import java.io.IOException;
-import java.util.ArrayList;
-import java.util.List;
-import org.apache.iotdb.tsfile.exception.write.WriteProcessException;
-import org.apache.iotdb.tsfile.read.common.Field;
-import org.apache.iotdb.tsfile.read.common.Path;
-import org.apache.iotdb.tsfile.read.common.RowRecord;
-import org.apache.iotdb.tsfile.read.expression.IExpression;
-import org.apache.iotdb.tsfile.read.expression.QueryExpression;
-import org.apache.iotdb.tsfile.read.expression.impl.BinaryExpression;
-import org.apache.iotdb.tsfile.read.expression.impl.GlobalTimeExpression;
-import org.apache.iotdb.tsfile.read.expression.impl.SingleSeriesExpression;
-import org.apache.iotdb.tsfile.read.filter.TimeFilter;
-import org.apache.iotdb.tsfile.read.filter.ValueFilter;
-import org.apache.iotdb.tsfile.read.query.dataset.QueryDataSet;
-import org.apache.iotdb.tsfile.utils.Binary;
-import org.apache.iotdb.tsfile.utils.FileGenerator;
-import org.junit.After;
-import org.junit.Assert;
-import org.junit.Before;
-import org.junit.Test;
-
-public class ReadTest {
-
-  private static String fileName = "target/perTestOutputData.tsfile";
-  private static ReadOnlyTsFile roTsFile = null;
-
-  @Before
-  public void prepare() throws IOException {
-    FileGenerator.generateFile(1000, 100);
-    TsFileSequenceReader reader = new TsFileSequenceReader(fileName);
-    roTsFile = new ReadOnlyTsFile(reader);
-  }
-
-  @After
-  public void after() throws IOException {
-    if (roTsFile != null) {
-      roTsFile.close();
-    }
-    FileGenerator.after();
-  }
-
-  @Test
-  public void queryOneMeasurementWithoutFilterTest() throws IOException {
-    List<Path> pathList = new ArrayList<>();
-    pathList.add(new Path("d1.s1"));
-    QueryExpression queryExpression = QueryExpression.create(pathList, null);
-    QueryDataSet dataSet = roTsFile.query(queryExpression);
-
-    int count = 0;
-    while (dataSet.hasNext()) {
-      RowRecord r = dataSet.next();
-      if (count == 0) {
-        assertEquals(1480562618010L, r.getTimestamp());
-      }
-      if (count == 499) {
-        assertEquals(1480562618999L, r.getTimestamp());
-      }
-      count++;
-    }
-    assertEquals(500, count);
-  }
-
-  @Test
-  public void queryTwoMeasurementsWithoutFilterTest() throws IOException {
-    List<Path> pathList = new ArrayList<>();
-    pathList.add(new Path("d1.s1"));
-    pathList.add(new Path("d2.s2"));
-    QueryExpression queryExpression = QueryExpression.create(pathList, null);
-    QueryDataSet dataSet = roTsFile.query(queryExpression);
-
-    int count = 0;
-    while (dataSet.hasNext()) {
-      RowRecord r = dataSet.next();
-      if (count == 0) {
-        if (count == 0) {
-          assertEquals(1480562618005L, r.getTimestamp());
-        }
-      }
-      count++;
-    }
-    assertEquals(750, count);
-  }
-
-  @Test
-  public void queryTwoMeasurementsWithSingleFilterTest() throws IOException {
-    List<Path> pathList = new ArrayList<>();
-    pathList.add(new Path("d2.s1"));
-    pathList.add(new Path("d2.s4"));
-    IExpression valFilter = new SingleSeriesExpression(new Path("d2.s2"), ValueFilter.gt(9722L));
-    IExpression tFilter = BinaryExpression
-        .and(new GlobalTimeExpression(TimeFilter.gtEq(1480562618970L)),
-            new GlobalTimeExpression(TimeFilter.lt(1480562618977L)));
-    IExpression finalFilter = BinaryExpression.and(valFilter, tFilter);
-    QueryExpression queryExpression = QueryExpression.create(pathList, finalFilter);
-    QueryDataSet dataSet = roTsFile.query(queryExpression);
-
-    int cnt = 0;
-    while (dataSet.hasNext()) {
-      dataSet.next();
-      cnt++;
-    }
-
-  }
-
-  @Test
-  public void queryOneMeasurementsWithSameFilterTest() throws IOException {
-    List<Path> pathList = new ArrayList<>();
-    pathList.add(new Path("d2.s2"));
-    IExpression valFilter = new SingleSeriesExpression(new Path("d2.s2"), ValueFilter.gt(9722L));
-    QueryExpression queryExpression = QueryExpression.create(pathList, valFilter);
-    QueryDataSet dataSet = roTsFile.query(queryExpression);
-
-    int cnt = 0;
-    while (dataSet.hasNext()) {
-      RowRecord record = dataSet.next();
-      Field value = record.getFields().get(0);
-      if (cnt == 0) {
-        assertEquals(1480562618973L, record.getTimestamp());
-        assertEquals(9732, value.getLongV());
-      } else if (cnt == 1) {
-        assertEquals(1480562618974L, record.getTimestamp());
-        assertEquals(9742, value.getLongV());
-      } else if (cnt == 7) {
-        assertEquals(1480562618985L, record.getTimestamp());
-        assertEquals(9852, value.getLongV());
-      }
-
-      cnt++;
-      // System.out.println(record.toString());
-    }
-  }
-
-  @Test
-  public void queryWithTwoSeriesTimeValueFilterCrossTest() throws IOException {
-    List<Path> pathList = new ArrayList<>();
-    pathList.add(new Path("d1.s1"));
-    pathList.add(new Path("d2.s2"));
-    IExpression valFilter = new SingleSeriesExpression(new Path("d2.s2"), ValueFilter.notEq(9722L));
-    IExpression tFilter = BinaryExpression
-        .and(new GlobalTimeExpression(TimeFilter.gtEq(1480562618970L)),
-            new GlobalTimeExpression(TimeFilter.lt(1480562618977L)));
-    IExpression finalFilter = BinaryExpression.and(valFilter, tFilter);
-    QueryExpression queryExpression = QueryExpression.create(pathList, finalFilter);
-    QueryDataSet dataSet = roTsFile.query(queryExpression);
-
-    // time filter & value filter
-    // verify d1.s1, d2.s1
-    int cnt = 1;
-    while (dataSet.hasNext()) {
-      RowRecord r = dataSet.next();
-      if (cnt == 1) {
-        assertEquals(1480562618970L, r.getTimestamp());
-      } else if (cnt == 2) {
-        assertEquals(1480562618971L, r.getTimestamp());
-      } else if (cnt == 3) {
-        assertEquals(1480562618973L, r.getTimestamp());
-      }
-      // System.out.println(r);
-      cnt++;
-    }
-    assertEquals(7, cnt);
-  }
-
-  @Test
-  public void queryWithCrossSeriesTimeValueFilterTest() throws IOException {
-    List<Path> pathList = new ArrayList<>();
-    pathList.add(new Path("d1.s1"));
-    pathList.add(new Path("d2.s2"));
-    IExpression valFilter = new SingleSeriesExpression(new Path("d2.s2"), ValueFilter.notEq(9722L));
-    IExpression tFilter = BinaryExpression
-        .and(new GlobalTimeExpression(TimeFilter.gtEq(1480562618970L)),
-            new GlobalTimeExpression(TimeFilter.lt(1480562618975L)));
-    IExpression finalFilter = BinaryExpression.and(valFilter, tFilter);
-    QueryExpression queryExpression = QueryExpression.create(pathList, finalFilter);
-    QueryDataSet dataSet = roTsFile.query(queryExpression);
-
-    // time filter & value filter
-    // verify d1.s1, d2.s1
-    /**
-     * 1480562618950 9501 9502 1480562618954 9541 9542 1480562618955 9551 9552 1480562618956 9561 9562
-     */
-    int cnt = 1;
-    while (dataSet.hasNext()) {
-      RowRecord r = dataSet.next();
-      if (cnt == 1) {
-        assertEquals(1480562618970L, r.getTimestamp());
-      } else if (cnt == 2) {
-        assertEquals(1480562618971L, r.getTimestamp());
-      } else if (cnt == 3) {
-        assertEquals(1480562618973L, r.getTimestamp());
-      } else if (cnt == 4) {
-        assertEquals(1480562618974L, r.getTimestamp());
-      }
-      // System.out.println(r);
-      cnt++;
-    }
-    assertEquals(5, cnt);
-
-    pathList.clear();
-    pathList.add(new Path("d1.s1"));
-    pathList.add(new Path("d2.s2"));
-    valFilter = new SingleSeriesExpression(new Path("d2.s2"), ValueFilter.ltEq(9082L));
-    tFilter = BinaryExpression.and(new GlobalTimeExpression(TimeFilter.gtEq(1480562618906L)),
-        new GlobalTimeExpression(TimeFilter.ltEq(1480562618915L)));
-    tFilter = BinaryExpression.or(tFilter,
-        BinaryExpression.and(new GlobalTimeExpression(TimeFilter.gtEq(1480562618928L)),
-            new GlobalTimeExpression(TimeFilter.ltEq(1480562618933L))));
-    finalFilter = BinaryExpression.and(valFilter, tFilter);
-    queryExpression = QueryExpression.create(pathList, finalFilter);
-    dataSet = roTsFile.query(queryExpression);
-
-    // time filter & value filter
-    // verify d1.s1, d2.s1
-    cnt = 1;
-    while (dataSet.hasNext()) {
-      dataSet.next();
-      cnt++;
-    }
-    assertEquals(4, cnt);
-  }
-
-  @Test
-  public void queryBooleanTest() throws IOException {
-    List<Path> pathList = new ArrayList<>();
-    pathList.add(new Path("d1.s5"));
-    IExpression valFilter = new SingleSeriesExpression(new Path("d1.s5"), ValueFilter.eq(false));
-    IExpression tFilter = BinaryExpression
-        .and(new GlobalTimeExpression(TimeFilter.gtEq(1480562618970L)),
-            new GlobalTimeExpression(TimeFilter.lt(1480562618981L)));
-    IExpression finalFilter = BinaryExpression.and(valFilter, tFilter);
-    QueryExpression queryExpression = QueryExpression.create(pathList, finalFilter);
-    QueryDataSet dataSet = roTsFile.query(queryExpression);
-
-    int cnt = 1;
-    while (dataSet.hasNext()) {
-      RowRecord r = dataSet.next();
-      if (cnt == 1) {
-        assertEquals(1480562618972L, r.getTimestamp());
-        Field f1 = r.getFields().get(0);
-        assertEquals(false, f1.getBoolV());
-      }
-      if (cnt == 2) {
-        assertEquals(1480562618981L, r.getTimestamp());
-        Field f2 = r.getFields().get(0);
-        assertEquals(false, f2.getBoolV());
-      }
-      cnt++;
-    }
-  }
-
-  @Test
-  public void queryStringTest() throws IOException {
-    List<Path> pathList = new ArrayList<>();
-    pathList.add(new Path("d1.s4"));
     IExpression tFilter = BinaryExpression
         .and(new GlobalTimeExpression(TimeFilter.gtEq(1480562618970L)),
             new GlobalTimeExpression(TimeFilter.ltEq(1480562618981L)));
@@ -755,5 +373,4 @@
       cnt++;
     }
   }
-}
->>>>>>> fb3b8284
+}