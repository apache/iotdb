--- conflicted
+++ resolved
@@ -1,360 +1,352 @@
-/**
- * Licensed to the Apache Software Foundation (ASF) under one
- * or more contributor license agreements.  See the NOTICE file
- * distributed with this work for additional information
- * regarding copyright ownership.  The ASF licenses this file
- * to you under the Apache License, Version 2.0 (the
- * "License"); you may not use this file except in compliance
- * with the License.  You may obtain a copy of the License at
- *
- *     http://www.apache.org/licenses/LICENSE-2.0
- *
- * Unless required by applicable law or agreed to in writing,
- * software distributed under the License is distributed on an
- * "AS IS" BASIS, WITHOUT WARRANTIES OR CONDITIONS OF ANY
- * KIND, either express or implied.  See the License for the
- * specific language governing permissions and limitations
- * under the License.
- */
-
-package org.apache.iotdb.tsfile.encoding.encoder;
-
-import java.io.ByteArrayOutputStream;
-import java.io.IOException;
-import java.math.BigDecimal;
-import java.util.ArrayList;
-import java.util.List;
-import org.apache.iotdb.tsfile.common.conf.TSFileConfig;
-import org.apache.iotdb.tsfile.common.conf.TSFileDescriptor;
-import org.apache.iotdb.tsfile.encoding.common.EndianType;
-import org.apache.iotdb.tsfile.exception.encoding.TsFileEncodingException;
-import org.apache.iotdb.tsfile.file.metadata.enums.TSEncoding;
-import org.apache.iotdb.tsfile.utils.Binary;
-import org.apache.iotdb.tsfile.utils.ReadWriteForEncodingUtils;
-import org.slf4j.Logger;
-import org.slf4j.LoggerFactory;
-
-/**
- * Encodes values using a combination of run length encoding and bit packing, according to the
- * following grammar:
- *
- * <pre>
- * {@code
- * rle-bit-packing-hybrid: <length> <bitwidth> <encoded-data>
- * length := length of the <bitwidth> <encoded-data> in bytes stored as 4 bytes little endian
- * bitwidth := bitwidth for all encoded data in <encoded-data>
- * encoded-data := <run>*
- * run := <bit-packed-run> | <rle-run>
- * bit-packed-run := <bit-packed-header> <lastBitPackedNum> <bit-packed-values>
- * bit-packed-header := varint-encode(<bit-pack-count> << 1 | 1)
- * lastBitPackedNum := the number of useful value in last bit-pack may be less than 8, so
- * lastBitPackedNum indicates how many values are useful
- * bit-packed-values :=  bit packed
- * rle-run := <rle-header> <repeated-value>
- * rle-header := varint-encode( (number of times repeated) << 1)
- * repeated-value := value that is repeated, using a fixed-width of round-up-to-next-byte(bit-width)
- * }
- * </pre>.
- *
- * @param <T> data type T for RLE
- */
-public abstract class RleEncoder<T extends Comparable<T>> extends Encoder {
-
-  private static final Logger LOGGER = LoggerFactory.getLogger(RleEncoder.class);
-<<<<<<< HEAD
-  private EndianType endianType;
-
-  public EndianType getEndianType() {
-    return endianType;
-  }
-
-  public void setEndianType(EndianType endianType) {
-    this.endianType = endianType;
-  }
-=======
-  protected EndianType endianType;
->>>>>>> f2523d67
-
-  /**
-   * we save all value in a list and calculate its bitwidth.
-   */
-  protected List<T> values;
-
-  /**
-   * the bit width used for bit-packing and rle.
-   */
-  protected int bitWidth;
-
-  /**
-   * for a given value now buffered, how many times it occurs.
-   */
-  protected int repeatCount;
-
-  /**
-   * the number of group which using bit packing, it is saved in header.
-   */
-  protected int bitPackedGroupCount;
-
-  /**
-   * the number of buffered value in array.
-   */
-  protected int numBufferedValues;
-
-  /**
-   * we will write all bytes using bit-packing to OutputStream once. Before that, all bytes are
-   * saved in list.
-   */
-  protected List<byte[]> bytesBuffer;
-
-  /**
-   * flag which indicate encoding mode false -- rle true -- bit-packing.
-   */
-  protected boolean isBitPackRun;
-
-  /**
-   * previous value written, used to detect repeated values.
-   */
-  protected T preValue;
-
-  /**
-   * array to buffer values temporarily.
-   */
-  protected T[] bufferedValues;
-
-  protected boolean isBitWidthSaved;
-
-  /**
-   * output stream to buffer {@code <bitwidth> <encoded-data>}.
-   */
-  protected ByteArrayOutputStream byteCache;
-
-  protected TSFileConfig config = TSFileDescriptor.getInstance().getConfig();
-
-  /**
-   * constructor.
-   */
-  public RleEncoder(EndianType endianType) {
-    super(TSEncoding.RLE);
-    this.endianType = endianType;
-    bytesBuffer = new ArrayList<>();
-    isBitPackRun = false;
-    isBitWidthSaved = false;
-    byteCache = new ByteArrayOutputStream();
-  }
-
-  protected void reset() {
-    numBufferedValues = 0;
-    repeatCount = 0;
-    bitPackedGroupCount = 0;
-    bytesBuffer.clear();
-    isBitPackRun = false;
-    isBitWidthSaved = false;
-    byteCache.reset();
-    values.clear();
-  }
-
-  /**
-   * Write all values buffered in cache to OutputStream.
-   *
-   * @param out - byteArrayOutputStream
-   * @throws IOException cannot flush to OutputStream
-   */
-  @Override
-  public void flush(ByteArrayOutputStream out) throws IOException {
-    int lastBitPackedNum = numBufferedValues;
-    if (repeatCount >= TSFileConfig.RLE_MIN_REPEATED_NUM) {
-      try {
-        writeRleRun();
-      } catch (IOException e) {
-        LOGGER.error(
-            "tsfile-encoding RleEncoder : error occurs when writing nums to OutputStram "
-                + "when flushing left nums. "
-                + "numBufferedValues {}, repeatCount {}, bitPackedGroupCount{}, "
-                + "isBitPackRun {}, isBitWidthSaved {}",
-            numBufferedValues, repeatCount, bitPackedGroupCount, isBitPackRun, isBitWidthSaved, e);
-        throw e;
-      }
-    } else if (numBufferedValues > 0) {
-      clearBuffer();
-      writeOrAppendBitPackedRun();
-      endPreviousBitPackedRun(lastBitPackedNum);
-    } else {
-      endPreviousBitPackedRun(TSFileConfig.RLE_MIN_REPEATED_NUM);
-    }
-    // write length
-    ReadWriteForEncodingUtils.writeUnsignedVarInt(byteCache.size(), out);
-    byteCache.writeTo(out);
-    reset();
-  }
-
-  /**
-   * Write bytes to OutputStream using rle. rle format: {@code [header][value] header: (repeated
-   * value) << 1}
-   *
-   * @throws IOException cannot write RLE run
-   */
-  protected abstract void writeRleRun() throws IOException;
-
-  /**
-   * Start a bit-packing run transform values to bytes and buffer them in cache.
-   */
-  public void writeOrAppendBitPackedRun() {
-    if (bitPackedGroupCount >= TSFileConfig.RLE_MAX_BIT_PACKED_NUM) {
-      // we've packed as many values as we can for this run,
-      // end it and start a new one
-      endPreviousBitPackedRun(TSFileConfig.RLE_MIN_REPEATED_NUM);
-    }
-    if (!isBitPackRun) {
-      isBitPackRun = true;
-    }
-
-    convertBuffer();
-
-    numBufferedValues = 0;
-    repeatCount = 0;
-    ++bitPackedGroupCount;
-  }
-
-  /**
-   * End a bit-packing run write all bit-packing group to OutputStream bit-packing format: {@code
-   * [header][lastBitPackedNum][bit-packing group]+ [bit-packing group]+ are saved in List<byte[]>
-   * bytesBuffer }.
-   *
-   * @param lastBitPackedNum - in last bit-packing group, it may have useful values less than 8.
-   * This param indicates how many values are useful
-   */
-  protected void endPreviousBitPackedRun(int lastBitPackedNum) {
-    if (!isBitPackRun) {
-      return;
-    }
-    byte bitPackHeader = (byte) ((bitPackedGroupCount << 1) | 1);
-    byteCache.write(bitPackHeader);
-    byteCache.write(lastBitPackedNum);
-    for (byte[] bytes : bytesBuffer) {
-      byteCache.write(bytes, 0, bytes.length);
-    }
-    bytesBuffer.clear();
-    isBitPackRun = false;
-    bitPackedGroupCount = 0;
-  }
-
-  /**
-   * Encode T value using rle or bit-packing. It may not write to OutputStream immediately
-   *
-   * @param value - value to encode
-   */
-  protected void encodeValue(T value) {
-    if (!isBitWidthSaved) {
-      // save bit width in header,
-      // perpare for read
-      byteCache.write(bitWidth);
-      isBitWidthSaved = true;
-    }
-    if (value.equals(preValue)) {
-      repeatCount++;
-      if (repeatCount >= TSFileConfig.RLE_MIN_REPEATED_NUM
-          && repeatCount <= TSFileConfig.RLE_MAX_REPEATED_NUM) {
-        // value occurs more than RLE_MIN_REPEATED_NUM times but less than
-        // EncodingConfig.RLE_MAX_REPEATED_NUM
-        // we'll use rle, so just keep on counting repeats for now
-        // we'll write current value to OutputStream when we encounter a different value
-        return;
-      } else if (repeatCount == TSFileConfig.RLE_MAX_REPEATED_NUM + 1) {
-        // value occurs more than EncodingConfig.RLE_MAX_REPEATED_NUM
-        // we'll write current rle run to stream and keep on counting current value
-        repeatCount = TSFileConfig.RLE_MAX_REPEATED_NUM;
-        try {
-          writeRleRun();
-          LOGGER.debug("tsfile-encoding RleEncoder : write full rle run to stream");
-        } catch (IOException e) {
-          LOGGER
-              .error(" error occurs when writing full rle run to OutputStram when repeatCount = {}."
-                      + "numBufferedValues {}, repeatCount {}, bitPackedGroupCount{}, "
-                      + "isBitPackRun {}, isBitWidthSaved {}",
-                  TSFileConfig.RLE_MAX_REPEATED_NUM + 1, numBufferedValues, repeatCount,
-                  bitPackedGroupCount,
-                  isBitPackRun, isBitWidthSaved, e);
-        }
-        repeatCount = 1;
-        preValue = value;
-      }
-
-    } else {
-      // we encounter a differnt value
-      if (repeatCount >= TSFileConfig.RLE_MIN_REPEATED_NUM) {
-        try {
-          writeRleRun();
-        } catch (IOException e) {
-          LOGGER.error(
-              "tsfile-encoding RleEncoder : error occurs when writing num to OutputStram "
-                  + "when repeatCount > {}."
-                  + "numBufferedValues {}, repeatCount {}, bitPackedGroupCount{}, isBitPackRun {}, "
-                  + "isBitWidthSaved {}",
-<<<<<<< HEAD
-              TSFileConfig.RLE_MIN_REPEATED_NUM, numBufferedValues, repeatCount,
-              bitPackedGroupCount,
-=======
-              TSFileConfig.RLE_MIN_REPEATED_NUM, numBufferedValues, repeatCount, bitPackedGroupCount,
->>>>>>> f2523d67
-              isBitPackRun, isBitWidthSaved, e);
-        }
-      }
-      repeatCount = 1;
-      preValue = value;
-    }
-    bufferedValues[numBufferedValues] = value;
-    numBufferedValues++;
-    // if none of value we encountered occurs more MAX_REPEATED_NUM times
-    // we'll use bit-packing
-    if (numBufferedValues == TSFileConfig.RLE_MIN_REPEATED_NUM) {
-      writeOrAppendBitPackedRun();
-    }
-  }
-
-  /**
-   * clean all useless value in bufferedValues and set 0.
-   */
-  protected abstract void clearBuffer();
-
-  protected abstract void convertBuffer();
-
-  @Override
-  public void encode(boolean value, ByteArrayOutputStream out) {
-    throw new TsFileEncodingException(getClass().getName());
-  }
-
-  @Override
-  public void encode(short value, ByteArrayOutputStream out) {
-    throw new TsFileEncodingException(getClass().getName());
-  }
-
-  @Override
-  public void encode(int value, ByteArrayOutputStream out) {
-    throw new TsFileEncodingException(getClass().getName());
-  }
-
-  @Override
-  public void encode(long value, ByteArrayOutputStream out) {
-    throw new TsFileEncodingException(getClass().getName());
-  }
-
-  @Override
-  public void encode(float value, ByteArrayOutputStream out) {
-    throw new TsFileEncodingException(getClass().getName());
-  }
-
-  @Override
-  public void encode(double value, ByteArrayOutputStream out) {
-    throw new TsFileEncodingException(getClass().getName());
-  }
-
-  @Override
-  public void encode(Binary value, ByteArrayOutputStream out) {
-    throw new TsFileEncodingException(getClass().getName());
-  }
-
-  @Override
-  public void encode(BigDecimal value, ByteArrayOutputStream out) {
-    throw new TsFileEncodingException(getClass().getName());
-  }
-}
+/**
+ * Licensed to the Apache Software Foundation (ASF) under one
+ * or more contributor license agreements.  See the NOTICE file
+ * distributed with this work for additional information
+ * regarding copyright ownership.  The ASF licenses this file
+ * to you under the Apache License, Version 2.0 (the
+ * "License"); you may not use this file except in compliance
+ * with the License.  You may obtain a copy of the License at
+ *
+ *     http://www.apache.org/licenses/LICENSE-2.0
+ *
+ * Unless required by applicable law or agreed to in writing,
+ * software distributed under the License is distributed on an
+ * "AS IS" BASIS, WITHOUT WARRANTIES OR CONDITIONS OF ANY
+ * KIND, either express or implied.  See the License for the
+ * specific language governing permissions and limitations
+ * under the License.
+ */
+
+package org.apache.iotdb.tsfile.encoding.encoder;
+
+import java.io.ByteArrayOutputStream;
+import java.io.IOException;
+import java.math.BigDecimal;
+import java.util.ArrayList;
+import java.util.List;
+import org.apache.iotdb.tsfile.common.conf.TSFileConfig;
+import org.apache.iotdb.tsfile.common.conf.TSFileDescriptor;
+import org.apache.iotdb.tsfile.encoding.common.EndianType;
+import org.apache.iotdb.tsfile.exception.encoding.TsFileEncodingException;
+import org.apache.iotdb.tsfile.file.metadata.enums.TSEncoding;
+import org.apache.iotdb.tsfile.utils.Binary;
+import org.apache.iotdb.tsfile.utils.ReadWriteForEncodingUtils;
+import org.slf4j.Logger;
+import org.slf4j.LoggerFactory;
+
+/**
+ * Encodes values using a combination of run length encoding and bit packing, according to the
+ * following grammar:
+ *
+ * <pre>
+ * {@code
+ * rle-bit-packing-hybrid: <length> <bitwidth> <encoded-data>
+ * length := length of the <bitwidth> <encoded-data> in bytes stored as 4 bytes little endian
+ * bitwidth := bitwidth for all encoded data in <encoded-data>
+ * encoded-data := <run>*
+ * run := <bit-packed-run> | <rle-run>
+ * bit-packed-run := <bit-packed-header> <lastBitPackedNum> <bit-packed-values>
+ * bit-packed-header := varint-encode(<bit-pack-count> << 1 | 1)
+ * lastBitPackedNum := the number of useful value in last bit-pack may be less than 8, so
+ * lastBitPackedNum indicates how many values are useful
+ * bit-packed-values :=  bit packed
+ * rle-run := <rle-header> <repeated-value>
+ * rle-header := varint-encode( (number of times repeated) << 1)
+ * repeated-value := value that is repeated, using a fixed-width of round-up-to-next-byte(bit-width)
+ * }
+ * </pre>.
+ *
+ * @param <T> data type T for RLE
+ */
+public abstract class RleEncoder<T extends Comparable<T>> extends Encoder {
+
+  private static final Logger LOGGER = LoggerFactory.getLogger(RleEncoder.class);
+
+  private EndianType endianType;
+
+  public EndianType getEndianType() {
+    return endianType;
+  }
+
+  public void setEndianType(EndianType endianType) {
+    this.endianType = endianType;
+  }
+
+  /**
+   * we save all value in a list and calculate its bitwidth.
+   */
+  protected List<T> values;
+
+  /**
+   * the bit width used for bit-packing and rle.
+   */
+  protected int bitWidth;
+
+  /**
+   * for a given value now buffered, how many times it occurs.
+   */
+  protected int repeatCount;
+
+  /**
+   * the number of group which using bit packing, it is saved in header.
+   */
+  protected int bitPackedGroupCount;
+
+  /**
+   * the number of buffered value in array.
+   */
+  protected int numBufferedValues;
+
+  /**
+   * we will write all bytes using bit-packing to OutputStream once. Before that, all bytes are
+   * saved in list.
+   */
+  protected List<byte[]> bytesBuffer;
+
+  /**
+   * flag which indicate encoding mode false -- rle true -- bit-packing.
+   */
+  protected boolean isBitPackRun;
+
+  /**
+   * previous value written, used to detect repeated values.
+   */
+  protected T preValue;
+
+  /**
+   * array to buffer values temporarily.
+   */
+  protected T[] bufferedValues;
+
+  protected boolean isBitWidthSaved;
+
+  /**
+   * output stream to buffer {@code <bitwidth> <encoded-data>}.
+   */
+  protected ByteArrayOutputStream byteCache;
+
+  protected TSFileConfig config = TSFileDescriptor.getInstance().getConfig();
+
+  /**
+   * constructor.
+   */
+  public RleEncoder(EndianType endianType) {
+    super(TSEncoding.RLE);
+    this.endianType = endianType;
+    bytesBuffer = new ArrayList<>();
+    isBitPackRun = false;
+    isBitWidthSaved = false;
+    byteCache = new ByteArrayOutputStream();
+  }
+
+  protected void reset() {
+    numBufferedValues = 0;
+    repeatCount = 0;
+    bitPackedGroupCount = 0;
+    bytesBuffer.clear();
+    isBitPackRun = false;
+    isBitWidthSaved = false;
+    byteCache.reset();
+    values.clear();
+  }
+
+  /**
+   * Write all values buffered in cache to OutputStream.
+   *
+   * @param out - byteArrayOutputStream
+   * @throws IOException cannot flush to OutputStream
+   */
+  @Override
+  public void flush(ByteArrayOutputStream out) throws IOException {
+    int lastBitPackedNum = numBufferedValues;
+    if (repeatCount >= TSFileConfig.RLE_MIN_REPEATED_NUM) {
+      try {
+        writeRleRun();
+      } catch (IOException e) {
+        LOGGER.error(
+            "tsfile-encoding RleEncoder : error occurs when writing nums to OutputStram "
+                + "when flushing left nums. "
+                + "numBufferedValues {}, repeatCount {}, bitPackedGroupCount{}, "
+                + "isBitPackRun {}, isBitWidthSaved {}",
+            numBufferedValues, repeatCount, bitPackedGroupCount, isBitPackRun, isBitWidthSaved, e);
+        throw e;
+      }
+    } else if (numBufferedValues > 0) {
+      clearBuffer();
+      writeOrAppendBitPackedRun();
+      endPreviousBitPackedRun(lastBitPackedNum);
+    } else {
+      endPreviousBitPackedRun(TSFileConfig.RLE_MIN_REPEATED_NUM);
+    }
+    // write length
+    ReadWriteForEncodingUtils.writeUnsignedVarInt(byteCache.size(), out);
+    byteCache.writeTo(out);
+    reset();
+  }
+
+  /**
+   * Write bytes to OutputStream using rle. rle format: {@code [header][value] header: (repeated
+   * value) << 1}
+   *
+   * @throws IOException cannot write RLE run
+   */
+  protected abstract void writeRleRun() throws IOException;
+
+  /**
+   * Start a bit-packing run transform values to bytes and buffer them in cache.
+   */
+  public void writeOrAppendBitPackedRun() {
+    if (bitPackedGroupCount >= TSFileConfig.RLE_MAX_BIT_PACKED_NUM) {
+      // we've packed as many values as we can for this run,
+      // end it and start a new one
+      endPreviousBitPackedRun(TSFileConfig.RLE_MIN_REPEATED_NUM);
+    }
+    if (!isBitPackRun) {
+      isBitPackRun = true;
+    }
+
+    convertBuffer();
+
+    numBufferedValues = 0;
+    repeatCount = 0;
+    ++bitPackedGroupCount;
+  }
+
+  /**
+   * End a bit-packing run write all bit-packing group to OutputStream bit-packing format: {@code
+   * [header][lastBitPackedNum][bit-packing group]+ [bit-packing group]+ are saved in List<byte[]>
+   * bytesBuffer }.
+   *
+   * @param lastBitPackedNum - in last bit-packing group, it may have useful values less than 8.
+   * This param indicates how many values are useful
+   */
+  protected void endPreviousBitPackedRun(int lastBitPackedNum) {
+    if (!isBitPackRun) {
+      return;
+    }
+    byte bitPackHeader = (byte) ((bitPackedGroupCount << 1) | 1);
+    byteCache.write(bitPackHeader);
+    byteCache.write(lastBitPackedNum);
+    for (byte[] bytes : bytesBuffer) {
+      byteCache.write(bytes, 0, bytes.length);
+    }
+    bytesBuffer.clear();
+    isBitPackRun = false;
+    bitPackedGroupCount = 0;
+  }
+
+  /**
+   * Encode T value using rle or bit-packing. It may not write to OutputStream immediately
+   *
+   * @param value - value to encode
+   */
+  protected void encodeValue(T value) {
+    if (!isBitWidthSaved) {
+      // save bit width in header,
+      // perpare for read
+      byteCache.write(bitWidth);
+      isBitWidthSaved = true;
+    }
+    if (value.equals(preValue)) {
+      repeatCount++;
+      if (repeatCount >= TSFileConfig.RLE_MIN_REPEATED_NUM
+          && repeatCount <= TSFileConfig.RLE_MAX_REPEATED_NUM) {
+        // value occurs more than RLE_MIN_REPEATED_NUM times but less than
+        // EncodingConfig.RLE_MAX_REPEATED_NUM
+        // we'll use rle, so just keep on counting repeats for now
+        // we'll write current value to OutputStream when we encounter a different value
+        return;
+      } else if (repeatCount == TSFileConfig.RLE_MAX_REPEATED_NUM + 1) {
+        // value occurs more than EncodingConfig.RLE_MAX_REPEATED_NUM
+        // we'll write current rle run to stream and keep on counting current value
+        repeatCount = TSFileConfig.RLE_MAX_REPEATED_NUM;
+        try {
+          writeRleRun();
+          LOGGER.debug("tsfile-encoding RleEncoder : write full rle run to stream");
+        } catch (IOException e) {
+          LOGGER
+              .error(" error occurs when writing full rle run to OutputStram when repeatCount = {}."
+                      + "numBufferedValues {}, repeatCount {}, bitPackedGroupCount{}, "
+                      + "isBitPackRun {}, isBitWidthSaved {}",
+                  TSFileConfig.RLE_MAX_REPEATED_NUM + 1, numBufferedValues, repeatCount,
+                  bitPackedGroupCount,
+                  isBitPackRun, isBitWidthSaved, e);
+        }
+        repeatCount = 1;
+        preValue = value;
+      }
+
+    } else {
+      // we encounter a differnt value
+      if (repeatCount >= TSFileConfig.RLE_MIN_REPEATED_NUM) {
+        try {
+          writeRleRun();
+        } catch (IOException e) {
+          LOGGER.error(
+              "tsfile-encoding RleEncoder : error occurs when writing num to OutputStram "
+                  + "when repeatCount > {}."
+                  + "numBufferedValues {}, repeatCount {}, bitPackedGroupCount{}, isBitPackRun {}, "
+                  + "isBitWidthSaved {}",
+              TSFileConfig.RLE_MIN_REPEATED_NUM, numBufferedValues, repeatCount, bitPackedGroupCount,
+              isBitPackRun, isBitWidthSaved, e);
+        }
+      }
+      repeatCount = 1;
+      preValue = value;
+    }
+    bufferedValues[numBufferedValues] = value;
+    numBufferedValues++;
+    // if none of value we encountered occurs more MAX_REPEATED_NUM times
+    // we'll use bit-packing
+    if (numBufferedValues == TSFileConfig.RLE_MIN_REPEATED_NUM) {
+      writeOrAppendBitPackedRun();
+    }
+  }
+
+  /**
+   * clean all useless value in bufferedValues and set 0.
+   */
+  protected abstract void clearBuffer();
+
+  protected abstract void convertBuffer();
+
+  @Override
+  public void encode(boolean value, ByteArrayOutputStream out) {
+    throw new TsFileEncodingException(getClass().getName());
+  }
+
+  @Override
+  public void encode(short value, ByteArrayOutputStream out) {
+    throw new TsFileEncodingException(getClass().getName());
+  }
+
+  @Override
+  public void encode(int value, ByteArrayOutputStream out) {
+    throw new TsFileEncodingException(getClass().getName());
+  }
+
+  @Override
+  public void encode(long value, ByteArrayOutputStream out) {
+    throw new TsFileEncodingException(getClass().getName());
+  }
+
+  @Override
+  public void encode(float value, ByteArrayOutputStream out) {
+    throw new TsFileEncodingException(getClass().getName());
+  }
+
+  @Override
+  public void encode(double value, ByteArrayOutputStream out) {
+    throw new TsFileEncodingException(getClass().getName());
+  }
+
+  @Override
+  public void encode(Binary value, ByteArrayOutputStream out) {
+    throw new TsFileEncodingException(getClass().getName());
+  }
+
+  @Override
+  public void encode(BigDecimal value, ByteArrayOutputStream out) {
+    throw new TsFileEncodingException(getClass().getName());
+  }
+}