/*
 * Licensed to the Apache Software Foundation (ASF) under one
 * or more contributor license agreements.  See the NOTICE file
 * distributed with this work for additional information
 * regarding copyright ownership.  The ASF licenses this file
 * to you under the Apache License, Version 2.0 (the
 * "License"); you may not use this file except in compliance
 * with the License.  You may obtain a copy of the License at
 *
 *     http://www.apache.org/licenses/LICENSE-2.0
 *
 * Unless required by applicable law or agreed to in writing,
 * software distributed under the License is distributed on an
 * "AS IS" BASIS, WITHOUT WARRANTIES OR CONDITIONS OF ANY
 * KIND, either express or implied.  See the License for the
 * specific language governing permissions and limitations
 * under the License.
 */
package org.apache.iotdb.tsfile.file.metadata.statistics;

import org.apache.iotdb.tsfile.exception.filter.StatisticsClassException;
import org.apache.iotdb.tsfile.file.metadata.enums.TSDataType;

import java.io.IOException;
import java.io.InputStream;
import java.io.OutputStream;
import java.nio.ByteBuffer;

public class TimeStatistics extends Statistics<Long> {

  static final int TIME_STATISTICS_FIXED_RAM_SIZE = 40;
  private static final String TIME = "Time";

  @Override
  public TSDataType getType() {
    return TSDataType.VECTOR;
  }

  /**
   * The output of this method should be identical to the method "serializeStats(OutputStream
   * outputStream)"
   */
  @Override
  public int getStatsSize() {
    return 0;
  }

  @Override
  public void update(long time) {
    super.update(time);
    setEmpty(false);
  }

  @Override
  public void update(long[] time, int batchSize) {
    super.update(time, batchSize);
    if (batchSize > 0) {
      setEmpty(false);
    }
  }

  @Override
<<<<<<< HEAD
  public void update(long[] time, int batchSize, int arrayOffset) {
    super.update(time, batchSize, arrayOffset);
    if (batchSize > 0) {
      setEmpty(false);
    }
  }

  @Override
=======
>>>>>>> 9ab9a717
  public Long getMinValue() {
    throw new StatisticsClassException(String.format(STATS_UNSUPPORTED_MSG, TIME, "min value"));
  }

  @Override
  public Long getMaxValue() {
    throw new StatisticsClassException(String.format(STATS_UNSUPPORTED_MSG, TIME, "max value"));
  }

  @Override
  public Long getFirstValue() {
    throw new StatisticsClassException(String.format(STATS_UNSUPPORTED_MSG, TIME, "first value"));
  }

  @Override
  public Long getLastValue() {
    throw new StatisticsClassException(String.format(STATS_UNSUPPORTED_MSG, TIME, "last value"));
  }

  @Override
  public double getSumDoubleValue() {
    throw new StatisticsClassException(String.format(STATS_UNSUPPORTED_MSG, TIME, "double sum"));
  }

  @Override
  public long getSumLongValue() {
    throw new StatisticsClassException(String.format(STATS_UNSUPPORTED_MSG, TIME, "long sum"));
  }

  @Override
  void updateStats(long value) {
    throw new StatisticsClassException(String.format(STATS_UNSUPPORTED_MSG, TIME, "update stats"));
  }

  @Override
  void updateStats(long[] values, int batchSize) {
    throw new StatisticsClassException(String.format(STATS_UNSUPPORTED_MSG, TIME, "update stats"));
  }

  @Override
  public void updateStats(long minValue, long maxValue) {
    throw new StatisticsClassException(String.format(STATS_UNSUPPORTED_MSG, TIME, "update stats"));
  }

  @Override
  public long calculateRamSize() {
    return TIME_STATISTICS_FIXED_RAM_SIZE;
  }

  @Override
  protected void mergeStatisticsValue(Statistics<Long> stats) {}

  @Override
  public int serializeStats(OutputStream outputStream) {
    return 0;
  }

  @Override
  public void deserialize(InputStream inputStream) throws IOException {}

  @Override
  public void deserialize(ByteBuffer byteBuffer) {}
}<|MERGE_RESOLUTION|>--- conflicted
+++ resolved
@@ -60,17 +60,6 @@
   }
 
   @Override
-<<<<<<< HEAD
-  public void update(long[] time, int batchSize, int arrayOffset) {
-    super.update(time, batchSize, arrayOffset);
-    if (batchSize > 0) {
-      setEmpty(false);
-    }
-  }
-
-  @Override
-=======
->>>>>>> 9ab9a717
   public Long getMinValue() {
     throw new StatisticsClassException(String.format(STATS_UNSUPPORTED_MSG, TIME, "min value"));
   }
