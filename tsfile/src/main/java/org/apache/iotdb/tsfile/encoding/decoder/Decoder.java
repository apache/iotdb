--- conflicted
+++ resolved
@@ -112,10 +112,6 @@
         }
       case DICTIONARY:
         return new DictionaryDecoder();
-<<<<<<< HEAD
-      case FREQ:
-        return new FreqDecoder();
-=======
       case ZIGZAG:
         switch (dataType) {
           case INT32:
@@ -125,8 +121,8 @@
           default:
             throw new TsFileDecodingException(String.format(ERROR_MSG, encoding, dataType));
         }
-
->>>>>>> 5edf9e96
+      case FREQ:
+        return new FreqDecoder();
       default:
         throw new TsFileDecodingException(String.format(ERROR_MSG, encoding, dataType));
     }
