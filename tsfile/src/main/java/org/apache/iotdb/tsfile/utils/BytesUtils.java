--- conflicted
+++ resolved
@@ -85,31 +85,18 @@
    * @param width bit-width
    */
   public static void intToBytes(int srcNum, byte[] result, int pos, int width) {
-<<<<<<< HEAD
-    srcNum = srcNum & ~(-1 << width);
-    int cnt = pos % 8;
-    int index = pos / 8;
-=======
     int cnt = pos & 0x07;
     int index = pos >> 3;
->>>>>>> 2c1f895c
     try {
       while (width > 0) {
         int m = width + cnt >= 8 ? 8 - cnt : width;
         width -= m;
-<<<<<<< HEAD
-        cnt += m;
-        byte y = (byte) (srcNum >> width);
-        y = (byte) (y << (8 - cnt));
-        result[index] = (byte) (result[index] | y);
-=======
         int mask = 1 << (8 - cnt);
         cnt += m;
         byte y = (byte) (srcNum >> width);
         y = (byte) (y << (8 - cnt));
         mask = ~(mask - (1 << (8 - cnt)));
         result[index] = (byte) (result[index] & mask | y);
->>>>>>> 2c1f895c
         srcNum = srcNum & ~(-1 << width);
         if (cnt == 8) {
           index++;
@@ -213,13 +200,8 @@
    */
   public static int bytesToInt(byte[] result, int pos, int width) {
     int ret = 0;
-<<<<<<< HEAD
-    int cnt = pos % 8;
-    int index = pos / 8;
-=======
     int cnt = pos & 0x07;
     int index = pos >> 3;
->>>>>>> 2c1f895c
     while (width > 0) {
       int m = width + cnt >= 8 ? 8 - cnt : width;
       width -= m;
@@ -533,31 +515,18 @@
    * @param width bit-width
    */
   public static void longToBytes(long srcNum, byte[] result, int pos, int width) {
-<<<<<<< HEAD
-    srcNum = srcNum & ~(-1L << width);
-    int cnt = pos % 8;
-    int index = pos / 8;
-=======
     int cnt = pos & 0x07;
     int index = pos >> 3;
->>>>>>> 2c1f895c
     try {
       while (width > 0) {
         int m = width + cnt >= 8 ? 8 - cnt : width;
         width -= m;
-<<<<<<< HEAD
-        cnt += m;
-        byte y = (byte) (srcNum >> width);
-        y = (byte) (y << (8 - cnt));
-        result[index] = (byte) (result[index] | y);
-=======
         int mask = 1 << (8 - cnt);
         cnt += m;
         byte y = (byte) (srcNum >> width);
         y = (byte) (y << (8 - cnt));
         mask = ~(mask - (1 << (8 - cnt)));
         result[index] = (byte) (result[index] & mask | y);
->>>>>>> 2c1f895c
         srcNum = srcNum & ~(-1L << width);
         if (cnt == 8) {
           index++;
@@ -615,13 +584,8 @@
    */
   public static long bytesToLong(byte[] result, int pos, int width) {
     long ret = 0;
-<<<<<<< HEAD
-    int cnt = pos % 8;
-    int index = pos / 8;
-=======
     int cnt = pos & 0x07;
     int index = pos >> 3;
->>>>>>> 2c1f895c
     while (width > 0) {
       int m = width + cnt >= 8 ? 8 - cnt : width;
       width -= m;
