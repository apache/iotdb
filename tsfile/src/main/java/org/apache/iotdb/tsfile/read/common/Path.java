--- conflicted
+++ resolved
@@ -30,22 +30,10 @@
 public class Path implements Serializable, Comparable<Path> {
 
   private static final long serialVersionUID = 3405277066329298200L;
-<<<<<<< HEAD
-  private String measurement = null;
-  // alias of sensor
-  private String alias = null;
-  // alias of time series used in SELECT AS
-  private String tsAlias = null;
-  private String device = null;
-  private String fullPath;
-  private static final String illegalPathArgument = "Path parameter is null";
-=======
   private String measurement;
   protected String device;
   protected String fullPath;
   private static final String ILLEGAL_PATH_ARGUMENT = "Path parameter is null";
->>>>>>> 12e13327
-
 
   public Path() {}
 
@@ -136,23 +124,7 @@
     return measurement;
   }
 
-<<<<<<< HEAD
-  public String getAlias() { return alias; }
-
-  public void setAlias(String alias) { this.alias = alias; }
-
-  public String getTsAlias() {
-    return tsAlias;
-  }
-
-  public void setTsAlias(String tsAlias) {
-    this.tsAlias = tsAlias;
-  }
-
-  public String getFullPathWithAlias() { return device + TsFileConstant.PATH_SEPARATOR + alias; }
-=======
   public String getFullPathWithAlias() { throw new IllegalArgumentException("doesn't alias in TSFile Path"); }
->>>>>>> 12e13327
 
   @Override
   public int hashCode() {
