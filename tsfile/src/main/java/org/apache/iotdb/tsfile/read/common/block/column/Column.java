/*
 * Licensed to the Apache Software Foundation (ASF) under one
 * or more contributor license agreements.  See the NOTICE file
 * distributed with this work for additional information
 * regarding copyright ownership.  The ASF licenses this file
 * to you under the Apache License, Version 2.0 (the
 * "License"); you may not use this file except in compliance
 * with the License.  You may obtain a copy of the License at
 *
 *     http://www.apache.org/licenses/LICENSE-2.0
 *
 * Unless required by applicable law or agreed to in writing,
 * software distributed under the License is distributed on an
 * "AS IS" BASIS, WITHOUT WARRANTIES OR CONDITIONS OF ANY
 * KIND, either express or implied.  See the License for the
 * specific language governing permissions and limitations
 * under the License.
 */
package org.apache.iotdb.tsfile.read.common.block.column;

import org.apache.iotdb.tsfile.file.metadata.enums.TSDataType;
import org.apache.iotdb.tsfile.utils.Binary;
import org.apache.iotdb.tsfile.utils.TsPrimitiveType;

public interface Column {

  /** Get the data type. */
  TSDataType getDataType();

  /** Get the encoding for this column. */
  ColumnEncoding getEncoding();

  /** Gets a boolean at {@code position}. */
  default boolean getBoolean(int position) {
    throw new UnsupportedOperationException(getClass().getName());
  }

  /** Gets a little endian int at {@code position}. */
  default int getInt(int position) {
    throw new UnsupportedOperationException(getClass().getName());
  }

  /** Gets a little endian long at {@code position}. */
  default long getLong(int position) {
    throw new UnsupportedOperationException(getClass().getName());
  }

  /** Gets a float at {@code position}. */
  default float getFloat(int position) {
    throw new UnsupportedOperationException(getClass().getName());
  }

  /** Gets a double at {@code position}. */
  default double getDouble(int position) {
    throw new UnsupportedOperationException(getClass().getName());
  }

  /** Gets a Binary at {@code position}. */
  default Binary getBinary(int position) {
    throw new UnsupportedOperationException(getClass().getName());
  }

  /** Gets an Object at {@code position}. */
  default Object getObject(int position) {
    throw new UnsupportedOperationException(getClass().getName());
  }

  /** Gets a TsPrimitiveType at {@code position}. */
  default TsPrimitiveType getTsPrimitiveType(int position) {
    throw new UnsupportedOperationException(getClass().getName());
  }

  /**
   * Is it possible the column may have a null value? If false, the column cannot contain a null,
   * but if true, the column may or may not have a null.
   */
  boolean mayHaveNull();

  /**
   * Is the specified position null?
   *
   * @throws IllegalArgumentException if this position is not valid. The method may return false
   *     without throwing exception when there are no nulls in the block, even if the position is
   *     invalid
   */
  boolean isNull(int position);

  /** Returns the number of positions in this block. */
  int getPositionCount();

  /**
   * Returns the retained size of this column in memory, including over-allocations. This method is
   * called from the inner most execution loop and must be fast.
   */
  long getRetainedSizeInBytes();

  /**
   * Returns a column starting at the specified position and extends for the specified length. The
   * specified region must be entirely contained within this column.
   *
   * <p>The region can be a view over this column. If this column is released, the region column may
   * also be released. If the region column is released, this block may also be released.
   */
  Column getRegion(int positionOffset, int length);

<<<<<<< HEAD
  /**
   * This method will create a temporary view of origin column, which will reuse the array of column
   * but with different array offset.
   */
  Column subColumn(int fromIndex);
=======
  /** reverse the column */
  void reverse();
>>>>>>> 057a8b96
}<|MERGE_RESOLUTION|>--- conflicted
+++ resolved
@@ -103,14 +103,12 @@
    */
   Column getRegion(int positionOffset, int length);
 
-<<<<<<< HEAD
   /**
    * This method will create a temporary view of origin column, which will reuse the array of column
    * but with different array offset.
    */
   Column subColumn(int fromIndex);
-=======
+
   /** reverse the column */
   void reverse();
->>>>>>> 057a8b96
 }