/*
 * Licensed to the Apache Software Foundation (ASF) under one
 * or more contributor license agreements.  See the NOTICE file
 * distributed with this work for additional information
 * regarding copyright ownership.  The ASF licenses this file
 * to you under the Apache License, Version 2.0 (the
 * "License"); you may not use this file except in compliance
 * with the License.  You may obtain a copy of the License at
 *
 *     http://www.apache.org/licenses/LICENSE-2.0
 *
 * Unless required by applicable law or agreed to in writing,
 * software distributed under the License is distributed on an
 * "AS IS" BASIS, WITHOUT WARRANTIES OR CONDITIONS OF ANY
 * KIND, either express or implied.  See the License for the
 * specific language governing permissions and limitations
 * under the License.
 */
package org.apache.iotdb.tsfile.file.metadata;

import org.apache.iotdb.tsfile.file.metadata.enums.TSDataType;
import org.apache.iotdb.tsfile.file.metadata.statistics.Statistics;
import org.apache.iotdb.tsfile.read.common.TimeRange;
import org.apache.iotdb.tsfile.read.controller.IChunkLoader;

import java.io.OutputStream;
import java.util.ArrayList;
import java.util.List;

public class AlignedChunkMetadata implements IChunkMetadata {

  // ChunkMetadata for time column
  private final IChunkMetadata timeChunkMetadata;
  // ChunkMetadata for all subSensors in the vector
  private final List<IChunkMetadata> valueChunkMetadataList;

  /** ChunkLoader of metadata, used to create IChunkReader */
  private IChunkLoader chunkLoader;

  public AlignedChunkMetadata(
      IChunkMetadata timeChunkMetadata, List<IChunkMetadata> valueChunkMetadataList) {
    this.timeChunkMetadata = timeChunkMetadata;
    this.valueChunkMetadataList = valueChunkMetadataList;
  }

  @Override
  public Statistics<?> getStatistics() {
    return valueChunkMetadataList.size() == 1 && valueChunkMetadataList.get(0) != null
        ? valueChunkMetadataList.get(0).getStatistics()
        : timeChunkMetadata.getStatistics();
  }

  public Statistics<?> getStatistics(int index) {
    IChunkMetadata v = valueChunkMetadataList.get(index);
    return v == null ? null : v.getStatistics();
  }

<<<<<<< HEAD
  public Statistics<?> getTimeStatistics() {
=======
  public List<Statistics> getValueStatisticsList() {
    List<Statistics> valueStatisticsList = new ArrayList<>();
    for (IChunkMetadata v : valueChunkMetadataList) {
      valueStatisticsList.add(v == null ? null : v.getStatistics());
    }
    return valueStatisticsList;
  }

  public Statistics getTimeStatistics() {
>>>>>>> 1c040f28
    return timeChunkMetadata.getStatistics();
  }

  @Override
  public boolean isModified() {
    return timeChunkMetadata.isModified();
  }

  @Override
  public void setModified(boolean modified) {
    timeChunkMetadata.setModified(modified);
    for (IChunkMetadata v : valueChunkMetadataList) {
      if (v != null) {
        v.setModified(modified);
      }
    }
  }

  @Override
  public boolean isSeq() {
    return timeChunkMetadata.isSeq();
  }

  @Override
  public void setSeq(boolean seq) {
    timeChunkMetadata.setSeq(seq);
    for (IChunkMetadata v : valueChunkMetadataList) {
      if (v != null) {
        v.setSeq(seq);
      }
    }
  }

  @Override
  public long getVersion() {
    return timeChunkMetadata.getVersion();
  }

  @Override
  public void setVersion(long version) {
    timeChunkMetadata.setVersion(version);
    for (IChunkMetadata valueChunkMetadata : valueChunkMetadataList) {
      if (valueChunkMetadata != null) {
        valueChunkMetadata.setVersion(version);
      }
    }
  }

  @Override
  public long getOffsetOfChunkHeader() {
    return timeChunkMetadata.getOffsetOfChunkHeader();
  }

  @Override
  public long getStartTime() {
    return timeChunkMetadata.getStartTime();
  }

  @Override
  public long getEndTime() {
    return timeChunkMetadata.getEndTime();
  }

  @Override
  public boolean isFromOldTsFile() {
    return false;
  }

  @Override
  public IChunkLoader getChunkLoader() {
    return chunkLoader;
  }

  @Override
  public boolean needSetChunkLoader() {
    return chunkLoader == null;
  }

  @Override
  public void setChunkLoader(IChunkLoader chunkLoader) {
    this.chunkLoader = chunkLoader;
  }

  @Override
  public void setFilePath(String filePath) {
    timeChunkMetadata.setFilePath(filePath);
    for (IChunkMetadata chunkMetadata : valueChunkMetadataList) {
      if (chunkMetadata != null) {
        chunkMetadata.setFilePath(filePath);
      }
    }
  }

  @Override
  public void setClosed(boolean closed) {
    timeChunkMetadata.setClosed(closed);
    for (IChunkMetadata chunkMetadata : valueChunkMetadataList) {
      if (chunkMetadata != null) {
        chunkMetadata.setClosed(closed);
      }
    }
  }

  @Override
  public TSDataType getDataType() {
    return timeChunkMetadata.getDataType();
  }

  @Override
  public String getMeasurementUid() {
    return timeChunkMetadata.getMeasurementUid();
  }

  @Override
  public void insertIntoSortedDeletions(TimeRange timeRange) {
    throw new UnsupportedOperationException();
  }

  @Override
  public List<TimeRange> getDeleteIntervalList() {
    throw new UnsupportedOperationException();
  }

  @Override
  public int serializeTo(OutputStream outputStream, boolean serializeStatistic) {
    throw new UnsupportedOperationException("VectorChunkMetadata doesn't support serial method");
  }

  @Override
  public byte getMask() {
    return 0;
  }

  public IChunkMetadata getTimeChunkMetadata() {
    return timeChunkMetadata;
  }

  public List<IChunkMetadata> getValueChunkMetadataList() {
    return valueChunkMetadataList;
  }
}<|MERGE_RESOLUTION|>--- conflicted
+++ resolved
@@ -55,9 +55,6 @@
     return v == null ? null : v.getStatistics();
   }
 
-<<<<<<< HEAD
-  public Statistics<?> getTimeStatistics() {
-=======
   public List<Statistics> getValueStatisticsList() {
     List<Statistics> valueStatisticsList = new ArrayList<>();
     for (IChunkMetadata v : valueChunkMetadataList) {
@@ -66,8 +63,7 @@
     return valueStatisticsList;
   }
 
-  public Statistics getTimeStatistics() {
->>>>>>> 1c040f28
+  public Statistics<?> getTimeStatistics() {
     return timeChunkMetadata.getStatistics();
   }
 
