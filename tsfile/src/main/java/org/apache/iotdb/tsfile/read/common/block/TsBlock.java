--- conflicted
+++ resolved
@@ -195,14 +195,10 @@
     return new AlignedTsBlockIterator(0, subIndex);
   }
 
-<<<<<<< HEAD
-  public class TsBlockIterator implements IPointReader, IBatchDataIterator {
-=======
-  private class TsBlockSingleColumnIterator implements IPointReader, IBatchDataIterator {
+  public class TsBlockSingleColumnIterator implements IPointReader, IBatchDataIterator {
 
     protected int rowIndex;
     protected int columnIndex;
->>>>>>> 0d83f7a8
 
     public TsBlockSingleColumnIterator(int rowIndex) {
       this.rowIndex = rowIndex;
@@ -270,20 +266,20 @@
     @Override
     public void close() {}
 
-    public int getIndex() {
-      return index;
-    }
-
-    public void setIndex(int index) {
-      this.index = index;
-    }
-
     public long getEndTime() {
       return TsBlock.this.getEndTime();
     }
 
     public long getStartTime() {
       return TsBlock.this.getStartTime();
+    }
+
+    public int getRowIndex() {
+      return rowIndex;
+    }
+
+    public void setRowIndex(int rowIndex) {
+      this.rowIndex = rowIndex;
     }
   }
 
