/*
 * Licensed to the Apache Software Foundation (ASF) under one
 * or more contributor license agreements.  See the NOTICE file
 * distributed with this work for additional information
 * regarding copyright ownership.  The ASF licenses this file
 * to you under the Apache License, Version 2.0 (the
 * "License"); you may not use this file except in compliance
 * with the License.  You may obtain a copy of the License at
 *
 *     http://www.apache.org/licenses/LICENSE-2.0
 *
 * Unless required by applicable law or agreed to in writing,
 * software distributed under the License is distributed on an
 * "AS IS" BASIS, WITHOUT WARRANTIES OR CONDITIONS OF ANY
 * KIND, either express or implied.  See the License for the
 * specific language governing permissions and limitations
 * under the License.
 */
package org.apache.iotdb.tsfile.write.chunk;

import java.io.IOException;
import java.util.HashMap;
import java.util.LinkedHashMap;
import java.util.List;
import java.util.Map;
import org.apache.iotdb.tsfile.exception.write.UnSupportedDataTypeException;
import org.apache.iotdb.tsfile.utils.Binary;
import org.apache.iotdb.tsfile.write.record.Tablet;
import org.apache.iotdb.tsfile.write.record.datapoint.DataPoint;
import org.apache.iotdb.tsfile.write.schema.IMeasurementSchema;
import org.apache.iotdb.tsfile.write.writer.TsFileIOWriter;
import org.slf4j.Logger;
import org.slf4j.LoggerFactory;

/** a implementation of IChunkGroupWriter. */
public class ChunkGroupWriterImpl implements IChunkGroupWriter {

  private static final Logger LOG = LoggerFactory.getLogger(ChunkGroupWriterImpl.class);

  private final String deviceId;

  /** Map(measurementID, ChunkWriterImpl). Aligned measurementId is empty. */
  private Map<String, IChunkWriter> chunkWriters = new LinkedHashMap<>();

  private Map<String, Long> lastTimeMap = new HashMap<>();

  public ChunkGroupWriterImpl(String deviceId) {
    this.deviceId = deviceId;
  }

  @Override
  public void tryToAddSeriesWriter(IMeasurementSchema schema) {
    if (!chunkWriters.containsKey(schema.getMeasurementId())) {
<<<<<<< HEAD
      this.chunkWriters.put(schema.getMeasurementId(), new ChunkWriterImpl(schema));
=======
      IChunkWriter seriesWriter = null;
      // initialize depend on schema type
      if (schema instanceof VectorMeasurementSchema) {
        seriesWriter = new AlignedChunkWriterImpl(schema);
      } else if (schema instanceof UnaryMeasurementSchema) {
        seriesWriter = new ChunkWriterImpl(schema);
      }
      this.chunkWriters.put(schema.getMeasurementId(), seriesWriter);
>>>>>>> d550f1bb
    }
  }

  @Override
  public void tryToAddSeriesWriter(List<IMeasurementSchema> schemas) {
    for (IMeasurementSchema schema : schemas) {
      if (!chunkWriters.containsKey(schema.getMeasurementId())) {
        this.chunkWriters.put(schema.getMeasurementId(), new ChunkWriterImpl(schema));
      }
<<<<<<< HEAD
=======
      point.writeTo(time, (ChunkWriterImpl) chunkWriters.get(measurementId));
>>>>>>> d550f1bb
    }
  }

  @Override
  public int write(long time, List<DataPoint> data) throws IOException {
    int pointCount = 0;
    for (DataPoint point : data) {
      if (checkIsHistoryData(point.getMeasurementId(), time)) {
        continue;
      }
      if (pointCount == 0) {
        pointCount++;
      }
      point.writeTo(
          time, chunkWriters.get(point.getMeasurementId())); // write time and value to page
      lastTimeMap.put(point.getMeasurementId(), time);
    }
    return pointCount;
  }

<<<<<<< HEAD
  @Override
  public int write(Tablet tablet) {
    int pointCount = 0;
    List<IMeasurementSchema> timeseries = tablet.getSchemas();
    for (int row = 0; row < tablet.rowSize; row++) {
=======
  /**
   * write if data type is VECTOR this method write next n column values (belong to one vector), and
   * return n to increase index
   *
   * @param tablet table
   * @param measurement vector measurement
   * @param index measurement start index
   */
  private void writeVectorDataType(Tablet tablet, String measurement, int index) {
    // reference: MemTableFlushTask.java
    int batchSize = tablet.rowSize;
    VectorMeasurementSchema vectorMeasurementSchema =
        (VectorMeasurementSchema) tablet.getSchemas().get(index);
    List<TSDataType> valueDataTypes = vectorMeasurementSchema.getSubMeasurementsTSDataTypeList();
    AlignedChunkWriterImpl vectorChunkWriter =
        (AlignedChunkWriterImpl) chunkWriters.get(measurement);
    for (int row = 0; row < batchSize; row++) {
>>>>>>> d550f1bb
      long time = tablet.timestamps[row];
      boolean hasOneColumnWritten = false;
      for (int column = 0; column < timeseries.size(); column++) {
        String measurementId = timeseries.get(column).getMeasurementId();
        if (checkIsHistoryData(measurementId, time)) {
          continue;
        }
        hasOneColumnWritten = true;
        boolean isNull = false;
        // check isNull by bitMap in tablet
        if (tablet.bitMaps != null
            && tablet.bitMaps[column] != null
            && tablet.bitMaps[column].isMarked(row)) {
          isNull = true;
        }
        switch (timeseries.get(column).getType()) {
          case INT32:
            chunkWriters
                .get(measurementId)
                .write(time, ((int[]) tablet.values[column])[row], isNull);
            break;
          case INT64:
            chunkWriters
                .get(measurementId)
                .write(time, ((long[]) tablet.values[column])[row], isNull);
            break;
          case FLOAT:
            chunkWriters
                .get(measurementId)
                .write(time, ((float[]) tablet.values[column])[row], isNull);
            break;
          case DOUBLE:
            chunkWriters
                .get(measurementId)
                .write(time, ((double[]) tablet.values[column])[row], isNull);
            break;
          case BOOLEAN:
            chunkWriters
                .get(measurementId)
                .write(time, ((boolean[]) tablet.values[column])[row], isNull);
            break;
          case TEXT:
            chunkWriters
                .get(measurementId)
                .write(time, ((Binary[]) tablet.values[column])[row], isNull);
            break;
          default:
            throw new UnSupportedDataTypeException(
                String.format("Data type %s is not supported.", timeseries.get(column).getType()));
        }
        lastTimeMap.put(measurementId, time);
      }
      if (hasOneColumnWritten) {
        pointCount++;
      }
<<<<<<< HEAD
=======
      vectorChunkWriter.write(time);
    }
  }

  /**
   * write by data type dataType should not be VECTOR! VECTOR type should use writeVector
   *
   * @param tablet table contain all time and value
   * @param measurementId current measurement
   * @param dataType current data type
   * @param index which column values should be write
   */
  private void writeByDataType(
      Tablet tablet, String measurementId, TSDataType dataType, int index) {
    int batchSize = tablet.rowSize;
    switch (dataType) {
      case INT32:
        ((ChunkWriterImpl) chunkWriters.get(measurementId))
            .write(tablet.timestamps, (int[]) tablet.values[index], batchSize);
        break;
      case INT64:
        ((ChunkWriterImpl) chunkWriters.get(measurementId))
            .write(tablet.timestamps, (long[]) tablet.values[index], batchSize);
        break;
      case FLOAT:
        ((ChunkWriterImpl) chunkWriters.get(measurementId))
            .write(tablet.timestamps, (float[]) tablet.values[index], batchSize);
        break;
      case DOUBLE:
        ((ChunkWriterImpl) chunkWriters.get(measurementId))
            .write(tablet.timestamps, (double[]) tablet.values[index], batchSize);
        break;
      case BOOLEAN:
        ((ChunkWriterImpl) chunkWriters.get(measurementId))
            .write(tablet.timestamps, (boolean[]) tablet.values[index], batchSize);
        break;
      case TEXT:
        ((ChunkWriterImpl) chunkWriters.get(measurementId))
            .write(tablet.timestamps, (Binary[]) tablet.values[index], batchSize);
        break;
      default:
        throw new UnSupportedDataTypeException(
            String.format("Data type %s is not supported.", dataType));
>>>>>>> d550f1bb
    }
    return pointCount;
  }

  @Override
  public long flushToFileWriter(TsFileIOWriter fileWriter) throws IOException {
    LOG.debug("start flush device id:{}", deviceId);
    // make sure all the pages have been compressed into buffers, so that we can get correct
    // groupWriter.getCurrentChunkGroupSize().
    sealAllChunks();
    long currentChunkGroupSize = getCurrentChunkGroupSize();
    for (IChunkWriter seriesWriter : chunkWriters.values()) {
      seriesWriter.writeToFileWriter(fileWriter);
    }
    return currentChunkGroupSize;
  }

  @Override
  public long updateMaxGroupMemSize() {
    long bufferSize = 0;
    for (IChunkWriter seriesWriter : chunkWriters.values()) {
      bufferSize += seriesWriter.estimateMaxSeriesMemSize();
    }
    return bufferSize;
  }

  @Override
  public long getCurrentChunkGroupSize() {
    long size = 0;
    for (IChunkWriter writer : chunkWriters.values()) {
      size += writer.getSerializedChunkSize();
    }
    return size;
  }

  /** seal all the chunks which may has un-sealed pages in force. */
  private void sealAllChunks() {
    for (IChunkWriter writer : chunkWriters.values()) {
      writer.sealCurrentPage();
    }
  }

  private boolean checkIsHistoryData(String measurementId, long time) {
    if (time <= lastTimeMap.getOrDefault(measurementId, new Long(-1))) {
      LOG.warn(
          "not allowed to write out-of-order data, time should later than "
              + time
              + ", skip dataPoint : "
              + deviceId
              + "."
              + measurementId
              + " at time "
              + time);
      return true;
    }
    return false;
  }
}<|MERGE_RESOLUTION|>--- conflicted
+++ resolved
@@ -40,7 +40,7 @@
   private final String deviceId;
 
   /** Map(measurementID, ChunkWriterImpl). Aligned measurementId is empty. */
-  private Map<String, IChunkWriter> chunkWriters = new LinkedHashMap<>();
+  private Map<String, ChunkWriterImpl> chunkWriters = new LinkedHashMap<>();
 
   private Map<String, Long> lastTimeMap = new HashMap<>();
 
@@ -51,18 +51,7 @@
   @Override
   public void tryToAddSeriesWriter(IMeasurementSchema schema) {
     if (!chunkWriters.containsKey(schema.getMeasurementId())) {
-<<<<<<< HEAD
       this.chunkWriters.put(schema.getMeasurementId(), new ChunkWriterImpl(schema));
-=======
-      IChunkWriter seriesWriter = null;
-      // initialize depend on schema type
-      if (schema instanceof VectorMeasurementSchema) {
-        seriesWriter = new AlignedChunkWriterImpl(schema);
-      } else if (schema instanceof UnaryMeasurementSchema) {
-        seriesWriter = new ChunkWriterImpl(schema);
-      }
-      this.chunkWriters.put(schema.getMeasurementId(), seriesWriter);
->>>>>>> d550f1bb
     }
   }
 
@@ -72,10 +61,6 @@
       if (!chunkWriters.containsKey(schema.getMeasurementId())) {
         this.chunkWriters.put(schema.getMeasurementId(), new ChunkWriterImpl(schema));
       }
-<<<<<<< HEAD
-=======
-      point.writeTo(time, (ChunkWriterImpl) chunkWriters.get(measurementId));
->>>>>>> d550f1bb
     }
   }
 
@@ -96,31 +81,11 @@
     return pointCount;
   }
 
-<<<<<<< HEAD
   @Override
   public int write(Tablet tablet) {
     int pointCount = 0;
     List<IMeasurementSchema> timeseries = tablet.getSchemas();
     for (int row = 0; row < tablet.rowSize; row++) {
-=======
-  /**
-   * write if data type is VECTOR this method write next n column values (belong to one vector), and
-   * return n to increase index
-   *
-   * @param tablet table
-   * @param measurement vector measurement
-   * @param index measurement start index
-   */
-  private void writeVectorDataType(Tablet tablet, String measurement, int index) {
-    // reference: MemTableFlushTask.java
-    int batchSize = tablet.rowSize;
-    VectorMeasurementSchema vectorMeasurementSchema =
-        (VectorMeasurementSchema) tablet.getSchemas().get(index);
-    List<TSDataType> valueDataTypes = vectorMeasurementSchema.getSubMeasurementsTSDataTypeList();
-    AlignedChunkWriterImpl vectorChunkWriter =
-        (AlignedChunkWriterImpl) chunkWriters.get(measurement);
-    for (int row = 0; row < batchSize; row++) {
->>>>>>> d550f1bb
       long time = tablet.timestamps[row];
       boolean hasOneColumnWritten = false;
       for (int column = 0; column < timeseries.size(); column++) {
@@ -138,34 +103,22 @@
         }
         switch (timeseries.get(column).getType()) {
           case INT32:
-            chunkWriters
-                .get(measurementId)
-                .write(time, ((int[]) tablet.values[column])[row], isNull);
+            chunkWriters.get(measurementId).write(time, ((int[]) tablet.values[column])[row]);
             break;
           case INT64:
-            chunkWriters
-                .get(measurementId)
-                .write(time, ((long[]) tablet.values[column])[row], isNull);
+            chunkWriters.get(measurementId).write(time, ((long[]) tablet.values[column])[row]);
             break;
           case FLOAT:
-            chunkWriters
-                .get(measurementId)
-                .write(time, ((float[]) tablet.values[column])[row], isNull);
+            chunkWriters.get(measurementId).write(time, ((float[]) tablet.values[column])[row]);
             break;
           case DOUBLE:
-            chunkWriters
-                .get(measurementId)
-                .write(time, ((double[]) tablet.values[column])[row], isNull);
+            chunkWriters.get(measurementId).write(time, ((double[]) tablet.values[column])[row]);
             break;
           case BOOLEAN:
-            chunkWriters
-                .get(measurementId)
-                .write(time, ((boolean[]) tablet.values[column])[row], isNull);
+            chunkWriters.get(measurementId).write(time, ((boolean[]) tablet.values[column])[row]);
             break;
           case TEXT:
-            chunkWriters
-                .get(measurementId)
-                .write(time, ((Binary[]) tablet.values[column])[row], isNull);
+            chunkWriters.get(measurementId).write(time, ((Binary[]) tablet.values[column])[row]);
             break;
           default:
             throw new UnSupportedDataTypeException(
@@ -176,52 +129,6 @@
       if (hasOneColumnWritten) {
         pointCount++;
       }
-<<<<<<< HEAD
-=======
-      vectorChunkWriter.write(time);
-    }
-  }
-
-  /**
-   * write by data type dataType should not be VECTOR! VECTOR type should use writeVector
-   *
-   * @param tablet table contain all time and value
-   * @param measurementId current measurement
-   * @param dataType current data type
-   * @param index which column values should be write
-   */
-  private void writeByDataType(
-      Tablet tablet, String measurementId, TSDataType dataType, int index) {
-    int batchSize = tablet.rowSize;
-    switch (dataType) {
-      case INT32:
-        ((ChunkWriterImpl) chunkWriters.get(measurementId))
-            .write(tablet.timestamps, (int[]) tablet.values[index], batchSize);
-        break;
-      case INT64:
-        ((ChunkWriterImpl) chunkWriters.get(measurementId))
-            .write(tablet.timestamps, (long[]) tablet.values[index], batchSize);
-        break;
-      case FLOAT:
-        ((ChunkWriterImpl) chunkWriters.get(measurementId))
-            .write(tablet.timestamps, (float[]) tablet.values[index], batchSize);
-        break;
-      case DOUBLE:
-        ((ChunkWriterImpl) chunkWriters.get(measurementId))
-            .write(tablet.timestamps, (double[]) tablet.values[index], batchSize);
-        break;
-      case BOOLEAN:
-        ((ChunkWriterImpl) chunkWriters.get(measurementId))
-            .write(tablet.timestamps, (boolean[]) tablet.values[index], batchSize);
-        break;
-      case TEXT:
-        ((ChunkWriterImpl) chunkWriters.get(measurementId))
-            .write(tablet.timestamps, (Binary[]) tablet.values[index], batchSize);
-        break;
-      default:
-        throw new UnSupportedDataTypeException(
-            String.format("Data type %s is not supported.", dataType));
->>>>>>> d550f1bb
     }
     return pointCount;
   }
