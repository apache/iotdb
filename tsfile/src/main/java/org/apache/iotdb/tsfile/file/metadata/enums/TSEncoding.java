/*
 * Licensed to the Apache Software Foundation (ASF) under one
 * or more contributor license agreements.  See the NOTICE file
 * distributed with this work for additional information
 * regarding copyright ownership.  The ASF licenses this file
 * to you under the Apache License, Version 2.0 (the
 * "License"); you may not use this file except in compliance
 * with the License.  You may obtain a copy of the License at
 *
 *     http://www.apache.org/licenses/LICENSE-2.0
 *
 * Unless required by applicable law or agreed to in writing,
 * software distributed under the License is distributed on an
 * "AS IS" BASIS, WITHOUT WARRANTIES OR CONDITIONS OF ANY
 * KIND, either express or implied.  See the License for the
 * specific language governing permissions and limitations
 * under the License.
 */
package org.apache.iotdb.tsfile.file.metadata.enums;

public enum TSEncoding {
  PLAIN((byte) 0),
  DICTIONARY((byte) 1),
  RLE((byte) 2),
  DIFF((byte) 3),
  TS_2DIFF((byte) 4),
  BITMAP((byte) 5),
  GORILLA_V1((byte) 6),
  REGULAR((byte) 7),
  GORILLA((byte) 8),
<<<<<<< HEAD
  FREQ((byte) 9);
=======
  ZIGZAG((byte) 9);
>>>>>>> 5edf9e96

  private final byte type;

  TSEncoding(byte type) {
    this.type = type;
  }

  /**
   * judge the encoding deserialize type.
   *
   * @param encoding -use to determine encoding type
   * @return -encoding type
   */
  public static TSEncoding deserialize(byte encoding) {
    return getTsEncoding(encoding);
  }

  private static TSEncoding getTsEncoding(byte encoding) {
    switch (encoding) {
      case 0:
        return TSEncoding.PLAIN;
      case 1:
        return TSEncoding.DICTIONARY;
      case 2:
        return TSEncoding.RLE;
      case 3:
        return TSEncoding.DIFF;
      case 4:
        return TSEncoding.TS_2DIFF;
      case 5:
        return TSEncoding.BITMAP;
      case 6:
        return TSEncoding.GORILLA_V1;
      case 7:
        return TSEncoding.REGULAR;
      case 8:
        return TSEncoding.GORILLA;
      case 9:
<<<<<<< HEAD
        return TSEncoding.FREQ;
=======
        return TSEncoding.ZIGZAG;
>>>>>>> 5edf9e96
      default:
        throw new IllegalArgumentException("Invalid input: " + encoding);
    }
  }

  public static int getSerializedSize() {
    return Byte.BYTES;
  }

  /**
   * judge the encoding deserialize type.
   *
   * @return -encoding type
   */
  public byte serialize() {
    return type;
  }
}<|MERGE_RESOLUTION|>--- conflicted
+++ resolved
@@ -28,11 +28,8 @@
   GORILLA_V1((byte) 6),
   REGULAR((byte) 7),
   GORILLA((byte) 8),
-<<<<<<< HEAD
-  FREQ((byte) 9);
-=======
-  ZIGZAG((byte) 9);
->>>>>>> 5edf9e96
+  ZIGZAG((byte) 9),
+  FREQ((byte) 10);
 
   private final byte type;
 
@@ -71,11 +68,9 @@
       case 8:
         return TSEncoding.GORILLA;
       case 9:
-<<<<<<< HEAD
+        return TSEncoding.ZIGZAG;
+      case 10:
         return TSEncoding.FREQ;
-=======
-        return TSEncoding.ZIGZAG;
->>>>>>> 5edf9e96
       default:
         throw new IllegalArgumentException("Invalid input: " + encoding);
     }
