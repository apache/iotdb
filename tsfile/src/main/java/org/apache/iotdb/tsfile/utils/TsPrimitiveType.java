--- conflicted
+++ resolved
@@ -45,25 +45,11 @@
         return new TsPrimitiveType.TsDouble((double) v);
       case TEXT:
         return new TsPrimitiveType.TsBinary((Binary) v);
-<<<<<<< HEAD
       case VECTOR:
-=======
-      case Vector:
->>>>>>> 9c726901
         return new TsPrimitiveType.TsVector((TsPrimitiveType[]) v);
       default:
         throw new UnSupportedDataTypeException("Unsupported data type:" + dataType);
     }
-  }
-
-  public void setVector(TsPrimitiveType[] val) {
-    // TODO Auto-generated method stub
-
-  }
-
-  public TsPrimitiveType[] getVector() {
-    // TODO Auto-generated method stub
-    return null;
   }
 
   public boolean getBoolean() {
@@ -533,11 +519,7 @@
 
     @Override
     public TSDataType getDataType() {
-<<<<<<< HEAD
       return TSDataType.VECTOR;
-=======
-      return TSDataType.Vector;
->>>>>>> 9c726901
     }
   }
 }