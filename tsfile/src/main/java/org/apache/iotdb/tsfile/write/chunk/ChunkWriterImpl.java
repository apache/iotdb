/*
 * Licensed to the Apache Software Foundation (ASF) under one
 * or more contributor license agreements.  See the NOTICE file
 * distributed with this work for additional information
 * regarding copyright ownership.  The ASF licenses this file
 * to you under the Apache License, Version 2.0 (the
 * "License"); you may not use this file except in compliance
 * with the License.  You may obtain a copy of the License at
 *
 *     http://www.apache.org/licenses/LICENSE-2.0
 *
 * Unless required by applicable law or agreed to in writing,
 * software distributed under the License is distributed on an
 * "AS IS" BASIS, WITHOUT WARRANTIES OR CONDITIONS OF ANY
 * KIND, either express or implied.  See the License for the
 * specific language governing permissions and limitations
 * under the License.
 */
package org.apache.iotdb.tsfile.write.chunk;

import java.io.IOException;
import java.math.BigDecimal;
<<<<<<< HEAD
=======
import java.nio.ByteBuffer;
import java.nio.channels.Channels;
import java.nio.channels.WritableByteChannel;
>>>>>>> def4daf2
import org.apache.iotdb.tsfile.common.conf.TSFileDescriptor;
import org.apache.iotdb.tsfile.compress.ICompressor;
import org.apache.iotdb.tsfile.exception.write.PageException;
import org.apache.iotdb.tsfile.file.header.ChunkHeader;
import org.apache.iotdb.tsfile.file.header.PageHeader;
import org.apache.iotdb.tsfile.file.metadata.enums.TSDataType;
import org.apache.iotdb.tsfile.file.metadata.statistics.Statistics;
import org.apache.iotdb.tsfile.utils.Binary;
import org.apache.iotdb.tsfile.utils.PublicBAOS;
import org.apache.iotdb.tsfile.write.page.PageWriter;
import org.apache.iotdb.tsfile.write.schema.MeasurementSchema;
import org.apache.iotdb.tsfile.write.writer.TsFileIOWriter;
import org.slf4j.Logger;
import org.slf4j.LoggerFactory;

/**
 * @see IChunkWriter IChunkWriter
 */
public class ChunkWriterImpl implements IChunkWriter {

  private static final Logger logger = LoggerFactory.getLogger(ChunkWriterImpl.class);

  private MeasurementSchema measurementSchema;

  /**
   * help to encode data of this series.
   */
  //private final ChunkBuffer chunkBuffer;
  private ICompressor compressor;

  /**
   * all pages of this column.
   */
  private PublicBAOS pageBuffer;

  private long chunkPointCount;
  private long chunkMaxTime;
  private long chunkMinTime = Long.MIN_VALUE;

  private int numOfPages;
  /**
   * value writer to encode data.
   */
  private PageWriter pageWriter;

  /**
   * page size threshold.
   */
  private final long pageSizeThreshold;

  private final int maxNumberOfPointsInPage;

  // initial value for this.valueCountInOnePageForNextCheck
  private static final int MINIMUM_RECORD_COUNT_FOR_CHECK = 1500;

  /**
   * value count in a page. It will be reset after calling {@code writePageHeaderAndDataIntoBuff()}
   */
  private int valueCountInOnePageForNextCheck;

  /**
   * statistic on a stage. It will be reset after calling {@code writeAllPagesOfSeriesToTsFile()}
   */
  private Statistics<?> chunkStatistics;
<<<<<<< HEAD
  // time of the latest written time value pair
  private long time;
  private long minTimestamp = Long.MIN_VALUE;

  private MeasurementSchema measurementSchema;
  private int ptNum;
=======
>>>>>>> def4daf2

  /**
   * statistic on a page. It will be reset after calling {@code writePageHeaderAndDataIntoBuff()}
   */
  //private Statistics<?> pageStatistics;

  /**
   * @param schema schema of this measurement
   */
  public ChunkWriterImpl(MeasurementSchema schema) {
    this.measurementSchema = schema;
    this.compressor = ICompressor.getCompressor(schema.getCompressor());
    this.pageBuffer = new PublicBAOS();

    this.pageSizeThreshold = TSFileDescriptor.getInstance().getConfig().getPageSizeInByte();
    this.maxNumberOfPointsInPage = TSFileDescriptor.getInstance().getConfig()
        .getMaxNumberOfPointsInPage();
    // initial check of memory usage. So that we have enough data to make an initial prediction
    this.valueCountInOnePageForNextCheck = MINIMUM_RECORD_COUNT_FOR_CHECK;

    // init statistics for this series and page
    this.chunkStatistics = Statistics.getStatsByType(measurementSchema.getType());

    this.pageWriter = new PageWriter(measurementSchema);
    this.pageWriter.setTimeEncoder(measurementSchema.getTimeEncoder());
    this.pageWriter.setValueEncoder(measurementSchema.getValueEncoder());
  }

  @Override
  public void write(long time, long value) {
<<<<<<< HEAD
    this.time = time;
    ++valueCountInOnePage;
    ++ptNum;
    dataPageWriter.write(time, value);
    pageStatistics.updateStats(value);
    if (minTimestamp == Long.MIN_VALUE) {
      minTimestamp = time;
    }
=======
    pageWriter.write(time, value);
>>>>>>> def4daf2
    checkPageSizeAndMayOpenANewPage();
  }

  @Override
  public void write(long time, int value) {
<<<<<<< HEAD
    this.time = time;
    ++valueCountInOnePage;
    ++ptNum;
    dataPageWriter.write(time, value);
    pageStatistics.updateStats(value);
    if (minTimestamp == Long.MIN_VALUE) {
      minTimestamp = time;
    }
=======
    pageWriter.write(time, value);
>>>>>>> def4daf2
    checkPageSizeAndMayOpenANewPage();
  }

  @Override
  public void write(long time, boolean value) {
<<<<<<< HEAD
    this.time = time;
    ++valueCountInOnePage;
    ++ptNum;
    dataPageWriter.write(time, value);
    pageStatistics.updateStats(value);
    if (minTimestamp == Long.MIN_VALUE) {
      minTimestamp = time;
    }
=======
    pageWriter.write(time, value);
>>>>>>> def4daf2
    checkPageSizeAndMayOpenANewPage();
  }

  @Override
  public void write(long time, float value) {
<<<<<<< HEAD
    this.time = time;
    ++valueCountInOnePage;
    ++ptNum;
    dataPageWriter.write(time, value);
    pageStatistics.updateStats(value);
    if (minTimestamp == Long.MIN_VALUE) {
      minTimestamp = time;
    }
=======
    pageWriter.write(time, value);
>>>>>>> def4daf2
    checkPageSizeAndMayOpenANewPage();
  }

  @Override
  public void write(long time, double value) {
<<<<<<< HEAD
    this.time = time;
    ++valueCountInOnePage;
    ++ptNum;
    dataPageWriter.write(time, value);
    pageStatistics.updateStats(value);
    if (minTimestamp == Long.MIN_VALUE) {
      minTimestamp = time;
    }
=======
    pageWriter.write(time, value);
>>>>>>> def4daf2
    checkPageSizeAndMayOpenANewPage();
  }

  @Override
  public void write(long time, BigDecimal value) {
<<<<<<< HEAD
    this.time = time;
    ++valueCountInOnePage;
    ++ptNum;
    dataPageWriter.write(time, value);
    pageStatistics.updateStats(value);
    if (minTimestamp == Long.MIN_VALUE) {
      minTimestamp = time;
    }
=======
    pageWriter.write(time, value);
>>>>>>> def4daf2
    checkPageSizeAndMayOpenANewPage();
  }

  @Override
  public void write(long time, Binary value) {
<<<<<<< HEAD
    this.time = time;
    ++valueCountInOnePage;
    ++ptNum;
    dataPageWriter.write(time, value);
    pageStatistics.updateStats(value);
    if (minTimestamp == Long.MIN_VALUE) {
      minTimestamp = time;
    }
=======
    pageWriter.write(time, value);
>>>>>>> def4daf2
    checkPageSizeAndMayOpenANewPage();
  }

  @Override
  public void write(long[] timestamps, int[] values, int batchSize) {
<<<<<<< HEAD
    this.time = timestamps[batchSize - 1];
    valueCountInOnePage += batchSize;
    ptNum += batchSize;
    if (minTimestamp == Long.MIN_VALUE) {
      minTimestamp = timestamps[0];
    }
    dataPageWriter.write(timestamps, values, batchSize);
    pageStatistics.updateStats(values);
=======
    pageWriter.write(timestamps, values, batchSize);
>>>>>>> def4daf2
    checkPageSizeAndMayOpenANewPage();
  }

  @Override
  public void write(long[] timestamps, long[] values, int batchSize) {
<<<<<<< HEAD
    this.time = timestamps[batchSize - 1];
    valueCountInOnePage += batchSize;
    ptNum += batchSize;
    if (minTimestamp == Long.MIN_VALUE) {
      minTimestamp = timestamps[0];
    }
    dataPageWriter.write(timestamps, values, batchSize);
    pageStatistics.updateStats(values);
=======
    pageWriter.write(timestamps, values, batchSize);
>>>>>>> def4daf2
    checkPageSizeAndMayOpenANewPage();
  }

  @Override
  public void write(long[] timestamps, boolean[] values, int batchSize) {
<<<<<<< HEAD
    this.time = timestamps[batchSize - 1];
    valueCountInOnePage += batchSize;
    ptNum += batchSize;
    if (minTimestamp == Long.MIN_VALUE) {
      minTimestamp = timestamps[0];
    }
    dataPageWriter.write(timestamps, values, batchSize);
    pageStatistics.updateStats(values);
=======
    pageWriter.write(timestamps, values, batchSize);
>>>>>>> def4daf2
    checkPageSizeAndMayOpenANewPage();
  }

  @Override
  public void write(long[] timestamps, float[] values, int batchSize) {
<<<<<<< HEAD
    this.time = timestamps[batchSize - 1];
    valueCountInOnePage += batchSize;
    ptNum += batchSize;
    if (minTimestamp == Long.MIN_VALUE) {
      minTimestamp = timestamps[0];
    }
    dataPageWriter.write(timestamps, values, batchSize);
    pageStatistics.updateStats(values);
=======
    pageWriter.write(timestamps, values, batchSize);
>>>>>>> def4daf2
    checkPageSizeAndMayOpenANewPage();
  }

  @Override
  public void write(long[] timestamps, double[] values, int batchSize) {
<<<<<<< HEAD
    this.time = timestamps[batchSize - 1];
    valueCountInOnePage += batchSize;
    ptNum += batchSize;
    if (minTimestamp == Long.MIN_VALUE) {
      minTimestamp = timestamps[0];
    }
    dataPageWriter.write(timestamps, values, batchSize);
    pageStatistics.updateStats(values);
=======
    pageWriter.write(timestamps, values, batchSize);
>>>>>>> def4daf2
    checkPageSizeAndMayOpenANewPage();
  }

  @Override
  public void write(long[] timestamps, BigDecimal[] values, int batchSize) {
<<<<<<< HEAD
    this.time = timestamps[batchSize - 1];
    valueCountInOnePage += batchSize;
    ptNum += batchSize;
    if (minTimestamp == Long.MIN_VALUE) {
      minTimestamp = timestamps[0];
    }
    dataPageWriter.write(timestamps, values, batchSize);
    pageStatistics.updateStats(values);
=======
    pageWriter.write(timestamps, values, batchSize);
>>>>>>> def4daf2
    checkPageSizeAndMayOpenANewPage();
  }

  @Override
  public void write(long[] timestamps, Binary[] values, int batchSize) {
<<<<<<< HEAD
    this.time = timestamps[batchSize - 1];
    valueCountInOnePage += batchSize;
    ptNum += batchSize;
    if (minTimestamp == Long.MIN_VALUE) {
      minTimestamp = timestamps[0];
    }
    dataPageWriter.write(timestamps, values, batchSize);
    pageStatistics.updateStats(values);
=======
    pageWriter.write(timestamps, values, batchSize);
>>>>>>> def4daf2
    checkPageSizeAndMayOpenANewPage();
  }

  /**
   * check occupied memory size, if it exceeds the PageSize threshold, flush them to given
   * OutputStream.
   */
  private void checkPageSizeAndMayOpenANewPage() {
    if (pageWriter.getPointNumber() == maxNumberOfPointsInPage) {
      logger.debug("current line count reaches the upper bound, write page {}", measurementSchema);
      writePage();
    } else if (pageWriter.getPointNumber()
        >= valueCountInOnePageForNextCheck) { // need to check memory size
      // not checking the memory used for every value
      long currentPageSize = pageWriter.estimateMaxMemSize();
      if (currentPageSize > pageSizeThreshold) { // memory size exceeds threshold
        // we will write the current page
        logger.debug(
            "enough size, write page {}, pageSizeThreshold:{}, currentPateSize:{}, valueCountInOnePage:{}",
            measurementSchema.getMeasurementId(), pageSizeThreshold, currentPageSize,
            pageWriter.getPointNumber());
        writePage();
        valueCountInOnePageForNextCheck = MINIMUM_RECORD_COUNT_FOR_CHECK;
      } else {
        // reset the valueCountInOnePageForNextCheck for the next page
        valueCountInOnePageForNextCheck = (int) (((float) pageSizeThreshold / currentPageSize)
            * pageWriter.getPointNumber());
      }
    }
  }

  private void writePage() {
    try {
      pageWriter.writePageHeaderAndDataIntoBuff(pageBuffer);

      // update statistics of this chunk
      numOfPages++;
      chunkMaxTime = pageWriter.getPageMaxTime();
      if (chunkMinTime == Long.MIN_VALUE) {
        chunkMinTime = pageWriter.getPageMinTime();
      }
      chunkPointCount += pageWriter.getPointNumber();
      this.chunkStatistics.mergeStatistics(pageWriter.getStatistics());
    } catch (IOException e) {
      logger.error("meet error in pageWriter.writePageHeaderAndDataIntoBuff,ignore this page:", e);
    } finally {
      // clear start time stamp for next initializing
      pageWriter.reset(measurementSchema);
    }
  }

  @Override
  public void writeToFileWriter(TsFileIOWriter tsfileWriter) throws IOException {
    sealCurrentPage();
<<<<<<< HEAD
    if (chunkBuffer.writeAllPagesOfSeriesToTsFile(tsfileWriter, chunkStatistics) == 0) {
      return;
    }
    chunkBuffer.reset();
    // reset series_statistics
    this.chunkStatistics = Statistics.getStatsByType(dataType);
    ptNum = 0;
=======
    writeAllPagesOfChunkToTsFile(tsfileWriter, chunkStatistics);
    this.reset();
    // reset series_statistics
    this.chunkStatistics = Statistics.getStatsByType(measurementSchema.getType());
>>>>>>> def4daf2
  }

  @Override
  public long estimateMaxSeriesMemSize() {
    return pageWriter.estimateMaxMemSize() + this.estimateMaxPageMemSize();
  }

  @Override
  public long getCurrentChunkSize() {
    // return the serialized size of the chunk header + all pages
    return ChunkHeader.getSerializedSize(measurementSchema.getMeasurementId()) + this
        .getCurrentDataSize();
  }

  @Override
  public void sealCurrentPage() {
    if (pageWriter.getPointNumber() > 0) {
      writePage();
    }
  }

  @Override
  public int getNumOfPages() {
    return numOfPages;
  }

  @Override
  public TSDataType getDataType() {
    return measurementSchema.getType();
  }

  /**
   * write the page header and data into the PageWriter's output stream.
   *
   * NOTE: for upgrading 0.8.0 to 0.9.0
   */
  public void writePageHeaderAndDataIntoBuff(ByteBuffer data, PageHeader header)
      throws PageException {
    numOfPages++;

    // 1. update time statistics
    if (this.chunkMinTime == Long.MIN_VALUE) {
      this.chunkMinTime = header.getMinTimestamp();
    }
    if (this.chunkMinTime == Long.MIN_VALUE) {
      throw new PageException("No valid data point in this page");
    }
    this.chunkMaxTime = header.getMaxTimestamp();

    // write the page header to pageBuffer
    try {
      logger.debug("start to flush a page header into buffer, buffer position {} ", pageBuffer.size());
      header.serializeTo(pageBuffer);
      logger.debug("finish to flush a page header {} of {} into buffer, buffer position {} ", header,
          measurementSchema.getMeasurementId(), pageBuffer.size());

    } catch (IOException e) {
      if (chunkPointCount == 0) {
        chunkMinTime = Long.MIN_VALUE;
      }
      throw new PageException(
          "IO Exception in writeDataPageHeader,ignore this page", e);
    }

    // update data point num
    this.chunkPointCount += header.getNumOfValues();

    // write page content to temp PBAOS
    try (WritableByteChannel channel = Channels.newChannel(pageBuffer)) {
      channel.write(data);
    } catch (IOException e) {
      throw new PageException(e);
    }
  }

  /**
   * write the page to specified IOWriter.
   *
   * @param writer     the specified IOWriter
   * @param statistics the statistic information provided by series writer
   * @return the data size of this chunk
   * @throws IOException exception in IO
   */
  public long writeAllPagesOfChunkToTsFile(TsFileIOWriter writer, Statistics<?> statistics)
      throws IOException {
    if (chunkPointCount == 0) {
      return 0;
    }

    // start to write this column chunk
    int headerSize = writer
        .startFlushChunk(measurementSchema, compressor.getType(), measurementSchema.getType(),
            measurementSchema.getEncodingType(), statistics, chunkMaxTime,
            chunkMinTime, pageBuffer.size(),
            numOfPages);

    long dataOffset = writer.getPos();

    // write all pages of this column
    writer.writeBytesToStream(pageBuffer);

    long dataSize = writer.getPos() - dataOffset;
    if (dataSize != pageBuffer.size()) {
      throw new IOException(
          "Bytes written is inconsistent with the size of data: " + dataSize + " !="
              + " " + pageBuffer.size());
    }

    writer.endChunk(chunkPointCount);
    return headerSize + dataSize;
  }

  /**
   * reset exist data in page for next stage.
   */
  public void reset() {
    chunkMinTime = Long.MIN_VALUE;
    pageBuffer.reset();
    chunkPointCount = 0;
  }

  /**
   * estimate max page memory size.
   *
   * @return the max possible allocated size currently
   */
  public long estimateMaxPageMemSize() {
    // return the sum of size of buffer and page max size
    return (long) (pageBuffer.size() + estimateMaxPageHeaderSize());
  }

  private int estimateMaxPageHeaderSize() {
    return PageHeader.calculatePageHeaderSize(measurementSchema.getType());
  }

  /**
   * get current data size.
   *
   * @return current data size that the writer has serialized.
   */
  public long getCurrentDataSize() {
    return pageBuffer.size();
  }

  @Override
  public int getPtNum() {
    return ptNum;
  }
}<|MERGE_RESOLUTION|>--- conflicted
+++ resolved
@@ -20,12 +20,9 @@
 
 import java.io.IOException;
 import java.math.BigDecimal;
-<<<<<<< HEAD
-=======
 import java.nio.ByteBuffer;
 import java.nio.channels.Channels;
 import java.nio.channels.WritableByteChannel;
->>>>>>> def4daf2
 import org.apache.iotdb.tsfile.common.conf.TSFileDescriptor;
 import org.apache.iotdb.tsfile.compress.ICompressor;
 import org.apache.iotdb.tsfile.exception.write.PageException;
@@ -90,15 +87,7 @@
    * statistic on a stage. It will be reset after calling {@code writeAllPagesOfSeriesToTsFile()}
    */
   private Statistics<?> chunkStatistics;
-<<<<<<< HEAD
   // time of the latest written time value pair
-  private long time;
-  private long minTimestamp = Long.MIN_VALUE;
-
-  private MeasurementSchema measurementSchema;
-  private int ptNum;
-=======
->>>>>>> def4daf2
 
   /**
    * statistic on a page. It will be reset after calling {@code writePageHeaderAndDataIntoBuff()}
@@ -129,239 +118,85 @@
 
   @Override
   public void write(long time, long value) {
-<<<<<<< HEAD
-    this.time = time;
-    ++valueCountInOnePage;
-    ++ptNum;
-    dataPageWriter.write(time, value);
-    pageStatistics.updateStats(value);
-    if (minTimestamp == Long.MIN_VALUE) {
-      minTimestamp = time;
-    }
-=======
-    pageWriter.write(time, value);
->>>>>>> def4daf2
+    pageWriter.write(time, value);
     checkPageSizeAndMayOpenANewPage();
   }
 
   @Override
   public void write(long time, int value) {
-<<<<<<< HEAD
-    this.time = time;
-    ++valueCountInOnePage;
-    ++ptNum;
-    dataPageWriter.write(time, value);
-    pageStatistics.updateStats(value);
-    if (minTimestamp == Long.MIN_VALUE) {
-      minTimestamp = time;
-    }
-=======
-    pageWriter.write(time, value);
->>>>>>> def4daf2
+    pageWriter.write(time, value);
     checkPageSizeAndMayOpenANewPage();
   }
 
   @Override
   public void write(long time, boolean value) {
-<<<<<<< HEAD
-    this.time = time;
-    ++valueCountInOnePage;
-    ++ptNum;
-    dataPageWriter.write(time, value);
-    pageStatistics.updateStats(value);
-    if (minTimestamp == Long.MIN_VALUE) {
-      minTimestamp = time;
-    }
-=======
-    pageWriter.write(time, value);
->>>>>>> def4daf2
+    pageWriter.write(time, value);
     checkPageSizeAndMayOpenANewPage();
   }
 
   @Override
   public void write(long time, float value) {
-<<<<<<< HEAD
-    this.time = time;
-    ++valueCountInOnePage;
-    ++ptNum;
-    dataPageWriter.write(time, value);
-    pageStatistics.updateStats(value);
-    if (minTimestamp == Long.MIN_VALUE) {
-      minTimestamp = time;
-    }
-=======
-    pageWriter.write(time, value);
->>>>>>> def4daf2
+    pageWriter.write(time, value);
     checkPageSizeAndMayOpenANewPage();
   }
 
   @Override
   public void write(long time, double value) {
-<<<<<<< HEAD
-    this.time = time;
-    ++valueCountInOnePage;
-    ++ptNum;
-    dataPageWriter.write(time, value);
-    pageStatistics.updateStats(value);
-    if (minTimestamp == Long.MIN_VALUE) {
-      minTimestamp = time;
-    }
-=======
-    pageWriter.write(time, value);
->>>>>>> def4daf2
+    pageWriter.write(time, value);
     checkPageSizeAndMayOpenANewPage();
   }
 
   @Override
   public void write(long time, BigDecimal value) {
-<<<<<<< HEAD
-    this.time = time;
-    ++valueCountInOnePage;
-    ++ptNum;
-    dataPageWriter.write(time, value);
-    pageStatistics.updateStats(value);
-    if (minTimestamp == Long.MIN_VALUE) {
-      minTimestamp = time;
-    }
-=======
-    pageWriter.write(time, value);
->>>>>>> def4daf2
+    pageWriter.write(time, value);
     checkPageSizeAndMayOpenANewPage();
   }
 
   @Override
   public void write(long time, Binary value) {
-<<<<<<< HEAD
-    this.time = time;
-    ++valueCountInOnePage;
-    ++ptNum;
-    dataPageWriter.write(time, value);
-    pageStatistics.updateStats(value);
-    if (minTimestamp == Long.MIN_VALUE) {
-      minTimestamp = time;
-    }
-=======
-    pageWriter.write(time, value);
->>>>>>> def4daf2
+    pageWriter.write(time, value);
     checkPageSizeAndMayOpenANewPage();
   }
 
   @Override
   public void write(long[] timestamps, int[] values, int batchSize) {
-<<<<<<< HEAD
-    this.time = timestamps[batchSize - 1];
-    valueCountInOnePage += batchSize;
-    ptNum += batchSize;
-    if (minTimestamp == Long.MIN_VALUE) {
-      minTimestamp = timestamps[0];
-    }
-    dataPageWriter.write(timestamps, values, batchSize);
-    pageStatistics.updateStats(values);
-=======
-    pageWriter.write(timestamps, values, batchSize);
->>>>>>> def4daf2
+    pageWriter.write(timestamps, values, batchSize);
     checkPageSizeAndMayOpenANewPage();
   }
 
   @Override
   public void write(long[] timestamps, long[] values, int batchSize) {
-<<<<<<< HEAD
-    this.time = timestamps[batchSize - 1];
-    valueCountInOnePage += batchSize;
-    ptNum += batchSize;
-    if (minTimestamp == Long.MIN_VALUE) {
-      minTimestamp = timestamps[0];
-    }
-    dataPageWriter.write(timestamps, values, batchSize);
-    pageStatistics.updateStats(values);
-=======
-    pageWriter.write(timestamps, values, batchSize);
->>>>>>> def4daf2
+    pageWriter.write(timestamps, values, batchSize);
     checkPageSizeAndMayOpenANewPage();
   }
 
   @Override
   public void write(long[] timestamps, boolean[] values, int batchSize) {
-<<<<<<< HEAD
-    this.time = timestamps[batchSize - 1];
-    valueCountInOnePage += batchSize;
-    ptNum += batchSize;
-    if (minTimestamp == Long.MIN_VALUE) {
-      minTimestamp = timestamps[0];
-    }
-    dataPageWriter.write(timestamps, values, batchSize);
-    pageStatistics.updateStats(values);
-=======
-    pageWriter.write(timestamps, values, batchSize);
->>>>>>> def4daf2
+    pageWriter.write(timestamps, values, batchSize);
     checkPageSizeAndMayOpenANewPage();
   }
 
   @Override
   public void write(long[] timestamps, float[] values, int batchSize) {
-<<<<<<< HEAD
-    this.time = timestamps[batchSize - 1];
-    valueCountInOnePage += batchSize;
-    ptNum += batchSize;
-    if (minTimestamp == Long.MIN_VALUE) {
-      minTimestamp = timestamps[0];
-    }
-    dataPageWriter.write(timestamps, values, batchSize);
-    pageStatistics.updateStats(values);
-=======
-    pageWriter.write(timestamps, values, batchSize);
->>>>>>> def4daf2
+    pageWriter.write(timestamps, values, batchSize);
     checkPageSizeAndMayOpenANewPage();
   }
 
   @Override
   public void write(long[] timestamps, double[] values, int batchSize) {
-<<<<<<< HEAD
-    this.time = timestamps[batchSize - 1];
-    valueCountInOnePage += batchSize;
-    ptNum += batchSize;
-    if (minTimestamp == Long.MIN_VALUE) {
-      minTimestamp = timestamps[0];
-    }
-    dataPageWriter.write(timestamps, values, batchSize);
-    pageStatistics.updateStats(values);
-=======
-    pageWriter.write(timestamps, values, batchSize);
->>>>>>> def4daf2
+    pageWriter.write(timestamps, values, batchSize);
     checkPageSizeAndMayOpenANewPage();
   }
 
   @Override
   public void write(long[] timestamps, BigDecimal[] values, int batchSize) {
-<<<<<<< HEAD
-    this.time = timestamps[batchSize - 1];
-    valueCountInOnePage += batchSize;
-    ptNum += batchSize;
-    if (minTimestamp == Long.MIN_VALUE) {
-      minTimestamp = timestamps[0];
-    }
-    dataPageWriter.write(timestamps, values, batchSize);
-    pageStatistics.updateStats(values);
-=======
-    pageWriter.write(timestamps, values, batchSize);
->>>>>>> def4daf2
+    pageWriter.write(timestamps, values, batchSize);
     checkPageSizeAndMayOpenANewPage();
   }
 
   @Override
   public void write(long[] timestamps, Binary[] values, int batchSize) {
-<<<<<<< HEAD
-    this.time = timestamps[batchSize - 1];
-    valueCountInOnePage += batchSize;
-    ptNum += batchSize;
-    if (minTimestamp == Long.MIN_VALUE) {
-      minTimestamp = timestamps[0];
-    }
-    dataPageWriter.write(timestamps, values, batchSize);
-    pageStatistics.updateStats(values);
-=======
-    pageWriter.write(timestamps, values, batchSize);
->>>>>>> def4daf2
+    pageWriter.write(timestamps, values, batchSize);
     checkPageSizeAndMayOpenANewPage();
   }
 
@@ -416,20 +251,10 @@
   @Override
   public void writeToFileWriter(TsFileIOWriter tsfileWriter) throws IOException {
     sealCurrentPage();
-<<<<<<< HEAD
-    if (chunkBuffer.writeAllPagesOfSeriesToTsFile(tsfileWriter, chunkStatistics) == 0) {
-      return;
-    }
-    chunkBuffer.reset();
-    // reset series_statistics
-    this.chunkStatistics = Statistics.getStatsByType(dataType);
-    ptNum = 0;
-=======
     writeAllPagesOfChunkToTsFile(tsfileWriter, chunkStatistics);
     this.reset();
     // reset series_statistics
     this.chunkStatistics = Statistics.getStatsByType(measurementSchema.getType());
->>>>>>> def4daf2
   }
 
   @Override
@@ -575,7 +400,7 @@
   }
 
   @Override
-  public int getPtNum() {
-    return ptNum;
+  public long getPtNum() {
+    return chunkPointCount + pageWriter.getPointNumber();
   }
 }