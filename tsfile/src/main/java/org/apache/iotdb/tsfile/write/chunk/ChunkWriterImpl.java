--- conflicted
+++ resolved
@@ -350,14 +350,9 @@
   }
 
   @Override
-<<<<<<< HEAD
-  public boolean checkIsUnsealedPageOverThreshold(long size, long pointNum, boolean flag) {
-    if (flag && pageWriter.getPointNumber() == 0) {
-=======
   public boolean checkIsUnsealedPageOverThreshold(
       long size, long pointNum, boolean returnTrueIfPageEmpty) {
     if (returnTrueIfPageEmpty && pageWriter.getPointNumber() == 0) {
->>>>>>> 1384d892
       // return true if there is no unsealed page
       return true;
     }
@@ -365,14 +360,9 @@
   }
 
   @Override
-<<<<<<< HEAD
-  public boolean checkIsChunkSizeOverThreshold(long size, long pointNum, boolean flag) {
-    if (flag && statistics.getCount() + pageWriter.getPointNumber() == 0) {
-=======
   public boolean checkIsChunkSizeOverThreshold(
       long size, long pointNum, boolean returnTrueIfChunkEmpty) {
     if (returnTrueIfChunkEmpty && statistics.getCount() + pageWriter.getPointNumber() == 0) {
->>>>>>> 1384d892
       // return true if there is no unsealed chunk
       return true;
     }
