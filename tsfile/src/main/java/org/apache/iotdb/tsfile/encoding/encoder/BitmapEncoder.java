--- conflicted
+++ resolved
@@ -39,14 +39,10 @@
  * bit-index := a list of 01 sequence to record the position of the value above
  * }
  * </pre>.
-<<<<<<< HEAD
- *
- * @deprecated (2019.1.25, why, refactoring advice...)
-=======
+
  * Decode switch or enum values using bitmap, bitmap-encode.{@code <length> <num> <encoded data> }
  * @deprecated This class has been deprecated.
  * @since deprecated since 0.4.0
->>>>>>> f2523d67
  */
 @Deprecated
 public class BitmapEncoder extends Encoder {
@@ -131,10 +127,6 @@
   @Override
   public long getMaxByteSize() {
     // byteCacheSize + byteDictSize + (byte array + array length) * byteDictSize
-<<<<<<< HEAD
-    return 4L + 4L + ((values.size() + 7) / 8 + 4) * values.size();
-=======
     return (long)4 + 4 + ((values.size() + 7) / 8 + 4) * values.size();
->>>>>>> f2523d67
   }
 }