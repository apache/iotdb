--- conflicted
+++ resolved
@@ -43,14 +43,11 @@
 
 import java.io.File;
 import java.io.IOException;
-<<<<<<< HEAD
-import java.util.LinkedHashMap;
-=======
 import java.util.ArrayList;
 import java.util.HashMap;
+import java.util.LinkedHashMap;
 import java.util.List;
->>>>>>> 521f5626
-import java.util.Map;
+
 
 /**
  * TsFileWriter is the entrance for writing processing. It receives a record and send it to
@@ -71,9 +68,6 @@
   private final int pageSize;
   private long recordCount = 0;
 
-<<<<<<< HEAD
-  private Map<String, IChunkGroupWriter> groupWriters = new LinkedHashMap<>();
-=======
   // deviceId -> measurementIdList
   private Map<String, List<String>> flushedMeasurementsInDeviceMap = new HashMap<>();
 
@@ -89,8 +83,8 @@
    */
   private boolean isUnseq = false;
 
-  private Map<String, IChunkGroupWriter> groupWriters = new HashMap<>();
->>>>>>> 521f5626
+  private Map<String, IChunkGroupWriter> groupWriters = new LinkedHashMap<>();
+
 
   /** min value of threshold of data points num check. */
   private long recordCountForNextMemCheck = 100;
