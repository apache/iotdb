--- conflicted
+++ resolved
@@ -178,19 +178,9 @@
         seriesReader = new EmptyFileSeriesReader();
         dataTypes.add(metadataQuerier.getDataType(path.getMeasurement()));
       } else {
-<<<<<<< HEAD
         seriesReader = new FileSeriesPageReader(chunkLoader, chunkMetaDataList,
             timeFilter != null ? timeFilter.getFilter() : null);
-        dataTypes.add(chunkMetaDataList.get(0).getTsDataType());
-=======
-        if (timeFilter == null) {
-          seriesReader = new FileSeriesReaderWithoutFilter(chunkLoader, chunkMetaDataList);
-        } else {
-          seriesReader = new FileSeriesReaderWithFilter(chunkLoader, chunkMetaDataList,
-              timeFilter.getFilter());
-        }
         dataTypes.add(chunkMetaDataList.get(0).getDataType());
->>>>>>> fb3b8284
       }
       readersOfSelectedSeries.add(seriesReader);
     }
