--- conflicted
+++ resolved
@@ -88,34 +88,8 @@
       long leftValue = getLeftValue();
       long rightValue = getRightValue();
       if (ascending) {
-<<<<<<< HEAD
-        if (leftValue < rightValue) {
-          hasCachedRightValue = true;
-          cachedRightValue = rightValue;
-          return leftValue;
-        } else if (leftValue > rightValue) {
-          hasCachedLeftValue = true;
-          cachedLeftValue = leftValue;
-          return rightValue;
-        } else {
-          return leftValue;
-        }
-      } else {
-        if (leftValue > rightValue) {
-          hasCachedRightValue = true;
-          cachedRightValue = rightValue;
-          return leftValue;
-        } else if (leftValue < rightValue) {
-          hasCachedLeftValue = true;
-          cachedLeftValue = leftValue;
-          return rightValue;
-        } else {
-          return leftValue;
-        }
-=======
         return popAndFillNextCache(leftValue < rightValue, leftValue > rightValue, leftValue,
             rightValue);
->>>>>>> c6a56fcd
       }
       return popAndFillNextCache(leftValue > rightValue, leftValue < rightValue, leftValue,
           rightValue);
