/*
 * Licensed to the Apache Software Foundation (ASF) under one
 * or more contributor license agreements.  See the NOTICE file
 * distributed with this work for additional information
 * regarding copyright ownership.  The ASF licenses this file
 * to you under the Apache License, Version 2.0 (the
 * "License"); you may not use this file except in compliance
 * with the License.  You may obtain a copy of the License at
 *
 *     http://www.apache.org/licenses/LICENSE-2.0
 *
 * Unless required by applicable law or agreed to in writing,
 * software distributed under the License is distributed on an
 * "AS IS" BASIS, WITHOUT WARRANTIES OR CONDITIONS OF ANY
 * KIND, either express or implied.  See the License for the
 * specific language governing permissions and limitations
 * under the License.
 */
package org.apache.iotdb.tsfile.file.metadata;

import org.apache.iotdb.tsfile.common.cache.Accountable;
import org.apache.iotdb.tsfile.common.constant.TsFileConstant;
import org.apache.iotdb.tsfile.file.metadata.enums.TSDataType;
import org.apache.iotdb.tsfile.file.metadata.statistics.Statistics;
import org.apache.iotdb.tsfile.read.common.TimeRange;
import org.apache.iotdb.tsfile.read.controller.IChunkLoader;
import org.apache.iotdb.tsfile.utils.FilePathUtils;
import org.apache.iotdb.tsfile.utils.RamUsageEstimator;
import org.apache.iotdb.tsfile.utils.ReadWriteIOUtils;

import java.io.IOException;
import java.io.OutputStream;
import java.io.Serializable;
import java.nio.ByteBuffer;
import java.util.ArrayList;
import java.util.List;
import java.util.Objects;

/** Metadata of one chunk. */
public class ChunkMetadata implements Accountable, IChunkMetadata {

  private String measurementUid;

  /**
   * Byte offset of the corresponding data in the file Notice: include the chunk header and marker.
   */
  private long offsetOfChunkHeader;

  private TSDataType tsDataType;

  /**
   * version is used to define the order of operations(insertion, deletion, update). version is set
   * according to its belonging ChunkGroup only when being queried, so it is not persisted.
   */
  private long version;

  /** A list of deleted intervals. */
  private List<TimeRange> deleteIntervalList;

  private boolean modified;

  /** ChunkLoader of metadata, used to create ChunkReaderWrap */
  private IChunkLoader chunkLoader;

  private Statistics<? extends Serializable> statistics;

  private boolean isFromOldTsFile = false;

  private long ramSize;

  private static final int CHUNK_METADATA_FIXED_RAM_SIZE = 80;

  // used for SeriesReader to indicate whether it is a seq/unseq timeseries metadata
  private boolean isSeq = true;
  private boolean isClosed;
  private String filePath;
  private byte mask;

<<<<<<< HEAD
  // used for ChunkCache, Eg:"root.sg1/0/0"
  private String tsFilePrefixPath;

  private ChunkMetadata() {}
=======
  public ChunkMetadata() {}
>>>>>>> 855db654

  /**
   * constructor of ChunkMetaData.
   *
   * @param measurementUid measurement id
   * @param tsDataType time series data type
   * @param fileOffset file offset
   * @param statistics value statistics
   */
  public ChunkMetadata(
      String measurementUid,
      TSDataType tsDataType,
      long fileOffset,
      Statistics<? extends Serializable> statistics) {
    this.measurementUid = measurementUid;
    this.tsDataType = tsDataType;
    this.offsetOfChunkHeader = fileOffset;
    this.statistics = statistics;
  }

  @Override
  public String toString() {
    return String.format(
        "measurementId: %s, datatype: %s, version: %d, Statistics: %s, deleteIntervalList: %s, filePath: %s",
        measurementUid, tsDataType, version, statistics, deleteIntervalList, filePath);
  }

  public long getNumOfPoints() {
    return statistics.getCount();
  }

  /**
   * get offset of chunk header.
   *
   * @return Byte offset of header of this chunk (includes the marker)
   */
  @Override
  public long getOffsetOfChunkHeader() {
    return offsetOfChunkHeader;
  }

  public String getMeasurementUid() {
    return measurementUid;
  }

  @Override
  public Statistics<? extends Serializable> getStatistics() {
    return statistics;
  }

  public long getStartTime() {
    return statistics.getStartTime();
  }

  public long getEndTime() {
    return statistics.getEndTime();
  }

  public TSDataType getDataType() {
    return tsDataType;
  }

  /**
   * serialize to outputStream.
   *
   * @param outputStream outputStream
   * @return length
   * @throws IOException IOException
   */
  public int serializeTo(OutputStream outputStream, boolean serializeStatistic) throws IOException {
    int byteLen = 0;
    byteLen += ReadWriteIOUtils.write(offsetOfChunkHeader, outputStream);
    if (serializeStatistic) {
      byteLen += statistics.serialize(outputStream);
    }
    return byteLen;
  }

  /**
   * deserialize from ByteBuffer.
   *
   * @param buffer ByteBuffer
   * @return ChunkMetaData object
   */
  public static ChunkMetadata deserializeFrom(
      ByteBuffer buffer, TimeseriesMetadata timeseriesMetadata) {
    ChunkMetadata chunkMetaData = new ChunkMetadata();

    chunkMetaData.measurementUid = timeseriesMetadata.getMeasurementId();
    chunkMetaData.tsDataType = timeseriesMetadata.getTSDataType();
    chunkMetaData.offsetOfChunkHeader = ReadWriteIOUtils.readLong(buffer);
    // if the TimeSeriesMetadataType is not 0, it means it has more than one chunk
    // and each chunk's metadata has its own statistics
    if ((timeseriesMetadata.getTimeSeriesMetadataType() & 0x3F) != 0) {
      chunkMetaData.statistics = Statistics.deserialize(buffer, chunkMetaData.tsDataType);
    } else {
      // if the TimeSeriesMetadataType is 0, it means it has only one chunk
      // and that chunk's metadata has no statistic
      chunkMetaData.statistics = timeseriesMetadata.getStatistics();
    }
    return chunkMetaData;
  }

  @Override
  public long getVersion() {
    return version;
  }

  @Override
  public void setVersion(long version) {
    this.version = version;
  }

  public List<TimeRange> getDeleteIntervalList() {
    return deleteIntervalList;
  }

  public void setDeleteIntervalList(List<TimeRange> list) {
    this.deleteIntervalList = list;
  }

  public void insertIntoSortedDeletions(long startTime, long endTime) {
    List<TimeRange> resultInterval = new ArrayList<>();
    if (deleteIntervalList != null) {
      for (TimeRange interval : deleteIntervalList) {
        if (interval.getMax() < startTime) {
          resultInterval.add(interval);
        } else if (interval.getMin() > endTime) {
          resultInterval.add(new TimeRange(startTime, endTime));
          startTime = interval.getMin();
          endTime = interval.getMax();
        } else if (interval.getMax() >= startTime || interval.getMin() <= endTime) {
          startTime = Math.min(interval.getMin(), startTime);
          endTime = Math.max(interval.getMax(), endTime);
        }
      }
    }

    resultInterval.add(new TimeRange(startTime, endTime));
    deleteIntervalList = resultInterval;
  }

  public IChunkLoader getChunkLoader() {
    return chunkLoader;
  }

  @Override
  public boolean needSetChunkLoader() {
    return chunkLoader == null;
  }

  public void setChunkLoader(IChunkLoader chunkLoader) {
    this.chunkLoader = chunkLoader;
  }

  @Override
  public boolean equals(Object o) {
    if (this == o) {
      return true;
    }
    if (o == null || getClass() != o.getClass()) {
      return false;
    }
    ChunkMetadata that = (ChunkMetadata) o;
    return offsetOfChunkHeader == that.offsetOfChunkHeader
        && version == that.version
        && tsFilePrefixPath.equals(that.tsFilePrefixPath);
  }

  @Override
  public int hashCode() {
    return Objects.hash(tsFilePrefixPath, version, offsetOfChunkHeader);
  }

  @Override
  public boolean isModified() {
    return modified;
  }

  @Override
  public void setModified(boolean modified) {
    this.modified = modified;
  }

  public boolean isFromOldTsFile() {
    return isFromOldTsFile;
  }

  public void setFromOldTsFile(boolean isFromOldTsFile) {
    this.isFromOldTsFile = isFromOldTsFile;
  }

  public long calculateRamSize() {
    return CHUNK_METADATA_FIXED_RAM_SIZE
        + RamUsageEstimator.sizeOf(measurementUid)
        + statistics.calculateRamSize();
  }

  public static long calculateRamSize(String measurementId, TSDataType dataType) {
    return CHUNK_METADATA_FIXED_RAM_SIZE
        + RamUsageEstimator.sizeOf(measurementId)
        + Statistics.getSizeByType(dataType);
  }

  @Override
  public void setRamSize(long size) {
    this.ramSize = size;
  }

  /** must use calculate ram size first */
  @Override
  public long getRamSize() {
    return ramSize;
  }

  public void mergeChunkMetadata(ChunkMetadata chunkMetadata) {
    Statistics<? extends Serializable> statistics = chunkMetadata.getStatistics();
    this.statistics.mergeStatistics(statistics);
    this.ramSize = calculateRamSize();
  }

  @Override
  public void setSeq(boolean seq) {
    isSeq = seq;
  }

  @Override
  public boolean isSeq() {
    return isSeq;
  }

  public boolean isClosed() {
    return isClosed;
  }

  public void setClosed(boolean closed) {
    isClosed = closed;
  }

  public String getFilePath() {
    return filePath;
  }

  public void setFilePath(String filePath) {
    this.filePath = filePath;

    // set tsFilePrefixPath
    tsFilePrefixPath = FilePathUtils.getTsFilePrefixPath(filePath);
  }

  @Override
  public byte getMask() {
    return mask;
  }

  @Override
  public boolean isTimeColumn() {
    return mask == TsFileConstant.TIME_COLUMN_MASK;
  }

  @Override
  public boolean isValueColumn() {
    return mask == TsFileConstant.VALUE_COLUMN_MASK;
  }

  public void setMask(byte mask) {
    this.mask = mask;
  }
}<|MERGE_RESOLUTION|>--- conflicted
+++ resolved
@@ -76,14 +76,10 @@
   private String filePath;
   private byte mask;
 
-<<<<<<< HEAD
   // used for ChunkCache, Eg:"root.sg1/0/0"
   private String tsFilePrefixPath;
 
-  private ChunkMetadata() {}
-=======
   public ChunkMetadata() {}
->>>>>>> 855db654
 
   /**
    * constructor of ChunkMetaData.
