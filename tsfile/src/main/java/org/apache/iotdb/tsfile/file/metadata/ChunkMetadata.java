/*
 * Licensed to the Apache Software Foundation (ASF) under one
 * or more contributor license agreements.  See the NOTICE file
 * distributed with this work for additional information
 * regarding copyright ownership.  The ASF licenses this file
 * to you under the Apache License, Version 2.0 (the
 * "License"); you may not use this file except in compliance
 * with the License.  You may obtain a copy of the License at
 *
 *     http://www.apache.org/licenses/LICENSE-2.0
 *
 * Unless required by applicable law or agreed to in writing,
 * software distributed under the License is distributed on an
 * "AS IS" BASIS, WITHOUT WARRANTIES OR CONDITIONS OF ANY
 * KIND, either express or implied.  See the License for the
 * specific language governing permissions and limitations
 * under the License.
 */
package org.apache.iotdb.tsfile.file.metadata;

import java.io.IOException;
import java.io.OutputStream;
import java.nio.ByteBuffer;
import java.util.Objects;
import org.apache.iotdb.tsfile.common.cache.Accountable;
import org.apache.iotdb.tsfile.file.metadata.enums.TSDataType;
import org.apache.iotdb.tsfile.file.metadata.statistics.Statistics;
import org.apache.iotdb.tsfile.read.controller.IChunkLoader;
import org.apache.iotdb.tsfile.utils.RamUsageEstimator;
import org.apache.iotdb.tsfile.utils.ReadWriteIOUtils;

/**
 * Metadata of one chunk.
 */
public class ChunkMetadata implements Accountable {

  private String measurementUid;

  /**
   * Byte offset of the corresponding data in the file Notice: include the chunk header and marker.
   */
  private long offsetOfChunkHeader;

  private TSDataType tsDataType;

  /**
   * version is used to define the order of operations(insertion, deletion, update). version is set
   * according to its belonging ChunkGroup only when being queried, so it is not persisted.
   */
  private long version;

  /**
   * All data with timestamp <= deletedAt are considered deleted.
   */
  private long deletedAt = Long.MIN_VALUE;

  private boolean modified;

  /**
   * ChunkLoader of metadata, used to create ChunkReaderWrap
   */
  private IChunkLoader chunkLoader;

  private Statistics statistics;
  
  private boolean isFromOldTsFile = false;

  private long ramSize;

  private static final int CHUNK_METADATA_FIXED_RAM_SIZE = 80;


  private ChunkMetadata() {
  }

  /**
   * constructor of ChunkMetaData.
   *
   * @param measurementUid measurement id
   * @param tsDataType     time series data type
   * @param fileOffset     file offset
   * @param statistics     value statistics
   */
  public ChunkMetadata(String measurementUid, TSDataType tsDataType, long fileOffset,
      Statistics statistics) {
    this.measurementUid = measurementUid;
    this.tsDataType = tsDataType;
    this.offsetOfChunkHeader = fileOffset;
    this.statistics = statistics;
  }

  @Override
  public String toString() {
    return String.format("measurementId: %s, datatype: %s, version: %d, deletedAt: %d, "
        + "Statistics: %s", measurementUid, tsDataType, version, deletedAt, statistics);
  }

  public long getNumOfPoints() {
    return statistics.getCount();
  }

  /**
   * get offset of chunk header.
   *
   * @return Byte offset of header of this chunk (includes the marker)
   */
  public long getOffsetOfChunkHeader() {
    return offsetOfChunkHeader;
  }

  public String getMeasurementUid() {
    return measurementUid;
  }

  public Statistics getStatistics() {
    return statistics;
  }

  public long getStartTime() {
    return statistics.getStartTime();
  }

  public long getEndTime() {
    return statistics.getEndTime();
  }

  public TSDataType getDataType() {
    return tsDataType;
  }

  /**
   * serialize to outputStream.
   *
   * @param outputStream outputStream
   * @return length
   * @throws IOException IOException
   */
  public int serializeTo(OutputStream outputStream) throws IOException {
    int byteLen = 0;

    byteLen += ReadWriteIOUtils.write(measurementUid, outputStream);
    byteLen += ReadWriteIOUtils.write(offsetOfChunkHeader, outputStream);
    byteLen += ReadWriteIOUtils.write(tsDataType, outputStream);
    byteLen += statistics.serialize(outputStream);
    return byteLen;
  }

  /**
   * deserialize from ByteBuffer.
   *
   * @param buffer ByteBuffer
   * @return ChunkMetaData object
   */
  public static ChunkMetadata deserializeFrom(ByteBuffer buffer) {
    ChunkMetadata chunkMetaData = new ChunkMetadata();

    chunkMetaData.measurementUid = ReadWriteIOUtils.readString(buffer);
    chunkMetaData.offsetOfChunkHeader = ReadWriteIOUtils.readLong(buffer);
    chunkMetaData.tsDataType = ReadWriteIOUtils.readDataType(buffer);

    chunkMetaData.statistics = Statistics.deserialize(buffer, chunkMetaData.tsDataType);

    return chunkMetaData;
  }

  public long getVersion() {
    return version;
  }

  public void setVersion(long version) {
    this.version = version;
  }

  public long getDeletedAt() {
    return deletedAt;
  }

  public void setDeletedAt(long deletedAt) {
    this.deletedAt = deletedAt;
  }

  public IChunkLoader getChunkLoader() {
    return chunkLoader;
  }

  public void setChunkLoader(IChunkLoader chunkLoader) {
    this.chunkLoader = chunkLoader;
  }

  @Override
  public boolean equals(Object o) {
    if (this == o) {
      return true;
    }
    if (o == null || getClass() != o.getClass()) {
      return false;
    }
    ChunkMetadata that = (ChunkMetadata) o;
    return offsetOfChunkHeader == that.offsetOfChunkHeader &&
        version == that.version &&
        deletedAt == that.deletedAt &&
        Objects.equals(measurementUid, that.measurementUid) &&
        tsDataType == that.tsDataType &&
        Objects.equals(statistics, that.statistics);
  }

  @Override
  public int hashCode() {
    return Objects.hash(measurementUid, deletedAt, tsDataType, statistics,
        version, offsetOfChunkHeader);
  }

  public boolean isModified() {
    return modified;
  }

  public void setModified(boolean modified) {
    this.modified = modified;
  }

<<<<<<< HEAD
  public boolean isFromOldTsFile() {
    return isFromOldTsFile;
  }

  public void setFromOldTsFile(boolean isFromOldTsFile) {
    this.isFromOldTsFile = isFromOldTsFile;
=======
  public long calculateRamSize() {
    return CHUNK_METADATA_FIXED_RAM_SIZE + RamUsageEstimator.sizeOf(measurementUid) + statistics
        .calculateRamSize();
  }

  public void setRamSize(long size) {
    this.ramSize = size;
  }

  @Override
  public long getRamSize() {
    return ramSize;
>>>>>>> 91fd0ea2
  }
}<|MERGE_RESOLUTION|>--- conflicted
+++ resolved
@@ -218,14 +218,14 @@
     this.modified = modified;
   }
 
-<<<<<<< HEAD
   public boolean isFromOldTsFile() {
     return isFromOldTsFile;
   }
 
   public void setFromOldTsFile(boolean isFromOldTsFile) {
     this.isFromOldTsFile = isFromOldTsFile;
-=======
+  }
+
   public long calculateRamSize() {
     return CHUNK_METADATA_FIXED_RAM_SIZE + RamUsageEstimator.sizeOf(measurementUid) + statistics
         .calculateRamSize();
@@ -238,6 +238,5 @@
   @Override
   public long getRamSize() {
     return ramSize;
->>>>>>> 91fd0ea2
   }
 }