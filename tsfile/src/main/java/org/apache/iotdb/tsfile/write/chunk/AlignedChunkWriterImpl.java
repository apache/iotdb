/*
 * Licensed to the Apache Software Foundation (ASF) under one
 * or more contributor license agreements.  See the NOTICE file
 * distributed with this work for additional information
 * regarding copyright ownership.  The ASF licenses this file
 * to you under the Apache License, Version 2.0 (the
 * "License"); you may not use this file except in compliance
 * with the License.  You may obtain a copy of the License at
 *
 *     http://www.apache.org/licenses/LICENSE-2.0
 *
 * Unless required by applicable law or agreed to in writing,
 * software distributed under the License is distributed on an
 * "AS IS" BASIS, WITHOUT WARRANTIES OR CONDITIONS OF ANY
 * KIND, either express or implied.  See the License for the
 * specific language governing permissions and limitations
 * under the License.
 */
package org.apache.iotdb.tsfile.write.chunk;

import org.apache.iotdb.tsfile.common.conf.TSFileDescriptor;
import org.apache.iotdb.tsfile.encoding.encoder.Encoder;
import org.apache.iotdb.tsfile.encoding.encoder.TSEncodingBuilder;
import org.apache.iotdb.tsfile.exception.write.PageException;
import org.apache.iotdb.tsfile.file.header.PageHeader;
import org.apache.iotdb.tsfile.file.metadata.enums.TSDataType;
import org.apache.iotdb.tsfile.file.metadata.enums.TSEncoding;
import org.apache.iotdb.tsfile.read.common.block.column.Column;
import org.apache.iotdb.tsfile.read.common.block.column.TimeColumn;
import org.apache.iotdb.tsfile.utils.Binary;
import org.apache.iotdb.tsfile.utils.TsPrimitiveType;
import org.apache.iotdb.tsfile.write.schema.IMeasurementSchema;
import org.apache.iotdb.tsfile.write.schema.VectorMeasurementSchema;
import org.apache.iotdb.tsfile.write.writer.TsFileIOWriter;

import java.io.IOException;
import java.nio.ByteBuffer;
import java.nio.charset.StandardCharsets;
import java.util.ArrayList;
import java.util.List;

public class AlignedChunkWriterImpl implements IChunkWriter {

  private final TimeChunkWriter timeChunkWriter;
  private final List<ValueChunkWriter> valueChunkWriterList;
  private int valueIndex;

  // Used for batch writing
  private long remainingPointsNumber;

  /** @param schema schema of this measurement */
  public AlignedChunkWriterImpl(VectorMeasurementSchema schema) {
    timeChunkWriter =
        new TimeChunkWriter(
            schema.getMeasurementId(),
            schema.getCompressor(),
            schema.getTimeTSEncoding(),
            schema.getTimeEncoder());

    List<String> valueMeasurementIdList = schema.getSubMeasurementsList();
    List<TSDataType> valueTSDataTypeList = schema.getSubMeasurementsTSDataTypeList();
    List<TSEncoding> valueTSEncodingList = schema.getSubMeasurementsTSEncodingList();
    List<Encoder> valueEncoderList = schema.getSubMeasurementsEncoderList();

    valueChunkWriterList = new ArrayList<>(valueMeasurementIdList.size());
    for (int i = 0; i < valueMeasurementIdList.size(); i++) {
      valueChunkWriterList.add(
          new ValueChunkWriter(
              valueMeasurementIdList.get(i),
              schema.getCompressor(),
              valueTSDataTypeList.get(i),
              valueTSEncodingList.get(i),
              valueEncoderList.get(i)));
    }

    this.valueIndex = 0;
    this.remainingPointsNumber = timeChunkWriter.getRemainingPointNumberForCurrentPage();
  }

  public AlignedChunkWriterImpl(List<IMeasurementSchema> schemaList) {
    TSEncoding timeEncoding =
        TSEncoding.valueOf(TSFileDescriptor.getInstance().getConfig().getTimeEncoder());
    TSDataType timeType = TSFileDescriptor.getInstance().getConfig().getTimeSeriesDataType();
    timeChunkWriter =
        new TimeChunkWriter(
            "",
            schemaList.get(0).getCompressor(),
            timeEncoding,
            TSEncodingBuilder.getEncodingBuilder(timeEncoding).getEncoder(timeType));

    valueChunkWriterList = new ArrayList<>(schemaList.size());
    for (int i = 0; i < schemaList.size(); i++) {
      valueChunkWriterList.add(
          new ValueChunkWriter(
              schemaList.get(i).getMeasurementId(),
              schemaList.get(i).getCompressor(),
              schemaList.get(i).getType(),
              schemaList.get(i).getEncodingType(),
              schemaList.get(i).getValueEncoder()));
    }

    this.valueIndex = 0;

    this.remainingPointsNumber = timeChunkWriter.getRemainingPointNumberForCurrentPage();
  }

  public void write(long time, int value, boolean isNull) {
    valueChunkWriterList.get(valueIndex++).write(time, value, isNull);
  }

  public void write(long time, long value, boolean isNull) {
    valueChunkWriterList.get(valueIndex++).write(time, value, isNull);
  }

  public void write(long time, boolean value, boolean isNull) {
    valueChunkWriterList.get(valueIndex++).write(time, value, isNull);
  }

  public void write(long time, float value, boolean isNull) {
    valueChunkWriterList.get(valueIndex++).write(time, value, isNull);
  }

  public void write(long time, double value, boolean isNull) {
    valueChunkWriterList.get(valueIndex++).write(time, value, isNull);
  }

  public void write(long time, Binary value, boolean isNull) {
    valueChunkWriterList.get(valueIndex++).write(time, value, isNull);
  }

  public void write(long time, int value, boolean isNull, int valueIndex) {
    valueChunkWriterList.get(valueIndex).write(time, value, isNull);
  }

  public void write(long time, long value, boolean isNull, int valueIndex) {
    valueChunkWriterList.get(valueIndex).write(time, value, isNull);
  }

  public void write(long time, boolean value, boolean isNull, int valueIndex) {
    valueChunkWriterList.get(valueIndex).write(time, value, isNull);
  }

  public void write(long time, float value, boolean isNull, int valueIndex) {
    valueChunkWriterList.get(valueIndex).write(time, value, isNull);
  }

  public void write(long time, double value, boolean isNull, int valueIndex) {
    valueChunkWriterList.get(valueIndex).write(time, value, isNull);
  }

  public void write(long time, Binary value, boolean isNull, int valueIndex) {
    valueChunkWriterList.get(valueIndex).write(time, value, isNull);
  }

  public void write(long time, TsPrimitiveType[] points) {
    valueIndex = 0;
    for (TsPrimitiveType point : points) {
      ValueChunkWriter writer = valueChunkWriterList.get(valueIndex++);
      switch (writer.getDataType()) {
        case INT64:
          writer.write(time, point != null ? point.getLong() : Long.MAX_VALUE, point == null);
          break;
        case INT32:
          writer.write(time, point != null ? point.getInt() : Integer.MAX_VALUE, point == null);
          break;
        case FLOAT:
          writer.write(time, point != null ? point.getFloat() : Float.MAX_VALUE, point == null);
          break;
        case DOUBLE:
          writer.write(time, point != null ? point.getDouble() : Double.MAX_VALUE, point == null);
          break;
        case BOOLEAN:
          writer.write(time, point != null ? point.getBoolean() : false, point == null);
          break;
        case TEXT:
          writer.write(
              time,
              point != null ? point.getBinary() : new Binary("".getBytes(StandardCharsets.UTF_8)),
              point == null);
          break;
      }
    }
    write(time);
  }

  public void write(long time) {
    valueIndex = 0;
    timeChunkWriter.write(time);
    if (checkPageSizeAndMayOpenANewPage()) {
      writePageToPageBuffer();
    }
  }

  public void writeTime(long time) {
    timeChunkWriter.write(time);
  }

  public void write(TimeColumn timeColumn, Column[] valueColumns, int batchSize) {
    if (remainingPointsNumber < batchSize) {
      int pointsHasWritten = (int) remainingPointsNumber;
      batchWrite(timeColumn, valueColumns, pointsHasWritten, 0);
      batchWrite(timeColumn, valueColumns, batchSize - pointsHasWritten, pointsHasWritten);
    } else {
      batchWrite(timeColumn, valueColumns, batchSize, 0);
    }
  }

  private void batchWrite(
      TimeColumn timeColumn, Column[] valueColumns, int batchSize, int arrayOffset) {
    valueIndex = 0;
    long[] times = timeColumn.getTimes();

    for (Column column : valueColumns) {
      ValueChunkWriter chunkWriter = valueChunkWriterList.get(valueIndex++);
      TSDataType tsDataType = chunkWriter.getDataType();
      switch (tsDataType) {
        case TEXT:
          chunkWriter.write(times, column.getBinaries(), column.isNull(), batchSize, arrayOffset);
          break;
        case DOUBLE:
          chunkWriter.write(times, column.getDoubles(), column.isNull(), batchSize, arrayOffset);
          break;
        case BOOLEAN:
          chunkWriter.write(times, column.getBooleans(), column.isNull(), batchSize, arrayOffset);
          break;
        case INT64:
          chunkWriter.write(times, column.getLongs(), column.isNull(), batchSize, arrayOffset);
          break;
        case INT32:
          chunkWriter.write(times, column.getInts(), column.isNull(), batchSize, arrayOffset);
          break;
        case FLOAT:
          chunkWriter.write(times, column.getFloats(), column.isNull(), batchSize, arrayOffset);
          break;
        default:
          throw new UnsupportedOperationException("Unknown data type " + tsDataType);
      }
    }

    write(times, batchSize, arrayOffset);
  }

  public void write(long[] time, int batchSize, int arrayOffset) {
    valueIndex = 0;
    timeChunkWriter.write(time, batchSize, arrayOffset);
    if (checkPageSizeAndMayOpenANewPage()) {
      writePageToPageBuffer();
    }

    remainingPointsNumber = timeChunkWriter.getRemainingPointNumberForCurrentPage();
  }

  public void writeByColumn(long time, int value, boolean isNull) {
    valueChunkWriterList.get(valueIndex).write(time, value, isNull);
  }

  public void writeByColumn(long time, long value, boolean isNull) {
    valueChunkWriterList.get(valueIndex).write(time, value, isNull);
  }

  public void writeByColumn(long time, boolean value, boolean isNull) {
    valueChunkWriterList.get(valueIndex).write(time, value, isNull);
  }

  public void writeByColumn(long time, float value, boolean isNull) {
    valueChunkWriterList.get(valueIndex).write(time, value, isNull);
  }

  public void writeByColumn(long time, double value, boolean isNull) {
    valueChunkWriterList.get(valueIndex).write(time, value, isNull);
  }

  public void writeByColumn(long time, Binary value, boolean isNull) {
    valueChunkWriterList.get(valueIndex).write(time, value, isNull);
  }

  public void nextColumn() {
    valueIndex++;
  }

  /**
   * check occupied memory size, if it exceeds the PageSize threshold, construct a page and put it
   * to pageBuffer
   */
  private boolean checkPageSizeAndMayOpenANewPage() {
    if (timeChunkWriter.checkPageSizeAndMayOpenANewPage()) {
      return true;
    }
    for (ValueChunkWriter writer : valueChunkWriterList) {
      if (writer.checkPageSizeAndMayOpenANewPage()) {
        return true;
      }
    }
    return false;
  }

  private void writePageToPageBuffer() {
    timeChunkWriter.writePageToPageBuffer();
    for (ValueChunkWriter valueChunkWriter : valueChunkWriterList) {
      valueChunkWriter.writePageToPageBuffer();
    }
  }

  public void writePageHeaderAndDataIntoTimeBuff(ByteBuffer data, PageHeader header)
      throws PageException {
    timeChunkWriter.writePageHeaderAndDataIntoBuff(data, header);
  }

  public void writePageHeaderAndDataIntoValueBuff(
      ByteBuffer data, PageHeader header, int valueIndex) throws PageException {
    valueChunkWriterList.get(valueIndex).writePageHeaderAndDataIntoBuff(data, header);
  }

  @Override
  public void writeToFileWriter(TsFileIOWriter tsfileWriter) throws IOException {
    timeChunkWriter.writeToFileWriter(tsfileWriter);
    for (ValueChunkWriter valueChunkWriter : valueChunkWriterList) {
      valueChunkWriter.writeToFileWriter(tsfileWriter);
    }
  }

  @Override
  public long estimateMaxSeriesMemSize() {
    long estimateMaxSeriesMemSize = timeChunkWriter.estimateMaxSeriesMemSize();
    for (ValueChunkWriter valueChunkWriter : valueChunkWriterList) {
      estimateMaxSeriesMemSize += valueChunkWriter.estimateMaxSeriesMemSize();
    }
    return estimateMaxSeriesMemSize;
  }

  public long getSerializedChunkSize() {
    long currentChunkSize = timeChunkWriter.getCurrentChunkSize();
    for (ValueChunkWriter valueChunkWriter : valueChunkWriterList) {
      currentChunkSize += valueChunkWriter.getCurrentChunkSize();
    }
    return currentChunkSize;
  }

  @Override
  public void sealCurrentPage() {
    timeChunkWriter.sealCurrentPage();
    for (ValueChunkWriter valueChunkWriter : valueChunkWriterList) {
      valueChunkWriter.sealCurrentPage();
    }
  }

  public void sealCurrentTimePage() {
    timeChunkWriter.sealCurrentPage();
  }

  public void sealCurrentValuePage(int valueIndex) {
    valueChunkWriterList.get(valueIndex).sealCurrentPage();
  }

  @Override
  public void clearPageWriter() {
    timeChunkWriter.clearPageWriter();
    for (ValueChunkWriter valueChunkWriter : valueChunkWriterList) {
      valueChunkWriter.clearPageWriter();
    }
  }

  @Override
<<<<<<< HEAD
  public boolean checkIsChunkSizeOverThreshold(long size, long pointNum, boolean flag) {
    if ((flag && timeChunkWriter.getPointNum() == 0)
=======
  public boolean checkIsChunkSizeOverThreshold(
      long size, long pointNum, boolean returnTrueIfChunkEmpty) {
    if ((returnTrueIfChunkEmpty && timeChunkWriter.getPointNum() == 0)
>>>>>>> 1384d892
        || (timeChunkWriter.getPointNum() >= pointNum
            || timeChunkWriter.estimateMaxSeriesMemSize() >= size)) {
      return true;
    }
    for (ValueChunkWriter valueChunkWriter : valueChunkWriterList) {
      if (valueChunkWriter.estimateMaxSeriesMemSize() >= size) {
        return true;
      }
    }
    return false;
  }

  @Override
<<<<<<< HEAD
  public boolean checkIsUnsealedPageOverThreshold(long size, long pointNum, boolean flag) {
    if ((flag && timeChunkWriter.getPageWriter().getPointNumber() == 0)
=======
  public boolean checkIsUnsealedPageOverThreshold(
      long size, long pointNum, boolean returnTrueIfPageEmpty) {
    if ((returnTrueIfPageEmpty && timeChunkWriter.getPageWriter().getPointNumber() == 0)
>>>>>>> 1384d892
        || timeChunkWriter.checkIsUnsealedPageOverThreshold(size, pointNum)) {
      return true;
    }
    for (ValueChunkWriter valueChunkWriter : valueChunkWriterList) {
      if (valueChunkWriter.checkIsUnsealedPageOverThreshold(size)) {
        return true;
      }
    }
    return false;
  }

  public ValueChunkWriter getValueChunkWriterByIndex(int valueIndex) {
    return valueChunkWriterList.get(valueIndex);
  }

  /** Test only */
  public TimeChunkWriter getTimeChunkWriter() {
    return timeChunkWriter;
  }

  /** Test only */
  public List<ValueChunkWriter> getValueChunkWriterList() {
    return valueChunkWriterList;
  }
<<<<<<< HEAD

  public TSDataType getCurrentValueChunkType() {
    return valueChunkWriterList.get(valueIndex).getDataType();
  }
=======
>>>>>>> 1384d892
}<|MERGE_RESOLUTION|>--- conflicted
+++ resolved
@@ -361,14 +361,9 @@
   }
 
   @Override
-<<<<<<< HEAD
-  public boolean checkIsChunkSizeOverThreshold(long size, long pointNum, boolean flag) {
-    if ((flag && timeChunkWriter.getPointNum() == 0)
-=======
   public boolean checkIsChunkSizeOverThreshold(
       long size, long pointNum, boolean returnTrueIfChunkEmpty) {
     if ((returnTrueIfChunkEmpty && timeChunkWriter.getPointNum() == 0)
->>>>>>> 1384d892
         || (timeChunkWriter.getPointNum() >= pointNum
             || timeChunkWriter.estimateMaxSeriesMemSize() >= size)) {
       return true;
@@ -382,14 +377,9 @@
   }
 
   @Override
-<<<<<<< HEAD
-  public boolean checkIsUnsealedPageOverThreshold(long size, long pointNum, boolean flag) {
-    if ((flag && timeChunkWriter.getPageWriter().getPointNumber() == 0)
-=======
   public boolean checkIsUnsealedPageOverThreshold(
       long size, long pointNum, boolean returnTrueIfPageEmpty) {
     if ((returnTrueIfPageEmpty && timeChunkWriter.getPageWriter().getPointNumber() == 0)
->>>>>>> 1384d892
         || timeChunkWriter.checkIsUnsealedPageOverThreshold(size, pointNum)) {
       return true;
     }
@@ -414,11 +404,4 @@
   public List<ValueChunkWriter> getValueChunkWriterList() {
     return valueChunkWriterList;
   }
-<<<<<<< HEAD
-
-  public TSDataType getCurrentValueChunkType() {
-    return valueChunkWriterList.get(valueIndex).getDataType();
-  }
-=======
->>>>>>> 1384d892
 }