--- conflicted
+++ resolved
@@ -122,13 +122,14 @@
   }
 
   @Override
-<<<<<<< HEAD
   public Column subColumn(int fromIndex) {
     if (fromIndex > positionCount) {
       throw new IllegalArgumentException("fromIndex is not valid");
     }
     return new LongColumn(arrayOffset + fromIndex, positionCount - fromIndex, valueIsNull, values);
-=======
+  }
+
+  @Override
   public void reverse() {
     for (int i = arrayOffset, j = arrayOffset + positionCount - 1; i < j; i++, j--) {
       long valueTmp = values[i];
@@ -142,7 +143,6 @@
         valueIsNull[j] = isNullTmp;
       }
     }
->>>>>>> 057a8b96
   }
 
   private void checkReadablePosition(int position) {
