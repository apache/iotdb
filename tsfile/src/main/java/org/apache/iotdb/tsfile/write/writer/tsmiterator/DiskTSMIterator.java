--- conflicted
+++ resolved
@@ -119,11 +119,7 @@
     }
     updateCurrentPos();
     return new Pair<>(
-<<<<<<< HEAD
-        new Path(currentDevice, measurementUid),
-=======
         new Path(currentDevice, measurementUid, false),
->>>>>>> 2407a5ae
         constructOneTimeseriesMetadata(measurementUid, chunkMetadataList));
   }
 
