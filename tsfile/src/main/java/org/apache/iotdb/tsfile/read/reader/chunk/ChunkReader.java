/**
 * Licensed to the Apache Software Foundation (ASF) under one
 * or more contributor license agreements.  See the NOTICE file
 * distributed with this work for additional information
 * regarding copyright ownership.  The ASF licenses this file
 * to you under the Apache License, Version 2.0 (the
 * "License"); you may not use this file except in compliance
 * with the License.  You may obtain a copy of the License at
 *
 *     http://www.apache.org/licenses/LICENSE-2.0
 *
 * Unless required by applicable law or agreed to in writing,
 * software distributed under the License is distributed on an
 * "AS IS" BASIS, WITHOUT WARRANTIES OR CONDITIONS OF ANY
 * KIND, either express or implied.  See the License for the
 * specific language governing permissions and limitations
 * under the License.
 */
package org.apache.iotdb.tsfile.read.reader.chunk;

import java.io.IOException;
import java.nio.ByteBuffer;
import java.util.Arrays;
import org.apache.iotdb.tsfile.common.conf.TSFileDescriptor;
import org.apache.iotdb.tsfile.compress.UnCompressor;
import org.apache.iotdb.tsfile.encoding.decoder.Decoder;
import org.apache.iotdb.tsfile.file.header.ChunkHeader;
import org.apache.iotdb.tsfile.file.header.PageHeader;
import org.apache.iotdb.tsfile.file.metadata.enums.TSDataType;
import org.apache.iotdb.tsfile.file.metadata.enums.TSEncoding;
import org.apache.iotdb.tsfile.read.common.BatchData;
import org.apache.iotdb.tsfile.read.common.Chunk;
import org.apache.iotdb.tsfile.read.filter.basic.Filter;
import org.apache.iotdb.tsfile.read.reader.page.PageReader;

public abstract class ChunkReader {

  ChunkHeader chunkHeader;
  private ByteBuffer chunkDataBuffer;

  private UnCompressor unCompressor;
  private Decoder valueDecoder;
  private Decoder timeDecoder = Decoder.getDecoderByType(
      TSEncoding.valueOf(TSFileDescriptor.getInstance().getConfig().timeSeriesEncoder),
      TSDataType.INT64);

  private Filter filter;

  private BatchData data;
<<<<<<< HEAD
  protected long deletedAt = -1;
=======

  /**
   * Data whose timestamp <= deletedAt should be considered deleted(not be returned).
   */
  protected long deletedAt;
>>>>>>> 99c5cc1c

  public ChunkReader(Chunk chunk) {
    this(chunk, null);
  }

  /**
   * constructor of ChunkReader.
   *
   * @param chunk input Chunk object
   * @param filter filter
   */
  public ChunkReader(Chunk chunk, Filter filter) {
    this.filter = filter;
    this.chunkDataBuffer = chunk.getData();
    this.deletedAt = chunk.getDeletedAt();
    chunkHeader = chunk.getHeader();
    this.unCompressor = UnCompressor.getUnCompressor(chunkHeader.getCompressionType());
    valueDecoder = Decoder
        .getDecoderByType(chunkHeader.getEncodingType(), chunkHeader.getDataType());
    data = new BatchData(chunkHeader.getDataType());
  }

  public boolean hasNextBatch() {
    return chunkDataBuffer.remaining() > 0;
  }

  /**
   * get next data batch.
   *
   * @return next data batch
   * @throws IOException IOException
   */
  public BatchData nextBatch() throws IOException {

    // construct next satisfied page header
    while (chunkDataBuffer.remaining() > 0) {
      // deserialize a PageHeader from chunkDataBuffer
      PageHeader pageHeader = PageHeader
          .deserializeFrom(chunkDataBuffer, chunkHeader.getDataType());

      // if the current page satisfies
      if (pageSatisfied(pageHeader)) {
        PageReader pageReader = constructPageReaderForNextPage(pageHeader.getCompressedSize());
        if (pageReader.hasNextBatch()) {
          data = pageReader.nextBatch();
          return data;
        }
      } else {
        skipBytesInStreamByLength(pageHeader.getCompressedSize());
      }
    }

    return data;
  }

  public BatchData currentBatch() {
    return data;
  }

  private void skipBytesInStreamByLength(long length) {
    chunkDataBuffer.position(chunkDataBuffer.position() + (int) length);
  }

  public abstract boolean pageSatisfied(PageHeader pageHeader);

  private PageReader constructPageReaderForNextPage(int compressedPageBodyLength)
      throws IOException {
    byte[] compressedPageBody = new byte[compressedPageBodyLength];

    // already in memory
    if (compressedPageBodyLength > chunkDataBuffer.remaining()) {
      throw new IOException(
          "unexpected byte read length when read compressedPageBody. Expected:"
              + Arrays.toString(compressedPageBody) + ". Actual:" + chunkDataBuffer
              .remaining());
    }

    chunkDataBuffer.get(compressedPageBody, 0, compressedPageBodyLength);
    valueDecoder.reset();
    PageReader reader = new PageReader(ByteBuffer.wrap(unCompressor.uncompress(compressedPageBody)),
            chunkHeader.getDataType(),
            valueDecoder, timeDecoder, filter);
    reader.setDeletedAt(deletedAt);
    return reader;
  }

  public void close() {
  }

}<|MERGE_RESOLUTION|>--- conflicted
+++ resolved
@@ -47,15 +47,11 @@
   private Filter filter;
 
   private BatchData data;
-<<<<<<< HEAD
-  protected long deletedAt = -1;
-=======
 
   /**
    * Data whose timestamp <= deletedAt should be considered deleted(not be returned).
    */
   protected long deletedAt;
->>>>>>> 99c5cc1c
 
   public ChunkReader(Chunk chunk) {
     this(chunk, null);
