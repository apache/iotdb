--- conflicted
+++ resolved
@@ -19,13 +19,9 @@
 package org.apache.iotdb.tsfile.read.common;
 
 
-<<<<<<< HEAD
-import java.util.Arrays;
-=======
 import java.util.ArrayList;
 import java.util.List;
 import org.apache.iotdb.tsfile.common.conf.TSFileConfig;
->>>>>>> a3646a34
 
 public class TimeColumn {
 
@@ -84,19 +80,9 @@
         capacity = newCapacity;
       }
     }
-<<<<<<< HEAD
-    times[size++] = time;
-  }
-
-  public long[] getTimes() {
-    long[] d = new long[size - cur];
-    System.arraycopy(times, cur, d, 0, size - cur);
-    return d;
-=======
     timeRet.get(writeCurListIndex)[writeCurArrayIndex] = time;
     writeCurArrayIndex++;
     count++;
->>>>>>> a3646a34
   }
 
   public boolean hasCurrent() {
