/*
 * Licensed to the Apache Software Foundation (ASF) under one
 * or more contributor license agreements.  See the NOTICE file
 * distributed with this work for additional information
 * regarding copyright ownership.  The ASF licenses this file
 * to you under the Apache License, Version 2.0 (the
 * "License"); you may not use this file except in compliance
 * with the License.  You may obtain a copy of the License at
 *
 *     http://www.apache.org/licenses/LICENSE-2.0
 *
 * Unless required by applicable law or agreed to in writing,
 * software distributed under the License is distributed on an
 * "AS IS" BASIS, WITHOUT WARRANTIES OR CONDITIONS OF ANY
 * KIND, either express or implied.  See the License for the
 * specific language governing permissions and limitations
 * under the License.
 */
package org.apache.iotdb.tsfile.read.common;

import java.io.Serializable;
import java.util.ArrayList;
import java.util.List;
import java.util.function.BiPredicate;
import org.apache.iotdb.tsfile.common.conf.TSFileConfig;
import org.apache.iotdb.tsfile.exception.write.UnSupportedDataTypeException;
import org.apache.iotdb.tsfile.file.metadata.enums.TSDataType;
import org.apache.iotdb.tsfile.read.TimeValuePair;
import org.apache.iotdb.tsfile.read.reader.BatchDataIterator;
import org.apache.iotdb.tsfile.utils.Binary;
import org.apache.iotdb.tsfile.utils.TsPrimitiveType;
import org.apache.iotdb.tsfile.utils.TsPrimitiveType.TsBinary;
import org.apache.iotdb.tsfile.utils.TsPrimitiveType.TsBoolean;
import org.apache.iotdb.tsfile.utils.TsPrimitiveType.TsDouble;
import org.apache.iotdb.tsfile.utils.TsPrimitiveType.TsFloat;
import org.apache.iotdb.tsfile.utils.TsPrimitiveType.TsInt;
import org.apache.iotdb.tsfile.utils.TsPrimitiveType.TsLong;

/**
 * <code>BatchData</code> is a self-defined data structure which is optimized for different type of
 * values. This class can be viewed as a collection which is more efficient than ArrayList.
 * <p>
 * This class records a time list and a value list, which could be replaced by TVList in the future
 * <p>
 * When you use BatchData in query process, it does not contain duplicated timestamps. The batch
 * data may be empty.
 * <p>
 * If you get a batch data, you can iterate the data as the following codes:
 * <p>
 * while (batchData.hasCurrent()) { long time = batchData.currentTime(); Object value =
 * batchData.currentValue(); batchData.next(); }
 */
public class BatchData implements Serializable {

  private static final long serialVersionUID = -4620310601188394839L;
  private static final int capacityThreshold = TSFileConfig.ARRAY_CAPACITY_THRESHOLD;
  protected int capacity = 16;

  protected TSDataType dataType;

  // outer list index for read
  protected int readCurListIndex;
  // inner array index for read
  protected int readCurArrayIndex;

  // outer list index for write
  protected int writeCurListIndex;
  // inner array index for write
  protected int writeCurArrayIndex;

  // the insert timestamp number of timeRet
  private int count;

<<<<<<< HEAD

  protected List<long[]> timeRet;
  protected List<boolean[]> booleanRet;
  protected List<int[]> intRet;
  protected List<long[]> longRet;
  protected List<float[]> floatRet;
  protected List<double[]> doubleRet;
  protected List<Binary[]> binaryRet;
=======
  private List<long[]> timeRet;
  private List<boolean[]> booleanRet;
  private List<int[]> intRet;
  private List<long[]> longRet;
  private List<float[]> floatRet;
  private List<double[]> doubleRet;
  private List<Binary[]> binaryRet;
>>>>>>> 3053112a

  public BatchData() {
    dataType = null;
  }

  /**
   * BatchData Constructor.
   *
   * @param type Data type to record for this BatchData
   */
  public BatchData(TSDataType type) {
    init(type);
  }

  public boolean isEmpty() {
    return count == 0;
  }

  public boolean hasCurrent() {
    if (readCurListIndex == writeCurListIndex) {
      return readCurArrayIndex < writeCurArrayIndex;
    }

    return readCurListIndex < writeCurListIndex && readCurArrayIndex < capacity;
  }

  public void next() {
    readCurArrayIndex++;
    if (readCurArrayIndex == capacity) {
      readCurArrayIndex = 0;
      readCurListIndex++;
    }
  }

  public long currentTime() {
    return this.timeRet.get(readCurListIndex)[readCurArrayIndex];
  }

  /**
   * get current value.
   *
   * @return current value
   */
  public Object currentValue() {
    switch (dataType) {
      case INT32:
        return getInt();
      case INT64:
        return getLong();
      case FLOAT:
        return getFloat();
      case DOUBLE:
        return getDouble();
      case BOOLEAN:
        return getBoolean();
      case TEXT:
        return getBinary();
      default:
        return null;
    }
  }

  public TsPrimitiveType currentTsPrimitiveType() {
    switch (dataType) {
      case INT32:
        return new TsInt(getInt());
      case INT64:
        return new TsLong(getLong());
      case FLOAT:
        return new TsFloat(getFloat());
      case DOUBLE:
        return new TsDouble(getDouble());
      case BOOLEAN:
        return new TsBoolean(getBoolean());
      case TEXT:
        return new TsBinary(getBinary());
      default:
        return null;
    }
  }

  public TSDataType getDataType() {
    return dataType;
  }

  /**
   * initialize batch data.
   *
   * @param type TSDataType
   */
  public void init(TSDataType type) {
    this.dataType = type;
    this.readCurListIndex = 0;
    this.readCurArrayIndex = 0;
    this.writeCurListIndex = 0;
    this.writeCurArrayIndex = 0;

    timeRet = new ArrayList<>();
    timeRet.add(new long[capacity]);
    count = 0;

    switch (dataType) {
      case BOOLEAN:
        booleanRet = new ArrayList<>();
        booleanRet.add(new boolean[capacity]);
        break;
      case INT32:
        intRet = new ArrayList<>();
        intRet.add(new int[capacity]);
        break;
      case INT64:
        longRet = new ArrayList<>();
        longRet.add(new long[capacity]);
        break;
      case FLOAT:
        floatRet = new ArrayList<>();
        floatRet.add(new float[capacity]);
        break;
      case DOUBLE:
        doubleRet = new ArrayList<>();
        doubleRet.add(new double[capacity]);
        break;
      case TEXT:
        binaryRet = new ArrayList<>();
        binaryRet.add(new Binary[capacity]);
        break;
      default:
        throw new UnSupportedDataTypeException(String.valueOf(dataType));
    }
  }

  /**
   * put boolean data.
   *
   * @param t timestamp
   * @param v boolean data
   */
  public void putBoolean(long t, boolean v) {
    if (writeCurArrayIndex == capacity) {
      if (capacity >= capacityThreshold) {
        timeRet.add(new long[capacity]);
        booleanRet.add(new boolean[capacity]);
        writeCurListIndex++;
        writeCurArrayIndex = 0;
      } else {
        int newCapacity = capacity << 1;

        long[] newTimeData = new long[newCapacity];
        boolean[] newValueData = new boolean[newCapacity];

        System.arraycopy(timeRet.get(0), 0, newTimeData, 0, capacity);
        System.arraycopy(booleanRet.get(0), 0, newValueData, 0, capacity);

        timeRet.set(0, newTimeData);
        booleanRet.set(0, newValueData);

        capacity = newCapacity;
      }
    }
    timeRet.get(writeCurListIndex)[writeCurArrayIndex] = t;
    booleanRet.get(writeCurListIndex)[writeCurArrayIndex] = v;

    writeCurArrayIndex++;
    count++;
  }

  /**
   * put int data.
   *
   * @param t timestamp
   * @param v int data
   */
  public void putInt(long t, int v) {
    if (writeCurArrayIndex == capacity) {
      if (capacity >= capacityThreshold) {
        timeRet.add(new long[capacity]);
        intRet.add(new int[capacity]);
        writeCurListIndex++;
        writeCurArrayIndex = 0;
      } else {
        int newCapacity = capacity << 1;

        long[] newTimeData = new long[newCapacity];
        int[] newValueData = new int[newCapacity];

        System.arraycopy(timeRet.get(0), 0, newTimeData, 0, capacity);
        System.arraycopy(intRet.get(0), 0, newValueData, 0, capacity);

        timeRet.set(0, newTimeData);
        intRet.set(0, newValueData);

        capacity = newCapacity;
      }
    }
    timeRet.get(writeCurListIndex)[writeCurArrayIndex] = t;
    intRet.get(writeCurListIndex)[writeCurArrayIndex] = v;

    writeCurArrayIndex++;
    count++;
  }

  /**
   * put long data.
   *
   * @param t timestamp
   * @param v long data
   */
  public void putLong(long t, long v) {
    if (writeCurArrayIndex == capacity) {
      if (capacity >= capacityThreshold) {
        timeRet.add(new long[capacity]);
        longRet.add(new long[capacity]);
        writeCurListIndex++;
        writeCurArrayIndex = 0;
      } else {
        int newCapacity = capacity << 1;

        long[] newTimeData = new long[newCapacity];
        long[] newValueData = new long[newCapacity];

        System.arraycopy(timeRet.get(0), 0, newTimeData, 0, capacity);
        System.arraycopy(longRet.get(0), 0, newValueData, 0, capacity);

        timeRet.set(0, newTimeData);
        longRet.set(0, newValueData);

        capacity = newCapacity;
      }
    }
    timeRet.get(writeCurListIndex)[writeCurArrayIndex] = t;
    longRet.get(writeCurListIndex)[writeCurArrayIndex] = v;

    writeCurArrayIndex++;
    count++;
  }

  /**
   * put float data.
   *
   * @param t timestamp
   * @param v float data
   */
  public void putFloat(long t, float v) {
    if (writeCurArrayIndex == capacity) {
      if (capacity >= capacityThreshold) {
        timeRet.add(new long[capacity]);
        floatRet.add(new float[capacity]);
        writeCurListIndex++;
        writeCurArrayIndex = 0;
      } else {
        int newCapacity = capacity << 1;

        long[] newTimeData = new long[newCapacity];
        float[] newValueData = new float[newCapacity];

        System.arraycopy(timeRet.get(0), 0, newTimeData, 0, capacity);
        System.arraycopy(floatRet.get(0), 0, newValueData, 0, capacity);

        timeRet.set(0, newTimeData);
        floatRet.set(0, newValueData);

        capacity = newCapacity;
      }
    }
    timeRet.get(writeCurListIndex)[writeCurArrayIndex] = t;
    floatRet.get(writeCurListIndex)[writeCurArrayIndex] = v;

    writeCurArrayIndex++;
    count++;
  }

  /**
   * put double data.
   *
   * @param t timestamp
   * @param v double data
   */
  public void putDouble(long t, double v) {
    if (writeCurArrayIndex == capacity) {
      if (capacity >= capacityThreshold) {
        timeRet.add(new long[capacity]);
        doubleRet.add(new double[capacity]);
        writeCurListIndex++;
        writeCurArrayIndex = 0;
      } else {
        int newCapacity = capacity << 1;

        long[] newTimeData = new long[newCapacity];
        double[] newValueData = new double[newCapacity];

        System.arraycopy(timeRet.get(0), 0, newTimeData, 0, capacity);
        System.arraycopy(doubleRet.get(0), 0, newValueData, 0, capacity);

        timeRet.set(0, newTimeData);
        doubleRet.set(0, newValueData);
        capacity = newCapacity;
      }
    }
    timeRet.get(writeCurListIndex)[writeCurArrayIndex] = t;
    doubleRet.get(writeCurListIndex)[writeCurArrayIndex] = v;

    writeCurArrayIndex++;
    count++;
  }

  /**
   * put binary data.
   *
   * @param t timestamp
   * @param v binary data.
   */
  public void putBinary(long t, Binary v) {
    if (writeCurArrayIndex == capacity) {
      if (capacity >= capacityThreshold) {
        timeRet.add(new long[capacity]);
        binaryRet.add(new Binary[capacity]);
        writeCurListIndex++;
        writeCurArrayIndex = 0;
      } else {
        int newCapacity = capacity << 1;

        long[] newTimeData = new long[newCapacity];
        Binary[] newValueData = new Binary[newCapacity];

        System.arraycopy(timeRet.get(0), 0, newTimeData, 0, capacity);
        System.arraycopy(binaryRet.get(0), 0, newValueData, 0, capacity);

        timeRet.set(0, newTimeData);
        binaryRet.set(0, newValueData);

        capacity = newCapacity;
      }
    }
    timeRet.get(writeCurListIndex)[writeCurArrayIndex] = t;
    binaryRet.get(writeCurListIndex)[writeCurArrayIndex] = v;

    writeCurArrayIndex++;
    count++;
  }


  public boolean getBoolean() {
    return this.booleanRet.get(readCurListIndex)[readCurArrayIndex];
  }

  public void setBoolean(boolean v) {
    this.booleanRet.get(readCurListIndex)[readCurArrayIndex] = v;
  }

  public int getInt() {
    return this.intRet.get(readCurListIndex)[readCurArrayIndex];
  }

  public void setInt(int v) {
    this.intRet.get(readCurListIndex)[readCurArrayIndex] = v;
  }

  public long getLong() {
    return this.longRet.get(readCurListIndex)[readCurArrayIndex];
  }

  public void setLong(long v) {
    this.longRet.get(readCurListIndex)[readCurArrayIndex] = v;
  }

  public float getFloat() {
    return this.floatRet.get(readCurListIndex)[readCurArrayIndex];
  }

  public void setFloat(float v) {
    this.floatRet.get(readCurListIndex)[readCurArrayIndex] = v;
  }

  public double getDouble() {
    return this.doubleRet.get(readCurListIndex)[readCurArrayIndex];
  }

  public void setDouble(double v) {
    this.doubleRet.get(readCurListIndex)[readCurArrayIndex] = v;
  }

  public Binary getBinary() {
    return this.binaryRet.get(readCurListIndex)[readCurArrayIndex];
  }

  public void setBinary(Binary v) {
    this.binaryRet.get(readCurListIndex)[readCurArrayIndex] = v;
  }

  public void setTime(long v) {
    this.timeRet.get(readCurListIndex)[readCurArrayIndex] = v;
  }

  /**
   * put an object.
   *
   * @param t timestamp
   * @param v object
   */
  public void putAnObject(long t, Object v) {
    switch (dataType) {
      case BOOLEAN:
        putBoolean(t, (boolean) v);
        break;
      case INT32:
        putInt(t, (int) v);
        break;
      case INT64:
        putLong(t, (long) v);
        break;
      case FLOAT:
        putFloat(t, (float) v);
        break;
      case DOUBLE:
        putDouble(t, (double) v);
        break;
      case TEXT:
        putBinary(t, (Binary) v);
        break;
      default:
        throw new UnSupportedDataTypeException(String.valueOf(dataType));
    }
  }

  public int length() {
    return this.count;
  }

  public long getTimeByIndex(int idx) {
    return this.timeRet.get(idx / capacity)[idx % capacity];
  }

  public long getLongByIndex(int idx) {
    return this.longRet.get(idx / capacity)[idx % capacity];
  }

  public double getDoubleByIndex(int idx) {
    return this.doubleRet.get(idx / capacity)[idx % capacity];
  }

  public int getIntByIndex(int idx) {
    return this.intRet.get(idx / capacity)[idx % capacity];
  }

  public float getFloatByIndex(int idx) {
    return this.floatRet.get(idx / capacity)[idx % capacity];
  }

  public Binary getBinaryByIndex(int idx) {
    return binaryRet.get(idx / capacity)[idx % capacity];
  }

  public boolean getBooleanByIndex(int idx) {
    return booleanRet.get(idx / capacity)[idx % capacity];
  }

  public TimeValuePair getLastPairBeforeOrEqualTimestamp(long queryTime) {
    TimeValuePair resultPair = new TimeValuePair(Long.MIN_VALUE, null);
    resetBatchData();
    while (hasCurrent() && (currentTime() <= queryTime)) {
      resultPair.setTimestamp(currentTime());
      resultPair.setValue(currentTsPrimitiveType());
      next();
    }
    return resultPair;
  }

  public Object getValueInTimestamp(long time) {
    while (hasCurrent()) {
      if (currentTime() < time) {
        next();
      } else if (currentTime() == time) {
        Object value = currentValue();
        next();
        return value;
      } else {
        return null;
      }
    }
    return null;
  }

  public long getMaxTimestamp() {
    return getTimeByIndex(length() - 1);
  }

  public long getMinTimestamp() {
    return getTimeByIndex(0);
  }

  public BatchDataIterator getBatchDataIterator() {
    return new BatchDataIterator(this);
  }

  /**
   * This method is used to reset batch data when more than one group by aggregation functions visit
   * the same batch data
   */
  public void resetBatchData() {
    this.readCurArrayIndex = 0;
    this.readCurListIndex = 0;
  }

  public void resetBatchData(int readCurArrayIndex, int readCurListIndex) {
    this.readCurArrayIndex = readCurArrayIndex;
    this.readCurListIndex = readCurListIndex;
  }

  public int getReadCurListIndex() {
    return readCurListIndex;
  }

  public int getReadCurArrayIndex() {
    return readCurArrayIndex;
  }

  /**
   * When put data, the writeIndex increases while the readIndex remains 0. For ascending read, we
   * could read from 0 to writeIndex. So no need to flip.
   */
  public BatchData flip() {
    return this;
  }
}<|MERGE_RESOLUTION|>--- conflicted
+++ resolved
@@ -71,8 +71,6 @@
   // the insert timestamp number of timeRet
   private int count;
 
-<<<<<<< HEAD
-
   protected List<long[]> timeRet;
   protected List<boolean[]> booleanRet;
   protected List<int[]> intRet;
@@ -80,15 +78,6 @@
   protected List<float[]> floatRet;
   protected List<double[]> doubleRet;
   protected List<Binary[]> binaryRet;
-=======
-  private List<long[]> timeRet;
-  private List<boolean[]> booleanRet;
-  private List<int[]> intRet;
-  private List<long[]> longRet;
-  private List<float[]> floatRet;
-  private List<double[]> doubleRet;
-  private List<Binary[]> binaryRet;
->>>>>>> 3053112a
 
   public BatchData() {
     dataType = null;
