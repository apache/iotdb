--- conflicted
+++ resolved
@@ -582,13 +582,6 @@
 
   public long getMinTimestamp() {
     return getTimeByIndex(0);
-<<<<<<< HEAD
-  }
-
-  public TimeColumn getTimeColumn() {
-    return new TimeColumn(timeRet, count, capacity);
-=======
->>>>>>> c6a56fcd
   }
 
   public BatchDataIterator getBatchDataIterator() {
@@ -618,13 +611,8 @@
   }
 
   /**
-<<<<<<< HEAD
-   * When put data, the writeIndex increases while the readIndex remains 0.
-   * For ascending read, we could read from 0 to writeIndex. So no need to flip.
-=======
    * When put data, the writeIndex increases while the readIndex remains 0. For ascending read, we
    * could read from 0 to writeIndex. So no need to flip.
->>>>>>> c6a56fcd
    */
   public BatchData flip() {
     return this;
