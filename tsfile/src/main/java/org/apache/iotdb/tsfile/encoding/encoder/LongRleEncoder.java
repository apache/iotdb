--- conflicted
+++ resolved
@@ -1,132 +1,128 @@
-/**
- * Licensed to the Apache Software Foundation (ASF) under one
- * or more contributor license agreements.  See the NOTICE file
- * distributed with this work for additional information
- * regarding copyright ownership.  The ASF licenses this file
- * to you under the Apache License, Version 2.0 (the
- * "License"); you may not use this file except in compliance
- * with the License.  You may obtain a copy of the License at
- *
- *     http://www.apache.org/licenses/LICENSE-2.0
- *
- * Unless required by applicable law or agreed to in writing,
- * software distributed under the License is distributed on an
- * "AS IS" BASIS, WITHOUT WARRANTIES OR CONDITIONS OF ANY
- * KIND, either express or implied.  See the License for the
- * specific language governing permissions and limitations
- * under the License.
- */
-
-package org.apache.iotdb.tsfile.encoding.encoder;
-
-import java.io.ByteArrayOutputStream;
-import java.io.IOException;
-import java.util.ArrayList;
-import org.apache.iotdb.tsfile.common.conf.TSFileConfig;
-import org.apache.iotdb.tsfile.encoding.bitpacking.LongPacker;
-import org.apache.iotdb.tsfile.encoding.common.EndianType;
-import org.apache.iotdb.tsfile.utils.ReadWriteForEncodingUtils;
-
-/**
- * Encoder for long value using rle or bit-packing.
- */
-public class LongRleEncoder extends RleEncoder<Long> {
-
-  /**
-   * Packer for packing long value.
-   */
-  private LongPacker packer;
-
-  /**
-   * Constructor of LongRleEncoder.
-   */
-  public LongRleEncoder(EndianType endianType) {
-    super(endianType);
-    bufferedValues = new Long[TSFileConfig.RLE_MIN_REPEATED_NUM];
-    preValue = (long) 0;
-    values = new ArrayList<Long>();
-  }
-
-  @Override
-  public void encode(long value, ByteArrayOutputStream out) {
-    values.add(value);
-  }
-
-  /**
-   * write all values buffered in cache to OutputStream.
-   *
-   * @param out - byteArrayOutputStream
-   * @throws IOException cannot flush to OutputStream
-   */
-  @Override
-  public void flush(ByteArrayOutputStream out) throws IOException {
-    // we get bit width after receiving all data
-    this.bitWidth = ReadWriteForEncodingUtils.getLongMaxBitWidth(values);
-    packer = new LongPacker(bitWidth);
-    for (Long value : values) {
-      encodeValue(value);
-    }
-    super.flush(out);
-  }
-
-  @Override
-  protected void reset() {
-    super.reset();
-    preValue = (long) 0;
-  }
-
-  /**
-   * write bytes to OutputStream using rle rle format: [header][value].
-   *
-   * @throws IOException cannot write rle run
-   */
-  @Override
-  protected void writeRleRun() throws IOException {
-    endPreviousBitPackedRun(TSFileConfig.RLE_MIN_REPEATED_NUM);
-    ReadWriteForEncodingUtils.writeUnsignedVarInt(repeatCount << 1, byteCache);
-    ReadWriteForEncodingUtils.writeLongLittleEndianPaddedOnBitWidth(preValue, byteCache, bitWidth);
-    repeatCount = 0;
-    numBufferedValues = 0;
-  }
-
-  @Override
-  protected void clearBuffer() {
-    for (int i = numBufferedValues; i < TSFileConfig.RLE_MIN_REPEATED_NUM; i++) {
-      bufferedValues[i] = (long) 0;
-    }
-  }
-
-  @Override
-  protected void convertBuffer() {
-    byte[] bytes = new byte[bitWidth];
-    long[] tmpBuffer = new long[TSFileConfig.RLE_MIN_REPEATED_NUM];
-    for (int i = 0; i < TSFileConfig.RLE_MIN_REPEATED_NUM; i++) {
-      tmpBuffer[i] = (long) bufferedValues[i];
-    }
-    packer.pack8Values(tmpBuffer, 0, bytes);
-    // we'll not write bit-packing group to OutputStream immediately
-    // we buffer them in list
-    bytesBuffer.add(bytes);
-  }
-
-  @Override
-  public int getOneItemMaxSize() {
-    // 4 + 4 + max(4+8,1 + 4 + 8 * 8)
-    // length + bitwidth + max(rle-header + num, bit-header + lastNum + 8packer)
-    return 77;
-  }
-
-  @Override
-  public long getMaxByteSize() {
-    if (values == null) {
-      return 0;
-    }
-    // try to caculate max value
-    int groupNum = (values.size() / 8 + 1) / 63 + 1;
-<<<<<<< HEAD
-    return 8 + groupNum * 5L + values.size() * 8;
-=======
-    return (long)8 + groupNum * 5 + values.size() * 8;
->>>>>>> f2523d67
-  }
+/**
+ * Licensed to the Apache Software Foundation (ASF) under one
+ * or more contributor license agreements.  See the NOTICE file
+ * distributed with this work for additional information
+ * regarding copyright ownership.  The ASF licenses this file
+ * to you under the Apache License, Version 2.0 (the
+ * "License"); you may not use this file except in compliance
+ * with the License.  You may obtain a copy of the License at
+ *
+ *     http://www.apache.org/licenses/LICENSE-2.0
+ *
+ * Unless required by applicable law or agreed to in writing,
+ * software distributed under the License is distributed on an
+ * "AS IS" BASIS, WITHOUT WARRANTIES OR CONDITIONS OF ANY
+ * KIND, either express or implied.  See the License for the
+ * specific language governing permissions and limitations
+ * under the License.
+ */
+
+package org.apache.iotdb.tsfile.encoding.encoder;
+
+import java.io.ByteArrayOutputStream;
+import java.io.IOException;
+import java.util.ArrayList;
+import org.apache.iotdb.tsfile.common.conf.TSFileConfig;
+import org.apache.iotdb.tsfile.encoding.bitpacking.LongPacker;
+import org.apache.iotdb.tsfile.encoding.common.EndianType;
+import org.apache.iotdb.tsfile.utils.ReadWriteForEncodingUtils;
+
+/**
+ * Encoder for long value using rle or bit-packing.
+ */
+public class LongRleEncoder extends RleEncoder<Long> {
+
+  /**
+   * Packer for packing long value.
+   */
+  private LongPacker packer;
+
+  /**
+   * Constructor of LongRleEncoder.
+   */
+  public LongRleEncoder(EndianType endianType) {
+    super(endianType);
+    bufferedValues = new Long[TSFileConfig.RLE_MIN_REPEATED_NUM];
+    preValue = (long) 0;
+    values = new ArrayList<Long>();
+  }
+
+  @Override
+  public void encode(long value, ByteArrayOutputStream out) {
+    values.add(value);
+  }
+
+  /**
+   * write all values buffered in cache to OutputStream.
+   *
+   * @param out - byteArrayOutputStream
+   * @throws IOException cannot flush to OutputStream
+   */
+  @Override
+  public void flush(ByteArrayOutputStream out) throws IOException {
+    // we get bit width after receiving all data
+    this.bitWidth = ReadWriteForEncodingUtils.getLongMaxBitWidth(values);
+    packer = new LongPacker(bitWidth);
+    for (Long value : values) {
+      encodeValue(value);
+    }
+    super.flush(out);
+  }
+
+  @Override
+  protected void reset() {
+    super.reset();
+    preValue = (long) 0;
+  }
+
+  /**
+   * write bytes to OutputStream using rle rle format: [header][value].
+   *
+   * @throws IOException cannot write rle run
+   */
+  @Override
+  protected void writeRleRun() throws IOException {
+    endPreviousBitPackedRun(TSFileConfig.RLE_MIN_REPEATED_NUM);
+    ReadWriteForEncodingUtils.writeUnsignedVarInt(repeatCount << 1, byteCache);
+    ReadWriteForEncodingUtils.writeLongLittleEndianPaddedOnBitWidth(preValue, byteCache, bitWidth);
+    repeatCount = 0;
+    numBufferedValues = 0;
+  }
+
+  @Override
+  protected void clearBuffer() {
+    for (int i = numBufferedValues; i < TSFileConfig.RLE_MIN_REPEATED_NUM; i++) {
+      bufferedValues[i] = (long) 0;
+    }
+  }
+
+  @Override
+  protected void convertBuffer() {
+    byte[] bytes = new byte[bitWidth];
+    long[] tmpBuffer = new long[TSFileConfig.RLE_MIN_REPEATED_NUM];
+    for (int i = 0; i < TSFileConfig.RLE_MIN_REPEATED_NUM; i++) {
+      tmpBuffer[i] = (long) bufferedValues[i];
+    }
+    packer.pack8Values(tmpBuffer, 0, bytes);
+    // we'll not write bit-packing group to OutputStream immediately
+    // we buffer them in list
+    bytesBuffer.add(bytes);
+  }
+
+  @Override
+  public int getOneItemMaxSize() {
+    // 4 + 4 + max(4+8,1 + 4 + 8 * 8)
+    // length + bitwidth + max(rle-header + num, bit-header + lastNum + 8packer)
+    return 77;
+  }
+
+  @Override
+  public long getMaxByteSize() {
+    if (values == null) {
+      return 0;
+    }
+    // try to caculate max value
+    int groupNum = (values.size() / 8 + 1) / 63 + 1;
+    return (long)8 + groupNum * 5 + values.size() * 8;
+  }
 }