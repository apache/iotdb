/**
 * Licensed to the Apache Software Foundation (ASF) under one
 * or more contributor license agreements.  See the NOTICE file
 * distributed with this work for additional information
 * regarding copyright ownership.  The ASF licenses this file
 * to you under the Apache License, Version 2.0 (the
 * "License"); you may not use this file except in compliance
 * with the License.  You may obtain a copy of the License at
 *
 *     http://www.apache.org/licenses/LICENSE-2.0
 *
 * Unless required by applicable law or agreed to in writing,
 * software distributed under the License is distributed on an
 * "AS IS" BASIS, WITHOUT WARRANTIES OR CONDITIONS OF ANY
 * KIND, either express or implied.  See the License for the
 * specific language governing permissions and limitations
 * under the License.
 */

package org.apache.iotdb.tsfile.encoding.encoder;

import java.io.ByteArrayOutputStream;
import java.io.IOException;
import java.math.BigDecimal;
import org.apache.iotdb.tsfile.common.conf.TSFileConfig;
import org.apache.iotdb.tsfile.encoding.common.EndianType;
import org.apache.iotdb.tsfile.exception.encoding.TsFileEncodingException;
import org.apache.iotdb.tsfile.file.metadata.enums.TSDataType;
import org.apache.iotdb.tsfile.file.metadata.enums.TSEncoding;
import org.apache.iotdb.tsfile.utils.Binary;
import org.slf4j.Logger;
import org.slf4j.LoggerFactory;

/**
 * @author Zhang Jinrui
 */
public class PlainEncoder extends Encoder {

  private static final Logger LOGGER = LoggerFactory.getLogger(PlainEncoder.class);
  private EndianType endianType;
  private TSDataType dataType;
  private int maxStringLength;

  public PlainEncoder(EndianType endianType, TSDataType dataType, int maxStringLength) {
    super(TSEncoding.PLAIN);
    this.endianType = endianType;
    this.dataType = dataType;
    this.maxStringLength = maxStringLength;
  }

  public void setEndianType(EndianType endianType) {
    this.endianType = endianType;
  }

  public EndianType getEndianType() {
    return endianType;
  }

  @Override
  public void encode(boolean value, ByteArrayOutputStream out) {
    if (value) {
      out.write(1);
    } else {
      out.write(0);
    }
  }

  @Override
  public void encode(short value, ByteArrayOutputStream out) {
    if (this.endianType == EndianType.LITTLE_ENDIAN) {
      out.write(value & 0xFF);
      out.write((value >> 8) & 0xFF);
    } else if (this.endianType == EndianType.BIG_ENDIAN) {
      LOGGER.error(
          "tsfile-encoding PlainEncoder: current version does not support short value encoding");
      throw new TsFileEncodingException(
          "tsfile-encoding PlainEncoder: current version does not support short value encoding");
    }
  }

  @Override
  public void encode(int value, ByteArrayOutputStream out) {
    if (this.endianType == EndianType.LITTLE_ENDIAN) {
      out.write(value & 0xFF);
      out.write((value >> 8) & 0xFF);
      out.write((value >> 16) & 0xFF);
      out.write((value >> 24) & 0xFF);
    } else if (this.endianType == EndianType.BIG_ENDIAN) {
      LOGGER.error(
          "tsfile-encoding PlainEncoder: current version does not support int value encoding");
      throw new TsFileEncodingException(
          "tsfile-encoding PlainEncoder: current version does not support int value encoding");
    }
  }

  @Override
  public void encode(long value, ByteArrayOutputStream out) {
    byte[] bufferBig = new byte[8];
    byte[] bufferLittle = new byte[8];

    for (int i = 0; i < 8; i++) {
      bufferLittle[i] = (byte) (((value) >> (i * 8)) & 0xFF);
      bufferBig[8 - i - 1] = (byte) (((value) >> (i * 8)) & 0xFF);
    }
    try {
      if (this.endianType == EndianType.LITTLE_ENDIAN) {
        out.write(bufferLittle);
      } else if (this.endianType == EndianType.BIG_ENDIAN) {
        LOGGER.error(
            "tsfile-encoding PlainEncoder: current version does not support long value encoding");
        throw new TsFileEncodingException(
            "tsfile-encoding PlainEncoder: current version does not support long value encoding");
      }
    } catch (IOException e) {
      LOGGER
          .error("tsfile-encoding PlainEncoder: error occurs when encode long value {}", value, e);
    }
  }

  @Override
  public void encode(float value, ByteArrayOutputStream out) {
    encode(Float.floatToIntBits(value), out);
  }

  @Override
  public void encode(double value, ByteArrayOutputStream out) {
    encode(Double.doubleToLongBits(value), out);
  }

  @Override
  public void encode(Binary value, ByteArrayOutputStream out) {
    try {
      // write the length of the bytes
      encode(value.getLength(), out);
      // write value
      out.write(value.getValues());
    } catch (IOException e) {
      LOGGER.error("tsfile-encoding PlainEncoder: error occurs when encode Binary value {}", value,
          e);
    }
  }

  @Override
  public void flush(ByteArrayOutputStream out) {
<<<<<<< HEAD
    //do nothing
=======
    //This is an empty function.
>>>>>>> f2523d67
  }

  @Override
  public int getOneItemMaxSize() {
    switch (dataType) {
      case BOOLEAN:
        return 1;
      case INT32:
        return 4;
      case INT64:
        return 8;
      case FLOAT:
        return 4;
      case DOUBLE:
        return 8;
      case TEXT:
        // refer to encode(Binary,ByteArrayOutputStream)
        return 4 + TSFileConfig.BYTE_SIZE_PER_CHAR * maxStringLength;
      default:
        throw new UnsupportedOperationException(dataType.toString());
    }
  }

  @Override
  public long getMaxByteSize() {
    return 0;
  }

  @Override
  public void encode(BigDecimal value, ByteArrayOutputStream out) throws IOException {
    throw new TsFileEncodingException(
        "tsfile-encoding PlainEncoder: current version does not support BigDecimal value encoding");
  }
}<|MERGE_RESOLUTION|>--- conflicted
+++ resolved
@@ -142,11 +142,7 @@
 
   @Override
   public void flush(ByteArrayOutputStream out) {
-<<<<<<< HEAD
-    //do nothing
-=======
     //This is an empty function.
->>>>>>> f2523d67
   }
 
   @Override
