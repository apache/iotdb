--- conflicted
+++ resolved
@@ -111,12 +111,8 @@
         maxStringLength = Integer.valueOf(props.get(Encoder.MAX_STRING_LENGTH));
         if (maxStringLength < 0) {
           maxStringLength = TSFileConfig.maxStringLength;
-<<<<<<< HEAD
           LOGGER.warn(
               "cannot set max string length to negative value, replaced with default value:{}",
-=======
-          LOG.warn("cannot set max string length to negative value, replaced with default value:{}",
->>>>>>> f2523d67
               maxStringLength);
         }
       }
@@ -159,14 +155,9 @@
         maxPointNumber = Integer.valueOf(props.get(Encoder.MAX_POINT_NUMBER));
         if (maxPointNumber < 0) {
           maxPointNumber = TSFileConfig.floatPrecision;
-<<<<<<< HEAD
           LOGGER
               .warn("cannot set max point number to negative value, replaced with default value:{}",
                   maxPointNumber);
-=======
-          LOG.warn("cannot set max point number to negative value, replaced with default value:{}",
-              maxPointNumber);
->>>>>>> f2523d67
         }
       }
     }
@@ -212,14 +203,9 @@
         maxPointNumber = Integer.valueOf(props.get(Encoder.MAX_POINT_NUMBER));
         if (maxPointNumber < 0) {
           maxPointNumber = TSFileConfig.floatPrecision;
-<<<<<<< HEAD
           LOGGER
               .warn("cannot set max point number to negative value, replaced with default value:{}",
                   maxPointNumber);
-=======
-          LOG.warn("cannot set max point number to negative value, replaced with default value:{}",
-              maxPointNumber);
->>>>>>> f2523d67
         }
       }
     }
@@ -250,11 +236,7 @@
 
     @Override
     public void initFromProps(Map<String, String> props) {
-<<<<<<< HEAD
-      //do nothing
-=======
       //allowed do nothing
->>>>>>> f2523d67
     }
 
   }
