/*
 * Licensed to the Apache Software Foundation (ASF) under one
 * or more contributor license agreements.  See the NOTICE file
 * distributed with this work for additional information
 * regarding copyright ownership.  The ASF licenses this file
 * to you under the Apache License, Version 2.0 (the
 * "License"); you may not use this file except in compliance
 * with the License.  You may obtain a copy of the License at
 *
 *     http://www.apache.org/licenses/LICENSE-2.0
 *
 * Unless required by applicable law or agreed to in writing,
 * software distributed under the License is distributed on an
 * "AS IS" BASIS, WITHOUT WARRANTIES OR CONDITIONS OF ANY
 * KIND, either express or implied.  See the License for the
 * specific language governing permissions and limitations
 * under the License.
 */

package org.apache.iotdb.tsfile.encoding.encoder;

import org.apache.iotdb.tsfile.common.conf.TSFileConfig;
import org.apache.iotdb.tsfile.common.conf.TSFileDescriptor;
import org.apache.iotdb.tsfile.common.constant.JsonFormatConstant;
import org.apache.iotdb.tsfile.exception.write.UnSupportedDataTypeException;
import org.apache.iotdb.tsfile.file.metadata.enums.TSDataType;
import org.apache.iotdb.tsfile.file.metadata.enums.TSEncoding;

import org.slf4j.Logger;
import org.slf4j.LoggerFactory;

import java.util.Map;

/**
 * Each subclass of TSEncodingBuilder responds a enumerate value in {@linkplain TSEncoding
 * TSEncoding}, which stores several configuration related to responding encoding type to generate
 * {@linkplain Encoder Encoder} instance.<br>
 * Each TSEncoding has a responding TSEncodingBuilder. The design referring to visit pattern
 * provides same outer interface for different TSEncodings and gets rid of the duplicate switch-case
 * code.
 */
public abstract class TSEncodingBuilder {

  private static final Logger logger = LoggerFactory.getLogger(TSEncodingBuilder.class);
  protected final TSFileConfig conf;

  public TSEncodingBuilder() {
    this.conf = TSFileDescriptor.getInstance().getConfig();
  }

  /**
   * return responding TSEncodingBuilder from a TSEncoding.
   *
   * @param type - given encoding type
   * @return - responding TSEncodingBuilder
   */
  public static TSEncodingBuilder getEncodingBuilder(TSEncoding type) {
    switch (type) {
      case PLAIN:
        return new Plain();
      case RLE:
        return new Rle();
      case TS_2DIFF:
<<<<<<< HEAD
        return new TS_2DIFF();
      case DIFF:
        return new DIFF();
      case GORILLA:
        return new GORILLA();
=======
        return new Ts2Diff();
      case GORILLA_V1:
        return new GorillaV1();
>>>>>>> fb18357e
      case REGULAR:
        return new Regular();
      case GORILLA:
        return new GorillaV2();
      case DICTIONARY:
        return new Dictionary();
      default:
        throw new UnsupportedOperationException(type.toString());
    }
  }

  /**
   * return a thread safe series's encoder with different types and parameters according to its
   * measurement id and data type.
   *
   * @param type - given data type
   * @return - return a {@linkplain Encoder Encoder}
   */
  public abstract Encoder getEncoder(TSDataType type);

  /**
   * for TSEncoding, JSON is a kind of type for initialization. {@code InitFromJsonObject} gets
   * values from JSON object which will be used latter.<br>
   * if this type has extra parameters to construct, override it.
   *
   * @param props - properties of encoding
   */
  public abstract void initFromProps(Map<String, String> props);

  @Override
  public String toString() {
    return "";
  }

  /** for all TSDataType. */
  public static class Plain extends TSEncodingBuilder {

    private int maxStringLength = TSFileDescriptor.getInstance().getConfig().getMaxStringLength();

    @Override
    public Encoder getEncoder(TSDataType type) {
      return new PlainEncoder(type, maxStringLength);
    }

    @Override
    public void initFromProps(Map<String, String> props) {
      // set max error from initialized map or default value if not set
      if (props == null || !props.containsKey(Encoder.MAX_STRING_LENGTH)) {
        maxStringLength = TSFileDescriptor.getInstance().getConfig().getMaxStringLength();
      } else {
        maxStringLength = Integer.valueOf(props.get(Encoder.MAX_STRING_LENGTH));
        if (maxStringLength < 0) {
          maxStringLength = TSFileDescriptor.getInstance().getConfig().getMaxStringLength();
          logger.warn(
              "cannot set max string length to negative value, replaced with default value:{}",
              maxStringLength);
        }
      }
    }
  }

  /** for ENUMS, INT32, BOOLEAN, INT64, FLOAT, DOUBLE. */
  public static class Rle extends TSEncodingBuilder {

    private int maxPointNumber = TSFileDescriptor.getInstance().getConfig().getFloatPrecision();

    @Override
    public Encoder getEncoder(TSDataType type) {
      switch (type) {
        case INT32:
        case BOOLEAN:
          return new IntRleEncoder();
        case INT64:
          return new LongRleEncoder();
        case FLOAT:
        case DOUBLE:
          return new FloatEncoder(TSEncoding.RLE, type, maxPointNumber);
        default:
          throw new UnSupportedDataTypeException("RLE doesn't support data type: " + type);
      }
    }

    /**
     * RLE could specify <b>max_point_number</b> in given JSON Object, which means the maximum
     * decimal digits for float or double data.
     */
    @Override
    public void initFromProps(Map<String, String> props) {
      // set max error from initialized map or default value if not set
      if (props == null || !props.containsKey(Encoder.MAX_POINT_NUMBER)) {
        maxPointNumber = TSFileDescriptor.getInstance().getConfig().getFloatPrecision();
      } else {
        try {
          this.maxPointNumber = Integer.parseInt(props.get(Encoder.MAX_POINT_NUMBER));
        } catch (NumberFormatException e) {
          logger.warn(
              "The format of max point number {} is not correct."
                  + " Using default float precision.",
              props.get(Encoder.MAX_POINT_NUMBER));
        }
        if (maxPointNumber < 0) {
          maxPointNumber = TSFileDescriptor.getInstance().getConfig().getFloatPrecision();
          logger.warn(
              "cannot set max point number to negative value, replaced with default value:{}",
              maxPointNumber);
        }
      }
    }

    @Override
    public String toString() {
      return JsonFormatConstant.MAX_POINT_NUMBER + ":" + maxPointNumber;
    }
  }

  /** for INT32, INT64, FLOAT, DOUBLE. */
  public static class Ts2Diff extends TSEncodingBuilder {

    private int maxPointNumber = 0;

    @Override
    public Encoder getEncoder(TSDataType type) {
      switch (type) {
        case INT32:
          return new DeltaBinaryEncoder.IntDeltaEncoder();
        case INT64:
          return new DeltaBinaryEncoder.LongDeltaEncoder();
        case FLOAT:
        case DOUBLE:
          return new FloatEncoder(TSEncoding.TS_2DIFF, type, maxPointNumber);
        default:
          throw new UnSupportedDataTypeException("TS_2DIFF doesn't support data type: " + type);
      }
    }

    @Override
    /**
     * TS_2DIFF could specify <b>max_point_number</b> in given JSON Object, which means the maximum
     * decimal digits for float or double data.
     */
    public void initFromProps(Map<String, String> props) {
      // set max error from initialized map or default value if not set
      if (props == null || !props.containsKey(Encoder.MAX_POINT_NUMBER)) {
        maxPointNumber = TSFileDescriptor.getInstance().getConfig().getFloatPrecision();
      } else {
        try {
          this.maxPointNumber = Integer.parseInt(props.get(Encoder.MAX_POINT_NUMBER));
        } catch (NumberFormatException e) {
          logger.warn(
              "The format of max point number {} is not correct."
                  + " Using default float precision.",
              props.get(Encoder.MAX_POINT_NUMBER));
        }
        if (maxPointNumber < 0) {
          maxPointNumber = TSFileDescriptor.getInstance().getConfig().getFloatPrecision();
          logger.warn(
              "cannot set max point number to negative value, replaced with default value:{}",
              maxPointNumber);
        }
      }
    }

    @Override
    public String toString() {
      return JsonFormatConstant.MAX_POINT_NUMBER + ":" + maxPointNumber;
    }
  }

  /** for FLOAT, DOUBLE. */
  public static class GorillaV1 extends TSEncodingBuilder {

    @Override
    public Encoder getEncoder(TSDataType type) {
      switch (type) {
        case FLOAT:
          return new SinglePrecisionEncoderV1();
        case DOUBLE:
          return new DoublePrecisionEncoderV1();
        default:
          throw new UnSupportedDataTypeException("GORILLA_V1 doesn't support data type: " + type);
      }
    }

    @Override
    public void initFromProps(Map<String, String> props) {
      // allowed do nothing
    }
  }

<<<<<<< HEAD
  /**
   * for INT32 and INT64.
   */
  public static class DIFF extends TSEncodingBuilder {
    @Override
    public Encoder getEncoder(TSDataType type){
      switch (type) {
        case INT32:
          return new DiffEncoder.IntDeltaEncoder();
        case INT64:
          return new DiffEncoder.LongDeltaEncoder();
        default:
          throw new UnSupportedDataTypeException("DIFF doesn't support data type: " + type);
      }
    }
    @Override
    public void initFromProps(Map<String, String> props) {
      // allowed do nothing
    }
  }

  /**
   * for INT32, INT64
   */
  public static class REGULAR extends TSEncodingBuilder {
=======
  /** for INT32, INT64 */
  public static class Regular extends TSEncodingBuilder {
>>>>>>> fb18357e

    @Override
    public Encoder getEncoder(TSDataType type) {
      switch (type) {
        case INT32:
          return new RegularDataEncoder.IntRegularEncoder();
        case INT64:
          return new RegularDataEncoder.LongRegularEncoder();
        default:
          throw new UnSupportedDataTypeException("REGULAR doesn't support data type: " + type);
      }
    }

    @Override
    public void initFromProps(Map<String, String> props) {
      // allowed do nothing
    }
  }

  /** for FLOAT, DOUBLE, INT, LONG. */
  public static class GorillaV2 extends TSEncodingBuilder {

    @Override
    public Encoder getEncoder(TSDataType type) {
      switch (type) {
        case FLOAT:
          return new SinglePrecisionEncoderV2();
        case DOUBLE:
          return new DoublePrecisionEncoderV2();
        case INT32:
          return new IntGorillaEncoder();
        case INT64:
          return new LongGorillaEncoder();
        default:
          throw new UnSupportedDataTypeException("GORILLA doesn't support data type: " + type);
      }
    }

    @Override
    public void initFromProps(Map<String, String> props) {
      // allowed do nothing
    }
  }

  public static class Dictionary extends TSEncodingBuilder {

    @Override
    public Encoder getEncoder(TSDataType type) {
      if (type == TSDataType.TEXT) {
        return new DictionaryEncoder();
      }
      throw new UnSupportedDataTypeException("DICTIONARY doesn't support data type: " + type);
    }

    @Override
    public void initFromProps(Map<String, String> props) {
      // do nothing
    }
  }
}<|MERGE_RESOLUTION|>--- conflicted
+++ resolved
@@ -61,23 +61,17 @@
       case RLE:
         return new Rle();
       case TS_2DIFF:
-<<<<<<< HEAD
-        return new TS_2DIFF();
-      case DIFF:
-        return new DIFF();
-      case GORILLA:
-        return new GORILLA();
-=======
         return new Ts2Diff();
       case GORILLA_V1:
         return new GorillaV1();
->>>>>>> fb18357e
       case REGULAR:
         return new Regular();
       case GORILLA:
         return new GorillaV2();
       case DICTIONARY:
         return new Dictionary();
+      case DIFF:
+        return new Diff();
       default:
         throw new UnsupportedOperationException(type.toString());
     }
@@ -261,11 +255,8 @@
     }
   }
 
-<<<<<<< HEAD
-  /**
-   * for INT32 and INT64.
-   */
-  public static class DIFF extends TSEncodingBuilder {
+  /** for INT32, INT64 */
+  public static class Diff extends TSEncodingBuilder {
     @Override
     public Encoder getEncoder(TSDataType type){
       switch (type) {
@@ -283,14 +274,8 @@
     }
   }
 
-  /**
-   * for INT32, INT64
-   */
-  public static class REGULAR extends TSEncodingBuilder {
-=======
   /** for INT32, INT64 */
   public static class Regular extends TSEncodingBuilder {
->>>>>>> fb18357e
 
     @Override
     public Encoder getEncoder(TSDataType type) {
