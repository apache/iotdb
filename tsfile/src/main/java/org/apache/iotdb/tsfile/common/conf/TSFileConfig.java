/*
 * Licensed to the Apache Software Foundation (ASF) under one
 * or more contributor license agreements.  See the NOTICE file
 * distributed with this work for additional information
 * regarding copyright ownership.  The ASF licenses this file
 * to you under the Apache License, Version 2.0 (the
 * "License"); you may not use this file except in compliance
 * with the License.  You may obtain a copy of the License at
 *
 *     http://www.apache.org/licenses/LICENSE-2.0
 *
 * Unless required by applicable law or agreed to in writing,
 * software distributed under the License is distributed on an
 * "AS IS" BASIS, WITHOUT WARRANTIES OR CONDITIONS OF ANY
 * KIND, either express or implied.  See the License for the
 * specific language governing permissions and limitations
 * under the License.
 */
package org.apache.iotdb.tsfile.common.conf;

import org.apache.iotdb.tsfile.file.metadata.enums.CompressionType;
import org.apache.iotdb.tsfile.file.metadata.enums.TSDataType;
import org.apache.iotdb.tsfile.fileSystem.FSType;

import java.io.Serializable;
import java.nio.charset.Charset;
import java.util.Properties;

/** TSFileConfig is a configuration class. Every variable is public and has default value. */
public class TSFileConfig implements Serializable {

  /** encoding configuration */
  public static final int RLE_MIN_REPEATED_NUM = 8;

  public static final int RLE_MAX_REPEATED_NUM = 0x7FFF;
  public static final int RLE_MAX_BIT_PACKED_NUM = 63;

  public static final int FLOAT_VALUE_LENGTH = 6;
  public static final int DOUBLE_VALUE_LENGTH = 7;

  public static final int VALUE_BITS_LENGTH_32BIT = 32;
  public static final int LEADING_ZERO_BITS_LENGTH_32BIT = 5;
  public static final int MEANINGFUL_XOR_BITS_LENGTH_32BIT = 5;

  public static final int VALUE_BITS_LENGTH_64BIT = 64;
  public static final int LEADING_ZERO_BITS_LENGTH_64BIT = 6;
  public static final int MEANINGFUL_XOR_BITS_LENGTH_64BIT = 6;

  public static final int GORILLA_ENCODING_ENDING_INTEGER = Integer.MIN_VALUE;
  public static final long GORILLA_ENCODING_ENDING_LONG = Long.MIN_VALUE;
  public static final float GORILLA_ENCODING_ENDING_FLOAT = Float.NaN;
  public static final double GORILLA_ENCODING_ENDING_DOUBLE = Double.NaN;

  /** String encoder with UTF-8 encodes a character to at most 4 bytes. */
  public static final int BYTE_SIZE_PER_CHAR = 4;

  public static final String STRING_ENCODING = "UTF-8";
  public static final Charset STRING_CHARSET = Charset.forName(STRING_ENCODING);
  public static final String CONFIG_FILE_NAME = "iotdb-common.properties";
  public static final String MAGIC_STRING = "TsFile";
  public static final String VERSION_NUMBER_V2 = "000002";
  public static final String VERSION_NUMBER_V1 = "000001";
  /** version number is changed to use 1 byte to represent since version 3 */
  public static final byte VERSION_NUMBER = 0x03;

  /** Bloom filter constrain */
  public static final double MIN_BLOOM_FILTER_ERROR_RATE = 0.01;

  public static final double MAX_BLOOM_FILTER_ERROR_RATE = 0.1;

  /** The primitive array capacity threshold. */
  public static final int ARRAY_CAPACITY_THRESHOLD = 1000;
  /** Memory size threshold for flushing to disk, default value is 128MB. */
  private int groupSizeInByte = 128 * 1024 * 1024;
  /** The memory size for each series writer to pack page, default value is 64KB. */
  private int pageSizeInByte = 64 * 1024;
  /** The maximum number of data points in a page, default value is 10000. */
  private int maxNumberOfPointsInPage = 10_000;
  /** The maximum degree of a metadataIndex node, default value is 256 */
  private int maxDegreeOfIndexNode = 256;
  /** Data type for input timestamp, TsFile supports INT64. */
  private TSDataType timeSeriesDataType = TSDataType.INT64;
  /** Max length limitation of input string. */
  private int maxStringLength = 128;
  /** Floating-point precision. */
  private int floatPrecision = 2;
  /**
   * Encoder of time column, TsFile supports TS_2DIFF, PLAIN and RLE(run-length encoding) Default
   * value is TS_2DIFF.
   */
  private String timeEncoding = "TS_2DIFF";
  /**
   * Encoder of value series. default value is PLAIN. For int, long data type, TsFile also supports
   * TS_2DIFF, REGULAR, GORILLA and RLE(run-length encoding). For float, double data type, TsFile
   * also supports TS_2DIFF, RLE(run-length encoding) and GORILLA. For text data type, TsFile only
   * supports PLAIN.
   */
  private String valueEncoder = "PLAIN";
  /** Default bit width of RLE encoding is 8. */
  private int rleBitWidth = 8;
  /** Default block size of two-diff. delta encoding is 128 */
  private int deltaBlockSize = 128;
  /** Default frequency type is SINGLE_FREQ. */
  private String freqType = "SINGLE_FREQ";
  /** Default PLA max error is 100. */
  private double plaMaxError = 100;
  /** Default SDT max error is 100. */
  private double sdtMaxError = 100;
  /** Default DFT satisfy rate is 0.1 */
  private double dftSatisfyRate = 0.1;
  /** Default SNR for FREQ encoding is 40dB. */
  private double freqEncodingSNR = 40;
  /** Default block size for FREQ encoding is 1024. */
  private int freqEncodingBlockSize = 1024;
  /** Data compression method, TsFile supports UNCOMPRESSED, SNAPPY or LZ4. */
  private CompressionType compressor = CompressionType.SNAPPY;
  /** Line count threshold for checking page memory occupied size. */
  private int pageCheckSizeThreshold = 100;
  /** Default endian value is BIG_ENDIAN. */
  private String endian = "BIG_ENDIAN";
  /** Default storage is in local file system */
  private FSType TSFileStorageFs = FSType.LOCAL;
  /** Default core-site.xml file path is /etc/hadoop/conf/core-site.xml */
  private String coreSitePath = "/etc/hadoop/conf/core-site.xml";
  /** Default hdfs-site.xml file path is /etc/hadoop/conf/hdfs-site.xml */
  private String hdfsSitePath = "/etc/hadoop/conf/hdfs-site.xml";
  /** Default hdfs ip is localhost */
  private String hdfsIp = "localhost";
  /** Default hdfs port is 9000 */
  private String hdfsPort = "9000";
  /** Default DFS NameServices is hdfsnamespace */
  private String dfsNameServices = "hdfsnamespace";
  /** Default DFS HA name nodes are nn1 and nn2 */
  private String dfsHaNamenodes = "nn1,nn2";
  /** Default DFS HA automatic failover is enabled */
  private boolean dfsHaAutomaticFailoverEnabled = true;
  /**
   * Default DFS client failover proxy provider is
   * "org.apache.hadoop.hdfs.server.namenode.ha.ConfiguredFailoverProxyProvider"
   */
  private String dfsClientFailoverProxyProvider =
      "org.apache.hadoop.hdfs.server.namenode.ha.ConfiguredFailoverProxyProvider";
  /** whether use kerberos to authenticate hdfs */
  private boolean useKerberos = false;
  /** full path of kerberos keytab file */
  private String kerberosKeytabFilePath = "/path";
  /** kerberos pricipal */
  private String kerberosPrincipal = "principal";
  /** The acceptable error rate of bloom filter */
  private double bloomFilterErrorRate = 0.05;
  /** The amount of data iterate each time */
  private int batchSize = 1000;

<<<<<<< HEAD
  /** Maximum capacity of a TsBlock */
=======
  /** Maximum capacity of a TsBlock, allow up to two pages. */
>>>>>>> 42452849
  private int maxTsBlockSizeInBytes = 128 * 1024;

  /** Maximum number of lines in a single TsBlock */
  private int maxTsBlockLineNumber = 1000;

  private int patternMatchingThreshold = 1000000;

  /** customizedProperties, this should be empty by default. */
  private Properties customizedProperties = new Properties();

  public TSFileConfig() {}

  public int getGroupSizeInByte() {
    return groupSizeInByte;
  }

  public void setGroupSizeInByte(int groupSizeInByte) {
    this.groupSizeInByte = groupSizeInByte;
  }

  public int getPageSizeInByte() {
    return pageSizeInByte;
  }

  public void setPageSizeInByte(int pageSizeInByte) {
    this.pageSizeInByte = pageSizeInByte;
  }

  public int getMaxNumberOfPointsInPage() {
    return maxNumberOfPointsInPage;
  }

  public void setMaxNumberOfPointsInPage(int maxNumberOfPointsInPage) {
    this.maxNumberOfPointsInPage = maxNumberOfPointsInPage;
  }

  public int getMaxDegreeOfIndexNode() {
    return maxDegreeOfIndexNode;
  }

  public void setMaxDegreeOfIndexNode(int maxDegreeOfIndexNode) {
    this.maxDegreeOfIndexNode = maxDegreeOfIndexNode;
  }

  public TSDataType getTimeSeriesDataType() {
    return timeSeriesDataType;
  }

  // TS_2DIFF configuration

  public void setTimeSeriesDataType(TSDataType timeSeriesDataType) {
    this.timeSeriesDataType = timeSeriesDataType;
  }

  public int getMaxStringLength() {
    return maxStringLength;
  }

  // Freq encoder configuration

  public void setMaxStringLength(int maxStringLength) {
    this.maxStringLength = maxStringLength;
  }

  public int getFloatPrecision() {
    return floatPrecision;
  }

  public void setFloatPrecision(int floatPrecision) {
    this.floatPrecision = floatPrecision;
  }

  public String getTimeEncoder() {
    return timeEncoding;
  }

  // Compression configuration

  public void setTimeEncoder(String timeEncoder) {
    this.timeEncoding = timeEncoder;
  }

  // Don't change the following configuration

  public String getValueEncoder() {
    return valueEncoder;
  }

  public void setValueEncoder(String valueEncoder) {
    this.valueEncoder = valueEncoder;
  }

  public int getRleBitWidth() {
    return rleBitWidth;
  }

  public void setRleBitWidth(int rleBitWidth) {
    this.rleBitWidth = rleBitWidth;
  }

  public int getDeltaBlockSize() {
    return deltaBlockSize;
  }

  public void setDeltaBlockSize(int deltaBlockSize) {
    this.deltaBlockSize = deltaBlockSize;
  }

  public String getFreqType() {
    return freqType;
  }

  public void setFreqType(String freqType) {
    this.freqType = freqType;
  }

  public double getPlaMaxError() {
    return plaMaxError;
  }

  public void setPlaMaxError(double plaMaxError) {
    this.plaMaxError = plaMaxError;
  }

  public double getSdtMaxError() {
    return sdtMaxError;
  }

  public void setSdtMaxError(double sdtMaxError) {
    this.sdtMaxError = sdtMaxError;
  }

  public double getDftSatisfyRate() {
    return dftSatisfyRate;
  }

  public void setDftSatisfyRate(double dftSatisfyRate) {
    this.dftSatisfyRate = dftSatisfyRate;
  }

  public CompressionType getCompressor() {
    return compressor;
  }

  public void setCompressor(String compressor) {
    this.compressor = CompressionType.valueOf(compressor);
  }

  public int getPageCheckSizeThreshold() {
    return pageCheckSizeThreshold;
  }

  public void setPageCheckSizeThreshold(int pageCheckSizeThreshold) {
    this.pageCheckSizeThreshold = pageCheckSizeThreshold;
  }

  public String getEndian() {
    return endian;
  }

  public void setEndian(String endian) {
    this.endian = endian;
  }

  public boolean isUseKerberos() {
    return useKerberos;
  }

  public void setUseKerberos(boolean useKerberos) {
    this.useKerberos = useKerberos;
  }

  public String getKerberosKeytabFilePath() {
    return kerberosKeytabFilePath;
  }

  public void setKerberosKeytabFilePath(String kerberosKeytabFilePath) {
    this.kerberosKeytabFilePath = kerberosKeytabFilePath;
  }

  public String getKerberosPrincipal() {
    return kerberosPrincipal;
  }

  public void setKerberosPrincipal(String kerberosPrincipal) {
    this.kerberosPrincipal = kerberosPrincipal;
  }

  public double getBloomFilterErrorRate() {
    return bloomFilterErrorRate;
  }

  public void setBloomFilterErrorRate(double bloomFilterErrorRate) {
    this.bloomFilterErrorRate = bloomFilterErrorRate;
  }

  public FSType getTSFileStorageFs() {
    return this.TSFileStorageFs;
  }

  public void setTSFileStorageFs(FSType fileStorageFs) {
    this.TSFileStorageFs = fileStorageFs;
  }

  public String getCoreSitePath() {
    return coreSitePath;
  }

  public void setCoreSitePath(String coreSitePath) {
    this.coreSitePath = coreSitePath;
  }

  public String getHdfsSitePath() {
    return hdfsSitePath;
  }

  public void setHdfsSitePath(String hdfsSitePath) {
    this.hdfsSitePath = hdfsSitePath;
  }

  public String[] getHdfsIp() {
    return hdfsIp.split(",");
  }

  public void setHdfsIp(String[] hdfsIp) {
    this.hdfsIp = String.join(",", hdfsIp);
  }

  public String getHdfsPort() {
    return this.hdfsPort;
  }

  public void setHdfsPort(String hdfsPort) {
    this.hdfsPort = hdfsPort;
  }

  public String getDfsNameServices() {
    return dfsNameServices;
  }

  public void setDfsNameServices(String dfsNameServices) {
    this.dfsNameServices = dfsNameServices;
  }

  public String[] getDfsHaNamenodes() {
    return dfsHaNamenodes.split(",");
  }

  public void setDfsHaNamenodes(String[] dfsHaNamenodes) {
    this.dfsHaNamenodes = String.join(",", dfsHaNamenodes);
  }

  public boolean isDfsHaAutomaticFailoverEnabled() {
    return dfsHaAutomaticFailoverEnabled;
  }

  public void setDfsHaAutomaticFailoverEnabled(boolean dfsHaAutomaticFailoverEnabled) {
    this.dfsHaAutomaticFailoverEnabled = dfsHaAutomaticFailoverEnabled;
  }

  public String getDfsClientFailoverProxyProvider() {
    return dfsClientFailoverProxyProvider;
  }

  public void setDfsClientFailoverProxyProvider(String dfsClientFailoverProxyProvider) {
    this.dfsClientFailoverProxyProvider = dfsClientFailoverProxyProvider;
  }

  public int getBatchSize() {
    return batchSize;
  }

  public void setBatchSize(int batchSize) {
    this.batchSize = batchSize;
  }

  public double getFreqEncodingSNR() {
    return freqEncodingSNR;
  }

  public void setFreqEncodingSNR(double freqEncodingSNR) {
    this.freqEncodingSNR = freqEncodingSNR;
  }

  public int getFreqEncodingBlockSize() {
    return freqEncodingBlockSize;
  }

  public void setFreqEncodingBlockSize(int freqEncodingBlockSize) {
    this.freqEncodingBlockSize = freqEncodingBlockSize;
  }

  public int getMaxTsBlockSizeInBytes() {
    return maxTsBlockSizeInBytes;
  }

  public void setMaxTsBlockSizeInBytes(int maxTsBlockSizeInBytes) {
    this.maxTsBlockSizeInBytes = maxTsBlockSizeInBytes;
  }

  public int getMaxTsBlockLineNumber() {
    return maxTsBlockLineNumber;
  }

  public void setMaxTsBlockLineNumber(int maxTsBlockLineNumber) {
    this.maxTsBlockLineNumber = maxTsBlockLineNumber;
  }

  public int getPatternMatchingThreshold() {
    return patternMatchingThreshold;
  }

  public void setPatternMatchingThreshold(int patternMatchingThreshold) {
    this.patternMatchingThreshold = patternMatchingThreshold;
  }

  public Properties getCustomizedProperties() {
    return customizedProperties;
  }

  public void setCustomizedProperties(Properties customizedProperties) {
    this.customizedProperties = customizedProperties;
  }
}<|MERGE_RESOLUTION|>--- conflicted
+++ resolved
@@ -151,11 +151,7 @@
   /** The amount of data iterate each time */
   private int batchSize = 1000;
 
-<<<<<<< HEAD
-  /** Maximum capacity of a TsBlock */
-=======
   /** Maximum capacity of a TsBlock, allow up to two pages. */
->>>>>>> 42452849
   private int maxTsBlockSizeInBytes = 128 * 1024;
 
   /** Maximum number of lines in a single TsBlock */
