--- conflicted
+++ resolved
@@ -294,14 +294,8 @@
     if (cacheDeviceMetadata) {
       deviceMetadata = deviceMetadataMap.get(index);
     }
-<<<<<<< HEAD
-    if (deviceMetadata == null && index != null) {
-      deviceMetadata = TsDeviceMetadata.deserializeFrom(readData(index.getOffset()
-          , index.getLen()));
-=======
     if (deviceMetadata == null) {
       deviceMetadata = TsDeviceMetadata.deserializeFrom(readData(index.getOffset(), index.getLen()));
->>>>>>> 038cbbf1
       if (cacheDeviceMetadata) {
         deviceMetadataMap.put(index, deviceMetadata);
       }
