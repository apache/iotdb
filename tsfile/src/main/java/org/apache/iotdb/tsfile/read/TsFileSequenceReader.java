/*
 * Licensed to the Apache Software Foundation (ASF) under one
 * or more contributor license agreements.  See the NOTICE file
 * distributed with this work for additional information
 * regarding copyright ownership.  The ASF licenses this file
 * to you under the Apache License, Version 2.0 (the
 * "License"); you may not use this file except in compliance
 * with the License.  You may obtain a copy of the License at
 * <p>
 * http://www.apache.org/licenses/LICENSE-2.0
 * <p>
 * Unless required by applicable law or agreed to in writing,
 * software distributed under the License is distributed on an
 * "AS IS" BASIS, WITHOUT WARRANTIES OR CONDITIONS OF ANY
 * KIND, either express or implied.  See the License for the
 * specific language governing permissions and limitations
 * under the License.
 */
package org.apache.iotdb.tsfile.read;

import java.io.File;
import java.io.IOException;
import java.nio.BufferOverflowException;
import java.nio.ByteBuffer;
import java.util.ArrayList;
import java.util.Collections;
import java.util.Comparator;
import java.util.HashMap;
import java.util.HashSet;
import java.util.List;
import java.util.Map;
import java.util.Set;
import java.util.TreeMap;
import java.util.concurrent.ConcurrentHashMap;
import java.util.concurrent.locks.ReadWriteLock;
import java.util.concurrent.locks.ReentrantReadWriteLock;
import java.util.stream.Collectors;
import org.apache.iotdb.tsfile.common.conf.TSFileConfig;
import org.apache.iotdb.tsfile.common.conf.TSFileDescriptor;
import org.apache.iotdb.tsfile.compress.IUnCompressor;
import org.apache.iotdb.tsfile.encoding.decoder.Decoder;
import org.apache.iotdb.tsfile.file.MetaMarker;
import org.apache.iotdb.tsfile.file.header.ChunkGroupHeader;
import org.apache.iotdb.tsfile.file.header.ChunkHeader;
import org.apache.iotdb.tsfile.file.header.PageHeader;
import org.apache.iotdb.tsfile.file.metadata.ChunkGroupMetadata;
import org.apache.iotdb.tsfile.file.metadata.ChunkMetadata;
import org.apache.iotdb.tsfile.file.metadata.MetadataIndexEntry;
import org.apache.iotdb.tsfile.file.metadata.MetadataIndexNode;
import org.apache.iotdb.tsfile.file.metadata.TimeseriesMetadata;
import org.apache.iotdb.tsfile.file.metadata.TsFileMetadata;
import org.apache.iotdb.tsfile.file.metadata.enums.CompressionType;
import org.apache.iotdb.tsfile.file.metadata.enums.MetadataIndexNodeType;
import org.apache.iotdb.tsfile.file.metadata.enums.TSDataType;
import org.apache.iotdb.tsfile.file.metadata.enums.TSEncoding;
import org.apache.iotdb.tsfile.file.metadata.statistics.Statistics;
import org.apache.iotdb.tsfile.fileSystem.FSFactoryProducer;
import org.apache.iotdb.tsfile.read.common.BatchData;
import org.apache.iotdb.tsfile.read.common.Chunk;
import org.apache.iotdb.tsfile.read.common.Path;
import org.apache.iotdb.tsfile.read.controller.MetadataQuerierByFileImpl;
import org.apache.iotdb.tsfile.read.reader.TsFileInput;
import org.apache.iotdb.tsfile.read.reader.page.PageReader;
import org.apache.iotdb.tsfile.utils.BloomFilter;
import org.apache.iotdb.tsfile.utils.Pair;
import org.apache.iotdb.tsfile.utils.ReadWriteIOUtils;
import org.apache.iotdb.tsfile.write.schema.MeasurementSchema;
import org.slf4j.Logger;
import org.slf4j.LoggerFactory;

public class TsFileSequenceReader implements AutoCloseable {

  private static final Logger logger = LoggerFactory.getLogger(TsFileSequenceReader.class);
  private static final Logger resourceLogger = LoggerFactory.getLogger("FileMonitor");
  protected static final TSFileConfig config = TSFileDescriptor.getInstance().getConfig();
  private static final String METADATA_INDEX_NODE_DESERIALIZE_ERROR = "Something error happened while deserializing MetadataIndexNode of file {}";
  protected String file;
  protected TsFileInput tsFileInput;
  protected long fileMetadataPos;
  protected int fileMetadataSize;
  private ByteBuffer markerBuffer = ByteBuffer.allocate(Byte.BYTES);
  protected TsFileMetadata tsFileMetaData;
  // device -> measurement -> TimeseriesMetadata
  private Map<String, Map<String, TimeseriesMetadata>> cachedDeviceMetadata = new ConcurrentHashMap<>();
  private static final ReadWriteLock cacheLock = new ReentrantReadWriteLock();
  private boolean cacheDeviceMetadata;
  private long minPlanIndex = Long.MAX_VALUE;
  private long maxPlanIndex = Long.MIN_VALUE;

  /**
   * Create a file reader of the given file. The reader will read the tail of the file to get the
   * file metadata size.Then the reader will skip the first TSFileConfig.MAGIC_STRING.getBytes().length
   * + TSFileConfig.NUMBER_VERSION.getBytes().length bytes of the file for preparing reading real
   * data.
   *
   * @param file the data file
   * @throws IOException If some I/O error occurs
   */
  public TsFileSequenceReader(String file) throws IOException {
    this(file, true);
  }

  /**
   * construct function for TsFileSequenceReader.
   *
   * @param file             -given file name
   * @param loadMetadataSize -whether load meta data size
   */
  public TsFileSequenceReader(String file, boolean loadMetadataSize) throws IOException {
    if (resourceLogger.isDebugEnabled()) {
      resourceLogger.debug("{} reader is opened. {}", file, getClass().getName());
    }
    this.file = file;
    tsFileInput = FSFactoryProducer.getFileInputFactory().getTsFileInput(file);
    try {
      if (loadMetadataSize) {
        loadMetadataSize();
      }
    } catch (Throwable e) {
      tsFileInput.close();
      throw e;
    }
  }

  // used in merge resource
  public TsFileSequenceReader(String file, boolean loadMetadata, boolean cacheDeviceMetadata)
      throws IOException {
    this(file, loadMetadata);
    this.cacheDeviceMetadata = cacheDeviceMetadata;
  }

  /**
   * Create a file reader of the given file. The reader will read the tail of the file to get the
   * file metadata size.Then the reader will skip the first TSFileConfig.MAGIC_STRING.getBytes().length
   * + TSFileConfig.NUMBER_VERSION.getBytes().length bytes of the file for preparing reading real
   * data.
   *
   * @param input given input
   */
  public TsFileSequenceReader(TsFileInput input) throws IOException {
    this(input, true);
  }

  /**
   * construct function for TsFileSequenceReader.
   *
   * @param input            -given input
   * @param loadMetadataSize -load meta data size
   */
  public TsFileSequenceReader(TsFileInput input, boolean loadMetadataSize) throws IOException {
    this.tsFileInput = input;
    try {
      if (loadMetadataSize) { // NOTE no autoRepair here
        loadMetadataSize();
      }
    } catch (Throwable e) {
      tsFileInput.close();
      throw e;
    }
  }

  /**
   * construct function for TsFileSequenceReader.
   *
   * @param input            the input of a tsfile. The current position should be a marker and then
   *                         a chunk Header, rather than the magic number
   * @param fileMetadataPos  the position of the file metadata in the TsFileInput from the beginning
   *                         of the input to the current position
   * @param fileMetadataSize the byte size of the file metadata in the input
   */
  public TsFileSequenceReader(TsFileInput input, long fileMetadataPos, int fileMetadataSize) {
    this.tsFileInput = input;
    this.fileMetadataPos = fileMetadataPos;
    this.fileMetadataSize = fileMetadataSize;
  }

  public void loadMetadataSize() throws IOException {
    ByteBuffer metadataSize = ByteBuffer.allocate(Integer.BYTES);
    if (readTailMagic().equals(TSFileConfig.MAGIC_STRING)) {
      tsFileInput.read(metadataSize,
          tsFileInput.size() - TSFileConfig.MAGIC_STRING.getBytes().length - Integer.BYTES);
      metadataSize.flip();
      // read file metadata size and position
      fileMetadataSize = ReadWriteIOUtils.readInt(metadataSize);
      fileMetadataPos = tsFileInput.size() - TSFileConfig.MAGIC_STRING.getBytes().length
          - Integer.BYTES - fileMetadataSize;
    }
  }

  public long getFileMetadataPos() {
    return fileMetadataPos;
  }

  public int getFileMetadataSize() {
    return fileMetadataSize;
  }

  /**
   * this function does not modify the position of the file reader.
   */
  public String readTailMagic() throws IOException {
    long totalSize = tsFileInput.size();
    ByteBuffer magicStringBytes = ByteBuffer
        .allocate(TSFileConfig.MAGIC_STRING.getBytes().length);
    tsFileInput.read(magicStringBytes, totalSize - TSFileConfig.MAGIC_STRING.getBytes().length);
    magicStringBytes.flip();
    return new String(magicStringBytes.array());
  }

  /**
   * whether the file is a complete TsFile: only if the head magic and tail magic string exists.
   */
  public boolean isComplete() throws IOException {
    long size = tsFileInput.size();
    if (size >= TSFileConfig.MAGIC_STRING.getBytes().length * 2 + Byte.BYTES) {
      String tailMagic = readTailMagic();
      String headMagic = readHeadMagic();
      return tailMagic.equals(headMagic);
    } else {
      return false;
    }
  }

  /**
   * this function does not modify the position of the file reader.
   */
  public String readHeadMagic() throws IOException {
    ByteBuffer magicStringBytes = ByteBuffer
        .allocate(TSFileConfig.MAGIC_STRING.getBytes().length);
    tsFileInput.read(magicStringBytes, 0);
    magicStringBytes.flip();
    return new String(magicStringBytes.array());
  }

  /**
   * this function reads version number and checks compatibility of TsFile.
   */
  public byte readVersionNumber() throws IOException {
    ByteBuffer versionNumberByte = ByteBuffer.allocate(Byte.BYTES);
    tsFileInput.read(versionNumberByte, TSFileConfig.MAGIC_STRING.getBytes().length);
    versionNumberByte.flip();
    return versionNumberByte.get();
  }

  /**
   * this function does not modify the position of the file reader.
   *
   * @throws IOException io error
   */
  public TsFileMetadata readFileMetadata() throws IOException {
    try {
      if (tsFileMetaData == null) {
        tsFileMetaData = TsFileMetadata
            .deserializeFrom(readData(fileMetadataPos, fileMetadataSize));
      }
    } catch (BufferOverflowException e) {
      logger.error("Something error happened while reading file metadata of file {}", file);
      throw e;
    }
    return tsFileMetaData;
  }

  /**
   * this function does not modify the position of the file reader.
   *
   * @throws IOException io error
   */
  public BloomFilter readBloomFilter() throws IOException {
    readFileMetadata();
    return tsFileMetaData.getBloomFilter();
  }

  /**
   * this function reads measurements and TimeseriesMetaDatas in given device Thread Safe
   *
   * @param device name
   * @return the map measurementId -> TimeseriesMetaData in one device
   * @throws IOException io error
   */
  public Map<String, TimeseriesMetadata> readDeviceMetadata(String device) throws IOException {
    if (!cacheDeviceMetadata) {
      return readDeviceMetadataFromDisk(device);
    }

    cacheLock.readLock().lock();
    try {
      if (cachedDeviceMetadata.containsKey(device)) {
        return cachedDeviceMetadata.get(device);
      }
    } finally {
      cacheLock.readLock().unlock();
    }

    cacheLock.writeLock().lock();
    try {
      if (cachedDeviceMetadata.containsKey(device)) {
        return cachedDeviceMetadata.get(device);
      }
      readFileMetadata();
      Map<String, TimeseriesMetadata> deviceMetadata = readDeviceMetadataFromDisk(device);
      cachedDeviceMetadata.put(device, deviceMetadata);
      return deviceMetadata;
    } finally {
      cacheLock.writeLock().unlock();
    }
  }

  private Map<String, TimeseriesMetadata> readDeviceMetadataFromDisk(String device)
      throws IOException {
    readFileMetadata();
    List<TimeseriesMetadata> timeseriesMetadataList = getDeviceTimeseriesMetadata(device);
    Map<String, TimeseriesMetadata> deviceMetadata = new HashMap<>();
    for (TimeseriesMetadata timeseriesMetadata : timeseriesMetadataList) {
      deviceMetadata.put(timeseriesMetadata.getMeasurementId(), timeseriesMetadata);
    }
    return deviceMetadata;
  }

  public TimeseriesMetadata readTimeseriesMetadata(Path path) throws IOException {
    readFileMetadata();
    MetadataIndexNode deviceMetadataIndexNode = tsFileMetaData.getMetadataIndex();
    Pair<MetadataIndexEntry, Long> metadataIndexPair = getMetadataAndEndOffset(
        deviceMetadataIndexNode, path.getDevice(), true, true);
    if (metadataIndexPair == null) {
      return null;
    }
    ByteBuffer buffer = readData(metadataIndexPair.left.getOffset(), metadataIndexPair.right);
    MetadataIndexNode metadataIndexNode = deviceMetadataIndexNode;
    if (!metadataIndexNode.getNodeType().equals(MetadataIndexNodeType.LEAF_MEASUREMENT)) {
      try {
        metadataIndexNode = MetadataIndexNode.deserializeFrom(buffer);
      } catch (BufferOverflowException e) {
        logger.error(METADATA_INDEX_NODE_DESERIALIZE_ERROR, file);
        throw e;
      }
      metadataIndexPair = getMetadataAndEndOffset(metadataIndexNode,
          path.getMeasurement(), false, false);
    }
    if (metadataIndexPair == null) {
      return null;
    }
    List<TimeseriesMetadata> timeseriesMetadataList = new ArrayList<>();
    buffer = readData(metadataIndexPair.left.getOffset(), metadataIndexPair.right);
    while (buffer.hasRemaining()) {
      try {
        timeseriesMetadataList.add(TimeseriesMetadata.deserializeFrom(buffer));
      } catch (BufferOverflowException e) {
        logger.error("Something error happened while deserializing TimeseriesMetadata of file {}",
            file);
        throw e;
      }
    }
    // return null if path does not exist in the TsFile
    int searchResult = binarySearchInTimeseriesMetadataList(timeseriesMetadataList,
        path.getMeasurement());
    return searchResult >= 0 ? timeseriesMetadataList.get(searchResult) : null;
  }

  /**
   * Find the leaf node that contains path, return all the sensors in that leaf node which are also
   * in allSensors set
   */
  public List<TimeseriesMetadata> readTimeseriesMetadata(Path path, Set<String> allSensors)
      throws IOException {
    readFileMetadata();
    MetadataIndexNode deviceMetadataIndexNode = tsFileMetaData.getMetadataIndex();
    Pair<MetadataIndexEntry, Long> metadataIndexPair = getMetadataAndEndOffset(
        deviceMetadataIndexNode, path.getDevice(), true, true);
    if (metadataIndexPair == null) {
      return null;
    }
    ByteBuffer buffer = readData(metadataIndexPair.left.getOffset(), metadataIndexPair.right);
    MetadataIndexNode metadataIndexNode = deviceMetadataIndexNode;
    if (!metadataIndexNode.getNodeType().equals(MetadataIndexNodeType.LEAF_MEASUREMENT)) {
      try {
        metadataIndexNode = MetadataIndexNode.deserializeFrom(buffer);
      } catch (BufferOverflowException e) {
        logger.error(METADATA_INDEX_NODE_DESERIALIZE_ERROR, file);
        throw e;
      }
      metadataIndexPair = getMetadataAndEndOffset(metadataIndexNode,
          path.getMeasurement(), false, false);
    }
    if (metadataIndexPair == null) {
      return null;
    }
    List<TimeseriesMetadata> timeseriesMetadataList = new ArrayList<>();
    buffer = readData(metadataIndexPair.left.getOffset(), metadataIndexPair.right);
    while (buffer.hasRemaining()) {
      TimeseriesMetadata timeseriesMetadata;
      try {
        timeseriesMetadata = TimeseriesMetadata.deserializeFrom(buffer);
      } catch (BufferOverflowException e) {
        logger.error("Something error happened while deserializing TimeseriesMetadata of file {}",
            file);
        throw e;
      }
      if (allSensors.contains(timeseriesMetadata.getMeasurementId())) {
        timeseriesMetadataList.add(timeseriesMetadata);
      }
    }
    return timeseriesMetadataList;
  }

  public List<TimeseriesMetadata> readTimeseriesMetadata(String device, Set<String> measurements)
      throws IOException {
    readFileMetadata();
    MetadataIndexNode deviceMetadataIndexNode = tsFileMetaData.getMetadataIndex();
    Pair<MetadataIndexEntry, Long> metadataIndexPair = getMetadataAndEndOffset(
        deviceMetadataIndexNode, device, true, false);
    if (metadataIndexPair == null) {
      return Collections.emptyList();
    }
    List<TimeseriesMetadata> resultTimeseriesMetadataList = new ArrayList<>();
    List<String> measurementList = new ArrayList<>(measurements);
    Set<String> measurementsHadFound = new HashSet<>();
    for (int i = 0; i < measurementList.size(); i++) {
      if (measurementsHadFound.contains(measurementList.get(i))) {
        continue;
      }
      ByteBuffer buffer = readData(metadataIndexPair.left.getOffset(), metadataIndexPair.right);
      Pair<MetadataIndexEntry, Long> measurementMetadataIndexPair = metadataIndexPair;
      List<TimeseriesMetadata> timeseriesMetadataList = new ArrayList<>();
      MetadataIndexNode metadataIndexNode = deviceMetadataIndexNode;
      if (!metadataIndexNode.getNodeType().equals(MetadataIndexNodeType.LEAF_MEASUREMENT)) {
        try {
          metadataIndexNode = MetadataIndexNode.deserializeFrom(buffer);
        } catch (BufferOverflowException e) {
          logger.error(METADATA_INDEX_NODE_DESERIALIZE_ERROR, file);
          throw e;
        }
        measurementMetadataIndexPair = getMetadataAndEndOffset(metadataIndexNode,
            measurementList.get(i), false, false);
      }
      if (measurementMetadataIndexPair == null) {
        return Collections.emptyList();
      }
      buffer = readData(measurementMetadataIndexPair.left.getOffset(),
          measurementMetadataIndexPair.right);
      while (buffer.hasRemaining()) {
        try {
          timeseriesMetadataList.add(TimeseriesMetadata.deserializeFrom(buffer));
        } catch (BufferOverflowException e) {
          logger.error("Something error happened while deserializing TimeseriesMetadata of file {}",
              file);
          throw e;
        }
      }
      for (int j = i; j < measurementList.size(); j++) {
        String current = measurementList.get(j);
        if (!measurementsHadFound.contains(current)) {
          int searchResult = binarySearchInTimeseriesMetadataList(timeseriesMetadataList, current);
          if (searchResult >= 0) {
            resultTimeseriesMetadataList.add(timeseriesMetadataList.get(searchResult));
            measurementsHadFound.add(current);
          }
        }
        if (measurementsHadFound.size() == measurements.size()) {
          return resultTimeseriesMetadataList;
        }
      }
    }
    return resultTimeseriesMetadataList;
  }

  /**
   * Traverse and read TimeseriesMetadata of specific measurements in one device. This method need
   * to deserialize all TimeseriesMetadata and then judge, in order to avoid frequent I/O when the
   * number of queried measurements is too large. Attention: This method is not used currently
   *
   * @param timeseriesMetadataList TimeseriesMetadata list, to store the result
   * @param type                   MetadataIndexNode type
   * @param metadataIndexPair      <MetadataIndexEntry, offset> pair
   * @param measurements           measurements to be queried
   * @throws IOException io error
   */
  private void traverseAndReadTimeseriesMetadataInOneDevice(
      List<TimeseriesMetadata> timeseriesMetadataList, MetadataIndexNodeType type,
      Pair<MetadataIndexEntry, Long> metadataIndexPair, Set<String> measurements)
      throws IOException {
    ByteBuffer buffer = readData(metadataIndexPair.left.getOffset(), metadataIndexPair.right);
    switch (type) {
      case LEAF_DEVICE:
      case INTERNAL_MEASUREMENT:
        MetadataIndexNode metadataIndexNode = MetadataIndexNode.deserializeFrom(buffer);
        int metadataIndexListSize = metadataIndexNode.getChildren().size();
        for (int i = 0; i < metadataIndexListSize; i++) {
          long endOffset = metadataIndexNode.getEndOffset();
          if (i != metadataIndexListSize - 1) {
            endOffset = metadataIndexNode.getChildren().get(i + 1).getOffset();
          }
          traverseAndReadTimeseriesMetadataInOneDevice(timeseriesMetadataList,
              metadataIndexNode.getNodeType(),
              new Pair<>(metadataIndexNode.getChildren().get(i), endOffset), measurements);
        }
        break;
      case LEAF_MEASUREMENT:
        while (buffer.hasRemaining()) {
          TimeseriesMetadata timeseriesMetadata = TimeseriesMetadata.deserializeFrom(buffer);
          if (measurements.contains(timeseriesMetadata.getMeasurementId())) {
            timeseriesMetadataList.add(timeseriesMetadata);
          }
        }
        break;
      default:
        throw new IOException("Failed to traverse and read TimeseriesMetadata in device: " +
            metadataIndexPair.left.getName() + ". Wrong MetadataIndexEntry type.");
    }
  }

  protected int binarySearchInTimeseriesMetadataList(
      List<TimeseriesMetadata> timeseriesMetadataList, String key) {
    int low = 0;
    int high = timeseriesMetadataList.size() - 1;

    while (low <= high) {
      int mid = (low + high) >>> 1;
      TimeseriesMetadata midVal = timeseriesMetadataList.get(mid);
      int cmp = midVal.getMeasurementId().compareTo(key);

      if (cmp < 0) {
        low = mid + 1;
      } else if (cmp > 0) {
        high = mid - 1;
      } else {
        return mid; // key found
      }
    }
    return -1;  // key not found
  }

  public List<String> getAllDevices() throws IOException {
    if (tsFileMetaData == null) {
      readFileMetadata();
    }
    return getAllDevices(tsFileMetaData.getMetadataIndex());
  }

  private List<String> getAllDevices(MetadataIndexNode metadataIndexNode) throws IOException {
    List<String> deviceList = new ArrayList<>();
    int metadataIndexListSize = metadataIndexNode.getChildren().size();

    // if metadataIndexNode is LEAF_DEVICE, put all devices in node entry into the list
    if (metadataIndexNode.getNodeType().equals(MetadataIndexNodeType.LEAF_DEVICE)) {
      deviceList
          .addAll(metadataIndexNode.getChildren().stream().map(MetadataIndexEntry::getName).collect(
              Collectors.toList()));
      return deviceList;
    }

    for (int i = 0; i < metadataIndexListSize; i++) {
      long endOffset = metadataIndexNode.getEndOffset();
      if (i != metadataIndexListSize - 1) {
        endOffset = metadataIndexNode.getChildren().get(i + 1).getOffset();
      }
      ByteBuffer buffer = readData(metadataIndexNode.getChildren().get(i).getOffset(), endOffset);
      MetadataIndexNode node = MetadataIndexNode.deserializeFrom(buffer);
      if (node.getNodeType().equals(MetadataIndexNodeType.LEAF_DEVICE)) {
        // if node in next level is LEAF_DEVICE, put all devices in node entry into the list
        deviceList.addAll(node.getChildren().stream().map(MetadataIndexEntry::getName).collect(
            Collectors.toList()));
      } else {
        // keep traversing
        deviceList.addAll(getAllDevices(node));
      }
    }
    return deviceList;
  }

  /**
   * read all ChunkMetaDatas of given device
   *
   * @param device name
   * @return measurement -> ChunkMetadata list
   * @throws IOException io error
   */
  public Map<String, List<ChunkMetadata>> readChunkMetadataInDevice(String device)
      throws IOException {
    readFileMetadata();

    long start = 0;
    int size = 0;
    List<TimeseriesMetadata> timeseriesMetadataMap = getDeviceTimeseriesMetadata(device);
    if (timeseriesMetadataMap.isEmpty()) {
      return new HashMap<>();
    }
    for (TimeseriesMetadata timeseriesMetadata : timeseriesMetadataMap) {
      if (start == 0) {
        start = timeseriesMetadata.getOffsetOfChunkMetaDataList();
      }
      size += timeseriesMetadata.getDataSizeOfChunkMetaDataList();
    }
    // read buffer of all ChunkMetadatas of this device
    ByteBuffer buffer = readData(start, size);
    Map<String, List<ChunkMetadata>> seriesMetadata = new HashMap<>();
    int index = 0;
    int curSize = timeseriesMetadataMap.get(index).getDataSizeOfChunkMetaDataList();
    while (buffer.hasRemaining()) {
      if (buffer.position() >= curSize) {
        index++;
        curSize += timeseriesMetadataMap.get(index).getDataSizeOfChunkMetaDataList();
      }
      ChunkMetadata chunkMetadata = ChunkMetadata
          .deserializeFrom(buffer, timeseriesMetadataMap.get(index));
      seriesMetadata.computeIfAbsent(chunkMetadata.getMeasurementUid(), key -> new ArrayList<>())
          .add(chunkMetadata);
    }

    return seriesMetadata;
  }

  /**
   * this function return all timeseries names in this file
   *
   * @return list of Paths
   * @throws IOException io error
   */
  public List<Path> getAllPaths() throws IOException {
    List<Path> paths = new ArrayList<>();
    for (String device : getAllDevices()) {
      Map<String, TimeseriesMetadata> timeseriesMetadataMap = readDeviceMetadata(device);
      for (String measurementId : timeseriesMetadataMap.keySet()) {
        paths.add(new Path(device, measurementId));
      }
    }
    return paths;
  }

  /**
   * Traverse the metadata index from MetadataIndexEntry to get TimeseriesMetadatas
   *
   * @param metadataIndex         MetadataIndexEntry
   * @param buffer                byte buffer
   * @param deviceId              String
   * @param timeseriesMetadataMap map: deviceId -> timeseriesMetadata list
   */
  private void generateMetadataIndex(MetadataIndexEntry metadataIndex, ByteBuffer buffer,
      String deviceId, MetadataIndexNodeType type,
      Map<String, List<TimeseriesMetadata>> timeseriesMetadataMap) throws IOException {
    try {
      if (type.equals(MetadataIndexNodeType.LEAF_MEASUREMENT)) {
        List<TimeseriesMetadata> timeseriesMetadataList = new ArrayList<>();
        while (buffer.hasRemaining()) {
          timeseriesMetadataList.add(TimeseriesMetadata.deserializeFrom(buffer));
        }
        timeseriesMetadataMap.computeIfAbsent(deviceId, k -> new ArrayList<>())
            .addAll(timeseriesMetadataList);
      } else {
        deviceId = metadataIndex.getName();
        MetadataIndexNode metadataIndexNode = MetadataIndexNode.deserializeFrom(buffer);
        int metadataIndexListSize = metadataIndexNode.getChildren().size();
        for (int i = 0; i < metadataIndexListSize; i++) {
          long endOffset = metadataIndexNode.getEndOffset();
          if (i != metadataIndexListSize - 1) {
            endOffset = metadataIndexNode.getChildren().get(i + 1).getOffset();
          }
          ByteBuffer nextBuffer = readData(metadataIndexNode.getChildren().get(i).getOffset(),
              endOffset);
          generateMetadataIndex(metadataIndexNode.getChildren().get(i), nextBuffer, deviceId,
              metadataIndexNode.getNodeType(), timeseriesMetadataMap);
        }
      }
    } catch (BufferOverflowException e) {
      logger.error("Something error happened while generating MetadataIndex of file {}", file);
      throw e;
    }
  }

  public Map<String, List<TimeseriesMetadata>> getAllTimeseriesMetadata() throws IOException {
    if (tsFileMetaData == null) {
      readFileMetadata();
    }
    Map<String, List<TimeseriesMetadata>> timeseriesMetadataMap = new HashMap<>();
    MetadataIndexNode metadataIndexNode = tsFileMetaData.getMetadataIndex();
    List<MetadataIndexEntry> metadataIndexEntryList = metadataIndexNode.getChildren();
    for (int i = 0; i < metadataIndexEntryList.size(); i++) {
      MetadataIndexEntry metadataIndexEntry = metadataIndexEntryList.get(i);
      long endOffset = tsFileMetaData.getMetadataIndex().getEndOffset();
      if (i != metadataIndexEntryList.size() - 1) {
        endOffset = metadataIndexEntryList.get(i + 1).getOffset();
      }
      ByteBuffer buffer = readData(metadataIndexEntry.getOffset(), endOffset);
      generateMetadataIndex(metadataIndexEntry, buffer, null,
          metadataIndexNode.getNodeType(), timeseriesMetadataMap);
    }
    return timeseriesMetadataMap;
  }

  private List<TimeseriesMetadata> getDeviceTimeseriesMetadata(String device) throws IOException {
    MetadataIndexNode metadataIndexNode = tsFileMetaData.getMetadataIndex();
    Pair<MetadataIndexEntry, Long> metadataIndexPair = getMetadataAndEndOffset(
        metadataIndexNode, device, true, true);
    if (metadataIndexPair == null) {
      return Collections.emptyList();
    }
    ByteBuffer buffer = readData(metadataIndexPair.left.getOffset(), metadataIndexPair.right);
    Map<String, List<TimeseriesMetadata>> timeseriesMetadataMap = new TreeMap<>();
    generateMetadataIndex(metadataIndexPair.left, buffer, device,
        MetadataIndexNodeType.INTERNAL_MEASUREMENT, timeseriesMetadataMap);
    List<TimeseriesMetadata> deviceTimeseriesMetadata = new ArrayList<>();
    for (List<TimeseriesMetadata> timeseriesMetadataList : timeseriesMetadataMap.values()) {
      deviceTimeseriesMetadata.addAll(timeseriesMetadataList);
    }
    return deviceTimeseriesMetadata;
  }

  /**
   * Get target MetadataIndexEntry and its end offset
   *
   * @param metadataIndex given MetadataIndexNode
   * @param name          target device / measurement name
   * @param isDeviceLevel whether target MetadataIndexNode is device level
   * @param exactSearch   whether is in exact search mode, return null when there is no entry with
   *                      name; or else return the nearest MetadataIndexEntry before it (for deeper
   *                      search)
   * @return target MetadataIndexEntry, endOffset pair
   */
  protected Pair<MetadataIndexEntry, Long> getMetadataAndEndOffset(MetadataIndexNode metadataIndex,
      String name, boolean isDeviceLevel, boolean exactSearch) throws IOException {
    try {
      // When searching for a device node, return when it is not INTERNAL_DEVICE
      // When searching for a measurement node, return when it is not INTERNAL_MEASUREMENT
      if ((isDeviceLevel && !metadataIndex.getNodeType().equals(
          MetadataIndexNodeType.INTERNAL_DEVICE)) ||
          (!isDeviceLevel && !metadataIndex.getNodeType().equals(
              MetadataIndexNodeType.INTERNAL_MEASUREMENT))) {
        return metadataIndex.getChildIndexEntry(name, exactSearch);
      } else {
        Pair<MetadataIndexEntry, Long> childIndexEntry = metadataIndex
            .getChildIndexEntry(name, false);
        ByteBuffer buffer = readData(childIndexEntry.left.getOffset(), childIndexEntry.right);
        return getMetadataAndEndOffset(MetadataIndexNode.deserializeFrom(buffer), name, isDeviceLevel,
            false);
      }
    } catch (BufferOverflowException e) {
      logger.error("Something error happened while deserializing MetadataIndex of file {}", file);
      throw e;
    }
  }

  /**
   * read data from current position of the input, and deserialize it to a CHUNK_GROUP_FOOTER. <br>
   * This method is not threadsafe.
   *
   * @return a CHUNK_GROUP_FOOTER
   * @throws IOException io error
   */
  public ChunkGroupHeader readChunkGroupHeader() throws IOException {
    return ChunkGroupHeader.deserializeFrom(tsFileInput.wrapAsInputStream(), true);
  }

  /**
   * read data from current position of the input, and deserialize it to a CHUNK_GROUP_FOOTER.
   *
   * @param position   the offset of the chunk group footer in the file
   * @param markerRead true if the offset does not contains the marker , otherwise false
   * @return a CHUNK_GROUP_FOOTER
   * @throws IOException io error
   */
  public ChunkGroupHeader readChunkGroupHeader(long position, boolean markerRead)
      throws IOException {
    return ChunkGroupHeader.deserializeFrom(tsFileInput, position, markerRead);
  }

  public long readVersion() throws IOException {
    ByteBuffer buffer = ByteBuffer.allocate(Long.BYTES);
    if (ReadWriteIOUtils.readAsPossible(tsFileInput, buffer) == 0) {
      throw new IOException("reach the end of the file.");
    }
    buffer.flip();
    return buffer.getLong();
  }

  public void readPlanIndex() throws IOException {
    ByteBuffer buffer = ByteBuffer.allocate(Long.BYTES);
    if (ReadWriteIOUtils.readAsPossible(tsFileInput, buffer) == 0) {
      throw new IOException("reach the end of the file.");
    }
    buffer.flip();
    minPlanIndex = buffer.getLong();
    buffer.clear();
    if (ReadWriteIOUtils.readAsPossible(tsFileInput, buffer) == 0) {
      throw new IOException("reach the end of the file.");
    }
    buffer.flip();
    maxPlanIndex = buffer.getLong();
  }

  /**
   * read data from current position of the input, and deserialize it to a CHUNK_HEADER. <br> This
   * method is not threadsafe.
   *
   * @return a CHUNK_HEADER
   * @throws IOException io error
   */
  public ChunkHeader readChunkHeader(byte chunkType) throws IOException {
    return ChunkHeader.deserializeFrom(tsFileInput.wrapAsInputStream(), chunkType);
  }

  /**
   * read the chunk's header.
   *
   * @param position        the file offset of this chunk's header
   * @param chunkHeaderSize the size of chunk's header
   */
  private ChunkHeader readChunkHeader(long position, int chunkHeaderSize) throws IOException {
    return ChunkHeader.deserializeFrom(tsFileInput, position, chunkHeaderSize);
  }

  /**
   * notice, this function will modify channel's position.
   *
   * @param dataSize the size of chunkdata
   * @param position the offset of the chunk data
   * @return the pages of this chunk
   */
  private ByteBuffer readChunk(long position, int dataSize) throws IOException {
    return readData(position, dataSize);
  }

  /**
   * read memory chunk.
   *
   * @param metaData -given chunk meta data
   * @return -chunk
   */
  public Chunk readMemChunk(ChunkMetadata metaData) throws IOException {
    int chunkHeadSize = ChunkHeader.getSerializedSize(metaData.getMeasurementUid());
    ChunkHeader header = readChunkHeader(metaData.getOffsetOfChunkHeader(), chunkHeadSize);
    ByteBuffer buffer = readChunk(metaData.getOffsetOfChunkHeader() + header.getSerializedSize(),
        header.getDataSize());
    return new Chunk(header, buffer, metaData.getDeleteIntervalList(), metaData.getStatistics());
  }

  /**
   * not thread safe.
   *
   * @param type given tsfile data type
   */
  public PageHeader readPageHeader(TSDataType type, boolean hasStatistic) throws IOException {
    return PageHeader.deserializeFrom(tsFileInput.wrapAsInputStream(), type, hasStatistic);
  }

  public long position() throws IOException {
    return tsFileInput.position();
  }

  public void position(long offset) throws IOException {
    tsFileInput.position(offset);
  }

  public void skipPageData(PageHeader header) throws IOException {
    tsFileInput.position(tsFileInput.position() + header.getCompressedSize());
  }

  public ByteBuffer readPage(PageHeader header, CompressionType type) throws IOException {
    ByteBuffer buffer = readData(-1, header.getCompressedSize());
    IUnCompressor unCompressor = IUnCompressor.getUnCompressor(type);
    ByteBuffer uncompressedBuffer = ByteBuffer.allocate(header.getUncompressedSize());
    if (type == CompressionType.UNCOMPRESSED) {
      return buffer;
    }// FIXME if the buffer is not array-implemented.
    unCompressor.uncompress(buffer.array(), buffer.position(), buffer.remaining(),
        uncompressedBuffer.array(),
        0);
    return uncompressedBuffer;
  }

  /**
   * read one byte from the input. <br> this method is not thread safe
   */
  public byte readMarker() throws IOException {
    markerBuffer.clear();
    if (ReadWriteIOUtils.readAsPossible(tsFileInput, markerBuffer) == 0) {
      throw new IOException("reach the end of the file.");
    }
    markerBuffer.flip();
    return markerBuffer.get();
  }

  public void close() throws IOException {
    if (resourceLogger.isDebugEnabled()) {
      resourceLogger.debug("{} reader is closed.", file);
    }
    this.tsFileInput.close();
  }

  public String getFileName() {
    return this.file;
  }

  public long fileSize() throws IOException {
    return tsFileInput.size();
  }

  /**
   * read data from tsFileInput, from the current position (if position = -1), or the given
   * position. <br> if position = -1, the tsFileInput's position will be changed to the current
   * position + real data size that been read. Other wise, the tsFileInput's position is not
   * changed.
   *
   * @param position the start position of data in the tsFileInput, or the current position if
   *                 position = -1
   * @param size     the size of data that want to read
   * @return data that been read.
   */
  protected ByteBuffer readData(long position, int size) throws IOException {
    ByteBuffer buffer = ByteBuffer.allocate(size);
    if (position < 0) {
      if (ReadWriteIOUtils.readAsPossible(tsFileInput, buffer) != size) {
        throw new IOException("reach the end of the data");
      }
    } else {
      long actualReadSize = ReadWriteIOUtils.readAsPossible(tsFileInput, buffer, position, size);
      if (actualReadSize != size) {
        throw new IOException(
            String.format("reach the end of the data. Size of data that want to read: %s,"
                + "actual read size: %s, position: %s", size, actualReadSize, position));
      }
    }
    buffer.flip();
    return buffer;
  }

  /**
   * read data from tsFileInput, from the current position (if position = -1), or the given
   * position.
   *
   * @param start the start position of data in the tsFileInput, or the current position if position
   *              = -1
   * @param end   the end position of data that want to read
   * @return data that been read.
   */
  protected ByteBuffer readData(long start, long end) throws IOException {
    return readData(start, (int) (end - start));
  }

  /**
   * notice, the target bytebuffer are not flipped.
   */
  public int readRaw(long position, int length, ByteBuffer target) throws IOException {
    return ReadWriteIOUtils.readAsPossible(tsFileInput, target, position, length);
  }

  /**
   * Self Check the file and return the position before where the data is safe.
   *
   * @param newSchema              the schema on each time series in the file
   * @param chunkGroupMetadataList ChunkGroupMetadata List
   * @param fastFinish             if true and the file is complete, then newSchema and
   *                               chunkGroupMetadataList parameter will be not modified.
   * @return the position of the file that is fine. All data after the position in the file should
   * be truncated.
   */
  @SuppressWarnings("squid:S3776") // Suppress high Cognitive Complexity warning
  public long selfCheck(Map<Path, MeasurementSchema> newSchema,
      List<ChunkGroupMetadata> chunkGroupMetadataList,
      boolean fastFinish) throws IOException {
    File checkFile = FSFactoryProducer.getFSFactory().getFile(this.file);
    long fileSize;
    if (!checkFile.exists()) {
      return TsFileCheckStatus.FILE_NOT_FOUND;
    } else {
      fileSize = checkFile.length();
    }
    ChunkMetadata currentChunk;
    String measurementID;
    TSDataType dataType;
    long fileOffsetOfChunk;

    // ChunkMetadata of current ChunkGroup
    List<ChunkMetadata> chunkMetadataList = new ArrayList<>();

    int headerLength = TSFileConfig.MAGIC_STRING.getBytes().length + Byte.BYTES;
    if (fileSize < headerLength) {
      return TsFileCheckStatus.INCOMPATIBLE_FILE;
    }
    if (!TSFileConfig.MAGIC_STRING.equals(readHeadMagic()) || (TSFileConfig.VERSION_NUMBER
        != readVersionNumber())) {
      return TsFileCheckStatus.INCOMPATIBLE_FILE;
    }

    tsFileInput.position(headerLength);
    if (fileSize == headerLength) {
      return headerLength;
    } else if (isComplete()) {
      loadMetadataSize();
      if (fastFinish) {
        return TsFileCheckStatus.COMPLETE_FILE;
      }
    }
    // not a complete file, we will recover it...
    long truncatedSize = headerLength;
    byte marker;
    String lastDeviceId = null;
    List<MeasurementSchema> measurementSchemaList = new ArrayList<>();
    try {
      while ((marker = this.readMarker()) != MetaMarker.SEPARATOR) {
        switch (marker) {
          case MetaMarker.CHUNK_HEADER:
          case MetaMarker.ONLY_ONE_PAGE_CHUNK_HEADER:
            fileOffsetOfChunk = this.position() - 1;
            // if there is something wrong with a chunk, we will drop the whole ChunkGroup
            // as different chunks may be created by the same insertions(sqls), and partial
            // insertion is not tolerable
            ChunkHeader chunkHeader = this.readChunkHeader(marker);
            measurementID = chunkHeader.getMeasurementID();
            MeasurementSchema measurementSchema = new MeasurementSchema(measurementID,
                chunkHeader.getDataType(),
                chunkHeader.getEncodingType(), chunkHeader.getCompressionType());
            measurementSchemaList.add(measurementSchema);
            dataType = chunkHeader.getDataType();
            Statistics<?> chunkStatistics = Statistics.getStatsByType(dataType);
            int dataSize = chunkHeader.getDataSize();
            if (chunkHeader.getChunkType() == MetaMarker.CHUNK_HEADER) {
              while (dataSize > 0) {
                // a new Page
                PageHeader pageHeader = this.readPageHeader(chunkHeader.getDataType(), true);
                chunkStatistics.mergeStatistics(pageHeader.getStatistics());
                this.skipPageData(pageHeader);
                dataSize -= pageHeader.getSerializedPageSize();
                chunkHeader.increasePageNums(1);
              }
            } else {
              // only one page without statistic, we need to iterate each point to generate statistic
              PageHeader pageHeader = this.readPageHeader(chunkHeader.getDataType(), false);
              Decoder valueDecoder = Decoder
                  .getDecoderByType(chunkHeader.getEncodingType(), chunkHeader.getDataType());
              ByteBuffer pageData = readPage(pageHeader, chunkHeader.getCompressionType());
              Decoder timeDecoder = Decoder.getDecoderByType(
                  TSEncoding.valueOf(TSFileDescriptor.getInstance().getConfig().getTimeEncoder()),
                  TSDataType.INT64);
              PageReader reader = new PageReader(pageHeader, pageData, chunkHeader.getDataType(),
                  valueDecoder, timeDecoder, null);
              BatchData batchData = reader.getAllSatisfiedPageData();
              while (batchData.hasCurrent()) {
                switch (dataType) {
                  case INT32:
                    chunkStatistics.update(batchData.currentTime(), batchData.getInt());
                    break;
                  case INT64:
                    chunkStatistics.update(batchData.currentTime(), batchData.getLong());
                    break;
                  case FLOAT:
                    chunkStatistics.update(batchData.currentTime(), batchData.getFloat());
                    break;
                  case DOUBLE:
                    chunkStatistics.update(batchData.currentTime(), batchData.getDouble());
                    break;
                  case BOOLEAN:
                    chunkStatistics.update(batchData.currentTime(), batchData.getBoolean());
                    break;
                  case TEXT:
                    chunkStatistics.update(batchData.currentTime(), batchData.getBinary());
                    break;
                  default:
                    throw new IOException("Unexpected type " + dataType);
                }
                batchData.next();
              }
              chunkHeader.increasePageNums(1);
            }
            currentChunk = new ChunkMetadata(measurementID, dataType, fileOffsetOfChunk,
                chunkStatistics);
            chunkMetadataList.add(currentChunk);
            break;
          case MetaMarker.CHUNK_GROUP_HEADER:
            // if there is something wrong with the ChunkGroup Header, we will drop this ChunkGroup
            // because we can not guarantee the correctness of the deviceId.
            truncatedSize = this.position() - 1;
            if (lastDeviceId != null) {
              // schema of last chunk group
              if (newSchema != null) {
                for (MeasurementSchema tsSchema : measurementSchemaList) {
                  newSchema
                      .putIfAbsent(new Path(lastDeviceId, tsSchema.getMeasurementId()), tsSchema);
                }
              }
              measurementSchemaList = new ArrayList<>();
              // last chunk group Metadata
              chunkGroupMetadataList.add(new ChunkGroupMetadata(lastDeviceId, chunkMetadataList));
            }
            // this is a chunk group
            chunkMetadataList = new ArrayList<>();
            ChunkGroupHeader chunkGroupHeader = this.readChunkGroupHeader();
            lastDeviceId = chunkGroupHeader.getDeviceID();
            break;
          case MetaMarker.VERSION:
<<<<<<< HEAD
            truncatedSize = this.position() - 1;
            if (lastDeviceId != null) {
              // schema of last chunk group
              if (newSchema != null) {
                for (MeasurementSchema tsSchema : measurementSchemaList) {
                  newSchema
                      .putIfAbsent(new Path(lastDeviceId, tsSchema.getMeasurementId()), tsSchema);
                }
              }
              measurementSchemaList = new ArrayList<>();
              // last chunk group Metadata
              chunkGroupMetadataList.add(new ChunkGroupMetadata(lastDeviceId, chunkMetadataList));
              lastDeviceId = null;
            }

            chunkMetadataList = new ArrayList<>();
            long version = readVersion();
            versionInfo.add(new Pair<>(position(), version));
=======
>>>>>>> ede19b56
            truncatedSize = this.position();
            break;
          case MetaMarker.OPERATION_INDEX_RANGE:
            readPlanIndex();
            break;
          default:
            // the disk file is corrupted, using this file may be dangerous
            throw new IOException("Unexpected marker " + marker);
        }
      }
      // now we read the tail of the data section, so we are sure that the last
      // ChunkGroupFooter is complete.
      if (lastDeviceId != null) {
        // schema of last chunk group
        if (newSchema != null) {
          for (MeasurementSchema tsSchema : measurementSchemaList) {
            newSchema
                .putIfAbsent(new Path(lastDeviceId, tsSchema.getMeasurementId()), tsSchema);
          }
        }
        // last chunk group Metadata
        chunkGroupMetadataList.add(new ChunkGroupMetadata(lastDeviceId, chunkMetadataList));
      }
      truncatedSize = this.position() - 1;
    } catch (Exception e) {
      logger.info("TsFile {} self-check cannot proceed at position {} " + "recovered, because : {}",
          file, this.position(), e.getMessage());
    }
    // Despite the completeness of the data section, we will discard current FileMetadata
    // so that we can continue to write data into this tsfile.
    return truncatedSize;
  }

  /**
   * get ChunkMetaDatas of given path
   *
   * @param path timeseries path
   * @return List of ChunkMetaData
   */
  public List<ChunkMetadata> getChunkMetadataList(Path path) throws IOException {
    TimeseriesMetadata timeseriesMetaData = readTimeseriesMetadata(path);
    if (timeseriesMetaData == null) {
      return Collections.emptyList();
    }
    List<ChunkMetadata> chunkMetadataList = readChunkMetaDataList(timeseriesMetaData);
    chunkMetadataList.sort(Comparator.comparingLong(ChunkMetadata::getStartTime));
    return chunkMetadataList;
  }

  /**
   * get ChunkMetaDatas in given TimeseriesMetaData
   *
   * @return List of ChunkMetaData
   */
  public List<ChunkMetadata> readChunkMetaDataList(TimeseriesMetadata timeseriesMetaData)
      throws IOException {
    try {
      readFileMetadata();
      ArrayList<ChunkMetadata> chunkMetadataList = new ArrayList<>();
      long startOffsetOfChunkMetadataList = timeseriesMetaData.getOffsetOfChunkMetaDataList();
      int dataSizeOfChunkMetadataList = timeseriesMetaData.getDataSizeOfChunkMetaDataList();

      ByteBuffer buffer = readData(startOffsetOfChunkMetadataList, dataSizeOfChunkMetadataList);
      while (buffer.hasRemaining()) {
        chunkMetadataList.add(ChunkMetadata.deserializeFrom(buffer, timeseriesMetaData));
      }

      // minimize the storage of an ArrayList instance.
      chunkMetadataList.trimToSize();
      return chunkMetadataList;
    } catch (BufferOverflowException e) {
      logger.error("Something error happened while reading ChunkMetaDataList of file {}", file);
      throw e;
    }
  }

  /**
   * get all measurements in this file
   *
   * @return measurement -> datatype
   */
  public Map<String, TSDataType> getAllMeasurements() throws IOException {
    Map<String, TSDataType> result = new HashMap<>();
    for (String device : getAllDevices()) {
      Map<String, TimeseriesMetadata> timeseriesMetadataMap = readDeviceMetadata(device);
      for (TimeseriesMetadata timeseriesMetadata : timeseriesMetadataMap.values()) {
        result.put(timeseriesMetadata.getMeasurementId(), timeseriesMetadata.getTSDataType());
      }
    }
    return result;
  }

  /**
   * get device names which has valid chunks in [start, end)
   *
   * @param start start of the partition
   * @param end   end of the partition
   * @return device names in range
   */
  public List<String> getDeviceNameInRange(long start, long end) throws IOException {
    List<String> res = new ArrayList<>();
    for (String device : getAllDevices()) {
      Map<String, List<ChunkMetadata>> seriesMetadataMap = readChunkMetadataInDevice(device);
      if (hasDataInPartition(seriesMetadataMap, start, end)) {
        res.add(device);
      }
    }
    return res;
  }

  /**
   * Check if the device has at least one Chunk in this partition
   *
   * @param seriesMetadataMap chunkMetaDataList of each measurement
   * @param start             the start position of the space partition
   * @param end               the end position of the space partition
   */
  private boolean hasDataInPartition(Map<String, List<ChunkMetadata>> seriesMetadataMap,
      long start, long end) {
    for (List<ChunkMetadata> chunkMetadataList : seriesMetadataMap.values()) {
      for (ChunkMetadata chunkMetadata : chunkMetadataList) {
        LocateStatus location = MetadataQuerierByFileImpl
            .checkLocateStatus(chunkMetadata, start, end);
        if (location == LocateStatus.in) {
          return true;
        }
      }
    }
    return false;
  }

  /**
   * The location of a chunkGroupMetaData with respect to a space partition constraint. <p> in - the
   * middle point of the chunkGroupMetaData is located in the current space partition. before - the
   * middle point of the chunkGroupMetaData is located before the current space partition. after -
   * the middle point of the chunkGroupMetaData is located after the current space partition.
   */
  public enum LocateStatus {
    in, before, after
  }

  public long getMinPlanIndex() {
    return minPlanIndex;
  }

  public long getMaxPlanIndex() {
    return maxPlanIndex;
  }
}<|MERGE_RESOLUTION|>--- conflicted
+++ resolved
@@ -1086,27 +1086,6 @@
             lastDeviceId = chunkGroupHeader.getDeviceID();
             break;
           case MetaMarker.VERSION:
-<<<<<<< HEAD
-            truncatedSize = this.position() - 1;
-            if (lastDeviceId != null) {
-              // schema of last chunk group
-              if (newSchema != null) {
-                for (MeasurementSchema tsSchema : measurementSchemaList) {
-                  newSchema
-                      .putIfAbsent(new Path(lastDeviceId, tsSchema.getMeasurementId()), tsSchema);
-                }
-              }
-              measurementSchemaList = new ArrayList<>();
-              // last chunk group Metadata
-              chunkGroupMetadataList.add(new ChunkGroupMetadata(lastDeviceId, chunkMetadataList));
-              lastDeviceId = null;
-            }
-
-            chunkMetadataList = new ArrayList<>();
-            long version = readVersion();
-            versionInfo.add(new Pair<>(position(), version));
-=======
->>>>>>> ede19b56
             truncatedSize = this.position();
             break;
           case MetaMarker.OPERATION_INDEX_RANGE:
