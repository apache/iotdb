--- conflicted
+++ resolved
@@ -85,36 +85,11 @@
     tsFileInput = new DefaultTsFileInput(path);
     try {
       if (loadMetadataSize) {
-       loadMetadataSize();
+        loadMetadataSize();
       }
     } catch (Throwable e) {
       tsFileInput.close();
       throw e;
-    }
-  }
-
-  /**
-   * Create a file reader of the given file. The reader will read the tail of the file to get the
-   * file metadata size.Then the reader will skip the first TSFileConfig.MAGIC_STRING.length() bytes
-   * of the file for preparing reading real data.
-   *
-   * @param input given input
-   */
-  public TsFileSequenceReader(TsFileInput input) throws IOException {
-    this(input, true);
-  }
-
-  /**
-   * construct function for TsFileSequenceReader.
-   *
-   * @param input -given input
-   * @param loadMetadataSize -load meta data size
-   */
-  public TsFileSequenceReader(TsFileInput input, boolean loadMetadataSize)
-      throws IOException {
-    this.tsFileInput = input;
-    if (loadMetadataSize) { // NOTE no autoRepair here
-      loadMetadataSize();
     }
   }
 
@@ -477,8 +452,6 @@
   public int readRaw(long position, int length, ByteBuffer target) throws IOException {
     return ReadWriteIOUtils
         .readAsPossible(tsFileInput, target, position, length);
-<<<<<<< HEAD
-=======
   }
 
   /**
@@ -626,7 +599,6 @@
       // so that we can continue to write data into this tsfile.
       return truncatedPosition;
     }
->>>>>>> f1d3f44b
   }
 
 
