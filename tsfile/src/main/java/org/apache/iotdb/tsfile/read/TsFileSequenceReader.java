--- conflicted
+++ resolved
@@ -96,28 +96,6 @@
   }
 
   /**
-<<<<<<< HEAD
-   * Create a file reader of the given file. The reader will read the tail of the file to get the
-   * file metadata size.Then the reader will skip the first TSFileConfig.MAGIC_STRING.length() bytes
-   * of the file for preparing reading real data.
-   *
-   * @param input given input
-   */
-  public TsFileSequenceReader(TsFileInput input) throws IOException {
-    this(input, true);
-  }
-
-  /**
-   * construct function for TsFileSequenceReader.
-   *
-   * @param input -given input
-   * @param loadMetadataSize -load meta data size
-   */
-  public TsFileSequenceReader(TsFileInput input, boolean loadMetadataSize) throws IOException {
-    this.tsFileInput = input;
-    if (loadMetadataSize) {
-      loadMetadataSize();
-=======
    * Checks if the file is incomplete, and if so, tries to repair it.
    */
   private void checkAndRepair(String file, Path path) throws IOException {
@@ -129,7 +107,31 @@
       TsFileWriter writer = new TsFileWriter(rWriter);
       // This writes the right magic string
       writer.close();
->>>>>>> 59d1ae8d
+    }
+  }
+
+  /**
+   * Create a file reader of the given file. The reader will read the tail of the file to get the
+   * file metadata size.Then the reader will skip the first TSFileConfig.MAGIC_STRING.length() bytes
+   * of the file for preparing reading real data.
+   *
+   * @param input given input
+   */
+  public TsFileSequenceReader(TsFileInput input) throws IOException {
+    this(input, true);
+  }
+
+  /**
+   * construct function for TsFileSequenceReader.
+   *
+   * @param input -given input
+   * @param loadMetadataSize -load meta data size
+   */
+  public TsFileSequenceReader(TsFileInput input, boolean loadMetadataSize)
+      throws IOException {
+    this.tsFileInput = input;
+    if (loadMetadataSize) { // TODO no autoRepair here
+      loadMetadataSize();
     }
   }
 
