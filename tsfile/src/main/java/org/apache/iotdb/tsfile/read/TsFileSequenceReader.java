--- conflicted
+++ resolved
@@ -370,7 +370,6 @@
   }
 
   /**
-<<<<<<< HEAD
    * Find the leaf node that contains this vector, return all the needed subSensor and time column
    *
    * @return TimeseriesMetadata for the time column and all the needed subSensor, the order of the
@@ -381,12 +380,8 @@
   }
 
   /**
-   * Find the leaf node that contains path, return all the sensors in that leaf node which are also
-   * in allSensors set
-=======
    * getChunkMetadataList Find the leaf node that contains path, return all the sensors in that leaf
    * node which are also in allSensors set
->>>>>>> 126ebc02
    */
   public List<TimeseriesMetadata> readTimeseriesMetadata(Path path, Set<String> allSensors)
       throws IOException {
