/*
 * Licensed to the Apache Software Foundation (ASF) under one
 * or more contributor license agreements.  See the NOTICE file
 * distributed with this work for additional information
 * regarding copyright ownership.  The ASF licenses this file
 * to you under the Apache License, Version 2.0 (the
 * "License"); you may not use this file except in compliance
 * with the License.  You may obtain a copy of the License at
 *
 *     http://www.apache.org/licenses/LICENSE-2.0
 *
 * Unless required by applicable law or agreed to in writing,
 * software distributed under the License is distributed on an
 * "AS IS" BASIS, WITHOUT WARRANTIES OR CONDITIONS OF ANY
 * KIND, either express or implied.  See the License for the
 * specific language governing permissions and limitations
 * under the License.
 */

package org.apache.iotdb.tsfile.file;

import org.apache.iotdb.tsfile.common.constant.TsFileConstant;

import java.io.IOException;

/** MetaMarker denotes the type of headers and footers. Enum is not used for space saving. */
@SuppressWarnings({"squid:S1133"}) // Deprecated code should be removed
public class MetaMarker {

  public static final byte CHUNK_GROUP_HEADER = 0;
  /** Chunk header marker and this chunk has more than one page. */
  public static final byte CHUNK_HEADER = 1;

  public static final byte SEPARATOR = 2;
  /**
   * @deprecated (Since TsFile version 3, the marker VERSION is no longer used in TsFile. It should
   *     be removed when TsFile upgrade to version 4)
   */
  @Deprecated public static final byte VERSION = 3;

  // following this marker are two longs marking the minimum and maximum indices of operations
  // involved in the last flushed MemTable, which are generally used to support checkpoint,
  // snapshot, or backup.
  public static final byte OPERATION_INDEX_RANGE = 4;

  /** Chunk header marker and this chunk has only one page. */
  public static final byte ONLY_ONE_PAGE_CHUNK_HEADER = 5;

  /** Time Chunk header marker and this chunk has more than one page. */
<<<<<<< HEAD
  public static final byte TIME_CHUNK_HEADER =
      (byte) (CHUNK_HEADER | TsFileConstant.TIME_COLUMN_MASK);

  /** Value Chunk header marker and this chunk has more than one page. */
  public static final byte VALUE_CHUNK_HEADER =
      (byte) (CHUNK_HEADER | TsFileConstant.VALUE_COLUMN_MASK);

  /** Time Chunk header marker and this chunk has only one page. */
  public static final byte ONLY_ONE_PAGE_TIME_CHUNK_HEADER =
      (byte) (ONLY_ONE_PAGE_CHUNK_HEADER | TsFileConstant.TIME_COLUMN_MASK);

  /** Value Chunk header marker and this chunk has only one page. */
  public static final byte ONLY_ONE_PAGE_VALUE_CHUNK_HEADER =
      (byte) (ONLY_ONE_PAGE_CHUNK_HEADER | TsFileConstant.VALUE_COLUMN_MASK);
=======
  public static final byte TIME_CHUNK_HEADER = (byte) (CHUNK_HEADER | TsFileConstant.TIME_COLUMN_MASK);

  /** Value Chunk header marker and this chunk has more than one page. */
  public static final byte VALUE_CHUNK_HEADER = (byte) (CHUNK_HEADER | TsFileConstant.VALUE_COLUMN_MASK);

  /** Time Chunk header marker and this chunk has only one page. */
  public static final byte ONLY_ONE_PAGE_TIME_CHUNK_HEADER = (byte) (ONLY_ONE_PAGE_CHUNK_HEADER | TsFileConstant.TIME_COLUMN_MASK);

  /** Value Chunk header marker and this chunk has only one page. */
  public static final byte ONLY_ONE_PAGE_VALUE_CHUNK_HEADER = (byte) (ONLY_ONE_PAGE_CHUNK_HEADER | TsFileConstant.VALUE_COLUMN_MASK);

>>>>>>> 0c76ceaf

  private MetaMarker() {}

  public static void handleUnexpectedMarker(byte marker) throws IOException {
    throw new IOException("Unexpected marker " + marker);
  }
}<|MERGE_RESOLUTION|>--- conflicted
+++ resolved
@@ -47,7 +47,7 @@
   public static final byte ONLY_ONE_PAGE_CHUNK_HEADER = 5;
 
   /** Time Chunk header marker and this chunk has more than one page. */
-<<<<<<< HEAD
+
   public static final byte TIME_CHUNK_HEADER =
       (byte) (CHUNK_HEADER | TsFileConstant.TIME_COLUMN_MASK);
 
@@ -62,20 +62,7 @@
   /** Value Chunk header marker and this chunk has only one page. */
   public static final byte ONLY_ONE_PAGE_VALUE_CHUNK_HEADER =
       (byte) (ONLY_ONE_PAGE_CHUNK_HEADER | TsFileConstant.VALUE_COLUMN_MASK);
-=======
-  public static final byte TIME_CHUNK_HEADER = (byte) (CHUNK_HEADER | TsFileConstant.TIME_COLUMN_MASK);
-
-  /** Value Chunk header marker and this chunk has more than one page. */
-  public static final byte VALUE_CHUNK_HEADER = (byte) (CHUNK_HEADER | TsFileConstant.VALUE_COLUMN_MASK);
-
-  /** Time Chunk header marker and this chunk has only one page. */
-  public static final byte ONLY_ONE_PAGE_TIME_CHUNK_HEADER = (byte) (ONLY_ONE_PAGE_CHUNK_HEADER | TsFileConstant.TIME_COLUMN_MASK);
-
-  /** Value Chunk header marker and this chunk has only one page. */
-  public static final byte ONLY_ONE_PAGE_VALUE_CHUNK_HEADER = (byte) (ONLY_ONE_PAGE_CHUNK_HEADER | TsFileConstant.VALUE_COLUMN_MASK);
-
->>>>>>> 0c76ceaf
-
+  
   private MetaMarker() {}
 
   public static void handleUnexpectedMarker(byte marker) throws IOException {
