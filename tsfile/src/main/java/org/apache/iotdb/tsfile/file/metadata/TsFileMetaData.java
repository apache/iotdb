--- conflicted
+++ resolved
@@ -1,4 +1,3 @@
-<<<<<<< HEAD
 /*
  * Licensed to the Apache Software Foundation (ASF) under one
  * or more contributor license agreements.  See the NOTICE file
@@ -83,8 +82,8 @@
   /**
    * deserialize data from the inputStream.
    *
-   * @param inputStream -input stream use to deserialize
-   * @return -a instance of TsFileMetaData
+   * @param inputStream input stream used to deserialize
+   * @return an instance of TsFileMetaData
    */
   public static TsFileMetaData deserializeFrom(InputStream inputStream) throws IOException {
     TsFileMetaData fileMetaData = new TsFileMetaData();
@@ -219,10 +218,7 @@
     return this.deviceIndexMap.containsKey(deltaObjUid);
   }
 
-  public TsDeviceMetadataIndex getDeviceMetadataIndex(String deviceUid) throws IOException {
-    if (!this.deviceIndexMap.containsKey(deviceUid)) {
-      throw new IOException("No device path : " + deviceUid);
-    }
+  public TsDeviceMetadataIndex getDeviceMetadataIndex(String deviceUid) {
     return this.deviceIndexMap.get(deviceUid);
   }
 
@@ -386,391 +382,4 @@
   public List<MeasurementSchema> getMeasurementSchemaList() {
     return new ArrayList<MeasurementSchema>(measurementSchema.values());
   }
-}
-=======
-/*
- * Licensed to the Apache Software Foundation (ASF) under one
- * or more contributor license agreements.  See the NOTICE file
- * distributed with this work for additional information
- * regarding copyright ownership.  The ASF licenses this file
- * to you under the Apache License, Version 2.0 (the
- * "License"); you may not use this file except in compliance
- * with the License.  You may obtain a copy of the License at
- * <p>
- * http://www.apache.org/licenses/LICENSE-2.0
- * <p>
- * Unless required by applicable law or agreed to in writing,
- * software distributed under the License is distributed on an
- * "AS IS" BASIS, WITHOUT WARRANTIES OR CONDITIONS OF ANY
- * KIND, either express or implied.  See the License for the
- * specific language governing permissions and limitations
- * under the License.
- */
-
-package org.apache.iotdb.tsfile.file.metadata;
-
-import static org.apache.iotdb.tsfile.common.constant.TsFileConstant.PATH_SEPARATOR;
-
-
-import java.io.IOException;
-import java.io.InputStream;
-import java.io.OutputStream;
-import java.nio.ByteBuffer;
-import java.util.ArrayList;
-import java.util.HashMap;
-import java.util.List;
-import java.util.Map;
-
-import org.apache.iotdb.tsfile.common.conf.TSFileDescriptor;
-import org.apache.iotdb.tsfile.file.metadata.enums.TSDataType;
-import org.apache.iotdb.tsfile.utils.BloomFilter;
-import org.apache.iotdb.tsfile.utils.ReadWriteIOUtils;
-import org.apache.iotdb.tsfile.write.schema.MeasurementSchema;
-
-/**
- * TSFileMetaData collects all metadata info and saves in its data structure.
- */
-public class TsFileMetaData {
-
-  private Map<String, TsDeviceMetadataIndex> deviceIndexMap = new HashMap<>();
-
-  /**
-   * TSFile schema for this file. This schema contains metadata for all the measurements.
-   */
-  private Map<String, MeasurementSchema> measurementSchema = new HashMap<>();
-
-  /**
-   * String for application that wrote this file. This should be in the format [Application] version
-   * [App Version](build [App Build Hash]). e.g. impala version 1.0 (build SHA-1_hash_code)
-   */
-  private String createdBy;
-
-  // fields below are IoTDB extensions and they does not affect TsFile's stand-alone functionality
-  private int totalChunkNum;
-  // invalid means a chunk has been rewritten by merge and the chunk's data is in
-  // another new chunk
-  private int invalidChunkNum;
-
-  // bloom filter
-  private BloomFilter bloomFilter;
-
-  public TsFileMetaData() {
-    //do nothing
-  }
-
-  /**
-   * construct function for TsFileMetaData.
-   *
-   * @param measurementSchema - time series info list
-   */
-  public TsFileMetaData(Map<String, TsDeviceMetadataIndex> deviceMap,
-      Map<String, MeasurementSchema> measurementSchema) {
-    this.deviceIndexMap = deviceMap;
-    this.measurementSchema = measurementSchema;
-  }
-
-  /**
-   * deserialize data from the inputStream.
-   *
-   * @param inputStream input stream used to deserialize
-   * @return an instance of TsFileMetaData
-   */
-  public static TsFileMetaData deserializeFrom(InputStream inputStream) throws IOException {
-    TsFileMetaData fileMetaData = new TsFileMetaData();
-
-    int size = ReadWriteIOUtils.readInt(inputStream);
-    if (size > 0) {
-      Map<String, TsDeviceMetadataIndex> deviceMap = new HashMap<>();
-      String key;
-      TsDeviceMetadataIndex value;
-      for (int i = 0; i < size; i++) {
-        key = ReadWriteIOUtils.readString(inputStream);
-        value = TsDeviceMetadataIndex.deserializeFrom(inputStream);
-        deviceMap.put(key, value);
-      }
-      fileMetaData.deviceIndexMap = deviceMap;
-    }
-
-    size = ReadWriteIOUtils.readInt(inputStream);
-    if (size > 0) {
-      fileMetaData.measurementSchema = new HashMap<>();
-      String key;
-      MeasurementSchema value;
-      for (int i = 0; i < size; i++) {
-        key = ReadWriteIOUtils.readString(inputStream);
-        value = MeasurementSchema.deserializeFrom(inputStream);
-        fileMetaData.measurementSchema.put(key, value);
-      }
-    }
-
-    if (ReadWriteIOUtils.readIsNull(inputStream)) {
-      fileMetaData.createdBy = ReadWriteIOUtils.readString(inputStream);
-    }
-    fileMetaData.totalChunkNum = ReadWriteIOUtils.readInt(inputStream);
-    fileMetaData.invalidChunkNum = ReadWriteIOUtils.readInt(inputStream);
-    // read bloom filter
-    if (!ReadWriteIOUtils.checkIfMagicString(inputStream)) {
-      byte[] bytes = ReadWriteIOUtils.readBytesWithSelfDescriptionLength(inputStream);
-      int filterSize = ReadWriteIOUtils.readInt(inputStream);
-      int hashFunctionSize = ReadWriteIOUtils.readInt(inputStream);
-      fileMetaData.bloomFilter = BloomFilter.buildBloomFilter(bytes, filterSize, hashFunctionSize);
-    }
-
-    return fileMetaData;
-  }
-
-  /**
-   * deserialize data from the buffer.
-   *
-   * @param buffer -buffer use to deserialize
-   * @return -a instance of TsFileMetaData
-   */
-  public static TsFileMetaData deserializeFrom(ByteBuffer buffer) throws IOException {
-    TsFileMetaData fileMetaData = new TsFileMetaData();
-
-    int size = ReadWriteIOUtils.readInt(buffer);
-    if (size > 0) {
-      Map<String, TsDeviceMetadataIndex> deviceMap = new HashMap<>();
-      String key;
-      TsDeviceMetadataIndex value;
-      for (int i = 0; i < size; i++) {
-        key = ReadWriteIOUtils.readString(buffer);
-        value = TsDeviceMetadataIndex.deserializeFrom(buffer);
-        deviceMap.put(key, value);
-      }
-      fileMetaData.deviceIndexMap = deviceMap;
-    }
-
-    size = ReadWriteIOUtils.readInt(buffer);
-    if (size > 0) {
-      fileMetaData.measurementSchema = new HashMap<>();
-      String key;
-      MeasurementSchema value;
-      for (int i = 0; i < size; i++) {
-        key = ReadWriteIOUtils.readString(buffer);
-        value = MeasurementSchema.deserializeFrom(buffer);
-        fileMetaData.measurementSchema.put(key, value);
-      }
-    }
-
-    if (ReadWriteIOUtils.readIsNull(buffer)) {
-      fileMetaData.createdBy = ReadWriteIOUtils.readString(buffer);
-    }
-    fileMetaData.totalChunkNum = ReadWriteIOUtils.readInt(buffer);
-    fileMetaData.invalidChunkNum = ReadWriteIOUtils.readInt(buffer);
-    // read bloom filter
-    if (buffer.hasRemaining()) {
-      byte[] bytes = ReadWriteIOUtils.readByteBufferWithSelfDescriptionLength(buffer).array();
-      int filterSize = ReadWriteIOUtils.readInt(buffer);
-      int hashFunctionSize = ReadWriteIOUtils.readInt(buffer);
-      fileMetaData.bloomFilter = BloomFilter.buildBloomFilter(bytes, filterSize, hashFunctionSize);
-    }
-
-    return fileMetaData;
-  }
-
-  public BloomFilter getBloomFilter() {
-    return bloomFilter;
-  }
-
-  /**
-   * add time series metadata to list. THREAD NOT SAFE
-   *
-   * @param measurementSchema series metadata to add
-   */
-  public void addMeasurementSchema(MeasurementSchema measurementSchema) {
-    this.measurementSchema.put(measurementSchema.getMeasurementId(), measurementSchema);
-  }
-
-  @Override
-  public String toString() {
-    return "TsFileMetaData{" + "deviceIndexMap=" + deviceIndexMap + ", measurementSchema="
-        + measurementSchema + ", createdBy='" + createdBy + '\'' + '}';
-  }
-
-  public String getCreatedBy() {
-    return createdBy;
-  }
-
-  public void setCreatedBy(String createdBy) {
-    this.createdBy = createdBy;
-  }
-
-  public Map<String, TsDeviceMetadataIndex> getDeviceMap() {
-    return deviceIndexMap;
-  }
-
-  public void setDeviceMap(Map<String, TsDeviceMetadataIndex> deviceMap) {
-    this.deviceIndexMap = deviceMap;
-  }
-
-  public boolean containsDevice(String deltaObjUid) {
-    return this.deviceIndexMap.containsKey(deltaObjUid);
-  }
-
-  public TsDeviceMetadataIndex getDeviceMetadataIndex(String deviceUid) {
-    return this.deviceIndexMap.get(deviceUid);
-  }
-
-  public boolean containsMeasurement(String measurement) {
-    return measurementSchema.containsKey(measurement);
-  }
-
-  /**
-   * return the type of the measurement.
-   *
-   * @param measurement -measurement
-   * @return -type of the measurement
-   */
-  public TSDataType getType(String measurement) {
-    if (containsMeasurement(measurement)) {
-      return measurementSchema.get(measurement).getType();
-    } else {
-      return null;
-    }
-  }
-
-  public Map<String, MeasurementSchema> getMeasurementSchema() {
-    return measurementSchema;
-  }
-
-  /**
-   * use the given outputStream to serialize.
-   *
-   * @param outputStream -output stream to determine byte length
-   * @return -byte length
-   */
-  public int serializeTo(OutputStream outputStream) throws IOException {
-    int byteLen = 0;
-
-    byteLen += ReadWriteIOUtils.write(deviceIndexMap.size(), outputStream);
-    for (Map.Entry<String, TsDeviceMetadataIndex> entry : deviceIndexMap.entrySet()) {
-      byteLen += ReadWriteIOUtils.write(entry.getKey(), outputStream);
-      byteLen += entry.getValue().serializeTo(outputStream);
-    }
-
-    byteLen += ReadWriteIOUtils.write(measurementSchema.size(), outputStream);
-    for (Map.Entry<String, MeasurementSchema> entry : measurementSchema.entrySet()) {
-      byteLen += ReadWriteIOUtils.write(entry.getKey(), outputStream);
-      byteLen += entry.getValue().serializeTo(outputStream);
-    }
-
-    byteLen += ReadWriteIOUtils.writeIsNull(createdBy, outputStream);
-    if (createdBy != null) {
-      byteLen += ReadWriteIOUtils.write(createdBy, outputStream);
-    }
-
-    byteLen += ReadWriteIOUtils.write(totalChunkNum, outputStream);
-    byteLen += ReadWriteIOUtils.write(invalidChunkNum, outputStream);
-
-    return byteLen;
-  }
-
-  /**
-   * use the given outputStream to serialize bloom filter.
-   *
-   * @param outputStream -output stream to determine byte length
-   * @return -byte length
-   */
-  public int serializeBloomFilter(OutputStream outputStream,
-      List<ChunkGroupMetaData> chunkGroupMetaDataList)
-      throws IOException {
-    int byteLen = 0;
-    BloomFilter filter = buildBloomFilter(chunkGroupMetaDataList);
-
-    byte[] bytes = filter.serialize();
-    byteLen += ReadWriteIOUtils.write(bytes.length, outputStream);
-    outputStream.write(bytes);
-    byteLen += bytes.length;
-    byteLen += ReadWriteIOUtils.write(filter.getSize(), outputStream);
-    byteLen += ReadWriteIOUtils.write(filter.getHashFunctionSize(), outputStream);
-    return byteLen;
-  }
-
-  /**
-   * get all path in this tsfile
-   *
-   * @return all path in set
-   */
-  private List<String> getAllPath(List<ChunkGroupMetaData> chunkGroupMetaDataList) {
-    List<String> res = new ArrayList<>();
-    for (ChunkGroupMetaData chunkGroupMetaData : chunkGroupMetaDataList) {
-      String deviceId = chunkGroupMetaData.getDeviceID();
-      for (ChunkMetaData chunkMetaData : chunkGroupMetaData.getChunkMetaDataList()) {
-        res.add(deviceId + PATH_SEPARATOR + chunkMetaData.getMeasurementUid());
-      }
-    }
-
-    return res;
-  }
-
-  /**
-   * build bloom filter
-   *
-   * @return bloom filter
-   */
-  private BloomFilter buildBloomFilter(List<ChunkGroupMetaData> chunkGroupMetaDataList) {
-    List<String> paths = getAllPath(chunkGroupMetaDataList);
-    BloomFilter bloomFilter = BloomFilter
-        .getEmptyBloomFilter(TSFileDescriptor.getInstance().getConfig().getBloomFilterErrorRate(),
-            paths.size());
-    for (String path : paths) {
-      bloomFilter.add(path);
-    }
-    return bloomFilter;
-  }
-
-
-  /**
-   * use the given buffer to serialize.
-   *
-   * @param buffer -buffer to determine byte length
-   * @return -byte length
-   */
-  public int serializeTo(ByteBuffer buffer) throws IOException {
-    int byteLen = 0;
-
-    byteLen += ReadWriteIOUtils.write(deviceIndexMap.size(), buffer);
-    for (Map.Entry<String, TsDeviceMetadataIndex> entry : deviceIndexMap.entrySet()) {
-      byteLen += ReadWriteIOUtils.write(entry.getKey(), buffer);
-      byteLen += entry.getValue().serializeTo(buffer);
-    }
-
-    byteLen += ReadWriteIOUtils.write(measurementSchema.size(), buffer);
-    for (Map.Entry<String, MeasurementSchema> entry : measurementSchema.entrySet()) {
-      byteLen += ReadWriteIOUtils.write(entry.getKey(), buffer);
-      byteLen += entry.getValue().serializeTo(buffer);
-    }
-
-    byteLen += ReadWriteIOUtils.writeIsNull(createdBy, buffer);
-    if (createdBy != null) {
-      byteLen += ReadWriteIOUtils.write(createdBy, buffer);
-    }
-
-    byteLen += ReadWriteIOUtils.write(totalChunkNum, buffer);
-    byteLen += ReadWriteIOUtils.write(invalidChunkNum, buffer);
-
-    return byteLen;
-  }
-
-  public int getTotalChunkNum() {
-    return totalChunkNum;
-  }
-
-  public void setTotalChunkNum(int totalChunkNum) {
-    this.totalChunkNum = totalChunkNum;
-  }
-
-  public int getInvalidChunkNum() {
-    return invalidChunkNum;
-  }
-
-  public void setInvalidChunkNum(int invalidChunkNum) {
-    this.invalidChunkNum = invalidChunkNum;
-  }
-
-  public List<MeasurementSchema> getMeasurementSchemaList() {
-    return new ArrayList<MeasurementSchema>(measurementSchema.values());
-  }
-}
->>>>>>> d0a53e80
+}