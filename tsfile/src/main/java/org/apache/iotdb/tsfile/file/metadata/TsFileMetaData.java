/**
 * Licensed to the Apache Software Foundation (ASF) under one
 * or more contributor license agreements.  See the NOTICE file
 * distributed with this work for additional information
 * regarding copyright ownership.  The ASF licenses this file
 * to you under the Apache License, Version 2.0 (the
 * "License"); you may not use this file except in compliance
 * with the License.  You may obtain a copy of the License at
 * <p>
 * http://www.apache.org/licenses/LICENSE-2.0
 * <p>
 * Unless required by applicable law or agreed to in writing,
 * software distributed under the License is distributed on an
 * "AS IS" BASIS, WITHOUT WARRANTIES OR CONDITIONS OF ANY
 * KIND, either express or implied.  See the License for the
 * specific language governing permissions and limitations
 * under the License.
 */

package org.apache.iotdb.tsfile.file.metadata;

import org.apache.iotdb.tsfile.file.metadata.enums.TSDataType;
import org.apache.iotdb.tsfile.utils.ReadWriteIOUtils;
import org.apache.iotdb.tsfile.write.schema.MeasurementSchema;

import java.io.IOException;
import java.io.InputStream;
import java.io.OutputStream;
import java.nio.ByteBuffer;
import java.util.ArrayList;
import java.util.HashMap;
import java.util.List;
import java.util.Map;

/**
 * TSFileMetaData collects all metadata info and saves in its data structure.
 */
public class TsFileMetaData {

  private Map<String, TsDeviceMetadataIndex> deviceIndexMap = new HashMap<>();

  /**
   * TSFile schema for this file. This schema contains metadata for all the measurements.
   */
  private Map<String, MeasurementSchema> measurementSchema = new HashMap<>();
  
  /**
   * String for application that wrote this file. This should be in the format [Application] version
   * [App Version](build [App Build Hash]). e.g. impala version 1.0 (build SHA-1_hash_code)
   */
  private String createdBy;

  // fields below are IoTDB extensions and they does not affect TsFile's stand-alone functionality
  private int totalChunkNum;
  // invalid means a chunk has been rewritten by merge and the chunk's data is in
  // another new chunk
  private int invalidChunkNum;

  public TsFileMetaData() {
    //do nothing
  }

  /**
   * construct function for TsFileMetaData.
   *
   * @param measurementSchema - time series info list
   */
  public TsFileMetaData(Map<String, TsDeviceMetadataIndex> deviceMap,
      Map<String, MeasurementSchema> measurementSchema) {
    this.deviceIndexMap = deviceMap;
    this.measurementSchema = measurementSchema;
  }

  /**
   * deserialize data from the inputStream.
   *
   * @param inputStream -input stream use to deserialize
   * @return -a instance of TsFileMetaData
   */
  public static TsFileMetaData deserializeFrom(InputStream inputStream) throws IOException {
    TsFileMetaData fileMetaData = new TsFileMetaData();

    int size = ReadWriteIOUtils.readInt(inputStream);
    if (size > 0) {
      Map<String, TsDeviceMetadataIndex> deviceMap = new HashMap<>();
      String key;
      TsDeviceMetadataIndex value;
      for (int i = 0; i < size; i++) {
        key = ReadWriteIOUtils.readString(inputStream);
        value = TsDeviceMetadataIndex.deserializeFrom(inputStream);
        deviceMap.put(key, value);
      }
      fileMetaData.deviceIndexMap = deviceMap;
    }

    size = ReadWriteIOUtils.readInt(inputStream);
    if (size > 0) {
      fileMetaData.measurementSchema = new HashMap<>();
      String key;
      MeasurementSchema value;
      for (int i = 0; i < size; i++) {
        key = ReadWriteIOUtils.readString(inputStream);
        value = MeasurementSchema.deserializeFrom(inputStream);
        fileMetaData.measurementSchema.put(key, value);
      }
    }

    if (ReadWriteIOUtils.readIsNull(inputStream)) {
      fileMetaData.createdBy = ReadWriteIOUtils.readString(inputStream);
    }
    fileMetaData.totalChunkNum = ReadWriteIOUtils.readInt(inputStream);
    fileMetaData.invalidChunkNum = ReadWriteIOUtils.readInt(inputStream);

    return fileMetaData;
  }

  /**
   * deserialize data from the buffer.
   *
   * @param buffer -buffer use to deserialize
   * @return -a instance of TsFileMetaData
   */
  public static TsFileMetaData deserializeFrom(ByteBuffer buffer) throws IOException {
    TsFileMetaData fileMetaData = new TsFileMetaData();

    int size = ReadWriteIOUtils.readInt(buffer);
    if (size > 0) {
      Map<String, TsDeviceMetadataIndex> deviceMap = new HashMap<>();
      String key;
      TsDeviceMetadataIndex value;
      for (int i = 0; i < size; i++) {
        key = ReadWriteIOUtils.readString(buffer);
        value = TsDeviceMetadataIndex.deserializeFrom(buffer);
        deviceMap.put(key, value);
      }
      fileMetaData.deviceIndexMap = deviceMap;
    }

    size = ReadWriteIOUtils.readInt(buffer);
    if (size > 0) {
      fileMetaData.measurementSchema = new HashMap<>();
      String key;
      MeasurementSchema value;
      for (int i = 0; i < size; i++) {
        key = ReadWriteIOUtils.readString(buffer);
        value = MeasurementSchema.deserializeFrom(buffer);
        fileMetaData.measurementSchema.put(key, value);
      }
    }

    if (ReadWriteIOUtils.readIsNull(buffer)) {
      fileMetaData.createdBy = ReadWriteIOUtils.readString(buffer);
    }  
    // if using v0.8.0 TsFile, use 0 to represent missing fields
<<<<<<< HEAD
    fileMetaData.totalChunkNum = ReadWriteIOUtils.readInt(buffer);
    fileMetaData.invalidChunkNum = ReadWriteIOUtils.readInt(buffer);
=======
    if (buffer == null) {
      fileMetaData.totalChunkNum = ReadWriteIOUtils.readInt(buffer);
    }
    else {
      fileMetaData.totalChunkNum = 0;
    }
    if (buffer == null) {
      fileMetaData.invalidChunkNum = ReadWriteIOUtils.readInt(buffer);
    }
    else {
      fileMetaData.invalidChunkNum = 0;
    }

>>>>>>> 8345bc2b

    return fileMetaData;
  }

  /**
   * add time series metadata to list. THREAD NOT SAFE
   *
   * @param measurementSchema series metadata to add
   */
  public void addMeasurementSchema(MeasurementSchema measurementSchema) {
    this.measurementSchema.put(measurementSchema.getMeasurementId(), measurementSchema);
  }

  @Override
  public String toString() {
    return "TsFileMetaData{" + "deviceIndexMap=" + deviceIndexMap + ", measurementSchema="
        + measurementSchema + ", createdBy='" + createdBy + '\'' + '}';
  }

  public String getCreatedBy() {
    return createdBy;
  }

  public void setCreatedBy(String createdBy) {
    this.createdBy = createdBy;
  }

  public Map<String, TsDeviceMetadataIndex> getDeviceMap() {
    return deviceIndexMap;
  }

  public void setDeviceMap(Map<String, TsDeviceMetadataIndex> deviceMap) {
    this.deviceIndexMap = deviceMap;
  }

  public boolean containsDevice(String deltaObjUid) {
    return this.deviceIndexMap.containsKey(deltaObjUid);
  }

  public TsDeviceMetadataIndex getDeviceMetadataIndex(String deltaObjUid) {
    return this.deviceIndexMap.get(deltaObjUid);
  }

  public boolean containsMeasurement(String measurement) {
    return measurementSchema.containsKey(measurement);
  }

  /**
   * return the type of the measurement.
   *
   * @param measurement -measurement
   * @return -type of the measurement
   */
  public TSDataType getType(String measurement) {
    if (containsMeasurement(measurement)) {
      return measurementSchema.get(measurement).getType();
    } else {
      return null;
    }
  }

  public Map<String, MeasurementSchema> getMeasurementSchema() {
    return measurementSchema;
  }

  /**
   * use the given outputStream to serialize.
   *
   * @param outputStream -output stream to determine byte length
   * @return -byte length
   */
  public int serializeTo(OutputStream outputStream) throws IOException {
    int byteLen = 0;

    byteLen += ReadWriteIOUtils.write(deviceIndexMap.size(), outputStream);
    for (Map.Entry<String, TsDeviceMetadataIndex> entry : deviceIndexMap.entrySet()) {
      byteLen += ReadWriteIOUtils.write(entry.getKey(), outputStream);
      byteLen += entry.getValue().serializeTo(outputStream);
    }

    byteLen += ReadWriteIOUtils.write(measurementSchema.size(), outputStream);
    for (Map.Entry<String, MeasurementSchema> entry : measurementSchema.entrySet()) {
      byteLen += ReadWriteIOUtils.write(entry.getKey(), outputStream);
      byteLen += entry.getValue().serializeTo(outputStream);
    }

    byteLen += ReadWriteIOUtils.writeIsNull(createdBy, outputStream);
    if (createdBy != null) {
      byteLen += ReadWriteIOUtils.write(createdBy, outputStream);
    }

    byteLen += ReadWriteIOUtils.write(totalChunkNum, outputStream);
    byteLen += ReadWriteIOUtils.write(invalidChunkNum, outputStream);

    return byteLen;
  }

  /**
   * use the given buffer to serialize.
   *
   * @param buffer -buffer to determine byte length
   * @return -byte length
   */
  public int serializeTo(ByteBuffer buffer) throws IOException {
    int byteLen = 0;

    byteLen += ReadWriteIOUtils.write(deviceIndexMap.size(), buffer);
    for (Map.Entry<String, TsDeviceMetadataIndex> entry : deviceIndexMap.entrySet()) {
      byteLen += ReadWriteIOUtils.write(entry.getKey(), buffer);
      byteLen += entry.getValue().serializeTo(buffer);
    }

    byteLen += ReadWriteIOUtils.write(measurementSchema.size(), buffer);
    for (Map.Entry<String, MeasurementSchema> entry : measurementSchema.entrySet()) {
      byteLen += ReadWriteIOUtils.write(entry.getKey(), buffer);
      byteLen += entry.getValue().serializeTo(buffer);
    }

    byteLen += ReadWriteIOUtils.writeIsNull(createdBy, buffer);
    if (createdBy != null) {
      byteLen += ReadWriteIOUtils.write(createdBy, buffer);
    }

    byteLen += ReadWriteIOUtils.write(totalChunkNum, buffer);
    byteLen += ReadWriteIOUtils.write(invalidChunkNum, buffer);

    return byteLen;
  }

  public int getTotalChunkNum() {
    return totalChunkNum;
  }

  public void setTotalChunkNum(int totalChunkNum) {
    this.totalChunkNum = totalChunkNum;
  }

  public int getInvalidChunkNum() {
    return invalidChunkNum;
  }

  public void setInvalidChunkNum(int invalidChunkNum) {
    this.invalidChunkNum = invalidChunkNum;
  }

  public List<MeasurementSchema> getMeasurementSchemaList() {
    return new ArrayList<MeasurementSchema>(measurementSchema.values());
  }
}
<|MERGE_RESOLUTION|>--- conflicted
+++ resolved
@@ -152,24 +152,8 @@
       fileMetaData.createdBy = ReadWriteIOUtils.readString(buffer);
     }  
     // if using v0.8.0 TsFile, use 0 to represent missing fields
-<<<<<<< HEAD
     fileMetaData.totalChunkNum = ReadWriteIOUtils.readInt(buffer);
     fileMetaData.invalidChunkNum = ReadWriteIOUtils.readInt(buffer);
-=======
-    if (buffer == null) {
-      fileMetaData.totalChunkNum = ReadWriteIOUtils.readInt(buffer);
-    }
-    else {
-      fileMetaData.totalChunkNum = 0;
-    }
-    if (buffer == null) {
-      fileMetaData.invalidChunkNum = ReadWriteIOUtils.readInt(buffer);
-    }
-    else {
-      fileMetaData.invalidChunkNum = 0;
-    }
-
->>>>>>> 8345bc2b
 
     return fileMetaData;
   }
@@ -318,4 +302,4 @@
   public List<MeasurementSchema> getMeasurementSchemaList() {
     return new ArrayList<MeasurementSchema>(measurementSchema.values());
   }
-}
+}