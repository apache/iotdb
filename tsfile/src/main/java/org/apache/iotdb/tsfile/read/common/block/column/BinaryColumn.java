/*
 * Licensed to the Apache Software Foundation (ASF) under one
 * or more contributor license agreements.  See the NOTICE file
 * distributed with this work for additional information
 * regarding copyright ownership.  The ASF licenses this file
 * to you under the Apache License, Version 2.0 (the
 * "License"); you may not use this file except in compliance
 * with the License.  You may obtain a copy of the License at
 *
 *     http://www.apache.org/licenses/LICENSE-2.0
 *
 * Unless required by applicable law or agreed to in writing,
 * software distributed under the License is distributed on an
 * "AS IS" BASIS, WITHOUT WARRANTIES OR CONDITIONS OF ANY
 * KIND, either express or implied.  See the License for the
 * specific language governing permissions and limitations
 * under the License.
 */
package org.apache.iotdb.tsfile.read.common.block.column;

import org.apache.iotdb.tsfile.file.metadata.enums.TSDataType;
import org.apache.iotdb.tsfile.utils.Binary;
import org.apache.iotdb.tsfile.utils.TsPrimitiveType;

import org.openjdk.jol.info.ClassLayout;

import java.util.Optional;

import static io.airlift.slice.SizeOf.sizeOf;
import static org.apache.iotdb.tsfile.read.common.block.column.ColumnUtil.checkValidRegion;

public class BinaryColumn implements Column {

  private static final int INSTANCE_SIZE =
      ClassLayout.parseClass(BinaryColumn.class).instanceSize();

  private final int arrayOffset;
  private final int positionCount;
  private final boolean[] valueIsNull;
  private final Binary[] values;

  private final long retainedSizeInBytes;

  public BinaryColumn(int positionCount, Optional<boolean[]> valueIsNull, Binary[] values) {
    this(0, positionCount, valueIsNull.orElse(null), values);
  }

  BinaryColumn(int arrayOffset, int positionCount, boolean[] valueIsNull, Binary[] values) {
    if (arrayOffset < 0) {
      throw new IllegalArgumentException("arrayOffset is negative");
    }
    this.arrayOffset = arrayOffset;
    if (positionCount < 0) {
      throw new IllegalArgumentException("positionCount is negative");
    }
    this.positionCount = positionCount;

    if (values.length - arrayOffset < positionCount) {
      throw new IllegalArgumentException("values length is less than positionCount");
    }
    this.values = values;

    if (valueIsNull != null && valueIsNull.length - arrayOffset < positionCount) {
      throw new IllegalArgumentException("isNull length is less than positionCount");
    }
    this.valueIsNull = valueIsNull;

    // TODO we need to sum up all the Binary's retainedSize here
    retainedSizeInBytes = INSTANCE_SIZE + sizeOf(valueIsNull) + sizeOf(values);
  }

  @Override
  public TSDataType getDataType() {
    return TSDataType.TEXT;
  }

  @Override
  public ColumnEncoding getEncoding() {
    return ColumnEncoding.BINARY_ARRAY;
  }

  @Override
  public Binary getBinary(int position) {
    checkReadablePosition(position);
    return values[position + arrayOffset];
  }

  @Override
  public Object getObject(int position) {
    return getBinary(position);
  }

  @Override
  public TsPrimitiveType getTsPrimitiveType(int position) {
    checkReadablePosition(position);
    return new TsPrimitiveType.TsBinary(getBinary(position));
  }

  @Override
  public boolean mayHaveNull() {
    return valueIsNull != null;
  }

  @Override
  public boolean isNull(int position) {
    checkReadablePosition(position);
    return valueIsNull != null && valueIsNull[position + arrayOffset];
  }

  @Override
  public int getPositionCount() {
    return positionCount;
  }

  @Override
  public long getRetainedSizeInBytes() {
    return retainedSizeInBytes;
  }

  @Override
  public Column getRegion(int positionOffset, int length) {
    checkValidRegion(getPositionCount(), positionOffset, length);
    return new BinaryColumn(positionOffset + arrayOffset, length, valueIsNull, values);
  }

  @Override
<<<<<<< HEAD
  public Column subColumn(int fromIndex) {
    if (fromIndex > positionCount) {
      throw new IllegalArgumentException("fromIndex is not valid");
    }
    return new BinaryColumn(
        arrayOffset + fromIndex, positionCount - fromIndex, valueIsNull, values);
=======
  public void reverse() {
    for (int i = arrayOffset, j = arrayOffset + positionCount - 1; i < j; i++, j--) {
      Binary valueTmp = values[i];
      values[i] = values[j];
      values[j] = valueTmp;
    }
    if (valueIsNull != null) {
      for (int i = arrayOffset, j = arrayOffset + positionCount - 1; i < j; i++, j--) {
        boolean isNullTmp = valueIsNull[i];
        valueIsNull[i] = valueIsNull[j];
        valueIsNull[j] = isNullTmp;
      }
    }
>>>>>>> 057a8b96
  }

  private void checkReadablePosition(int position) {
    if (position < 0 || position >= getPositionCount()) {
      throw new IllegalArgumentException("position is not valid");
    }
  }
}<|MERGE_RESOLUTION|>--- conflicted
+++ resolved
@@ -124,14 +124,15 @@
   }
 
   @Override
-<<<<<<< HEAD
   public Column subColumn(int fromIndex) {
     if (fromIndex > positionCount) {
       throw new IllegalArgumentException("fromIndex is not valid");
     }
     return new BinaryColumn(
         arrayOffset + fromIndex, positionCount - fromIndex, valueIsNull, values);
-=======
+  }
+
+  @Override
   public void reverse() {
     for (int i = arrayOffset, j = arrayOffset + positionCount - 1; i < j; i++, j--) {
       Binary valueTmp = values[i];
@@ -145,7 +146,6 @@
         valueIsNull[j] = isNullTmp;
       }
     }
->>>>>>> 057a8b96
   }
 
   private void checkReadablePosition(int position) {
