--- conflicted
+++ resolved
@@ -1,4 +1,3 @@
-<<<<<<< HEAD
 /*
  * Licensed to the Apache Software Foundation (ASF) under one
  * or more contributor license agreements.  See the NOTICE file
@@ -324,323 +323,4 @@
       return (short) this.ordinal();
     }
   }
-}
-=======
-/*
- * Licensed to the Apache Software Foundation (ASF) under one
- * or more contributor license agreements.  See the NOTICE file
- * distributed with this work for additional information
- * regarding copyright ownership.  The ASF licenses this file
- * to you under the Apache License, Version 2.0 (the
- * "License"); you may not use this file except in compliance
- * with the License.  You may obtain a copy of the License at
- *
- *     http://www.apache.org/licenses/LICENSE-2.0
- *
- * Unless required by applicable law or agreed to in writing,
- * software distributed under the License is distributed on an
- * "AS IS" BASIS, WITHOUT WARRANTIES OR CONDITIONS OF ANY
- * KIND, either express or implied.  See the License for the
- * specific language governing permissions and limitations
- * under the License.
- */
-
-package org.apache.iotdb.tsfile.file.metadata;
-
-import java.io.IOException;
-import java.io.InputStream;
-import java.io.OutputStream;
-import java.nio.ByteBuffer;
-import java.util.Arrays;
-
-import org.apache.iotdb.tsfile.common.conf.TSFileDescriptor;
-import org.apache.iotdb.tsfile.utils.ReadWriteIOUtils;
-
-/**
- * Digest/statistics per chunk group and per page.
- */
-public class TsDigest {
-
-  private ByteBuffer[] statistics;
-
-  /**
-   * size of valid values in statistics. Note that some values in statistics can be null and thus
-   * invalid.
-   */
-  private int validSizeOfArray = 0;
-
-  private int serializedSize = Integer.BYTES; // initialize for number of statistics
-
-  public TsDigest() {
-    // allowed to declare an empty TsDigest whose fields will be assigned later.
-  }
-
-  public static int getNullDigestSize() {
-    return Integer.BYTES;
-  }
-
-  public static int serializeNullTo(OutputStream outputStream) throws IOException {
-    return ReadWriteIOUtils.write(0, outputStream);
-  }
-
-  public static int serializeNullTo(ByteBuffer buffer) {
-    return ReadWriteIOUtils.write(0, buffer);
-  }
-
-  /**
-   * use given input stream to deserialize.
-   *
-   * @param inputStream -given input stream
-   * @return -an instance of TsDigest
-   */
-  public static TsDigest deserializeFrom(InputStream inputStream) throws IOException {
-    TsDigest digest = new TsDigest();
-    int size = ReadWriteIOUtils.readInt(inputStream);
-    digest.validSizeOfArray = size;
-    digest.serializedSize = Integer.BYTES;
-    if (size > 0) {
-      digest.statistics = new ByteBuffer[StatisticType.getTotalTypeNum()];
-      ByteBuffer value;
-   // check if it's an old version of TsFile
-      String key = "";
-      if (TSFileDescriptor.getInstance().getConfig().getEndian().equals("LITTLE_ENDIAN")) {
-    	  for (int i = 0; i < size; i++) {
-    	    key = ReadWriteIOUtils.readString(inputStream);
-            value = ReadWriteIOUtils.readByteBufferWithSelfDescriptionLength(inputStream);
-            short n;
-            switch (key) {
-              case "min_value":
-      	        n = 0;
-      	        break;
-      	      case "max_value":
-      	        n = 1;
-      	        break;
-      	      case "first":
-      	        n = 2;
-      	        break;
-      	      case "last":
-      	        n = 3;
-      	        break;
-      	      case "sum":
-      	        n = 4;
-      	        break;
-      	      default:
-      	        n = -1;
-            }
-          digest.statistics[n] = value;
-          digest.serializedSize += Short.BYTES + Integer.BYTES + value.remaining();
-    	  }
-      }
-      else {
-    	  for (int i = 0; i < size; i++) {
-          short n = ReadWriteIOUtils.readShort(inputStream);
-          value = ReadWriteIOUtils.readByteBufferWithSelfDescriptionLength(inputStream);
-          digest.statistics[n] = value;
-          digest.serializedSize += Short.BYTES + Integer.BYTES + value.remaining();
-    	  }
-      }
-    } // else left digest.statistics as null
-    return digest;
-  }
-
-  /**
-   * use given buffer to deserialize.
-   *
-   * @param buffer -given buffer
-   * @return -an instance of TsDigest
-   */
-  public static TsDigest deserializeFrom(ByteBuffer buffer) {
-    TsDigest digest = new TsDigest();
-    int size = ReadWriteIOUtils.readInt(buffer);
-    digest.validSizeOfArray = size;
-    digest.serializedSize = Integer.BYTES;
-    if (size > 0) {
-      digest.statistics = new ByteBuffer[StatisticType.getTotalTypeNum()];
-      ByteBuffer value;
-      // check if it's old version of TsFile
-      buffer.mark();
-      String key = ReadWriteIOUtils.readString(buffer);
-      if (key.equals("min_value") || key.equals("max_value") || key.equals("first") 
-    	  || key.equals("last") || key.equals("sum")) {
-    	  buffer.reset();
-    	  for (int i = 0; i < size; i++) {
-    	    key = ReadWriteIOUtils.readString(buffer);
-          value = ReadWriteIOUtils.readByteBufferWithSelfDescriptionLength(buffer);
-          short n;
-          switch (key) {
-            case "min_value":
-      	      n = 0;
-      	      break;
-      	    case "max_value":
-      	      n = 1;
-      	      break;
-      	    case "first":
-      	      n = 2;
-      	      break;
-      	    case "last":
-      	      n = 3;
-      	      break;
-      	    case "sum":
-      	      n = 4;
-      	      break;
-      	    default:
-      	      n = -1;
-          }
-          digest.statistics[n] = value;
-          digest.serializedSize += Short.BYTES + Integer.BYTES + value.remaining();
-    	  }
-      }
-      else {
-    	  buffer.reset();
-    	  for (int i = 0; i < size; i++) {
-          short n = ReadWriteIOUtils.readShort(buffer);
-          value = ReadWriteIOUtils.readByteBufferWithSelfDescriptionLength(buffer);
-          digest.statistics[n] = value;
-          digest.serializedSize += Short.BYTES + Integer.BYTES + value.remaining();
-      	}
-      }
-    } // else left digest.statistics as null
-
-    return digest;
-  }
-
-  private void reCalculate() {
-    validSizeOfArray = 0;
-    serializedSize = Integer.BYTES;
-    if (statistics != null) {
-      for (ByteBuffer value : statistics) {
-        if (value != null) {
-          // StatisticType serialized value, byteBuffer.capacity and byteBuffer.array
-          serializedSize += Short.BYTES + Integer.BYTES + value.remaining();
-          validSizeOfArray++;
-        }
-      }
-    }
-  }
-
-  /**
-   * get statistics of the current object.
-   */
-  public ByteBuffer[] getStatistics() {
-    return statistics; //TODO unmodifiable
-  }
-
-  public void setStatistics(ByteBuffer[] statistics) throws IOException {
-    if (statistics != null && statistics.length != StatisticType.getTotalTypeNum()) {
-      throw new IOException(String.format(
-          "The length of array of statistics doesn't equal StatisticType.getTotalTypeNum() %d",
-          StatisticType.getTotalTypeNum()));
-    }
-    this.statistics = statistics;
-    reCalculate(); // DO NOT REMOVE THIS
-  }
-
-  @Override
-  public String toString() {
-    return statistics != null ? Arrays.toString(statistics) : "";
-  }
-
-  /**
-   * use given outputStream to serialize.
-   *
-   * @param outputStream -given outputStream
-   * @return -byte length
-   */
-  public int serializeTo(OutputStream outputStream) throws IOException {
-    int byteLen = 0;
-    if (validSizeOfArray == 0) {
-      byteLen += ReadWriteIOUtils.write(0, outputStream);
-    } else {
-      byteLen += ReadWriteIOUtils.write(validSizeOfArray, outputStream);
-      for (int i = 0; i < statistics.length; i++) {
-        if (statistics[i] != null) {
-          byteLen += ReadWriteIOUtils.write((short) i, outputStream);
-          byteLen += ReadWriteIOUtils.write(statistics[i], outputStream);
-        }
-      }
-    }
-    return byteLen;
-  }
-
-  /**
-   * use given buffer to serialize.
-   *
-   * @param buffer -given buffer
-   * @return -byte length
-   */
-  public int serializeTo(ByteBuffer buffer) {
-    int byteLen = 0;
-    if (validSizeOfArray == 0) {
-      byteLen += ReadWriteIOUtils.write(0, buffer);
-    } else {
-      byteLen += ReadWriteIOUtils.write(validSizeOfArray, buffer);
-      for (int i = 0; i < statistics.length; i++) {
-        if (statistics[i] != null) {
-          byteLen += ReadWriteIOUtils.write((short) i, buffer);
-          byteLen += ReadWriteIOUtils.write(statistics[i], buffer);
-        }
-      }
-    }
-    return byteLen;
-  }
-
-  /**
-   * get the serializedSize of the current object.
-   *
-   * @return -serializedSize
-   */
-  public int getSerializedSize() {
-    return serializedSize;
-  }
-
-  @Override
-  public boolean equals(Object o) {
-    if (this == o) {
-      return true;
-    }
-    if (o == null || getClass() != o.getClass()) {
-      return false;
-    }
-    TsDigest digest = (TsDigest) o;
-    if (serializedSize != digest.serializedSize || validSizeOfArray != digest.validSizeOfArray
-        || ((statistics == null) ^ (digest.statistics == null))) {
-      return false;
-    }
-
-    if (statistics != null) {
-      for (int i = 0; i < statistics.length; i++) {
-        if ((statistics[i] == null) ^ (digest.statistics[i] == null)) {
-          // one is null and the other is not null
-          return false;
-        }
-        if (statistics[i] != null) {
-          if (!statistics[i].equals(digest.statistics[i])) {
-            return false;
-          }
-        }
-      }
-    }
-    return true;
-  }
-
-  public enum StatisticType {
-    min_value, max_value, first_value, last_value, sum_value;
-
-    public static int getTotalTypeNum() {
-      return StatisticType.values().length;
-    }
-
-    public static StatisticType deserialize(short i) {
-      return StatisticType.values()[i];
-    }
-
-    public static int getSerializedSize() {
-      return Short.BYTES;
-    }
-
-    public short serialize() {
-      return (short) this.ordinal();
-    }
-  }
-}
->>>>>>> 3787a8bb
+}