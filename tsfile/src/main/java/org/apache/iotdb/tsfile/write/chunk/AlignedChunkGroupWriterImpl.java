/*
 * Licensed to the Apache Software Foundation (ASF) under one
 * or more contributor license agreements.  See the NOTICE file
 * distributed with this work for additional information
 * regarding copyright ownership.  The ASF licenses this file
 * to you under the Apache License, Version 2.0 (the
 * "License"); you may not use this file except in compliance
 * with the License.  You may obtain a copy of the License at
 *
 *     http://www.apache.org/licenses/LICENSE-2.0
 *
 * Unless required by applicable law or agreed to in writing,
 * software distributed under the License is distributed on an
 * "AS IS" BASIS, WITHOUT WARRANTIES OR CONDITIONS OF ANY
 * KIND, either express or implied.  See the License for the
 * specific language governing permissions and limitations
 * under the License.
 */
package org.apache.iotdb.tsfile.write.chunk;

import org.apache.iotdb.tsfile.common.conf.TSFileDescriptor;
import org.apache.iotdb.tsfile.common.constant.TsFileConstant;
import org.apache.iotdb.tsfile.encoding.encoder.Encoder;
import org.apache.iotdb.tsfile.encoding.encoder.TSEncodingBuilder;
import org.apache.iotdb.tsfile.exception.write.UnSupportedDataTypeException;
import org.apache.iotdb.tsfile.exception.write.WriteProcessException;
import org.apache.iotdb.tsfile.file.metadata.enums.CompressionType;
import org.apache.iotdb.tsfile.file.metadata.enums.TSDataType;
import org.apache.iotdb.tsfile.file.metadata.enums.TSEncoding;
import org.apache.iotdb.tsfile.utils.Binary;
import org.apache.iotdb.tsfile.write.record.Tablet;
import org.apache.iotdb.tsfile.write.record.datapoint.DataPoint;
import org.apache.iotdb.tsfile.write.schema.MeasurementSchema;
import org.apache.iotdb.tsfile.write.writer.TsFileIOWriter;

import org.slf4j.Logger;
import org.slf4j.LoggerFactory;

import java.io.IOException;
import java.util.ArrayList;
<<<<<<< HEAD
=======
import java.util.HashSet;
>>>>>>> 9ab9a717
import java.util.LinkedHashMap;
import java.util.List;
import java.util.Map;
import java.util.Set;
<<<<<<< HEAD
import java.util.stream.Collectors;
=======
>>>>>>> 9ab9a717

public class AlignedChunkGroupWriterImpl implements IChunkGroupWriter {
  private static final Logger LOG = LoggerFactory.getLogger(AlignedChunkGroupWriterImpl.class);

  private final String deviceId;

  // measurementID -> ValueChunkWriter
  private final Map<String, ValueChunkWriter> valueChunkWriterMap = new LinkedHashMap<>();

  private final TimeChunkWriter timeChunkWriter;

  private long lastTime = -1;

  public AlignedChunkGroupWriterImpl(String deviceId) {
    this.deviceId = deviceId;
    String timeMeasurementId = "";
    CompressionType compressionType = TSFileDescriptor.getInstance().getConfig().getCompressor();
    TSEncoding tsEncoding =
        TSEncoding.valueOf(TSFileDescriptor.getInstance().getConfig().getTimeEncoder());
    TSDataType timeType = TSFileDescriptor.getInstance().getConfig().getTimeSeriesDataType();
    Encoder encoder = TSEncodingBuilder.getEncodingBuilder(tsEncoding).getEncoder(timeType);
    timeChunkWriter = new TimeChunkWriter(timeMeasurementId, compressionType, tsEncoding, encoder);
  }

  @Override
  public void tryToAddSeriesWriter(MeasurementSchema measurementSchema) {
    if (!valueChunkWriterMap.containsKey(measurementSchema.getMeasurementId())) {
      ValueChunkWriter valueChunkWriter =
          new ValueChunkWriter(
              measurementSchema.getMeasurementId(),
              measurementSchema.getCompressor(),
              measurementSchema.getType(),
              measurementSchema.getEncodingType(),
              measurementSchema.getValueEncoder());
      valueChunkWriterMap.put(measurementSchema.getMeasurementId(), valueChunkWriter);
      tryToAddEmptyPageAndData(valueChunkWriter);
    }
  }

  @Override
  public void tryToAddSeriesWriter(List<MeasurementSchema> measurementSchemas) {
    for (MeasurementSchema schema : measurementSchemas) {
      if (!valueChunkWriterMap.containsKey(schema.getMeasurementId())) {
        ValueChunkWriter valueChunkWriter =
            new ValueChunkWriter(
                schema.getMeasurementId(),
                schema.getCompressor(),
                schema.getType(),
                schema.getEncodingType(),
                schema.getValueEncoder());
        valueChunkWriterMap.put(schema.getMeasurementId(), valueChunkWriter);
        tryToAddEmptyPageAndData(valueChunkWriter);
      }
    }
  }

  @Override
  public int write(long time, List<DataPoint> data) throws WriteProcessException, IOException {
    checkIsHistoryData(time);
    List<ValueChunkWriter> emptyValueChunkWriters = new ArrayList<>();
    Set<String> existingMeasurements =
        data.stream().map(DataPoint::getMeasurementId).collect(Collectors.toSet());
    for (Map.Entry<String, ValueChunkWriter> entry : valueChunkWriterMap.entrySet()) {
      if (!existingMeasurements.contains(entry.getKey())) {
        emptyValueChunkWriters.add(entry.getValue());
      }
    }
    for (DataPoint point : data) {
      boolean isNull = point.getValue() == null;
      ValueChunkWriter valueChunkWriter = valueChunkWriterMap.get(point.getMeasurementId());
      switch (point.getType()) {
        case BOOLEAN:
          valueChunkWriter.write(time, (boolean) point.getValue(), isNull);
          break;
        case INT32:
          valueChunkWriter.write(time, (int) point.getValue(), isNull);
          break;
        case INT64:
          valueChunkWriter.write(time, (long) point.getValue(), isNull);
          break;
        case FLOAT:
          valueChunkWriter.write(time, (float) point.getValue(), isNull);
          break;
        case DOUBLE:
          valueChunkWriter.write(time, (double) point.getValue(), isNull);
          break;
        case TEXT:
          valueChunkWriter.write(time, (Binary) point.getValue(), isNull);
          break;
        default:
          throw new UnSupportedDataTypeException(
              String.format("Data type %s is not supported.", point.getType()));
      }
    }
    if (!emptyValueChunkWriters.isEmpty()) {
      writeEmptyDataInOneRow(emptyValueChunkWriters);
    }
    timeChunkWriter.write(time);
    lastTime = time;
    if (checkPageSizeAndMayOpenANewPage()) {
      writePageToPageBuffer();
    }
    return 1;
  }

  @Override
  public int write(Tablet tablet) throws WriteProcessException, IOException {
    int pointCount = 0;
    List<MeasurementSchema> measurementSchemas = tablet.getSchemas();
    List<ValueChunkWriter> emptyValueChunkWriters = new ArrayList<>();
    Set<String> existingMeasurements =
        measurementSchemas.stream()
            .map(MeasurementSchema::getMeasurementId)
            .collect(Collectors.toSet());
    for (Map.Entry<String, ValueChunkWriter> entry : valueChunkWriterMap.entrySet()) {
      if (!existingMeasurements.contains(entry.getKey())) {
        emptyValueChunkWriters.add(entry.getValue());
      }
    }
    for (int row = 0; row < tablet.rowSize; row++) {
      long time = tablet.timestamps[row];
      checkIsHistoryData(time);
      for (int columnIndex = 0; columnIndex < measurementSchemas.size(); columnIndex++) {
        boolean isNull =
            tablet.bitMaps != null
                && tablet.bitMaps[columnIndex] != null
                && tablet.bitMaps[columnIndex].isMarked(row);
        // check isNull by bitMap in tablet
<<<<<<< HEAD
=======
        if (tablet.bitMaps != null
            && tablet.bitMaps[columnIndex] != null
            && tablet.bitMaps[columnIndex].isMarked(row)) {
          isNull = true;
        }
>>>>>>> 9ab9a717
        ValueChunkWriter valueChunkWriter =
            valueChunkWriterMap.get(measurementSchemas.get(columnIndex).getMeasurementId());
        switch (measurementSchemas.get(columnIndex).getType()) {
          case BOOLEAN:
            valueChunkWriter.write(time, ((boolean[]) tablet.values[columnIndex])[row], isNull);
            break;
          case INT32:
            valueChunkWriter.write(time, ((int[]) tablet.values[columnIndex])[row], isNull);
            break;
          case INT64:
            valueChunkWriter.write(time, ((long[]) tablet.values[columnIndex])[row], isNull);
            break;
          case FLOAT:
            valueChunkWriter.write(time, ((float[]) tablet.values[columnIndex])[row], isNull);
            break;
          case DOUBLE:
            valueChunkWriter.write(time, ((double[]) tablet.values[columnIndex])[row], isNull);
            break;
          case TEXT:
            valueChunkWriter.write(time, ((Binary[]) tablet.values[columnIndex])[row], isNull);
            break;
          default:
            throw new UnSupportedDataTypeException(
                String.format(
                    "Data type %s is not supported.",
                    measurementSchemas.get(columnIndex).getType()));
        }
      }
      if (!emptyValueChunkWriters.isEmpty()) {
        writeEmptyDataInOneRow(emptyValueChunkWriters);
      }
      timeChunkWriter.write(time);
      lastTime = time;
      if (checkPageSizeAndMayOpenANewPage()) {
        writePageToPageBuffer();
      }
      pointCount++;
    }
    return pointCount;
  }

  @Override
  public long flushToFileWriter(TsFileIOWriter tsfileWriter) throws IOException {
    LOG.debug("start flush device id:{}", deviceId);
    // make sure all the pages have been compressed into buffers, so that we can get correct
    // groupWriter.getCurrentChunkGroupSize().
    sealAllChunks();
    long currentChunkGroupSize = getCurrentChunkGroupSize();
    timeChunkWriter.writeToFileWriter(tsfileWriter);
    for (ValueChunkWriter valueChunkWriter : valueChunkWriterMap.values()) {
      valueChunkWriter.writeToFileWriter(tsfileWriter);
    }
    return currentChunkGroupSize;
  }

  @Override
  public long updateMaxGroupMemSize() {
    long bufferSize = timeChunkWriter.estimateMaxSeriesMemSize();
    for (ValueChunkWriter valueChunkWriter : valueChunkWriterMap.values()) {
      bufferSize += valueChunkWriter.estimateMaxSeriesMemSize();
    }
    return bufferSize;
  }

  @Override
  public long getCurrentChunkGroupSize() {
    long size = timeChunkWriter.getCurrentChunkSize();
    for (ValueChunkWriter valueChunkWriter : valueChunkWriterMap.values()) {
      size += valueChunkWriter.getCurrentChunkSize();
    }
    return size;
  }

  public void tryToAddEmptyPageAndData(ValueChunkWriter valueChunkWriter) {
    // add empty page
    for (int i = 0; i < timeChunkWriter.getNumOfPages(); i++) {
      valueChunkWriter.writeEmptyPageToPageBuffer();
    }

    // add empty data of currentPage
    for (long i = 0; i < timeChunkWriter.getPageWriter().getStatistics().getCount(); i++) {
      valueChunkWriter.write(0, 0, true);
    }
  }

  private void writeEmptyDataInOneRow(List<ValueChunkWriter> valueChunkWriterList) {
    for (ValueChunkWriter valueChunkWriter : valueChunkWriterList) {
      TSDataType dataType = valueChunkWriter.getDataType();
      switch (dataType) {
        case BOOLEAN:
          valueChunkWriter.write(-1, false, true);
          break;
        case INT32:
          valueChunkWriter.write(-1, 0, true);
          break;
        case INT64:
          valueChunkWriter.write(-1, 0L, true);
          break;
        case FLOAT:
          valueChunkWriter.write(-1, 0.0f, true);
          break;
        case DOUBLE:
          valueChunkWriter.write(-1, 0.0d, true);
          break;
        case TEXT:
          valueChunkWriter.write(-1, null, true);
          break;
        default:
          throw new UnSupportedDataTypeException(
              String.format("Data type %s is not supported.", dataType));
      }
    }
  }

  /**
   * check occupied memory size, if it exceeds the PageSize threshold, construct a page and put it
   * to pageBuffer
   */
  private boolean checkPageSizeAndMayOpenANewPage() {
    if (timeChunkWriter.checkPageSizeAndMayOpenANewPage()) {
      return true;
    }
    for (ValueChunkWriter writer : valueChunkWriterMap.values()) {
      if (writer.checkPageSizeAndMayOpenANewPage()) {
        return true;
      }
    }
    return false;
  }

  private void writePageToPageBuffer() {
    timeChunkWriter.writePageToPageBuffer();
    for (ValueChunkWriter valueChunkWriter : valueChunkWriterMap.values()) {
      valueChunkWriter.writePageToPageBuffer();
    }
  }

  private void sealAllChunks() {
    timeChunkWriter.sealCurrentPage();
    for (ValueChunkWriter valueChunkWriter : valueChunkWriterMap.values()) {
      valueChunkWriter.sealCurrentPage();
    }
  }

  private void checkIsHistoryData(long time) throws WriteProcessException {
    if (time <= lastTime) {
      throw new WriteProcessException(
          "Not allowed to write out-of-order data in timeseries "
              + deviceId
              + TsFileConstant.PATH_SEPARATOR
              + ""
              + ", time should later than "
              + lastTime);
    }
  }

  public List<String> getMeasurements() {
    return new ArrayList<>(valueChunkWriterMap.keySet());
  }

  public Long getLastTime() {
    return this.lastTime;
  }

  public void setLastTime(Long lastTime) {
    this.lastTime = lastTime;
  }
}<|MERGE_RESOLUTION|>--- conflicted
+++ resolved
@@ -38,18 +38,11 @@
 
 import java.io.IOException;
 import java.util.ArrayList;
-<<<<<<< HEAD
-=======
 import java.util.HashSet;
->>>>>>> 9ab9a717
 import java.util.LinkedHashMap;
 import java.util.List;
 import java.util.Map;
 import java.util.Set;
-<<<<<<< HEAD
-import java.util.stream.Collectors;
-=======
->>>>>>> 9ab9a717
 
 public class AlignedChunkGroupWriterImpl implements IChunkGroupWriter {
   private static final Logger LOG = LoggerFactory.getLogger(AlignedChunkGroupWriterImpl.class);
@@ -57,9 +50,11 @@
   private final String deviceId;
 
   // measurementID -> ValueChunkWriter
-  private final Map<String, ValueChunkWriter> valueChunkWriterMap = new LinkedHashMap<>();
-
-  private final TimeChunkWriter timeChunkWriter;
+  private Map<String, ValueChunkWriter> valueChunkWriterMap = new LinkedHashMap<>();
+
+  private TimeChunkWriter timeChunkWriter;
+
+  private Set<String> writenMeasurementSet = new HashSet<>();
 
   private long lastTime = -1;
 
@@ -108,16 +103,10 @@
 
   @Override
   public int write(long time, List<DataPoint> data) throws WriteProcessException, IOException {
-    checkIsHistoryData(time);
-    List<ValueChunkWriter> emptyValueChunkWriters = new ArrayList<>();
-    Set<String> existingMeasurements =
-        data.stream().map(DataPoint::getMeasurementId).collect(Collectors.toSet());
-    for (Map.Entry<String, ValueChunkWriter> entry : valueChunkWriterMap.entrySet()) {
-      if (!existingMeasurements.contains(entry.getKey())) {
-        emptyValueChunkWriters.add(entry.getValue());
-      }
-    }
+    checkIsHistoryData("", time);
+
     for (DataPoint point : data) {
+      writenMeasurementSet.add(point.getMeasurementId());
       boolean isNull = point.getValue() == null;
       ValueChunkWriter valueChunkWriter = valueChunkWriterMap.get(point.getMeasurementId());
       switch (point.getType()) {
@@ -144,9 +133,7 @@
               String.format("Data type %s is not supported.", point.getType()));
       }
     }
-    if (!emptyValueChunkWriters.isEmpty()) {
-      writeEmptyDataInOneRow(emptyValueChunkWriters);
-    }
+    writeEmptyDataInOneRow(time);
     timeChunkWriter.write(time);
     lastTime = time;
     if (checkPageSizeAndMayOpenANewPage()) {
@@ -159,33 +146,18 @@
   public int write(Tablet tablet) throws WriteProcessException, IOException {
     int pointCount = 0;
     List<MeasurementSchema> measurementSchemas = tablet.getSchemas();
-    List<ValueChunkWriter> emptyValueChunkWriters = new ArrayList<>();
-    Set<String> existingMeasurements =
-        measurementSchemas.stream()
-            .map(MeasurementSchema::getMeasurementId)
-            .collect(Collectors.toSet());
-    for (Map.Entry<String, ValueChunkWriter> entry : valueChunkWriterMap.entrySet()) {
-      if (!existingMeasurements.contains(entry.getKey())) {
-        emptyValueChunkWriters.add(entry.getValue());
-      }
-    }
     for (int row = 0; row < tablet.rowSize; row++) {
       long time = tablet.timestamps[row];
-      checkIsHistoryData(time);
+      checkIsHistoryData("", time);
       for (int columnIndex = 0; columnIndex < measurementSchemas.size(); columnIndex++) {
-        boolean isNull =
-            tablet.bitMaps != null
-                && tablet.bitMaps[columnIndex] != null
-                && tablet.bitMaps[columnIndex].isMarked(row);
+        writenMeasurementSet.add(measurementSchemas.get(columnIndex).getMeasurementId());
+        boolean isNull = false;
         // check isNull by bitMap in tablet
-<<<<<<< HEAD
-=======
         if (tablet.bitMaps != null
             && tablet.bitMaps[columnIndex] != null
             && tablet.bitMaps[columnIndex].isMarked(row)) {
           isNull = true;
         }
->>>>>>> 9ab9a717
         ValueChunkWriter valueChunkWriter =
             valueChunkWriterMap.get(measurementSchemas.get(columnIndex).getMeasurementId());
         switch (measurementSchemas.get(columnIndex).getType()) {
@@ -214,9 +186,7 @@
                     measurementSchemas.get(columnIndex).getType()));
         }
       }
-      if (!emptyValueChunkWriters.isEmpty()) {
-        writeEmptyDataInOneRow(emptyValueChunkWriters);
-      }
+      writeEmptyDataInOneRow(time);
       timeChunkWriter.write(time);
       lastTime = time;
       if (checkPageSizeAndMayOpenANewPage()) {
@@ -271,33 +241,13 @@
     }
   }
 
-  private void writeEmptyDataInOneRow(List<ValueChunkWriter> valueChunkWriterList) {
-    for (ValueChunkWriter valueChunkWriter : valueChunkWriterList) {
-      TSDataType dataType = valueChunkWriter.getDataType();
-      switch (dataType) {
-        case BOOLEAN:
-          valueChunkWriter.write(-1, false, true);
-          break;
-        case INT32:
-          valueChunkWriter.write(-1, 0, true);
-          break;
-        case INT64:
-          valueChunkWriter.write(-1, 0L, true);
-          break;
-        case FLOAT:
-          valueChunkWriter.write(-1, 0.0f, true);
-          break;
-        case DOUBLE:
-          valueChunkWriter.write(-1, 0.0d, true);
-          break;
-        case TEXT:
-          valueChunkWriter.write(-1, null, true);
-          break;
-        default:
-          throw new UnSupportedDataTypeException(
-              String.format("Data type %s is not supported.", dataType));
-      }
-    }
+  private void writeEmptyDataInOneRow(long time) {
+    for (Map.Entry<String, ValueChunkWriter> entry : valueChunkWriterMap.entrySet()) {
+      if (!writenMeasurementSet.contains(entry.getKey())) {
+        entry.getValue().write(time, 0, true);
+      }
+    }
+    writenMeasurementSet.clear();
   }
 
   /**
@@ -330,13 +280,13 @@
     }
   }
 
-  private void checkIsHistoryData(long time) throws WriteProcessException {
+  private void checkIsHistoryData(String measurementId, long time) throws WriteProcessException {
     if (time <= lastTime) {
       throw new WriteProcessException(
           "Not allowed to write out-of-order data in timeseries "
               + deviceId
               + TsFileConstant.PATH_SEPARATOR
-              + ""
+              + measurementId
               + ", time should later than "
               + lastTime);
     }
