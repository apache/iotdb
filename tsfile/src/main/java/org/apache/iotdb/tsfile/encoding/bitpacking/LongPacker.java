/*
 * Licensed to the Apache Software Foundation (ASF) under one
 * or more contributor license agreements.  See the NOTICE file
 * distributed with this work for additional information
 * regarding copyright ownership.  The ASF licenses this file
 * to you under the Apache License, Version 2.0 (the
 * "License"); you may not use this file except in compliance
 * with the License.  You may obtain a copy of the License at
 *
 *     http://www.apache.org/licenses/LICENSE-2.0
 *
 * Unless required by applicable law or agreed to in writing,
 * software distributed under the License is distributed on an
 * "AS IS" BASIS, WITHOUT WARRANTIES OR CONDITIONS OF ANY
 * KIND, either express or implied.  See the License for the
 * specific language governing permissions and limitations
 * under the License.
 */

package org.apache.iotdb.tsfile.encoding.bitpacking;

/**
 * This class is used to encode(decode) Long in Java with specified bit-width. User need to
 * guarantee that the length of every given Long in binary mode is less than or equal to the
 * bit-width.
<<<<<<< HEAD
 *
 * <p>e.g., if bit-width is 31, then Long '2147483648'(2^31) is not allowed but '2147483647'(2^31-1)
 * is allowed.
 *
 * <p>For a full example, Width: 3 Input: 5 4 7 3 0 1 3 2
 *
 * <p>Output:
 *
 * <p>+-----------------------+ +-----------------------+ +-----------------------+ |1 |0 |1 |1 |0
 * |0 |1 |1 | |1 |0 |1 |1 |0 |0 |0 |0 | |0 |1 |0 |1 |1 |0 |1 |0 | +-----------------------+
 * +-----------------------+ +-----------------------+ +-----+ +-----+ +---------+ +-----+ +-----+
 * +---------+ +-----+ +-----+ 5 4 7 3 0 1 3 2
 */
public class LongPacker {

=======
 *
 * <p>e.g., if bit-width is 31, then Long '2147483648'(2^31) is not allowed but '2147483647'(2^31-1)
 * is allowed.
 */
public class LongPacker {
  /*
   * For a full example, Width: 3 Input: 5 4 7 3 0 1 3 2
   * Output:
   * +-----------------------+ +-----------------------+ +-----------------------+
   * |1 |0 |1 |1 |0 |0 |1 |1 | |1 |0 |1 |1 |0 |0 |0 |0 | |0 |1 |0 |1 |1 |0 |1 |0 |
   * +-----------------------+ +-----------------------+ +-----------------------+
   * +-----+ +-----+ +---------+ +-----+ +-----+ +---------+ +-----+ +-----+ 5 4 7
   * 3 0 1 3 2
   */
>>>>>>> 97405745
  /** Number of Long values for each pack operation. */
  private static final int NUM_OF_LONGS = 8;
  /** bit-width. */
  private int width;

  public LongPacker(int width) {
    this.width = width;
  }

  /**
   * Encode 8 ({@link LongPacker#NUM_OF_LONGS}) Longs from the array 'values' with specified
   * bit-width to bytes.
   *
   * @param values - array where '8 Longs' are in
   * @param offset - the offset of first Long to be encoded
   * @param buf - encoded bytes, buf size must be equal to ({@link LongPacker#NUM_OF_LONGS}} *
   *     {@link IntPacker#width} / 8)
   */
  public void pack8Values(long[] values, int offset, byte[] buf) {

    int bufIdx = 0;
    int valueIdx = offset;
    // remaining bits for the current unfinished Integer
    int leftBit = 0;

    while (valueIdx < NUM_OF_LONGS + offset) {
      // buffer is used for saving 64 bits as a part of result
      long buffer = 0;
      // remaining size of bits in the 'buffer'
      int leftSize = 64;

      // encode the left bits of current Long to 'buffer'
      if (leftBit > 0) {
        buffer |= (values[valueIdx] << (64 - leftBit));
        leftSize -= leftBit;
        leftBit = 0;
        valueIdx++;
      }

      while (leftSize >= width && valueIdx < NUM_OF_LONGS + offset) {
        // encode one Long to the 'buffer'
        buffer |= (values[valueIdx] << (leftSize - width));
        leftSize -= width;
        valueIdx++;
      }
      // If the remaining space of the buffer can not save the bits for one Long
      if (leftSize > 0 && valueIdx < NUM_OF_LONGS + offset) {
        // put the first 'leftSize' bits of the Long into remaining space of the buffer
        buffer |= (values[valueIdx] >>> (width - leftSize));
        leftBit = width - leftSize;
      }

      // put the buffer into the final result
      for (int j = 0; j < 8; j++) {
        buf[bufIdx] = (byte) ((buffer >>> ((8 - j - 1) * 8)) & 0xFF);
        bufIdx++;
        if (bufIdx >= width * 8 / 8) {
          return;
        }
      }
    }
  }

  /**
   * decode values from byte array.
   *
   * @param buf - array where bytes are in.
   * @param offset - offset of first byte to be decoded in buf
   * @param values - decoded result , the size of values should be 8
   */
  public void unpack8Values(byte[] buf, int offset, long[] values) {
    int byteIdx = offset;
    int valueIdx = 0;
    // left bit(s) available for current byte in 'buf'
    int leftBits = 8;
    // bits that has been read for current long value which is to be decoded
    int totalBits = 0;

    // decode long value one by one
    while (valueIdx < 8) {
      // set all the 64 bits in current value to '0'
      values[valueIdx] = 0;
      // read until 'totalBits' is equal to width
      while (totalBits < width) {
        // If 'leftBits' in current byte belongs to current long value
        if (width - totalBits >= leftBits) {
          // then put left bits in current byte to current long value
          values[valueIdx] = values[valueIdx] << leftBits;
          values[valueIdx] = values[valueIdx] | (((1L << leftBits) - 1) & buf[byteIdx]);
          totalBits += leftBits;
          // get next byte
          byteIdx++;
          // set 'leftBits' in next byte to 8 because the next byte has not been used
          leftBits = 8;
          // Else take part of bits in 'leftBits' to current value.
        } else {
          // numbers of bits to be take
          int t = width - totalBits;
          values[valueIdx] = values[valueIdx] << t;
          values[valueIdx] =
              values[valueIdx] | (((1L << leftBits) - 1) & buf[byteIdx]) >>> (leftBits - t);
          leftBits -= t;
          totalBits += t;
        }
      }
      // Start to decode next long value
      valueIdx++;
      totalBits = 0;
    }
  }

  /**
   * decode all values from 'buf' with specified offset and length decoded result will be saved in
   * array named 'values'.
   *
   * @param buf array where all bytes are in.
   * @param length length of bytes to be decoded in buf.
   * @param values decoded result
   */
  public void unpackAllValues(byte[] buf, int length, long[] values) {
    int idx = 0;
    int k = 0;
    while (idx < length) {
      long[] tv = new long[8];
      // decode 8 values one time, current result will be saved in the array named
      // 'tv'
      unpack8Values(buf, idx, tv);
      System.arraycopy(tv, 0, values, k, 8);
      idx += width;
      k += 8;
    }
  }

  public void setWidth(int width) {
    this.width = width;
  }
}<|MERGE_RESOLUTION|>--- conflicted
+++ resolved
@@ -23,23 +23,6 @@
  * This class is used to encode(decode) Long in Java with specified bit-width. User need to
  * guarantee that the length of every given Long in binary mode is less than or equal to the
  * bit-width.
-<<<<<<< HEAD
- *
- * <p>e.g., if bit-width is 31, then Long '2147483648'(2^31) is not allowed but '2147483647'(2^31-1)
- * is allowed.
- *
- * <p>For a full example, Width: 3 Input: 5 4 7 3 0 1 3 2
- *
- * <p>Output:
- *
- * <p>+-----------------------+ +-----------------------+ +-----------------------+ |1 |0 |1 |1 |0
- * |0 |1 |1 | |1 |0 |1 |1 |0 |0 |0 |0 | |0 |1 |0 |1 |1 |0 |1 |0 | +-----------------------+
- * +-----------------------+ +-----------------------+ +-----+ +-----+ +---------+ +-----+ +-----+
- * +---------+ +-----+ +-----+ 5 4 7 3 0 1 3 2
- */
-public class LongPacker {
-
-=======
  *
  * <p>e.g., if bit-width is 31, then Long '2147483648'(2^31) is not allowed but '2147483647'(2^31-1)
  * is allowed.
@@ -54,7 +37,6 @@
    * +-----+ +-----+ +---------+ +-----+ +-----+ +---------+ +-----+ +-----+ 5 4 7
    * 3 0 1 3 2
    */
->>>>>>> 97405745
   /** Number of Long values for each pack operation. */
   private static final int NUM_OF_LONGS = 8;
   /** bit-width. */
