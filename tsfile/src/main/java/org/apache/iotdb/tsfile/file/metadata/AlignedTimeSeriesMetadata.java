/*
 * Licensed to the Apache Software Foundation (ASF) under one
 * or more contributor license agreements.  See the NOTICE file
 * distributed with this work for additional information
 * regarding copyright ownership.  The ASF licenses this file
 * to you under the Apache License, Version 2.0 (the
 * "License"); you may not use this file except in compliance
 * with the License.  You may obtain a copy of the License at
 *
 *     http://www.apache.org/licenses/LICENSE-2.0
 *
 * Unless required by applicable law or agreed to in writing,
 * software distributed under the License is distributed on an
 * "AS IS" BASIS, WITHOUT WARRANTIES OR CONDITIONS OF ANY
 * KIND, either express or implied.  See the License for the
 * specific language governing permissions and limitations
 * under the License.
 */
package org.apache.iotdb.tsfile.file.metadata;

import org.apache.iotdb.tsfile.file.metadata.statistics.Statistics;
import org.apache.iotdb.tsfile.read.controller.IChunkMetadataLoader;

import java.io.IOException;
import java.util.ArrayList;
import java.util.List;

public class AlignedTimeSeriesMetadata implements ITimeSeriesMetadata {

  // TimeSeriesMetadata for time column
  private final TimeseriesMetadata timeseriesMetadata;
  // TimeSeriesMetadata for all subSensors in the vector
  private final List<TimeseriesMetadata> valueTimeseriesMetadataList;

  private IChunkMetadataLoader chunkMetadataLoader;

  public AlignedTimeSeriesMetadata(
      TimeseriesMetadata timeseriesMetadata, List<TimeseriesMetadata> valueTimeseriesMetadataList) {
    this.timeseriesMetadata = timeseriesMetadata;
    this.valueTimeseriesMetadataList = valueTimeseriesMetadataList;
  }

  /**
   * If the vector contains only one sub sensor, just return the sub sensor's Statistics Otherwise,
   * return the Statistics of the time column
   */
  @Override
  public Statistics<?> getStatistics() {
    return valueTimeseriesMetadataList.size() == 1 && valueTimeseriesMetadataList.get(0) != null
        ? valueTimeseriesMetadataList.get(0).getStatistics()
        : timeseriesMetadata.getStatistics();
  }

  public Statistics<?> getStatistics(int index) {
    TimeseriesMetadata v = valueTimeseriesMetadataList.get(index);
    return v == null ? null : v.getStatistics();
  }

<<<<<<< HEAD
  public Statistics<?> getTimeStatistics() {
=======
  public List<Statistics> getValueStatisticsList() {
    List<Statistics> valueStatisticsList = new ArrayList<>();
    for (TimeseriesMetadata v : valueTimeseriesMetadataList) {
      valueStatisticsList.add(v == null ? null : v.getStatistics());
    }
    return valueStatisticsList;
  }

  public Statistics getTimeStatistics() {
>>>>>>> 1c040f28
    return timeseriesMetadata.getStatistics();
  }

  @Override
  public boolean isModified() {
    return timeseriesMetadata.isModified();
  }

  @Override
  public void setModified(boolean modified) {
    timeseriesMetadata.setModified(modified);
    for (TimeseriesMetadata subSensor : valueTimeseriesMetadataList) {
      if (subSensor != null) {
        subSensor.setModified(modified);
      }
    }
  }

  @Override
  public boolean isSeq() {
    return timeseriesMetadata.isSeq();
  }

  @Override
  public void setSeq(boolean seq) {
    timeseriesMetadata.setSeq(seq);
    for (TimeseriesMetadata subSensor : valueTimeseriesMetadataList) {
      if (subSensor != null) {
        subSensor.setSeq(seq);
      }
    }
  }

  /**
   * If the chunkMetadataLoader is MemChunkMetadataLoader, the VectorChunkMetadata is already
   * assembled while constructing the in-memory TsFileResource, so we just return the assembled
   * VectorChunkMetadata list.
   *
   * <p>Otherwise, we need to assemble the ChunkMetadata of time column and the ChunkMetadata of all
   * the subSensors to generate the VectorChunkMetadata
   */
  @Override
  public List<IChunkMetadata> loadChunkMetadataList() throws IOException {
    return chunkMetadataLoader.loadChunkMetadataList(this);
  }

  public List<AlignedChunkMetadata> getCopiedChunkMetadataList() {
    List<IChunkMetadata> timeChunkMetadata = timeseriesMetadata.getCopiedChunkMetadataList();
    List<List<IChunkMetadata>> valueChunkMetadataList = new ArrayList<>();
    for (TimeseriesMetadata metadata : valueTimeseriesMetadataList) {
      valueChunkMetadataList.add(metadata == null ? null : metadata.getCopiedChunkMetadataList());
    }

    return getAlignedChunkMetadata(timeChunkMetadata, valueChunkMetadataList);
  }

  public List<AlignedChunkMetadata> getChunkMetadataList() {
    List<IChunkMetadata> timeChunkMetadata = timeseriesMetadata.getChunkMetadataList();
    List<List<IChunkMetadata>> valueChunkMetadataList = new ArrayList<>();
    for (TimeseriesMetadata metadata : valueTimeseriesMetadataList) {
      valueChunkMetadataList.add(metadata == null ? null : metadata.getChunkMetadataList());
    }

    return getAlignedChunkMetadata(timeChunkMetadata, valueChunkMetadataList);
  }

  private List<AlignedChunkMetadata> getAlignedChunkMetadata(
      List<IChunkMetadata> timeChunkMetadata, List<List<IChunkMetadata>> valueChunkMetadataList) {
    List<AlignedChunkMetadata> res = new ArrayList<>();
    for (int i = 0; i < timeChunkMetadata.size(); i++) {
      List<IChunkMetadata> chunkMetadataList = new ArrayList<>();
      // only at least one sensor exits, we add the AlignedChunkMetadata to the list
      boolean exits = false;
      for (List<IChunkMetadata> chunkMetadata : valueChunkMetadataList) {
        IChunkMetadata v =
            chunkMetadata == null
                    || chunkMetadata.get(i).getStatistics().getCount() == 0 // empty chunk
                ? null
                : chunkMetadata.get(i);
        exits = (exits || v != null);
        chunkMetadataList.add(v);
      }
      if (exits) {
        res.add(new AlignedChunkMetadata(timeChunkMetadata.get(i), chunkMetadataList));
      }
    }
    return res;
  }

  @Override
  public void setChunkMetadataLoader(IChunkMetadataLoader chunkMetadataLoader) {
    this.chunkMetadataLoader = chunkMetadataLoader;
  }

  public List<TimeseriesMetadata> getValueTimeseriesMetadataList() {
    return valueTimeseriesMetadataList;
  }

  public TimeseriesMetadata getTimeseriesMetadata() {
    return timeseriesMetadata;
  }
}<|MERGE_RESOLUTION|>--- conflicted
+++ resolved
@@ -56,9 +56,6 @@
     return v == null ? null : v.getStatistics();
   }
 
-<<<<<<< HEAD
-  public Statistics<?> getTimeStatistics() {
-=======
   public List<Statistics> getValueStatisticsList() {
     List<Statistics> valueStatisticsList = new ArrayList<>();
     for (TimeseriesMetadata v : valueTimeseriesMetadataList) {
@@ -67,8 +64,7 @@
     return valueStatisticsList;
   }
 
-  public Statistics getTimeStatistics() {
->>>>>>> 1c040f28
+  public Statistics<?> getTimeStatistics() {
     return timeseriesMetadata.getStatistics();
   }
 
