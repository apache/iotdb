--- conflicted
+++ resolved
@@ -123,14 +123,15 @@
   }
 
   @Override
-<<<<<<< HEAD
   public Column subColumn(int fromIndex) {
     if (fromIndex > positionCount) {
       throw new IllegalArgumentException("fromIndex is not valid");
     }
     return new BooleanColumn(
         arrayOffset + fromIndex, positionCount - fromIndex, valueIsNull, values);
-=======
+  }
+
+  @Override
   public void reverse() {
     for (int i = arrayOffset, j = arrayOffset + positionCount - 1; i < j; i++, j--) {
       boolean valueTmp = values[i];
@@ -144,7 +145,6 @@
         valueIsNull[j] = isNullTmp;
       }
     }
->>>>>>> 057a8b96
   }
 
   private void checkReadablePosition(int position) {
