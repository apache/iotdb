--- conflicted
+++ resolved
@@ -30,13 +30,10 @@
 
   private long preValue;
 
-<<<<<<< HEAD
   public DoublePrecisionEncoder() {
     //do nothing
   }
 
-=======
->>>>>>> f2523d67
   @Override
   public void encode(double value, ByteArrayOutputStream out) throws IOException {
     if (!flag) {
@@ -73,11 +70,7 @@
           writeBit(true, out);
           writeBit(true, out);
           writeBits(leadingZeroNumTmp, out, TSFileConfig.DOUBLE_LEADING_ZERO_LENGTH - 1, 0);
-<<<<<<< HEAD
-          writeBits((long) TSFileConfig.DOUBLE_LENGTH - leadingZeroNumTmp - tailingZeroNumTmp, out,
-=======
           writeBits((long)TSFileConfig.DOUBLE_LENGTH - leadingZeroNumTmp - tailingZeroNumTmp, out,
->>>>>>> f2523d67
               TSFileConfig.DOUBLE_VALUE_LENGTH - 1, 0);
           writeBits(tmp, out, TSFileConfig.DOUBLE_LENGTH - 1 - leadingZeroNumTmp,
               tailingZeroNumTmp);
