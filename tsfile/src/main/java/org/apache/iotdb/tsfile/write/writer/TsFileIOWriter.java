--- conflicted
+++ resolved
@@ -159,11 +159,7 @@
    * end chunk and write some log.
    */
   public void endChunkGroup(long version) throws IOException {
-<<<<<<< HEAD
-    if (currentChunkGroupMetaData.getChunkMetaDataList().isEmpty()) {
-=======
     if (currentChunkGroupMetaData == null || currentChunkGroupMetaData.getChunkMetaDataList().isEmpty()) {
->>>>>>> def4daf2
       return;
     }
     long dataSize = out.getPosition() - currentChunkGroupMetaData.getStartOffsetOfChunkGroup();
