--- conflicted
+++ resolved
@@ -271,12 +271,7 @@
       }
     }
 
-<<<<<<< HEAD
-    MetadataIndexNode metadataIndex = flushMetadataIndex(chunkMetadataListMap);
-=======
-    MetadataIndexNode metadataIndex =
-        flushMetadataIndex(chunkMetadataListMap, vectorToPathsMap, out);
->>>>>>> 06524ac4
+    MetadataIndexNode metadataIndex = flushMetadataIndex(chunkMetadataListMap, out);
     TsFileMetadata tsFileMetaData = new TsFileMetadata();
     tsFileMetaData.setMetadataIndex(metadataIndex);
     tsFileMetaData.setMetaOffset(metaOffset);
@@ -588,52 +583,9 @@
    * @param chunkMetadataListMap chunkMetadata that Path.mask == 0
    * @return MetadataIndexEntry list in TsFileMetadata
    */
-<<<<<<< HEAD
-  private MetadataIndexNode flushMetadataIndex(Map<Path, List<IChunkMetadata>> chunkMetadataListMap)
-=======
-  private MetadataIndexNode flushMetadataIndex(
-      Map<Path, List<IChunkMetadata>> chunkMetadataListMap,
-      Map<Path, Map<Path, List<IChunkMetadata>>> vectorToPathsMap,
-      TsFileOutput metadataIndexOutput)
-      throws IOException {
-
-    // convert ChunkMetadataList to this field
-    deviceTimeseriesMetadataMap = new LinkedHashMap<>();
-    // create device -> TimeseriesMetaDataList Map
-    for (Map.Entry<Path, List<IChunkMetadata>> entry : chunkMetadataListMap.entrySet()) {
-      // for ordinary path
-      flushOneChunkMetadata(entry.getKey(), entry.getValue(), vectorToPathsMap);
-    }
-
-    // construct TsFileMetadata and return
-    return MetadataIndexConstructor.constructMetadataIndex(
-        deviceTimeseriesMetadataMap, out, metadataIndexOutput);
-  }
-
-  private MetadataIndexNodeV2 flushMetadataIndexV2(
-      Map<Path, List<IChunkMetadata>> chunkMetadataListMap,
-      Map<Path, Map<Path, List<IChunkMetadata>>> vectorToPathsMap,
-      TsFileOutput metadataIndexOutput)
-      throws IOException {
-
-    // convert ChunkMetadataList to this field
-    deviceTimeseriesMetadataMap = new LinkedHashMap<>();
-    // create device -> TimeseriesMetaDataList Map
-    for (Map.Entry<Path, List<IChunkMetadata>> entry : chunkMetadataListMap.entrySet()) {
-      // for ordinary path
-      flushOneChunkMetadata(entry.getKey(), entry.getValue(), vectorToPathsMap);
-    }
-
-    // construct TsFileMetadata and return
-    return MetadataIndexConstructorV2.constructMetadataIndex(
-        deviceTimeseriesMetadataMap, out, metadataIndexOutput);
-  }
-
-  private Pair<MetadataIndexBucket[], Integer> flushMetadataIndexHash(
-      Map<Path, List<IChunkMetadata>> chunkMetadataListMap,
-      Map<Path, Map<Path, List<IChunkMetadata>>> vectorToPathsMap)
->>>>>>> 06524ac4
-      throws IOException {
+  private MetadataIndexNode flushMetadataIndex(Map<Path, List<IChunkMetadata>> chunkMetadataListMap
+  ,TsFileOutput metadataIndexOutput)
+  throws IOException {
 
     // convert ChunkMetadataList to this field
     deviceTimeseriesMetadataMap = new LinkedHashMap<>();
@@ -644,8 +596,8 @@
     }
 
     // construct TsFileMetadata and return
-    return MetadataIndexBucketsConstructor.constructMetadataIndexBuckets(
-        deviceTimeseriesMetadataMap, out);
+    return MetadataIndexConstructor.constructMetadataIndex(
+        deviceTimeseriesMetadataMap, out,metadataIndexOutput);
   }
 
   /**
