/*
 * Licensed to the Apache Software Foundation (ASF) under one
 * or more contributor license agreements.  See the NOTICE file
 * distributed with this work for additional information
 * regarding copyright ownership.  The ASF licenses this file
 * to you under the Apache License, Version 2.0 (the
 * "License"); you may not use this file except in compliance
 * with the License.  You may obtain a copy of the License at
 *
 *     http://www.apache.org/licenses/LICENSE-2.0
 *
 * Unless required by applicable law or agreed to in writing,
 * software distributed under the License is distributed on an
 * "AS IS" BASIS, WITHOUT WARRANTIES OR CONDITIONS OF ANY
 * KIND, either express or implied.  See the License for the
 * specific language governing permissions and limitations
 * under the License.
 */
package org.apache.iotdb.tsfile.write.chunk;

import org.apache.iotdb.tsfile.common.conf.TSFileDescriptor;
import org.apache.iotdb.tsfile.common.constant.TsFileConstant;
import org.apache.iotdb.tsfile.compress.ICompressor;
import org.apache.iotdb.tsfile.encoding.encoder.Encoder;
import org.apache.iotdb.tsfile.file.header.ChunkHeader;
import org.apache.iotdb.tsfile.file.header.PageHeader;
import org.apache.iotdb.tsfile.file.metadata.enums.CompressionType;
import org.apache.iotdb.tsfile.file.metadata.enums.TSDataType;
import org.apache.iotdb.tsfile.file.metadata.enums.TSEncoding;
import org.apache.iotdb.tsfile.file.metadata.statistics.Statistics;
import org.apache.iotdb.tsfile.utils.Binary;
import org.apache.iotdb.tsfile.utils.PublicBAOS;
import org.apache.iotdb.tsfile.write.page.ValuePageWriter;
import org.apache.iotdb.tsfile.write.writer.TsFileIOWriter;

import org.slf4j.Logger;
import org.slf4j.LoggerFactory;

import java.io.IOException;
import java.io.Serializable;

public class ValueChunkWriter {

  private static final Logger logger = LoggerFactory.getLogger(ValueChunkWriter.class);

  private final String measurementId;

  private final TSEncoding encodingType;

  private final TSDataType dataType;

  private final CompressionType compressionType;

  /** all pages of this chunk. */
  private final PublicBAOS pageBuffer;

  private int numOfPages;

  /** write data into current page */
  private ValuePageWriter pageWriter;

  /** page size threshold. */
  private final long pageSizeThreshold;

  private final int maxNumberOfPointsInPage;

  /** value count in current page. */
  private int valueCountInOnePageForNextCheck;

  // initial value for valueCountInOnePageForNextCheck
  private static final int MINIMUM_RECORD_COUNT_FOR_CHECK = 1500;

  /** statistic of this chunk. */
  private Statistics<? extends Serializable> statistics;

  /** first page info */
  private int sizeWithoutStatistic;

  private Statistics<?> firstPageStatistics;

  public ValueChunkWriter(
      String measurementId,
      CompressionType compressionType,
      TSDataType dataType,
      TSEncoding encodingType,
      Encoder valueEncoder) {
    this.measurementId = measurementId;
    this.encodingType = encodingType;
    this.dataType = dataType;
    this.compressionType = compressionType;
    this.pageBuffer = new PublicBAOS();
    this.pageSizeThreshold = TSFileDescriptor.getInstance().getConfig().getPageSizeInByte();
    this.maxNumberOfPointsInPage =
        TSFileDescriptor.getInstance().getConfig().getMaxNumberOfPointsInPage();
    this.valueCountInOnePageForNextCheck = MINIMUM_RECORD_COUNT_FOR_CHECK;

    // init statistics for this chunk and page
    this.statistics = Statistics.getStatsByType(dataType);

    this.pageWriter =
        new ValuePageWriter(valueEncoder, ICompressor.getCompressor(compressionType), dataType);
  }

  public void write(long time, long value, boolean isNull) {
    pageWriter.write(time, value, isNull);
  }

  public void write(long time, int value, boolean isNull) {
    pageWriter.write(time, value, isNull);
  }

  public void write(long time, boolean value, boolean isNull) {
    pageWriter.write(time, value, isNull);
  }

  public void write(long time, float value, boolean isNull) {
    pageWriter.write(time, value, isNull);
  }

  public void write(long time, double value, boolean isNull) {
    pageWriter.write(time, value, isNull);
  }

  public void write(long time, Binary value, boolean isNull) {
    pageWriter.write(time, value, isNull);
  }

  public void write(long[] timestamps, int[] values, boolean[] isNull, int batchSize, int pos) {
    pageWriter.write(timestamps, values, isNull, batchSize, pos);
  }

  public void write(long[] timestamps, long[] values, boolean[] isNull, int batchSize, int pos) {
    pageWriter.write(timestamps, values, isNull, batchSize, pos);
  }

  public void write(long[] timestamps, boolean[] values, boolean[] isNull, int batchSize, int pos) {
    pageWriter.write(timestamps, values, isNull, batchSize, pos);
  }

  public void write(long[] timestamps, float[] values, boolean[] isNull, int batchSize, int pos) {
    pageWriter.write(timestamps, values, isNull, batchSize, pos);
  }

  public void write(long[] timestamps, double[] values, boolean[] isNull, int batchSize, int pos) {
    pageWriter.write(timestamps, values, isNull, batchSize, pos);
  }

  public void write(long[] timestamps, Binary[] values, boolean[] isNull, int batchSize, int pos) {
    pageWriter.write(timestamps, values, isNull, batchSize, pos);
  }

  public void writeEmptyPageToPageBuffer() {
    pageWriter.writeEmptyPageIntoBuff(pageBuffer);
    numOfPages++;
  }

  public void writePageToPageBuffer() {
    try {
      if (numOfPages == 0) {
        if (pageWriter.getStatistics().getCount() != 0) {
          // record the firstPageStatistics if it is not empty page
          this.firstPageStatistics = pageWriter.getStatistics();
        }
        this.sizeWithoutStatistic = pageWriter.writePageHeaderAndDataIntoBuff(pageBuffer, true);
      } else if (numOfPages == 1) { // put the firstPageStatistics into pageBuffer
        if (firstPageStatistics != null) { // Consider previous page is an empty page
          byte[] b = pageBuffer.toByteArray();
          pageBuffer.reset();
          pageBuffer.write(b, 0, this.sizeWithoutStatistic);
          firstPageStatistics.serialize(pageBuffer);
          pageBuffer.write(b, this.sizeWithoutStatistic, b.length - this.sizeWithoutStatistic);
        }
        pageWriter.writePageHeaderAndDataIntoBuff(pageBuffer, false);
        firstPageStatistics = null;
      } else {
        pageWriter.writePageHeaderAndDataIntoBuff(pageBuffer, false);
      }

      // update statistics of this chunk
      numOfPages++;
      this.statistics.mergeStatistics(pageWriter.getStatistics());
    } catch (IOException e) {
      logger.error("meet error in pageWriter.writePageHeaderAndDataIntoBuff,ignore this page:", e);
    } finally {
      // clear start time stamp for next initializing
      pageWriter.reset(dataType);
    }
  }

  public void writeToFileWriter(TsFileIOWriter tsfileWriter) throws IOException {
    sealCurrentPage();
    writeAllPagesOfChunkToTsFile(tsfileWriter);

    // reinit this chunk writer
    pageBuffer.reset();
    numOfPages = 0;
    firstPageStatistics = null;
    this.statistics = Statistics.getStatsByType(dataType);
  }

  public long estimateMaxSeriesMemSize() {
    return pageBuffer.size()
        + pageWriter.estimateMaxMemSize()
        + PageHeader.estimateMaxPageHeaderSizeWithoutStatistics()
        + pageWriter.getStatistics().getSerializedSize();
  }

  public long getCurrentChunkSize() {
    /**
     * It may happen if subsequent write operations are all out of order, then count of statistics
     * in this chunk will be 0 and this chunk will not be flushed.
     */
    if (pageBuffer.size() == 0) {
      return 0;
    }

    // Empty chunk, it may happen if pageBuffer stores empty bits and only chunk header will be
    // flushed.
    if (statistics.getCount() == 0) {
<<<<<<< HEAD
      return ChunkHeader.getSerializedSize(measurementId, 0);
=======
      return ChunkHeader.getSerializedSize(measurementId, pageBuffer.size());
>>>>>>> 9ab9a717
    }

    // return the serialized size of the chunk header + all pages
    return ChunkHeader.getSerializedSize(measurementId, pageBuffer.size())
        + (long) pageBuffer.size();
  }

  public boolean checkPageSizeAndMayOpenANewPage() {
    if (pageWriter.getPointNumber() == maxNumberOfPointsInPage) {
      logger.debug("current line count reaches the upper bound, write page {}", measurementId);
      return true;
    } else if (pageWriter.getPointNumber()
        >= valueCountInOnePageForNextCheck) { // need to check memory size
      // not checking the memory used for every value
      long currentPageSize = pageWriter.estimateMaxMemSize();
      if (currentPageSize > pageSizeThreshold) { // memory size exceeds threshold
        // we will write the current page
        logger.debug(
            "enough size, write page {}, pageSizeThreshold:{}, currentPageSize:{}, valueCountInOnePage:{}",
            measurementId,
            pageSizeThreshold,
            currentPageSize,
            pageWriter.getPointNumber());
        valueCountInOnePageForNextCheck = MINIMUM_RECORD_COUNT_FOR_CHECK;
        return true;
      } else {
        // reset the valueCountInOnePageForNextCheck for the next page
        valueCountInOnePageForNextCheck =
            (int) (((float) pageSizeThreshold / currentPageSize) * pageWriter.getPointNumber());
      }
    }
    return false;
  }

  public void sealCurrentPage() {
    // if the page contains no points, we still need to serialize it
    if (pageWriter != null && pageWriter.getSize() != 0) {
      writePageToPageBuffer();
    }
  }

  public void clearPageWriter() {
    pageWriter = null;
  }

  public int getNumOfPages() {
    return numOfPages;
  }

  public TSDataType getDataType() {
    return dataType;
  }

  /**
   * write the page to specified IOWriter.
   *
   * @param writer the specified IOWriter
   * @throws IOException exception in IO
   */
  public void writeAllPagesOfChunkToTsFile(TsFileIOWriter writer) throws IOException {
    if (statistics.getCount() == 0) {
      if (pageBuffer.size() == 0) {
        return;
      }
      // In order to ensure that different chunkgroups in a tsfile have the same chunks or if all
      // data of this timeseries has been deleted, it is possible to have an empty valueChunk in a
      // chunkGroup during compaction. To save the disk space, we only serialize chunkHeader for the
      // empty valueChunk, whose dataSize is 0.
      writer.startFlushChunk(
          measurementId,
          compressionType,
          dataType,
          encodingType,
          statistics,
          0,
          0,
          TsFileConstant.VALUE_COLUMN_MASK);
      writer.endCurrentChunk();
      return;
    }

    // start to write this column chunk
    writer.startFlushChunk(
        measurementId,
        compressionType,
        dataType,
        encodingType,
        statistics,
        pageBuffer.size(),
        numOfPages,
        TsFileConstant.VALUE_COLUMN_MASK);

    long dataOffset = writer.getPos();

    // write all pages of this column
    writer.writeBytesToStream(pageBuffer);

    int dataSize = (int) (writer.getPos() - dataOffset);
    if (dataSize != pageBuffer.size()) {
      throw new IOException(
          "Bytes written is inconsistent with the size of data: "
              + dataSize
              + " !="
              + " "
              + pageBuffer.size());
    }

    writer.endCurrentChunk();
  }

  /** only used for test */
  public PublicBAOS getPageBuffer() {
    return pageBuffer;
  }
}<|MERGE_RESOLUTION|>--- conflicted
+++ resolved
@@ -125,28 +125,28 @@
     pageWriter.write(time, value, isNull);
   }
 
-  public void write(long[] timestamps, int[] values, boolean[] isNull, int batchSize, int pos) {
-    pageWriter.write(timestamps, values, isNull, batchSize, pos);
-  }
-
-  public void write(long[] timestamps, long[] values, boolean[] isNull, int batchSize, int pos) {
-    pageWriter.write(timestamps, values, isNull, batchSize, pos);
-  }
-
-  public void write(long[] timestamps, boolean[] values, boolean[] isNull, int batchSize, int pos) {
-    pageWriter.write(timestamps, values, isNull, batchSize, pos);
-  }
-
-  public void write(long[] timestamps, float[] values, boolean[] isNull, int batchSize, int pos) {
-    pageWriter.write(timestamps, values, isNull, batchSize, pos);
-  }
-
-  public void write(long[] timestamps, double[] values, boolean[] isNull, int batchSize, int pos) {
-    pageWriter.write(timestamps, values, isNull, batchSize, pos);
-  }
-
-  public void write(long[] timestamps, Binary[] values, boolean[] isNull, int batchSize, int pos) {
-    pageWriter.write(timestamps, values, isNull, batchSize, pos);
+  public void write(long[] timestamps, int[] values, int batchSize) {
+    pageWriter.write(timestamps, values, batchSize);
+  }
+
+  public void write(long[] timestamps, long[] values, int batchSize) {
+    pageWriter.write(timestamps, values, batchSize);
+  }
+
+  public void write(long[] timestamps, boolean[] values, int batchSize) {
+    pageWriter.write(timestamps, values, batchSize);
+  }
+
+  public void write(long[] timestamps, float[] values, int batchSize) {
+    pageWriter.write(timestamps, values, batchSize);
+  }
+
+  public void write(long[] timestamps, double[] values, int batchSize) {
+    pageWriter.write(timestamps, values, batchSize);
+  }
+
+  public void write(long[] timestamps, Binary[] values, int batchSize) {
+    pageWriter.write(timestamps, values, batchSize);
   }
 
   public void writeEmptyPageToPageBuffer() {
@@ -217,11 +217,7 @@
     // Empty chunk, it may happen if pageBuffer stores empty bits and only chunk header will be
     // flushed.
     if (statistics.getCount() == 0) {
-<<<<<<< HEAD
-      return ChunkHeader.getSerializedSize(measurementId, 0);
-=======
       return ChunkHeader.getSerializedSize(measurementId, pageBuffer.size());
->>>>>>> 9ab9a717
     }
 
     // return the serialized size of the chunk header + all pages
