--- conflicted
+++ resolved
@@ -19,89 +19,58 @@
 
 package org.apache.iotdb.tsfile.compress.auto;
 
+import java.io.IOException;
+import java.nio.ByteBuffer;
 import org.apache.iotdb.tsfile.compress.IUnCompressor;
 import org.apache.iotdb.tsfile.file.metadata.enums.CompressionType;
-
-import java.io.IOException;
-import java.nio.ByteBuffer;
 
 public class AutoUncompressor implements IUnCompressor {
 
   @Override
   public int getUncompressedLength(byte[] array, int offset, int length) throws IOException {
     byte realType = array[offset + length - 1];
-<<<<<<< HEAD
-    IUnCompressor unCompressor =
-        IUnCompressor.getUnCompressor(CompressionType.deserialize(realType));
-    return unCompressor.getUncompressedLength(array, offset, length);
-=======
     IUnCompressor unCompressor = IUnCompressor.getUnCompressor(
         CompressionType.deserialize(realType));
     return unCompressor.getUncompressedLength(array, offset, length - 1);
->>>>>>> 3c147fac
   }
 
   @Override
   public int getUncompressedLength(ByteBuffer buffer) throws IOException {
     byte realType = buffer.array()[buffer.position() + buffer.remaining() - 1];
-<<<<<<< HEAD
-    IUnCompressor unCompressor =
-        IUnCompressor.getUnCompressor(CompressionType.deserialize(realType));
-    return unCompressor.getUncompressedLength(buffer);
-=======
     IUnCompressor unCompressor = IUnCompressor.getUnCompressor(
         CompressionType.deserialize(realType));
     ByteBuffer slice = buffer.slice();
     slice.limit(slice.limit() - 1);
     return unCompressor.getUncompressedLength(slice);
->>>>>>> 3c147fac
   }
 
   @Override
   public byte[] uncompress(byte[] byteArray) throws IOException {
     byte realType = byteArray[byteArray.length - 1];
-<<<<<<< HEAD
-    IUnCompressor unCompressor =
-        IUnCompressor.getUnCompressor(CompressionType.deserialize(realType));
-    return unCompressor.uncompress(byteArray);
-=======
     IUnCompressor unCompressor = IUnCompressor.getUnCompressor(
         CompressionType.deserialize(realType));
     byte[] realData = new byte[byteArray.length - 1];
     System.arraycopy(byteArray, 0, realData, 0, byteArray.length - 1);
     return unCompressor.uncompress(realData);
->>>>>>> 3c147fac
   }
 
   @Override
   public int uncompress(byte[] byteArray, int offset, int length, byte[] output, int outOffset)
       throws IOException {
     byte realType = byteArray[offset + length - 1];
-<<<<<<< HEAD
-    IUnCompressor unCompressor =
-        IUnCompressor.getUnCompressor(CompressionType.deserialize(realType));
-    return unCompressor.uncompress(byteArray, offset, length, output, outOffset);
-=======
     IUnCompressor unCompressor = IUnCompressor.getUnCompressor(
         CompressionType.deserialize(realType));
     return unCompressor.uncompress(byteArray, offset, length - 1, output, outOffset);
->>>>>>> 3c147fac
   }
 
   @Override
   public int uncompress(ByteBuffer compressed, ByteBuffer uncompressed) throws IOException {
     byte realType = compressed.array()[compressed.position() + compressed.remaining() - 1];
-<<<<<<< HEAD
-    IUnCompressor unCompressor =
-        IUnCompressor.getUnCompressor(CompressionType.deserialize(realType));
-    return unCompressor.uncompress(compressed, uncompressed);
-=======
     IUnCompressor unCompressor = IUnCompressor.getUnCompressor(
         CompressionType.deserialize(realType));
     ByteBuffer slice = compressed.slice();
     slice.limit(slice.limit() - 1);
     return unCompressor.uncompress(slice, uncompressed);
->>>>>>> 3c147fac
   }
 
   @Override
