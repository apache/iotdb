<?xml version="1.0" encoding="UTF-8"?>
<!--

    Licensed to the Apache Software Foundation (ASF) under one
    or more contributor license agreements.  See the NOTICE file
    distributed with this work for additional information
    regarding copyright ownership.  The ASF licenses this file
    to you under the Apache License, Version 2.0 (the
    "License"); you may not use this file except in compliance
    with the License.  You may obtain a copy of the License at

        http://www.apache.org/licenses/LICENSE-2.0

    Unless required by applicable law or agreed to in writing,
    software distributed under the License is distributed on an
    "AS IS" BASIS, WITHOUT WARRANTIES OR CONDITIONS OF ANY
    KIND, either express or implied.  See the License for the
    specific language governing permissions and limitations
    under the License.

-->
<project xmlns="http://maven.apache.org/POM/4.0.0" xmlns:xsi="http://www.w3.org/2001/XMLSchema-instance" xsi:schemaLocation="http://maven.apache.org/POM/4.0.0 http://maven.apache.org/xsd/maven-4.0.0.xsd">
    <modelVersion>4.0.0</modelVersion>
    <parent>
        <groupId>org.apache.iotdb</groupId>
        <artifactId>iotdb-parent</artifactId>
        <version>0.14.0-SNAPSHOT</version>
        <relativePath>../pom.xml</relativePath>
    </parent>
    <artifactId>node-commons</artifactId>
    <name>Node Commons</name>
    <description>Common modules of the server and config node</description>
    <properties>
        <commons.test.skip>false</commons.test.skip>
        <commons.it.skip>${commons.test.skip}</commons.it.skip>
        <commons.ut.skip>${commons.test.skip}</commons.ut.skip>
        <cglib.version>3.1</cglib.version>
    </properties>
    <dependencies>
        <dependency>
            <groupId>cglib</groupId>
            <artifactId>cglib-nodep</artifactId>
            <version>${cglib.version}</version>
        </dependency>
        <dependency>
            <groupId>org.apache.thrift</groupId>
            <artifactId>libthrift</artifactId>
        </dependency>
        <dependency>
            <groupId>org.apache.iotdb</groupId>
            <artifactId>service-rpc</artifactId>
            <version>${project.version}</version>
        </dependency>
        <dependency>
            <groupId>org.apache.iotdb</groupId>
            <artifactId>udf-api</artifactId>
            <version>${project.version}</version>
        </dependency>
        <dependency>
            <groupId>org.apache.iotdb</groupId>
            <artifactId>trigger-api</artifactId>
            <version>${project.version}</version>
        </dependency>
        <dependency>
            <groupId>commons-io</groupId>
            <artifactId>commons-io</artifactId>
        </dependency>
        <dependency>
            <groupId>org.apache.commons</groupId>
            <artifactId>commons-pool2</artifactId>
        </dependency>
        <dependency>
            <groupId>org.apache.commons</groupId>
            <artifactId>commons-lang3</artifactId>
        </dependency>
        <dependency>
            <groupId>commons-lang</groupId>
            <artifactId>commons-lang</artifactId>
            <scope>compile</scope>
        </dependency>
        <dependency>
            <groupId>com.google.guava</groupId>
            <artifactId>guava</artifactId>
        </dependency>
        <dependency>
            <groupId>org.apache.iotdb</groupId>
            <artifactId>iotdb-thrift-confignode</artifactId>
            <version>${project.version}</version>
        </dependency>
        <dependency>
            <groupId>org.apache.iotdb</groupId>
            <artifactId>iotdb-thrift</artifactId>
            <version>${project.version}</version>
        </dependency>
        <dependency>
            <groupId>org.apache.iotdb</groupId>
            <artifactId>iotdb-antlr</artifactId>
            <version>${project.version}</version>
        </dependency>
        <!--        compile group: 'io.jsonwebtoken', name: 'jjwt', version: '0.9.1'-->
        <dependency>
            <groupId>io.jsonwebtoken</groupId>
            <artifactId>jjwt-api</artifactId>
            <version>0.10.7</version>
        </dependency>
        <!-- Impl -->
        <dependency>
            <groupId>io.jsonwebtoken</groupId>
            <artifactId>jjwt-impl</artifactId>
            <version>0.10.8</version>
            <scope>runtime</scope>
        </dependency>
        <!-- https://mvnrepository.com/artifact/io.jsonwebtoken/jjwt-jackson -->
        <dependency>
            <groupId>io.jsonwebtoken</groupId>
            <artifactId>jjwt-jackson</artifactId>
            <version>0.10.8</version>
            <scope>runtime</scope>
        </dependency>
        <dependency>
            <groupId>com.nimbusds</groupId>
            <artifactId>oauth2-oidc-sdk</artifactId>
            <version>8.3</version>
        </dependency>
        <dependency>
            <groupId>org.mockito</groupId>
            <artifactId>mockito-core</artifactId>
            <scope>test</scope>
        </dependency>
        <dependency>
<<<<<<< HEAD
            <groupId>org.apache.iotdb</groupId>
            <artifactId>micrometer-metrics</artifactId>
            <version>${project.version}</version>
        </dependency>
        <dependency>
            <groupId>org.apache.iotdb</groupId>
            <artifactId>dropwizard-metrics</artifactId>
            <version>${project.version}</version>
            <exclusions>
                <exclusion>
                    <groupId>com.sun.jersey</groupId>
                    <artifactId>jersey-core</artifactId>
                </exclusion>
            </exclusions>
=======
            <groupId>commons-codec</groupId>
            <artifactId>commons-codec</artifactId>
            <version>1.15</version>
>>>>>>> 8a68f3a8
        </dependency>
    </dependencies>
    <build>
        <plugins>
            <!--
        Generate an OSGI compatible MANIFEST file.
      -->
            <plugin>
                <groupId>org.apache.felix</groupId>
                <artifactId>maven-bundle-plugin</artifactId>
                <version>${felix.version}</version>
                <executions>
                    <execution>
                        <id>bundle-manifest</id>
                        <phase>process-classes</phase>
                        <goals>
                            <goal>manifest</goal>
                        </goals>
                    </execution>
                </executions>
                <configuration>
                    <exportScr>true</exportScr>
                    <instructions>
                        <_include>-bnd.bnd</_include>
                        <_removeheaders>Bnd-LastModified,Built-By</_removeheaders>
                        <Embed-Dependency>dependencies</Embed-Dependency>
                    </instructions>
                </configuration>
            </plugin>
            <plugin>
                <groupId>pl.project13.maven</groupId>
                <artifactId>git-commit-id-plugin</artifactId>
                <version>4.9.10</version>
                <executions>
                    <execution>
                        <id>get-the-git-infos</id>
                        <goals>
                            <goal>revision</goal>
                        </goals>
                        <phase>initialize</phase>
                    </execution>
                </executions>
                <configuration>
                    <generateGitPropertiesFile>true</generateGitPropertiesFile>
                    <generateGitPropertiesFilename>${project.build.outputDirectory}/git.properties</generateGitPropertiesFilename>
                    <includeOnlyProperties>
                        <includeOnlyProperty>^git.commit.id.abbrev$</includeOnlyProperty>
                        <includeOnlyProperty>^git.dirty$</includeOnlyProperty>
                    </includeOnlyProperties>
                    <commitIdGenerationMode>full</commitIdGenerationMode>
                    <failOnNoGitDirectory>false</failOnNoGitDirectory>
                    <offline>true</offline>
                    <gitDescribe>
                        <dirty>-dev</dirty>
                    </gitDescribe>
                </configuration>
            </plugin>
            <!--
              Use the MANIFEST file generated by the maven-bundle-plugin.
            -->
            <plugin>
                <artifactId>maven-jar-plugin</artifactId>
                <configuration>
                    <archive>
                        <manifestFile>${project.build.outputDirectory}/META-INF/MANIFEST.MF</manifestFile>
                        <manifest>
                            <addDefaultSpecificationEntries>true</addDefaultSpecificationEntries>
                            <addDefaultImplementationEntries>true</addDefaultImplementationEntries>
                        </manifest>
                    </archive>
                </configuration>
            </plugin>
            <!--using `mvn test` to run UT, `mvn verify` to run ITs
            Reference: https://antoniogoncalves.org/2012/12/13/lets-turn-integration-tests-with-maven-to-a-first-class-citizen/-->
            <plugin>
                <groupId>org.apache.maven.plugins</groupId>
                <artifactId>maven-surefire-plugin</artifactId>
                <configuration>
                    <skipTests>${commons.ut.skip}</skipTests>
                </configuration>
            </plugin>
            <plugin>
                <groupId>org.apache.maven.plugins</groupId>
                <artifactId>maven-failsafe-plugin</artifactId>
                <executions>
                    <execution>
                        <id>run-integration-tests</id>
                        <phase>integration-test</phase>
                        <goals>
                            <goal>integration-test</goal>
                            <goal>verify</goal>
                        </goals>
                    </execution>
                </executions>
                <configuration>
                    <skipTests>${commons.test.skip}</skipTests>
                    <skipITs>${commons.it.skip}</skipITs>
                </configuration>
            </plugin>
        </plugins>
    </build>
    <profiles>
        <profile>
            <id>skipCommonsTests</id>
            <activation>
                <property>
                    <name>skipTests</name>
                    <value>true</value>
                </property>
            </activation>
            <properties>
                <commons.test.skip>true</commons.test.skip>
                <commons.ut.skip>true</commons.ut.skip>
                <commons.it.skip>true</commons.it.skip>
            </properties>
        </profile>
        <profile>
            <id>skipUT_CommonsTests</id>
            <activation>
                <property>
                    <name>skipUTs</name>
                    <value>true</value>
                </property>
            </activation>
            <properties>
                <commons.ut.skip>true</commons.ut.skip>
            </properties>
        </profile>
        <profile>
            <id>get-jar-with-dependencies</id>
            <build>
                <plugins>
                    <plugin>
                        <artifactId>maven-assembly-plugin</artifactId>
                        <version>${maven.assembly.version}</version>
                        <configuration>
                            <descriptorRefs>
                                <descriptorRef>jar-with-dependencies</descriptorRef>
                            </descriptorRefs>
                        </configuration>
                        <executions>
                            <execution>
                                <id>make-assembly</id>
                                <!-- this is used for inheritance merges -->
                                <phase>package</phase>
                                <!-- bind to the packaging phase -->
                                <goals>
                                    <goal>single</goal>
                                </goals>
                            </execution>
                        </executions>
                    </plugin>
                </plugins>
            </build>
        </profile>
    </profiles>
</project><|MERGE_RESOLUTION|>--- conflicted
+++ resolved
@@ -128,7 +128,6 @@
             <scope>test</scope>
         </dependency>
         <dependency>
-<<<<<<< HEAD
             <groupId>org.apache.iotdb</groupId>
             <artifactId>micrometer-metrics</artifactId>
             <version>${project.version}</version>
@@ -143,11 +142,11 @@
                     <artifactId>jersey-core</artifactId>
                 </exclusion>
             </exclusions>
-=======
+        </dependency>
+        <dependency>
             <groupId>commons-codec</groupId>
             <artifactId>commons-codec</artifactId>
             <version>1.15</version>
->>>>>>> 8a68f3a8
         </dependency>
     </dependencies>
     <build>
