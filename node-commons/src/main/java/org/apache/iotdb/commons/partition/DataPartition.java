/*
 * Licensed to the Apache Software Foundation (ASF) under one
 * or more contributor license agreements.  See the NOTICE file
 * distributed with this work for additional information
 * regarding copyright ownership.  The ASF licenses this file
 * to you under the Apache License, Version 2.0 (the
 * "License"); you may not use this file except in compliance
 * with the License.  You may obtain a copy of the License at
 *
 *      http://www.apache.org/licenses/LICENSE-2.0
 *
 * Unless required by applicable law or agreed to in writing,
 * software distributed under the License is distributed on an
 * "AS IS" BASIS, WITHOUT WARRANTIES OR CONDITIONS OF ANY
 * KIND, either express or implied.  See the License for the
 * specific language governing permissions and limitations
 * under the License.
 */
package org.apache.iotdb.commons.partition;

import org.apache.iotdb.commons.partition.executor.SeriesPartitionExecutor;

import java.util.ArrayList;
import java.util.Collection;
import java.util.Collections;
import java.util.HashMap;
import java.util.List;
import java.util.Map;
import java.util.stream.Collectors;

public class DataPartition {

<<<<<<< HEAD
  private String seriesSlotExecutorName;
  private int seriesPartitionSlotNum;

  // Map<StorageGroup, Map<DeviceGroupID, Map<TimePartitionId, List<DataRegionPlaceInfo>>>>
=======
  // Map<StorageGroup, Map<SeriesPartitionSlot, Map<TimePartitionSlot, List<RegionMessage>>>>
>>>>>>> 8c09a47c
  private Map<String, Map<SeriesPartitionSlot, Map<TimePartitionSlot, List<RegionReplicaSet>>>>
      dataPartitionMap;

  public DataPartition(String seriesSlotExecutorName, int seriesPartitionSlotNum) {
    this.seriesSlotExecutorName = seriesSlotExecutorName;
    this.seriesPartitionSlotNum = seriesPartitionSlotNum;
  }

  public DataPartition(
      Map<String, Map<SeriesPartitionSlot, Map<TimePartitionSlot, List<RegionReplicaSet>>>>
          dataPartitionMap,
      String seriesSlotExecutorName,
      int seriesPartitionSlotNum) {
    this(seriesSlotExecutorName, seriesPartitionSlotNum);
    this.dataPartitionMap = dataPartitionMap;
  }

  public Map<String, Map<SeriesPartitionSlot, Map<TimePartitionSlot, List<RegionReplicaSet>>>>
      getDataPartitionMap() {
    return dataPartitionMap;
  }

  public void setDataPartitionMap(
      Map<String, Map<SeriesPartitionSlot, Map<TimePartitionSlot, List<RegionReplicaSet>>>>
          dataPartitionMap) {
    this.dataPartitionMap = dataPartitionMap;
  }

  public List<RegionReplicaSet> getDataRegionReplicaSet(
      String deviceName, List<TimePartitionSlot> timePartitionSlotList) {
    String storageGroup = getStorageGroupByDevice(deviceName);
    SeriesPartitionSlot seriesPartitionSlot = calculateDeviceGroupId(deviceName);
    // TODO: (xingtanzjr) the timePartitionIdList is ignored
    return dataPartitionMap.get(storageGroup).get(seriesPartitionSlot).values().stream()
        .flatMap(Collection::stream)
        .collect(Collectors.toList());
  }

  public List<RegionReplicaSet> getDataRegionReplicaSetForWriting(
      String deviceName, List<TimePartitionSlot> timePartitionSlotList) {
    // A list of data region replica sets will store data in a same time partition.
    // We will insert data to the last set in the list.
    // TODO return the latest dataRegionReplicaSet for each time partition
    String storageGroup = getStorageGroupByDevice(deviceName);
    SeriesPartitionSlot seriesPartitionSlot = calculateDeviceGroupId(deviceName);
    // IMPORTANT TODO: (xingtanzjr) need to handle the situation for write operation that there are
    // more than 1 Regions for one timeSlot
    return dataPartitionMap.get(storageGroup).get(seriesPartitionSlot).entrySet().stream()
        .filter(entry -> timePartitionSlotList.contains(entry.getKey()))
        .flatMap(entry -> entry.getValue().stream())
        .collect(Collectors.toList());
  }

  public RegionReplicaSet getDataRegionReplicaSetForWriting(
      String deviceName, TimePartitionSlot timePartitionSlot) {
    // A list of data region replica sets will store data in a same time partition.
    // We will insert data to the last set in the list.
    // TODO return the latest dataRegionReplicaSet for each time partition
    String storageGroup = getStorageGroupByDevice(deviceName);
    SeriesPartitionSlot seriesPartitionSlot = calculateDeviceGroupId(deviceName);
    List<RegionReplicaSet> regions =
        dataPartitionMap.get(storageGroup).get(seriesPartitionSlot).entrySet().stream()
            .filter(entry -> entry.getKey().equals(timePartitionSlot))
            .flatMap(entry -> entry.getValue().stream())
            .collect(Collectors.toList());
    // IMPORTANT TODO: (xingtanzjr) need to handle the situation for write operation that there are
    // more than 1 Regions for one timeSlot
    return regions.get(0);
  }

  private SeriesPartitionSlot calculateDeviceGroupId(String deviceName) {
    SeriesPartitionExecutor executor =
        SeriesPartitionExecutor.getSeriesPartitionExecutor(
            seriesSlotExecutorName, seriesPartitionSlotNum);
    return executor.getSeriesPartitionSlot(deviceName);
  }

  private String getStorageGroupByDevice(String deviceName) {
    for (String storageGroup : dataPartitionMap.keySet()) {
      if (deviceName.startsWith(storageGroup)) {
        return storageGroup;
      }
    }
    // TODO: (xingtanzjr) how to handle this exception in IoTDB
    return null;
  }

  /* Interfaces for ConfigNode */

  /**
   * Get DataPartition by partitionSlotsMap
   *
   * @param partitionSlotsMap Map<StorageGroupName, Map<SeriesPartitionSlot,
   *     List<TimePartitionSlot>>>
   * @return Subset of current DataPartition, including Map<StorageGroupName,
   *     Map<SeriesPartitionSlot, Map<TimePartitionSlot, List<RegionReplicaSet>>>>
   */
  public DataPartition getDataPartition(
      Map<String, Map<SeriesPartitionSlot, List<TimePartitionSlot>>> partitionSlotsMap,
      String seriesSlotExecutorName,
      int seriesPartitionSlotNum) {
    Map<String, Map<SeriesPartitionSlot, Map<TimePartitionSlot, List<RegionReplicaSet>>>> result =
        new HashMap<>();

    for (String storageGroupName : partitionSlotsMap.keySet()) {
      // Compare StorageGroupName
      if (dataPartitionMap.containsKey(storageGroupName)) {
        Map<SeriesPartitionSlot, Map<TimePartitionSlot, List<RegionReplicaSet>>>
            seriesTimePartitionSlotMap = dataPartitionMap.get(storageGroupName);
        for (SeriesPartitionSlot seriesPartitionSlot :
            partitionSlotsMap.get(storageGroupName).keySet()) {
          // Compare SeriesPartitionSlot
          if (seriesTimePartitionSlotMap.containsKey(seriesPartitionSlot)) {
            Map<TimePartitionSlot, List<RegionReplicaSet>> timePartitionSlotMap =
                seriesTimePartitionSlotMap.get(seriesPartitionSlot);
            for (TimePartitionSlot timePartitionSlot :
                partitionSlotsMap.get(storageGroupName).get(seriesPartitionSlot)) {
              // Compare TimePartitionSlot
              if (timePartitionSlotMap.containsKey(timePartitionSlot)) {
                result
                    .computeIfAbsent(storageGroupName, key -> new HashMap<>())
                    .computeIfAbsent(seriesPartitionSlot, key -> new HashMap<>())
                    .put(
                        timePartitionSlot,
                        new ArrayList<>(timePartitionSlotMap.get(timePartitionSlot)));
              }
            }
          }
        }
      }
    }

    return new DataPartition(result, seriesSlotExecutorName, seriesPartitionSlotNum);
  }

  /**
   * Filter out unassigned PartitionSlots
   *
   * @param partitionSlotsMap Map<StorageGroupName, Map<SeriesPartitionSlot,
   *     List<TimePartitionSlot>>>
   * @return Map<StorageGroupName, Map < SeriesPartitionSlot, List < TimePartitionSlot>>>,
   *     unassigned PartitionSlots
   */
  public Map<String, Map<SeriesPartitionSlot, List<TimePartitionSlot>>>
      filterNoAssignedDataPartitionSlots(
          Map<String, Map<SeriesPartitionSlot, List<TimePartitionSlot>>> partitionSlotsMap) {
    Map<String, Map<SeriesPartitionSlot, List<TimePartitionSlot>>> result = new HashMap<>();

    for (String storageGroupName : partitionSlotsMap.keySet()) {
      // Compare StorageGroupName
      if (dataPartitionMap.containsKey(storageGroupName)) {
        Map<SeriesPartitionSlot, Map<TimePartitionSlot, List<RegionReplicaSet>>>
            seriesTimePartitionSlotMap = dataPartitionMap.get(storageGroupName);
        for (SeriesPartitionSlot seriesPartitionSlot :
            partitionSlotsMap.get(storageGroupName).keySet()) {
          // Compare SeriesPartitionSlot
          if (seriesTimePartitionSlotMap.containsKey(seriesPartitionSlot)) {
            Map<TimePartitionSlot, List<RegionReplicaSet>> timePartitionSlotMap =
                seriesTimePartitionSlotMap.get(seriesPartitionSlot);
            for (TimePartitionSlot timePartitionSlot :
                partitionSlotsMap.get(storageGroupName).get(seriesPartitionSlot)) {
              // Compare TimePartitionSlot
              if (!timePartitionSlotMap.containsKey(timePartitionSlot)) {
                result
                    .computeIfAbsent(storageGroupName, key -> new HashMap<>())
                    .computeIfAbsent(seriesPartitionSlot, key -> new ArrayList<>())
                    .add(timePartitionSlot);
              }
            }
          } else {
            // Clone all if SeriesPartitionSlot not assigned
            result
                .computeIfAbsent(storageGroupName, key -> new HashMap<>())
                .put(
                    seriesPartitionSlot,
                    new ArrayList<>(
                        partitionSlotsMap.get(storageGroupName).get(seriesPartitionSlot)));
          }
        }
      } else {
        // Clone all if StorageGroupName not assigned
        result.put(storageGroupName, new HashMap<>(partitionSlotsMap.get(storageGroupName)));
      }
    }

    return result;
  }

  /** Create a DataPartition by ConfigNode */
  public void createDataPartition(
      String storageGroup,
      SeriesPartitionSlot seriesPartitionSlot,
      TimePartitionSlot timePartitionSlot,
      RegionReplicaSet regionReplicaSet) {
    dataPartitionMap
        .computeIfAbsent(storageGroup, key -> new HashMap<>())
        .computeIfAbsent(seriesPartitionSlot, key -> new HashMap<>())
        .put(timePartitionSlot, Collections.singletonList(regionReplicaSet));
  }
}<|MERGE_RESOLUTION|>--- conflicted
+++ resolved
@@ -30,14 +30,10 @@
 
 public class DataPartition {
 
-<<<<<<< HEAD
   private String seriesSlotExecutorName;
   private int seriesPartitionSlotNum;
 
-  // Map<StorageGroup, Map<DeviceGroupID, Map<TimePartitionId, List<DataRegionPlaceInfo>>>>
-=======
   // Map<StorageGroup, Map<SeriesPartitionSlot, Map<TimePartitionSlot, List<RegionMessage>>>>
->>>>>>> 8c09a47c
   private Map<String, Map<SeriesPartitionSlot, Map<TimePartitionSlot, List<RegionReplicaSet>>>>
       dataPartitionMap;
 
