/*
 * Licensed to the Apache Software Foundation (ASF) under one
 * or more contributor license agreements.  See the NOTICE file
 * distributed with this work for additional information
 * regarding copyright ownership.  The ASF licenses this file
 * to you under the Apache License, Version 2.0 (the
 * "License"); you may not use this file except in compliance
 * with the License.  You may obtain a copy of the License at
 *
 *      http://www.apache.org/licenses/LICENSE-2.0
 *
 * Unless required by applicable law or agreed to in writing,
 * software distributed under the License is distributed on an
 * "AS IS" BASIS, WITHOUT WARRANTIES OR CONDITIONS OF ANY
 * KIND, either express or implied.  See the License for the
 * specific language governing permissions and limitations
 * under the License.
 */
package org.apache.iotdb.commons.partition;

<<<<<<< HEAD
import org.apache.iotdb.common.rpc.thrift.TRegionReplicaSet;
import org.apache.iotdb.common.rpc.thrift.TSeriesPartitionSlot;
import org.apache.iotdb.common.rpc.thrift.TTimePartitionSlot;
import org.apache.iotdb.commons.partition.executor.SeriesPartitionExecutor;

=======
>>>>>>> 1d0b0ec2
import java.util.ArrayList;
import java.util.Collection;
import java.util.Collections;
import java.util.HashMap;
import java.util.List;
import java.util.Map;
import java.util.stream.Collectors;

public class DataPartition extends Partition {

  // Map<StorageGroup, Map<TSeriesPartitionSlot, Map<TTimePartitionSlot, List<TRegionMessage>>>>
  private Map<String, Map<TSeriesPartitionSlot, Map<TTimePartitionSlot, List<TRegionReplicaSet>>>>
      dataPartitionMap;

  public DataPartition(String seriesSlotExecutorName, int seriesPartitionSlotNum) {
    super(seriesSlotExecutorName, seriesPartitionSlotNum);
  }

  public DataPartition(
      Map<String, Map<TSeriesPartitionSlot, Map<TTimePartitionSlot, List<TRegionReplicaSet>>>>
          dataPartitionMap,
      String seriesSlotExecutorName,
      int seriesPartitionSlotNum) {
    this(seriesSlotExecutorName, seriesPartitionSlotNum);
    this.dataPartitionMap = dataPartitionMap;
  }

  public Map<String, Map<TSeriesPartitionSlot, Map<TTimePartitionSlot, List<TRegionReplicaSet>>>>
      getDataPartitionMap() {
    return dataPartitionMap;
  }

  public void setDataPartitionMap(
      Map<String, Map<TSeriesPartitionSlot, Map<TTimePartitionSlot, List<TRegionReplicaSet>>>>
          dataPartitionMap) {
    this.dataPartitionMap = dataPartitionMap;
  }

  public List<TRegionReplicaSet> getDataRegionReplicaSet(
      String deviceName, List<TTimePartitionSlot> timePartitionSlotList) {
    String storageGroup = getStorageGroupByDevice(deviceName);
    TSeriesPartitionSlot seriesPartitionSlot = calculateDeviceGroupId(deviceName);
    // TODO: (xingtanzjr) the timePartitionIdList is ignored
    return dataPartitionMap.get(storageGroup).get(seriesPartitionSlot).values().stream()
        .flatMap(Collection::stream)
        .collect(Collectors.toList());
  }

  public List<TRegionReplicaSet> getDataRegionReplicaSetForWriting(
      String deviceName, List<TTimePartitionSlot> timePartitionSlotList) {
    // A list of data region replica sets will store data in a same time partition.
    // We will insert data to the last set in the list.
    // TODO return the latest dataRegionReplicaSet for each time partition
    String storageGroup = getStorageGroupByDevice(deviceName);
    TSeriesPartitionSlot seriesPartitionSlot = calculateDeviceGroupId(deviceName);
    // IMPORTANT TODO: (xingtanzjr) need to handle the situation for write operation that there are
    // more than 1 Regions for one timeSlot
    return dataPartitionMap.get(storageGroup).get(seriesPartitionSlot).entrySet().stream()
        .filter(entry -> timePartitionSlotList.contains(entry.getKey()))
        .flatMap(entry -> entry.getValue().stream())
        .collect(Collectors.toList());
  }

  public TRegionReplicaSet getDataRegionReplicaSetForWriting(
      String deviceName, TTimePartitionSlot timePartitionSlot) {
    // A list of data region replica sets will store data in a same time partition.
    // We will insert data to the last set in the list.
    // TODO return the latest dataRegionReplicaSet for each time partition
    String storageGroup = getStorageGroupByDevice(deviceName);
    TSeriesPartitionSlot seriesPartitionSlot = calculateDeviceGroupId(deviceName);
    List<TRegionReplicaSet> regions =
        dataPartitionMap.get(storageGroup).get(seriesPartitionSlot).entrySet().stream()
            .filter(entry -> entry.getKey().equals(timePartitionSlot))
            .flatMap(entry -> entry.getValue().stream())
            .collect(Collectors.toList());
    // IMPORTANT TODO: (xingtanzjr) need to handle the situation for write operation that there are
    // more than 1 Regions for one timeSlot
    return regions.get(0);
  }

<<<<<<< HEAD
  private TSeriesPartitionSlot calculateDeviceGroupId(String deviceName) {
    SeriesPartitionExecutor executor =
        SeriesPartitionExecutor.getSeriesPartitionExecutor(
            seriesSlotExecutorName, seriesPartitionSlotNum);
    return executor.getSeriesPartitionSlot(deviceName);
  }

=======
>>>>>>> 1d0b0ec2
  private String getStorageGroupByDevice(String deviceName) {
    for (String storageGroup : dataPartitionMap.keySet()) {
      if (deviceName.startsWith(storageGroup)) {
        return storageGroup;
      }
    }
    // TODO: (xingtanzjr) how to handle this exception in IoTDB
    return null;
  }

  /* Interfaces for ConfigNode */

  /**
   * Get DataPartition by partitionSlotsMap
   *
   * @param partitionSlotsMap Map<StorageGroupName, Map<SeriesPartitionSlot,
   *     List<TimePartitionSlot>>>
   * @return Subset of current DataPartition, including Map<StorageGroupName,
   *     Map<SeriesPartitionSlot, Map<TimePartitionSlot, List<RegionReplicaSet>>>>
   */
  public DataPartition getDataPartition(
      Map<String, Map<TSeriesPartitionSlot, List<TTimePartitionSlot>>> partitionSlotsMap,
      String seriesSlotExecutorName,
      int seriesPartitionSlotNum) {
    Map<String, Map<TSeriesPartitionSlot, Map<TTimePartitionSlot, List<TRegionReplicaSet>>>>
        result = new HashMap<>();

    for (String storageGroupName : partitionSlotsMap.keySet()) {
      // Compare StorageGroupName
      if (dataPartitionMap.containsKey(storageGroupName)) {
        Map<TSeriesPartitionSlot, Map<TTimePartitionSlot, List<TRegionReplicaSet>>>
            seriesTimePartitionSlotMap = dataPartitionMap.get(storageGroupName);
        for (TSeriesPartitionSlot seriesPartitionSlot :
            partitionSlotsMap.get(storageGroupName).keySet()) {
          // Compare SeriesPartitionSlot
          if (seriesTimePartitionSlotMap.containsKey(seriesPartitionSlot)) {
            Map<TTimePartitionSlot, List<TRegionReplicaSet>> timePartitionSlotMap =
                seriesTimePartitionSlotMap.get(seriesPartitionSlot);
            if (partitionSlotsMap.get(storageGroupName).get(seriesPartitionSlot).size() == 0) {
              result
                  .computeIfAbsent(storageGroupName, key -> new HashMap<>())
                  .computeIfAbsent(seriesPartitionSlot, key -> new HashMap<>())
                  .putAll(new HashMap<>(timePartitionSlotMap));
            } else {
              for (TTimePartitionSlot timePartitionSlot :
                  partitionSlotsMap.get(storageGroupName).get(seriesPartitionSlot)) {
                // Compare TimePartitionSlot
                if (timePartitionSlotMap.containsKey(timePartitionSlot)) {
                  result
                      .computeIfAbsent(storageGroupName, key -> new HashMap<>())
                      .computeIfAbsent(seriesPartitionSlot, key -> new HashMap<>())
                      .put(
                          timePartitionSlot,
                          new ArrayList<>(timePartitionSlotMap.get(timePartitionSlot)));
                }
              }
            }
          }
        }
      }
    }

    return new DataPartition(result, seriesSlotExecutorName, seriesPartitionSlotNum);
  }

  /**
   * Filter out unassigned PartitionSlots
   *
   * @param partitionSlotsMap Map<StorageGroupName, Map<SeriesPartitionSlot,
   *     List<TimePartitionSlot>>>
   * @return Map<StorageGroupName, Map < SeriesPartitionSlot, List < TimePartitionSlot>>>,
   *     unassigned PartitionSlots
   */
  public Map<String, Map<TSeriesPartitionSlot, List<TTimePartitionSlot>>>
      filterNoAssignedDataPartitionSlots(
          Map<String, Map<TSeriesPartitionSlot, List<TTimePartitionSlot>>> partitionSlotsMap) {
    Map<String, Map<TSeriesPartitionSlot, List<TTimePartitionSlot>>> result = new HashMap<>();

    for (String storageGroupName : partitionSlotsMap.keySet()) {
      // Compare StorageGroupName
      if (dataPartitionMap.containsKey(storageGroupName)) {
        Map<TSeriesPartitionSlot, Map<TTimePartitionSlot, List<TRegionReplicaSet>>>
            seriesTimePartitionSlotMap = dataPartitionMap.get(storageGroupName);
        for (TSeriesPartitionSlot seriesPartitionSlot :
            partitionSlotsMap.get(storageGroupName).keySet()) {
          // Compare SeriesPartitionSlot
          if (seriesTimePartitionSlotMap.containsKey(seriesPartitionSlot)) {
            Map<TTimePartitionSlot, List<TRegionReplicaSet>> timePartitionSlotMap =
                seriesTimePartitionSlotMap.get(seriesPartitionSlot);
            for (TTimePartitionSlot timePartitionSlot :
                partitionSlotsMap.get(storageGroupName).get(seriesPartitionSlot)) {
              // Compare TimePartitionSlot
              if (!timePartitionSlotMap.containsKey(timePartitionSlot)) {
                result
                    .computeIfAbsent(storageGroupName, key -> new HashMap<>())
                    .computeIfAbsent(seriesPartitionSlot, key -> new ArrayList<>())
                    .add(timePartitionSlot);
              }
            }
          } else {
            // Clone all if SeriesPartitionSlot not assigned
            result
                .computeIfAbsent(storageGroupName, key -> new HashMap<>())
                .put(
                    seriesPartitionSlot,
                    new ArrayList<>(
                        partitionSlotsMap.get(storageGroupName).get(seriesPartitionSlot)));
          }
        }
      } else {
        // Clone all if StorageGroupName not assigned
        result.put(storageGroupName, new HashMap<>(partitionSlotsMap.get(storageGroupName)));
      }
    }

    return result;
  }

  /** Create a DataPartition by ConfigNode */
  public void createDataPartition(
      String storageGroup,
      TSeriesPartitionSlot seriesPartitionSlot,
      TTimePartitionSlot timePartitionSlot,
      TRegionReplicaSet regionReplicaSet) {
    dataPartitionMap
        .computeIfAbsent(storageGroup, key -> new HashMap<>())
        .computeIfAbsent(seriesPartitionSlot, key -> new HashMap<>())
        .put(timePartitionSlot, Collections.singletonList(regionReplicaSet));
  }
}<|MERGE_RESOLUTION|>--- conflicted
+++ resolved
@@ -18,14 +18,10 @@
  */
 package org.apache.iotdb.commons.partition;
 
-<<<<<<< HEAD
 import org.apache.iotdb.common.rpc.thrift.TRegionReplicaSet;
 import org.apache.iotdb.common.rpc.thrift.TSeriesPartitionSlot;
 import org.apache.iotdb.common.rpc.thrift.TTimePartitionSlot;
-import org.apache.iotdb.commons.partition.executor.SeriesPartitionExecutor;
-
-=======
->>>>>>> 1d0b0ec2
+
 import java.util.ArrayList;
 import java.util.Collection;
 import java.util.Collections;
@@ -106,16 +102,6 @@
     return regions.get(0);
   }
 
-<<<<<<< HEAD
-  private TSeriesPartitionSlot calculateDeviceGroupId(String deviceName) {
-    SeriesPartitionExecutor executor =
-        SeriesPartitionExecutor.getSeriesPartitionExecutor(
-            seriesSlotExecutorName, seriesPartitionSlotNum);
-    return executor.getSeriesPartitionSlot(deviceName);
-  }
-
-=======
->>>>>>> 1d0b0ec2
   private String getStorageGroupByDevice(String deviceName) {
     for (String storageGroup : dataPartitionMap.keySet()) {
       if (deviceName.startsWith(storageGroup)) {
