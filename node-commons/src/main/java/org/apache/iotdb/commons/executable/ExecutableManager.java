/*
 * Licensed to the Apache Software Foundation (ASF) under one
 * or more contributor license agreements.  See the NOTICE file
 * distributed with this work for additional information
 * regarding copyright ownership.  The ASF licenses this file
 * to you under the Apache License, Version 2.0 (the
 * "License"); you may not use this file except in compliance
 * with the License.  You may obtain a copy of the License at
 *
 *     http://www.apache.org/licenses/LICENSE-2.0
 *
 * Unless required by applicable law or agreed to in writing,
 * software distributed under the License is distributed on an
 * "AS IS" BASIS, WITHOUT WARRANTIES OR CONDITIONS OF ANY
 * KIND, either express or implied.  See the License for the
 * specific language governing permissions and limitations
 * under the License.
 */

package org.apache.iotdb.commons.executable;

import org.apache.iotdb.commons.trigger.exception.TriggerJarTooLargeException;
import org.apache.iotdb.tsfile.fileSystem.FSFactoryProducer;

import org.apache.commons.io.FileUtils;
import org.slf4j.Logger;
import org.slf4j.LoggerFactory;

import java.io.File;
import java.io.FileOutputStream;
import java.io.IOException;
import java.net.URI;
import java.net.URISyntaxException;
import java.net.URL;
import java.nio.ByteBuffer;
import java.nio.channels.FileChannel;
import java.nio.file.Files;
import java.nio.file.Path;
import java.nio.file.Paths;
import java.nio.file.StandardOpenOption;
import java.util.List;
import java.util.concurrent.atomic.AtomicLong;

public class ExecutableManager {

  private static final Logger LOGGER = LoggerFactory.getLogger(ExecutableManager.class);

  protected final String temporaryLibRoot;
  protected final String libRoot;

  protected final AtomicLong requestCounter;

  public ExecutableManager(String temporaryLibRoot, String libRoot) {
    this.temporaryLibRoot = temporaryLibRoot;
    this.libRoot = libRoot;

    requestCounter = new AtomicLong(0);
  }

  public ExecutableResource request(List<String> uris) throws URISyntaxException, IOException {
    final long requestId = generateNextRequestId();
    downloadExecutables(uris, requestId);
    return new ExecutableResource(requestId, getDirStringUnderTempRootByRequestId(requestId));
  }

  public void moveTempDirToExtLibDir(ExecutableResource resource, String name) throws IOException {
    FileUtils.moveDirectory(
        getDirUnderTempRootByRequestId(resource.getRequestId()), getDirUnderLibRootByName(name));
<<<<<<< HEAD
  }

  public void moveFileUnderTempRootToExtLibDir(ExecutableResource resource, String name)
      throws IOException {
    FileUtils.moveFileToDirectory(
        getFileByFullPath(
            getDirStringUnderTempRootByRequestId(resource.getRequestId()) + File.separator + name),
        getFileByFullPath(libRoot),
        false);
=======
>>>>>>> 0abbb910
  }

  public void moveFileUnderTempRootToExtLibDir(ExecutableResource resource, String name)
      throws IOException {
    FileUtils.moveFileToDirectory(
        getFileByFullPath(
            getDirStringUnderTempRootByRequestId(resource.getRequestId()) + File.separator + name),
        getFileByFullPath(libRoot),
        false);
  }

<<<<<<< HEAD
  public void copyFileToExtLibDir(String filePath) throws IOException {
    FileUtils.copyFileToDirectory(
        FSFactoryProducer.getFSFactory().getFile(filePath),
        FSFactoryProducer.getFSFactory().getFile(this.libRoot));
=======
  public void removeFromTemporaryLibRoot(ExecutableResource resource) {
    removeFromTemporaryLibRoot(resource.getRequestId());
>>>>>>> 0abbb910
  }

  private synchronized long generateNextRequestId() throws IOException {
    long requestId = requestCounter.getAndIncrement();
    while (FileUtils.isDirectory(getDirUnderTempRootByRequestId(requestId))) {
      requestId = requestCounter.getAndIncrement();
    }
    FileUtils.forceMkdir(getDirUnderTempRootByRequestId(requestId));
    return requestId;
  }

  private void downloadExecutables(List<String> uris, long requestId)
      throws IOException, URISyntaxException {
    // TODO: para download
    try {
      for (String uriString : uris) {
        final URL url = new URI(uriString).toURL();
        final String fileName = uriString.substring(uriString.lastIndexOf("/") + 1);
        final String destination =
            temporaryLibRoot + File.separator + requestId + File.separator + fileName;
        FileUtils.copyURLToFile(url, FSFactoryProducer.getFSFactory().getFile(destination));
      }
    } catch (Exception e) {
      removeFromTemporaryLibRoot(requestId);
      throw e;
    }
  }

  private void removeFromTemporaryLibRoot(long requestId) {
    FileUtils.deleteQuietly(getDirUnderTempRootByRequestId(requestId));
  }

  /////////////////////////////////////////////////////////////////////////////////////////////////
  // dir string and dir file generation
  /////////////////////////////////////////////////////////////////////////////////////////////////

  public File getDirUnderTempRootByRequestId(long requestId) {
    return FSFactoryProducer.getFSFactory()
        .getFile(getDirStringUnderTempRootByRequestId(requestId));
  }

  public String getDirStringUnderTempRootByRequestId(long requestId) {
    return temporaryLibRoot + File.separator + requestId + File.separator;
  }

  public File getDirUnderLibRootByName(String name) {
    return FSFactoryProducer.getFSFactory().getFile(getDirStringUnderLibRootByName(name));
  }

  public String getDirStringUnderLibRootByName(String name) {
    return libRoot + File.separator + name + File.separator;
  }

  public File getFileUnderLibRootByName(String name) {
    return FSFactoryProducer.getFSFactory().getFile(getFileStringUnderLibRootByName(name));
  }

  public String getFileStringUnderLibRootByName(String name) {
    return libRoot + File.separator + name;
  }

  private File getFileByFullPath(String path) {
    return FSFactoryProducer.getFSFactory().getFile(path);
  }

  /////////////////////////////////////////////////////////////////////////////////////////////////
  // transfer jar file to bytebuffer for thrift
  /////////////////////////////////////////////////////////////////////////////////////////////////

  public static ByteBuffer transferToBytebuffer(String filePath) throws IOException {
    try (FileChannel fileChannel = FileChannel.open(Paths.get(filePath), StandardOpenOption.READ)) {
      long size = fileChannel.size();
      if (size > Integer.MAX_VALUE) {
        // Max length of Thrift Binary is Integer.MAX_VALUE bytes.
        throw new TriggerJarTooLargeException(
            String.format("Size of file exceed %d bytes", Integer.MAX_VALUE));
      }
      ByteBuffer byteBuffer = ByteBuffer.allocate((int) size);
      fileChannel.read(byteBuffer);
      byteBuffer.flip();
      return byteBuffer;
    } catch (Exception e) {
      LOGGER.warn(
          "Error occurred during transferring file{} to ByteBuffer, the cause is {}",
          filePath,
          e.getMessage());
      throw e;
    }
  }

  /**
   * @param byteBuffer jar data
   * @param fileName The name of the file. Absolute Path will be libRoot + File_Separator + fileName
   */
  public void writeToLibDir(ByteBuffer byteBuffer, String fileName) throws IOException {
    String destination = this.libRoot + File.separator + fileName;
    Files.deleteIfExists(Paths.get(destination));
    try (FileOutputStream outputStream = new FileOutputStream(destination)) {
      outputStream.getChannel().write(byteBuffer);
    } catch (IOException e) {
      LOGGER.warn(
          "Error occurred during writing bytebuffer to {} , the cause is {}",
          destination,
          e.getMessage());
      throw e;
    }
  }

  /////////////////////////////////////////////////////////////////////////////////////////////////
  // other functions
  /////////////////////////////////////////////////////////////////////////////////////////////////

  /**
   * @param fileName given file name
   * @return true if file exists under LibRoot
   */
  public boolean hasFileUnderLibRoot(String fileName) {
    return Files.exists(Paths.get(this.libRoot + File.separator + fileName));
  }

  public boolean hasFileUnderTemporaryRoot(String fileName) {
    return Files.exists(Paths.get(this.temporaryLibRoot + File.separator + fileName));
  }

  public void saveTextAsFileUnderTemporaryRoot(String text, String fileName) throws IOException {
    Path path = Paths.get(this.temporaryLibRoot + File.separator + fileName);
    Files.deleteIfExists(path);
    Files.write(path, text.getBytes());
  }

  public String readTextFromFileUnderTemporaryRoot(String fileName) throws IOException {
    Path path = Paths.get(this.temporaryLibRoot + File.separator + fileName);
    return new String(Files.readAllBytes(path));
  }

  public String getTemporaryLibRoot() {
    return temporaryLibRoot;
  }

  public String getLibRoot() {
    return libRoot;
  }
}<|MERGE_RESOLUTION|>--- conflicted
+++ resolved
@@ -66,7 +66,6 @@
   public void moveTempDirToExtLibDir(ExecutableResource resource, String name) throws IOException {
     FileUtils.moveDirectory(
         getDirUnderTempRootByRequestId(resource.getRequestId()), getDirUnderLibRootByName(name));
-<<<<<<< HEAD
   }
 
   public void moveFileUnderTempRootToExtLibDir(ExecutableResource resource, String name)
@@ -76,8 +75,6 @@
             getDirStringUnderTempRootByRequestId(resource.getRequestId()) + File.separator + name),
         getFileByFullPath(libRoot),
         false);
-=======
->>>>>>> 0abbb910
   }
 
   public void moveFileUnderTempRootToExtLibDir(ExecutableResource resource, String name)
@@ -89,15 +86,12 @@
         false);
   }
 
-<<<<<<< HEAD
   public void copyFileToExtLibDir(String filePath) throws IOException {
     FileUtils.copyFileToDirectory(
         FSFactoryProducer.getFSFactory().getFile(filePath),
         FSFactoryProducer.getFSFactory().getFile(this.libRoot));
-=======
   public void removeFromTemporaryLibRoot(ExecutableResource resource) {
     removeFromTemporaryLibRoot(resource.getRequestId());
->>>>>>> 0abbb910
   }
 
   private synchronized long generateNextRequestId() throws IOException {
