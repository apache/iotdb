--- conflicted
+++ resolved
@@ -22,6 +22,7 @@
 
 import javax.annotation.concurrent.NotThreadSafe;
 
+import java.util.HashMap;
 import java.util.List;
 import java.util.Map;
 import java.util.concurrent.ConcurrentHashMap;
@@ -56,12 +57,8 @@
     return triggerTable.containsKey(triggerName);
   }
 
-<<<<<<< HEAD
   public void setTriggerState(String triggerName, TTriggerState triggerState) {
     triggerTable.get(triggerName).setTriggerState(triggerState);
-=======
-  public void activeTrigger(String triggerName) {
-    triggerTable.get(triggerName).setTriggerState(TTriggerState.ACTIVE);
   }
 
   public TriggerInformation getTriggerInformation(String triggerName) {
@@ -77,7 +74,6 @@
     Map<String, TTriggerState> allTriggerStates = new HashMap<>(triggerTable.size());
     triggerTable.forEach((k, v) -> allTriggerStates.put(k, v.getTriggerState()));
     return allTriggerStates;
->>>>>>> 04d9a4a5
   }
   // for getTriggerTable
   public List<TriggerInformation> getAllTriggerInformation() {
@@ -87,4 +83,8 @@
   public boolean isEmpty() {
     return triggerTable.isEmpty();
   }
+
+  public Map<String, TriggerInformation> getTable() {
+    return triggerTable;
+  }
 }