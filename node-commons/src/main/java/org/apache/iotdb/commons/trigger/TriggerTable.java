/*
 * Licensed to the Apache Software Foundation (ASF) under one
 * or more contributor license agreements.  See the NOTICE file
 * distributed with this work for additional information
 * regarding copyright ownership.  The ASF licenses this file
 * to you under the Apache License, Version 2.0 (the
 * "License"); you may not use this file except in compliance
 * with the License.  You may obtain a copy of the License at
 *
 *      http://www.apache.org/licenses/LICENSE-2.0
 *
 * Unless required by applicable law or agreed to in writing,
 * software distributed under the License is distributed on an
 * "AS IS" BASIS, WITHOUT WARRANTIES OR CONDITIONS OF ANY
 * KIND, either express or implied.  See the License for the
 * specific language governing permissions and limitations
 * under the License.
 */
package org.apache.iotdb.commons.trigger;

import org.apache.iotdb.confignode.rpc.thrift.TTriggerState;

import javax.annotation.concurrent.NotThreadSafe;

import java.util.HashMap;
import java.util.Map;

/** This Class used to save the information of Triggers and implements methods of manipulate it. */
@NotThreadSafe
public class TriggerTable {
  private final Map<String, TriggerInformation> triggerTable;

  // todo: Maintain a PatternTree: PathPattern -> List<String> triggerNames
  // Given a PathPattern, return the triggerNames of triggers whose PathPatterns match the given
  // one.

  public TriggerTable() {
    triggerTable = new HashMap<>();
  }

  public TriggerTable(Map<String, TriggerInformation> triggerTable) {
    this.triggerTable = triggerTable;
  }
  // for createTrigger
  public void addTriggerInformation(String triggerName, TriggerInformation triggerInformation) {
    triggerTable.put(triggerName, triggerInformation);
  }
<<<<<<< HEAD

  public TriggerInformation getTriggerInformation(String triggerName) {
    return triggerTable.get(triggerName);
  }

  public void setTriggerInformation(String triggerName, TriggerInformation triggerInformation) {
    triggerTable.put(triggerName, triggerInformation);
  }

=======
>>>>>>> 60a26214
  // for dropTrigger
  public void deleteTriggerInformation(String triggerName) {
    triggerTable.remove(triggerName);
  }

  public boolean containsTrigger(String triggerName) {
    return triggerTable.containsKey(triggerName);
  }

  public void setTriggerState(String triggerName, TTriggerState triggerState) {
    triggerTable.get(triggerName).setTriggerState(triggerState);
  }

  public TriggerInformation getTriggerInformation(String triggerName) {
    return triggerTable.get(triggerName);
  }

  public void setTriggerInformation(String triggerName, TriggerInformation triggerInformation) {
    triggerTable.put(triggerName, triggerInformation);
  }

  // for showTrigger
  public Map<String, TTriggerState> getAllTriggerStates() {
    Map<String, TTriggerState> allTriggerStates = new HashMap<>(triggerTable.size());
    triggerTable.forEach((k, v) -> allTriggerStates.put(k, v.getTriggerState()));
    return allTriggerStates;
  }
  // for getTriggerTable
  public Map<String, TriggerInformation> getTable() {
    return triggerTable;
  }

  public boolean isEmpty() {
    return triggerTable.isEmpty();
  }
}<|MERGE_RESOLUTION|>--- conflicted
+++ resolved
@@ -30,10 +30,6 @@
 public class TriggerTable {
   private final Map<String, TriggerInformation> triggerTable;
 
-  // todo: Maintain a PatternTree: PathPattern -> List<String> triggerNames
-  // Given a PathPattern, return the triggerNames of triggers whose PathPatterns match the given
-  // one.
-
   public TriggerTable() {
     triggerTable = new HashMap<>();
   }
@@ -45,7 +41,6 @@
   public void addTriggerInformation(String triggerName, TriggerInformation triggerInformation) {
     triggerTable.put(triggerName, triggerInformation);
   }
-<<<<<<< HEAD
 
   public TriggerInformation getTriggerInformation(String triggerName) {
     return triggerTable.get(triggerName);
@@ -55,8 +50,6 @@
     triggerTable.put(triggerName, triggerInformation);
   }
 
-=======
->>>>>>> 60a26214
   // for dropTrigger
   public void deleteTriggerInformation(String triggerName) {
     triggerTable.remove(triggerName);
@@ -68,14 +61,6 @@
 
   public void setTriggerState(String triggerName, TTriggerState triggerState) {
     triggerTable.get(triggerName).setTriggerState(triggerState);
-  }
-
-  public TriggerInformation getTriggerInformation(String triggerName) {
-    return triggerTable.get(triggerName);
-  }
-
-  public void setTriggerInformation(String triggerName, TriggerInformation triggerInformation) {
-    triggerTable.put(triggerName, triggerInformation);
   }
 
   // for showTrigger
