--- conflicted
+++ resolved
@@ -287,28 +287,12 @@
     return udfTable.getAllUDFInformation();
   }
 
-<<<<<<< HEAD
-=======
   public List<UDFInformation> getAllBuiltInTimeSeriesGeneratingInformation() {
     return Arrays.stream(getAllUDFInformation())
         .filter(UDFInformation::isBuiltin)
         .collect(Collectors.toList());
   }
 
-  private void registerBuiltinTimeSeriesGeneratingFunctions() {
-    for (BuiltinTimeSeriesGeneratingFunction builtinTimeSeriesGeneratingFunction :
-        BuiltinTimeSeriesGeneratingFunction.values()) {
-      String functionName = builtinTimeSeriesGeneratingFunction.getFunctionName();
-      udfTable.addUDFInformation(
-          functionName,
-          new UDFInformation(
-              functionName, builtinTimeSeriesGeneratingFunction.getClassName(), true));
-      udfTable.addFunctionAndClass(
-          functionName.toUpperCase(), builtinTimeSeriesGeneratingFunction.getFunctionClass());
-    }
-  }
-
->>>>>>> 52971172
   public boolean isUDTF(String functionName)
       throws NoSuchMethodException, InvocationTargetException, InstantiationException,
           IllegalAccessException {
