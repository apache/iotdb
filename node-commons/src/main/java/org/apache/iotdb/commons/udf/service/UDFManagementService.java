/*
 * Licensed to the Apache Software Foundation (ASF) under one
 * or more contributor license agreements.  See the NOTICE file
 * distributed with this work for additional information
 * regarding copyright ownership.  The ASF licenses this file
 * to you under the Apache License, Version 2.0 (the
 * "License"); you may not use this file except in compliance
 * with the License.  You may obtain a copy of the License at
 *
 *     http://www.apache.org/licenses/LICENSE-2.0
 *
 * Unless required by applicable law or agreed to in writing,
 * software distributed under the License is distributed on an
 * "AS IS" BASIS, WITHOUT WARRANTIES OR CONDITIONS OF ANY
 * KIND, either express or implied.  See the License for the
 * specific language governing permissions and limitations
 * under the License.
 */

package org.apache.iotdb.commons.udf.service;

import org.apache.iotdb.commons.udf.UDFInformation;
import org.apache.iotdb.commons.udf.UDFTable;
import org.apache.iotdb.commons.udf.builtin.BuiltinAggregationFunction;
import org.apache.iotdb.commons.udf.builtin.BuiltinTimeSeriesGeneratingFunction;
import org.apache.iotdb.commons.utils.TestOnly;
import org.apache.iotdb.udf.api.UDF;
import org.apache.iotdb.udf.api.UDTF;
import org.apache.iotdb.udf.api.exception.UDFManagementException;

import org.apache.commons.codec.digest.DigestUtils;
import org.slf4j.Logger;
import org.slf4j.LoggerFactory;

import java.io.File;
import java.io.IOException;
import java.lang.reflect.InvocationTargetException;
import java.nio.ByteBuffer;
import java.nio.file.Files;
import java.nio.file.Paths;
import java.util.Arrays;
import java.util.List;
import java.util.concurrent.locks.ReentrantLock;
import java.util.stream.Collectors;

public class UDFManagementService {

  private static final Logger LOGGER = LoggerFactory.getLogger(UDFManagementService.class);

  private final ReentrantLock lock;
  private final UDFTable udfTable;

  private UDFManagementService() {
    lock = new ReentrantLock();
    udfTable = new UDFTable();
    registerBuiltinTimeSeriesGeneratingFunctions();
  }

  public void acquireLock() {
    lock.lock();
  }

  public void releaseLock() {
    lock.unlock();
  }

  /** invoked by config leader for validation before registration */
  public void validate(UDFInformation udfInformation) {
    try {
      acquireLock();
      checkIfRegistered(udfInformation);
    } finally {
      releaseLock();
    }
  }

  public void register(UDFInformation udfInformation, ByteBuffer jarFile) throws Exception {
    try {
      acquireLock();
      checkIfRegistered(udfInformation);
      saveJarFile(udfInformation.getJarName(), jarFile);
      doRegister(udfInformation);
    } finally {
      releaseLock();
    }
  }

  /** temp code for stand-alone */
  public void register(UDFInformation udfInformation) throws Exception {
    try {
      acquireLock();
      checkIfRegistered(udfInformation);
      doRegister(udfInformation);
    } finally {
      releaseLock();
    }
  }

  private void checkIsBuiltInAggregationFunctionName(UDFInformation udfInformation)
      throws UDFManagementException {
    String functionName = udfInformation.getFunctionName();
    String className = udfInformation.getClassName();
    if (!BuiltinAggregationFunction.getNativeFunctionNames().contains(functionName.toLowerCase())) {
      return;
    }

    String errorMessage =
        String.format(
            "Failed to register UDF %s(%s), because the given function name conflicts with the built-in function name",
            functionName, className);

    LOGGER.warn(errorMessage);
    throw new UDFManagementException(errorMessage);
  }

  private void checkIfRegistered(UDFInformation udfInformation) throws UDFManagementException {
    checkIsBuiltInAggregationFunctionName(udfInformation);
    String functionName = udfInformation.getFunctionName();
    String className = udfInformation.getClassName();
    UDFInformation information = udfTable.getUDFInformation(functionName);
    if (information == null) {
      return;
    }

    if (information.isBuiltin()) {
      String errorMessage =
          String.format(
              "Failed to register UDF %s(%s), because the given function name is the same as a built-in UDF function name.",
              functionName, className);
      LOGGER.warn(errorMessage);
      throw new UDFManagementException(errorMessage);
    } else {
      if (UDFExecutableManager.getInstance().hasFileUnderLibRoot(udfInformation.getJarName())
          && isLocalJarConflicted(udfInformation)) {
        String errorMessage =
            String.format(
                "Failed to registered function %s, "
                    + "because existed md5 of jar file for function %s is different from the new jar file. ",
                functionName, functionName);
        LOGGER.warn(errorMessage);
        throw new UDFManagementException(errorMessage);
      }
    }
  }

  /** check whether local jar is correct according to md5 */
  public boolean isLocalJarConflicted(UDFInformation udfInformation) throws UDFManagementException {
    String functionName = udfInformation.getFunctionName();
    // A jar with the same name exists, we need to check md5
    String existedMd5 = "";
    String md5FilePath = functionName + ".txt";

    // if meet error when reading md5 from txt, we need to compute it again
    boolean hasComputed = false;
    if (UDFExecutableManager.getInstance().hasFileUnderTemporaryRoot(md5FilePath)) {
      try {
        existedMd5 =
            UDFExecutableManager.getInstance().readTextFromFileUnderTemporaryRoot(md5FilePath);
        hasComputed = true;
      } catch (IOException e) {
        LOGGER.warn("Error occurred when trying to read md5 of {}", md5FilePath);
      }
    }
    if (!hasComputed) {
      try {
        existedMd5 =
            DigestUtils.md5Hex(
                Files.newInputStream(
                    Paths.get(
                        UDFExecutableManager.getInstance().getLibRoot()
                            + File.separator
                            + udfInformation.getJarName())));
        // save the md5 in a txt under trigger temporary lib
        UDFExecutableManager.getInstance()
            .saveTextAsFileUnderTemporaryRoot(existedMd5, md5FilePath);
      } catch (IOException e) {
        String errorMessage =
            String.format(
                "Failed to registered function %s, "
                    + "because error occurred when trying to compute md5 of jar file for function %s ",
                functionName, functionName);
        LOGGER.warn(errorMessage, e);
        throw new UDFManagementException(errorMessage);
      }
    }
    return !existedMd5.equals(udfInformation.getJarMD5());
  }

  private void saveJarFile(String jarName, ByteBuffer byteBuffer) throws IOException {
    if (byteBuffer != null) {
      UDFExecutableManager.getInstance().writeToLibDir(byteBuffer, jarName);
    }
  }

  private void doRegister(UDFInformation udfInformation) throws UDFManagementException {
    String functionName = udfInformation.getFunctionName();
    String className = udfInformation.getClassName();
    try {
      UDFClassLoader currentActiveClassLoader =
          UDFClassLoaderManager.getInstance().updateAndGetActiveClassLoader();
      updateAllRegisteredClasses(currentActiveClassLoader);

      Class<?> functionClass = Class.forName(className, true, currentActiveClassLoader);
      functionClass.getDeclaredConstructor().newInstance();
      udfTable.addUDFInformation(functionName, udfInformation);
      udfTable.addFunctionAndClass(functionName, functionClass);
    } catch (IOException
        | InstantiationException
        | InvocationTargetException
        | NoSuchMethodException
        | IllegalAccessException
        | ClassNotFoundException e) {
      String errorMessage =
          String.format(
              "Failed to register UDF %s(%s), because its instance can not be constructed successfully. Exception: %s",
              functionName.toUpperCase(), className, e);
      LOGGER.warn(errorMessage, e);
      throw new UDFManagementException(errorMessage);
    }
  }

  private void updateAllRegisteredClasses(UDFClassLoader activeClassLoader)
      throws ClassNotFoundException {
    for (UDFInformation information : getAllUDFInformation()) {
      if (!information.isBuiltin()) {
        udfTable.updateFunctionClass(information, activeClassLoader);
      }
    }
  }

  public void deregister(String functionName, boolean needToDeleteJar) throws Exception {
    try {
      acquireLock();
      UDFInformation information = udfTable.getUDFInformation(functionName);
      if (information == null) {
        return;
      }
      if (information.isBuiltin()) {
        String errorMessage =
            String.format(
                "Built-in function %s can not be deregistered.", functionName.toUpperCase());
        LOGGER.warn(errorMessage);
        throw new UDFManagementException(errorMessage);
      }
      udfTable.removeUDFInformation(functionName);
      udfTable.removeFunctionClass(functionName);
      if (needToDeleteJar) {
<<<<<<< HEAD
        // remove jar and md5 file
=======
>>>>>>> 52971172
        UDFExecutableManager.getInstance().removeFileUnderLibRoot(information.getJarName());
        UDFExecutableManager.getInstance()
            .removeFileUnderTemporaryRoot(functionName.toUpperCase() + ".txt");
      }
    } finally {
      releaseLock();
    }
  }

  public UDF reflect(String functionName) {
    UDFInformation information = udfTable.getUDFInformation(functionName);
    if (information == null) {
      String errorMessage =
          String.format(
              "Failed to reflect UDF instance, because UDF %s has not been registered.",
              functionName.toUpperCase());
      LOGGER.warn(errorMessage);
      throw new RuntimeException(errorMessage);
    }

    if (!information.isBuiltin()) {
      Thread.currentThread()
          .setContextClassLoader(UDFClassLoaderManager.getInstance().getActiveClassLoader());
    }

    try {
      return (UDF) udfTable.getFunctionClass(functionName).getDeclaredConstructor().newInstance();
    } catch (InstantiationException
        | InvocationTargetException
        | NoSuchMethodException
        | IllegalAccessException e) {
      String errorMessage =
          String.format(
              "Failed to reflect UDF %s(%s) instance, because %s",
              functionName, information.getClassName(), e);
      LOGGER.warn(errorMessage, e);
      throw new RuntimeException(errorMessage);
    }
  }

  public UDFInformation[] getAllUDFInformation() {
    return udfTable.getAllUDFInformation();
  }

  public List<UDFInformation> getAllBuiltInTimeSeriesGeneratingInformation() {
    return Arrays.stream(getAllUDFInformation())
        .filter(UDFInformation::isBuiltin)
        .collect(Collectors.toList());
  }

  private void registerBuiltinTimeSeriesGeneratingFunctions() {
    for (BuiltinTimeSeriesGeneratingFunction builtinTimeSeriesGeneratingFunction :
        BuiltinTimeSeriesGeneratingFunction.values()) {
      String functionName = builtinTimeSeriesGeneratingFunction.getFunctionName();
      udfTable.addUDFInformation(
          functionName,
          new UDFInformation(
              functionName, builtinTimeSeriesGeneratingFunction.getClassName(), true));
      udfTable.addFunctionAndClass(
          functionName.toUpperCase(), builtinTimeSeriesGeneratingFunction.getFunctionClass());
    }
  }

  public boolean isUDTF(String functionName)
      throws NoSuchMethodException, InvocationTargetException, InstantiationException,
          IllegalAccessException {
    return udfTable.getFunctionClass(functionName).getDeclaredConstructor().newInstance()
        instanceof UDTF;
  }

  /** always returns false for now */
  public boolean isUDAF(String functionName) {
    return false;
  }

  @TestOnly
  public void deregisterAll() throws UDFManagementException {
    for (UDFInformation information : getAllUDFInformation()) {
      if (!information.isBuiltin()) {
        try {
          deregister(information.getFunctionName(), false);
        } catch (Exception e) {
          throw new UDFManagementException(e.getMessage());
        }
      }
    }
  }

  private static class UDFManagementServiceHolder {
    private static final UDFManagementService INSTANCE = new UDFManagementService();
  }

  public static UDFManagementService getInstance() {
    return UDFManagementServiceHolder.INSTANCE;
  }
}<|MERGE_RESOLUTION|>--- conflicted
+++ resolved
@@ -245,10 +245,7 @@
       udfTable.removeUDFInformation(functionName);
       udfTable.removeFunctionClass(functionName);
       if (needToDeleteJar) {
-<<<<<<< HEAD
         // remove jar and md5 file
-=======
->>>>>>> 52971172
         UDFExecutableManager.getInstance().removeFileUnderLibRoot(information.getJarName());
         UDFExecutableManager.getInstance()
             .removeFileUnderTemporaryRoot(functionName.toUpperCase() + ".txt");
