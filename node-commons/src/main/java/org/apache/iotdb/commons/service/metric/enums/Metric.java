--- conflicted
+++ resolved
@@ -62,7 +62,7 @@
   THRIFT_ACTIVE_THREADS,
   IOT_CONSENSUS,
   STAGE,
-<<<<<<< HEAD
+  POINTS,
   QUERY_PLAN_COST,
   OPERATOR_EXECUTION_COST,
   OPERATOR_EXECUTION_COUNT,
@@ -73,9 +73,6 @@
   QUERY_RESOURCE,
   DATA_EXCHANGE,
   DRIVER_SCHEDULER;
-=======
-  POINTS;
->>>>>>> 3ed2d734
 
   @Override
   public String toString() {
