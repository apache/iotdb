/*
 * Licensed to the Apache Software Foundation (ASF) under one
 * or more contributor license agreements.  See the NOTICE file
 * distributed with this work for additional information
 * regarding copyright ownership.  The ASF licenses this file
 * to you under the Apache License, Version 2.0 (the
 * "License"); you may not use this file except in compliance
 * with the License.  You may obtain a copy of the License at
 *
 *     http://www.apache.org/licenses/LICENSE-2.0
 *
 * Unless required by applicable law or agreed to in writing,
 * software distributed under the License is distributed on an
 * "AS IS" BASIS, WITHOUT WARRANTIES OR CONDITIONS OF ANY
 * KIND, either express or implied.  See the License for the
 * specific language governing permissions and limitations
 * under the License.
 */

package org.apache.iotdb.commons.service.metric.enums;

public enum Metric {
  ENTRY,
  COST_TASK,
  QUEUE,
  FILE_SIZE,
  FILE_COUNT,
  DISK_IO_SIZE,
  DISK_IO_OPS,
  DISK_IO_TIME,
  DISK_IO_AVG_TIME,
  DISK_IO_SECTOR_NUM,
  DISK_IO_BUSY_PERCENTAGE,
  DISK_IO_QUEUE_SIZE,
  PROCESS_IO_SIZE,
  PROCESS_IO_OPS,
  MEM,
  CACHE,
  CACHE_HIT,
  QUANTITY,
  DATA_WRITTEN,
  DATA_READ,
  COMPACTION_TASK_COUNT,
  CLUSTER_NODE_STATUS,
  CLUSTER_NODE_LEADER_COUNT,
  PROCESS_CPU_LOAD,
  PROCESS_CPU_TIME,
  PROCESS_MAX_MEM,
  PROCESS_USED_MEM,
  PROCESS_TOTAL_MEM,
  PROCESS_FREE_MEM,
  PROCESS_THREADS_COUNT,
  PROCESS_MEM_RATIO,
  PROCESS_STATUS,
  SYS_CPU_LOAD,
  SYS_CPU_CORES,
  SYS_TOTAL_PHYSICAL_MEMORY_SIZE,
  SYS_FREE_PHYSICAL_MEMORY_SIZE,
  SYS_TOTAL_SWAP_SPACE_SIZE,
  SYS_FREE_SWAP_SPACE_SIZE,
  SYS_COMMITTED_VM_SIZE,
  SYS_DISK_TOTAL_SPACE,
  SYS_DISK_FREE_SPACE,
  CONFIG_NODE,
  DATA_NODE,
  STORAGE_GROUP,
  REGION,
  SLOT,
  THRIFT_CONNECTIONS,
  THRIFT_ACTIVE_THREADS,
  IOT_CONSENSUS,
  STAGE,
  POINTS,
  QUERY_PLAN_COST,
  OPERATOR_EXECUTION_COST,
  OPERATOR_EXECUTION_COUNT,
  SERIES_SCAN_COST,
  DISPATCHER,
  QUERY_EXECUTION,
  AGGREGATION,
  QUERY_RESOURCE,
  DATA_EXCHANGE_COST,
  DATA_EXCHANGE_COUNT,
  DRIVER_SCHEDULER,
  PERFORMANCE_OVERVIEW,
  PERFORMANCE_OVERVIEW_DETAIL,
  PERFORMANCE_OVERVIEW_SCHEDULE_DETAIL,
<<<<<<< HEAD
  WAL,
  WAL_COST,
  FLUSH_COST,
  FLUSH_SUB_TASK_COST,
  FLUSHING_MEM_TABLE_STATUS;
=======
  SCHEMA_REGION,
  SCHEMA_ENGINE;
>>>>>>> 8238428d

  @Override
  public String toString() {
    return super.toString().toLowerCase();
  }
}<|MERGE_RESOLUTION|>--- conflicted
+++ resolved
@@ -85,16 +85,13 @@
   PERFORMANCE_OVERVIEW,
   PERFORMANCE_OVERVIEW_DETAIL,
   PERFORMANCE_OVERVIEW_SCHEDULE_DETAIL,
-<<<<<<< HEAD
   WAL,
   WAL_COST,
   FLUSH_COST,
   FLUSH_SUB_TASK_COST,
-  FLUSHING_MEM_TABLE_STATUS;
-=======
+  FLUSHING_MEM_TABLE_STATUS,
   SCHEMA_REGION,
   SCHEMA_ENGINE;
->>>>>>> 8238428d
 
   @Override
   public String toString() {
