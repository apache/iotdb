--- conflicted
+++ resolved
@@ -22,10 +22,7 @@
 import org.apache.iotdb.commons.path.PartialPath;
 import org.apache.iotdb.commons.utils.ThriftCommonsSerDeUtils;
 import org.apache.iotdb.confignode.rpc.thrift.TTriggerState;
-<<<<<<< HEAD
 import org.apache.iotdb.trigger.api.enums.FailureStrategy;
-=======
->>>>>>> 64305039
 import org.apache.iotdb.trigger.api.enums.TriggerEvent;
 import org.apache.iotdb.tsfile.utils.PublicBAOS;
 import org.apache.iotdb.tsfile.utils.ReadWriteIOUtils;
@@ -53,12 +50,9 @@
   /** only used for Stateful Trigger */
   private TDataNodeLocation dataNodeLocation;
 
-<<<<<<< HEAD
   private FailureStrategy failureStrategy;
-=======
   /** MD5 of the Jar File */
   private String jarFileMD5;
->>>>>>> 64305039
 
   public TriggerInformation() {};
 
@@ -82,12 +76,9 @@
     this.triggerState = triggerState;
     this.isStateful = isStateful;
     this.dataNodeLocation = dataNodeLocation;
-<<<<<<< HEAD
     // default value is OPTIMISTIC
     this.failureStrategy = FailureStrategy.OPTIMISTIC;
-=======
     this.jarFileMD5 = jarFileMD5;
->>>>>>> 64305039
   }
 
   public ByteBuffer serialize() throws IOException {
@@ -109,11 +100,8 @@
     if (isStateful) {
       ThriftCommonsSerDeUtils.serializeTDataNodeLocation(dataNodeLocation, outputStream);
     }
-<<<<<<< HEAD
     ReadWriteIOUtils.write(failureStrategy.getId(), outputStream);
-=======
     ReadWriteIOUtils.write(jarFileMD5, outputStream);
->>>>>>> 64305039
   }
 
   public static TriggerInformation deserialize(ByteBuffer byteBuffer) {
@@ -132,12 +120,9 @@
       triggerInformation.dataNodeLocation =
           ThriftCommonsSerDeUtils.deserializeTDataNodeLocation(byteBuffer);
     }
-<<<<<<< HEAD
     triggerInformation.failureStrategy =
         FailureStrategy.construct(ReadWriteIOUtils.readInt(byteBuffer));
-=======
     triggerInformation.jarFileMD5 = ReadWriteIOUtils.readString(byteBuffer);
->>>>>>> 64305039
     return triggerInformation;
   }
 
@@ -209,20 +194,19 @@
     this.dataNodeLocation = dataNodeLocation;
   }
 
-<<<<<<< HEAD
   public FailureStrategy getFailureStrategy() {
     return failureStrategy;
   }
 
   public void setFailureStrategy(FailureStrategy failureStrategy) {
     this.failureStrategy = failureStrategy;
-=======
+  }
+
   public String getJarFileMD5() {
     return jarFileMD5;
   }
 
   public void setJarFileMD5(String jarFileMD5) {
     this.jarFileMD5 = jarFileMD5;
->>>>>>> 64305039
   }
 }