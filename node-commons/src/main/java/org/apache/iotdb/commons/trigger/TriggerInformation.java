--- conflicted
+++ resolved
@@ -37,7 +37,6 @@
   private String triggerName;
   private String className;
   private String jarName;
-  private String jarMD5;
 
   private Map<String, String> attributes;
 
@@ -49,21 +48,16 @@
   /** only used for Stateful Trigger */
   private TDataNodeLocation dataNodeLocation;
 
-<<<<<<< HEAD
-  public TriggerInformation() {}
-=======
   /** MD5 of the Jar File */
   private String jarFileMD5;
 
   public TriggerInformation() {};
->>>>>>> 88bf37ca
 
   public TriggerInformation(
       PartialPath pathPattern,
       String triggerName,
       String className,
       String jarName,
-      String jarMD5,
       Map<String, String> attributes,
       TTriggerState triggerState,
       boolean isStateful,
@@ -73,7 +67,6 @@
     this.triggerName = triggerName;
     this.className = className;
     this.jarName = jarName;
-    this.jarMD5 = jarMD5;
     this.attributes = attributes;
     this.triggerState = triggerState;
     this.isStateful = isStateful;
@@ -93,7 +86,6 @@
     ReadWriteIOUtils.write(triggerName, outputStream);
     ReadWriteIOUtils.write(className, outputStream);
     ReadWriteIOUtils.write(jarName, outputStream);
-    ReadWriteIOUtils.write(jarMD5, outputStream);
     ReadWriteIOUtils.write(attributes, outputStream);
     ReadWriteIOUtils.write(triggerState.getValue(), outputStream);
     ReadWriteIOUtils.write(isStateful, outputStream);
@@ -109,7 +101,6 @@
     triggerInformation.triggerName = ReadWriteIOUtils.readString(byteBuffer);
     triggerInformation.className = ReadWriteIOUtils.readString(byteBuffer);
     triggerInformation.jarName = ReadWriteIOUtils.readString(byteBuffer);
-    triggerInformation.jarMD5 = ReadWriteIOUtils.readString(byteBuffer);
     triggerInformation.attributes = ReadWriteIOUtils.readMap(byteBuffer);
     triggerInformation.triggerState =
         TTriggerState.findByValue(ReadWriteIOUtils.readInt(byteBuffer));
@@ -159,18 +150,6 @@
     this.jarName = jarName;
   }
 
-  public String getJarMD5() {
-    return jarMD5;
-  }
-
-  public void setJarMD5(String jarMD5) {
-    this.jarMD5 = jarMD5;
-  }
-
-  public void setAttributes(Map<String, String> attributes) {
-    this.attributes = attributes;
-  }
-
   public TTriggerState getTriggerState() {
     return triggerState;
   }
