--- conflicted
+++ resolved
@@ -22,15 +22,11 @@
 /** Region status for showing regions */
 public enum RegionStatus {
   /** Region running properly */
-<<<<<<< HEAD
-  Running("Running");
-=======
   Running("Running"),
 
   /** Region connection failure */
   Unknown("Unknown");
->>>>>>> b572da8d
-
+ 
   private final String status;
 
   RegionStatus(String status) {
