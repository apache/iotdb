/*
 * Licensed to the Apache Software Foundation (ASF) under one
 * or more contributor license agreements.  See the NOTICE file
 * distributed with this work for additional information
 * regarding copyright ownership.  The ASF licenses this file
 * to you under the Apache License, Version 2.0 (the
 * "License"); you may not use this file except in compliance
 * with the License.  You may obtain a copy of the License at
 *
 *     http://www.apache.org/licenses/LICENSE-2.0
 *
 * Unless required by applicable law or agreed to in writing,
 * software distributed under the License is distributed on an
 * "AS IS" BASIS, WITHOUT WARRANTIES OR CONDITIONS OF ANY
 * KIND, either express or implied.  See the License for the
 * specific language governing permissions and limitations
 * under the License.
 */
package org.apache.iotdb.commons.concurrent;

import org.slf4j.Logger;
import org.slf4j.LoggerFactory;

import java.util.Arrays;
import java.util.HashSet;
import java.util.Set;
import java.util.regex.Pattern;

public enum ThreadName {
  // -------------------------- QueryThread --------------------------
  QUERY_WORKER("Query-Worker-Thread"),
  QUERY_SENTINEL("Query-Sentinel-Thread"),
  TIMED_QUERY_SQL_COUNT("Timed-Query-SQL-Count"),
  MPP_DATA_EXCHANGE_TASK_EXECUTOR("MPP-Data-Exchange-Task-Executors"),
  FRAGMENT_INSTANCE_MANAGEMENT("Fragment-Instance-Management"),
  FRAGMENT_INSTANCE_NOTIFICATION("Fragment-Instance-Notification"),
  DATANODE_INTERNAL_RPC_SERVICE("DataNodeInternalRPC-Service"),
  DATANODE_INTERNAL_RPC_PROCESSOR("DataNodeInternalRPC-Processor"),
  DRIVER_TASK_SCHEDULER_NOTIFICATION("Driver-Task-Scheduler-Notification"),
  // -------------------------- MPP --------------------------
  MPP_COORDINATOR_SCHEDULED_EXECUTOR("MPP-Coordinator-Scheduled-Executor"),

  ASYNC_DATANODE_CLIENT_POOL("AsyncDataNodeInternalServiceClientPool"),
  MPP_DATA_EXCHANGE_RPC_SERVICE("MPPDataExchangeRPC-Service"),
  MPP_DATA_EXCHANGE_RPC_PROCESSOR("MPPDataExchangeRPC-Processor"),
  MPP_COORDINATOR_EXECUTOR_POOL("MPP-Coordinator-Executor"),
  ASYNC_DATANODE_MPP_DATA_EXCHANGE_CLIENT_POOL("AsyncDataNodeMPPDataExchangeServiceClientPool"),

  // -------------------------- Compaction --------------------------
  COMPACTION_WORKER("Compaction-Worker"),
  COMPACTION_SUB_TASK("Compaction-Sub-Task"),
  COMPACTION_SCHEDULE("Compaction-Schedule"),
  // -------------------------- Wal --------------------------
  WAL_SERIALIZE("WAL-Serialize"),
  WAL_SYNC("WAL-Sync"),
  WAL_DELETE("WAL-Delete"),
  WAL_RECOVER("WAL-Recover"),
  // -------------------------- Write --------------------------
  MPP_COORDINATOR_WRITE_EXECUTOR("MPP-Coordinator-Write-Executor"),
  // -------------------------- Flush --------------------------
  FLUSH("Flush"),
  FLUSH_SUB_TASK("Flush-SubTask"),
  FLUSH_TASK_SUBMIT("FlushTask-Submit-Pool"),
  TIMED_FLUSH_SEQ_MEMTABLE("Timed-Flush-Seq-Memtable"),
  TIMED_FLUSH_UNSEQ_MEMTABLE("Timed-Flush-Unseq-Memtable"),
  // -------------------------- SchemaEngine --------------------------
  SCHEMA_REGION_RELEASE_PROCESSOR("SchemaRegion-Release-Task-Processor"),
  SCHEMA_RELEASE_MONITOR("Schema-Release-Task-Monitor"),
  SCHEMA_REGION_FLUSH_PROCESSOR("SchemaRegion-Flush-Task-Processor"),
  SCHEMA_FLUSH_MONITOR("Schema-Flush-Task-Monitor"),
  // -------------------------- ClientService --------------------------
  CLIENT_RPC_SERVICE("ClientRPC-Service"),
  CLIENT_RPC_PROCESSOR("ClientRPC-Processor"),
  // -------------------------- ConfigNode-RPC --------------------------
  CONFIGNODE_RPC_SERVICE("ConfigNodeRPC-Service"),
  CONFIGNODE_RPC_PROCESSOR("ConfigNodeRPC-Processor"),
  ASYNC_CONFIGNODE_HEARTBEAT_CLIENT_POOL("AsyncConfigNodeHeartbeatServiceClientPool"),
  ASYNC_DATANODE_HEARTBEAT_CLIENT_POOL("AsyncDataNodeHeartbeatServiceClientPool"),
  ASYNC_CONFIGNODE_CLIENT_POOL("AsyncConfigNodeIServiceClientPool"),
  // -------------------------- ConfigNode-Query --------------------------
  CQ_MANAGER("CQ-Scheduler"),
  // -------------------------- IoTConsensus --------------------------
  IOT_CONSENSUS_RPC_SERVICE("IoTConsensusRPC-Service"),
  IOT_CONSENSUS_RPC_PROCESSOR("IoTConsensusRPC-Processor"),
  ASYNC_DATANODE_IOT_CONSENSUS_CLIENT_POOL("AsyncDataNodeIoTConsensusServiceClientPool"),
  LOG_DISPATCHER("LogDispatcher"),
  // -------------------------- Ratis --------------------------
  // NOTICE: The thread name of ratis cannot be edited here!
  // We list the thread name here just for distinguishing what module the thread belongs to.
  RAFT_SERVER_PROXY_EXECUTOR("\\d+-impl-thread"),
  RAFT_SERVER_EXECUTOR("\\d+-server-thread"),
  RAFT_SERVER_CLIENT_EXECUTOR("\\d+-client-thread"),
  SEGMENT_RAFT_WORKER("SegmentedRaftLogWorker"),
  STATE_MACHINE_UPDATER("StateMachineUpdater"),
  FOLLOWER_STATE("FollowerState"),
  LEADER_STATE_IMPL_PROCESSOR("LeaderStateImpl"),
  LEADER_ELECTION("LeaderElection"),
  LOG_APPENDER("GrpcLogAppender"),
  EVENT_PROCESSOR("EventProcessor"),
  RATIS_BG_DISK_GUARDIAN("ratis-bg-disk-guardian"),
  GRPC_DEFAULT_BOSS_ELG("grpc-default-boss-ELG"),
  GRPC_DEFAULT_EXECUTOR("grpc-default-executor"),
  GPRC_DEFAULT_WORKER_ELG("grpc-default-worker-ELG"),
  GROUP_MANAGEMENT("groupManagement"),
  // -------------------------- Compute --------------------------
  PIPE_ASSIGNER_EXECUTOR_POOL("Pipe-Assigner-Executor-Pool"),
  PIPE_PROCESSOR_EXECUTOR_POOL("Pipe-Processor-Executor-Pool"),
  PIPE_CONNECTOR_EXECUTOR_POOL("Pipe-Connector-Executor-Pool"),
  PIPE_SUBTASK_CALLBACK_EXECUTOR_POOL("Pipe-SubTask-Callback-Executor-Pool"),
  PIPE_RUNTIME_META_SYNCER("Pipe-Runtime-Meta-Syncer"),
  PIPE_RUNTIME_PROCEDURE_SUBMITTER("Pipe-Runtime-Procedure-Submitter"),
  PIPE_WAL_RESOURCE_TTL_CHECKER("Pipe-WAL-Resource-TTL-Checker"),
  WINDOW_EVALUATION_SERVICE("WindowEvaluationTaskPoolManager"),
  // -------------------------- JVM --------------------------
  // NOTICE: The thread name of jvm cannot be edited here!
  // We list the thread name here just for distinguishing what module the thread belongs to.
  JVM_PAUSE_MONITOR("JvmPauseMonitor"),
  PARALLEL_GC("GC task thread"),
  G1_GC("GC Thread"),
  G1_MAIN_MARKER("G1 Main Marker"),
  G1_CONC("G1 Conc"),
  G1_REFINE("G1 Refine"),
  G1_YOUNG_REMSET_SAMPLING("G1 Young RemSet Sampling"),
  COMPILE("CompilerThread"),
  VM_PERIODIC_TASK("VM Periodic Task Thread"),
  VM_THREAD("VM Thread"),
  REFERENCE_HANDLER("Reference Handler"),
  FINALIZER("Finalizer"),
  SIGNAL_DISPATCHER("Signal Dispatcher"),
  DESTROY_JVM("DestroyJavaVM"),
  COMMON_CLEANER("Common-Cleaner"),
  // -------------------------- LogThread --------------------------
  LOG_BACK("logback"),
  // -------------------------- Metrics --------------------------
  SYSTEM_SCHEDULE_METRICS("SystemScheduleMetrics"),
  RESOURCE_CONTROL_DISK_STATISTIC("ResourceControl-DataRegionDiskStatistics"),
  PROMETHEUS_REACTOR_HTTP_NIO("reactor-http-nio"),
  PROMETHEUS_REACTOR_HTTP_EPOLL("reactor-http-epoll"),
  PROMETHEUS_BOUNDED_ELASTIC("boundedElastic-evictor"),
  // -------------------------- System --------------------------
  FORK_JOIN_POOL("ForkJoinPool"),
  TIMER("timer"),
  // -------------------------- Other --------------------------
  TTL_CHECK("TTL-CHECK"),
  SETTLE("Settle"),
  INFLUXDB_RPC_SERVICE("InfluxdbRPC-Service"),
  INFLUXDB_RPC_PROCESSOR("InfluxdbRPC-Processor"),
  STORAGE_ENGINE_CACHED_POOL("StorageEngine"),
  MLNODE_RPC_SERVICE("MLNodeRpc-Service"),
  IOTDB_SHUTDOWN_HOOK("IoTDB-Shutdown-Hook"),
  STORAGE_ENGINE_RECOVER_TRIGGER("StorageEngine-RecoverTrigger"),
  // the unknown thread name is used for metrics
  UNKOWN("UNKNOWN");

  private static final Logger log = LoggerFactory.getLogger(ThreadName.class);
  private final String name;
  private static final Logger log = LoggerFactory.getLogger(ThreadName.class);
  private static Set<ThreadName> queryThreadNames =
      new HashSet<>(
          Arrays.asList(
              QUERY_WORKER,
              QUERY_SENTINEL,
              TIMED_QUERY_SQL_COUNT,
              MPP_DATA_EXCHANGE_TASK_EXECUTOR,
              FRAGMENT_INSTANCE_MANAGEMENT,
              FRAGMENT_INSTANCE_NOTIFICATION,
              DATANODE_INTERNAL_RPC_SERVICE,
              DATANODE_INTERNAL_RPC_PROCESSOR,
              DRIVER_TASK_SCHEDULER_NOTIFICATION));
  private static Set<ThreadName> mppThreadNames =
      new HashSet<>(
          Arrays.asList(
              MPP_COORDINATOR_SCHEDULED_EXECUTOR,
              ASYNC_DATANODE_CLIENT_POOL,
              MPP_COORDINATOR_WRITE_EXECUTOR,
              MPP_DATA_EXCHANGE_RPC_SERVICE,
              MPP_DATA_EXCHANGE_RPC_PROCESSOR,
              MPP_COORDINATOR_EXECUTOR_POOL,
              ASYNC_DATANODE_MPP_DATA_EXCHANGE_CLIENT_POOL));
  private static Set<ThreadName> compactionThreadNames =
      new HashSet<>(Arrays.asList(COMPACTION_WORKER, COMPACTION_SUB_TASK, COMPACTION_SCHEDULE));

  private static Set<ThreadName> walThreadNames =
      new HashSet<>(Arrays.asList(WAL_DELETE, WAL_SERIALIZE, WAL_SYNC, WAL_DELETE, WAL_RECOVER));

  private static Set<ThreadName> flushThreadNames =
      new HashSet<>(
          Arrays.asList(
              FLUSH,
              FLUSH_SUB_TASK,
              FLUSH_TASK_SUBMIT,
              TIMED_FLUSH_SEQ_MEMTABLE,
              TIMED_FLUSH_UNSEQ_MEMTABLE));

  private static Set<ThreadName> schemaEngineThreadNames =
      new HashSet<>(
          Arrays.asList(
              SCHEMA_REGION_FLUSH_PROCESSOR,
              SCHEMA_RELEASE_MONITOR,
              SCHEMA_REGION_RELEASE_PROCESSOR,
              SCHEMA_FLUSH_MONITOR));

  private static Set<ThreadName> clientServiceThreadNames =
      new HashSet<>(Arrays.asList(CLIENT_RPC_SERVICE, CLIENT_RPC_PROCESSOR));

  private static Set<ThreadName> iotConsensusThrreadNames =
      new HashSet<>(
          Arrays.asList(
              IOT_CONSENSUS_RPC_SERVICE,
              IOT_CONSENSUS_RPC_PROCESSOR,
              ASYNC_DATANODE_IOT_CONSENSUS_CLIENT_POOL,
              LOG_DISPATCHER));

  private static Set<ThreadName> ratisThreadNames =
      new HashSet<>(
          Arrays.asList(
              RAFT_SERVER_PROXY_EXECUTOR,
              RAFT_SERVER_EXECUTOR,
              RAFT_SERVER_CLIENT_EXECUTOR,
              SEGMENT_RAFT_WORKER,
              STATE_MACHINE_UPDATER,
              FOLLOWER_STATE,
              LEADER_STATE_IMPL_PROCESSOR,
              LEADER_ELECTION,
              LOG_APPENDER,
              EVENT_PROCESSOR,
              RATIS_BG_DISK_GUARDIAN,
              GRPC_DEFAULT_BOSS_ELG,
              GPRC_DEFAULT_WORKER_ELG,
              GRPC_DEFAULT_EXECUTOR,
              GROUP_MANAGEMENT));
  private static Set<ThreadName> computeThreadNames =
      new HashSet<>(
          Arrays.asList(
              PIPE_ASSIGNER_EXECUTOR_POOL,
              PIPE_PROCESSOR_EXECUTOR_POOL,
              PIPE_CONNECTOR_EXECUTOR_POOL,
              PIPE_SUBTASK_CALLBACK_EXECUTOR_POOL,
              PIPE_RUNTIME_META_SYNCER,
              PIPE_RUNTIME_PROCEDURE_SUBMITTER,
              PIPE_WAL_RESOURCE_TTL_CHECKER,
              WINDOW_EVALUATION_SERVICE));

  private static Set<ThreadName> jvmThreadNames =
      new HashSet<>(
          Arrays.asList(
              JVM_PAUSE_MONITOR,
              PARALLEL_GC,
              G1_GC,
              G1_MAIN_MARKER,
              G1_REFINE,
              G1_CONC,
              G1_YOUNG_REMSET_SAMPLING,
              COMPILE,
              VM_PERIODIC_TASK,
              VM_THREAD,
              REFERENCE_HANDLER,
              FINALIZER,
              SIGNAL_DISPATCHER,
              DESTROY_JVM,
              COMMON_CLEANER));

  private static Set<ThreadName> metricsThreadNames =
      new HashSet<>(
          Arrays.asList(
              SYSTEM_SCHEDULE_METRICS,
              RESOURCE_CONTROL_DISK_STATISTIC,
              PROMETHEUS_REACTOR_HTTP_NIO,
              PROMETHEUS_REACTOR_HTTP_EPOLL,
              PROMETHEUS_BOUNDED_ELASTIC));

  private static Set<ThreadName> systemThreadNames =
      new HashSet<>(Arrays.asList(FORK_JOIN_POOL, TIMER));
  private static Set<ThreadName> otherThreadNames =
      new HashSet<>(
          Arrays.asList(
              TTL_CHECK,
              SETTLE,
              INFLUXDB_RPC_SERVICE,
              INFLUXDB_RPC_PROCESSOR,
              STORAGE_ENGINE_CACHED_POOL,
              MLNODE_RPC_SERVICE));

  ThreadName(String name) {
    this.name = name;
  }

  public String getName() {
    return name;
  }

  public static DataNodeThreadModule getModuleTheThreadBelongs(String givenThreadName) {
    Set<ThreadName>[] threadNameSetList =
        new Set[] {
          queryThreadNames,
          mppThreadNames,
          compactionThreadNames,
          walThreadNames,
          flushThreadNames,
          schemaEngineThreadNames,
          clientServiceThreadNames,
          iotConsensusThrreadNames,
          ratisThreadNames,
          computeThreadNames,
          jvmThreadNames,
          metricsThreadNames,
          systemThreadNames,
          otherThreadNames
        };
    DataNodeThreadModule[] modules =
        new DataNodeThreadModule[] {
          DataNodeThreadModule.QUERY,
          DataNodeThreadModule.MPP,
          DataNodeThreadModule.COMPACTION,
          DataNodeThreadModule.WAL,
          DataNodeThreadModule.FLUSH,
          DataNodeThreadModule.SCHEMA_ENGINE,
          DataNodeThreadModule.CLIENT_SERVICE,
          DataNodeThreadModule.IOT_CONSENSUS,
          DataNodeThreadModule.RATIS_CONSENSUS,
          DataNodeThreadModule.COMPUTE,
          DataNodeThreadModule.JVM,
          DataNodeThreadModule.METRICS,
          DataNodeThreadModule.SYSTEM,
          DataNodeThreadModule.OTHER
        };

    for (int i = 0, length = modules.length; i < length; ++i) {
      if (matchModuleWithThreadNames(threadNameSetList[i], modules[i], givenThreadName) != null) {
        return modules[i];
      }
    }
    if (givenThreadName.contains(LOG_BACK.getName())) {
      return DataNodeThreadModule.LOG_BACK;
    }

    return DataNodeThreadModule.UNKNOWN;
  }

  private static DataNodeThreadModule matchModuleWithThreadNames(
      Set<ThreadName> threadNames, DataNodeThreadModule module, String givenThreadName) {
    for (ThreadName threadName : threadNames) {
      if (threadName.getName().contains("\\d")) {
        if (Pattern.compile(threadName.getName()).matcher(givenThreadName).find()) {
          return module;
        }
      } else if (givenThreadName.contains(threadName.getName())) {
        return module;
      }
    }
    log.warn("The module for this thread is unknown: {}", givenThreadName);
    return null;
  }

  public static ThreadName getThreadPoolTheThreadBelongs(String givenThreadName) {
    ThreadName[] threadNames = ThreadName.values();
    for (ThreadName threadName : threadNames) {
      String name = threadName.getName();
      if (name.contains("\\d")) {
        // regex pattern
        if (Pattern.compile(name).matcher(givenThreadName).find()) {
          return threadName;
        }
      } else {
        if (givenThreadName.contains(name)) {
          return threadName;
        }
      }
    }
<<<<<<< HEAD
    log.warn("The thread pool for this thread is unknown: {}", givenThreadName);
=======
    log.debug("Unknown thread name: {}", givenThreadName);
>>>>>>> 286a7efa
    return ThreadName.UNKOWN;
  }
}<|MERGE_RESOLUTION|>--- conflicted
+++ resolved
@@ -348,7 +348,7 @@
         return module;
       }
     }
-    log.warn("The module for this thread is unknown: {}", givenThreadName);
+    log.debug("The module for this thread is unknown: {}", givenThreadName);
     return null;
   }
 
@@ -367,11 +367,7 @@
         }
       }
     }
-<<<<<<< HEAD
-    log.warn("The thread pool for this thread is unknown: {}", givenThreadName);
-=======
     log.debug("Unknown thread name: {}", givenThreadName);
->>>>>>> 286a7efa
     return ThreadName.UNKOWN;
   }
 }