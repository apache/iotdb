/*
 * Licensed to the Apache Software Foundation (ASF) under one
 * or more contributor license agreements.  See the NOTICE file
 * distributed with this work for additional information
 * regarding copyright ownership.  The ASF licenses this file
 * to you under the Apache License, Version 2.0 (the
 * "License"); you may not use this file except in compliance
 * with the License.  You may obtain a copy of the License at
 *
 *     http://www.apache.org/licenses/LICENSE-2.0
 *
 * Unless required by applicable law or agreed to in writing,
 * software distributed under the License is distributed on an
 * "AS IS" BASIS, WITHOUT WARRANTIES OR CONDITIONS OF ANY
 * KIND, either express or implied.  See the License for the
 * specific language governing permissions and limitations
 * under the License.
 */

package org.apache.iotdb.commons.conf;

import org.apache.iotdb.commons.enums.HandleSystemErrorStrategy;
import org.apache.iotdb.confignode.rpc.thrift.TGlobalConfig;

import org.slf4j.Logger;
import org.slf4j.LoggerFactory;

import java.io.File;
import java.util.Properties;

public class CommonDescriptor {

  private static final Logger LOGGER = LoggerFactory.getLogger(CommonDescriptor.class);

  private final CommonConfig config = new CommonConfig();

  private CommonDescriptor() {}

  public static CommonDescriptor getInstance() {
    return CommonDescriptorHolder.INSTANCE;
  }

  private static class CommonDescriptorHolder {

    private static final CommonDescriptor INSTANCE = new CommonDescriptor();

    private CommonDescriptorHolder() {
      // empty constructor
    }
  }

  public CommonConfig getConfig() {
    return config;
  }

  public void initCommonConfigDir(String systemDir) {
    config.setUserFolder(systemDir + File.separator + "users");
    config.setRoleFolder(systemDir + File.separator + "roles");
    config.setProcedureWalFolder(systemDir + File.separator + "procedure");
  }

  public void loadCommonProps(Properties properties) {
    config.setAuthorizerProvider(
        properties.getProperty("authorizer_provider_class", config.getAuthorizerProvider()).trim());
    // if using org.apache.iotdb.db.auth.authorizer.OpenIdAuthorizer, openID_url is needed.
    config.setOpenIdProviderUrl(
        properties.getProperty("openID_url", config.getOpenIdProviderUrl()).trim());
    config.setAdminName(properties.getProperty("admin_name", config.getAdminName()).trim());

    config.setAdminPassword(
        properties.getProperty("admin_password", config.getAdminPassword()).trim());
    config.setEncryptDecryptProvider(
        properties
            .getProperty(
                "iotdb_server_encrypt_decrypt_provider", config.getEncryptDecryptProvider())
            .trim());

    config.setEncryptDecryptProviderParameter(
        properties.getProperty(
            "iotdb_server_encrypt_decrypt_provider_parameter",
            config.getEncryptDecryptProviderParameter()));

    config.setDefaultTTLInMs(
        Long.parseLong(
            properties
                .getProperty("default_ttl_in_ms", String.valueOf(config.getDefaultTTLInMs()))
                .trim()));
    config.setSyncDir(properties.getProperty("dn_sync_dir", config.getSyncDir()).trim());

    config.setWalDirs(
        properties
            .getProperty("dn_wal_dirs", String.join(",", config.getWalDirs()))
            .trim()
            .split(","));

    config.setRpcThriftCompressionEnabled(
        Boolean.parseBoolean(
            properties
                .getProperty(
                    "cn_rpc_thrift_compression_enable",
                    String.valueOf(config.isRpcThriftCompressionEnabled()))
                .trim()));

    config.setConnectionTimeoutInMS(
        Integer.parseInt(
            properties
                .getProperty(
                    "cn_connection_timeout_ms", String.valueOf(config.getConnectionTimeoutInMS()))
                .trim()));

    config.setSelectorNumOfClientManager(
        Integer.parseInt(
            properties
                .getProperty(
                    "cn_selector_thread_nums_of_client_manager",
                    String.valueOf(config.getSelectorNumOfClientManager()))
                .trim()));

    config.setCoreClientNumForEachNode(
        Integer.parseInt(
            properties
                .getProperty(
                    "cn_core_client_count_for_each_node_in_client_manager",
                    String.valueOf(config.getCoreClientNumForEachNode()))
                .trim()));

    config.setMaxClientNumForEachNode(
        Integer.parseInt(
            properties
                .getProperty(
                    "cn_max_client_count_for_each_node_in_client_manager",
                    String.valueOf(config.getMaxClientNumForEachNode()))
                .trim()));

<<<<<<< HEAD
    try {
      CONF.setSchemaRegionGroupExtensionPolicy(
          RegionGroupExtensionPolicy.parse(
              properties.getProperty(
                  "schema_region_group_extension_policy",
                  CONF.getSchemaRegionGroupExtensionPolicy().getPolicy().trim())));
    } catch (IOException e) {
      LOGGER.warn(
          "Unknown schema_region_group_extension_policy in iotdb-common.properties file, use default config",
          e);
    }

    CONF.setSchemaRegionGroupPerDatabase(
        Integer.parseInt(
            properties.getProperty(
                "schema_region_group_per_database",
                String.valueOf(CONF.getSchemaRegionGroupPerDatabase()).trim())));

    try {
      CONF.setDataRegionGroupExtensionPolicy(
          RegionGroupExtensionPolicy.parse(
              properties.getProperty(
                  "data_region_group_extension_policy",
                  CONF.getDataRegionGroupExtensionPolicy().getPolicy().trim())));
    } catch (IOException e) {
      LOGGER.warn(
          "Unknown data_region_group_extension_policy in iotdb-common.properties file, use default config",
          e);
    }

    CONF.setDataRegionGroupPerDatabase(
        Integer.parseInt(
            properties.getProperty(
                "data_region_group_per_database",
                String.valueOf(CONF.getDataRegionGroupPerDatabase()).trim())));

    if (properties.getProperty("least_data_region_group_num") != null) {
      CONF.setLeastDataRegionGroupNum(
          Integer.parseInt(
              properties.getProperty(
                  "least_data_region_group_num",
                  String.valueOf(CONF.getLeastDataRegionGroupNum()))));
      CONF.setLeastDataRegionGroupNumSetByUser(true);
    }

    CONF.setEnableDataPartitionInheritPolicy(
        Boolean.parseBoolean(
            properties.getProperty(
                "enable_data_partition_inherit_policy",
                String.valueOf(CONF.isEnableDataPartitionInheritPolicy()))));

    try {
      CONF.setLeaderDistributionPolicy(
          LeaderDistributionPolicy.parse(
              properties.getProperty(
                  "leader_distribution_policy",
                  CONF.getLeaderDistributionPolicy().getPolicy().trim())));
    } catch (IOException e) {
      LOGGER.warn(
          "Unknown leader_distribution_policy in iotdb-common.properties file, use default config",
          e);
    }

    CONF.setEnableAutoLeaderBalanceForRatisConsensus(
        Boolean.parseBoolean(
=======
    config.setConnectionTimeoutInMS(
        Integer.parseInt(
>>>>>>> 7ccc5b04
            properties
                .getProperty(
                    "dn_connection_timeout_ms", String.valueOf(config.getConnectionTimeoutInMS()))
                .trim()));

    config.setRpcThriftCompressionEnabled(
        Boolean.parseBoolean(
            properties
                .getProperty(
                    "dn_rpc_thrift_compression_enable",
                    String.valueOf(config.isRpcThriftCompressionEnabled()))
                .trim()));

    config.setSelectorNumOfClientManager(
        Integer.parseInt(
            properties
                .getProperty(
                    "dn_selector_thread_nums_of_client_manager",
                    String.valueOf(config.getSelectorNumOfClientManager()))
                .trim()));

    config.setCoreClientNumForEachNode(
        Integer.parseInt(
            properties
                .getProperty(
                    "dn_core_client_count_for_each_node_in_client_manager",
                    String.valueOf(config.getCoreClientNumForEachNode()))
                .trim()));

    config.setMaxClientNumForEachNode(
        Integer.parseInt(
            properties
                .getProperty(
                    "dn_max_client_count_for_each_node_in_client_manager",
                    String.valueOf(config.getMaxClientNumForEachNode()))
                .trim()));

    config.setHandleSystemErrorStrategy(
        HandleSystemErrorStrategy.valueOf(
            properties
                .getProperty(
                    "handle_system_error", String.valueOf(config.getHandleSystemErrorStrategy()))
                .trim()));

    config.setDiskSpaceWarningThreshold(
        Double.parseDouble(
            properties
                .getProperty(
                    "disk_space_warning_threshold",
                    String.valueOf(config.getDiskSpaceWarningThreshold()))
                .trim()));
  }

  public void loadGlobalConfig(TGlobalConfig globalConfig) {
    config.setDiskSpaceWarningThreshold(globalConfig.getDiskSpaceWarningThreshold());
  }
}<|MERGE_RESOLUTION|>--- conflicted
+++ resolved
@@ -132,76 +132,8 @@
                     String.valueOf(config.getMaxClientNumForEachNode()))
                 .trim()));
 
-<<<<<<< HEAD
-    try {
-      CONF.setSchemaRegionGroupExtensionPolicy(
-          RegionGroupExtensionPolicy.parse(
-              properties.getProperty(
-                  "schema_region_group_extension_policy",
-                  CONF.getSchemaRegionGroupExtensionPolicy().getPolicy().trim())));
-    } catch (IOException e) {
-      LOGGER.warn(
-          "Unknown schema_region_group_extension_policy in iotdb-common.properties file, use default config",
-          e);
-    }
-
-    CONF.setSchemaRegionGroupPerDatabase(
-        Integer.parseInt(
-            properties.getProperty(
-                "schema_region_group_per_database",
-                String.valueOf(CONF.getSchemaRegionGroupPerDatabase()).trim())));
-
-    try {
-      CONF.setDataRegionGroupExtensionPolicy(
-          RegionGroupExtensionPolicy.parse(
-              properties.getProperty(
-                  "data_region_group_extension_policy",
-                  CONF.getDataRegionGroupExtensionPolicy().getPolicy().trim())));
-    } catch (IOException e) {
-      LOGGER.warn(
-          "Unknown data_region_group_extension_policy in iotdb-common.properties file, use default config",
-          e);
-    }
-
-    CONF.setDataRegionGroupPerDatabase(
-        Integer.parseInt(
-            properties.getProperty(
-                "data_region_group_per_database",
-                String.valueOf(CONF.getDataRegionGroupPerDatabase()).trim())));
-
-    if (properties.getProperty("least_data_region_group_num") != null) {
-      CONF.setLeastDataRegionGroupNum(
-          Integer.parseInt(
-              properties.getProperty(
-                  "least_data_region_group_num",
-                  String.valueOf(CONF.getLeastDataRegionGroupNum()))));
-      CONF.setLeastDataRegionGroupNumSetByUser(true);
-    }
-
-    CONF.setEnableDataPartitionInheritPolicy(
-        Boolean.parseBoolean(
-            properties.getProperty(
-                "enable_data_partition_inherit_policy",
-                String.valueOf(CONF.isEnableDataPartitionInheritPolicy()))));
-
-    try {
-      CONF.setLeaderDistributionPolicy(
-          LeaderDistributionPolicy.parse(
-              properties.getProperty(
-                  "leader_distribution_policy",
-                  CONF.getLeaderDistributionPolicy().getPolicy().trim())));
-    } catch (IOException e) {
-      LOGGER.warn(
-          "Unknown leader_distribution_policy in iotdb-common.properties file, use default config",
-          e);
-    }
-
-    CONF.setEnableAutoLeaderBalanceForRatisConsensus(
-        Boolean.parseBoolean(
-=======
     config.setConnectionTimeoutInMS(
         Integer.parseInt(
->>>>>>> 7ccc5b04
             properties
                 .getProperty(
                     "dn_connection_timeout_ms", String.valueOf(config.getConnectionTimeoutInMS()))
