--- conflicted
+++ resolved
@@ -77,9 +77,7 @@
     config.setDefaultTTL(
         Long.parseLong(
             properties.getProperty("default_ttl", String.valueOf(config.getDefaultTTL()))));
-<<<<<<< HEAD
     config.setSyncFolder(properties.getProperty("sync_dir", config.getSyncFolder()));
-=======
 
     config.setRpcThriftCompressionEnabled(
         Boolean.parseBoolean(
@@ -97,6 +95,5 @@
             properties.getProperty(
                 "selector_thread_nums_of_client_manager",
                 String.valueOf(config.getSelectorNumOfClientManager()))));
->>>>>>> 67c46930
   }
 }