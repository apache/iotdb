--- conflicted
+++ resolved
@@ -363,6 +363,9 @@
                     "disk_space_warning_threshold",
                     String.valueOf(CONF.getDiskSpaceWarningThreshold()))
                 .trim()));
+    config.setQuotaEnable(
+        Boolean.parseBoolean(
+            properties.getProperty("quota_enable", String.valueOf(config.isQuotaEnable()))));
   }
 
   private void loadMemoryControlConfiguration(Properties properties) {
@@ -899,14 +902,6 @@
         Long.parseLong(
             properties
                 .getProperty(
-<<<<<<< HEAD
-                    "disk_space_warning_threshold",
-                    String.valueOf(config.getDiskSpaceWarningThreshold()))
-                .trim()));
-    config.setQuotaEnable(
-        Boolean.parseBoolean(
-            properties.getProperty("quota_enable", String.valueOf(config.isQuotaEnable()))));
-=======
                     "memtable_size_threshold", Long.toString(CONF.getMemtableSizeThreshold()))
                 .trim());
     if (memTableSizeThreshold > 0) {
@@ -948,7 +943,6 @@
         Integer.parseInt(
             properties.getProperty(
                 "upgrade_thread_count", Integer.toString(CONF.getUpgradeThreadCount()))));
->>>>>>> ecc02241
   }
 
   private void loadWALConfiguration(Properties properties) {
