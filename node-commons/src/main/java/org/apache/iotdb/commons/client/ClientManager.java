/*
 * Licensed to the Apache Software Foundation (ASF) under one
 * or more contributor license agreements.  See the NOTICE file
 * distributed with this work for additional information
 * regarding copyright ownership.  The ASF licenses this file
 * to you under the Apache License, Version 2.0 (the
 * "License"); you may not use this file except in compliance
 * with the License.  You may obtain a copy of the License at
 *
 *     http://www.apache.org/licenses/LICENSE-2.0
 *
 * Unless required by applicable law or agreed to in writing,
 * software distributed under the License is distributed on an
 * "AS IS" BASIS, WITHOUT WARRANTIES OR CONDITIONS OF ANY
 * KIND, either express or implied.  See the License for the
 * specific language governing permissions and limitations
 * under the License.
 */

package org.apache.iotdb.commons.client;

import org.apache.iotdb.commons.utils.TestOnly;

import org.apache.commons.pool2.KeyedObjectPool;
import org.apache.thrift.transport.TTransportException;
import org.slf4j.Logger;
import org.slf4j.LoggerFactory;

import java.io.IOException;

public class ClientManager<K, V> implements IClientManager<K, V> {

  private static final Logger logger = LoggerFactory.getLogger(ClientManager.class);

  private final KeyedObjectPool<K, V> pool;

  ClientManager(IClientPoolFactory<K, V> factory) {
    pool = factory.createClientPool(this);
  }

  @TestOnly
  public KeyedObjectPool<K, V> getPool() {
    return pool;
  }

  @Override
  public V borrowClient(K node) throws IOException {
    V client;
    try {
      client = pool.borrowObject(node);
    } catch (TTransportException e) {
      // external needs to check transport related exception
      throw new IOException(e);
    } catch (IOException e) {
      // external needs the IOException to check connection
      throw e;
    } catch (Exception e) {
      // external doesn't care of other exceptions
<<<<<<< HEAD
      String errorMessage = String.format("Borrow client from pool for node %s failed.", node);
=======
      String errorMessage =
          String.format(
              "Borrow client from pool for node %s failed, you need to increase max_connection_for_internal_service.",
              node);
      logger.warn(errorMessage, e);
>>>>>>> 91a279a8
      throw new IOException(errorMessage, e);
    }
    return client;
  }

  @Override
  public V purelyBorrowClient(K node) {
    V client = null;
    try {
      client = pool.borrowObject(node);
    } catch (Exception ignored) {
      // Just ignore
    }
    return client;
  }

  // return a V client of the K node to the Manager
  public void returnClient(K node, V client) {
    if (client != null && node != null) {
      try {
        pool.returnObject(node, client);
      } catch (Exception e) {
        logger.error(
            String.format("Return client %s for node %s to pool failed.", client, node), e);
      }
    }
  }

  @Override
  public void clear(K node) {
    if (node != null) {
      try {
        pool.clear(node);
      } catch (Exception e) {
        logger.error(String.format("Clear all client in pool for node %s failed.", node), e);
      }
    }
  }

  @Override
  public void close() {
    try {
      pool.close();
    } catch (Exception e) {
      logger.error("close client pool failed", e);
    }
  }
}<|MERGE_RESOLUTION|>--- conflicted
+++ resolved
@@ -56,15 +56,11 @@
       throw e;
     } catch (Exception e) {
       // external doesn't care of other exceptions
-<<<<<<< HEAD
-      String errorMessage = String.format("Borrow client from pool for node %s failed.", node);
-=======
       String errorMessage =
           String.format(
               "Borrow client from pool for node %s failed, you need to increase max_connection_for_internal_service.",
               node);
       logger.warn(errorMessage, e);
->>>>>>> 91a279a8
       throw new IOException(errorMessage, e);
     }
     return client;
