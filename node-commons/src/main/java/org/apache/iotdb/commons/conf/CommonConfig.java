/*
 * Licensed to the Apache Software Foundation (ASF) under one
 * or more contributor license agreements.  See the NOTICE file
 * distributed with this work for additional information
 * regarding copyright ownership.  The ASF licenses this file
 * to you under the Apache License, Version 2.0 (the
 * "License"); you may not use this file except in compliance
 * with the License.  You may obtain a copy of the License at
 *
 *      http://www.apache.org/licenses/LICENSE-2.0
 *
 * Unless required by applicable law or agreed to in writing,
 * software distributed under the License is distributed on an
 * "AS IS" BASIS, WITHOUT WARRANTIES OR CONDITIONS OF ANY
 * KIND, either express or implied.  See the License for the
 * specific language governing permissions and limitations
 * under the License.
 */
package org.apache.iotdb.commons.conf;

import org.apache.iotdb.commons.client.property.ClientPoolProperty.DefaultProperty;
import org.apache.iotdb.commons.cluster.NodeStatus;
import org.apache.iotdb.commons.enums.HandleSystemErrorStrategy;
import org.apache.iotdb.tsfile.fileSystem.FSType;

import org.slf4j.Logger;
import org.slf4j.LoggerFactory;

import java.io.File;
import java.util.concurrent.TimeUnit;

public class CommonConfig {

  public static final String CONFIG_NAME = "iotdb-common.properties";
  private static final Logger logger = LoggerFactory.getLogger(CommonConfig.class);

  // Open ID Secret
  private String openIdProviderUrl = "";

  // the authorizer provider class which extends BasicAuthorizer
  private String authorizerProvider =
      "org.apache.iotdb.commons.auth.authorizer.LocalFileAuthorizer";

  /** Encryption provider class */
  private String encryptDecryptProvider =
      "org.apache.iotdb.commons.security.encrypt.MessageDigestEncrypt";

  /** Encryption provided class parameter */
  private String encryptDecryptProviderParameter;

  private String adminName = "root";

  private String adminPassword = "root";

  private String userFolder =
      IoTDBConstant.DEFAULT_BASE_DIR
          + File.separator
          + IoTDBConstant.SYSTEM_FOLDER_NAME
          + File.separator
          + "users";

  private String roleFolder =
      IoTDBConstant.DEFAULT_BASE_DIR
          + File.separator
          + IoTDBConstant.SYSTEM_FOLDER_NAME
          + File.separator
          + "roles";

  private String procedureWalFolder =
      IoTDBConstant.DEFAULT_BASE_DIR
          + File.separator
          + IoTDBConstant.SYSTEM_FOLDER_NAME
          + File.separator
          + "procedure";

  /** Sync directory, including the log and hardlink tsfiles */
  private String syncDir =
      IoTDBConstant.DEFAULT_BASE_DIR + File.separator + IoTDBConstant.SYNC_FOLDER_NAME;

  /** WAL directories */
  private String[] walDirs = {
    IoTDBConstant.DEFAULT_BASE_DIR + File.separator + IoTDBConstant.WAL_FOLDER_NAME
  };

  /** Default system file storage is in local file system (unsupported) */
  private FSType systemFileStorageFs = FSType.LOCAL;

<<<<<<< HEAD
  private boolean rpcThriftCompressionEnable = false;
  private int connectionTimeoutInMS = (int) TimeUnit.SECONDS.toMillis(20);
  // ClientManager will have so many selector threads (TAsyncClientManager) to distribute to its
  // clients
  private int selectorThreadCountOfClientManager =
      Runtime.getRuntime().availableProcessors() / 4 > 0
          ? Runtime.getRuntime().availableProcessors() / 4
          : 1;
  private int coreClientCountForEachNodeInClientManager = 200;
  private int maxClientCountForEachNodeInClientManager = 300;

  /** quota */
  private boolean quotaEnable = false;

  public CommonConfig() {
    // Empty constructor
  }

  public void formulateFolders() {
    String homeDir = System.getProperty(IoTDBConstant.IOTDB_HOME, null);
    if (homeDir == null) {
      homeDir = System.getProperty(IoTDBConstant.CONFIGNODE_HOME, null);
    }

    udfDir = PropertiesUtils.addHomeDir(homeDir, udfDir);
    udfTemporaryLibDir = PropertiesUtils.addHomeDir(homeDir, udfTemporaryLibDir);
    triggerDir = PropertiesUtils.addHomeDir(homeDir, triggerDir);
    triggerTemporaryLibDir = PropertiesUtils.addHomeDir(homeDir, triggerTemporaryLibDir);

    userFolder = PropertiesUtils.addHomeDir(homeDir, userFolder);
    roleFolder = PropertiesUtils.addHomeDir(homeDir, roleFolder);
    procedureWalFolder = PropertiesUtils.addHomeDir(homeDir, procedureWalFolder);
  }

  public String getClusterName() {
    return clusterName;
  }

  public void setClusterName(String clusterName) {
    this.clusterName = clusterName;
  }

  public ConsensusProtocolClass getConfigNodeConsensusProtocolClass() {
    return configNodeConsensusProtocolClass;
  }

  public void setConfigNodeConsensusProtocolClass(
      ConsensusProtocolClass configNodeConsensusProtocolClass) {
    this.configNodeConsensusProtocolClass = configNodeConsensusProtocolClass;
  }

  public int getSchemaReplicationFactor() {
    return schemaReplicationFactor;
  }

  public void setSchemaReplicationFactor(int schemaReplicationFactor) {
    this.schemaReplicationFactor = schemaReplicationFactor;
  }

  public ConsensusProtocolClass getSchemaRegionConsensusProtocolClass() {
    return schemaRegionConsensusProtocolClass;
  }

  public void setSchemaRegionConsensusProtocolClass(
      ConsensusProtocolClass schemaRegionConsensusProtocolClass) {
    this.schemaRegionConsensusProtocolClass = schemaRegionConsensusProtocolClass;
  }

  public int getDataReplicationFactor() {
    return dataReplicationFactor;
  }

  public void setDataReplicationFactor(int dataReplicationFactor) {
    this.dataReplicationFactor = dataReplicationFactor;
  }

  public ConsensusProtocolClass getDataRegionConsensusProtocolClass() {
    return dataRegionConsensusProtocolClass;
  }

  public void setDataRegionConsensusProtocolClass(
      ConsensusProtocolClass dataRegionConsensusProtocolClass) {
    this.dataRegionConsensusProtocolClass = dataRegionConsensusProtocolClass;
  }

  public int getSeriesSlotNum() {
    return seriesSlotNum;
  }

  public void setSeriesSlotNum(int seriesSlotNum) {
    this.seriesSlotNum = seriesSlotNum;
  }

  public String getSeriesPartitionExecutorClass() {
    return seriesPartitionExecutorClass;
  }

  public void setSeriesPartitionExecutorClass(String seriesPartitionExecutorClass) {
    this.seriesPartitionExecutorClass = seriesPartitionExecutorClass;
  }

  public double getSchemaRegionPerDataNode() {
    return schemaRegionPerDataNode;
  }

  public void setSchemaRegionPerDataNode(double schemaRegionPerDataNode) {
    this.schemaRegionPerDataNode = schemaRegionPerDataNode;
  }

  public double getDataRegionPerProcessor() {
    return dataRegionPerProcessor;
  }

  public void setDataRegionPerProcessor(double dataRegionPerProcessor) {
    this.dataRegionPerProcessor = dataRegionPerProcessor;
  }

  public RegionGroupExtensionPolicy getSchemaRegionGroupExtensionPolicy() {
    return schemaRegionGroupExtensionPolicy;
  }

  public void setSchemaRegionGroupExtensionPolicy(
      RegionGroupExtensionPolicy schemaRegionGroupExtensionPolicy) {
    this.schemaRegionGroupExtensionPolicy = schemaRegionGroupExtensionPolicy;
  }

  public int getSchemaRegionGroupPerDatabase() {
    return schemaRegionGroupPerDatabase;
  }

  public void setSchemaRegionGroupPerDatabase(int schemaRegionGroupPerDatabase) {
    this.schemaRegionGroupPerDatabase = schemaRegionGroupPerDatabase;
  }

  public RegionGroupExtensionPolicy getDataRegionGroupExtensionPolicy() {
    return dataRegionGroupExtensionPolicy;
  }

  public void setDataRegionGroupExtensionPolicy(
      RegionGroupExtensionPolicy dataRegionGroupExtensionPolicy) {
    this.dataRegionGroupExtensionPolicy = dataRegionGroupExtensionPolicy;
  }

  public int getDataRegionGroupPerDatabase() {
    return dataRegionGroupPerDatabase;
  }

  public void setDataRegionGroupPerDatabase(int dataRegionGroupPerDatabase) {
    this.dataRegionGroupPerDatabase = dataRegionGroupPerDatabase;
  }

  public int getLeastSchemaRegionGroupNum() {
    return leastSchemaRegionGroupNum;
  }

  public void setLeastSchemaRegionGroupNum(int leastSchemaRegionGroupNum) {
    this.leastSchemaRegionGroupNum = leastSchemaRegionGroupNum;
  }

  public int getLeastDataRegionGroupNum() {
    return leastDataRegionGroupNum;
  }

  public void setLeastDataRegionGroupNum(int leastDataRegionGroupNum) {
    this.leastDataRegionGroupNum = leastDataRegionGroupNum;
  }

  public boolean isEnableDataPartitionInheritPolicy() {
    return enableDataPartitionInheritPolicy;
  }

  public void setEnableDataPartitionInheritPolicy(boolean enableDataPartitionInheritPolicy) {
    this.enableDataPartitionInheritPolicy = enableDataPartitionInheritPolicy;
  }

  public LeaderDistributionPolicy getLeaderDistributionPolicy() {
    return leaderDistributionPolicy;
  }

  public void setLeaderDistributionPolicy(LeaderDistributionPolicy leaderDistributionPolicy) {
    this.leaderDistributionPolicy = leaderDistributionPolicy;
  }

  public boolean isEnableAutoLeaderBalanceForRatisConsensus() {
    return enableAutoLeaderBalanceForRatisConsensus;
  }
=======
  /**
   * default TTL for databases that are not set TTL by statements, in ms.
   *
   * <p>Notice: if this property is changed, previous created database which are not set TTL will
   * also be affected. Unit: millisecond
   */
  private long defaultTTLInMs = Long.MAX_VALUE;
>>>>>>> 76a8b7d7

  /** Thrift socket and connection timeout between data node and config node. */
  private int connectionTimeoutInMS = (int) TimeUnit.SECONDS.toMillis(20);

  /**
   * ClientManager will have so many selector threads (TAsyncClientManager) to distribute to its
   * clients.
   */
  private int selectorNumOfClientManager = 1;

  /** whether to use thrift compression. */
  private boolean isRpcThriftCompressionEnabled = false;

  private int coreClientNumForEachNode = DefaultProperty.CORE_CLIENT_NUM_FOR_EACH_NODE;
  private int maxClientNumForEachNode = DefaultProperty.MAX_CLIENT_NUM_FOR_EACH_NODE;

  /** What will the system do when unrecoverable error occurs. */
  private HandleSystemErrorStrategy handleSystemErrorStrategy =
      HandleSystemErrorStrategy.CHANGE_TO_READ_ONLY;

  /** Status of current system. */
  private volatile NodeStatus status = NodeStatus.Running;

  private volatile String statusReason = null;

  /** Disk Monitor */
  private double diskSpaceWarningThreshold = 0.05;

  CommonConfig() {}

  public void updatePath(String homeDir) {
    userFolder = addHomeDir(userFolder, homeDir);
    roleFolder = addHomeDir(roleFolder, homeDir);
    procedureWalFolder = addHomeDir(procedureWalFolder, homeDir);
    syncDir = addHomeDir(syncDir, homeDir);
    for (int i = 0; i < walDirs.length; i++) {
      walDirs[i] = addHomeDir(walDirs[i], homeDir);
    }
  }

  private String addHomeDir(String dir, String homeDir) {
    if (!new File(dir).isAbsolute() && homeDir != null && homeDir.length() > 0) {
      if (!homeDir.endsWith(File.separator)) {
        dir = homeDir + File.separatorChar + dir;
      } else {
        dir = homeDir + dir;
      }
    }
    return dir;
  }

  public String getEncryptDecryptProvider() {
    return encryptDecryptProvider;
  }

  public void setEncryptDecryptProvider(String encryptDecryptProvider) {
    this.encryptDecryptProvider = encryptDecryptProvider;
  }

  public String getEncryptDecryptProviderParameter() {
    return encryptDecryptProviderParameter;
  }

  public void setEncryptDecryptProviderParameter(String encryptDecryptProviderParameter) {
    this.encryptDecryptProviderParameter = encryptDecryptProviderParameter;
  }

  public String getOpenIdProviderUrl() {
    return openIdProviderUrl;
  }

  public void setOpenIdProviderUrl(String openIdProviderUrl) {
    this.openIdProviderUrl = openIdProviderUrl;
  }

  public String getAuthorizerProvider() {
    return authorizerProvider;
  }

  public void setAuthorizerProvider(String authorizerProvider) {
    this.authorizerProvider = authorizerProvider;
  }

  public String getAdminName() {
    return adminName;
  }

  public void setAdminName(String adminName) {
    this.adminName = adminName;
  }

  public String getAdminPassword() {
    return adminPassword;
  }

  public void setAdminPassword(String adminPassword) {
    this.adminPassword = adminPassword;
  }

  public String getUserFolder() {
    return userFolder;
  }

  public void setUserFolder(String userFolder) {
    this.userFolder = userFolder;
  }

  public String getRoleFolder() {
    return roleFolder;
  }

  public void setRoleFolder(String roleFolder) {
    this.roleFolder = roleFolder;
  }

  public String getProcedureWalFolder() {
    return procedureWalFolder;
  }

  public void setProcedureWalFolder(String procedureWalFolder) {
    this.procedureWalFolder = procedureWalFolder;
  }

  public String getSyncDir() {
    return syncDir;
  }

  public void setSyncDir(String syncDir) {
    this.syncDir = syncDir;
  }

  public String[] getWalDirs() {
    return walDirs;
  }

  public void setWalDirs(String[] walDirs) {
    this.walDirs = walDirs;
  }

  public FSType getSystemFileStorageFs() {
    return systemFileStorageFs;
  }

  public void setSystemFileStorageFs(FSType systemFileStorageFs) {
    this.systemFileStorageFs = systemFileStorageFs;
  }

  public long getDefaultTTLInMs() {
    return defaultTTLInMs;
  }

  public void setDefaultTTLInMs(long defaultTTLInMs) {
    this.defaultTTLInMs = defaultTTLInMs;
  }

  public int getConnectionTimeoutInMS() {
    return connectionTimeoutInMS;
  }

  public void setConnectionTimeoutInMS(int connectionTimeoutInMS) {
    this.connectionTimeoutInMS = connectionTimeoutInMS;
  }

  public int getSelectorNumOfClientManager() {
    return selectorNumOfClientManager;
  }

  public void setSelectorNumOfClientManager(int selectorNumOfClientManager) {
    this.selectorNumOfClientManager = selectorNumOfClientManager;
  }

  public boolean isRpcThriftCompressionEnabled() {
    return isRpcThriftCompressionEnabled;
  }

  public void setRpcThriftCompressionEnabled(boolean rpcThriftCompressionEnabled) {
    isRpcThriftCompressionEnabled = rpcThriftCompressionEnabled;
  }

  public int getMaxClientNumForEachNode() {
    return maxClientNumForEachNode;
  }

  public void setMaxClientNumForEachNode(int maxClientNumForEachNode) {
    this.maxClientNumForEachNode = maxClientNumForEachNode;
  }

  public int getCoreClientNumForEachNode() {
    return coreClientNumForEachNode;
  }

  public void setCoreClientNumForEachNode(int coreClientNumForEachNode) {
    this.coreClientNumForEachNode = coreClientNumForEachNode;
  }

  HandleSystemErrorStrategy getHandleSystemErrorStrategy() {
    return handleSystemErrorStrategy;
  }

  void setHandleSystemErrorStrategy(HandleSystemErrorStrategy handleSystemErrorStrategy) {
    this.handleSystemErrorStrategy = handleSystemErrorStrategy;
  }

  public void handleUnrecoverableError() {
    handleSystemErrorStrategy.handle();
  }

  public double getDiskSpaceWarningThreshold() {
    return diskSpaceWarningThreshold;
  }

  public void setDiskSpaceWarningThreshold(double diskSpaceWarningThreshold) {
    this.diskSpaceWarningThreshold = diskSpaceWarningThreshold;
  }

  public boolean isReadOnly() {
    return status == NodeStatus.ReadOnly;
  }

  public NodeStatus getNodeStatus() {
    return status;
  }

  public void setNodeStatusToShutdown() {
    logger.info("System will reject write operations when shutting down.");
    this.status = NodeStatus.ReadOnly;
  }

  public void setNodeStatus(NodeStatus newStatus) {
    logger.info("Set system mode from {} to {}.", status, newStatus);
    this.status = newStatus;
    this.statusReason = null;

    switch (newStatus) {
      case ReadOnly:
        logger.error(
            "Change system status to ReadOnly! Only query statements are permitted!",
            new RuntimeException("System mode is set to READ_ONLY"));
        break;
      case Removing:
        logger.info(
            "Change system status to Removing! The current Node is being removed from cluster!");
        break;
      default:
        break;
    }
  }

  public String getStatusReason() {
    return statusReason;
  }

  public void setStatusReason(String statusReason) {
    this.statusReason = statusReason;
  }
<<<<<<< HEAD

  public boolean isRpcThriftCompressionEnable() {
    return rpcThriftCompressionEnable;
  }

  public void setRpcThriftCompressionEnable(boolean rpcThriftCompressionEnable) {
    this.rpcThriftCompressionEnable = rpcThriftCompressionEnable;
  }

  public int getConnectionTimeoutInMS() {
    return connectionTimeoutInMS;
  }

  public void setConnectionTimeoutInMS(int connectionTimeoutInMS) {
    this.connectionTimeoutInMS = connectionTimeoutInMS;
  }

  public int getSelectorThreadCountOfClientManager() {
    return selectorThreadCountOfClientManager;
  }

  public void setSelectorThreadCountOfClientManager(int selectorThreadCountOfClientManager) {
    this.selectorThreadCountOfClientManager = selectorThreadCountOfClientManager;
  }

  public int getCoreClientCountForEachNodeInClientManager() {
    return coreClientCountForEachNodeInClientManager;
  }

  public void setCoreClientCountForEachNodeInClientManager(
      int coreClientCountForEachNodeInClientManager) {
    this.coreClientCountForEachNodeInClientManager = coreClientCountForEachNodeInClientManager;
  }

  public int getMaxClientCountForEachNodeInClientManager() {
    return maxClientCountForEachNodeInClientManager;
  }

  public void setMaxClientCountForEachNodeInClientManager(
      int maxClientCountForEachNodeInClientManager) {
    this.maxClientCountForEachNodeInClientManager = maxClientCountForEachNodeInClientManager;
  }

  public boolean isQuotaEnable() {
    return quotaEnable;
  }

  public void setQuotaEnable(boolean quotaEnable) {
    this.quotaEnable = quotaEnable;
  }
=======
>>>>>>> 76a8b7d7
}<|MERGE_RESOLUTION|>--- conflicted
+++ resolved
@@ -85,194 +85,6 @@
   /** Default system file storage is in local file system (unsupported) */
   private FSType systemFileStorageFs = FSType.LOCAL;
 
-<<<<<<< HEAD
-  private boolean rpcThriftCompressionEnable = false;
-  private int connectionTimeoutInMS = (int) TimeUnit.SECONDS.toMillis(20);
-  // ClientManager will have so many selector threads (TAsyncClientManager) to distribute to its
-  // clients
-  private int selectorThreadCountOfClientManager =
-      Runtime.getRuntime().availableProcessors() / 4 > 0
-          ? Runtime.getRuntime().availableProcessors() / 4
-          : 1;
-  private int coreClientCountForEachNodeInClientManager = 200;
-  private int maxClientCountForEachNodeInClientManager = 300;
-
-  /** quota */
-  private boolean quotaEnable = false;
-
-  public CommonConfig() {
-    // Empty constructor
-  }
-
-  public void formulateFolders() {
-    String homeDir = System.getProperty(IoTDBConstant.IOTDB_HOME, null);
-    if (homeDir == null) {
-      homeDir = System.getProperty(IoTDBConstant.CONFIGNODE_HOME, null);
-    }
-
-    udfDir = PropertiesUtils.addHomeDir(homeDir, udfDir);
-    udfTemporaryLibDir = PropertiesUtils.addHomeDir(homeDir, udfTemporaryLibDir);
-    triggerDir = PropertiesUtils.addHomeDir(homeDir, triggerDir);
-    triggerTemporaryLibDir = PropertiesUtils.addHomeDir(homeDir, triggerTemporaryLibDir);
-
-    userFolder = PropertiesUtils.addHomeDir(homeDir, userFolder);
-    roleFolder = PropertiesUtils.addHomeDir(homeDir, roleFolder);
-    procedureWalFolder = PropertiesUtils.addHomeDir(homeDir, procedureWalFolder);
-  }
-
-  public String getClusterName() {
-    return clusterName;
-  }
-
-  public void setClusterName(String clusterName) {
-    this.clusterName = clusterName;
-  }
-
-  public ConsensusProtocolClass getConfigNodeConsensusProtocolClass() {
-    return configNodeConsensusProtocolClass;
-  }
-
-  public void setConfigNodeConsensusProtocolClass(
-      ConsensusProtocolClass configNodeConsensusProtocolClass) {
-    this.configNodeConsensusProtocolClass = configNodeConsensusProtocolClass;
-  }
-
-  public int getSchemaReplicationFactor() {
-    return schemaReplicationFactor;
-  }
-
-  public void setSchemaReplicationFactor(int schemaReplicationFactor) {
-    this.schemaReplicationFactor = schemaReplicationFactor;
-  }
-
-  public ConsensusProtocolClass getSchemaRegionConsensusProtocolClass() {
-    return schemaRegionConsensusProtocolClass;
-  }
-
-  public void setSchemaRegionConsensusProtocolClass(
-      ConsensusProtocolClass schemaRegionConsensusProtocolClass) {
-    this.schemaRegionConsensusProtocolClass = schemaRegionConsensusProtocolClass;
-  }
-
-  public int getDataReplicationFactor() {
-    return dataReplicationFactor;
-  }
-
-  public void setDataReplicationFactor(int dataReplicationFactor) {
-    this.dataReplicationFactor = dataReplicationFactor;
-  }
-
-  public ConsensusProtocolClass getDataRegionConsensusProtocolClass() {
-    return dataRegionConsensusProtocolClass;
-  }
-
-  public void setDataRegionConsensusProtocolClass(
-      ConsensusProtocolClass dataRegionConsensusProtocolClass) {
-    this.dataRegionConsensusProtocolClass = dataRegionConsensusProtocolClass;
-  }
-
-  public int getSeriesSlotNum() {
-    return seriesSlotNum;
-  }
-
-  public void setSeriesSlotNum(int seriesSlotNum) {
-    this.seriesSlotNum = seriesSlotNum;
-  }
-
-  public String getSeriesPartitionExecutorClass() {
-    return seriesPartitionExecutorClass;
-  }
-
-  public void setSeriesPartitionExecutorClass(String seriesPartitionExecutorClass) {
-    this.seriesPartitionExecutorClass = seriesPartitionExecutorClass;
-  }
-
-  public double getSchemaRegionPerDataNode() {
-    return schemaRegionPerDataNode;
-  }
-
-  public void setSchemaRegionPerDataNode(double schemaRegionPerDataNode) {
-    this.schemaRegionPerDataNode = schemaRegionPerDataNode;
-  }
-
-  public double getDataRegionPerProcessor() {
-    return dataRegionPerProcessor;
-  }
-
-  public void setDataRegionPerProcessor(double dataRegionPerProcessor) {
-    this.dataRegionPerProcessor = dataRegionPerProcessor;
-  }
-
-  public RegionGroupExtensionPolicy getSchemaRegionGroupExtensionPolicy() {
-    return schemaRegionGroupExtensionPolicy;
-  }
-
-  public void setSchemaRegionGroupExtensionPolicy(
-      RegionGroupExtensionPolicy schemaRegionGroupExtensionPolicy) {
-    this.schemaRegionGroupExtensionPolicy = schemaRegionGroupExtensionPolicy;
-  }
-
-  public int getSchemaRegionGroupPerDatabase() {
-    return schemaRegionGroupPerDatabase;
-  }
-
-  public void setSchemaRegionGroupPerDatabase(int schemaRegionGroupPerDatabase) {
-    this.schemaRegionGroupPerDatabase = schemaRegionGroupPerDatabase;
-  }
-
-  public RegionGroupExtensionPolicy getDataRegionGroupExtensionPolicy() {
-    return dataRegionGroupExtensionPolicy;
-  }
-
-  public void setDataRegionGroupExtensionPolicy(
-      RegionGroupExtensionPolicy dataRegionGroupExtensionPolicy) {
-    this.dataRegionGroupExtensionPolicy = dataRegionGroupExtensionPolicy;
-  }
-
-  public int getDataRegionGroupPerDatabase() {
-    return dataRegionGroupPerDatabase;
-  }
-
-  public void setDataRegionGroupPerDatabase(int dataRegionGroupPerDatabase) {
-    this.dataRegionGroupPerDatabase = dataRegionGroupPerDatabase;
-  }
-
-  public int getLeastSchemaRegionGroupNum() {
-    return leastSchemaRegionGroupNum;
-  }
-
-  public void setLeastSchemaRegionGroupNum(int leastSchemaRegionGroupNum) {
-    this.leastSchemaRegionGroupNum = leastSchemaRegionGroupNum;
-  }
-
-  public int getLeastDataRegionGroupNum() {
-    return leastDataRegionGroupNum;
-  }
-
-  public void setLeastDataRegionGroupNum(int leastDataRegionGroupNum) {
-    this.leastDataRegionGroupNum = leastDataRegionGroupNum;
-  }
-
-  public boolean isEnableDataPartitionInheritPolicy() {
-    return enableDataPartitionInheritPolicy;
-  }
-
-  public void setEnableDataPartitionInheritPolicy(boolean enableDataPartitionInheritPolicy) {
-    this.enableDataPartitionInheritPolicy = enableDataPartitionInheritPolicy;
-  }
-
-  public LeaderDistributionPolicy getLeaderDistributionPolicy() {
-    return leaderDistributionPolicy;
-  }
-
-  public void setLeaderDistributionPolicy(LeaderDistributionPolicy leaderDistributionPolicy) {
-    this.leaderDistributionPolicy = leaderDistributionPolicy;
-  }
-
-  public boolean isEnableAutoLeaderBalanceForRatisConsensus() {
-    return enableAutoLeaderBalanceForRatisConsensus;
-  }
-=======
   /**
    * default TTL for databases that are not set TTL by statements, in ms.
    *
@@ -280,7 +92,6 @@
    * also be affected. Unit: millisecond
    */
   private long defaultTTLInMs = Long.MAX_VALUE;
->>>>>>> 76a8b7d7
 
   /** Thrift socket and connection timeout between data node and config node. */
   private int connectionTimeoutInMS = (int) TimeUnit.SECONDS.toMillis(20);
@@ -536,57 +347,4 @@
   public void setStatusReason(String statusReason) {
     this.statusReason = statusReason;
   }
-<<<<<<< HEAD
-
-  public boolean isRpcThriftCompressionEnable() {
-    return rpcThriftCompressionEnable;
-  }
-
-  public void setRpcThriftCompressionEnable(boolean rpcThriftCompressionEnable) {
-    this.rpcThriftCompressionEnable = rpcThriftCompressionEnable;
-  }
-
-  public int getConnectionTimeoutInMS() {
-    return connectionTimeoutInMS;
-  }
-
-  public void setConnectionTimeoutInMS(int connectionTimeoutInMS) {
-    this.connectionTimeoutInMS = connectionTimeoutInMS;
-  }
-
-  public int getSelectorThreadCountOfClientManager() {
-    return selectorThreadCountOfClientManager;
-  }
-
-  public void setSelectorThreadCountOfClientManager(int selectorThreadCountOfClientManager) {
-    this.selectorThreadCountOfClientManager = selectorThreadCountOfClientManager;
-  }
-
-  public int getCoreClientCountForEachNodeInClientManager() {
-    return coreClientCountForEachNodeInClientManager;
-  }
-
-  public void setCoreClientCountForEachNodeInClientManager(
-      int coreClientCountForEachNodeInClientManager) {
-    this.coreClientCountForEachNodeInClientManager = coreClientCountForEachNodeInClientManager;
-  }
-
-  public int getMaxClientCountForEachNodeInClientManager() {
-    return maxClientCountForEachNodeInClientManager;
-  }
-
-  public void setMaxClientCountForEachNodeInClientManager(
-      int maxClientCountForEachNodeInClientManager) {
-    this.maxClientCountForEachNodeInClientManager = maxClientCountForEachNodeInClientManager;
-  }
-
-  public boolean isQuotaEnable() {
-    return quotaEnable;
-  }
-
-  public void setQuotaEnable(boolean quotaEnable) {
-    this.quotaEnable = quotaEnable;
-  }
-=======
->>>>>>> 76a8b7d7
 }