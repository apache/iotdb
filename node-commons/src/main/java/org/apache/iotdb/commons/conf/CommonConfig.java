--- conflicted
+++ resolved
@@ -634,6 +634,9 @@
           : 1;
   private int coreClientCountForEachNodeInClientManager = 200;
   private int maxClientCountForEachNodeInClientManager = 300;
+  
+  /** quota */
+  private boolean quotaEnable = false;
 
   public CommonConfig() {
     // Empty constructor
@@ -672,16 +675,9 @@
     this.configNodeConsensusProtocolClass = configNodeConsensusProtocolClass;
   }
 
-<<<<<<< HEAD
-  /** quota */
-  private boolean quotaEnable = false;
-
-  CommonConfig() {}
-=======
   public int getSchemaReplicationFactor() {
     return schemaReplicationFactor;
   }
->>>>>>> ecc02241
 
   public void setSchemaReplicationFactor(int schemaReplicationFactor) {
     this.schemaReplicationFactor = schemaReplicationFactor;
