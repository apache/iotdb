/*
 * Licensed to the Apache Software Foundation (ASF) under one
 * or more contributor license agreements.  See the NOTICE file
 * distributed with this work for additional information
 * regarding copyright ownership.  The ASF licenses this file
 * to you under the Apache License, Version 2.0 (the
 * "License"); you may not use this file except in compliance
 * with the License.  You may obtain a copy of the License at
 *
 *      http://www.apache.org/licenses/LICENSE-2.0
 *
 * Unless required by applicable law or agreed to in writing,
 * software distributed under the License is distributed on an
 * "AS IS" BASIS, WITHOUT WARRANTIES OR CONDITIONS OF ANY
 * KIND, either express or implied.  See the License for the
 * specific language governing permissions and limitations
 * under the License.
 */
package org.apache.iotdb.commons.conf;

import org.apache.iotdb.commons.client.property.ClientPoolProperty.DefaultProperty;
import org.apache.iotdb.commons.cluster.NodeStatus;
import org.apache.iotdb.commons.consensus.ConsensusProtocolClass;
import org.apache.iotdb.commons.enums.HandleSystemErrorStrategy;
import org.apache.iotdb.commons.loadbalance.LeaderDistributionPolicy;
import org.apache.iotdb.commons.loadbalance.RegionGroupExtensionPolicy;
import org.apache.iotdb.tsfile.fileSystem.FSType;

import org.slf4j.Logger;
import org.slf4j.LoggerFactory;

import java.io.File;

public class CommonConfig {

  public static final String CONF_FILE_NAME = "iotdb-common.properties";
  private static final Logger logger = LoggerFactory.getLogger(CommonConfig.class);

  /** Cluster Configuration */
  // ClusterId, the default value "defaultCluster" will be changed after join cluster
  private volatile String clusterName = "defaultCluster";

  /** Replication configuration */
  // ConfigNodeGroup consensus protocol
  private ConsensusProtocolClass configNodeConsensusProtocolClass =
      ConsensusProtocolClass.RATIS_CONSENSUS;

  // Default number of SchemaRegion replicas
  private int schemaReplicationFactor = 1;
  // SchemaRegion consensus protocol
  private ConsensusProtocolClass schemaRegionConsensusProtocolClass =
      ConsensusProtocolClass.RATIS_CONSENSUS;

  // Default number of DataRegion replicas
  private int dataReplicationFactor = 1;
  // DataRegion consensus protocol
  private ConsensusProtocolClass dataRegionConsensusProtocolClass =
      ConsensusProtocolClass.IOT_CONSENSUS;

  /** Load balancing configuration */
  // Number of SeriesPartitionSlots per StorageGroup
  private int seriesSlotNum = 10000;
  // SeriesPartitionSlot executor class
  private String seriesPartitionExecutorClass =
      "org.apache.iotdb.commons.partition.executor.hash.BKDRHashExecutor";

  // The maximum number of SchemaRegions expected to be managed by each DataNode
  private double schemaRegionPerDataNode = schemaReplicationFactor;
  // The maximum number of DataRegions expected to be managed by each DataNode
  private double dataRegionPerProcessor = 1.0;

  // The policy of extension SchemaRegionGroup for each Database
  private RegionGroupExtensionPolicy schemaRegionGroupExtensionPolicy =
      RegionGroupExtensionPolicy.AUTO;
  // The number of SchemaRegionGroups for each Database when using CUSTOM extension policy
  private int schemaRegionGroupPerDatabase = 1;
  // The policy of extension DataRegionGroup for each Database
  private RegionGroupExtensionPolicy dataRegionGroupExtensionPolicy =
      RegionGroupExtensionPolicy.AUTO;
  // The number of DataRegionGroups for each Database when using CUSTOM extension policy
  private int dataRegionGroupPerDatabase = 1;

  // The least number of SchemaRegionGroup for each Database
  private int leastSchemaRegionGroupNum = 1;
  // The least number of DataRegionGroup for each Database
  private int leastDataRegionGroupNum = 5;

  // DataPartition within the same SeriesPartitionSlot will inherit the allocation result of the
  // previous TimePartitionSlot if set true
  private boolean enableDataPartitionInheritPolicy = false;

  // The policy of cluster RegionGroups' leader distribution
  private LeaderDistributionPolicy leaderDistributionPolicy =
      LeaderDistributionPolicy.MIN_COST_FLOW;
  // Whether to enable auto leader balance for Ratis consensus protocol
  private boolean enableAutoLeaderBalanceForRatisConsensus = false;
  // Whether to enable auto leader balance for IoTConsensus protocol
  private boolean enableAutoLeaderBalanceForIoTConsensus = true;

  /** Cluster management */
  // Time partition interval in milliseconds
  private long timePartitionInterval = 604_800_000;
  // The heartbeat interval in milliseconds
  private long heartbeatIntervalInMs = 1000;
  // Disk Monitor
  private double diskSpaceWarningThreshold = 0.05;

  /** Memory Control Configuration */
  // TODO: Move from IoTDBConfig

  /** Schema Engine Configuration */
  // TODO: Move from IoTDBConfig

  /** Configurations for creating schema automatically */
  // TODO: Move from IoTDBConfig

  /** Query Configurations */
  // The read consistency level
  private String readConsistencyLevel = "strong";
  // TODO: Move from IoTDBConfig

  /** Storage Engine Configuration */
  // Default TTL for databases that are not set TTL by statements, in ms.
  // <p> Notice: if this property is changed, previous created database which are not set TTL will
  // also be affected. Unit: millisecond
  private long defaultTtlInMs = Long.MAX_VALUE;
  // TODO: Move from IoTDBConfig

  /** Compaction Configurations */
  // TODO: Move from IoTDBConfig

  /** Write Ahead Log Configuration */
  // TODO: Move from IoTDBConfig

  /** TsFile Configurations */
  // TODO: Move from IoTDBConfig

  /** Watermark Configuration */
  // TODO: Move from IoTDBConfig

  /** Authorization Configuration */
  // The authorizer provider class which extends BasicAuthorizer
  private String authorizerProvider =
      "org.apache.iotdb.commons.auth.authorizer.LocalFileAuthorizer";
  // Open ID Secret
  private String openIdProviderUrl = "";

  // Encryption provider class
  private String encryptDecryptProvider =
      "org.apache.iotdb.commons.security.encrypt.MessageDigestEncrypt";

  // Encryption provided class parameter
  private String encryptDecryptProviderParameter;

  private String adminName = "root";

  private String adminPassword = "root";

  // TODO: Move from IoTDBConfig

  /** UDF Configuration */
  // External lib directory for UDF, stores user-uploaded JAR files
  private String udfDir =
      IoTDBConstant.EXT_FOLDER_NAME + File.separator + IoTDBConstant.UDF_FOLDER_NAME;
  // External temporary lib directory for storing downloaded udf JAR files
  private String udfTemporaryLibDir = udfDir + File.separator + IoTDBConstant.TMP_FOLDER_NAME;
  // TODO: Move from IoTDBConfig

  /** Trigger Configuration */
  // External lib directory for trigger, stores user-uploaded JAR files
  private String triggerDir =
      IoTDBConstant.EXT_FOLDER_NAME + File.separator + IoTDBConstant.TRIGGER_FOLDER_NAME;
  // External temporary lib directory for storing downloaded trigger JAR files
  private String triggerTemporaryLibDir =
      triggerDir + File.separator + IoTDBConstant.TMP_FOLDER_NAME;
  // TODO: Move from IoTDBConfig

  /** Select-Into Configuration */
  // TODO: Move from IoTDBConfig

  /** Continuous Query Configuration */
  // TODO: Move from IoTDBConfig

  /** PIPE Configuration */
  // TODO: Move from IoTDBConfig

  /** RatisConsensus Configuration */
  // RatisConsensus protocol, Max size for a single log append request from leader
  private long configNodeRatisConsensusLogAppenderBufferSize = 4 * 1024 * 1024L;

  private long schemaRegionRatisConsensusLogAppenderBufferSize = 4 * 1024 * 1024L;
  private long dataRegionRatisConsensusLogAppenderBufferSize = 4 * 1024 * 1024L;

  // RatisConsensus protocol, trigger a snapshot when ratis_snapshot_trigger_threshold logs are
  // written
  private long configNodeRatisSnapshotTriggerThreshold = 400000L;
  private long schemaRegionRatisSnapshotTriggerThreshold = 400000L;
  private long dataRegionRatisSnapshotTriggerThreshold = 400000L;

  // RatisConsensus protocol, allow flushing Raft Log asynchronously
  private boolean configNodeRatisLogUnsafeFlushEnable = false;
  private boolean schemaRegionRatisLogUnsafeFlushEnable = false;
  private boolean dataRegionRatisLogUnsafeFlushEnable = false;

  // RatisConsensus protocol, max capacity of a single Raft Log segment
  private long configNodeRatisLogSegmentSizeMax = 24 * 1024 * 1024L;
  private long schemaRegionRatisLogSegmentSizeMax = 24 * 1024 * 1024L;
  private long dataRegionRatisLogSegmentSizeMax = 24 * 1024 * 1024L;
  private long configNodeSimpleConsensusLogSegmentSizeMax = 24 * 1024 * 1024L;

  // RatisConsensus protocol, flow control window for ratis grpc log appender
  private long configNodeRatisGrpcFlowControlWindow = 4 * 1024 * 1024L;
  private long schemaRegionRatisGrpcFlowControlWindow = 4 * 1024 * 1024L;
  private long dataRegionRatisGrpcFlowControlWindow = 4 * 1024 * 1024L;

  // RatisConsensus protocol, min election timeout for leader election
  private long configNodeRatisRpcLeaderElectionTimeoutMinMs = 2000L;
  private long schemaRegionRatisRpcLeaderElectionTimeoutMinMs = 2000L;
  private long dataRegionRatisRpcLeaderElectionTimeoutMinMs = 2000L;

  // RatisConsensus protocol, max election timeout for leader election
  private long configNodeRatisRpcLeaderElectionTimeoutMaxMs = 4000L;
  private long schemaRegionRatisRpcLeaderElectionTimeoutMaxMs = 4000L;
  private long dataRegionRatisRpcLeaderElectionTimeoutMaxMs = 4000L;

  // RatisConsensus protocol, request timeout for ratis client
  private long configNodeRatisRequestTimeoutMs = 10000L;
  private long schemaRegionRatisRequestTimeoutMs = 10000L;
  private long dataRegionRatisRequestTimeoutMs = 10000L;

  // RatisConsensus protocol, exponential back-off retry policy params
  private int configNodeRatisMaxRetryAttempts = 10;
  private long configNodeRatisInitialSleepTimeMs = 100;
  private long configNodeRatisMaxSleepTimeMs = 10000;

  private int dataRegionRatisMaxRetryAttempts = 10;
  private long dataRegionRatisInitialSleepTimeMs = 100;
  private long dataRegionRatisMaxSleepTimeMs = 10000;

  private int schemaRegionRatisMaxRetryAttempts = 10;
  private long schemaRegionRatisInitialSleepTimeMs = 100;
  private long schemaRegionRatisMaxSleepTimeMs = 10000;

  private long configNodeRatisPreserveLogsWhenPurge = 1000;
  private long schemaRegionRatisPreserveLogsWhenPurge = 1000;
  private long dataRegionRatisPreserveLogsWhenPurge = 1000;

  // first election timeout shares between 3 regions
  private long ratisFirstElectionTimeoutMinMs = 50;
  private long ratisFirstElectionTimeoutMaxMs = 150;

  private long configNodeRatisLogMax = 2L * 1024 * 1024 * 1024; // 2G
  private long schemaRegionRatisLogMax = 2L * 1024 * 1024 * 1024; // 2G
  private long dataRegionRatisLogMax = 20L * 1024 * 1024 * 1024; // 20G

  /** Procedure Configuration */
  // Procedure Evict ttl
  private int procedureCompletedEvictTTL = 800;
  // Procedure completed clean interval
  private int procedureCompletedCleanInterval = 30;
  // Procedure core worker threads size
  private int procedureCoreWorkerThreadsCount =
      Math.max(Runtime.getRuntime().availableProcessors() / 4, 16);

  /** MQTT Broker Configuration */
  // TODO: Move from IoTDBConfig

  /** REST Service Configuration */
  // TODO: Move from IoTDBConfig

  /** InfluxDB RPC Service Configuration */
  // TODO: Move from IoTDBConfig

  /** Internal Configurations(Unconfigurable in .properties file) */
  // NodeStatus
  private volatile NodeStatus status = NodeStatus.Running;

  private volatile String statusReason = null;
  // Common folders
  private String userFolder =
      IoTDBConstant.DEFAULT_BASE_DIR
          + File.separator
          + IoTDBConstant.SYSTEM_FOLDER_NAME
          + File.separator
          + "users";
  private String roleFolder =
      IoTDBConstant.DEFAULT_BASE_DIR
          + File.separator
          + IoTDBConstant.SYSTEM_FOLDER_NAME
          + File.separator
          + "roles";
  private String procedureWalFolder =
      IoTDBConstant.DEFAULT_BASE_DIR
          + File.separator
          + IoTDBConstant.SYSTEM_FOLDER_NAME
          + File.separator
          + "procedure";
  // Sync directory, including the log and hardlink tsfiles
  private String syncDir =
      IoTDBConstant.DEFAULT_BASE_DIR + File.separator + IoTDBConstant.SYNC_FOLDER_NAME;
  // WAL directories
  private String[] walDirs = {
    IoTDBConstant.DEFAULT_BASE_DIR + File.separator + IoTDBConstant.WAL_FOLDER_NAME
  };

  // Default system file storage is in local file system (unsupported)
  private FSType systemFileStorageFs = FSType.LOCAL;

<<<<<<< HEAD
  // What will the system do when unrecoverable error occurs
=======
  /**
   * default TTL for databases that are not set TTL by statements, in ms.
   *
   * <p>Notice: if this property is changed, previous created database which are not set TTL will
   * also be affected. Unit: millisecond
   */
  private long defaultTTLInMs = Long.MAX_VALUE;

  /** Thrift socket and connection timeout between data node and config node. */
  private int connectionTimeoutInMS = (int) TimeUnit.SECONDS.toMillis(20);

  /**
   * ClientManager will have so many selector threads (TAsyncClientManager) to distribute to its
   * clients.
   */
  private int selectorNumOfClientManager = 1;

  /** whether to use thrift compression. */
  private boolean isRpcThriftCompressionEnabled = false;

  private int coreClientNumForEachNode = DefaultProperty.CORE_CLIENT_NUM_FOR_EACH_NODE;
  private int maxClientNumForEachNode = DefaultProperty.MAX_CLIENT_NUM_FOR_EACH_NODE;

  /** What will the system do when unrecoverable error occurs. */
>>>>>>> 4f1409df
  private HandleSystemErrorStrategy handleSystemErrorStrategy =
      HandleSystemErrorStrategy.CHANGE_TO_READ_ONLY;

  CommonConfig() {
    // Empty constructor
  }

  public void updatePath(String homeDir) {
    userFolder = addHomeDir(userFolder, homeDir);
    roleFolder = addHomeDir(roleFolder, homeDir);
    procedureWalFolder = addHomeDir(procedureWalFolder, homeDir);
    syncDir = addHomeDir(syncDir, homeDir);
    for (int i = 0; i < walDirs.length; i++) {
      walDirs[i] = addHomeDir(walDirs[i], homeDir);
    }
  }

  private String addHomeDir(String dir, String homeDir) {
    if (!new File(dir).isAbsolute() && homeDir != null && homeDir.length() > 0) {
      if (!homeDir.endsWith(File.separator)) {
        dir = homeDir + File.separatorChar + dir;
      } else {
        dir = homeDir + dir;
      }
    }
    return dir;
  }

  public String getClusterName() {
    return clusterName;
  }

  public void setClusterName(String clusterName) {
    this.clusterName = clusterName;
  }

  public ConsensusProtocolClass getConfigNodeConsensusProtocolClass() {
    return configNodeConsensusProtocolClass;
  }

  public void setConfigNodeConsensusProtocolClass(ConsensusProtocolClass configNodeConsensusProtocolClass) {
    this.configNodeConsensusProtocolClass = configNodeConsensusProtocolClass;
  }

  public int getSchemaReplicationFactor() {
    return schemaReplicationFactor;
  }

  public void setSchemaReplicationFactor(int schemaReplicationFactor) {
    this.schemaReplicationFactor = schemaReplicationFactor;
  }

  public ConsensusProtocolClass getSchemaRegionConsensusProtocolClass() {
    return schemaRegionConsensusProtocolClass;
  }

  public void setSchemaRegionConsensusProtocolClass(ConsensusProtocolClass schemaRegionConsensusProtocolClass) {
    this.schemaRegionConsensusProtocolClass = schemaRegionConsensusProtocolClass;
  }

  public int getDataReplicationFactor() {
    return dataReplicationFactor;
  }

  public void setDataReplicationFactor(int dataReplicationFactor) {
    this.dataReplicationFactor = dataReplicationFactor;
  }

  public ConsensusProtocolClass getDataRegionConsensusProtocolClass() {
    return dataRegionConsensusProtocolClass;
  }

  public void setDataRegionConsensusProtocolClass(ConsensusProtocolClass dataRegionConsensusProtocolClass) {
    this.dataRegionConsensusProtocolClass = dataRegionConsensusProtocolClass;
  }

  public int getSeriesSlotNum() {
    return seriesSlotNum;
  }

  public void setSeriesSlotNum(int seriesSlotNum) {
    this.seriesSlotNum = seriesSlotNum;
  }

  public String getSeriesPartitionExecutorClass() {
    return seriesPartitionExecutorClass;
  }

  public void setSeriesPartitionExecutorClass(String seriesPartitionExecutorClass) {
    this.seriesPartitionExecutorClass = seriesPartitionExecutorClass;
  }

  public double getSchemaRegionPerDataNode() {
    return schemaRegionPerDataNode;
  }

  public void setSchemaRegionPerDataNode(double schemaRegionPerDataNode) {
    this.schemaRegionPerDataNode = schemaRegionPerDataNode;
  }

  public double getDataRegionPerProcessor() {
    return dataRegionPerProcessor;
  }

  public void setDataRegionPerProcessor(double dataRegionPerProcessor) {
    this.dataRegionPerProcessor = dataRegionPerProcessor;
  }

  public RegionGroupExtensionPolicy getSchemaRegionGroupExtensionPolicy() {
    return schemaRegionGroupExtensionPolicy;
  }

  public void setSchemaRegionGroupExtensionPolicy(RegionGroupExtensionPolicy schemaRegionGroupExtensionPolicy) {
    this.schemaRegionGroupExtensionPolicy = schemaRegionGroupExtensionPolicy;
  }

  public int getSchemaRegionGroupPerDatabase() {
    return schemaRegionGroupPerDatabase;
  }

  public void setSchemaRegionGroupPerDatabase(int schemaRegionGroupPerDatabase) {
    this.schemaRegionGroupPerDatabase = schemaRegionGroupPerDatabase;
  }

  public RegionGroupExtensionPolicy getDataRegionGroupExtensionPolicy() {
    return dataRegionGroupExtensionPolicy;
  }

  public void setDataRegionGroupExtensionPolicy(RegionGroupExtensionPolicy dataRegionGroupExtensionPolicy) {
    this.dataRegionGroupExtensionPolicy = dataRegionGroupExtensionPolicy;
  }

  public int getDataRegionGroupPerDatabase() {
    return dataRegionGroupPerDatabase;
  }

  public void setDataRegionGroupPerDatabase(int dataRegionGroupPerDatabase) {
    this.dataRegionGroupPerDatabase = dataRegionGroupPerDatabase;
  }

  public int getLeastSchemaRegionGroupNum() {
    return leastSchemaRegionGroupNum;
  }

  public void setLeastSchemaRegionGroupNum(int leastSchemaRegionGroupNum) {
    this.leastSchemaRegionGroupNum = leastSchemaRegionGroupNum;
  }

  public int getLeastDataRegionGroupNum() {
    return leastDataRegionGroupNum;
  }

  public void setLeastDataRegionGroupNum(int leastDataRegionGroupNum) {
    this.leastDataRegionGroupNum = leastDataRegionGroupNum;
  }

  public boolean isEnableDataPartitionInheritPolicy() {
    return enableDataPartitionInheritPolicy;
  }

  public void setEnableDataPartitionInheritPolicy(boolean enableDataPartitionInheritPolicy) {
    this.enableDataPartitionInheritPolicy = enableDataPartitionInheritPolicy;
  }

  public LeaderDistributionPolicy getLeaderDistributionPolicy() {
    return leaderDistributionPolicy;
  }

  public void setLeaderDistributionPolicy(LeaderDistributionPolicy leaderDistributionPolicy) {
    this.leaderDistributionPolicy = leaderDistributionPolicy;
  }

  public boolean isEnableAutoLeaderBalanceForRatisConsensus() {
    return enableAutoLeaderBalanceForRatisConsensus;
  }

  public void setEnableAutoLeaderBalanceForRatisConsensus(boolean enableAutoLeaderBalanceForRatisConsensus) {
    this.enableAutoLeaderBalanceForRatisConsensus = enableAutoLeaderBalanceForRatisConsensus;
  }

  public boolean isEnableAutoLeaderBalanceForIoTConsensus() {
    return enableAutoLeaderBalanceForIoTConsensus;
  }

  public void setEnableAutoLeaderBalanceForIoTConsensus(boolean enableAutoLeaderBalanceForIoTConsensus) {
    this.enableAutoLeaderBalanceForIoTConsensus = enableAutoLeaderBalanceForIoTConsensus;
  }

  public long getTimePartitionInterval() {
    return timePartitionInterval;
  }

  public void setTimePartitionInterval(long timePartitionInterval) {
    this.timePartitionInterval = timePartitionInterval;
  }

  public long getHeartbeatIntervalInMs() {
    return heartbeatIntervalInMs;
  }

  public void setHeartbeatIntervalInMs(long heartbeatIntervalInMs) {
    this.heartbeatIntervalInMs = heartbeatIntervalInMs;
  }

  public double getDiskSpaceWarningThreshold() {
    return diskSpaceWarningThreshold;
  }

  public void setDiskSpaceWarningThreshold(double diskSpaceWarningThreshold) {
    this.diskSpaceWarningThreshold = diskSpaceWarningThreshold;
  }

  public String getReadConsistencyLevel() {
    return readConsistencyLevel;
  }

  public void setReadConsistencyLevel(String readConsistencyLevel) {
    this.readConsistencyLevel = readConsistencyLevel;
  }

  public long getDefaultTtlInMs() {
    return defaultTtlInMs;
  }

  public void setDefaultTtlInMs(long defaultTtlInMs) {
    this.defaultTtlInMs = defaultTtlInMs;
  }

  public String getAuthorizerProvider() {
    return authorizerProvider;
  }

  public void setAuthorizerProvider(String authorizerProvider) {
    this.authorizerProvider = authorizerProvider;
  }

  public String getOpenIdProviderUrl() {
    return openIdProviderUrl;
  }

  public void setOpenIdProviderUrl(String openIdProviderUrl) {
    this.openIdProviderUrl = openIdProviderUrl;
  }

  public String getEncryptDecryptProvider() {
    return encryptDecryptProvider;
  }

  public void setEncryptDecryptProvider(String encryptDecryptProvider) {
    this.encryptDecryptProvider = encryptDecryptProvider;
  }

  public String getEncryptDecryptProviderParameter() {
    return encryptDecryptProviderParameter;
  }

  public void setEncryptDecryptProviderParameter(String encryptDecryptProviderParameter) {
    this.encryptDecryptProviderParameter = encryptDecryptProviderParameter;
  }

  public String getAdminName() {
    return adminName;
  }

  public void setAdminName(String adminName) {
    this.adminName = adminName;
  }

  public String getAdminPassword() {
    return adminPassword;
  }

  public void setAdminPassword(String adminPassword) {
    this.adminPassword = adminPassword;
  }

  public String getUdfDir() {
    return udfDir;
  }

  public void setUdfDir(String udfDir) {
    this.udfDir = udfDir;
  }

  public String getUdfTemporaryLibDir() {
    return udfTemporaryLibDir;
  }

  public void setUdfTemporaryLibDir(String udfTemporaryLibDir) {
    this.udfTemporaryLibDir = udfTemporaryLibDir;
  }

  public String getTriggerDir() {
    return triggerDir;
  }

  public void setTriggerDir(String triggerDir) {
    this.triggerDir = triggerDir;
  }

  public String getTriggerTemporaryLibDir() {
    return triggerTemporaryLibDir;
  }

  public void setTriggerTemporaryLibDir(String triggerTemporaryLibDir) {
    this.triggerTemporaryLibDir = triggerTemporaryLibDir;
  }

  public long getConfigNodeRatisConsensusLogAppenderBufferSize() {
    return configNodeRatisConsensusLogAppenderBufferSize;
  }

  public void setConfigNodeRatisConsensusLogAppenderBufferSize(long configNodeRatisConsensusLogAppenderBufferSize) {
    this.configNodeRatisConsensusLogAppenderBufferSize = configNodeRatisConsensusLogAppenderBufferSize;
  }

  public long getSchemaRegionRatisConsensusLogAppenderBufferSize() {
    return schemaRegionRatisConsensusLogAppenderBufferSize;
  }

  public void setSchemaRegionRatisConsensusLogAppenderBufferSize(long schemaRegionRatisConsensusLogAppenderBufferSize) {
    this.schemaRegionRatisConsensusLogAppenderBufferSize = schemaRegionRatisConsensusLogAppenderBufferSize;
  }

  public long getDataRegionRatisConsensusLogAppenderBufferSize() {
    return dataRegionRatisConsensusLogAppenderBufferSize;
  }

  public void setDataRegionRatisConsensusLogAppenderBufferSize(long dataRegionRatisConsensusLogAppenderBufferSize) {
    this.dataRegionRatisConsensusLogAppenderBufferSize = dataRegionRatisConsensusLogAppenderBufferSize;
  }

  public long getConfigNodeRatisSnapshotTriggerThreshold() {
    return configNodeRatisSnapshotTriggerThreshold;
  }

  public void setConfigNodeRatisSnapshotTriggerThreshold(long configNodeRatisSnapshotTriggerThreshold) {
    this.configNodeRatisSnapshotTriggerThreshold = configNodeRatisSnapshotTriggerThreshold;
  }

  public long getSchemaRegionRatisSnapshotTriggerThreshold() {
    return schemaRegionRatisSnapshotTriggerThreshold;
  }

  public void setSchemaRegionRatisSnapshotTriggerThreshold(long schemaRegionRatisSnapshotTriggerThreshold) {
    this.schemaRegionRatisSnapshotTriggerThreshold = schemaRegionRatisSnapshotTriggerThreshold;
  }

  public long getDataRegionRatisSnapshotTriggerThreshold() {
    return dataRegionRatisSnapshotTriggerThreshold;
  }

  public void setDataRegionRatisSnapshotTriggerThreshold(long dataRegionRatisSnapshotTriggerThreshold) {
    this.dataRegionRatisSnapshotTriggerThreshold = dataRegionRatisSnapshotTriggerThreshold;
  }

<<<<<<< HEAD
  public boolean isConfigNodeRatisLogUnsafeFlushEnable() {
    return configNodeRatisLogUnsafeFlushEnable;
  }

  public void setConfigNodeRatisLogUnsafeFlushEnable(boolean configNodeRatisLogUnsafeFlushEnable) {
    this.configNodeRatisLogUnsafeFlushEnable = configNodeRatisLogUnsafeFlushEnable;
  }

  public boolean isSchemaRegionRatisLogUnsafeFlushEnable() {
    return schemaRegionRatisLogUnsafeFlushEnable;
  }

  public void setSchemaRegionRatisLogUnsafeFlushEnable(boolean schemaRegionRatisLogUnsafeFlushEnable) {
    this.schemaRegionRatisLogUnsafeFlushEnable = schemaRegionRatisLogUnsafeFlushEnable;
=======
  public int getMaxClientNumForEachNode() {
    return maxClientNumForEachNode;
  }

  public void setMaxClientNumForEachNode(int maxClientNumForEachNode) {
    this.maxClientNumForEachNode = maxClientNumForEachNode;
  }

  public int getCoreClientNumForEachNode() {
    return coreClientNumForEachNode;
  }

  public void setCoreClientNumForEachNode(int coreClientNumForEachNode) {
    this.coreClientNumForEachNode = coreClientNumForEachNode;
>>>>>>> 4f1409df
  }

  public boolean isDataRegionRatisLogUnsafeFlushEnable() {
    return dataRegionRatisLogUnsafeFlushEnable;
  }

  public void setDataRegionRatisLogUnsafeFlushEnable(boolean dataRegionRatisLogUnsafeFlushEnable) {
    this.dataRegionRatisLogUnsafeFlushEnable = dataRegionRatisLogUnsafeFlushEnable;
  }

  public long getConfigNodeRatisLogSegmentSizeMax() {
    return configNodeRatisLogSegmentSizeMax;
  }

  public void setConfigNodeRatisLogSegmentSizeMax(long configNodeRatisLogSegmentSizeMax) {
    this.configNodeRatisLogSegmentSizeMax = configNodeRatisLogSegmentSizeMax;
  }

  public long getSchemaRegionRatisLogSegmentSizeMax() {
    return schemaRegionRatisLogSegmentSizeMax;
  }

  public void setSchemaRegionRatisLogSegmentSizeMax(long schemaRegionRatisLogSegmentSizeMax) {
    this.schemaRegionRatisLogSegmentSizeMax = schemaRegionRatisLogSegmentSizeMax;
  }

  public long getDataRegionRatisLogSegmentSizeMax() {
    return dataRegionRatisLogSegmentSizeMax;
  }

  public void setDataRegionRatisLogSegmentSizeMax(long dataRegionRatisLogSegmentSizeMax) {
    this.dataRegionRatisLogSegmentSizeMax = dataRegionRatisLogSegmentSizeMax;
  }

  public long getConfigNodeSimpleConsensusLogSegmentSizeMax() {
    return configNodeSimpleConsensusLogSegmentSizeMax;
  }

  public void setConfigNodeSimpleConsensusLogSegmentSizeMax(long configNodeSimpleConsensusLogSegmentSizeMax) {
    this.configNodeSimpleConsensusLogSegmentSizeMax = configNodeSimpleConsensusLogSegmentSizeMax;
  }

  public long getConfigNodeRatisGrpcFlowControlWindow() {
    return configNodeRatisGrpcFlowControlWindow;
  }

  public void setConfigNodeRatisGrpcFlowControlWindow(long configNodeRatisGrpcFlowControlWindow) {
    this.configNodeRatisGrpcFlowControlWindow = configNodeRatisGrpcFlowControlWindow;
  }

  public long getSchemaRegionRatisGrpcFlowControlWindow() {
    return schemaRegionRatisGrpcFlowControlWindow;
  }

  public void setSchemaRegionRatisGrpcFlowControlWindow(long schemaRegionRatisGrpcFlowControlWindow) {
    this.schemaRegionRatisGrpcFlowControlWindow = schemaRegionRatisGrpcFlowControlWindow;
  }

  public long getDataRegionRatisGrpcFlowControlWindow() {
    return dataRegionRatisGrpcFlowControlWindow;
  }

  public void setDataRegionRatisGrpcFlowControlWindow(long dataRegionRatisGrpcFlowControlWindow) {
    this.dataRegionRatisGrpcFlowControlWindow = dataRegionRatisGrpcFlowControlWindow;
  }

  public long getConfigNodeRatisRpcLeaderElectionTimeoutMinMs() {
    return configNodeRatisRpcLeaderElectionTimeoutMinMs;
  }

  public void setConfigNodeRatisRpcLeaderElectionTimeoutMinMs(long configNodeRatisRpcLeaderElectionTimeoutMinMs) {
    this.configNodeRatisRpcLeaderElectionTimeoutMinMs = configNodeRatisRpcLeaderElectionTimeoutMinMs;
  }

  public long getSchemaRegionRatisRpcLeaderElectionTimeoutMinMs() {
    return schemaRegionRatisRpcLeaderElectionTimeoutMinMs;
  }

  public void setSchemaRegionRatisRpcLeaderElectionTimeoutMinMs(long schemaRegionRatisRpcLeaderElectionTimeoutMinMs) {
    this.schemaRegionRatisRpcLeaderElectionTimeoutMinMs = schemaRegionRatisRpcLeaderElectionTimeoutMinMs;
  }

  public long getDataRegionRatisRpcLeaderElectionTimeoutMinMs() {
    return dataRegionRatisRpcLeaderElectionTimeoutMinMs;
  }

  public void setDataRegionRatisRpcLeaderElectionTimeoutMinMs(long dataRegionRatisRpcLeaderElectionTimeoutMinMs) {
    this.dataRegionRatisRpcLeaderElectionTimeoutMinMs = dataRegionRatisRpcLeaderElectionTimeoutMinMs;
  }

  public long getConfigNodeRatisRpcLeaderElectionTimeoutMaxMs() {
    return configNodeRatisRpcLeaderElectionTimeoutMaxMs;
  }

  public void setConfigNodeRatisRpcLeaderElectionTimeoutMaxMs(long configNodeRatisRpcLeaderElectionTimeoutMaxMs) {
    this.configNodeRatisRpcLeaderElectionTimeoutMaxMs = configNodeRatisRpcLeaderElectionTimeoutMaxMs;
  }

  public long getSchemaRegionRatisRpcLeaderElectionTimeoutMaxMs() {
    return schemaRegionRatisRpcLeaderElectionTimeoutMaxMs;
  }

  public void setSchemaRegionRatisRpcLeaderElectionTimeoutMaxMs(long schemaRegionRatisRpcLeaderElectionTimeoutMaxMs) {
    this.schemaRegionRatisRpcLeaderElectionTimeoutMaxMs = schemaRegionRatisRpcLeaderElectionTimeoutMaxMs;
  }

  public long getDataRegionRatisRpcLeaderElectionTimeoutMaxMs() {
    return dataRegionRatisRpcLeaderElectionTimeoutMaxMs;
  }

  public void setDataRegionRatisRpcLeaderElectionTimeoutMaxMs(long dataRegionRatisRpcLeaderElectionTimeoutMaxMs) {
    this.dataRegionRatisRpcLeaderElectionTimeoutMaxMs = dataRegionRatisRpcLeaderElectionTimeoutMaxMs;
  }

  public long getConfigNodeRatisRequestTimeoutMs() {
    return configNodeRatisRequestTimeoutMs;
  }

  public void setConfigNodeRatisRequestTimeoutMs(long configNodeRatisRequestTimeoutMs) {
    this.configNodeRatisRequestTimeoutMs = configNodeRatisRequestTimeoutMs;
  }

  public long getSchemaRegionRatisRequestTimeoutMs() {
    return schemaRegionRatisRequestTimeoutMs;
  }

  public void setSchemaRegionRatisRequestTimeoutMs(long schemaRegionRatisRequestTimeoutMs) {
    this.schemaRegionRatisRequestTimeoutMs = schemaRegionRatisRequestTimeoutMs;
  }

  public long getDataRegionRatisRequestTimeoutMs() {
    return dataRegionRatisRequestTimeoutMs;
  }

  public void setDataRegionRatisRequestTimeoutMs(long dataRegionRatisRequestTimeoutMs) {
    this.dataRegionRatisRequestTimeoutMs = dataRegionRatisRequestTimeoutMs;
  }

  public int getConfigNodeRatisMaxRetryAttempts() {
    return configNodeRatisMaxRetryAttempts;
  }

  public void setConfigNodeRatisMaxRetryAttempts(int configNodeRatisMaxRetryAttempts) {
    this.configNodeRatisMaxRetryAttempts = configNodeRatisMaxRetryAttempts;
  }

  public long getConfigNodeRatisInitialSleepTimeMs() {
    return configNodeRatisInitialSleepTimeMs;
  }

  public void setConfigNodeRatisInitialSleepTimeMs(long configNodeRatisInitialSleepTimeMs) {
    this.configNodeRatisInitialSleepTimeMs = configNodeRatisInitialSleepTimeMs;
  }

  public long getConfigNodeRatisMaxSleepTimeMs() {
    return configNodeRatisMaxSleepTimeMs;
  }

  public void setConfigNodeRatisMaxSleepTimeMs(long configNodeRatisMaxSleepTimeMs) {
    this.configNodeRatisMaxSleepTimeMs = configNodeRatisMaxSleepTimeMs;
  }

  public int getDataRegionRatisMaxRetryAttempts() {
    return dataRegionRatisMaxRetryAttempts;
  }

  public void setDataRegionRatisMaxRetryAttempts(int dataRegionRatisMaxRetryAttempts) {
    this.dataRegionRatisMaxRetryAttempts = dataRegionRatisMaxRetryAttempts;
  }

  public long getDataRegionRatisInitialSleepTimeMs() {
    return dataRegionRatisInitialSleepTimeMs;
  }

  public void setDataRegionRatisInitialSleepTimeMs(long dataRegionRatisInitialSleepTimeMs) {
    this.dataRegionRatisInitialSleepTimeMs = dataRegionRatisInitialSleepTimeMs;
  }

  public long getDataRegionRatisMaxSleepTimeMs() {
    return dataRegionRatisMaxSleepTimeMs;
  }

  public void setDataRegionRatisMaxSleepTimeMs(long dataRegionRatisMaxSleepTimeMs) {
    this.dataRegionRatisMaxSleepTimeMs = dataRegionRatisMaxSleepTimeMs;
  }

  public int getSchemaRegionRatisMaxRetryAttempts() {
    return schemaRegionRatisMaxRetryAttempts;
  }

  public void setSchemaRegionRatisMaxRetryAttempts(int schemaRegionRatisMaxRetryAttempts) {
    this.schemaRegionRatisMaxRetryAttempts = schemaRegionRatisMaxRetryAttempts;
  }

  public long getSchemaRegionRatisInitialSleepTimeMs() {
    return schemaRegionRatisInitialSleepTimeMs;
  }

  public void setSchemaRegionRatisInitialSleepTimeMs(long schemaRegionRatisInitialSleepTimeMs) {
    this.schemaRegionRatisInitialSleepTimeMs = schemaRegionRatisInitialSleepTimeMs;
  }

  public long getSchemaRegionRatisMaxSleepTimeMs() {
    return schemaRegionRatisMaxSleepTimeMs;
  }

  public void setSchemaRegionRatisMaxSleepTimeMs(long schemaRegionRatisMaxSleepTimeMs) {
    this.schemaRegionRatisMaxSleepTimeMs = schemaRegionRatisMaxSleepTimeMs;
  }

  public long getConfigNodeRatisPreserveLogsWhenPurge() {
    return configNodeRatisPreserveLogsWhenPurge;
  }

  public void setConfigNodeRatisPreserveLogsWhenPurge(long configNodeRatisPreserveLogsWhenPurge) {
    this.configNodeRatisPreserveLogsWhenPurge = configNodeRatisPreserveLogsWhenPurge;
  }

  public long getSchemaRegionRatisPreserveLogsWhenPurge() {
    return schemaRegionRatisPreserveLogsWhenPurge;
  }

  public void setSchemaRegionRatisPreserveLogsWhenPurge(long schemaRegionRatisPreserveLogsWhenPurge) {
    this.schemaRegionRatisPreserveLogsWhenPurge = schemaRegionRatisPreserveLogsWhenPurge;
  }

  public long getDataRegionRatisPreserveLogsWhenPurge() {
    return dataRegionRatisPreserveLogsWhenPurge;
  }

  public void setDataRegionRatisPreserveLogsWhenPurge(long dataRegionRatisPreserveLogsWhenPurge) {
    this.dataRegionRatisPreserveLogsWhenPurge = dataRegionRatisPreserveLogsWhenPurge;
  }

  public long getRatisFirstElectionTimeoutMinMs() {
    return ratisFirstElectionTimeoutMinMs;
  }

  public void setRatisFirstElectionTimeoutMinMs(long ratisFirstElectionTimeoutMinMs) {
    this.ratisFirstElectionTimeoutMinMs = ratisFirstElectionTimeoutMinMs;
  }

  public long getRatisFirstElectionTimeoutMaxMs() {
    return ratisFirstElectionTimeoutMaxMs;
  }

  public void setRatisFirstElectionTimeoutMaxMs(long ratisFirstElectionTimeoutMaxMs) {
    this.ratisFirstElectionTimeoutMaxMs = ratisFirstElectionTimeoutMaxMs;
  }

  public long getConfigNodeRatisLogMax() {
    return configNodeRatisLogMax;
  }

  public void setConfigNodeRatisLogMax(long configNodeRatisLogMax) {
    this.configNodeRatisLogMax = configNodeRatisLogMax;
  }

  public long getSchemaRegionRatisLogMax() {
    return schemaRegionRatisLogMax;
  }

  public void setSchemaRegionRatisLogMax(long schemaRegionRatisLogMax) {
    this.schemaRegionRatisLogMax = schemaRegionRatisLogMax;
  }

  public long getDataRegionRatisLogMax() {
    return dataRegionRatisLogMax;
  }

  public void setDataRegionRatisLogMax(long dataRegionRatisLogMax) {
    this.dataRegionRatisLogMax = dataRegionRatisLogMax;
  }

  public int getProcedureCompletedEvictTTL() {
    return procedureCompletedEvictTTL;
  }

  public void setProcedureCompletedEvictTTL(int procedureCompletedEvictTTL) {
    this.procedureCompletedEvictTTL = procedureCompletedEvictTTL;
  }

  public int getProcedureCompletedCleanInterval() {
    return procedureCompletedCleanInterval;
  }

  public void setProcedureCompletedCleanInterval(int procedureCompletedCleanInterval) {
    this.procedureCompletedCleanInterval = procedureCompletedCleanInterval;
  }

  public int getProcedureCoreWorkerThreadsCount() {
    return procedureCoreWorkerThreadsCount;
  }

  public void setProcedureCoreWorkerThreadsCount(int procedureCoreWorkerThreadsCount) {
    this.procedureCoreWorkerThreadsCount = procedureCoreWorkerThreadsCount;
  }

  public NodeStatus getStatus() {
    return status;
  }

  public void setStatus(NodeStatus status) {
    this.status = status;
  }

  public String getUserFolder() {
    return userFolder;
  }

  public void setUserFolder(String userFolder) {
    this.userFolder = userFolder;
  }

  public String getRoleFolder() {
    return roleFolder;
  }

  public void setRoleFolder(String roleFolder) {
    this.roleFolder = roleFolder;
  }

  public String getProcedureWalFolder() {
    return procedureWalFolder;
  }

  public void setProcedureWalFolder(String procedureWalFolder) {
    this.procedureWalFolder = procedureWalFolder;
  }

  public String getSyncDir() {
    return syncDir;
  }

  public void setSyncDir(String syncDir) {
    this.syncDir = syncDir;
  }

  public String[] getWalDirs() {
    return walDirs;
  }

  public void setWalDirs(String[] walDirs) {
    this.walDirs = walDirs;
  }

  public FSType getSystemFileStorageFs() {
    return systemFileStorageFs;
  }

  public void setSystemFileStorageFs(FSType systemFileStorageFs) {
    this.systemFileStorageFs = systemFileStorageFs;
  }

  public HandleSystemErrorStrategy getHandleSystemErrorStrategy() {
    return handleSystemErrorStrategy;
  }

  public void setHandleSystemErrorStrategy(HandleSystemErrorStrategy handleSystemErrorStrategy) {
    this.handleSystemErrorStrategy = handleSystemErrorStrategy;
  }

  public boolean isReadOnly() {
    return status == NodeStatus.ReadOnly;
  }

  public NodeStatus getNodeStatus() {
    return status;
  }

  public void setNodeStatusToShutdown() {
    logger.info("System will reject write operations when shutting down.");
    this.status = NodeStatus.ReadOnly;
  }

  public void setNodeStatus(NodeStatus newStatus) {
    logger.info("Set system mode from {} to {}.", status, newStatus);
    this.status = newStatus;
    this.statusReason = null;

    switch (newStatus) {
      case ReadOnly:
        logger.error(
            "Change system status to ReadOnly! Only query statements are permitted!",
            new RuntimeException("System mode is set to READ_ONLY"));
        break;
      case Removing:
        logger.info(
            "Change system status to Removing! The current Node is being removed from cluster!");
        break;
      default:
        break;
    }
  }

  public String getStatusReason() {
    return statusReason;
  }

  public void setStatusReason(String statusReason) {
    this.statusReason = statusReason;
  }
}<|MERGE_RESOLUTION|>--- conflicted
+++ resolved
@@ -306,34 +306,7 @@
   // Default system file storage is in local file system (unsupported)
   private FSType systemFileStorageFs = FSType.LOCAL;
 
-<<<<<<< HEAD
   // What will the system do when unrecoverable error occurs
-=======
-  /**
-   * default TTL for databases that are not set TTL by statements, in ms.
-   *
-   * <p>Notice: if this property is changed, previous created database which are not set TTL will
-   * also be affected. Unit: millisecond
-   */
-  private long defaultTTLInMs = Long.MAX_VALUE;
-
-  /** Thrift socket and connection timeout between data node and config node. */
-  private int connectionTimeoutInMS = (int) TimeUnit.SECONDS.toMillis(20);
-
-  /**
-   * ClientManager will have so many selector threads (TAsyncClientManager) to distribute to its
-   * clients.
-   */
-  private int selectorNumOfClientManager = 1;
-
-  /** whether to use thrift compression. */
-  private boolean isRpcThriftCompressionEnabled = false;
-
-  private int coreClientNumForEachNode = DefaultProperty.CORE_CLIENT_NUM_FOR_EACH_NODE;
-  private int maxClientNumForEachNode = DefaultProperty.MAX_CLIENT_NUM_FOR_EACH_NODE;
-
-  /** What will the system do when unrecoverable error occurs. */
->>>>>>> 4f1409df
   private HandleSystemErrorStrategy handleSystemErrorStrategy =
       HandleSystemErrorStrategy.CHANGE_TO_READ_ONLY;
 
@@ -690,7 +663,6 @@
     this.dataRegionRatisSnapshotTriggerThreshold = dataRegionRatisSnapshotTriggerThreshold;
   }
 
-<<<<<<< HEAD
   public boolean isConfigNodeRatisLogUnsafeFlushEnable() {
     return configNodeRatisLogUnsafeFlushEnable;
   }
@@ -705,22 +677,6 @@
 
   public void setSchemaRegionRatisLogUnsafeFlushEnable(boolean schemaRegionRatisLogUnsafeFlushEnable) {
     this.schemaRegionRatisLogUnsafeFlushEnable = schemaRegionRatisLogUnsafeFlushEnable;
-=======
-  public int getMaxClientNumForEachNode() {
-    return maxClientNumForEachNode;
-  }
-
-  public void setMaxClientNumForEachNode(int maxClientNumForEachNode) {
-    this.maxClientNumForEachNode = maxClientNumForEachNode;
-  }
-
-  public int getCoreClientNumForEachNode() {
-    return coreClientNumForEachNode;
-  }
-
-  public void setCoreClientNumForEachNode(int coreClientNumForEachNode) {
-    this.coreClientNumForEachNode = coreClientNumForEachNode;
->>>>>>> 4f1409df
   }
 
   public boolean isDataRegionRatisLogUnsafeFlushEnable() {
