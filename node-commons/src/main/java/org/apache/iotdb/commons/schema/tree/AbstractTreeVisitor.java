--- conflicted
+++ resolved
@@ -90,11 +90,6 @@
   private Throwable throwable;
 
   // cached result variables
-<<<<<<< HEAD
-  protected N nextMatchedNode;
-  // save temporary next node fetched from iterator
-  private N nextTempNode;
-=======
   private N nextMatchedNode;
 
   // only used for wrapper
@@ -102,7 +97,6 @@
     root = null;
     patternFA = null;
   }
->>>>>>> fface4c3
 
   protected AbstractTreeVisitor(N root, PartialPath pathPattern, boolean isPrefixMatch) {
     this.root = root;
@@ -189,21 +183,15 @@
     visitorStack.clear();
     ancestorStack.clear();
     nextMatchedNode = null;
-    nextTempNode = null;
     firstAncestorOfTraceback = -1;
     initStack();
   }
 
   @Override
   public void close() {
-<<<<<<< HEAD
-    if (nextTempNode != null) {
-      releaseNode(nextTempNode);
-=======
     if (nextMatchedNode != null && !shouldVisitSubtree) {
       // release nextMatchedNode
       releaseNode(nextMatchedNode);
->>>>>>> fface4c3
     }
     while (!visitorStack.isEmpty()) {
       popStack();
@@ -249,11 +237,7 @@
         continue;
       }
 
-<<<<<<< HEAD
-      nextTempNode = iterator.next();
-=======
       N nextTempNode = iterator.next();
->>>>>>> fface4c3
 
       if (currentStateMatchInfo.hasFinalState()) {
         if (acceptFullMatchedNode(nextTempNode)) {
@@ -270,20 +254,11 @@
       if (shouldVisitSubtree) {
         pushChildren(nextTempNode);
         // After adding nextTempNode into ancestorStack, nextTempNode will be released finally.
-<<<<<<< HEAD
-      } else {
-        // Otherwise, nextTempNode is useless. It needs to be released.
-        releaseNode(nextTempNode);
-      }
-      // nextTempNode can be set to null now.
-      nextTempNode = null;
-=======
       } else if (nextMatchedNode != nextTempNode) {
         // Else if nextTempNode is not accepted, it needs to be released.
         releaseNode(nextTempNode);
       }
       // Otherwise, it will be released when invoking next()
->>>>>>> fface4c3
 
       if (nextMatchedNode != null) {
         return;
@@ -355,13 +330,12 @@
     }
   }
 
-<<<<<<< HEAD
+  protected void setFailure(Throwable e) {
+    this.throwable = e;
+  }
+
   protected int getCurrentNodeLevel() {
     return visitorStack.size();
-=======
-  protected void setFailure(Throwable e) {
-    this.throwable = e;
->>>>>>> fface4c3
   }
 
   // Get a child with the given childName.
@@ -386,11 +360,7 @@
    * process will keep traversing the subtree. If return false, the traversing process will skip the
    * subtree of given node.
    */
-<<<<<<< HEAD
-  protected abstract boolean shouldVisitSubtreeOfInternalMatchedNode(N node) throws Exception;
-=======
   protected abstract boolean shouldVisitSubtreeOfInternalMatchedNode(N node);
->>>>>>> fface4c3
 
   /**
    * Full-match means the node matches the last node name of the given path pattern. root.sg.d full
@@ -400,17 +370,7 @@
    * process will keep traversing the subtree. If return false, the traversing process will skip the
    * subtree of given node.
    */
-<<<<<<< HEAD
-  protected abstract boolean shouldVisitSubtreeOfFullMatchedNode(N node) throws Exception;
-
-  /** Only accepted nodes will be considered for hasNext() and next() */
-  protected abstract boolean acceptInternalMatchedNode(N node) throws Exception;
-
-  /** Only accepted nodes will be considered for hasNext() and next() */
-  protected abstract boolean acceptFullMatchedNode(N node) throws Exception;
-=======
   protected abstract boolean shouldVisitSubtreeOfFullMatchedNode(N node);
->>>>>>> fface4c3
 
   /** Only accepted nodes will be considered for hasNext() and next() */
   protected abstract boolean acceptInternalMatchedNode(N node);
