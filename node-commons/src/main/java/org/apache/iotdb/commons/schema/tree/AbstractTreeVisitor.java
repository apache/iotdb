/*
 * Licensed to the Apache Software Foundation (ASF) under one
 * or more contributor license agreements.  See the NOTICE file
 * distributed with this work for additional information
 * regarding copyright ownership.  The ASF licenses this file
 * to you under the Apache License, Version 2.0 (the
 * "License"); you may not use this file except in compliance
 * with the License.  You may obtain a copy of the License at
 *
 *     http://www.apache.org/licenses/LICENSE-2.0
 *
 * Unless required by applicable law or agreed to in writing,
 * software distributed under the License is distributed on an
 * "AS IS" BASIS, WITHOUT WARRANTIES OR CONDITIONS OF ANY
 * KIND, either express or implied.  See the License for the
 * specific language governing permissions and limitations
 * under the License.
 */

package org.apache.iotdb.commons.schema.tree;

import org.apache.iotdb.commons.path.PartialPath;
<<<<<<< HEAD
import org.apache.iotdb.commons.path.dfa.IFAState;
import org.apache.iotdb.commons.path.dfa.IFATransition;
import org.apache.iotdb.commons.path.dfa.IPatternFA;
import org.apache.iotdb.commons.path.dfa.SimpleNFA;
=======
import org.apache.iotdb.commons.path.fa.IFAState;
import org.apache.iotdb.commons.path.fa.IFATransition;
import org.apache.iotdb.commons.path.fa.IPatternFA;
import org.apache.iotdb.commons.path.fa.SimpleNFA;
import org.apache.iotdb.commons.path.fa.match.IStateMatchInfo;
import org.apache.iotdb.commons.path.fa.match.StateMultiMatchInfo;
import org.apache.iotdb.commons.path.fa.match.StateSingleMatchInfo;
>>>>>>> f929e255

import java.util.ArrayDeque;
import java.util.ArrayList;
import java.util.Deque;
import java.util.Iterator;
import java.util.List;
import java.util.Map;
import java.util.NoSuchElementException;
<<<<<<< HEAD

import static org.apache.iotdb.commons.conf.IoTDBConstant.PATH_ROOT;
=======
>>>>>>> f929e255

/**
 * This class defines a dfs-based algorithm of tree-traversing with path pattern match, and support
 * iterating each element of the result.
 *
 * <p>This class takes three basis parameters as input:
 *
 * <ol>
 *   <li>N root: the root node of the tree to be traversed.
 *   <li>PartialPath patPattern: the pattern of path that the path of target element matches
 *   <li>boolean isPrefixMatch: whether the pathPattern is used for matching the prefix; if so, all
 *       elements with path starting with the matched prefix will be collected
 * </ol>
 *
 * <p>If any tree wants to integrate and use this class. The following steps must be attained:
 *
 * <ol>
 *   <li>The node of the tree must implement ITreeNode interface and the generic N should be defined
 *       as the node class.
 *   <li>The result type R should be defined.
 *   <li>Implement the abstract methods, and for the concrete requirements, please refer to the
 *       javadoc of specific method.
 * </ol>
 *
 * @param <N> The node consisting the tree.
 * @param <R> The result extracted from the tree.
 */
public abstract class AbstractTreeVisitor<N extends ITreeNode, R> implements Iterator<R> {

  // command parameters
  protected final N root;
<<<<<<< HEAD

  protected final IPatternFA patternFA;

  // run time variables
  private final Deque<VisitorStackEntry> visitorStack = new ArrayDeque<>();
  private final List<AncestorStackEntry> ancestorStack = new ArrayList<>();
  private int startIndexOfTraceback = -1;
  private IStateMatchInfo currentStateMatchInfo;
  private boolean shouldVisitSubtree;
=======

  // finite automation constructed from given path pattern or pattern tree
  protected final IPatternFA patternFA;
>>>>>>> f929e255

  // run time variables
  // stack to store children iterator of visited ancestor
  private final Deque<VisitorStackEntry> visitorStack = new ArrayDeque<>();
  // stack to store ancestor nodes and their FA state match info
  private final List<AncestorStackEntry> ancestorStack = new ArrayList<>();
  // the FA match process can traceback since this ancestor in ancestor stack
  // this field will be updated during iterating children in all subclass of
  // AbstractChildrenIterator
  private int firstAncestorOfTraceback = -1;
  // the FA state match info of current node
  // this field will be updated during iterating children in all subclass of
  // AbstractChildrenIterator
  private IStateMatchInfo currentStateMatchInfo;
  // whether to visit the subtree of current node
  private boolean shouldVisitSubtree;

  // cached result variables
  protected N nextMatchedNode;

  protected AbstractTreeVisitor(N root, PartialPath pathPattern, boolean isPrefixMatch) {
    this.root = root;

    this.patternFA = new SimpleNFA(pathPattern, isPrefixMatch);

    initStack();
  }

  private void initStack() {
    IFAState initialState = patternFA.getInitialState();
<<<<<<< HEAD
    IFAState rootState =
        patternFA.getNextState(
            initialState, patternFA.getPreciseMatchTransition(initialState).get(PATH_ROOT));
    currentStateMatchInfo = new PreciseStateMatchInfo(rootState);
=======
    IFATransition transition =
        patternFA.getPreciseMatchTransition(initialState).get(root.getName());
    if (transition == null) {
      // the visitor stack will be empty and the result of hasNext() will be false
      return;
    }
    IFAState rootState = patternFA.getNextState(initialState, transition);
    currentStateMatchInfo = new StateSingleMatchInfo(patternFA, rootState);
>>>>>>> f929e255
    visitorStack.push(new VisitorStackEntry(createChildrenIterator(root), 1));
    ancestorStack.add(new AncestorStackEntry(root, currentStateMatchInfo));
  }

  public void reset() {
    visitorStack.clear();
    ancestorStack.clear();
    nextMatchedNode = null;
<<<<<<< HEAD
    startIndexOfTraceback = -1;
=======
    firstAncestorOfTraceback = -1;
>>>>>>> f929e255
    initStack();
  }

  @Override
  public boolean hasNext() {
    if (nextMatchedNode == null) {
      getNext();
    }
    return nextMatchedNode != null;
  }

  @Override
  public R next() {
    if (!hasNext()) {
      throw new NoSuchElementException();
    }
    R result = generateResult();
    nextMatchedNode = null;
    return result;
  }

  protected void getNext() {
    nextMatchedNode = null;
    VisitorStackEntry stackEntry;
    N node;
    Iterator<N> iterator;
    while (!visitorStack.isEmpty()) {
      stackEntry = visitorStack.peek();
      iterator = stackEntry.iterator;

      if (!iterator.hasNext()) {
        popStack();
        continue;
      }

      node = iterator.next();

      if (currentStateMatchInfo.hasFinalState()) {
        shouldVisitSubtree = processFullMatchedNode(node);
      } else {
        shouldVisitSubtree = processInternalMatchedNode(node);
<<<<<<< HEAD
      }

      if (shouldVisitSubtree) {
        pushChildren(node);
      }

=======
      }

      if (shouldVisitSubtree) {
        pushChildren(node);
      }

>>>>>>> f929e255
      if (nextMatchedNode != null) {
        return;
      }
    }
  }

  private void pushChildren(N parent) {
    visitorStack.push(
        new VisitorStackEntry(createChildrenIterator(parent), visitorStack.peek().level + 1));
    ancestorStack.add(new AncestorStackEntry(parent, currentStateMatchInfo));
  }

  private Iterator<N> createChildrenIterator(N parent) {
<<<<<<< HEAD
    if (startIndexOfTraceback > -1) {
      return new TraceBackChildrenIterator(parent, currentStateMatchInfo);
    } else if (currentStateMatchInfo.hasOnlyPreciseMatchTransition()) {
      return new PreciseMatchChildrenIterator(parent, currentStateMatchInfo.getOneMatchedState());
    } else if (currentStateMatchInfo.hasNoPreciseMatchTransition()
        && currentStateMatchInfo.isSingleBatchMatchTransition()) {
      return new SingleBatchMatchChildrenIterator(
          parent, currentStateMatchInfo.getOneMatchedState());
    } else {
=======
    if (firstAncestorOfTraceback > -1) {
      // there may be traceback when try to find the matched state of node
      return new TraceBackChildrenIterator(parent, currentStateMatchInfo);
    } else if (currentStateMatchInfo.hasOnlyPreciseMatchTransition()) {
      // the child can be got directly with the precise value of transition
      return new PreciseMatchChildrenIterator(parent, currentStateMatchInfo.getOneMatchedState());
    } else if (currentStateMatchInfo.hasNoPreciseMatchTransition()
        && currentStateMatchInfo.isSingleFuzzyMatchTransition()) {
      // only one transition which may match batch children, need to iterate and check all child
      return new SingleFuzzyMatchChildrenIterator(
          parent, currentStateMatchInfo.getOneMatchedState());
    } else {
      // child may be matched by multi transitions, precise match or fuzzy match,
      // which results in one child match multi state; need to iterate and check all child
>>>>>>> f929e255
      return new MultiMatchTransitionChildrenIterator(
          parent, currentStateMatchInfo.getOneMatchedState());
    }
  }

  private void popStack() {
    visitorStack.pop();
    // The ancestor pop operation with level check supports the children of one node pushed by
    // batch.
    if (!visitorStack.isEmpty() && visitorStack.peek().level < ancestorStack.size()) {
      ancestorStack.remove(ancestorStack.size() - 1);
<<<<<<< HEAD
      if (ancestorStack.size() <= startIndexOfTraceback) {
        startIndexOfTraceback = -1;
      }
    }
  }

  protected String[] generateFullPathNodes() {
=======
      if (ancestorStack.size() <= firstAncestorOfTraceback) {
        firstAncestorOfTraceback = -1;
      }
    }
  }

  protected final String[] generateFullPathNodes() {
>>>>>>> f929e255
    List<String> nodeNames = new ArrayList<>();
    Iterator<AncestorStackEntry> iterator = ancestorStack.iterator();
    for (int i = 0, size = shouldVisitSubtree ? ancestorStack.size() - 1 : ancestorStack.size();
        i < size;
        i++) {
      if (iterator.hasNext()) {
        nodeNames.add(iterator.next().node.getName());
      }
    }
    nodeNames.add(nextMatchedNode.getName());
    return nodeNames.toArray(new String[0]);
  }

<<<<<<< HEAD
  protected N getParentOfNextMatchedNode() {
=======
  protected final N getParentOfNextMatchedNode() {
>>>>>>> f929e255
    if (shouldVisitSubtree) {
      return ancestorStack.get(ancestorStack.size() - 2).node;
    } else {
      return ancestorStack.get(ancestorStack.size() - 1).node;
    }
  }

  // Get a child with the given childName.
  protected abstract N getChild(N parent, String childName);

  // Get a iterator of all children.
  protected abstract Iterator<N> getChildrenIterator(N parent);

  /**
   * Internal-match means the node matches an internal node name of the given path pattern. root.sg
   * internal match root.sg.**(pattern). This method should be implemented according to concrete
   * tasks.
   *
   * <p>Return whether the subtree of given node should be processed. If return true, the traversing
   * process will keep traversing the subtree. If return false, the traversing process will skip the
   * subtree of given node.
   */
  protected abstract boolean processInternalMatchedNode(N node);

  /**
   * Full-match means the node matches the last node name of the given path pattern. root.sg.d full
   * match root.sg.**(pattern) This method should be implemented according to concrete tasks.
   *
   * <p>Return whether the subtree of given node should be processed. If return true, the traversing
   * process will keep traversing the subtree. If return false, the traversing process will skip the
   * subtree of given node.
   */
  protected abstract boolean processFullMatchedNode(N node);

  /** The method used for generating the result based on the matched node. */
  protected abstract R generateResult();

<<<<<<< HEAD
  private interface IStateMatchInfo {

    boolean hasFinalState();

    void setHasFinalState();

    boolean hasOnlyPreciseMatchTransition();

    boolean hasNoPreciseMatchTransition();

    boolean isSingleBatchMatchTransition();

    IFAState getOneMatchedState();

    void addMatchedState(IFAState state);

    IFAState getMatchedState(int index);

    int getMatchedStateSize();

    int getSourceStateIndex();

    void setSourceStateIndex(int sourceStateIndex);

    Iterator<IFATransition> getSourceStateTransitionIterator();

    void setSourceStateTransitionIterator(Iterator<IFATransition> sourceStateTransitionIterator);
  }

  private class BatchStateMatchInfo implements IStateMatchInfo {

    private final MatchedStateSet matchedStateSet;

    private int sourceStateIndex;

    private Iterator<IFATransition> sourceStateTransitionIterator;

    private boolean hasFinalState = false;

    BatchStateMatchInfo() {
      matchedStateSet = new MatchedStateSet(patternFA.getStateSize());
    }

    BatchStateMatchInfo(
        IFAState matchedState, Iterator<IFATransition> sourceStateTransitionIterator) {
      matchedStateSet = new MatchedStateSet(patternFA.getStateSize());
      matchedStateSet.add(matchedState);
      sourceStateIndex = 0;
      this.sourceStateTransitionIterator = sourceStateTransitionIterator;
      this.hasFinalState = matchedState.isFinal();
    }

    @Override
    public boolean hasFinalState() {
      return hasFinalState;
    }

    @Override
    public void setHasFinalState() {
      hasFinalState = true;
    }

    @Override
    public boolean hasOnlyPreciseMatchTransition() {
      return false;
    }

    @Override
    public boolean hasNoPreciseMatchTransition() {
      return false;
    }

    @Override
    public boolean isSingleBatchMatchTransition() {
      return false;
    }

    @Override
    public IFAState getOneMatchedState() {
      throw new UnsupportedOperationException();
    }

    @Override
    public void addMatchedState(IFAState state) {
      matchedStateSet.add(state);
      if (state.isFinal()) {
        hasFinalState = true;
      }
    }

    @Override
    public IFAState getMatchedState(int index) {
      return patternFA.getState(matchedStateSet.existingState[index]);
    }

    @Override
    public int getMatchedStateSize() {
      return matchedStateSet.end;
    }

    @Override
    public int getSourceStateIndex() {
      return sourceStateIndex;
    }

    @Override
    public void setSourceStateIndex(int sourceStateIndex) {
      this.sourceStateIndex = sourceStateIndex;
    }

    @Override
    public Iterator<IFATransition> getSourceStateTransitionIterator() {
      return sourceStateTransitionIterator;
    }

    @Override
    public void setSourceStateTransitionIterator(
        Iterator<IFATransition> sourceStateTransitionIterator) {
      this.sourceStateTransitionIterator = sourceStateTransitionIterator;
    }
  }

  private class PreciseStateMatchInfo implements IStateMatchInfo {

    private final IFAState matchedState;

    private PreciseStateMatchInfo(IFAState matchedState) {
      this.matchedState = matchedState;
    }

    @Override
    public boolean hasFinalState() {
      return matchedState.isFinal();
    }

    @Override
    public void setHasFinalState() {
      throw new UnsupportedOperationException();
    }

    @Override
    public boolean hasOnlyPreciseMatchTransition() {
      return patternFA.getBatchMatchTransition(matchedState).isEmpty();
    }

    @Override
    public boolean hasNoPreciseMatchTransition() {
      return patternFA.getPreciseMatchTransition(matchedState).isEmpty();
    }

    @Override
    public boolean isSingleBatchMatchTransition() {
      return patternFA.getBatchMatchTransition(matchedState).size() == 1;
    }

    @Override
    public IFAState getOneMatchedState() {
      return matchedState;
    }

    @Override
    public void addMatchedState(IFAState state) {
      throw new UnsupportedOperationException();
    }

    @Override
    public IFAState getMatchedState(int index) {
      if (index == 0) {
        return matchedState;
      } else {
        throw new IllegalStateException();
      }
    }

    @Override
    public int getMatchedStateSize() {
      return 1;
    }

    @Override
    public int getSourceStateIndex() {
      throw new UnsupportedOperationException();
    }

    @Override
    public void setSourceStateIndex(int sourceStateIndex) {
      throw new UnsupportedOperationException();
    }

    @Override
    public Iterator<IFATransition> getSourceStateTransitionIterator() {
      throw new UnsupportedOperationException();
    }

    @Override
    public void setSourceStateTransitionIterator(
        Iterator<IFATransition> sourceStateTransitionIterator) {
      throw new UnsupportedOperationException();
    }
  }

=======
>>>>>>> f929e255
  private class VisitorStackEntry {

    // children iterator
    private final Iterator<N> iterator;

<<<<<<< HEAD
=======
    // level of children taken from iterator
>>>>>>> f929e255
    private final int level;

    VisitorStackEntry(Iterator<N> iterator, int level) {
      this.iterator = iterator;
      this.level = level;
    }
  }

  private class AncestorStackEntry {
    private final N node;

    private final IStateMatchInfo stateMatchInfo;

    AncestorStackEntry(N node, IStateMatchInfo stateMatchInfo) {
      this.node = node;
      this.stateMatchInfo = stateMatchInfo;
    }
  }

<<<<<<< HEAD
=======
  // implement common iterating logic of different children iterator
>>>>>>> f929e255
  private abstract class AbstractChildrenIterator implements Iterator<N> {

    private N nextMatchedChild;

    @Override
    public boolean hasNext() {
      if (nextMatchedChild == null) {
        getNext();
      }
      return nextMatchedChild != null;
    }

    @Override
    public N next() {
      if (!hasNext()) {
        throw new NoSuchElementException();
      }
      N result = nextMatchedChild;
      nextMatchedChild = null;
      return result;
    }

<<<<<<< HEAD
    protected void saveResult(N child, IStateMatchInfo stateMatchInfo) {
=======
    protected final void saveResult(N child, IStateMatchInfo stateMatchInfo) {
>>>>>>> f929e255
      nextMatchedChild = child;
      currentStateMatchInfo = stateMatchInfo;
    }

    protected abstract void getNext();
  }

<<<<<<< HEAD
=======
  // the child can be got directly with the precise value of transition, there's no traceback
>>>>>>> f929e255
  private class PreciseMatchChildrenIterator extends AbstractChildrenIterator {
    private final N parent;
    private final IFAState sourceState;

    private final Iterator<IFATransition> transitionIterator;

    private PreciseMatchChildrenIterator(N parent, IFAState sourceState) {
      this.parent = parent;
      this.sourceState = sourceState;
<<<<<<< HEAD
      transitionIterator = patternFA.getPreciseMatchTransition(sourceState).values().iterator();
=======
      transitionIterator = patternFA.getPreciseMatchTransitionIterator(sourceState);
>>>>>>> f929e255
    }

    @Override
    protected void getNext() {
      N child;
      IFATransition transition;
      while (transitionIterator.hasNext()) {
        transition = transitionIterator.next();
        child = getChild(parent, transition.getValue());
        if (child == null) {
          continue;
        }
        saveResult(
<<<<<<< HEAD
            child, new PreciseStateMatchInfo(patternFA.getNextState(sourceState, transition)));
=======
            child,
            new StateSingleMatchInfo(patternFA, patternFA.getNextState(sourceState, transition)));
>>>>>>> f929e255
        return;
      }
    }
  }

<<<<<<< HEAD
  private class SingleBatchMatchChildrenIterator extends AbstractChildrenIterator {
=======
  // only one fuzzy transition which may match batch children, need to iterate and check all
  // children,
  // there's no traceback
  private class SingleFuzzyMatchChildrenIterator extends AbstractChildrenIterator {
>>>>>>> f929e255

    private final IFAState sourceState;

    private final IFATransition transition;

<<<<<<< HEAD
    private final PreciseStateMatchInfo stateMatchInfo;

    private final Iterator<N> childrenIterator;

    private SingleBatchMatchChildrenIterator(N parent, IFAState sourceState) {
      this.sourceState = sourceState;
      this.transition = patternFA.getTransition(sourceState).get(0);
      this.stateMatchInfo =
          new PreciseStateMatchInfo(patternFA.getNextState(sourceState, transition));
=======
    private final StateSingleMatchInfo stateMatchInfo;

    private final Iterator<N> childrenIterator;

    private SingleFuzzyMatchChildrenIterator(N parent, IFAState sourceState) {
      this.sourceState = sourceState;
      this.transition = patternFA.getFuzzyMatchTransitionIterator(sourceState).next();
      this.stateMatchInfo =
          new StateSingleMatchInfo(patternFA, patternFA.getNextState(sourceState, transition));
>>>>>>> f929e255
      this.childrenIterator = getChildrenIterator(parent);
    }

    @Override
    protected void getNext() {
      N child;
      while (childrenIterator.hasNext()) {
        child = childrenIterator.next();
        if (tryGetNextState(child, sourceState, transition) == null) {
          continue;
        }
        saveResult(child, stateMatchInfo);
        return;
      }
    }
  }

<<<<<<< HEAD
=======
  // child may be matched by multi transitions, precise match or fuzzy match,
  // which results in one child match multi state; need to iterate and check all child.
  // the iterating process will try to get the first matched state of a child, and if there are some
  // rest transitions, there may be traceback when checking the descendents
>>>>>>> f929e255
  private class MultiMatchTransitionChildrenIterator extends AbstractChildrenIterator {

    private final IFAState sourceState;

    private final Map<String, IFATransition> preciseMatchTransitionMap;

<<<<<<< HEAD
    private final List<IFATransition> batchMatchTransitionList;

=======
>>>>>>> f929e255
    private final Iterator<N> iterator;

    private MultiMatchTransitionChildrenIterator(N parent, IFAState sourceState) {
      this.sourceState = sourceState;
      this.iterator = getChildrenIterator(parent);
      this.preciseMatchTransitionMap = patternFA.getPreciseMatchTransition(sourceState);
<<<<<<< HEAD
      this.batchMatchTransitionList = patternFA.getBatchMatchTransition(sourceState);
=======
    }

    @Override
    protected void getNext() {
      N child;

      IFAState matchedState = null;
      Iterator<IFATransition> transitionIterator;
      IStateMatchInfo stateMatchInfo;
      while (iterator.hasNext()) {
        child = iterator.next();

        if (!preciseMatchTransitionMap.isEmpty()) {
          matchedState = tryGetNextState(child, sourceState, preciseMatchTransitionMap);
        }

        transitionIterator = patternFA.getFuzzyMatchTransitionIterator(sourceState);
        if (matchedState == null) {
          while (transitionIterator.hasNext()) {
            matchedState = tryGetNextState(child, sourceState, transitionIterator.next());
            if (matchedState != null) {
              break;
            }
          }
          if (matchedState == null) {
            continue;
          }
        }

        if (transitionIterator.hasNext()) {
          stateMatchInfo = new StateMultiMatchInfo(patternFA, matchedState, transitionIterator);
          firstAncestorOfTraceback = ancestorStack.size();
        } else {
          stateMatchInfo = new StateSingleMatchInfo(patternFA, matchedState);
        }
        saveResult(child, stateMatchInfo);
        return;
      }
>>>>>>> f929e255
    }
  }

  // there may be traceback when try to find the matched state of node;
  // the iterating process will try to get the first matched state of a child.
  private class TraceBackChildrenIterator extends AbstractChildrenIterator {

    private final Iterator<N> iterator;

    private final IStateMatchInfo sourceStateMatchInfo;

<<<<<<< HEAD
    @Override
    protected void getNext() {
      N child;

      IFAState matchedState = null;
      Iterator<IFATransition> transitionIterator;
      IStateMatchInfo stateMatchInfo;
      while (iterator.hasNext()) {
        child = iterator.next();

        if (!preciseMatchTransitionMap.isEmpty()) {
          matchedState = tryGetNextState(child, sourceState, preciseMatchTransitionMap);
        }

        transitionIterator = batchMatchTransitionList.iterator();
        if (matchedState == null) {
          while (transitionIterator.hasNext()) {
            matchedState = tryGetNextState(child, sourceState, transitionIterator.next());
            if (matchedState != null) {
              break;
            }
          }
          if (matchedState == null) {
            continue;
          }
        }

        if (transitionIterator.hasNext()) {
          stateMatchInfo = new BatchStateMatchInfo(matchedState, transitionIterator);
          startIndexOfTraceback = ancestorStack.size();
        } else {
          stateMatchInfo = new PreciseStateMatchInfo(matchedState);
        }
        saveResult(child, stateMatchInfo);
        return;
      }
    }
  }

  private class TraceBackChildrenIterator extends AbstractChildrenIterator {

    private final Iterator<N> iterator;

    private final IStateMatchInfo sourceStateMatchInfo;

=======
>>>>>>> f929e255
    TraceBackChildrenIterator(N parent, IStateMatchInfo sourceStateMatchInfo) {
      this.sourceStateMatchInfo = sourceStateMatchInfo;
      this.iterator = getChildrenIterator(parent);
    }

    @Override
    protected void getNext() {
      N child;

      IFAState sourceState;

      IStateMatchInfo stateMatchInfo;
      Iterator<IFATransition> transitionIterator;

      while (iterator.hasNext()) {

        child = iterator.next();

<<<<<<< HEAD
        stateMatchInfo = new BatchStateMatchInfo();
        for (int i = 0; i < sourceStateMatchInfo.getMatchedStateSize(); i++) {
          sourceState = sourceStateMatchInfo.getMatchedState(i);
          transitionIterator = tryGetOneMatchedState(child, sourceState, stateMatchInfo);
          if (stateMatchInfo.getMatchedStateSize() > 0) {
            stateMatchInfo.setSourceStateIndex(i);
            stateMatchInfo.setSourceStateTransitionIterator(transitionIterator);
=======
        stateMatchInfo = new StateMultiMatchInfo(patternFA);
        for (int i = 0; i < sourceStateMatchInfo.getMatchedStateSize(); i++) {
          sourceState = sourceStateMatchInfo.getMatchedState(i);
          transitionIterator = tryGetNextMatchedState(child, sourceState, stateMatchInfo);
          if (stateMatchInfo.getMatchedStateSize() > 0) {
            stateMatchInfo.setSourceStateOrdinal(i);
            stateMatchInfo.setSourceTransitionIterator(transitionIterator);
>>>>>>> f929e255
            break;
          }
        }

        if (stateMatchInfo.getMatchedStateSize() == 0) {
<<<<<<< HEAD
          traceback(child, stateMatchInfo);
=======
          traceback(child, stateMatchInfo, sourceStateMatchInfo.getMatchedStateSize() - 1);
>>>>>>> f929e255
          if (stateMatchInfo.getMatchedStateSize() == 0) {
            continue;
          }
        }

        saveResult(child, stateMatchInfo);
        return;
      }
    }
  }

<<<<<<< HEAD
  private Iterator<IFATransition> tryGetOneMatchedState(
      N child, IFAState sourceState, IStateMatchInfo currentStateMatchInfo) {
    Map<String, IFATransition> preciseMatchTransitionMap =
        patternFA.getPreciseMatchTransition(sourceState);

    IFAState matchedState;
    if (!preciseMatchTransitionMap.isEmpty()) {
      matchedState = tryGetNextState(child, sourceState, preciseMatchTransitionMap);
      if (matchedState != null) {
        currentStateMatchInfo.addMatchedState(matchedState);
        return patternFA.getBatchMatchTransition(sourceState).iterator();
=======
    /**
     * Try to get next matched state from sourceState and add it into currentStateMatchInfo
     *
     * @param child child node to match
     * @param sourceState source state
     * @param currentStateMatchInfo currentStateMatchInfo
     * @return iterator of rest transitions
     */
    private Iterator<IFATransition> tryGetNextMatchedState(
        N child, IFAState sourceState, IStateMatchInfo currentStateMatchInfo) {
      Map<String, IFATransition> preciseMatchTransitionMap =
          patternFA.getPreciseMatchTransition(sourceState);

      IFAState matchedState;
      if (!preciseMatchTransitionMap.isEmpty()) {
        matchedState = tryGetNextState(child, sourceState, preciseMatchTransitionMap);
        if (matchedState != null) {
          currentStateMatchInfo.addMatchedState(matchedState);
          return patternFA.getFuzzyMatchTransitionIterator(sourceState);
        }
      }

      Iterator<IFATransition> transitionIterator =
          patternFA.getFuzzyMatchTransitionIterator(sourceState);
      while (transitionIterator.hasNext()) {
        matchedState = tryGetNextState(child, sourceState, transitionIterator.next());
        if (matchedState != null) {
          currentStateMatchInfo.addMatchedState(matchedState);
          return transitionIterator;
        }
      }
      return transitionIterator;
    }

    private void traceback(N node, IStateMatchInfo stateMatchInfo, int checkedSourceStateOrdinal) {
      IStateMatchInfo parentStateMatchInfo;

      N currentNode;
      IStateMatchInfo currentStateMatchInfo;

      int sourceStateOrdinal;
      IFAState sourceState;
      Iterator<IFATransition> transitionIterator = null;

      int matchedStateSize;
      IFAState matchedState;

      int currentNodeIndex;
      for (int i = ancestorStack.size() - 1; i >= firstAncestorOfTraceback; i--) {
        parentStateMatchInfo = ancestorStack.get(i - 1).stateMatchInfo;
        currentStateMatchInfo = ancestorStack.get(i).stateMatchInfo;

        // there's no state not further searched
        if (currentStateMatchInfo.getSourceStateOrdinal()
            == parentStateMatchInfo.getMatchedStateSize()) {
          continue;
        }

        // there's some state not further searched, process them in order
        currentNodeIndex = i;
        while (currentNodeIndex >= i) {
          parentStateMatchInfo = ancestorStack.get(currentNodeIndex - 1).stateMatchInfo;

          if (currentNodeIndex == ancestorStack.size()) {
            currentNode = node;
            currentStateMatchInfo = stateMatchInfo;
          } else {
            currentNode = ancestorStack.get(currentNodeIndex).node;
            currentStateMatchInfo = ancestorStack.get(currentNodeIndex).stateMatchInfo;
          }

          matchedState = null;
          if (currentNode == node) {
            sourceStateOrdinal = checkedSourceStateOrdinal;
          } else {
            sourceStateOrdinal = currentStateMatchInfo.getSourceStateOrdinal();
            if (sourceStateOrdinal == parentStateMatchInfo.getMatchedStateSize()) {
              currentNodeIndex--;
              continue;
            }
            // there may be some states could be matched from transition of current source state
            sourceState = parentStateMatchInfo.getMatchedState(sourceStateOrdinal);
            transitionIterator = currentStateMatchInfo.getSourceTransitionIterator();
            while (transitionIterator.hasNext()) {
              matchedState = tryGetNextState(currentNode, sourceState, transitionIterator.next());
              if (matchedState != null) {
                break;
              }
            }
          }

          if (matchedState == null) {
            while (++sourceStateOrdinal < parentStateMatchInfo.getMatchedStateSize()) {
              sourceState = parentStateMatchInfo.getMatchedState(sourceStateOrdinal);
              matchedStateSize = currentStateMatchInfo.getMatchedStateSize();
              transitionIterator =
                  tryGetNextMatchedState(currentNode, sourceState, currentStateMatchInfo);
              // change of matchedStateSize means currentNode there is transition from sourceState
              // matching currentNode
              if (matchedStateSize != currentStateMatchInfo.getMatchedStateSize()) {
                matchedState = currentStateMatchInfo.getMatchedState(matchedStateSize);
                currentStateMatchInfo.setSourceStateOrdinal(sourceStateOrdinal);
                currentStateMatchInfo.setSourceTransitionIterator(transitionIterator);
                break;
              }
            }
            if (matchedState == null) {
              currentStateMatchInfo.setSourceStateOrdinal(sourceStateOrdinal - 1);
              currentStateMatchInfo.setSourceTransitionIterator(transitionIterator);
              currentNodeIndex--;
              continue;
            }
          }

          currentStateMatchInfo.addMatchedState(matchedState);

          if (currentNode == node) {
            return;
          } else {
            currentNodeIndex++;
          }
        }
>>>>>>> f929e255
      }
    }
  }

<<<<<<< HEAD
    Iterator<IFATransition> transitionIterator =
        patternFA.getBatchMatchTransition(sourceState).iterator();
    while (transitionIterator.hasNext()) {
      matchedState = tryGetNextState(child, sourceState, transitionIterator.next());
      if (matchedState != null) {
        currentStateMatchInfo.addMatchedState(matchedState);
        return transitionIterator;
      }
    }
    return transitionIterator;
  }

  private void traceback(N node, IStateMatchInfo stateMatchInfo) {
    IStateMatchInfo parentStateMatchInfo;

    N currentNode;
    IStateMatchInfo currentStateMatchInfo;

    int sourceStateIndex;
    IFAState sourceState;
    Iterator<IFATransition> transitionIterator = null;

    int matchedStateSize;
    IFAState matchedState;

    int index;
    for (int i = ancestorStack.size() - 1; i >= startIndexOfTraceback; i--) {
      parentStateMatchInfo = ancestorStack.get(i - 1).stateMatchInfo;
      currentStateMatchInfo = ancestorStack.get(i).stateMatchInfo;

      // there's no state not further searched
      if (currentStateMatchInfo.getSourceStateIndex()
          == parentStateMatchInfo.getMatchedStateSize()) {
        continue;
      }

      // there's some state not further searched, select them
      index = i;
      while (index >= i) {
        parentStateMatchInfo = ancestorStack.get(index - 1).stateMatchInfo;

        if (index == ancestorStack.size()) {
          currentNode = node;
          currentStateMatchInfo = stateMatchInfo;
        } else {
          currentNode = ancestorStack.get(index).node;
          currentStateMatchInfo = ancestorStack.get(index).stateMatchInfo;
        }

        matchedState = null;
        if (currentNode == node) {
          sourceStateIndex = -1;
        } else {
          sourceStateIndex = currentStateMatchInfo.getSourceStateIndex();
          if (sourceStateIndex == parentStateMatchInfo.getMatchedStateSize()) {
            index--;
            continue;
          }
          sourceState = parentStateMatchInfo.getMatchedState(sourceStateIndex);
          transitionIterator = currentStateMatchInfo.getSourceStateTransitionIterator();
          while (transitionIterator.hasNext()) {
            matchedState = tryGetNextState(currentNode, sourceState, transitionIterator.next());
            if (matchedState != null) {
              break;
            }
          }
        }

        if (matchedState == null) {
          while (++sourceStateIndex < parentStateMatchInfo.getMatchedStateSize()) {
            sourceState = parentStateMatchInfo.getMatchedState(sourceStateIndex);
            matchedStateSize = currentStateMatchInfo.getMatchedStateSize();
            transitionIterator =
                tryGetOneMatchedState(currentNode, sourceState, currentStateMatchInfo);
            if (matchedStateSize != currentStateMatchInfo.getMatchedStateSize()) {
              matchedState = currentStateMatchInfo.getMatchedState(matchedStateSize);
              currentStateMatchInfo.setSourceStateIndex(sourceStateIndex);
              currentStateMatchInfo.setSourceStateTransitionIterator(transitionIterator);
              break;
            }
          }
          if (matchedState == null) {
            currentStateMatchInfo.setSourceStateIndex(sourceStateIndex - 1);
            currentStateMatchInfo.setSourceStateTransitionIterator(transitionIterator);
            index--;
            continue;
          }
        }

        currentStateMatchInfo.addMatchedState(matchedState);

        if (currentNode == node) {
          return;
        } else {
          index++;
        }
      }
    }
  }

  protected IFAState tryGetNextState(
      N node, IFAState sourceState, Map<String, IFATransition> preciseMatchTransitionMap) {
    IFATransition transition = preciseMatchTransitionMap.get(node.getName());
    if (transition == null) {
      return null;
    }
    return patternFA.getNextState(sourceState, transition);
  }

=======
  // the match process of FA graph is a dfs on FA Graph

  // a tmp way to process alias of measurement node, which may results in multi event when checking
  // the transition;
  // fortunately, the measurement node only match the final state, which means there won't be any
  // multi transition and traceback judge
  protected IFAState tryGetNextState(
      N node, IFAState sourceState, Map<String, IFATransition> preciseMatchTransitionMap) {
    IFATransition transition = preciseMatchTransitionMap.get(node.getName());
    if (transition == null) {
      return null;
    }
    return patternFA.getNextState(sourceState, transition);
  }

  // a tmp way to process alias of measurement node, which may results in multi event when checking
  // the transition;
  // fortunately, the measurement node only match the final state, which means there won't be any
  // multi transition and traceback judge
>>>>>>> f929e255
  protected IFAState tryGetNextState(N node, IFAState sourceState, IFATransition transition) {
    if (transition.isMatch(node.getName())) {
      return patternFA.getNextState(sourceState, transition);
    } else {
      return null;
<<<<<<< HEAD
    }
  }

  private static class MatchedStateSet {
    private static final int INITIAL_SIZE = 8;

    private final boolean[] stateStatus;

    private int[] existingState = new int[INITIAL_SIZE];

    private int end = 0;

    public MatchedStateSet(int stateSize) {
      stateStatus = new boolean[stateSize];
    }

    public void add(IFAState state) {
      if (stateStatus[state.getIndex()]) {
        return;
      }
      if (end == existingState.length) {
        int[] array = new int[existingState.length * 2];
        System.arraycopy(existingState, 0, array, 0, end);
        existingState = array;
      }
      existingState[end++] = state.getIndex();
      stateStatus[state.getIndex()] = true;
=======
>>>>>>> f929e255
    }
  }
}<|MERGE_RESOLUTION|>--- conflicted
+++ resolved
@@ -20,12 +20,6 @@
 package org.apache.iotdb.commons.schema.tree;
 
 import org.apache.iotdb.commons.path.PartialPath;
-<<<<<<< HEAD
-import org.apache.iotdb.commons.path.dfa.IFAState;
-import org.apache.iotdb.commons.path.dfa.IFATransition;
-import org.apache.iotdb.commons.path.dfa.IPatternFA;
-import org.apache.iotdb.commons.path.dfa.SimpleNFA;
-=======
 import org.apache.iotdb.commons.path.fa.IFAState;
 import org.apache.iotdb.commons.path.fa.IFATransition;
 import org.apache.iotdb.commons.path.fa.IPatternFA;
@@ -33,7 +27,6 @@
 import org.apache.iotdb.commons.path.fa.match.IStateMatchInfo;
 import org.apache.iotdb.commons.path.fa.match.StateMultiMatchInfo;
 import org.apache.iotdb.commons.path.fa.match.StateSingleMatchInfo;
->>>>>>> f929e255
 
 import java.util.ArrayDeque;
 import java.util.ArrayList;
@@ -42,11 +35,6 @@
 import java.util.List;
 import java.util.Map;
 import java.util.NoSuchElementException;
-<<<<<<< HEAD
-
-import static org.apache.iotdb.commons.conf.IoTDBConstant.PATH_ROOT;
-=======
->>>>>>> f929e255
 
 /**
  * This class defines a dfs-based algorithm of tree-traversing with path pattern match, and support
@@ -78,21 +66,9 @@
 
   // command parameters
   protected final N root;
-<<<<<<< HEAD
-
-  protected final IPatternFA patternFA;
-
-  // run time variables
-  private final Deque<VisitorStackEntry> visitorStack = new ArrayDeque<>();
-  private final List<AncestorStackEntry> ancestorStack = new ArrayList<>();
-  private int startIndexOfTraceback = -1;
-  private IStateMatchInfo currentStateMatchInfo;
-  private boolean shouldVisitSubtree;
-=======
 
   // finite automation constructed from given path pattern or pattern tree
   protected final IPatternFA patternFA;
->>>>>>> f929e255
 
   // run time variables
   // stack to store children iterator of visited ancestor
@@ -123,12 +99,6 @@
 
   private void initStack() {
     IFAState initialState = patternFA.getInitialState();
-<<<<<<< HEAD
-    IFAState rootState =
-        patternFA.getNextState(
-            initialState, patternFA.getPreciseMatchTransition(initialState).get(PATH_ROOT));
-    currentStateMatchInfo = new PreciseStateMatchInfo(rootState);
-=======
     IFATransition transition =
         patternFA.getPreciseMatchTransition(initialState).get(root.getName());
     if (transition == null) {
@@ -137,7 +107,6 @@
     }
     IFAState rootState = patternFA.getNextState(initialState, transition);
     currentStateMatchInfo = new StateSingleMatchInfo(patternFA, rootState);
->>>>>>> f929e255
     visitorStack.push(new VisitorStackEntry(createChildrenIterator(root), 1));
     ancestorStack.add(new AncestorStackEntry(root, currentStateMatchInfo));
   }
@@ -146,11 +115,7 @@
     visitorStack.clear();
     ancestorStack.clear();
     nextMatchedNode = null;
-<<<<<<< HEAD
-    startIndexOfTraceback = -1;
-=======
     firstAncestorOfTraceback = -1;
->>>>>>> f929e255
     initStack();
   }
 
@@ -192,21 +157,12 @@
         shouldVisitSubtree = processFullMatchedNode(node);
       } else {
         shouldVisitSubtree = processInternalMatchedNode(node);
-<<<<<<< HEAD
       }
 
       if (shouldVisitSubtree) {
         pushChildren(node);
       }
 
-=======
-      }
-
-      if (shouldVisitSubtree) {
-        pushChildren(node);
-      }
-
->>>>>>> f929e255
       if (nextMatchedNode != null) {
         return;
       }
@@ -220,17 +176,6 @@
   }
 
   private Iterator<N> createChildrenIterator(N parent) {
-<<<<<<< HEAD
-    if (startIndexOfTraceback > -1) {
-      return new TraceBackChildrenIterator(parent, currentStateMatchInfo);
-    } else if (currentStateMatchInfo.hasOnlyPreciseMatchTransition()) {
-      return new PreciseMatchChildrenIterator(parent, currentStateMatchInfo.getOneMatchedState());
-    } else if (currentStateMatchInfo.hasNoPreciseMatchTransition()
-        && currentStateMatchInfo.isSingleBatchMatchTransition()) {
-      return new SingleBatchMatchChildrenIterator(
-          parent, currentStateMatchInfo.getOneMatchedState());
-    } else {
-=======
     if (firstAncestorOfTraceback > -1) {
       // there may be traceback when try to find the matched state of node
       return new TraceBackChildrenIterator(parent, currentStateMatchInfo);
@@ -245,7 +190,6 @@
     } else {
       // child may be matched by multi transitions, precise match or fuzzy match,
       // which results in one child match multi state; need to iterate and check all child
->>>>>>> f929e255
       return new MultiMatchTransitionChildrenIterator(
           parent, currentStateMatchInfo.getOneMatchedState());
     }
@@ -257,15 +201,6 @@
     // batch.
     if (!visitorStack.isEmpty() && visitorStack.peek().level < ancestorStack.size()) {
       ancestorStack.remove(ancestorStack.size() - 1);
-<<<<<<< HEAD
-      if (ancestorStack.size() <= startIndexOfTraceback) {
-        startIndexOfTraceback = -1;
-      }
-    }
-  }
-
-  protected String[] generateFullPathNodes() {
-=======
       if (ancestorStack.size() <= firstAncestorOfTraceback) {
         firstAncestorOfTraceback = -1;
       }
@@ -273,7 +208,6 @@
   }
 
   protected final String[] generateFullPathNodes() {
->>>>>>> f929e255
     List<String> nodeNames = new ArrayList<>();
     Iterator<AncestorStackEntry> iterator = ancestorStack.iterator();
     for (int i = 0, size = shouldVisitSubtree ? ancestorStack.size() - 1 : ancestorStack.size();
@@ -287,11 +221,7 @@
     return nodeNames.toArray(new String[0]);
   }
 
-<<<<<<< HEAD
-  protected N getParentOfNextMatchedNode() {
-=======
   protected final N getParentOfNextMatchedNode() {
->>>>>>> f929e255
     if (shouldVisitSubtree) {
       return ancestorStack.get(ancestorStack.size() - 2).node;
     } else {
@@ -329,219 +259,12 @@
   /** The method used for generating the result based on the matched node. */
   protected abstract R generateResult();
 
-<<<<<<< HEAD
-  private interface IStateMatchInfo {
-
-    boolean hasFinalState();
-
-    void setHasFinalState();
-
-    boolean hasOnlyPreciseMatchTransition();
-
-    boolean hasNoPreciseMatchTransition();
-
-    boolean isSingleBatchMatchTransition();
-
-    IFAState getOneMatchedState();
-
-    void addMatchedState(IFAState state);
-
-    IFAState getMatchedState(int index);
-
-    int getMatchedStateSize();
-
-    int getSourceStateIndex();
-
-    void setSourceStateIndex(int sourceStateIndex);
-
-    Iterator<IFATransition> getSourceStateTransitionIterator();
-
-    void setSourceStateTransitionIterator(Iterator<IFATransition> sourceStateTransitionIterator);
-  }
-
-  private class BatchStateMatchInfo implements IStateMatchInfo {
-
-    private final MatchedStateSet matchedStateSet;
-
-    private int sourceStateIndex;
-
-    private Iterator<IFATransition> sourceStateTransitionIterator;
-
-    private boolean hasFinalState = false;
-
-    BatchStateMatchInfo() {
-      matchedStateSet = new MatchedStateSet(patternFA.getStateSize());
-    }
-
-    BatchStateMatchInfo(
-        IFAState matchedState, Iterator<IFATransition> sourceStateTransitionIterator) {
-      matchedStateSet = new MatchedStateSet(patternFA.getStateSize());
-      matchedStateSet.add(matchedState);
-      sourceStateIndex = 0;
-      this.sourceStateTransitionIterator = sourceStateTransitionIterator;
-      this.hasFinalState = matchedState.isFinal();
-    }
-
-    @Override
-    public boolean hasFinalState() {
-      return hasFinalState;
-    }
-
-    @Override
-    public void setHasFinalState() {
-      hasFinalState = true;
-    }
-
-    @Override
-    public boolean hasOnlyPreciseMatchTransition() {
-      return false;
-    }
-
-    @Override
-    public boolean hasNoPreciseMatchTransition() {
-      return false;
-    }
-
-    @Override
-    public boolean isSingleBatchMatchTransition() {
-      return false;
-    }
-
-    @Override
-    public IFAState getOneMatchedState() {
-      throw new UnsupportedOperationException();
-    }
-
-    @Override
-    public void addMatchedState(IFAState state) {
-      matchedStateSet.add(state);
-      if (state.isFinal()) {
-        hasFinalState = true;
-      }
-    }
-
-    @Override
-    public IFAState getMatchedState(int index) {
-      return patternFA.getState(matchedStateSet.existingState[index]);
-    }
-
-    @Override
-    public int getMatchedStateSize() {
-      return matchedStateSet.end;
-    }
-
-    @Override
-    public int getSourceStateIndex() {
-      return sourceStateIndex;
-    }
-
-    @Override
-    public void setSourceStateIndex(int sourceStateIndex) {
-      this.sourceStateIndex = sourceStateIndex;
-    }
-
-    @Override
-    public Iterator<IFATransition> getSourceStateTransitionIterator() {
-      return sourceStateTransitionIterator;
-    }
-
-    @Override
-    public void setSourceStateTransitionIterator(
-        Iterator<IFATransition> sourceStateTransitionIterator) {
-      this.sourceStateTransitionIterator = sourceStateTransitionIterator;
-    }
-  }
-
-  private class PreciseStateMatchInfo implements IStateMatchInfo {
-
-    private final IFAState matchedState;
-
-    private PreciseStateMatchInfo(IFAState matchedState) {
-      this.matchedState = matchedState;
-    }
-
-    @Override
-    public boolean hasFinalState() {
-      return matchedState.isFinal();
-    }
-
-    @Override
-    public void setHasFinalState() {
-      throw new UnsupportedOperationException();
-    }
-
-    @Override
-    public boolean hasOnlyPreciseMatchTransition() {
-      return patternFA.getBatchMatchTransition(matchedState).isEmpty();
-    }
-
-    @Override
-    public boolean hasNoPreciseMatchTransition() {
-      return patternFA.getPreciseMatchTransition(matchedState).isEmpty();
-    }
-
-    @Override
-    public boolean isSingleBatchMatchTransition() {
-      return patternFA.getBatchMatchTransition(matchedState).size() == 1;
-    }
-
-    @Override
-    public IFAState getOneMatchedState() {
-      return matchedState;
-    }
-
-    @Override
-    public void addMatchedState(IFAState state) {
-      throw new UnsupportedOperationException();
-    }
-
-    @Override
-    public IFAState getMatchedState(int index) {
-      if (index == 0) {
-        return matchedState;
-      } else {
-        throw new IllegalStateException();
-      }
-    }
-
-    @Override
-    public int getMatchedStateSize() {
-      return 1;
-    }
-
-    @Override
-    public int getSourceStateIndex() {
-      throw new UnsupportedOperationException();
-    }
-
-    @Override
-    public void setSourceStateIndex(int sourceStateIndex) {
-      throw new UnsupportedOperationException();
-    }
-
-    @Override
-    public Iterator<IFATransition> getSourceStateTransitionIterator() {
-      throw new UnsupportedOperationException();
-    }
-
-    @Override
-    public void setSourceStateTransitionIterator(
-        Iterator<IFATransition> sourceStateTransitionIterator) {
-      throw new UnsupportedOperationException();
-    }
-  }
-
-=======
->>>>>>> f929e255
   private class VisitorStackEntry {
 
     // children iterator
     private final Iterator<N> iterator;
 
-<<<<<<< HEAD
-=======
     // level of children taken from iterator
->>>>>>> f929e255
     private final int level;
 
     VisitorStackEntry(Iterator<N> iterator, int level) {
@@ -561,10 +284,7 @@
     }
   }
 
-<<<<<<< HEAD
-=======
   // implement common iterating logic of different children iterator
->>>>>>> f929e255
   private abstract class AbstractChildrenIterator implements Iterator<N> {
 
     private N nextMatchedChild;
@@ -587,11 +307,7 @@
       return result;
     }
 
-<<<<<<< HEAD
-    protected void saveResult(N child, IStateMatchInfo stateMatchInfo) {
-=======
     protected final void saveResult(N child, IStateMatchInfo stateMatchInfo) {
->>>>>>> f929e255
       nextMatchedChild = child;
       currentStateMatchInfo = stateMatchInfo;
     }
@@ -599,10 +315,7 @@
     protected abstract void getNext();
   }
 
-<<<<<<< HEAD
-=======
   // the child can be got directly with the precise value of transition, there's no traceback
->>>>>>> f929e255
   private class PreciseMatchChildrenIterator extends AbstractChildrenIterator {
     private final N parent;
     private final IFAState sourceState;
@@ -612,11 +325,7 @@
     private PreciseMatchChildrenIterator(N parent, IFAState sourceState) {
       this.parent = parent;
       this.sourceState = sourceState;
-<<<<<<< HEAD
-      transitionIterator = patternFA.getPreciseMatchTransition(sourceState).values().iterator();
-=======
       transitionIterator = patternFA.getPreciseMatchTransitionIterator(sourceState);
->>>>>>> f929e255
     }
 
     @Override
@@ -630,41 +339,22 @@
           continue;
         }
         saveResult(
-<<<<<<< HEAD
-            child, new PreciseStateMatchInfo(patternFA.getNextState(sourceState, transition)));
-=======
             child,
             new StateSingleMatchInfo(patternFA, patternFA.getNextState(sourceState, transition)));
->>>>>>> f929e255
         return;
       }
     }
   }
 
-<<<<<<< HEAD
-  private class SingleBatchMatchChildrenIterator extends AbstractChildrenIterator {
-=======
   // only one fuzzy transition which may match batch children, need to iterate and check all
   // children,
   // there's no traceback
   private class SingleFuzzyMatchChildrenIterator extends AbstractChildrenIterator {
->>>>>>> f929e255
 
     private final IFAState sourceState;
 
     private final IFATransition transition;
 
-<<<<<<< HEAD
-    private final PreciseStateMatchInfo stateMatchInfo;
-
-    private final Iterator<N> childrenIterator;
-
-    private SingleBatchMatchChildrenIterator(N parent, IFAState sourceState) {
-      this.sourceState = sourceState;
-      this.transition = patternFA.getTransition(sourceState).get(0);
-      this.stateMatchInfo =
-          new PreciseStateMatchInfo(patternFA.getNextState(sourceState, transition));
-=======
     private final StateSingleMatchInfo stateMatchInfo;
 
     private final Iterator<N> childrenIterator;
@@ -674,7 +364,6 @@
       this.transition = patternFA.getFuzzyMatchTransitionIterator(sourceState).next();
       this.stateMatchInfo =
           new StateSingleMatchInfo(patternFA, patternFA.getNextState(sourceState, transition));
->>>>>>> f929e255
       this.childrenIterator = getChildrenIterator(parent);
     }
 
@@ -692,33 +381,22 @@
     }
   }
 
-<<<<<<< HEAD
-=======
   // child may be matched by multi transitions, precise match or fuzzy match,
   // which results in one child match multi state; need to iterate and check all child.
   // the iterating process will try to get the first matched state of a child, and if there are some
   // rest transitions, there may be traceback when checking the descendents
->>>>>>> f929e255
   private class MultiMatchTransitionChildrenIterator extends AbstractChildrenIterator {
 
     private final IFAState sourceState;
 
     private final Map<String, IFATransition> preciseMatchTransitionMap;
 
-<<<<<<< HEAD
-    private final List<IFATransition> batchMatchTransitionList;
-
-=======
->>>>>>> f929e255
     private final Iterator<N> iterator;
 
     private MultiMatchTransitionChildrenIterator(N parent, IFAState sourceState) {
       this.sourceState = sourceState;
       this.iterator = getChildrenIterator(parent);
       this.preciseMatchTransitionMap = patternFA.getPreciseMatchTransition(sourceState);
-<<<<<<< HEAD
-      this.batchMatchTransitionList = patternFA.getBatchMatchTransition(sourceState);
-=======
     }
 
     @Override
@@ -757,7 +435,6 @@
         saveResult(child, stateMatchInfo);
         return;
       }
->>>>>>> f929e255
     }
   }
 
@@ -769,63 +446,15 @@
 
     private final IStateMatchInfo sourceStateMatchInfo;
 
-<<<<<<< HEAD
+    TraceBackChildrenIterator(N parent, IStateMatchInfo sourceStateMatchInfo) {
+      this.sourceStateMatchInfo = sourceStateMatchInfo;
+      this.iterator = getChildrenIterator(parent);
+    }
+
     @Override
     protected void getNext() {
       N child;
 
-      IFAState matchedState = null;
-      Iterator<IFATransition> transitionIterator;
-      IStateMatchInfo stateMatchInfo;
-      while (iterator.hasNext()) {
-        child = iterator.next();
-
-        if (!preciseMatchTransitionMap.isEmpty()) {
-          matchedState = tryGetNextState(child, sourceState, preciseMatchTransitionMap);
-        }
-
-        transitionIterator = batchMatchTransitionList.iterator();
-        if (matchedState == null) {
-          while (transitionIterator.hasNext()) {
-            matchedState = tryGetNextState(child, sourceState, transitionIterator.next());
-            if (matchedState != null) {
-              break;
-            }
-          }
-          if (matchedState == null) {
-            continue;
-          }
-        }
-
-        if (transitionIterator.hasNext()) {
-          stateMatchInfo = new BatchStateMatchInfo(matchedState, transitionIterator);
-          startIndexOfTraceback = ancestorStack.size();
-        } else {
-          stateMatchInfo = new PreciseStateMatchInfo(matchedState);
-        }
-        saveResult(child, stateMatchInfo);
-        return;
-      }
-    }
-  }
-
-  private class TraceBackChildrenIterator extends AbstractChildrenIterator {
-
-    private final Iterator<N> iterator;
-
-    private final IStateMatchInfo sourceStateMatchInfo;
-
-=======
->>>>>>> f929e255
-    TraceBackChildrenIterator(N parent, IStateMatchInfo sourceStateMatchInfo) {
-      this.sourceStateMatchInfo = sourceStateMatchInfo;
-      this.iterator = getChildrenIterator(parent);
-    }
-
-    @Override
-    protected void getNext() {
-      N child;
-
       IFAState sourceState;
 
       IStateMatchInfo stateMatchInfo;
@@ -835,15 +464,6 @@
 
         child = iterator.next();
 
-<<<<<<< HEAD
-        stateMatchInfo = new BatchStateMatchInfo();
-        for (int i = 0; i < sourceStateMatchInfo.getMatchedStateSize(); i++) {
-          sourceState = sourceStateMatchInfo.getMatchedState(i);
-          transitionIterator = tryGetOneMatchedState(child, sourceState, stateMatchInfo);
-          if (stateMatchInfo.getMatchedStateSize() > 0) {
-            stateMatchInfo.setSourceStateIndex(i);
-            stateMatchInfo.setSourceStateTransitionIterator(transitionIterator);
-=======
         stateMatchInfo = new StateMultiMatchInfo(patternFA);
         for (int i = 0; i < sourceStateMatchInfo.getMatchedStateSize(); i++) {
           sourceState = sourceStateMatchInfo.getMatchedState(i);
@@ -851,17 +471,12 @@
           if (stateMatchInfo.getMatchedStateSize() > 0) {
             stateMatchInfo.setSourceStateOrdinal(i);
             stateMatchInfo.setSourceTransitionIterator(transitionIterator);
->>>>>>> f929e255
             break;
           }
         }
 
         if (stateMatchInfo.getMatchedStateSize() == 0) {
-<<<<<<< HEAD
-          traceback(child, stateMatchInfo);
-=======
           traceback(child, stateMatchInfo, sourceStateMatchInfo.getMatchedStateSize() - 1);
->>>>>>> f929e255
           if (stateMatchInfo.getMatchedStateSize() == 0) {
             continue;
           }
@@ -871,21 +486,7 @@
         return;
       }
     }
-  }
-
-<<<<<<< HEAD
-  private Iterator<IFATransition> tryGetOneMatchedState(
-      N child, IFAState sourceState, IStateMatchInfo currentStateMatchInfo) {
-    Map<String, IFATransition> preciseMatchTransitionMap =
-        patternFA.getPreciseMatchTransition(sourceState);
-
-    IFAState matchedState;
-    if (!preciseMatchTransitionMap.isEmpty()) {
-      matchedState = tryGetNextState(child, sourceState, preciseMatchTransitionMap);
-      if (matchedState != null) {
-        currentStateMatchInfo.addMatchedState(matchedState);
-        return patternFA.getBatchMatchTransition(sourceState).iterator();
-=======
+
     /**
      * Try to get next matched state from sourceState and add it into currentStateMatchInfo
      *
@@ -1008,122 +609,10 @@
             currentNodeIndex++;
           }
         }
->>>>>>> f929e255
-      }
-    }
-  }
-
-<<<<<<< HEAD
-    Iterator<IFATransition> transitionIterator =
-        patternFA.getBatchMatchTransition(sourceState).iterator();
-    while (transitionIterator.hasNext()) {
-      matchedState = tryGetNextState(child, sourceState, transitionIterator.next());
-      if (matchedState != null) {
-        currentStateMatchInfo.addMatchedState(matchedState);
-        return transitionIterator;
-      }
-    }
-    return transitionIterator;
-  }
-
-  private void traceback(N node, IStateMatchInfo stateMatchInfo) {
-    IStateMatchInfo parentStateMatchInfo;
-
-    N currentNode;
-    IStateMatchInfo currentStateMatchInfo;
-
-    int sourceStateIndex;
-    IFAState sourceState;
-    Iterator<IFATransition> transitionIterator = null;
-
-    int matchedStateSize;
-    IFAState matchedState;
-
-    int index;
-    for (int i = ancestorStack.size() - 1; i >= startIndexOfTraceback; i--) {
-      parentStateMatchInfo = ancestorStack.get(i - 1).stateMatchInfo;
-      currentStateMatchInfo = ancestorStack.get(i).stateMatchInfo;
-
-      // there's no state not further searched
-      if (currentStateMatchInfo.getSourceStateIndex()
-          == parentStateMatchInfo.getMatchedStateSize()) {
-        continue;
-      }
-
-      // there's some state not further searched, select them
-      index = i;
-      while (index >= i) {
-        parentStateMatchInfo = ancestorStack.get(index - 1).stateMatchInfo;
-
-        if (index == ancestorStack.size()) {
-          currentNode = node;
-          currentStateMatchInfo = stateMatchInfo;
-        } else {
-          currentNode = ancestorStack.get(index).node;
-          currentStateMatchInfo = ancestorStack.get(index).stateMatchInfo;
-        }
-
-        matchedState = null;
-        if (currentNode == node) {
-          sourceStateIndex = -1;
-        } else {
-          sourceStateIndex = currentStateMatchInfo.getSourceStateIndex();
-          if (sourceStateIndex == parentStateMatchInfo.getMatchedStateSize()) {
-            index--;
-            continue;
-          }
-          sourceState = parentStateMatchInfo.getMatchedState(sourceStateIndex);
-          transitionIterator = currentStateMatchInfo.getSourceStateTransitionIterator();
-          while (transitionIterator.hasNext()) {
-            matchedState = tryGetNextState(currentNode, sourceState, transitionIterator.next());
-            if (matchedState != null) {
-              break;
-            }
-          }
-        }
-
-        if (matchedState == null) {
-          while (++sourceStateIndex < parentStateMatchInfo.getMatchedStateSize()) {
-            sourceState = parentStateMatchInfo.getMatchedState(sourceStateIndex);
-            matchedStateSize = currentStateMatchInfo.getMatchedStateSize();
-            transitionIterator =
-                tryGetOneMatchedState(currentNode, sourceState, currentStateMatchInfo);
-            if (matchedStateSize != currentStateMatchInfo.getMatchedStateSize()) {
-              matchedState = currentStateMatchInfo.getMatchedState(matchedStateSize);
-              currentStateMatchInfo.setSourceStateIndex(sourceStateIndex);
-              currentStateMatchInfo.setSourceStateTransitionIterator(transitionIterator);
-              break;
-            }
-          }
-          if (matchedState == null) {
-            currentStateMatchInfo.setSourceStateIndex(sourceStateIndex - 1);
-            currentStateMatchInfo.setSourceStateTransitionIterator(transitionIterator);
-            index--;
-            continue;
-          }
-        }
-
-        currentStateMatchInfo.addMatchedState(matchedState);
-
-        if (currentNode == node) {
-          return;
-        } else {
-          index++;
-        }
-      }
-    }
-  }
-
-  protected IFAState tryGetNextState(
-      N node, IFAState sourceState, Map<String, IFATransition> preciseMatchTransitionMap) {
-    IFATransition transition = preciseMatchTransitionMap.get(node.getName());
-    if (transition == null) {
-      return null;
-    }
-    return patternFA.getNextState(sourceState, transition);
-  }
-
-=======
+      }
+    }
+  }
+
   // the match process of FA graph is a dfs on FA Graph
 
   // a tmp way to process alias of measurement node, which may results in multi event when checking
@@ -1143,42 +632,11 @@
   // the transition;
   // fortunately, the measurement node only match the final state, which means there won't be any
   // multi transition and traceback judge
->>>>>>> f929e255
   protected IFAState tryGetNextState(N node, IFAState sourceState, IFATransition transition) {
     if (transition.isMatch(node.getName())) {
       return patternFA.getNextState(sourceState, transition);
     } else {
       return null;
-<<<<<<< HEAD
-    }
-  }
-
-  private static class MatchedStateSet {
-    private static final int INITIAL_SIZE = 8;
-
-    private final boolean[] stateStatus;
-
-    private int[] existingState = new int[INITIAL_SIZE];
-
-    private int end = 0;
-
-    public MatchedStateSet(int stateSize) {
-      stateStatus = new boolean[stateSize];
-    }
-
-    public void add(IFAState state) {
-      if (stateStatus[state.getIndex()]) {
-        return;
-      }
-      if (end == existingState.length) {
-        int[] array = new int[existingState.length * 2];
-        System.arraycopy(existingState, 0, array, 0, end);
-        existingState = array;
-      }
-      existingState[end++] = state.getIndex();
-      stateStatus[state.getIndex()] = true;
-=======
->>>>>>> f929e255
     }
   }
 }