--- conflicted
+++ resolved
@@ -291,13 +291,13 @@
   public static final String REQUEST_TYPE_READ = "read";
   public static final String REQUEST_TYPE_WRITE = "write";
   public static final String REQ_UNIT = "req";
-<<<<<<< HEAD
+
   public static final String TOTAL = "Total";
   public static final String NON_USED = "Non-IoTDB-Used";
   public static final String ALLOCATED = "Allocated";
   public static final String AVAILABLE = "Available";
   public static final String USED = "IoTDB-Used";
-=======
+
   public static final String REQ_SPLIT_UNIT = "req/";
   public static final int UNLIMITED_VALUE = -1;
   public static final int DEFAULT_VALUE = 0;
@@ -322,7 +322,6 @@
   public static final String MIN_UNIT = "min";
   public static final String HOUR_UNIT = "hour";
   public static final String DAY_UNIT = "day";
->>>>>>> 348763f2
 
   // client version number
   public enum ClientVersion {
