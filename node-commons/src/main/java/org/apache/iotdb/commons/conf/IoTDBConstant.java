--- conflicted
+++ resolved
@@ -268,31 +268,6 @@
   public static final String WAL_START_SEARCH_INDEX = "startSearchIndex";
   public static final String WAL_STATUS_CODE = "statusCode";
 
-<<<<<<< HEAD
-  // show cluster status
-  public static final String NODE_TYPE_CONFIG_NODE = "ConfigNode";
-  public static final String NODE_TYPE_DATA_NODE = "DataNode";
-  //  public static final String CLUSTER_NAME = "ClusterName";
-  public static final String CONFIG_NODE_CONSENSUS_PROTOCOL_CLASS =
-      "ConfigNodeConsensusProtocolClass";
-  public static final String DATA_REGION_CONSENSUS_PROTOCOL_CLASS =
-      "DataRegionConsensusProtocolClass";
-  public static final String SCHEMA_REGION_CONSENSUS_PROTOCOL_CLASS =
-      "SchemaRegionConsensusProtocolClass";
-  public static final String SERIES_SLOT_NUM = "SeriesSlotNum";
-  public static final String SERIES_SLOT_EXECUTOR_CLASS = "SeriesSlotExecutorClass";
-  public static final String DEFAULT_TTL = "DefaultTTL(ms)";
-  public static final String TIME_PARTITION_INTERVAL = "TimePartitionInterval";
-  public static final String DATA_REPLICATION_FACTOR = "DataReplicationFactor";
-  public static final String SCHEMA_REPLICATION_FACTOR = "SchemaReplicationFactor";
-  public static final String SCHEMA_REGION_PER_DATA_NODE = "SchemaRegionPerDataNode";
-  public static final String DATA_REGION_PER_PROCESSOR = "DataRegionPerProcessor";
-  public static final String READ_CONSISTENCY_LEVEL = "ReadConsistencyLevel";
-  public static final String DISK_SPACE_WARNING_THRESHOLD = "DiskSpaceWarningThreshold";
-  public static final String LEAST_DATA_REGION_GROUP_NUM = "LeastDataRegionGroupNum";
-
-=======
->>>>>>> 84811e99
   public static final String IOTDB_FOREGROUND = "iotdb-foreground";
   public static final String IOTDB_PIDFILE = "iotdb-pidfile";
 
