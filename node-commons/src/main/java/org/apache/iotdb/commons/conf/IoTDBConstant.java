--- conflicted
+++ resolved
@@ -154,11 +154,8 @@
   public static final String EXT_FOLDER_NAME = "ext";
   public static final String UDF_FOLDER_NAME = "udf";
   public static final String TRIGGER_FOLDER_NAME = "trigger";
-<<<<<<< HEAD
+  public static final String MQTT_FOLDER_NAME = "mqtt";
   public static final String WAL_FOLDER_NAME = "wal";
-=======
-  public static final String MQTT_FOLDER_NAME = "mqtt";
->>>>>>> 27f2b964
 
   // mqtt
   public static final String ENABLE_MQTT = "enable_mqtt_service";
