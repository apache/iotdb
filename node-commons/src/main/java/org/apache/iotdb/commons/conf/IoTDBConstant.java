/*
 * Licensed to the Apache Software Foundation (ASF) under one
 * or more contributor license agreements.  See the NOTICE file
 * distributed with this work for additional information
 * regarding copyright ownership.  The ASF licenses this file
 * to you under the Apache License, Version 2.0 (the
 * "License"); you may not use this file except in compliance
 * with the License.  You may obtain a copy of the License at
 *
 *     http://www.apache.org/licenses/LICENSE-2.0
 *
 * Unless required by applicable law or agreed to in writing,
 * software distributed under the License is distributed on an
 * "AS IS" BASIS, WITHOUT WARRANTIES OR CONDITIONS OF ANY
 * KIND, either express or implied.  See the License for the
 * specific language governing permissions and limitations
 * under the License.
 */
package org.apache.iotdb.commons.conf;

import java.io.File;
import java.util.Arrays;
import java.util.HashSet;
import java.util.Properties;
import java.util.Set;
import java.util.regex.Pattern;

public class IoTDBConstant {

  private IoTDBConstant() {}

  static {
    Properties prop = new Properties();
    String finalBuildInfo = "UNKNOWN";
    try {
      prop.load(IoTDBConstant.class.getResourceAsStream("/git.properties"));
      finalBuildInfo = prop.getProperty("git.commit.id.abbrev", "UNKNOWN");
      String isDirty = prop.getProperty("git.dirty", "false");
      if (isDirty.equalsIgnoreCase("true")) {
        finalBuildInfo += "-dev";
      }
    } catch (Exception e) {
      System.err.println("get git.properties error: " + e.getMessage());
    }
    BUILD_INFO = finalBuildInfo;
  }

  public static final String BUILD_INFO;

  public static final String DN_ENV_FILE_NAME = "datanode-env";
  public static final String CN_ENV_FILE_NAME = "confignode-env";
  public static final String IOTDB_CONF = "IOTDB_CONF";
  public static final String GLOBAL_DB_NAME = "IoTDB";
  public static final String CN_ROLE = "confignode";
  public static final String DN_ROLE = "datanode";

  public static final String DATA_NODE_CONF_FILE_NAME = "iotdb-datanode.properties";

  public static final String DN_RPC_ADDRESS = "dn_rpc_address";
  public static final String DN_RPC_PORT = "dn_rpc_port";

  public static final String CN_INTERNAL_ADDRESS = "cn_internal_address";
  public static final String DN_INTERNAL_ADDRESS = "dn_internal_address";

  public static final String CN_INTERNAL_PORT = "cn_internal_port";
  public static final String DN_INTERNAL_PORT = "dn_internal_port";
  public static final String CN_CONSENSUS_PORT = "cn_consensus_port";

  public static final String CN_TARGET_CONFIG_NODE_LIST = "cn_target_config_node_list";
  public static final String DN_TARGET_CONFIG_NODE_LIST = "dn_target_config_node_list";

  public static final String CLUSTER_NAME = "cluster_name";
  public static final String DEFAULT_CLUSTER_NAME = "defaultCluster";

  // when running the program in IDE, we can not get the version info using
  // getImplementationVersion()
  public static final String VERSION =
      IoTDBConstant.class.getPackage().getImplementationVersion() != null
          ? IoTDBConstant.class.getPackage().getImplementationVersion()
          : "UNKNOWN";
  public static final String MAJOR_VERSION =
      "UNKNOWN".equals(VERSION)
          ? "UNKNOWN"
          : VERSION.split("\\.")[0] + "." + VERSION.split("\\.")[1];
  public static final String VERSION_WITH_BUILD = VERSION + " (Build: " + BUILD_INFO + ")";

  public static final String AUDIT_LOGGER_NAME = "IoTDB_AUDIT_LOGGER";
  public static final String SLOW_SQL_LOGGER_NAME = "SLOW_SQL";
  public static final String COMPACTION_LOGGER_NAME = "COMPACTION";

  public static final String IOTDB_JMX_LOCAL = "iotdb.jmx.local";
  public static final String IOTDB_JMX_PORT = "com.sun.management.jmxremote.port";

  public static final String IOTDB_PACKAGE = "org.apache.iotdb.service";
  public static final String IOTDB_THREADPOOL_PACKAGE = "org.apache.iotdb.threadpool";
  public static final String JMX_TYPE = "type";

  public static final long GB = 1024 * 1024 * 1024L;
  public static final long MB = 1024 * 1024L;
  public static final long KB = 1024L;

  public static final String IOTDB_HOME = "IOTDB_HOME";

  public static final String IOTDB_DATA_HOME = "IOTDB_DATA_HOME";

  public static final String SEQFILE_LOG_NODE_SUFFIX = "-seq";
  public static final String UNSEQFILE_LOG_NODE_SUFFIX = "-unseq";

  public static final String PATH_ROOT = "root";
  public static final char PATH_SEPARATOR = '.';
  public static final String PROFILE_SUFFIX = ".profile";
  public static final String MAX_TIME = "max_time";
  public static final String MIN_TIME = "min_time";
  public static final String LAST_VALUE = "last_value";
  public static final int MIN_SUPPORTED_JDK_VERSION = 8;
  public static final Set<String> reservedWords = new HashSet<>();

  static {
    reservedWords.add("TIME");
    reservedWords.add("TIMESTAMP");
    reservedWords.add("ROOT");
  }

  // show info
  public static final String COLUMN_ITEM = "                             item";
  public static final String COLUMN_VALUE = "value";
  public static final String COLUMN_VERSION = "version";
  public static final String COLUMN_BUILD_INFO = "build info";
  public static final String COLUMN_TIMESERIES = "timeseries";
  public static final String COLUMN_TIMESERIES_ALIAS = "alias";
  public static final String COLUMN_TIMESERIES_DATATYPE = "dataType";
  public static final String COLUMN_TIMESERIES_ENCODING = "encoding";
  public static final String COLUMN_TIMESERIES_COMPRESSION = "compression";
  public static final String COLUMN_TIMESERIES_COMPRESSOR = "compressor";
  public static final String COLUMN_CHILD_PATHS = "child paths";
  public static final String COLUMN_CHILD_PATHS_TYPES = "node types";
  public static final String COLUMN_CHILD_NODES = "child nodes";
  public static final String COLUMN_DEVICES = "devices";
  public static final String COLUMN_COLUMN = "column";
  public static final String COLUMN_COUNT = "count";
  public static final String COLUMN_TAGS = "tags";
  public static final String COLUMN_ATTRIBUTES = "attributes";
  public static final String COLUMN_IS_ALIGNED = "isAligned";
  public static final String COLUMN_DISTRIBUTION_PLAN = "distribution plan";
  public static final String QUERY_ID = "queryId";
  public static final String STATEMENT = "statement";

  public static final String COLUMN_ROLE = "role";
  public static final String COLUMN_USER = "user";
  public static final String COLUMN_PRIVILEGE = "privilege";

  public static final String COLUMN_DATABASE = "database";
  public static final String COLUMN_TTL = "ttl";

  public static final String COLUMN_FUNCTION_NAME = "function name";
  public static final String COLUMN_FUNCTION_TYPE = "function type";
  public static final String COLUMN_FUNCTION_CLASS = "class name (UDF)";

  public static final String COLUMN_SCHEMA_TEMPLATE = "template name";

  public static final String FUNCTION_TYPE_NATIVE = "native";
  public static final String FUNCTION_TYPE_BUILTIN_UDAF = "built-in UDAF";
  public static final String FUNCTION_TYPE_BUILTIN_UDTF = "built-in UDTF";
  public static final String FUNCTION_TYPE_EXTERNAL_UDAF = "external UDAF";
  public static final String FUNCTION_TYPE_EXTERNAL_UDTF = "external UDTF";

  public static final String COLUMN_TRIGGER_NAME = "trigger name";
  public static final String COLUMN_TRIGGER_STATUS = "status";
  public static final String COLUMN_TRIGGER_EVENT = "event";
  public static final String COLUMN_TRIGGER_PATH = "path";
  public static final String COLUMN_TRIGGER_CLASS = "class name";
  public static final String COLUMN_TRIGGER_ATTRIBUTES = "attributes";

  public static final String COLUMN_TRIGGER_STATUS_STARTED = "started";
  public static final String COLUMN_TRIGGER_STATUS_STOPPED = "stopped";

  public static final String ONE_LEVEL_PATH_WILDCARD = "*";
  public static final String MULTI_LEVEL_PATH_WILDCARD = "**";
  public static final String TIME = "time";

  // sdt parameters
  public static final String LOSS = "loss";
  public static final String SDT = "sdt";
  public static final String SDT_COMP_DEV = "compdev";
  public static final String SDT_COMP_MIN_TIME = "compmintime";
  public static final String SDT_COMP_MAX_TIME = "compmaxtime";
  public static final String[] SDT_PARAMETERS =
      new String[] {SDT_COMP_DEV, SDT_COMP_MIN_TIME, SDT_COMP_MAX_TIME};

  public static final String DEADBAND = "deadband";
  public static final String MAX_POINT_NUMBER = "max_point_number";
  public static final String MAX_STRING_LENGTH = "max_string_length";
  public static final Set<String> ALLOWED_SCHEMA_PROPS =
      new HashSet<>(
          Arrays.asList(
              DEADBAND,
              LOSS,
              SDT,
              SDT_COMP_DEV,
              SDT_COMP_MIN_TIME,
              SDT_COMP_MAX_TIME,
              MAX_POINT_NUMBER,
              MAX_STRING_LENGTH));

  // default base dir, stores all IoTDB runtime files
  public static final String DEFAULT_BASE_DIR = "data" + File.separator + DN_ROLE;

  // data folder name
  public static final String DATA_FOLDER_NAME = "data";
  public static final String SEQUENCE_FLODER_NAME = "sequence";
  public static final String UNSEQUENCE_FLODER_NAME = "unsequence";
  public static final String FILE_NAME_SEPARATOR = "-";
  public static final String UPGRADE_FOLDER_NAME = "upgrade";
  public static final String CONSENSUS_FOLDER_NAME = "consensus";
  public static final String SNAPSHOT_FOLDER_NAME = "snapshot";

  // system folder name
  public static final String SYSTEM_FOLDER_NAME = "system";
  public static final String SCHEMA_FOLDER_NAME = "schema";
  public static final String LOAD_TSFILE_FOLDER_NAME = "load";
  public static final String SYNC_FOLDER_NAME = "sync";
  public static final String QUERY_FOLDER_NAME = "query";
  public static final String EXT_FOLDER_NAME = "ext";
  public static final String UDF_FOLDER_NAME = "udf";
  public static final String TRIGGER_FOLDER_NAME = "trigger";
  public static final String TMP_FOLDER_NAME = "tmp";

  public static final String MQTT_FOLDER_NAME = "mqtt";
  public static final String WAL_FOLDER_NAME = "wal";
  public static final String EXT_PIPE_FOLDER_NAME = "extPipe";
  public static final String TRACING_FOLDER_NAME = "tracing";

  // mqtt
  public static final String ENABLE_MQTT = "enable_mqtt_service";
  public static final String MQTT_HOST_NAME = "mqtt_host";
  public static final String MQTT_PORT_NAME = "mqtt_port";
  public static final String MQTT_HANDLER_POOL_SIZE_NAME = "mqtt_handler_pool_size";
  public static final String MQTT_PAYLOAD_FORMATTER_NAME = "mqtt_payload_formatter";
  public static final String MQTT_MAX_MESSAGE_SIZE = "mqtt_max_message_size";

  // thrift
  public static final int LEFT_SIZE_IN_REQUEST = 4 * 1024 * 1024;
  public static final int DEFAULT_FETCH_SIZE = 5000;
  public static final int DEFAULT_CONNECTION_TIMEOUT_MS = 0;

  // ratis
  public static final int RAFT_LOG_BASIC_SIZE = 48;

  // inner space compaction
  public static final String INNER_COMPACTION_TMP_FILE_SUFFIX = ".inner";

  // cross space compaction
  public static final String CROSS_COMPACTION_TMP_FILE_SUFFIX = ".cross";

  // cross space compaction of previous version (<0.13)
  public static final String CROSS_COMPACTION_TMP_FILE_SUFFIX_FROM_OLD = ".merge";

  // compaction mods of previous version (<0.13)
  public static final String COMPACTION_MODIFICATION_FILE_NAME_FROM_OLD = "merge.mods";

  // write ahead log
  public static final String WAL_FILE_PREFIX = "_";
  public static final String WAL_FILE_SUFFIX = ".wal";
  public static final String WAL_CHECKPOINT_FILE_SUFFIX = ".checkpoint";
  public static final String WAL_VERSION_ID = "versionId";
  public static final String WAL_START_SEARCH_INDEX = "startSearchIndex";
  public static final String WAL_STATUS_CODE = "statusCode";

  public static final String IOTDB_FOREGROUND = "iotdb-foreground";
  public static final String IOTDB_PIDFILE = "iotdb-pidfile";

<<<<<<< HEAD
  // quota
  public static final String SPACE_QUOTA_DISK = "disk";
  public static final String SPACE_QUOTA_UNLIMITED = "unlimited";
=======
  public static final String CONFIGNODE_CONF = "CONFIGNODE_CONF";
  public static final String CONFIGNODE_HOME = "CONFIGNODE_HOME";
>>>>>>> ecc02241

  // client version number
  public enum ClientVersion {
    V_0_12,
    V_0_13
  }

  // select into
  public static final Pattern LEVELED_PATH_TEMPLATE_PATTERN = Pattern.compile("\\$\\{\\w+}");
  public static final String DOUBLE_COLONS = "::";

  public static final int MAX_DATABASE_NAME_LENGTH = 64;
}<|MERGE_RESOLUTION|>--- conflicted
+++ resolved
@@ -269,14 +269,12 @@
   public static final String IOTDB_FOREGROUND = "iotdb-foreground";
   public static final String IOTDB_PIDFILE = "iotdb-pidfile";
 
-<<<<<<< HEAD
+  public static final String CONFIGNODE_CONF = "CONFIGNODE_CONF";
+  public static final String CONFIGNODE_HOME = "CONFIGNODE_HOME";
+  
   // quota
   public static final String SPACE_QUOTA_DISK = "disk";
   public static final String SPACE_QUOTA_UNLIMITED = "unlimited";
-=======
-  public static final String CONFIGNODE_CONF = "CONFIGNODE_CONF";
-  public static final String CONFIGNODE_HOME = "CONFIGNODE_HOME";
->>>>>>> ecc02241
 
   // client version number
   public enum ClientVersion {
