--- conflicted
+++ resolved
@@ -144,16 +144,12 @@
 # The parameter form is a:b:c:d, where a, b, c and d are integers. for example: 8:2 , 7:3
 # storage_engine_memory_proportion=8:2
 
-<<<<<<< HEAD
-# Max number of concurrent writing time partitions in one database
-=======
 # Memory allocation ratio in writing: Memtable, TimePartitionInfo
 # Memtable is the total memory size of all memtables
 # TimePartitionInfo is the total memory size of last flush time of all data regions
 # write_memory_proportion=19:1
 
 # Max number of concurrent writing time partitions in one storage group
->>>>>>> 487b3edc
 # This parameter is used to control total memTable number when memory control is disabled
 # The max number of memTable is 4 * concurrent_writing_time_partition * database number
 # Datatype: long
