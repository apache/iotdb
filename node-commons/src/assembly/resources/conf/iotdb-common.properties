#
# Licensed to the Apache Software Foundation (ASF) under one
# or more contributor license agreements.  See the NOTICE file
# distributed with this work for additional information
# regarding copyright ownership.  The ASF licenses this file
# to you under the Apache License, Version 2.0 (the
# "License"); you may not use this file except in compliance
# with the License.  You may obtain a copy of the License at
#
#     http://www.apache.org/licenses/LICENSE-2.0
#
# Unless required by applicable law or agreed to in writing,
# software distributed under the License is distributed on an
# "AS IS" BASIS, WITHOUT WARRANTIES OR CONDITIONS OF ANY
# KIND, either express or implied.  See the License for the
# specific language governing permissions and limitations
# under the License.

####################
### Cluster Configuration
####################

# Used for indicate cluster name and distinguish different cluster.
# Datatype: string
cluster_name=defaultCluster

####################
### Replication configuration
####################

# ConfigNode consensus protocol type.
# This parameter is unmodifiable after ConfigNode starts for the first time.
# These consensus protocols are currently supported:
# 1. org.apache.iotdb.consensus.ratis.RatisConsensus
# 2. org.apache.iotdb.consensus.simple.SimpleConsensus   (Only 1 ConfigNode can be deployed)
# Datatype: string
# config_node_consensus_protocol_class=org.apache.iotdb.consensus.ratis.RatisConsensus

# Default number of schema replicas
# Can not be changed after the first start
# Datatype: int
# schema_replication_factor=1

# SchemaRegion consensus protocol type.
# This parameter is unmodifiable after ConfigNode starts for the first time.
# These consensus protocols are currently supported:
# 1. org.apache.iotdb.consensus.ratis.RatisConsensus
# 2. org.apache.iotdb.consensus.simple.SimpleConsensus   (The schema_replication_factor can only be set to 1)
# Datatype: string
# schema_region_consensus_protocol_class=org.apache.iotdb.consensus.ratis.RatisConsensus

# Default number of data replicas
# Can not be changed after the first start
# Datatype: int
# data_replication_factor=1

# DataRegion consensus protocol type.
# This parameter is unmodifiable after ConfigNode starts for the first time.
# These consensus protocols are currently supported:
# 1. org.apache.iotdb.consensus.simple.SimpleConsensus   (The data_replication_factor can only be set to 1)
# 2. org.apache.iotdb.consensus.iot.IoTConsensus
# 3. org.apache.iotdb.consensus.ratis.RatisConsensus
# Datatype: string
# data_region_consensus_protocol_class=org.apache.iotdb.consensus.iot.IoTConsensus

####################
### Load balancing configuration
####################

# All parameters in Partition configuration is unmodifiable after ConfigNode starts for the first time.
# And these parameters should be consistent within the ConfigNodeGroup.
# Number of SeriesPartitionSlots per Database
# Datatype: Integer
# series_slot_num=10000

# SeriesPartitionSlot executor class
# These hashing algorithms are currently supported:
# 1. BKDRHashExecutor(Default)
# 2. APHashExecutor
# 3. JSHashExecutor
# 4. SDBMHashExecutor
# Also, if you want to implement your own SeriesPartition executor, you can inherit the SeriesPartitionExecutor class and
# modify this parameter to correspond to your Java class
# Datatype: String
# series_partition_executor_class=org.apache.iotdb.commons.partition.executor.hash.BKDRHashExecutor

# The limit of the TTimePartitionSlot allowed to be transmitted between DataNode and ConfigNode
# Mainly used to balance communication efficiency when loading very large TsFile
# Datatype: Integer
# time_partition_slot_transmit_limit=1000


# The policy of extension SchemaRegionGroup for each Database.
# These policies are currently supported:
# 1. CUSTOM(Each Database will allocate schema_region_group_per_database RegionGroups as soon as created)
# 2. AUTO(Each Database will automatically extend SchemaRegionGroups based on the data it has)
# Datatype: String
# schema_region_group_extension_policy=AUTO

# When set schema_region_group_extension_policy=CUSTOM,
# this parameter is the default number of SchemaRegionGroups for each Database.
# When set schema_region_group_extension_policy=AUTO,
# this parameter is the default minimal number of SchemaRegionGroups for each Database.
# Datatype: Integer
# default_schema_region_group_num_per_database=1

# Only take effect when set schema_region_group_extension_policy=AUTO.
# This parameter is the maximum number of SchemaRegions expected to be managed by each DataNode.
# Notice: Since each Database requires at least one SchemaRegionGroup to manage its schema,
# this parameter doesn't limit the upper bound of cluster SchemaRegions when there are too many Databases.
# Default is equal to the schema_replication_factor to ensure each DataNode will have a SchemaRegionGroupLeader.
# Datatype: Double
# schema_region_per_data_node=1.0

# The policy of extension DataRegionGroup for each Database.
# These policies are currently supported:
# 1. CUSTOM(Each Database will allocate data_region_group_per_database DataRegionGroups as soon as created)
# 2. AUTO(Each Database will automatically extend DataRegionGroups based on the data it has)
# Datatype: String
# data_region_group_extension_policy=AUTO

# When set data_region_group_extension_policy=CUSTOM,
# this parameter is the default number of DataRegionGroups for each Database.
# When set data_region_group_extension_policy=AUTO,
# this parameter is the default minimal number of DataRegionGroups for each Database.
# Datatype: Integer
# default_data_region_group_num_per_database=2

# Only take effect when set data_region_group_extension_policy=AUTO.
# This parameter is the maximum number of DataRegions expected to be managed by each DataNode.
# Notice: Since each Database requires at least two DataRegionGroups to manage its data,
# this parameter doesn't limit the upper bound of cluster DataRegions when there are too many Databases.
# Datatype: Double
# data_region_per_data_node=5.0


# Whether to enable the DataPartition inherit policy.
# DataPartition within the same SeriesPartitionSlot will inherit
# the allocation result of the previous TimePartitionSlot if set true
# Datatype: Boolean
# enable_data_partition_inherit_policy=false


# The policy of cluster RegionGroups' leader distribution.
# E.g. we should balance cluster RegionGroups' leader distribution when some DataNodes are shutdown or re-connected.
# These policies are currently supported:
# 1. GREEDY(Distribute leader through a simple greedy algorithm, might cause unbalance)
# 2. MIN_COST_FLOW(Default, distribute leader through min cost flow algorithm)
# Datatype: String
# leader_distribution_policy=MIN_COST_FLOW

# Whether to enable auto leader balance for Ratis consensus protocol.
# The ConfigNode-leader will balance the leader of Ratis-RegionGroups by leader_distribution_policy if set true.
# Notice: Default is false because the Ratis is unstable for this function.
# Datatype: Boolean
# enable_auto_leader_balance_for_ratis_consensus=false

# Whether to enable auto leader balance for IoTConsensus protocol.
# The ConfigNode-leader will balance the leader of IoTConsensus-RegionGroups by leader_distribution_policy if set true.
# Notice: Default is true because the IoTConsensus depends on this function to distribute leader.
# Datatype: Boolean
# enable_auto_leader_balance_for_iot_consensus=true

####################
### Cluster management
####################

# Time partition interval in milliseconds, and partitioning data inside each data region, default is equal to one week
# Can not be changed after the first start
# Datatype: long
# time_partition_interval=604800000

# The heartbeat interval in milliseconds, default is 1000ms
# Datatype: long
# heartbeat_interval_in_ms=1000

# Disk remaining threshold at which DataNode is set to ReadOnly status
# Datatype: double(percentage)
# disk_space_warning_threshold=0.05

####################
### Memory Control Configuration
####################

# Whether to enable memory control
# Datatype: boolean
# enable_mem_control=true

# Memory Allocation Ratio: StorageEngine, QueryEngine, SchemaEngine, Consensus and Free Memory.
# The parameter form is a:b:c:d:e, where a, b, c, d and e are integers. for example: 1:1:1:1:1 , 6:2:1:1:1
# If you have high level of writing pressure and low level of reading pressure, please adjust it to for example 6:1:1:1:2
# storage_query_schema_consensus_free_memory_proportion=3:3:1:1:2

# Schema Memory Allocation Ratio: SchemaRegion, SchemaCache, PartitionCache and LastCache.
# The parameter form is a:b:c:d, where a, b, c and d are integers. for example: 1:1:1:1 , 6:2:1:1
# schema_memory_allocate_proportion=5:3:1:1

# Memory allocation ratio in StorageEngine: Write, Compaction
# The parameter form is a:b:c:d, where a, b, c and d are integers. for example: 8:2 , 7:3
# storage_engine_memory_proportion=8:2

# Memory allocation ratio in writing: Memtable, TimePartitionInfo
# Memtable is the total memory size of all memtables
# TimePartitionInfo is the total memory size of last flush time of all data regions
# write_memory_proportion=19:1

# Max number of concurrent writing time partitions in one database
# This parameter is used to control total memTable number when memory control is disabled
# The max number of memTable is 4 * concurrent_writing_time_partition * database number
# Datatype: long
# concurrent_writing_time_partition=1

# primitive array size (length of each array) in array pool
# Datatype: int
# primitive_array_size=64

# size proportion for chunk metadata maintains in memory when writing tsfile
# Datatype: double
# chunk_metadata_size_proportion=0.1

# Ratio of write memory for invoking flush disk, 0.4 by default
# If you have extremely high write load (like batch=1000), it can be set lower than the default value like 0.2
# Datatype: double
# flush_proportion=0.4

# Ratio of write memory allocated for buffered arrays, 0.6 by default
# Datatype: double
# buffered_arrays_memory_proportion=0.6

# Ratio of write memory for rejecting insertion, 0.8 by default
# If you have extremely high write load (like batch=1000) and the physical memory size is large enough,
# it can be set higher than the default value like 0.9
# Datatype: double
# reject_proportion=0.8

# If memory cost of data region increased more than proportion of allocated memory for write, report to system. The default value is 0.001
# Datatype: double
# write_memory_variation_report_proportion=0.001

# When an inserting is rejected, waiting period (in ms) to check system again, 50 by default.
# If the insertion has been rejected and the read load is low, it can be set larger.
# Datatype: int
# check_period_when_insert_blocked=50

# size of ioTaskQueue. The default value is 10
# Datatype: int
# io_task_queue_size_for_flushing=10

# If true, we will estimate each query's possible memory footprint before executing it and deny it if its estimated memory exceeds current free memory
# Datatype: bool
# enable_query_memory_estimation=true

####################
### Schema Engine Configuration
####################

# thread pool size for read operation in DataNode's coordinator.
# Datatype: int
# coordinator_read_executor_size=20

# thread pool size for write operation in DataNode's coordinator.
# Datatype: int
# coordinator_write_executor_size=50

# cache size for partition.
# This cache is used to improve partition fetch from config node.
# Datatype: int
# partition_cache_size=1000

# Size of log buffer in each metadata operation plan(in byte).
# If the size of a metadata operation plan is larger than this parameter, then it will be rejected by SchemaRegion
# If it sets a value smaller than 0, use the default value 1024*1024
# Datatype: int
# mlog_buffer_size=1048576

# The cycle when metadata log is periodically forced to be written to disk(in milliseconds)
# If sync_mlog_period_in_ms=0 it means force metadata log to be written to disk after each refreshment
# Set this parameter to 0 may slow down the operation on slow disk.
# sync_mlog_period_in_ms=100

# interval num for tag and attribute records when force flushing to disk
# When a certain amount of tag and attribute records is reached, they will be force flushed to disk
# It is possible to lose at most tag_attribute_flush_interval records
# tag_attribute_flush_interval=1000

# max size for tag and attribute of one time series
# the unit is byte
# Datatype: int
# tag_attribute_total_size=700

# max measurement num of internal request
# When creating timeseries with Session.createMultiTimeseries, the user input plan, the timeseries num of
# which exceeds this num, will be split to several plans with timeseries no more than this num.
# max_measurement_num_of_internal_request=10000

<<<<<<< HEAD
# This configuration parameter sets the level at which the time series limit is applied.
# There are two available levels: 'device' and 'timeseries'.
# 'device': The limit is applied to the number of devices in the cluster.
# 'timeseries': The limit is applied to the number of timeseries in the cluster.
# Set the value to either 'device' or 'timeseries' based on your desired control level.
# cluster_schema_limit_level=timeseries

# This configuration parameter sets the maximum number of schema allowed in the cluster.
# The value should be a positive integer representing the desired threshold.
# When the threshold is reached, users will be prohibited from creating new time series.
# Set the value based on the desired maximum number of schema for your IoTDB cluster.
# -1 means the system does not impose a limit on the maximum number of time series.
# cluster_schema_limit_threshold=-1
=======
# Policy of DataNodeSchemaCache eviction.
# Support FIFO and LRU policy. FIFO takes low cache update overhead. LRU takes high cache hit rate.
# datanode_schema_cache_eviction_policy=FIFO
>>>>>>> 921faa06

####################
### Configurations for creating schema automatically
####################

# Whether creating schema automatically is enabled
# If true, then create database and timeseries automatically when not exists in insertion
# Or else, user need to create database and timeseries before insertion.
# Datatype: boolean
# enable_auto_create_schema=true

# Database level when creating schema automatically is enabled
# e.g. root.sg0.d1.s2
#      we will set root.sg0 as the database if database level is 1
# Datatype: int
# default_storage_group_level=1

# ALL data types: BOOLEAN, INT32, INT64, FLOAT, DOUBLE, TEXT

# register time series as which type when receiving boolean string "true" or "false"
# Datatype: TSDataType
# boolean_string_infer_type=BOOLEAN

# register time series as which type when receiving an integer string "67"
# Datatype: TSDataType
# integer_string_infer_type=FLOAT

# register time series as which type when receiving an integer string and using float may lose precision
# num > 2 ^ 24
# Datatype: TSDataType
# long_string_infer_type=DOUBLE

# register time series as which type when receiving a floating number string "6.7"
# Datatype: TSDataType
# floating_string_infer_type=FLOAT

# register time series as which type when receiving the Literal NaN. Values can be DOUBLE, FLOAT or TEXT
# Datatype: TSDataType
# nan_string_infer_type=DOUBLE

# BOOLEAN encoding when creating schema automatically is enabled
# Datatype: TSEncoding
# default_boolean_encoding=RLE

# INT32 encoding when creating schema automatically is enabled
# Datatype: TSEncoding
# default_int32_encoding=RLE

# INT64 encoding when creating schema automatically is enabled
# Datatype: TSEncoding
# default_int64_encoding=RLE

# FLOAT encoding when creating schema automatically is enabled
# Datatype: TSEncoding
# default_float_encoding=GORILLA

# DOUBLE encoding when creating schema automatically is enabled
# Datatype: TSEncoding
# default_double_encoding=GORILLA

# TEXT encoding when creating schema automatically is enabled
# Datatype: TSEncoding
# default_text_encoding=PLAIN

####################
### Query Configurations
####################

# The read consistency level
# These consistency levels are currently supported:
# 1. strong(Default, read from the leader replica)
# 2. weak(Read from a random replica)
# Datatype: string
# read_consistency_level=strong

# Whether to cache meta data(BloomFilter, ChunkMetadata and TimeSeriesMetadata) or not.
# Datatype: boolean
# meta_data_cache_enable=true

# Read memory Allocation Ratio: BloomFilterCache : ChunkCache : TimeSeriesMetadataCache : Coordinator : Operators : DataExchange : timeIndex in TsFileResourceList : others.
# The parameter form is a:b:c:d:e:f:g:h, where a, b, c, d, e, f, g and h are integers. for example: 1:1:1:1:1:1:1:1 , 1:100:200:50:200:200:200:50
# chunk_timeseriesmeta_free_memory_proportion=1:100:200:50:200:200:200:50

# Whether to enable LAST cache
# Datatype: boolean
# enable_last_cache=true

# Core size of ThreadPool of MPP data exchange
# Datatype: int
# mpp_data_exchange_core_pool_size=10

# Max size of ThreadPool of MPP data exchange
# Datatype: int
# mpp_data_exchange_max_pool_size=10

# Max waiting time for MPP data exchange
# Datatype: int
# mpp_data_exchange_keep_alive_time_in_ms=1000

# The max execution time of a DriverTask
# Datatype: int, Unit: ms
# driver_task_execution_time_slice_in_ms=100

# The max capacity of a TsBlock
# Datatype: int, Unit: byte
# max_tsblock_size_in_bytes=131072

# The max number of lines in a single TsBlock
# Datatype: int
# max_tsblock_line_number=1000

# Time cost(ms) threshold for slow query
# Datatype: long
# slow_query_threshold=5000

# The max executing time of query. unit: ms
# Datatype: int
# query_timeout_threshold=60000

# The maximum allowed concurrently executing queries
# Datatype: int
# max_allowed_concurrent_queries=1000

# How many threads can concurrently execute query statement. When <= 0, use CPU core number.
# Datatype: int
# query_thread_count=0

# How many pipeline drivers will be created for one fragment instance. When <= 0, use CPU core number / 2.
# Datatype: int
# degree_of_query_parallelism=0

# The threshold of count map size when calculating the MODE aggregation function
# Datatype: int
# mode_map_size_threshold=10000

# The amount of data iterate each time in server (the number of data strips, that is, the number of different timestamps.)
# Datatype: int
# batch_size=100000

# The memory for external sort in sort operator, when the data size is smaller than sort_buffer_size_in_bytes, the sort operator will use in-memory sort.
# Datatype: long
# sort_buffer_size_in_bytes=52428800

####################
### Storage Engine Configuration
####################

# Use this value to set timestamp precision as "ms", "us" or "ns".
# Once the precision has been set, it can not be changed.
# Datatype: String
# timestamp_precision=ms

# Default TTL for databases that are not set TTL by statements, If not set (default),
# the TTL will be unlimited.
# Notice: if this property is changed, previous created database which are not set TTL will also be affected.
# data.
# Datatype: long
# Unit: ms
# default_ttl_in_ms=36000000

# When the waiting time (in ms) of an inserting exceeds this, throw an exception. 10000 by default.
# If the insertion has been rejected and the read load is low, it can be set larger
# Datatype: int
# max_waiting_time_when_insert_blocked=10000

# Add a switch to drop ouf-of-order data
# Out-of-order data will impact the aggregation query a lot. Users may not care about discarding some out-of-order data.
# Datatype: boolean
# enable_discard_out_of_order_data=false

# What will the system do when unrecoverable error occurs.
# Datatype: String
# Optional strategies are as follows:
# 1. CHANGE_TO_READ_ONLY: set system status to read-only and the system only accepts query operations.
# 2. SHUTDOWN: the system will be shutdown.
# handle_system_error=CHANGE_TO_READ_ONLY

# Only take effects when enable_mem_control is false.
# When a memTable's size (in byte) exceeds this, the memtable is flushed to disk. The default threshold is 1 GB.
# Datatype: long
# memtable_size_threshold=1073741824

# Whether to timed flush sequence tsfiles' memtables.
# Datatype: boolean
# enable_timed_flush_seq_memtable=true

# If a memTable's created time is older than current time minus this, the memtable will be flushed to disk.
# Only check sequence tsfiles' memtables.
# The default flush interval is 3 * 60 * 60 * 1000. (unit: ms)
# Datatype: long
# seq_memtable_flush_interval_in_ms=10800000

# The interval to check whether sequence memtables need flushing.
# The default flush check interval is 10 * 60 * 1000. (unit: ms)
# Datatype: long
# seq_memtable_flush_check_interval_in_ms=600000

# Whether to timed flush unsequence tsfiles' memtables.
# Datatype: boolean
# enable_timed_flush_unseq_memtable=true

# If a memTable's created time is older than current time minus this, the memtable will be flushed to disk.
# Only check unsequence tsfiles' memtables.
# The default flush interval is 3 * 60 * 60 * 1000. (unit: ms)
# Datatype: long
# unseq_memtable_flush_interval_in_ms=10800000

# The interval to check whether unsequence memtables need flushing.
# The default flush check interval is 10 * 60 * 1000. (unit: ms)
# Datatype: long
# unseq_memtable_flush_check_interval_in_ms=600000

# The sort algorithms used in the memtable's TVList
# TIM: default tim sort,
# QUICK: quick sort,
# BACKWARD: backward sort
# tvlist_sort_algorithm=TIM

# When the average point number of timeseries in memtable exceeds this, the memtable is flushed to disk. The default threshold is 100000.
# Datatype: int
# avg_series_point_number_threshold=100000

# How many threads can concurrently flush. When <= 0, use CPU core number.
# Datatype: int
# flush_thread_count=0

# In one insert (one device, one timestamp, multiple measurements),
# if enable partial insert, one measurement failure will not impact other measurements
# Datatype: boolean
# enable_partial_insert=true

# the interval to log recover progress of each vsg when starting iotdb
# Datatype: int
# recovery_log_interval_in_ms=5000

# If using v0.13 client to insert data, please set this configuration to true.
# Notice: if using v0.13/v1.0 client or setting Client Version to V_0_13 manually, enable this config will disable insert redirection.
# Datatype: boolean
# 0.13_data_insert_adapt=false

# When there exists old version(v2) TsFile, how many thread will be set up to perform upgrade tasks, 1 by default.
# Set to 1 when less than or equal to 0.
# Datatype: int
# upgrade_thread_count=1

# The max size of the device path cache. This cache is for avoiding initialize duplicated device id object in write process.
# Datatype: int
# device_path_cache_size=500000

####################
### Compaction Configurations
####################
# sequence space compaction: only compact the sequence files
# Datatype: boolean
# enable_seq_space_compaction=true

# unsequence space compaction: only compact the unsequence files
# Datatype: boolean
# enable_unseq_space_compaction=true

# cross space compaction: compact the unsequence files into the overlapped sequence files
# Datatype: boolean
# enable_cross_space_compaction=true

# the selector of cross space compaction task
# Options: rewrite
# cross_selector=rewrite

# the compaction performer of cross space compaction task
# Options: read_point, fast (under test)
# cross_performer=fast

# the selector of inner sequence space compaction task
# Options: size_tiered
# inner_seq_selector=size_tiered

# the performer of inner sequence space compaction task
# Options: read_chunk, fast (under test)
# inner_seq_performer=read_chunk

# the selector of inner unsequence space compaction task
# Options: size_tiered
# inner_unseq_selector=size_tiered

# the performer of inner unsequence space compaction task
# Options: read_point, fast (under test)
# inner_unseq_performer=fast

# The priority of compaction execution
# INNER_CROSS: prioritize inner space compaction, reduce the number of files first
# CROSS_INNER: prioritize cross space compaction, eliminate the unsequence files first
# BALANCE: alternate two compaction types
# compaction_priority=BALANCE

# The size of candidate compaction task queue.
# Datatype: int
# candidate_compaction_task_queue_size = 50

# The target tsfile size in compaction
# Datatype: long, Unit: byte
# target_compaction_file_size=1073741824

# The target chunk size in compaction and when memtable reaches this threshold, flush the memtable to disk.
# default is 1MB
# Datatype: long, Unit: byte
# target_chunk_size=1048576

# The target point nums in one chunk in compaction
# Datatype: long
# target_chunk_point_num=100000

# If the chunk size is lower than this threshold, it will be deserialize into points, default is 128 byte
# Datatype: long, Unit:byte
# chunk_size_lower_bound_in_compaction=128

# If the chunk point num is lower than this threshold, it will be deserialize into points
# Datatype: long
# chunk_point_num_lower_bound_in_compaction=100

# The max file when selecting inner space compaction candidate files
# Datatype: int
# max_inner_compaction_candidate_file_num=30

# The max file when selecting cross space compaction candidate files
# At least one unseq file with it's overlapped seq files will be selected even exceeded this number
# Datatype: int
# max_cross_compaction_candidate_file_num=1000

# The max total size when selecting cross space compaction candidate files
# At least one unseq file with it's overlapped seq files will be selected even exceeded this number
# Datatype: long, Unit: byte
# max_cross_compaction_candidate_file_size=5368709120

# The min inner compaction level of unsequence file which can be selected as candidate
# Datatype: int
# min_cross_compaction_unseq_file_level=1

# If one merge file selection runs for more than this time, it will be ended and its current
# selection will be used as final selection.
# When < 0, it means time is unbounded.
# Datatype: long, Unit: ms
# cross_compaction_file_selection_time_budget=30000

# How many threads will be set up to perform compaction, 10 by default.
# Set to 1 when less than or equal to 0.
# Datatype: int
# compaction_thread_count=10

# The interval of compaction task schedule
# Datatype: long, Unit: ms
# compaction_schedule_interval_in_ms=60000

# The interval of compaction task submission
# Datatype: long, Unit: ms
# compaction_submission_interval_in_ms=60000

# The limit of write throughput merge can reach per second
# Datatype: int
# compaction_write_throughput_mb_per_sec=16

# The number of sub compaction threads to be set up to perform compaction.
# Currently only works for nonAligned data in cross space compaction and unseq inner space compaction.
# Set to 1 when less than or equal to 0.
# Datatype: int
# sub_compaction_thread_count=4

# Enable the check of sequence tsfile time range after compaction
# Datatype: boolean
# enable_compaction_validation=true

####################
### Write Ahead Log Configuration
####################

# Write mode of wal
# The details of these three modes are as follows:
# 1. DISABLE: the system will disable wal.
# 2. SYNC: the system will submit wal synchronously, write request will not return until its wal is fsynced to the disk successfully.
# 3. ASYNC: the system will submit wal asynchronously, write request will return immediately no matter its wal is fsynced to the disk successfully.
# The write performance order is DISABLE > ASYNC > SYNC, but only SYNC mode can ensure data durability.
# wal_mode=ASYNC

# Max number of wal nodes, each node corresponds to one wal directory
# This parameter is only valid in the standalone mode. IoTConsensus uses one wal per data region and RatisConsensus doesn't use wal.
# The default value 0 means the number is determined by the system, the number is in the range of [data region num / 2, data region num].
# Notice: this value affects write performance significantly.
# For non-SSD disks, values between one third and half of databases number are recommended.
# Datatype: int
# max_wal_nodes_num=0

# Duration a wal flush operation will wait before calling fsync in the async mode
# A duration greater than 0 batches multiple wal fsync calls into one. This is useful when disks are slow or WAL write contention exists.
# Notice: this value affects write performance significantly, values in the range of 10ms-2000ms are recommended.
# Datatype: long
# wal_async_mode_fsync_delay_in_ms=1000

# Duration a wal flush operation will wait before calling fsync in the sync mode
# A duration greater than 0 batches multiple wal fsync calls into one. This is useful when disks are slow or WAL write contention exists.
# Notice: this value affects write performance significantly, values in the range of 0ms-10ms are recommended.
# Datatype: long
# wal_sync_mode_fsync_delay_in_ms=3

# Buffer size of each wal node
# If it's a value smaller than 0, use the default value 32 * 1024 * 1024 bytes (32MB).
# Datatype: int
# wal_buffer_size_in_byte=33554432

# Blocking queue capacity of each wal buffer, restricts maximum number of WALEdits cached in the blocking queue.
# Datatype: int
# wal_buffer_queue_capacity=500

# Size threshold of each wal file
# When a wal file's size exceeds this, the wal file will be closed and a new wal file will be created.
# If it's a value smaller than 0, use the default value 30 * 1024 * 1024 (30MB).
# Datatype: long
# wal_file_size_threshold_in_byte=31457280

# Minimum ratio of effective information in wal files
# This value should be between 0.0 and 1.0
# If effective information ratio is below this value, MemTable snapshot or flush will be triggered.
# Increase this value when wal occupies too much disk space. But, if this parameter is too large, the write performance may decline.
# Datatype: double
# wal_min_effective_info_ratio=0.1

# MemTable size threshold for triggering MemTable snapshot in wal
# When a memTable's size (in byte) exceeds this, wal can flush this memtable to disk, otherwise wal will snapshot this memtable in wal.
# If it's a value smaller than 0, use the default value 8 * 1024 * 1024 bytes (8MB).
# Datatype: long
# wal_memtable_snapshot_threshold_in_byte=8388608

# MemTable's max snapshot number in wal
# If one memTable's snapshot number in wal exceeds this value, it will be flushed to disk.
# Datatype: int
# max_wal_memtable_snapshot_num=1

# The period when outdated wal files are periodically deleted
# If this value is too large, outdated wal files may not able to be deleted in time.
# If it's a value smaller than 0, use the default value 20 * 1000 ms (20 seconds).
# Datatype: long
# delete_wal_files_period_in_ms=20000

# The minimum size of wal files when throttle down in IoTConsensus
# If it's a value smaller than 0, use the default value 50 * 1024 * 1024 * 1024 bytes (50GB).
# Datatype: long
# iot_consensus_throttle_threshold_in_byte=53687091200

# Maximum wait time of write cache in IoTConsensus
# If this value is less than or equal to 0, use the default value 10 * 1000 ms (10s)
# Datatype: long
# iot_consensus_cache_window_time_in_ms=-1

####################
### TsFile Configurations
####################

# Datatype: int
# group_size_in_byte=134217728

# The memory size for each series writer to pack page, default value is 64KB
# Datatype: int
# page_size_in_byte=65536

# The maximum number of data points in a page, default 10000
# Datatype: int
# max_number_of_points_in_page=10000

# The threshold for pattern matching in regex
# Datatype: int
# pattern_matching_threshold=1000000

# Max size limitation of input string
# Datatype: int
# max_string_length=128

# Floating-point precision
# Datatype: int
# float_precision=2

# Encoder configuration
# Encoder of time series, supports TS_2DIFF, PLAIN and RLE(run-length encoding), REGULAR and default value is TS_2DIFF
# time_encoder=TS_2DIFF

# Encoder of value series. default value is PLAIN.
# For int, long data type, also supports TS_2DIFF and RLE(run-length encoding), GORILLA and ZIGZAG.
# value_encoder=PLAIN

# Compression configuration
# Data compression method, supports UNCOMPRESSED, SNAPPY, ZSTD, LZMA2 or LZ4. Default value is SNAPPY
# compressor=SNAPPY

# Maximum degree of a metadataIndex node, default value is 256
# Datatype: int
# max_degree_of_index_node=256

# time interval in minute for calculating query frequency
# Datatype: int
# frequency_interval_in_minute=1

# Signal-noise-ratio (SNR) of FREQ encoding
# Datatype: double
# freq_snr=40.0

# Block size of FREQ encoding
# Datatype: integer
# freq_block_size=1024

####################
### Watermark Configuration
####################

# Datatype: boolean
# watermark_module_opened=false

# Datatype: String
# watermark_secret_key=IoTDB*2019@Beijing

# Datatype: String
# watermark_bit_string=100101110100

# Datatype: String
# watermark_method=GroupBasedLSBMethod(embed_row_cycle=2,embed_lsb_num=5)

####################
### Authorization Configuration
####################

# which class to serve for authorization. By default, it is LocalFileAuthorizer.
# Another choice is org.apache.iotdb.commons.auth.authorizer.OpenIdAuthorizer
# authorizer_provider_class=org.apache.iotdb.commons.auth.authorizer.LocalFileAuthorizer

# If OpenIdAuthorizer is enabled, then openID_url must be set.
# openID_url=

# admin username, default is root
# Datatype: string
# admin_name=root

# encryption provider class
# iotdb_server_encrypt_decrypt_provider=org.apache.iotdb.commons.security.encrypt.MessageDigestEncrypt

# encryption provided class parameter
# iotdb_server_encrypt_decrypt_provider_parameter=

# admin password, default is root
# Datatype: string
# admin_password=root

# Cache size of user and role
# Datatype: int
# author_cache_size=1000

# Cache expire time of user and role
# Datatype: int
# author_cache_expire_time=30

####################
### UDF Configuration
####################

# Used to estimate the memory usage of text fields in a UDF query.
# It is recommended to set this value to be slightly larger than the average length of all text
# records.
# Datatype: int
# udf_initial_byte_array_length_for_memory_control=48

# How much memory may be used in ONE UDF query (in MB).
# The upper limit is 20% of allocated memory for read.
# Datatype: float
# udf_memory_budget_in_mb=30.0

# UDF memory allocation ratio.
# The parameter form is a:b:c, where a, b, and c are integers.
# udf_reader_transformer_collector_memory_proportion=1:1:1

# UDF lib dir
# If this property is unset, system will save the data in the default relative path directory under
# the UDF folder(i.e., %CONFIGNODE_HOME%/ext/udf).
#
# If it is absolute, system will save the data in exact location it points to.
# If it is relative, system will save the data in the relative path directory it indicates under the
# UDF folder.
# Note: If data_dir is assigned an empty string(i.e.,zero-size), it will be handled as a relative
# path.
#
# For Window platform
# If its prefix is a drive specifier followed by "\\", or if its prefix is "\\\\", then the path is
# absolute. Otherwise, it is relative.
# udf_lib_dir=ext\\udf
#
# For Linux platform
# If its prefix is "/", then the path is absolute. Otherwise, it is relative.
# udf_lib_dir=ext/udf

####################
### Trigger Configuration
####################

# Uncomment the following field to configure the trigger lib directory.
# For Window platform
# If its prefix is a drive specifier followed by "\\", or if its prefix is "\\\\", then the path is
# absolute. Otherwise, it is relative.
# trigger_lib_dir=ext\\trigger
# For Linux platform
# If its prefix is "/", then the path is absolute. Otherwise, it is relative.
# trigger_lib_dir=ext/trigger

# How many times will we retry to found an instance of stateful trigger on DataNodes
# 3 by default.
# Datatype: int
# stateful_trigger_retry_num_when_not_found=3


####################
### Select-Into Configuration
####################

# The maximum number of rows can be processed in insert-tablet-plan when executing select-into statements.
# When <= 0, use 10000.
# Datatype: int
# select_into_insert_tablet_plan_row_limit=10000

# The number of threads in the thread pool that execute insert-tablet tasks
# Datatype: int
# into_operation_execution_thread_count=2

####################
### Continuous Query Configuration
####################

# The number of threads in the scheduled thread pool that submit continuous query tasks periodically
# Datatype: int
# continuous_query_submit_thread_count=2

# The minimum value of the continuous query execution time interval
# Datatype: long(duration)
# continuous_query_min_every_interval_in_ms=1000

####################
### PIPE Configuration
####################

# Uncomment the following field to configure the pipe lib directory.
# For Window platform
# If its prefix is a drive specifier followed by "\\", or if its prefix is "\\\\", then the path is
# absolute. Otherwise, it is relative.
# pipe_lib_dir=ext\\pipe
# For Linux platform
# If its prefix is "/", then the path is absolute. Otherwise, it is relative.
# pipe_lib_dir=ext/pipe

# The maximum number of threads that can be used to execute the pipe subtasks in PipeSubtaskExecutor.
# pipe_max_thread_num = 5

# White IP list of Sync client.
# Please use the form of IPv4 network segment to present the range of IP, for example: 192.168.0.0/16
# If there are more than one IP segment, please separate them by commas
# The default is to reject all IP to sync except 127.0.0.1
# Datatype: String
# ip_white_list=127.0.0.1/32

# The maximum number of retry when syncing a file to receiver fails.
# max_number_of_sync_file_retry=5

####################
### RatisConsensus Configuration
####################

# max payload size for a single log-sync-RPC from leader to follower(in byte, by default 16MB)
# config_node_ratis_log_appender_buffer_size_max=16777216
# schema_region_ratis_log_appender_buffer_size_max=16777216
# data_region_ratis_log_appender_buffer_size_max=16777216

# trigger a snapshot when snapshot_trigger_threshold logs are written
# config_node_ratis_snapshot_trigger_threshold=400000
# schema_region_ratis_snapshot_trigger_threshold=400000
# data_region_ratis_snapshot_trigger_threshold=400000

# allow flushing Raft Log asynchronously
# config_node_ratis_log_unsafe_flush_enable=false
# schema_region_ratis_log_unsafe_flush_enable=false
# data_region_ratis_log_unsafe_flush_enable=false

# max capacity of a single Log segment file (in byte, by default 24MB)
# config_node_ratis_log_segment_size_max_in_byte=25165824
# schema_region_ratis_log_segment_size_max_in_byte=25165824
# data_region_ratis_log_segment_size_max_in_byte=25165824
# config_node_simple_consensus_log_segment_size_max_in_byte=25165824

# flow control window for ratis grpc log appender
# config_node_ratis_grpc_flow_control_window=4194304
# schema_region_ratis_grpc_flow_control_window=4194304
# data_region_ratis_grpc_flow_control_window=4194304

# min election timeout for leader election
# config_node_ratis_rpc_leader_election_timeout_min_ms=2000
# schema_region_ratis_rpc_leader_election_timeout_min_ms=2000
# data_region_ratis_rpc_leader_election_timeout_min_ms=2000

# max election timeout for leader election
# config_node_ratis_rpc_leader_election_timeout_max_ms=4000
# schema_region_ratis_rpc_leader_election_timeout_max_ms=4000
# data_region_ratis_rpc_leader_election_timeout_max_ms=4000

# ratis client retry threshold
# config_node_ratis_request_timeout_ms=10000
# schema_region_ratis_request_timeout_ms=10000
# data_region_ratis_request_timeout_ms=10000

# currently we use exponential back-off retry policy for ratis
# config_node_ratis_max_retry_attempts=10
# config_node_ratis_initial_sleep_time_ms=100
# config_node_ratis_max_sleep_time_ms=10000
# schema_region_ratis_max_retry_attempts=10
# schema_region_ratis_initial_sleep_time_ms=100
# schema_region_ratis_max_sleep_time_ms=10000
# data_region_ratis_max_retry_attempts=10
# data_region_ratis_initial_sleep_time_ms=100
# data_region_ratis_max_sleep_time_ms=10000

# first election timeout
# ratis_first_election_timeout_min_ms=50
# ratis_first_election_timeout_max_ms=150

# preserve certain logs when take snapshot and purge
# config_node_ratis_preserve_logs_num_when_purge=1000
# schema_region_ratis_preserve_logs_num_when_purge=1000
# data_region_ratis_preserve_logs_num_when_purge=1000

# Raft Log disk size control
# config_node_ratis_log_max_size = 2147483648
# schema_region_ratis_log_max_size = 2147483648
# data_region_ratis_log_max_size = 21474836480

####################
### Procedure Configuration
####################

# Default number of worker thread count
# Datatype: int
# procedure_core_worker_thread_count=4

# Default time interval of completed procedure cleaner work in, time unit is second
# Datatype: int
# procedure_completed_clean_interval=30

# Default ttl of completed procedure, time unit is second
# Datatype: int
# procedure_completed_evict_ttl=800

####################
### MQTT Broker Configuration
####################

# whether to enable the mqtt service.
# Datatype: boolean
# enable_mqtt_service=false

# the mqtt service binding host.
# Datatype: String
# mqtt_host=127.0.0.1

# the mqtt service binding port.
# Datatype: int
# mqtt_port=1883

# the handler pool size for handing the mqtt messages.
# Datatype: int
# mqtt_handler_pool_size=1

# the mqtt message payload formatter.
# Datatype: String
# mqtt_payload_formatter=json

# max length of mqtt message in byte
# Datatype: int
# mqtt_max_message_size=1048576

####################
### REST Service Configuration
####################

# Is the REST service enabled
# enable_rest_service=false

# the binding port of the REST service
# rest_service_port=18080

# Whether to display rest service interface information through swagger. eg: http://ip:port/swagger.json
# enable_swagger=false

# the default row limit to a REST query response when the rowSize parameter is not given in request
# rest_query_default_row_size_limit=10000

# the expiration time of the user login information cache (in seconds)
# cache_expire_in_seconds=28800

# maximum number of users can be stored in the user login cache.
# cache_max_num=100

# init capacity of users can be stored in the user login cache.
# cache_init_num=10

# is SSL enabled
# enable_https=false

# SSL key store path
# key_store_path=

# SSL key store password
# key_store_pwd=

# Is client authentication required
# client_auth=false

# SSL trust store path
# trust_store_path=

# SSL trust store password.
# trust_store_pwd=

# SSL timeout (in seconds)
# idle_timeout_in_seconds=50000


####################
### InfluxDB RPC Service Configuration
####################

# Datatype: boolean
# enable_influxdb_rpc_service=false

# Datatype: int
# influxdb_rpc_port=8086<|MERGE_RESOLUTION|>--- conflicted
+++ resolved
@@ -293,7 +293,10 @@
 # which exceeds this num, will be split to several plans with timeseries no more than this num.
 # max_measurement_num_of_internal_request=10000
 
-<<<<<<< HEAD
+# Policy of DataNodeSchemaCache eviction.
+# Support FIFO and LRU policy. FIFO takes low cache update overhead. LRU takes high cache hit rate.
+# datanode_schema_cache_eviction_policy=FIFO
+
 # This configuration parameter sets the level at which the time series limit is applied.
 # There are two available levels: 'device' and 'timeseries'.
 # 'device': The limit is applied to the number of devices in the cluster.
@@ -307,11 +310,6 @@
 # Set the value based on the desired maximum number of schema for your IoTDB cluster.
 # -1 means the system does not impose a limit on the maximum number of time series.
 # cluster_schema_limit_threshold=-1
-=======
-# Policy of DataNodeSchemaCache eviction.
-# Support FIFO and LRU policy. FIFO takes low cache update overhead. LRU takes high cache hit rate.
-# datanode_schema_cache_eviction_policy=FIFO
->>>>>>> 921faa06
 
 ####################
 ### Configurations for creating schema automatically
