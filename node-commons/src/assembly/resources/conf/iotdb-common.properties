--- conflicted
+++ resolved
@@ -392,11 +392,7 @@
 
 # The max capacity of a TsBlock
 # Datatype: int, Unit: byte
-<<<<<<< HEAD
-# max_tsblock_size_in_bytes=65536
-=======
 # max_tsblock_size_in_bytes=131072
->>>>>>> 42452849
 
 # The max number of lines in a single TsBlock
 # Datatype: int
