--- conflicted
+++ resolved
@@ -24,11 +24,7 @@
     <parent>
         <groupId>org.apache.iotdb</groupId>
         <artifactId>iotdb-parent</artifactId>
-<<<<<<< HEAD
-        <version>0.14.0-SNAPSHOT</version>
-=======
         <version>0.13.2-SNAPSHOT</version>
->>>>>>> 9ab9a717
         <relativePath>../pom.xml</relativePath>
     </parent>
     <artifactId>iotdb-distribution</artifactId>
@@ -51,12 +47,12 @@
                         <configuration>
                             <descriptors>
                                 <descriptor>src/assembly/all.xml</descriptor>
-                                <descriptor>src/assembly/datanode.xml</descriptor>
-                                <descriptor>src/assembly/confignode.xml</descriptor>
+                                <descriptor>src/assembly/server.xml</descriptor>
+                                <descriptor>src/assembly/cluster.xml</descriptor>
                                 <descriptor>src/assembly/cli.xml</descriptor>
+                                <descriptor>src/assembly/grafana-connector.xml</descriptor>
                                 <descriptor>src/assembly/client-cpp.xml</descriptor>
                                 <descriptor>src/assembly/grafana-plugin.xml</descriptor>
-                                <descriptor>src/assembly/library-udf.xml</descriptor>
                             </descriptors>
                             <finalName>apache-iotdb-${project.version}</finalName>
                         </configuration>
@@ -87,12 +83,12 @@
                                     <directory>${project.build.directory}</directory>
                                     <includes>
                                         <include>apache-iotdb-${project.version}-all-bin.zip</include>
-                                        <include>apache-iotdb-${project.version}-datanode-bin.zip</include>
+                                        <include>apache-iotdb-${project.version}-server-bin.zip</include>
                                         <include>apache-iotdb-${project.version}-cli-bin.zip</include>
-                                        <include>apache-iotdb-${project.version}-confignode-bin.zip</include>
+                                        <include>apache-iotdb-${project.version}-cluster-bin.zip</include>
+                                        <include>apache-iotdb-${project.version}-grafana-connector-bin.zip</include>
                                         <include>apache-iotdb-${project.version}-client-cpp-${os.classifier}-bin.zip</include>
                                         <include>apache-iotdb-${project.version}-grafana-plugin-bin.zip</include>
-                                        <include>apache-iotdb-${project.version}-library-udf-bin.zip</include>
                                     </includes>
                                 </fileSet>
                             </fileSets>
@@ -129,7 +125,7 @@
         </dependency>
         <dependency>
             <groupId>org.apache.iotdb</groupId>
-            <artifactId>iotdb-confignode</artifactId>
+            <artifactId>iotdb-cluster</artifactId>
             <version>${project.version}</version>
             <type>zip</type>
         </dependency>
@@ -140,17 +136,5 @@
             <type>pom</type>
             <!--            <classifier>${os.classifier}</classifier>-->
         </dependency>
-        <dependency>
-            <groupId>org.apache.iotdb</groupId>
-            <artifactId>influxdb-protocol</artifactId>
-            <version>${project.version}</version>
-            <type>pom</type>
-        </dependency>
-        <dependency>
-            <groupId>org.apache.iotdb</groupId>
-            <artifactId>library-udf</artifactId>
-            <version>${project.version}</version>
-            <type>jar</type>
-        </dependency>
     </dependencies>
 </project>