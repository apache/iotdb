--- conflicted
+++ resolved
@@ -51,15 +51,9 @@
     session->executeNonQueryStatement("USE \"db1\"");
     REQUIRE(session->getDatabase() == "db1");
     session->executeNonQueryStatement("CREATE TABLE table0 ("
-<<<<<<< HEAD
-            "id1 string TAG,"
-            "attr1 string ATTRIBUTE,"
-            "m1 double FIELD)");
-=======
             "tag1 string tag,"
             "attr1 string attribute,"
             "m1 double field)");
->>>>>>> 81a58c0e
     unique_ptr<SessionDataSet> sessionDataSet = session->executeQueryStatement("SHOW TABLES");
     sessionDataSet->setFetchSize(1024);
     bool tableExist = false;
@@ -77,15 +71,9 @@
     session->executeNonQueryStatement("CREATE DATABASE IF NOT EXISTS db1");
     session->executeNonQueryStatement("USE db1");
     session->executeNonQueryStatement("CREATE TABLE table1 ("
-<<<<<<< HEAD
-        "id1 string TAG,"
-        "attr1 string ATTRIBUTE,"
-        "m1 double FIELD)");
-=======
         "tag1 string tag,"
         "attr1 string attribute,"
         "m1 double field)");
->>>>>>> 81a58c0e
     vector<pair<string, TSDataType::TSDataType>> schemaList;
     schemaList.push_back(make_pair("tag1", TSDataType::TEXT));
     schemaList.push_back(make_pair("attr1", TSDataType::TEXT));
