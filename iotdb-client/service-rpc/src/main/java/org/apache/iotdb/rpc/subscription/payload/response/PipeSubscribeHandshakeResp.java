/*
 * Licensed to the Apache Software Foundation (ASF) under one
 * or more contributor license agreements.  See the NOTICE file
 * distributed with this work for additional information
 * regarding copyright ownership.  The ASF licenses this file
 * to you under the Apache License, Version 2.0 (the
 * "License"); you may not use this file except in compliance
 * with the License.  You may obtain a copy of the License at
 *
 *     http://www.apache.org/licenses/LICENSE-2.0
 *
 * Unless required by applicable law or agreed to in writing,
 * software distributed under the License is distributed on an
 * "AS IS" BASIS, WITHOUT WARRANTIES OR CONDITIONS OF ANY
 * KIND, either express or implied.  See the License for the
 * specific language governing permissions and limitations
 * under the License.
 */

package org.apache.iotdb.rpc.subscription.payload.response;

import org.apache.iotdb.common.rpc.thrift.TSStatus;
import org.apache.iotdb.rpc.RpcUtils;
import org.apache.iotdb.rpc.TSStatusCode;
import org.apache.iotdb.service.rpc.thrift.TPipeSubscribeResp;

import org.apache.tsfile.utils.PublicBAOS;
import org.apache.tsfile.utils.ReadWriteIOUtils;

import java.io.DataOutputStream;
import java.io.IOException;
import java.nio.ByteBuffer;
import java.util.Collections;
import java.util.Objects;

public class PipeSubscribeHandshakeResp extends TPipeSubscribeResp {

  private transient int dataNodeId;

  private transient String consumerId;

  private transient String consumerGroupId;

  public int getDataNodeId() {
    return dataNodeId;
  }

  public String getConsumerId() {
    return consumerId;
  }

  public String getConsumerGroupId() {
    return consumerGroupId;
  }

  /////////////////////////////// Thrift ///////////////////////////////

  /**
   * Serialize the incoming parameters into `PipeSubscribeHandshakeResp`, called by the subscription
   * server.
   */
  public static PipeSubscribeHandshakeResp toTPipeSubscribeResp(
      TSStatus status, int dataNodeId, String consumerId, String consumerGroupId) {
    final PipeSubscribeHandshakeResp resp = new PipeSubscribeHandshakeResp();

    resp.dataNodeId = dataNodeId;
    resp.consumerId = consumerId;
    resp.consumerGroupId = consumerGroupId;

    resp.status = status;
    resp.version = PipeSubscribeResponseVersion.VERSION_1.getVersion();
    resp.type = PipeSubscribeResponseType.ACK.getType();

    try (final PublicBAOS byteArrayOutputStream = new PublicBAOS();
        final DataOutputStream outputStream = new DataOutputStream(byteArrayOutputStream)) {
      ReadWriteIOUtils.write(dataNodeId, outputStream);
      ReadWriteIOUtils.write(consumerId, outputStream);
      ReadWriteIOUtils.write(consumerGroupId, outputStream);
      resp.body =
          Collections.singletonList(
              ByteBuffer.wrap(byteArrayOutputStream.getBuf(), 0, byteArrayOutputStream.size()));
    } catch (IOException e) {
      resp.status =
          RpcUtils.getStatus(TSStatusCode.SUBSCRIPTION_SERIALIZATION_ERROR, e.getMessage());
      return resp;
    }

    return resp;
  }

  /** Deserialize `TPipeSubscribeResp` to obtain parameters, called by the subscription client. */
  public static PipeSubscribeHandshakeResp fromTPipeSubscribeResp(
      TPipeSubscribeResp handshakeResp) {
    final PipeSubscribeHandshakeResp resp = new PipeSubscribeHandshakeResp();

<<<<<<< HEAD
    if (Objects.nonNull(handshakeResp.body)) {
      for (final ByteBuffer byteBuffer : handshakeResp.body) {
        if (Objects.nonNull(byteBuffer) && byteBuffer.hasRemaining()) {
          resp.dataNodeId = ReadWriteIOUtils.readInt(byteBuffer);
          break;
        }
=======
    if (Objects.nonNull(handshakeResp.body) && !handshakeResp.body.isEmpty()) {
      ByteBuffer byteBuffer = handshakeResp.body.get(0);
      if (byteBuffer.hasRemaining()) {
        resp.dataNodeId = ReadWriteIOUtils.readInt(byteBuffer);
        resp.consumerId = ReadWriteIOUtils.readString(byteBuffer);
        resp.consumerGroupId = ReadWriteIOUtils.readString(byteBuffer);
>>>>>>> 2db087dc
      }
    }

    resp.status = handshakeResp.status;
    resp.version = handshakeResp.version;
    resp.type = handshakeResp.type;
    resp.body = handshakeResp.body;

    return resp;
  }

  /////////////////////////////// Object ///////////////////////////////

  @Override
  public boolean equals(Object obj) {
    if (this == obj) {
      return true;
    }
    if (obj == null || getClass() != obj.getClass()) {
      return false;
    }
    PipeSubscribeHandshakeResp that = (PipeSubscribeHandshakeResp) obj;
    return Objects.equals(this.dataNodeId, that.dataNodeId)
        && Objects.equals(this.status, that.status)
        && this.version == that.version
        && this.type == that.type
        && Objects.equals(this.body, that.body);
  }

  @Override
  public int hashCode() {
    return Objects.hash(dataNodeId, status, version, type, body);
  }
}<|MERGE_RESOLUTION|>--- conflicted
+++ resolved
@@ -93,21 +93,14 @@
       TPipeSubscribeResp handshakeResp) {
     final PipeSubscribeHandshakeResp resp = new PipeSubscribeHandshakeResp();
 
-<<<<<<< HEAD
     if (Objects.nonNull(handshakeResp.body)) {
       for (final ByteBuffer byteBuffer : handshakeResp.body) {
         if (Objects.nonNull(byteBuffer) && byteBuffer.hasRemaining()) {
           resp.dataNodeId = ReadWriteIOUtils.readInt(byteBuffer);
+          resp.consumerId = ReadWriteIOUtils.readString(byteBuffer);
+          resp.consumerGroupId = ReadWriteIOUtils.readString(byteBuffer);
           break;
         }
-=======
-    if (Objects.nonNull(handshakeResp.body) && !handshakeResp.body.isEmpty()) {
-      ByteBuffer byteBuffer = handshakeResp.body.get(0);
-      if (byteBuffer.hasRemaining()) {
-        resp.dataNodeId = ReadWriteIOUtils.readInt(byteBuffer);
-        resp.consumerId = ReadWriteIOUtils.readString(byteBuffer);
-        resp.consumerGroupId = ReadWriteIOUtils.readString(byteBuffer);
->>>>>>> 2db087dc
       }
     }
 
