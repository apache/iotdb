/*
 * Licensed to the Apache Software Foundation (ASF) under one
 * or more contributor license agreements.  See the NOTICE file
 * distributed with this work for additional information
 * regarding copyright ownership.  The ASF licenses this file
 * to you under the Apache License, Version 2.0 (the
 * "License"); you may not use this file except in compliance
 * with the License.  You may obtain a copy of the License at
 *
 *     http://www.apache.org/licenses/LICENSE-2.0
 *
 * Unless required by applicable law or agreed to in writing,
 * software distributed under the License is distributed on an
 * "AS IS" BASIS, WITHOUT WARRANTIES OR CONDITIONS OF ANY
 * KIND, either express or implied.  See the License for the
 * specific language governing permissions and limitations
 * under the License.
 */

package org.apache.iotdb.isession;

import org.apache.iotdb.common.rpc.thrift.TAggregationType;
import org.apache.iotdb.common.rpc.thrift.TEndPoint;
import org.apache.iotdb.isession.template.Template;
import org.apache.iotdb.isession.util.SystemStatus;
import org.apache.iotdb.isession.util.Version;
import org.apache.iotdb.rpc.IoTDBConnectionException;
import org.apache.iotdb.rpc.StatementExecutionException;
import org.apache.iotdb.service.rpc.thrift.TSBackupConfigurationResp;
import org.apache.iotdb.service.rpc.thrift.TSConnectionInfoResp;

import org.apache.thrift.TException;
import org.apache.tsfile.enums.TSDataType;
import org.apache.tsfile.file.metadata.IDeviceID;
import org.apache.tsfile.file.metadata.enums.CompressionType;
import org.apache.tsfile.file.metadata.enums.TSEncoding;
import org.apache.tsfile.write.record.Tablet;
<<<<<<< HEAD
import org.apache.tsfile.write.record.Tablet.ColumnCategory;
=======
>>>>>>> e0c6cf63

import java.io.IOException;
import java.nio.ByteBuffer;
import java.util.List;
import java.util.Map;

public interface ISession extends AutoCloseable {

  Version getVersion();

  void setVersion(Version version);

  int getFetchSize();

  void setFetchSize(int fetchSize);

  void open() throws IoTDBConnectionException;

  void open(boolean enableRPCCompression) throws IoTDBConnectionException;

  void open(boolean enableRPCCompression, int connectionTimeoutInMs)
      throws IoTDBConnectionException;

  void open(
      boolean enableRPCCompression,
      int connectionTimeoutInMs,
      Map<String, TEndPoint> deviceIdToEndpoint,
      INodeSupplier nodeSupplier)
      throws IoTDBConnectionException;

  void open(
      boolean enableRPCCompression,
      int connectionTimeoutInMs,
      Map<String, TEndPoint> deviceIdToEndpoint,
      Map<IDeviceID, TEndPoint> tabletModelDeviceIdToEndpoint,
      INodeSupplier nodeSupplier)
      throws IoTDBConnectionException;

  void close() throws IoTDBConnectionException;

  String getTimeZone();

  void setTimeZone(String zoneId) throws StatementExecutionException, IoTDBConnectionException;

  void setTimeZoneOfSession(String zoneId);

  /**
   * @deprecated Use {@link #createDatabase(String)} instead.
   */
  @Deprecated
  void setStorageGroup(String storageGroup)
      throws IoTDBConnectionException, StatementExecutionException;

  /**
   * @deprecated Use {@link #deleteDatabase(String)} instead.
   */
  @Deprecated
  void deleteStorageGroup(String storageGroup)
      throws IoTDBConnectionException, StatementExecutionException;

  /**
   * @deprecated Use {@link #deleteDatabases(List)} instead.
   */
  @Deprecated
  void deleteStorageGroups(List<String> storageGroups)
      throws IoTDBConnectionException, StatementExecutionException;

  void createDatabase(String database) throws IoTDBConnectionException, StatementExecutionException;

  void deleteDatabase(String database) throws IoTDBConnectionException, StatementExecutionException;

  void deleteDatabases(List<String> databases)
      throws IoTDBConnectionException, StatementExecutionException;

  void createTimeseries(
      String path, TSDataType dataType, TSEncoding encoding, CompressionType compressor)
      throws IoTDBConnectionException, StatementExecutionException;

  @SuppressWarnings("squid:S107") // ignore Methods should not have too many parameters
  void createTimeseries(
      String path,
      TSDataType dataType,
      TSEncoding encoding,
      CompressionType compressor,
      Map<String, String> props,
      Map<String, String> tags,
      Map<String, String> attributes,
      String measurementAlias)
      throws IoTDBConnectionException, StatementExecutionException;

  void createAlignedTimeseries(
      String deviceId,
      List<String> measurements,
      List<TSDataType> dataTypes,
      List<TSEncoding> encodings,
      List<CompressionType> compressors,
      List<String> measurementAliasList)
      throws IoTDBConnectionException, StatementExecutionException;

  @SuppressWarnings("squid:S107") // ignore Methods should not have too many parameters
  void createAlignedTimeseries(
      String deviceId,
      List<String> measurements,
      List<TSDataType> dataTypes,
      List<TSEncoding> encodings,
      List<CompressionType> compressors,
      List<String> measurementAliasList,
      List<Map<String, String>> tagsList,
      List<Map<String, String>> attributesList)
      throws IoTDBConnectionException, StatementExecutionException;

  @SuppressWarnings("squid:S107") // ignore Methods should not have too many parameters
  void createMultiTimeseries(
      List<String> paths,
      List<TSDataType> dataTypes,
      List<TSEncoding> encodings,
      List<CompressionType> compressors,
      List<Map<String, String>> propsList,
      List<Map<String, String>> tagsList,
      List<Map<String, String>> attributesList,
      List<String> measurementAliasList)
      throws IoTDBConnectionException, StatementExecutionException;

  boolean checkTimeseriesExists(String path)
      throws IoTDBConnectionException, StatementExecutionException;

  SessionDataSet executeQueryStatement(String sql)
      throws StatementExecutionException, IoTDBConnectionException;

  SessionDataSet executeQueryStatement(String sql, long timeoutInMs)
      throws StatementExecutionException, IoTDBConnectionException;

  void executeNonQueryStatement(String sql)
      throws IoTDBConnectionException, StatementExecutionException;

  SessionDataSet executeRawDataQuery(List<String> paths, long startTime, long endTime, long timeOut)
      throws StatementExecutionException, IoTDBConnectionException;

  SessionDataSet executeRawDataQuery(List<String> paths, long startTime, long endTime)
      throws StatementExecutionException, IoTDBConnectionException;

  SessionDataSet executeLastDataQuery(List<String> paths, long lastTime)
      throws StatementExecutionException, IoTDBConnectionException;

  SessionDataSet executeLastDataQuery(List<String> paths, long lastTime, long timeOut)
      throws StatementExecutionException, IoTDBConnectionException;

  SessionDataSet executeLastDataQuery(List<String> paths)
      throws StatementExecutionException, IoTDBConnectionException;

  SessionDataSet executeLastDataQueryForOneDevice(
      String db, String device, List<String> sensors, boolean isLegalPathNodes)
      throws StatementExecutionException, IoTDBConnectionException;

  SessionDataSet executeAggregationQuery(List<String> paths, List<TAggregationType> aggregations)
      throws StatementExecutionException, IoTDBConnectionException;

  SessionDataSet executeAggregationQuery(
      List<String> paths, List<TAggregationType> aggregations, long startTime, long endTime)
      throws StatementExecutionException, IoTDBConnectionException;

  SessionDataSet executeAggregationQuery(
      List<String> paths,
      List<TAggregationType> aggregations,
      long startTime,
      long endTime,
      long interval)
      throws StatementExecutionException, IoTDBConnectionException;

  SessionDataSet executeAggregationQuery(
      List<String> paths,
      List<TAggregationType> aggregations,
      long startTime,
      long endTime,
      long interval,
      long slidingStep)
      throws StatementExecutionException, IoTDBConnectionException;

  void insertRecord(
      String deviceId,
      long time,
      List<String> measurements,
      List<TSDataType> types,
      Object... values)
      throws IoTDBConnectionException, StatementExecutionException;

<<<<<<< HEAD
  void insertRelationalRecord(
      String tableName,
      long time,
      List<String> measurements,
      List<TSDataType> types,
      List<ColumnCategory> columnCategories,
      Object... values)
      throws IoTDBConnectionException, StatementExecutionException;

=======
>>>>>>> e0c6cf63
  void insertRecord(
      String deviceId,
      long time,
      List<String> measurements,
      List<TSDataType> types,
      List<Object> values)
      throws IoTDBConnectionException, StatementExecutionException;

  void insertAlignedRecord(
      String deviceId,
      long time,
      List<String> measurements,
      List<TSDataType> types,
      List<Object> values)
      throws IoTDBConnectionException, StatementExecutionException;

  void insertRecord(String deviceId, long time, List<String> measurements, List<String> values)
      throws IoTDBConnectionException, StatementExecutionException;

  String getTimestampPrecision() throws TException;

  void insertAlignedRecord(
      String deviceId, long time, List<String> measurements, List<String> values)
      throws IoTDBConnectionException, StatementExecutionException;

  void insertRecords(
      List<String> deviceIds,
      List<Long> times,
      List<List<String>> measurementsList,
      List<List<String>> valuesList)
      throws IoTDBConnectionException, StatementExecutionException;

  void insertAlignedRecords(
      List<String> deviceIds,
      List<Long> times,
      List<List<String>> measurementsList,
      List<List<String>> valuesList)
      throws IoTDBConnectionException, StatementExecutionException;

  void insertRecords(
      List<String> deviceIds,
      List<Long> times,
      List<List<String>> measurementsList,
      List<List<TSDataType>> typesList,
      List<List<Object>> valuesList)
      throws IoTDBConnectionException, StatementExecutionException;

  void insertAlignedRecords(
      List<String> deviceIds,
      List<Long> times,
      List<List<String>> measurementsList,
      List<List<TSDataType>> typesList,
      List<List<Object>> valuesList)
      throws IoTDBConnectionException, StatementExecutionException;

  void insertRecordsOfOneDevice(
      String deviceId,
      List<Long> times,
      List<List<String>> measurementsList,
      List<List<TSDataType>> typesList,
      List<List<Object>> valuesList)
      throws IoTDBConnectionException, StatementExecutionException;

  void insertRecordsOfOneDevice(
      String deviceId,
      List<Long> times,
      List<List<String>> measurementsList,
      List<List<TSDataType>> typesList,
      List<List<Object>> valuesList,
      boolean haveSorted)
      throws IoTDBConnectionException, StatementExecutionException;

  void insertStringRecordsOfOneDevice(
      String deviceId,
      List<Long> times,
      List<List<String>> measurementsList,
      List<List<String>> valuesList,
      boolean haveSorted)
      throws IoTDBConnectionException, StatementExecutionException;

  void insertStringRecordsOfOneDevice(
      String deviceId,
      List<Long> times,
      List<List<String>> measurementsList,
      List<List<String>> valuesList)
      throws IoTDBConnectionException, StatementExecutionException;

  void insertAlignedRecordsOfOneDevice(
      String deviceId,
      List<Long> times,
      List<List<String>> measurementsList,
      List<List<TSDataType>> typesList,
      List<List<Object>> valuesList)
      throws IoTDBConnectionException, StatementExecutionException;

  void insertAlignedRecordsOfOneDevice(
      String deviceId,
      List<Long> times,
      List<List<String>> measurementsList,
      List<List<TSDataType>> typesList,
      List<List<Object>> valuesList,
      boolean haveSorted)
      throws IoTDBConnectionException, StatementExecutionException;

  void insertAlignedStringRecordsOfOneDevice(
      String deviceId,
      List<Long> times,
      List<List<String>> measurementsList,
      List<List<String>> valuesList,
      boolean haveSorted)
      throws IoTDBConnectionException, StatementExecutionException;

  void insertAlignedStringRecordsOfOneDevice(
      String deviceId,
      List<Long> times,
      List<List<String>> measurementsList,
      List<List<String>> valuesList)
      throws IoTDBConnectionException, StatementExecutionException;

  void insertTablet(Tablet tablet) throws StatementExecutionException, IoTDBConnectionException;

  void insertTablet(Tablet tablet, boolean sorted)
      throws IoTDBConnectionException, StatementExecutionException;

  void insertAlignedTablet(Tablet tablet)
      throws StatementExecutionException, IoTDBConnectionException;

  void insertAlignedTablet(Tablet tablet, boolean sorted)
      throws IoTDBConnectionException, StatementExecutionException;

  void insertTablets(Map<String, Tablet> tablets)
      throws IoTDBConnectionException, StatementExecutionException;

  void insertTablets(Map<String, Tablet> tablets, boolean sorted)
      throws IoTDBConnectionException, StatementExecutionException;

  void insertAlignedTablets(Map<String, Tablet> tablets)
      throws IoTDBConnectionException, StatementExecutionException;

  void insertAlignedTablets(Map<String, Tablet> tablets, boolean sorted)
      throws IoTDBConnectionException, StatementExecutionException;

  void testInsertTablet(Tablet tablet) throws IoTDBConnectionException, StatementExecutionException;

  void testInsertTablet(Tablet tablet, boolean sorted)
      throws IoTDBConnectionException, StatementExecutionException;

  void testInsertTablets(Map<String, Tablet> tablets)
      throws IoTDBConnectionException, StatementExecutionException;

  void testInsertTablets(Map<String, Tablet> tablets, boolean sorted)
      throws IoTDBConnectionException, StatementExecutionException;

  void testInsertRecords(
      List<String> deviceIds,
      List<Long> times,
      List<List<String>> measurementsList,
      List<List<String>> valuesList)
      throws IoTDBConnectionException, StatementExecutionException;

  void testInsertRecords(
      List<String> deviceIds,
      List<Long> times,
      List<List<String>> measurementsList,
      List<List<TSDataType>> typesList,
      List<List<Object>> valuesList)
      throws IoTDBConnectionException, StatementExecutionException;

  void testInsertRecord(String deviceId, long time, List<String> measurements, List<String> values)
      throws IoTDBConnectionException, StatementExecutionException;

  void testInsertRecord(
      String deviceId,
      long time,
      List<String> measurements,
      List<TSDataType> types,
      List<Object> values)
      throws IoTDBConnectionException, StatementExecutionException;

  void deleteTimeseries(String path) throws IoTDBConnectionException, StatementExecutionException;

  void deleteTimeseries(List<String> paths)
      throws IoTDBConnectionException, StatementExecutionException;

  void deleteData(String path, long endTime)
      throws IoTDBConnectionException, StatementExecutionException;

  void deleteData(List<String> paths, long endTime)
      throws IoTDBConnectionException, StatementExecutionException;

  void deleteData(List<String> paths, long startTime, long endTime)
      throws IoTDBConnectionException, StatementExecutionException;

  void setSchemaTemplate(String templateName, String prefixPath)
      throws IoTDBConnectionException, StatementExecutionException;

  void createSchemaTemplate(Template template)
      throws IOException, IoTDBConnectionException, StatementExecutionException;

  void createSchemaTemplate(
      String templateName,
      List<String> measurements,
      List<TSDataType> dataTypes,
      List<TSEncoding> encodings,
      List<CompressionType> compressors,
      boolean isAligned)
      throws IOException, IoTDBConnectionException, StatementExecutionException;

  void createSchemaTemplate(
      String name,
      List<String> schemaNames,
      List<List<String>> measurements,
      List<List<TSDataType>> dataTypes,
      List<List<TSEncoding>> encodings,
      List<CompressionType> compressors)
      throws IoTDBConnectionException, StatementExecutionException;

  void addAlignedMeasurementsInTemplate(
      String templateName,
      List<String> measurementsPath,
      List<TSDataType> dataTypes,
      List<TSEncoding> encodings,
      List<CompressionType> compressors)
      throws IOException, IoTDBConnectionException, StatementExecutionException;

  void addAlignedMeasurementInTemplate(
      String templateName,
      String measurementPath,
      TSDataType dataType,
      TSEncoding encoding,
      CompressionType compressor)
      throws IOException, IoTDBConnectionException, StatementExecutionException;

  void addUnalignedMeasurementsInTemplate(
      String templateName,
      List<String> measurementsPath,
      List<TSDataType> dataTypes,
      List<TSEncoding> encodings,
      List<CompressionType> compressors)
      throws IOException, IoTDBConnectionException, StatementExecutionException;

  void addUnalignedMeasurementInTemplate(
      String templateName,
      String measurementPath,
      TSDataType dataType,
      TSEncoding encoding,
      CompressionType compressor)
      throws IOException, IoTDBConnectionException, StatementExecutionException;

  void deleteNodeInTemplate(String templateName, String path)
      throws IOException, IoTDBConnectionException, StatementExecutionException;

  int countMeasurementsInTemplate(String name)
      throws StatementExecutionException, IoTDBConnectionException;

  boolean isMeasurementInTemplate(String templateName, String path)
      throws StatementExecutionException, IoTDBConnectionException;

  boolean isPathExistInTemplate(String templateName, String path)
      throws StatementExecutionException, IoTDBConnectionException;

  List<String> showMeasurementsInTemplate(String templateName)
      throws StatementExecutionException, IoTDBConnectionException;

  List<String> showMeasurementsInTemplate(String templateName, String pattern)
      throws StatementExecutionException, IoTDBConnectionException;

  List<String> showAllTemplates() throws StatementExecutionException, IoTDBConnectionException;

  List<String> showPathsTemplateSetOn(String templateName)
      throws StatementExecutionException, IoTDBConnectionException;

  List<String> showPathsTemplateUsingOn(String templateName)
      throws StatementExecutionException, IoTDBConnectionException;

  void unsetSchemaTemplate(String prefixPath, String templateName)
      throws IoTDBConnectionException, StatementExecutionException;

  void dropSchemaTemplate(String templateName)
      throws IoTDBConnectionException, StatementExecutionException;

  void createTimeseriesUsingSchemaTemplate(List<String> devicePathList)
      throws IoTDBConnectionException, StatementExecutionException;

  boolean isEnableQueryRedirection();

  void setEnableQueryRedirection(boolean enableQueryRedirection);

  boolean isEnableRedirection();

  void setEnableRedirection(boolean enableRedirection);

  void sortTablet(Tablet tablet);

  TSBackupConfigurationResp getBackupConfiguration()
      throws IoTDBConnectionException, StatementExecutionException;

  TSConnectionInfoResp fetchAllConnections() throws IoTDBConnectionException;

  void setQueryTimeout(long timeoutInMs);

  long getQueryTimeout();

  /**
   * @deprecated
   */
  @Deprecated
  default SystemStatus getSystemStatus() {
    return SystemStatus.NORMAL;
  }

  /**
   * @deprecated
   */
  @Deprecated
  default void createTimeseriesOfTemplateOnPath(String path)
      throws IoTDBConnectionException, StatementExecutionException {}

  /**
   * @deprecated
   */
  @Deprecated
  default void deactivateTemplateOn(String templateName, String prefixPath)
      throws IoTDBConnectionException, StatementExecutionException {}

  /**
   * @deprecated
   */
  @Deprecated
  default void operationSyncTransmit(ByteBuffer buffer)
      throws IoTDBConnectionException, StatementExecutionException {}

  /**
   * @deprecated
   */
  @Deprecated
  default boolean isEnableCacheLeader() {
    return true;
  }

  /**
   * @deprecated
   */
  @Deprecated
  default void setEnableCacheLeader(boolean enableCacheLeader) {}
}<|MERGE_RESOLUTION|>--- conflicted
+++ resolved
@@ -35,10 +35,6 @@
 import org.apache.tsfile.file.metadata.enums.CompressionType;
 import org.apache.tsfile.file.metadata.enums.TSEncoding;
 import org.apache.tsfile.write.record.Tablet;
-<<<<<<< HEAD
-import org.apache.tsfile.write.record.Tablet.ColumnCategory;
-=======
->>>>>>> e0c6cf63
 
 import java.io.IOException;
 import java.nio.ByteBuffer;
@@ -225,18 +221,6 @@
       Object... values)
       throws IoTDBConnectionException, StatementExecutionException;
 
-<<<<<<< HEAD
-  void insertRelationalRecord(
-      String tableName,
-      long time,
-      List<String> measurements,
-      List<TSDataType> types,
-      List<ColumnCategory> columnCategories,
-      Object... values)
-      throws IoTDBConnectionException, StatementExecutionException;
-
-=======
->>>>>>> e0c6cf63
   void insertRecord(
       String deviceId,
       long time,
