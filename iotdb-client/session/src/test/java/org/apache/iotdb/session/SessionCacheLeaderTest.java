/*
 * Licensed to the Apache Software Foundation (ASF) under one
 * or more contributor license agreements.  See the NOTICE file
 * distributed with this work for additional information
 * regarding copyright ownership.  The ASF licenses this file
 * to you under the Apache License, Version 2.0 (the
 * "License"); you may not use this file except in compliance
 * with the License.  You may obtain a copy of the License at
 *
 *     http://www.apache.org/licenses/LICENSE-2.0
 *
 * Unless required by applicable law or agreed to in writing,
 * software distributed under the License is distributed on an
 * "AS IS" BASIS, WITHOUT WARRANTIES OR CONDITIONS OF ANY
 * KIND, either express or implied.  See the License for the
 * specific language governing permissions and limitations
 * under the License.
 */

package org.apache.iotdb.session;

import org.apache.iotdb.common.rpc.thrift.TEndPoint;
import org.apache.iotdb.isession.SessionConfig;
import org.apache.iotdb.rpc.IoTDBConnectionException;
import org.apache.iotdb.rpc.RedirectException;
import org.apache.iotdb.rpc.StatementExecutionException;
import org.apache.iotdb.service.rpc.thrift.TSInsertRecordReq;
import org.apache.iotdb.service.rpc.thrift.TSInsertRecordsOfOneDeviceReq;
import org.apache.iotdb.service.rpc.thrift.TSInsertRecordsReq;
import org.apache.iotdb.service.rpc.thrift.TSInsertStringRecordReq;
import org.apache.iotdb.service.rpc.thrift.TSInsertStringRecordsReq;
import org.apache.iotdb.service.rpc.thrift.TSInsertTabletReq;
import org.apache.iotdb.service.rpc.thrift.TSInsertTabletsReq;

import org.apache.tsfile.enums.TSDataType;
import org.apache.tsfile.file.metadata.IDeviceID;
import org.apache.tsfile.file.metadata.StringArrayDeviceID;
import org.apache.tsfile.write.record.Tablet;
import org.apache.tsfile.write.record.Tablet.ColumnCategory;
import org.apache.tsfile.write.schema.IMeasurementSchema;
import org.apache.tsfile.write.schema.MeasurementSchema;
import org.junit.Assert;
import org.junit.Test;

import java.time.ZoneId;
import java.util.ArrayList;
import java.util.HashMap;
import java.util.List;
import java.util.Map;
import java.util.Random;

import static org.junit.Assert.assertEquals;
import static org.junit.Assert.assertNull;
import static org.junit.Assert.fail;

public class SessionCacheLeaderTest {

  private static final List<TEndPoint> endpoints =
      new ArrayList<TEndPoint>() {
        {
          add(new TEndPoint("127.0.0.1", 55560)); // default endpoint
          add(new TEndPoint("127.0.0.1", 55561));
          add(new TEndPoint("127.0.0.1", 55562));
          add(new TEndPoint("127.0.0.1", 55563));
        }
      };

  private Session session;

  // just for simulation
  public static TEndPoint getDeviceIdBelongedEndpoint(String deviceId) {
    if (deviceId.startsWith("root.sg1")) {
      return endpoints.get(0);
    } else if (deviceId.startsWith("root.sg2")) {
      return endpoints.get(1);
    } else if (deviceId.startsWith("root.sg3")) {
      return endpoints.get(2);
    } else if (deviceId.startsWith("root.sg4")) {
      return endpoints.get(3);
    }

    return endpoints.get(deviceId.hashCode() % endpoints.size());
  }

  public static TEndPoint getDeviceIdBelongedEndpoint(IDeviceID deviceId) {
    if (deviceId.equals(new StringArrayDeviceID("table1", "id0"))) {
      return endpoints.get(0);
    } else if (deviceId.equals(new StringArrayDeviceID("table1", "id1"))) {
      return endpoints.get(1);
    } else if (deviceId.equals(new StringArrayDeviceID("table1", "id2"))) {
      return endpoints.get(2);
    } else if (deviceId.equals(new StringArrayDeviceID("table1", "id3"))) {
      return endpoints.get(3);
    }

    return endpoints.get(deviceId.hashCode() % endpoints.size());
  }

  @Test
  public void testInsertRecord() throws IoTDBConnectionException, StatementExecutionException {
    // without leader cache
    session = new MockSession("127.0.0.1", 55560, false);
    session.open();
    assertNull(session.deviceIdToEndpoint);
    assertNull(session.endPointToSessionConnection);

    String deviceId = "root.sg2.d1";
    List<String> measurements = new ArrayList<>();
    List<TSDataType> types = new ArrayList<>();
    measurements.add("s1");
    measurements.add("s2");
    measurements.add("s3");
    types.add(TSDataType.INT64);
    types.add(TSDataType.INT64);
    types.add(TSDataType.INT64);
    for (long time = 0; time < 100; time++) {
      List<Object> values = new ArrayList<>();
      values.add(1L);
      values.add(2L);
      values.add(3L);
      session.insertRecord(deviceId, time, measurements, types, values);
    }

    assertNull(session.deviceIdToEndpoint);
    assertNull(session.endPointToSessionConnection);
    session.close();

    // with leader cache
    session = new MockSession("127.0.0.1", 55560, true);
    session.open();
    assertEquals(0, session.deviceIdToEndpoint.size());
    assertEquals(1, session.endPointToSessionConnection.size());

    for (long time = 0; time < 100; time++) {
      List<Object> values = new ArrayList<>();
      values.add(1L);
      values.add(2L);
      values.add(3L);
      session.insertRecord(deviceId, time, measurements, types, values);
    }

    assertEquals(1, session.deviceIdToEndpoint.size());
    assertEquals(getDeviceIdBelongedEndpoint(deviceId), session.deviceIdToEndpoint.get(deviceId));
    assertEquals(2, session.endPointToSessionConnection.size());
    session.close();
  }

  @Test
  public void testInsertStringRecord()
      throws IoTDBConnectionException, StatementExecutionException {
    // without leader cache
    session = new MockSession("127.0.0.1", 55560, false);
    session.open();
    assertNull(session.deviceIdToEndpoint);
    assertNull(session.endPointToSessionConnection);

    String deviceId = "root.sg2.d1";
    List<String> measurements = new ArrayList<>();
    measurements.add("s1");
    measurements.add("s2");
    measurements.add("s3");
    for (long time = 0; time < 10; time++) {
      List<String> values = new ArrayList<>();
      values.add("1");
      values.add("2");
      values.add("3");
      session.insertRecord(deviceId, time, measurements, values);
    }

    assertNull(session.deviceIdToEndpoint);
    assertNull(session.endPointToSessionConnection);
    session.close();

    // with leader cache
    session = new MockSession("127.0.0.1", 55560, true);
    session.open();
    assertEquals(0, session.deviceIdToEndpoint.size());
    assertEquals(1, session.endPointToSessionConnection.size());

    for (long time = 0; time < 10; time++) {
      List<String> values = new ArrayList<>();
      values.add("1");
      values.add("2");
      values.add("3");
      session.insertRecord(deviceId, time, measurements, values);
    }

    assertEquals(1, session.deviceIdToEndpoint.size());
    assertEquals(getDeviceIdBelongedEndpoint(deviceId), session.deviceIdToEndpoint.get(deviceId));
    assertEquals(2, session.endPointToSessionConnection.size());
    session.close();
  }

  @Test
  public void testInsertRecords() throws IoTDBConnectionException, StatementExecutionException {
    // without leader cache
    session = new MockSession("127.0.0.1", 55560, false);
    session.open();
    assertNull(session.deviceIdToEndpoint);
    assertNull(session.endPointToSessionConnection);

    List<String> allDeviceIds =
        new ArrayList<String>() {
          {
            add("root.sg1.d1");
            add("root.sg2.d1");
            add("root.sg3.d1");
            add("root.sg4.d1");
          }
        };
    List<String> measurements = new ArrayList<>();
    measurements.add("s1");
    measurements.add("s2");
    measurements.add("s3");

    List<String> deviceIds = new ArrayList<>();
    List<List<String>> measurementsList = new ArrayList<>();
    List<List<Object>> valuesList = new ArrayList<>();
    List<Long> timestamps = new ArrayList<>();
    List<List<TSDataType>> typesList = new ArrayList<>();

    for (long time = 0; time < 500; time++) {
      List<Object> values = new ArrayList<>();
      List<TSDataType> types = new ArrayList<>();
      values.add(1L);
      values.add(2L);
      values.add(3L);
      types.add(TSDataType.INT64);
      types.add(TSDataType.INT64);
      types.add(TSDataType.INT64);
      deviceIds.add(allDeviceIds.get((int) (time % allDeviceIds.size())));
      measurementsList.add(measurements);
      valuesList.add(values);
      typesList.add(types);
      timestamps.add(time);

      if (time != 0 && time % 100 == 0) {
        session.insertRecords(deviceIds, timestamps, measurementsList, typesList, valuesList);
        deviceIds.clear();
        measurementsList.clear();
        valuesList.clear();
        timestamps.clear();
      }
    }

    session.insertRecords(deviceIds, timestamps, measurementsList, typesList, valuesList);
    deviceIds.clear();
    measurementsList.clear();
    valuesList.clear();
    timestamps.clear();

    assertNull(session.deviceIdToEndpoint);
    assertNull(session.endPointToSessionConnection);
    session.close();

    // with leader cache
    session = new MockSession("127.0.0.1", 55560, true);
    session.open();
    assertEquals(0, session.deviceIdToEndpoint.size());
    assertEquals(1, session.endPointToSessionConnection.size());

    for (long time = 0; time < 500; time++) {
      List<Object> values = new ArrayList<>();
      List<TSDataType> types = new ArrayList<>();
      values.add(1L);
      values.add(2L);
      values.add(3L);
      types.add(TSDataType.INT64);
      types.add(TSDataType.INT64);
      types.add(TSDataType.INT64);
      deviceIds.add(allDeviceIds.get((int) (time % allDeviceIds.size())));
      measurementsList.add(measurements);
      valuesList.add(values);
      typesList.add(types);
      timestamps.add(time);
      if (time != 0 && time % 100 == 0) {
        session.insertRecords(deviceIds, timestamps, measurementsList, typesList, valuesList);
        deviceIds.clear();
        measurementsList.clear();
        valuesList.clear();
        timestamps.clear();
      }
    }
    session.insertRecords(deviceIds, timestamps, measurementsList, typesList, valuesList);

    assertEquals(4, session.deviceIdToEndpoint.size());
    for (String deviceId : allDeviceIds) {
      assertEquals(getDeviceIdBelongedEndpoint(deviceId), session.deviceIdToEndpoint.get(deviceId));
    }
    assertEquals(4, session.endPointToSessionConnection.size());
    session.close();
  }

  @Test
  public void testInsertStringRecords()
      throws IoTDBConnectionException, StatementExecutionException {
    // without leader cache
    session = new MockSession("127.0.0.1", 55560, false);
    session.open();
    assertNull(session.deviceIdToEndpoint);
    assertNull(session.endPointToSessionConnection);

    List<String> allDeviceIds =
        new ArrayList<String>() {
          {
            add("root.sg1.d1");
            add("root.sg2.d1");
            add("root.sg3.d1");
            add("root.sg4.d1");
          }
        };
    List<String> measurements = new ArrayList<>();
    measurements.add("s1");
    measurements.add("s2");
    measurements.add("s3");
    List<String> deviceIds = new ArrayList<>();
    List<List<String>> measurementsList = new ArrayList<>();
    List<List<String>> valuesList = new ArrayList<>();
    List<Long> timestamps = new ArrayList<>();
    for (long time = 0; time < 500; time++) {
      List<String> values = new ArrayList<>();
      values.add("1");
      values.add("2");
      values.add("3");
      deviceIds.add(allDeviceIds.get((int) (time % allDeviceIds.size())));
      measurementsList.add(measurements);
      valuesList.add(values);
      timestamps.add(time);
      if (time != 0 && time % 100 == 0) {
        session.insertRecords(deviceIds, timestamps, measurementsList, valuesList);
        deviceIds.clear();
        measurementsList.clear();
        valuesList.clear();
        timestamps.clear();
      }
    }
    session.insertRecords(deviceIds, timestamps, measurementsList, valuesList);
    deviceIds.clear();
    measurementsList.clear();
    valuesList.clear();
    timestamps.clear();

    assertNull(session.deviceIdToEndpoint);
    assertNull(session.endPointToSessionConnection);
    session.close();

    // with leader cache
    session = new MockSession("127.0.0.1", 55560, true);
    session.open();
    assertEquals(0, session.deviceIdToEndpoint.size());
    assertEquals(1, session.endPointToSessionConnection.size());

    for (long time = 0; time < 500; time++) {
      List<String> values = new ArrayList<>();
      values.add("1");
      values.add("2");
      values.add("3");
      deviceIds.add(allDeviceIds.get((int) (time % allDeviceIds.size())));
      measurementsList.add(measurements);
      valuesList.add(values);
      timestamps.add(time);
      if (time != 0 && time % 100 == 0) {
        session.insertRecords(deviceIds, timestamps, measurementsList, valuesList);
        deviceIds.clear();
        measurementsList.clear();
        valuesList.clear();
        timestamps.clear();
      }
    }
    session.insertRecords(deviceIds, timestamps, measurementsList, valuesList);

    assertEquals(4, session.deviceIdToEndpoint.size());
    for (String deviceId : allDeviceIds) {
      assertEquals(getDeviceIdBelongedEndpoint(deviceId), session.deviceIdToEndpoint.get(deviceId));
    }
    assertEquals(4, session.endPointToSessionConnection.size());
    session.close();
  }

  @Test
  public void testInsertRecordsOfOneDevice()
      throws IoTDBConnectionException, StatementExecutionException {
    // without leader cache
    session = new MockSession("127.0.0.1", 55560, false);
    session.open();
    assertNull(session.deviceIdToEndpoint);
    assertNull(session.endPointToSessionConnection);

    String deviceId = "root.sg2.d2";
    List<Long> times = new ArrayList<>();
    List<List<String>> measurements = new ArrayList<>();
    List<List<TSDataType>> datatypes = new ArrayList<>();
    List<List<Object>> values = new ArrayList<>();
    addLine(
        times,
        measurements,
        datatypes,
        values,
        3L,
        "s1",
        "s2",
        TSDataType.INT32,
        TSDataType.INT32,
        1,
        2);
    addLine(
        times,
        measurements,
        datatypes,
        values,
        2L,
        "s2",
        "s3",
        TSDataType.INT32,
        TSDataType.INT64,
        3,
        4L);
    addLine(
        times,
        measurements,
        datatypes,
        values,
        1L,
        "s4",
        "s5",
        TSDataType.FLOAT,
        TSDataType.BOOLEAN,
        5.0f,
        Boolean.TRUE);
    session.insertRecordsOfOneDevice(deviceId, times, measurements, datatypes, values);

    assertNull(session.deviceIdToEndpoint);
    assertNull(session.endPointToSessionConnection);
    session.close();

    // with leader cache
    session = new MockSession("127.0.0.1", 55560, true);
    session.open();
    assertEquals(0, session.deviceIdToEndpoint.size());
    assertEquals(1, session.endPointToSessionConnection.size());

    session.insertRecordsOfOneDevice(deviceId, times, measurements, datatypes, values);

    assertEquals(1, session.deviceIdToEndpoint.size());
    assertEquals(2, session.endPointToSessionConnection.size());
    session.close();
  }

  @Test
  public void testInsertTablet() throws IoTDBConnectionException, StatementExecutionException {
    // without leader cache
    session = new MockSession("127.0.0.1", 55560, false);
    session.open();
    assertNull(session.deviceIdToEndpoint);
    assertNull(session.endPointToSessionConnection);

    String deviceId = "root.sg2.d2";
    List<IMeasurementSchema> schemaList = new ArrayList<>();
    schemaList.add(new MeasurementSchema("s1", TSDataType.INT64));
    schemaList.add(new MeasurementSchema("s2", TSDataType.INT64));
    schemaList.add(new MeasurementSchema("s3", TSDataType.INT64));
    Tablet tablet = new Tablet(deviceId, schemaList, 100);
    long timestamp = System.currentTimeMillis();
    for (long row = 0; row < 100; row++) {
      int rowIndex = tablet.getRowSize();
      tablet.addTimestamp(rowIndex, timestamp);
      for (int s = 0; s < 3; s++) {
        long value = new Random().nextLong();
        tablet.addValue(schemaList.get(s).getMeasurementName(), rowIndex, value);
      }

      if (tablet.getRowSize() == tablet.getMaxRowNumber()) {
        session.insertTablet(tablet, true);
        tablet.reset();
      }
      timestamp++;
    }

    if (tablet.getRowSize() != 0) {
      session.insertTablet(tablet);
      tablet.reset();
    }

    assertNull(session.deviceIdToEndpoint);
    assertNull(session.endPointToSessionConnection);
    session.close();

    // with leader cache
    session = new MockSession("127.0.0.1", 55560, true);
    session.open();
    assertEquals(0, session.deviceIdToEndpoint.size());
    assertEquals(1, session.endPointToSessionConnection.size());

    for (long row = 0; row < 100; row++) {
      int rowIndex = tablet.getRowSize();
      tablet.addTimestamp(rowIndex, timestamp);
      for (int s = 0; s < 3; s++) {
        long value = new Random().nextLong();
        tablet.addValue(schemaList.get(s).getMeasurementName(), rowIndex, value);
      }

      if (tablet.getRowSize() == tablet.getMaxRowNumber()) {
        session.insertTablet(tablet, true);
        tablet.reset();
      }
      timestamp++;
    }

    if (tablet.getRowSize() != 0) {
      session.insertTablet(tablet);
      tablet.reset();
    }

    assertEquals(1, session.deviceIdToEndpoint.size());
    assertEquals(2, session.endPointToSessionConnection.size());
    session.close();
  }

  @Test
  public void testInsertTablets() throws IoTDBConnectionException, StatementExecutionException {
    // without leader cache
    session = new MockSession("127.0.0.1", 55560, false);
    session.open();
    assertNull(session.deviceIdToEndpoint);
    assertNull(session.endPointToSessionConnection);

    List<String> allDeviceIds =
        new ArrayList<String>() {
          {
            add("root.sg1.d1");
            add("root.sg2.d1");
            add("root.sg3.d1");
            add("root.sg4.d1");
          }
        };
    List<IMeasurementSchema> schemaList = new ArrayList<>();
    schemaList.add(new MeasurementSchema("s1", TSDataType.INT64));
    schemaList.add(new MeasurementSchema("s2", TSDataType.INT64));
    schemaList.add(new MeasurementSchema("s3", TSDataType.INT64));

    Tablet tablet1 = new Tablet(allDeviceIds.get(1), schemaList, 100);
    Tablet tablet2 = new Tablet(allDeviceIds.get(2), schemaList, 100);
    Tablet tablet3 = new Tablet(allDeviceIds.get(3), schemaList, 100);

    Map<String, Tablet> tabletMap = new HashMap<>();
    tabletMap.put(allDeviceIds.get(1), tablet1);
    tabletMap.put(allDeviceIds.get(2), tablet2);
    tabletMap.put(allDeviceIds.get(3), tablet3);

    long timestamp = System.currentTimeMillis();
    for (long row = 0; row < 100; row++) {
      int row1 = tablet1.getRowSize();
      int row2 = tablet2.getRowSize();
      int row3 = tablet3.getRowSize();
      tablet1.addTimestamp(row1, timestamp);
      tablet2.addTimestamp(row2, timestamp);
      tablet3.addTimestamp(row3, timestamp);
      for (int i = 0; i < 3; i++) {
        long value = new Random().nextLong();
        tablet1.addValue(schemaList.get(i).getMeasurementName(), row1, value);
        tablet2.addValue(schemaList.get(i).getMeasurementName(), row2, value);
        tablet3.addValue(schemaList.get(i).getMeasurementName(), row3, value);
      }
      if (tablet1.getRowSize() == tablet1.getMaxRowNumber()) {
        session.insertTablets(tabletMap, true);
        tablet1.reset();
        tablet2.reset();
        tablet3.reset();
      }
      timestamp++;
    }

    if (tablet1.getRowSize() != 0) {
      session.insertTablets(tabletMap, true);
      tablet1.reset();
      tablet2.reset();
      tablet3.reset();
    }

    assertNull(session.deviceIdToEndpoint);
    assertNull(session.endPointToSessionConnection);
    session.close();

    // with leader cache
    session = new MockSession("127.0.0.1", 55560, true);
    session.open();
    assertEquals(0, session.deviceIdToEndpoint.size());
    assertEquals(1, session.endPointToSessionConnection.size());

    for (long row = 0; row < 100; row++) {
      int row1 = tablet1.getRowSize();
      int row2 = tablet2.getRowSize();
      int row3 = tablet3.getRowSize();
      tablet1.addTimestamp(row1, timestamp);
      tablet2.addTimestamp(row2, timestamp);
      tablet3.addTimestamp(row3, timestamp);
      for (int i = 0; i < 3; i++) {
        long value = new Random().nextLong();
        tablet1.addValue(schemaList.get(i).getMeasurementName(), row1, value);
        tablet2.addValue(schemaList.get(i).getMeasurementName(), row2, value);
        tablet3.addValue(schemaList.get(i).getMeasurementName(), row3, value);
      }
      if (tablet1.getRowSize() == tablet1.getMaxRowNumber()) {
        session.insertTablets(tabletMap, true);
        tablet1.reset();
        tablet2.reset();
        tablet3.reset();
      }
      timestamp++;
    }

    if (tablet1.getRowSize() != 0) {
      session.insertTablets(tabletMap, true);
      tablet1.reset();
      tablet2.reset();
      tablet3.reset();
    }

    assertEquals(3, session.deviceIdToEndpoint.size());
    for (String deviceId : allDeviceIds.subList(1, allDeviceIds.size())) {
      assertEquals(getDeviceIdBelongedEndpoint(deviceId), session.deviceIdToEndpoint.get(deviceId));
    }
    assertEquals(4, session.endPointToSessionConnection.size());
    session.close();
  }

  @Test
  public void testInsertRelationalTablet()
      throws IoTDBConnectionException, StatementExecutionException {
    // without leader cache
    session = new MockSession("127.0.0.1", 55560, false, "table");
    session.open();
    assertNull(session.tableModelDeviceIdToEndpoint);
    assertNull(session.endPointToSessionConnection);

    String tableName = "table1";
    List<String> measurements = new ArrayList<>();
    measurements.add("id");
    measurements.add("s1");
    measurements.add("s2");
    List<TSDataType> dataTypes = new ArrayList<>();
    dataTypes.add(TSDataType.STRING);
    dataTypes.add(TSDataType.INT64);
    dataTypes.add(TSDataType.INT64);
    List<ColumnCategory> columnTypeList = new ArrayList<>();
    columnTypeList.add(ColumnCategory.ID);
    columnTypeList.add(ColumnCategory.MEASUREMENT);
    columnTypeList.add(ColumnCategory.MEASUREMENT);
    Tablet tablet = new Tablet(tableName, measurements, dataTypes, columnTypeList, 50);
    long timestamp = System.currentTimeMillis();
    for (long row = 0; row < 100; row++) {
      int rowIndex = tablet.getRowSize();
      tablet.addTimestamp(rowIndex, timestamp);
      tablet.addValue(measurements.get(0), rowIndex, "id" + (rowIndex % 4));
      for (int s = 1; s < 3; s++) {
        long value = new Random().nextLong();
        tablet.addValue(measurements.get(s), rowIndex, value);
      }

      if (tablet.getRowSize() == tablet.getMaxRowNumber()) {
        session.insertRelationalTablet(tablet);
        tablet.reset();
      }
      timestamp++;
    }

    if (tablet.getRowSize() != 0) {
      session.insertRelationalTablet(tablet);
      tablet.reset();
    }

    assertNull(session.tableModelDeviceIdToEndpoint);
    assertNull(session.endPointToSessionConnection);
    session.close();

    // with leader cache
    session = new MockSession("127.0.0.1", 55560, true, "table");
    session.open();
    assertEquals(0, session.tableModelDeviceIdToEndpoint.size());
    assertEquals(1, session.endPointToSessionConnection.size());

    for (long row = 0; row < 100; row++) {
      int rowIndex = tablet.getRowSize();
      tablet.addTimestamp(rowIndex, timestamp);
      tablet.addValue(measurements.get(0), rowIndex, "id" + (rowIndex % 4));
      for (int s = 1; s < 3; s++) {
        long value = new Random().nextLong();
        tablet.addValue(measurements.get(s), rowIndex, value);
      }

<<<<<<< HEAD
      if (tablet.getRowSize() == tablet.getMaxRowNumber()) {
        session.insertRelationalTablet(tablet, true);
=======
      if (tablet.rowSize == tablet.getMaxRowNumber()) {
        session.insertRelationalTablet(tablet);
>>>>>>> e0c6cf63
        tablet.reset();
      }
      timestamp++;
    }

    if (tablet.getRowSize() != 0) {
      session.insertRelationalTablet(tablet);
      tablet.reset();
    }

    assertEquals(4, session.tableModelDeviceIdToEndpoint.size());
    assertEquals(4, session.endPointToSessionConnection.size());
    session.close();
  }

  @Test
  public void testInsertRecordsWithSessionBroken() throws StatementExecutionException {
    // without leader cache
    session = new MockSession("127.0.0.1", 55560, false);
    try {
      session.open();
    } catch (IoTDBConnectionException e) {
      fail(e.getMessage());
    }
    assertNull(session.deviceIdToEndpoint);
    assertNull(session.endPointToSessionConnection);
    ((MockSession) session).getLastConstructedSessionConnection().setConnectionBroken(true);

    List<String> allDeviceIds =
        new ArrayList<String>() {
          {
            add("root.sg1.d1");
            add("root.sg2.d1");
            add("root.sg3.d1");
            add("root.sg4.d1");
          }
        };
    List<String> measurements = new ArrayList<>();
    measurements.add("s1");
    measurements.add("s2");
    measurements.add("s3");

    List<String> deviceIds = new ArrayList<>();
    List<List<String>> measurementsList = new ArrayList<>();
    List<List<Object>> valuesList = new ArrayList<>();
    List<Long> timestamps = new ArrayList<>();
    List<List<TSDataType>> typesList = new ArrayList<>();

    for (long time = 0; time < 500; time++) {
      List<Object> values = new ArrayList<>();
      List<TSDataType> types = new ArrayList<>();
      values.add(1L);
      values.add(2L);
      values.add(3L);
      types.add(TSDataType.INT64);
      types.add(TSDataType.INT64);
      types.add(TSDataType.INT64);
      deviceIds.add(allDeviceIds.get((int) (time % allDeviceIds.size())));
      measurementsList.add(measurements);
      valuesList.add(values);
      typesList.add(types);
      timestamps.add(time);

      if (time != 0 && time % 100 == 0) {
        try {
          session.insertRecords(deviceIds, timestamps, measurementsList, typesList, valuesList);
          Assert.fail();
        } catch (IoTDBConnectionException e) {
          Assert.assertEquals(
              "the session connection = TEndPoint(ip:127.0.0.1, port:55560) is broken",
              e.getMessage());
        }
        deviceIds.clear();
        measurementsList.clear();
        valuesList.clear();
        timestamps.clear();
      }
    }

    try {
      session.insertRecords(deviceIds, timestamps, measurementsList, typesList, valuesList);
      fail();
    } catch (IoTDBConnectionException e) {
      Assert.assertEquals(
          "the session connection = TEndPoint(ip:127.0.0.1, port:55560) is broken", e.getMessage());
    }
    deviceIds.clear();
    measurementsList.clear();
    valuesList.clear();
    timestamps.clear();

    assertNull(session.deviceIdToEndpoint);
    assertNull(session.endPointToSessionConnection);
    try {
      session.close();
    } catch (IoTDBConnectionException e) {
      Assert.fail(e.getMessage());
    }

    // with leader cache
    // reset connection
    session = new MockSession("127.0.0.1", 55560, true);
    try {
      session.open();
    } catch (IoTDBConnectionException e) {
      Assert.fail(e.getMessage());
    }
    assertEquals(0, session.deviceIdToEndpoint.size());
    assertEquals(1, session.endPointToSessionConnection.size());
    for (long time = 0; time < 500; time++) {
      List<Object> values = new ArrayList<>();
      List<TSDataType> types = new ArrayList<>();
      values.add(1L);
      values.add(2L);
      values.add(3L);
      types.add(TSDataType.INT64);
      types.add(TSDataType.INT64);
      types.add(TSDataType.INT64);
      deviceIds.add(allDeviceIds.get((int) (time % allDeviceIds.size())));
      measurementsList.add(measurements);
      valuesList.add(values);
      typesList.add(types);
      timestamps.add(time);
      if (time != 0 && time % 100 == 0) {
        try {
          session.insertRecords(deviceIds, timestamps, measurementsList, typesList, valuesList);
        } catch (IoTDBConnectionException e) {
          Assert.fail(e.getMessage());
        }
        deviceIds.clear();
        measurementsList.clear();
        valuesList.clear();
        timestamps.clear();
      }
    }

    // set connection as broken, due to we enable the cache leader, when we called
    // ((MockSession) session).getLastConstructedSessionConnection(), the session's endpoint has
    // been changed to TEndPoint(ip:127.0.0.1, port:55561)
    Assert.assertEquals(
        "MockSessionConnection{ endPoint=TEndPoint(ip:127.0.0.1, port:55561)}",
        ((MockSession) session).getLastConstructedSessionConnection().toString());
    ((MockSession) session).getLastConstructedSessionConnection().setConnectionBroken(true);
    try {
      session.insertRecords(deviceIds, timestamps, measurementsList, typesList, valuesList);
    } catch (IoTDBConnectionException e) {
      Assert.fail(e.getMessage());
    }
    assertEquals(3, session.deviceIdToEndpoint.size());
    for (Map.Entry<String, TEndPoint> endPointMap : session.deviceIdToEndpoint.entrySet()) {
      assertEquals(getDeviceIdBelongedEndpoint(endPointMap.getKey()), endPointMap.getValue());
    }
    assertEquals(3, session.endPointToSessionConnection.size());
    try {
      session.close();
    } catch (IoTDBConnectionException e) {
      Assert.fail(e.getMessage());
    }
  }

  @Test
  public void testInsertTabletsWithSessionBroken() throws StatementExecutionException {
    // without leader cache
    session = new MockSession("127.0.0.1", 55560, false);
    try {
      session.open();
    } catch (IoTDBConnectionException e) {
      fail(e.getMessage());
    }
    assertNull(session.deviceIdToEndpoint);
    assertNull(session.endPointToSessionConnection);

    // set the session connection as broken
    ((MockSession) session).getLastConstructedSessionConnection().setConnectionBroken(true);
    List<String> allDeviceIds =
        new ArrayList<String>() {
          {
            add("root.sg1.d1");
            add("root.sg2.d1");
            add("root.sg3.d1");
            add("root.sg4.d1");
          }
        };
    List<IMeasurementSchema> schemaList = new ArrayList<>();
    schemaList.add(new MeasurementSchema("s1", TSDataType.INT64));
    schemaList.add(new MeasurementSchema("s2", TSDataType.INT64));
    schemaList.add(new MeasurementSchema("s3", TSDataType.INT64));

    Tablet tablet1 = new Tablet(allDeviceIds.get(1), schemaList, 100);
    Tablet tablet2 = new Tablet(allDeviceIds.get(2), schemaList, 100);
    Tablet tablet3 = new Tablet(allDeviceIds.get(3), schemaList, 100);

    Map<String, Tablet> tabletMap = new HashMap<>();
    tabletMap.put(allDeviceIds.get(1), tablet1);
    tabletMap.put(allDeviceIds.get(2), tablet2);
    tabletMap.put(allDeviceIds.get(3), tablet3);

    long timestamp = System.currentTimeMillis();
    for (long row = 0; row < 100; row++) {
      int row1 = tablet1.getRowSize();
      int row2 = tablet2.getRowSize();
      int row3 = tablet3.getRowSize();
      tablet1.addTimestamp(row1, timestamp);
      tablet2.addTimestamp(row2, timestamp);
      tablet3.addTimestamp(row3, timestamp);
      for (int i = 0; i < 3; i++) {
        long value = new Random().nextLong();
        tablet1.addValue(schemaList.get(i).getMeasurementName(), row1, value);
        tablet2.addValue(schemaList.get(i).getMeasurementName(), row2, value);
        tablet3.addValue(schemaList.get(i).getMeasurementName(), row3, value);
      }
      if (tablet1.getRowSize() == tablet1.getMaxRowNumber()) {
        try {
          session.insertTablets(tabletMap, true);
          fail();
        } catch (IoTDBConnectionException e) {
          assertEquals(
              "the session connection = TEndPoint(ip:127.0.0.1, port:55560) is broken",
              e.getMessage());
        }
        tablet1.reset();
        tablet2.reset();
        tablet3.reset();
      }
      timestamp++;
    }

    assertNull(session.deviceIdToEndpoint);
    assertNull(session.endPointToSessionConnection);
    try {
      session.close();
    } catch (IoTDBConnectionException e) {
      fail(e.getMessage());
    }

    // with leader cache
    // rest the session connection
    session = new MockSession("127.0.0.1", 55560, true);
    try {
      session.open();
    } catch (IoTDBConnectionException e) {
      fail(e.getMessage());
    }
    assertEquals(0, session.deviceIdToEndpoint.size());
    assertEquals(1, session.endPointToSessionConnection.size());

    for (long row = 0; row < 100; row++) {
      int row1 = tablet1.getRowSize();
      int row2 = tablet2.getRowSize();
      int row3 = tablet3.getRowSize();
      tablet1.addTimestamp(row1, timestamp);
      tablet2.addTimestamp(row2, timestamp);
      tablet3.addTimestamp(row3, timestamp);
      for (int i = 0; i < 3; i++) {
        long value = new Random().nextLong();
        tablet1.addValue(schemaList.get(i).getMeasurementName(), row1, value);
        tablet2.addValue(schemaList.get(i).getMeasurementName(), row2, value);
        tablet3.addValue(schemaList.get(i).getMeasurementName(), row3, value);
      }
      if (tablet1.getRowSize() == tablet1.getMaxRowNumber()) {
        try {
          session.insertTablets(tabletMap, true);
        } catch (IoTDBConnectionException e) {
          fail(e.getMessage());
        }
        tablet1.reset();
        tablet2.reset();
        tablet3.reset();
      }
      timestamp++;
    }

    // set the session connection as broken
    ((MockSession) session).getLastConstructedSessionConnection().setConnectionBroken(true);
    // set connection as broken, due to we enable the cache leader, when we called
    // ((MockSession) session).getLastConstructedSessionConnection(), the session's endpoint has
    // been changed to EndPoint(ip:127.0.0.1, port:55562)
    assertEquals(
        "MockSessionConnection{ endPoint=TEndPoint(ip:127.0.0.1, port:55562)}",
        ((MockSession) session).getLastConstructedSessionConnection().toString());

    for (long row = 0; row < 10; row++) {
      int row1 = tablet1.getRowSize();
      int row2 = tablet2.getRowSize();
      int row3 = tablet3.getRowSize();
      tablet1.addTimestamp(row1, timestamp);
      tablet2.addTimestamp(row2, timestamp);
      tablet3.addTimestamp(row3, timestamp);
      for (int i = 0; i < 3; i++) {
        long value = new Random().nextLong();
        tablet1.addValue(schemaList.get(i).getMeasurementName(), row1, value);
        tablet2.addValue(schemaList.get(i).getMeasurementName(), row2, value);
        tablet3.addValue(schemaList.get(i).getMeasurementName(), row3, value);
      }
      if (tablet1.getRowSize() == tablet1.getMaxRowNumber()) {
        try {
          session.insertTablets(tabletMap, true);
        } catch (IoTDBConnectionException e) {
          fail(e.getMessage());
        }
        tablet1.reset();
        tablet2.reset();
        tablet3.reset();
      }
      timestamp++;
    }
    try {
      session.insertTablets(tabletMap, true);
    } catch (IoTDBConnectionException e) {
      fail(e.getMessage());
    }
    tablet1.reset();
    tablet2.reset();
    tablet3.reset();

    assertEquals(2, session.deviceIdToEndpoint.size());
    for (Map.Entry<String, TEndPoint> endPointEntry : session.deviceIdToEndpoint.entrySet()) {
      assertEquals(getDeviceIdBelongedEndpoint(endPointEntry.getKey()), endPointEntry.getValue());
    }
    assertEquals(3, session.endPointToSessionConnection.size());
    try {
      session.close();
    } catch (IoTDBConnectionException e) {
      fail(e.getMessage());
    }
  }

  @Test
  public void testInsertRelationalTabletWithSessionBroken() throws StatementExecutionException {
    // without leader cache
    session = new MockSession("127.0.0.1", 55560, false, "table");
    try {
      session.open();
    } catch (IoTDBConnectionException e) {
      fail(e.getMessage());
    }
    assertNull(session.tableModelDeviceIdToEndpoint);
    assertNull(session.endPointToSessionConnection);

    // set the session connection as broken
    ((MockSession) session).getLastConstructedSessionConnection().setConnectionBroken(true);

    String tableName = "table1";
    List<String> measurements = new ArrayList<>();
    measurements.add("id");
    measurements.add("s1");
    measurements.add("s2");
    List<TSDataType> dataTypes = new ArrayList<>();
    dataTypes.add(TSDataType.STRING);
    dataTypes.add(TSDataType.INT64);
    dataTypes.add(TSDataType.INT64);
    List<ColumnCategory> columnTypeList = new ArrayList<>();
    columnTypeList.add(ColumnCategory.ID);
    columnTypeList.add(ColumnCategory.MEASUREMENT);
    columnTypeList.add(ColumnCategory.MEASUREMENT);
    Tablet tablet = new Tablet(tableName, measurements, dataTypes, columnTypeList, 50);
    long timestamp = System.currentTimeMillis();
    for (long row = 0; row < 100; row++) {
      int rowIndex = tablet.getRowSize();
      tablet.addTimestamp(rowIndex, timestamp);
      tablet.addValue(measurements.get(0), rowIndex, "id" + (rowIndex % 4));
      for (int s = 1; s < 3; s++) {
        long value = new Random().nextLong();
        tablet.addValue(measurements.get(s), rowIndex, value);
      }

      if (tablet.getRowSize() == tablet.getMaxRowNumber()) {
        try {
          session.insertRelationalTablet(tablet);
          fail();
        } catch (IoTDBConnectionException e) {
          assertEquals(
              "the session connection = TEndPoint(ip:127.0.0.1, port:55560) is broken",
              e.getMessage());
        }
        tablet.reset();
      }
      timestamp++;
    }

    assertNull(session.tableModelDeviceIdToEndpoint);
    assertNull(session.endPointToSessionConnection);
    try {
      session.close();
    } catch (IoTDBConnectionException e) {
      fail(e.getMessage());
    }

    // with leader cache
    // rest the session connection
    session = new MockSession("127.0.0.1", 55560, true, "table");
    try {
      session.open();
    } catch (IoTDBConnectionException e) {
      fail(e.getMessage());
    }
    assertEquals(0, session.tableModelDeviceIdToEndpoint.size());
    assertEquals(1, session.endPointToSessionConnection.size());

    for (long row = 0; row < 100; row++) {
      int rowIndex = tablet.getRowSize();
      tablet.addTimestamp(rowIndex, timestamp);
      tablet.addValue(measurements.get(0), rowIndex, "id" + (rowIndex % 4));
      for (int s = 1; s < 3; s++) {
        long value = new Random().nextLong();
        tablet.addValue(measurements.get(s), rowIndex, value);
      }

      if (tablet.getRowSize() == tablet.getMaxRowNumber()) {
        try {
          session.insertRelationalTablet(tablet);
        } catch (IoTDBConnectionException e) {
          fail(e.getMessage());
        }
        tablet.reset();
      }
      timestamp++;
    }

    // set the session connection as broken
    ((MockSession) session).getLastConstructedSessionConnection().setConnectionBroken(true);
    // set connection as broken, due to we enable the cache leader, when we called
    // ((MockSession) session).getLastConstructedSessionConnection(), the session's endpoint has
    // been changed to EndPoint(ip:127.0.0.1, port:55562)
    assertEquals(
        "MockSessionConnection{ endPoint=TEndPoint(ip:127.0.0.1, port:55562)}",
        ((MockSession) session).getLastConstructedSessionConnection().toString());

    for (long row = 0; row < 100; row++) {
      int rowIndex = tablet.getRowSize();
      tablet.addTimestamp(rowIndex, timestamp);
      tablet.addValue(measurements.get(0), rowIndex, "id" + (rowIndex % 4));
      for (int s = 1; s < 3; s++) {
        long value = new Random().nextLong();
        tablet.addValue(measurements.get(s), rowIndex, value);
      }

      if (tablet.getRowSize() == tablet.getMaxRowNumber()) {
        try {
          session.insertRelationalTablet(tablet);
        } catch (IoTDBConnectionException e) {
          fail(e.getMessage());
        }
        tablet.reset();
      }
      timestamp++;
    }

    assertEquals(3, session.tableModelDeviceIdToEndpoint.size());
    for (Map.Entry<IDeviceID, TEndPoint> endPointEntry :
        session.tableModelDeviceIdToEndpoint.entrySet()) {
      assertEquals(getDeviceIdBelongedEndpoint(endPointEntry.getKey()), endPointEntry.getValue());
    }
    assertEquals(3, session.endPointToSessionConnection.size());
    try {
      session.close();
    } catch (IoTDBConnectionException e) {
      fail(e.getMessage());
    }
  }

  private void addLine(
      List<Long> times,
      List<List<String>> measurements,
      List<List<TSDataType>> datatypes,
      List<List<Object>> values,
      long time,
      String s1,
      String s2,
      TSDataType s1type,
      TSDataType s2type,
      Object value1,
      Object value2) {
    List<String> tmpMeasurements = new ArrayList<>();
    List<TSDataType> tmpDataTypes = new ArrayList<>();
    List<Object> tmpValues = new ArrayList<>();
    tmpMeasurements.add(s1);
    tmpMeasurements.add(s2);
    tmpDataTypes.add(s1type);
    tmpDataTypes.add(s2type);
    tmpValues.add(value1);
    tmpValues.add(value2);
    times.add(time);
    measurements.add(tmpMeasurements);
    datatypes.add(tmpDataTypes);
    values.add(tmpValues);
  }

  static class MockSession extends Session {

    private MockSessionConnection lastConstructedSessionConnection;

    public MockSession(String host, int rpcPort, boolean enableRedirection) {
      super(
          host,
          rpcPort,
          SessionConfig.DEFAULT_USER,
          SessionConfig.DEFAULT_PASSWORD,
          SessionConfig.DEFAULT_FETCH_SIZE,
          null,
          SessionConfig.DEFAULT_INITIAL_BUFFER_CAPACITY,
          SessionConfig.DEFAULT_MAX_FRAME_SIZE,
          enableRedirection,
          SessionConfig.DEFAULT_VERSION);
      this.enableAutoFetch = false;
    }

    public MockSession(String host, int rpcPort, boolean enableRedirection, String sqlDialect) {
      this(host, rpcPort, enableRedirection);
      this.sqlDialect = sqlDialect;
      this.enableAutoFetch = false;
    }

    @Override
    public SessionConnection constructSessionConnection(
        Session session, TEndPoint endpoint, ZoneId zoneId) {
      lastConstructedSessionConnection = new MockSessionConnection(session, endpoint, zoneId);
      return lastConstructedSessionConnection;
    }

    public MockSessionConnection getLastConstructedSessionConnection() {
      return lastConstructedSessionConnection;
    }
  }

  static class MockSessionConnection extends SessionConnection {

    private TEndPoint endPoint;
    private boolean connectionBroken;
    private IoTDBConnectionException ioTDBConnectionException;

    public MockSessionConnection(Session session, TEndPoint endPoint, ZoneId zoneId) {
      super(session.sqlDialect);
      this.endPoint = endPoint;
      ioTDBConnectionException =
          new IoTDBConnectionException(
              String.format("the session connection = %s is broken", endPoint.toString()));
    }

    @Override
    public void close() {}

    @Override
    protected void insertRecord(TSInsertRecordReq request)
        throws RedirectException, IoTDBConnectionException {
      if (isConnectionBroken()) {
        throw ioTDBConnectionException;
      }
      throw new RedirectException(getDeviceIdBelongedEndpoint(request.prefixPath));
    }

    @Override
    protected void insertRecord(TSInsertStringRecordReq request)
        throws RedirectException, IoTDBConnectionException {
      if (isConnectionBroken()) {
        throw ioTDBConnectionException;
      }
      throw new RedirectException(getDeviceIdBelongedEndpoint(request.prefixPath));
    }

    @Override
    protected void insertRecords(TSInsertRecordsReq request)
        throws RedirectException, IoTDBConnectionException {
      if (isConnectionBroken()) {
        throw ioTDBConnectionException;
      }
      throw getRedirectException(request.getPrefixPaths());
    }

    @Override
    protected void insertRecords(TSInsertStringRecordsReq request)
        throws RedirectException, IoTDBConnectionException {
      if (isConnectionBroken()) {
        throw ioTDBConnectionException;
      }
      throw getRedirectException(request.getPrefixPaths());
    }

    @Override
    protected void insertRecordsOfOneDevice(TSInsertRecordsOfOneDeviceReq request)
        throws RedirectException, IoTDBConnectionException {
      if (isConnectionBroken()) {
        throw ioTDBConnectionException;
      }
      throw new RedirectException(getDeviceIdBelongedEndpoint(request.prefixPath));
    }

    @Override
    protected void insertTablet(TSInsertTabletReq request)
        throws RedirectException, IoTDBConnectionException {
      if (isConnectionBroken()) {
        throw ioTDBConnectionException;
      }
      if (request.writeToTable) {
        if (request.size >= 50) {
          // multi devices
          List<TEndPoint> endPoints = new ArrayList<>();
          for (int i = 0; i < request.size; i++) {
            endPoints.add(endpoints.get(i % 4));
          }
          throw new RedirectException(endPoints);
        }
      } else {
        throw new RedirectException(getDeviceIdBelongedEndpoint(request.prefixPath));
      }
    }

    @Override
    protected void insertTablets(TSInsertTabletsReq request)
        throws RedirectException, IoTDBConnectionException {
      if (isConnectionBroken()) {
        throw ioTDBConnectionException;
      }
      throw getRedirectException(request.getPrefixPaths());
    }

    private RedirectException getRedirectException(List<String> deviceIds) {
      Map<String, TEndPoint> deviceEndPointMap = new HashMap<>();
      for (String deviceId : deviceIds) {
        deviceEndPointMap.put(deviceId, getDeviceIdBelongedEndpoint(deviceId));
      }
      return new RedirectException(deviceEndPointMap);
    }

    public boolean isConnectionBroken() {
      return connectionBroken;
    }

    public void setConnectionBroken(boolean connectionBroken) {
      this.connectionBroken = connectionBroken;
    }

    @Override
    public String toString() {
      return "MockSessionConnection{" + " endPoint=" + endPoint + "}";
    }
  }
}<|MERGE_RESOLUTION|>--- conflicted
+++ resolved
@@ -688,13 +688,8 @@
         tablet.addValue(measurements.get(s), rowIndex, value);
       }
 
-<<<<<<< HEAD
       if (tablet.getRowSize() == tablet.getMaxRowNumber()) {
-        session.insertRelationalTablet(tablet, true);
-=======
-      if (tablet.rowSize == tablet.getMaxRowNumber()) {
         session.insertRelationalTablet(tablet);
->>>>>>> e0c6cf63
         tablet.reset();
       }
       timestamp++;
