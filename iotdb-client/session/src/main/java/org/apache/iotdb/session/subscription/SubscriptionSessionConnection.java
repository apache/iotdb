/*
 * Licensed to the Apache Software Foundation (ASF) under one
 * or more contributor license agreements.  See the NOTICE file
 * distributed with this work for additional information
 * regarding copyright ownership.  The ASF licenses this file
 * to you under the Apache License, Version 2.0 (the
 * "License"); you may not use this file except in compliance
 * with the License.  You may obtain a copy of the License at
 *
 *     http://www.apache.org/licenses/LICENSE-2.0
 *
 * Unless required by applicable law or agreed to in writing,
 * software distributed under the License is distributed on an
 * "AS IS" BASIS, WITHOUT WARRANTIES OR CONDITIONS OF ANY
 * KIND, either express or implied.  See the License for the
 * specific language governing permissions and limitations
 * under the License.
 */

package org.apache.iotdb.session.subscription;

import org.apache.iotdb.common.rpc.thrift.TEndPoint;
import org.apache.iotdb.isession.SessionDataSet;
import org.apache.iotdb.rpc.IoTDBConnectionException;
import org.apache.iotdb.rpc.RpcUtils;
import org.apache.iotdb.rpc.StatementExecutionException;
import org.apache.iotdb.rpc.subscription.config.ConsumerConfig;
import org.apache.iotdb.rpc.subscription.payload.EnrichedTablets;
import org.apache.iotdb.rpc.subscription.payload.request.PipeSubscribeCloseReq;
import org.apache.iotdb.rpc.subscription.payload.request.PipeSubscribeCommitReq;
import org.apache.iotdb.rpc.subscription.payload.request.PipeSubscribeHandshakeReq;
import org.apache.iotdb.rpc.subscription.payload.request.PipeSubscribeHeartbeatReq;
import org.apache.iotdb.rpc.subscription.payload.request.PipeSubscribePollReq;
import org.apache.iotdb.rpc.subscription.payload.request.PipeSubscribeSubscribeReq;
import org.apache.iotdb.rpc.subscription.payload.request.PipeSubscribeUnsubscribeReq;
import org.apache.iotdb.rpc.subscription.payload.response.PipeSubscribeHandshakeResp;
import org.apache.iotdb.rpc.subscription.payload.response.PipeSubscribePollResp;
import org.apache.iotdb.service.rpc.thrift.TPipeSubscribeResp;
import org.apache.iotdb.session.Session;
import org.apache.iotdb.session.SessionConnection;

import org.apache.thrift.TException;

import java.io.IOException;
import java.time.ZoneId;
import java.util.HashMap;
import java.util.List;
import java.util.Map;
import java.util.Set;
import java.util.function.Supplier;

public class SubscriptionSessionConnection extends SessionConnection {

  private static final String SHOW_DATA_NODES_COMMAND = "SHOW DATANODES";
  private static final String NODE_ID_COLUMN_NAME = "NodeID";
  private static final String STATUS_COLUMN_NAME = "Status";
  private static final String IP_COLUMN_NAME = "RpcAddress";
  private static final String PORT_COLUMN_NAME = "RpcPort";
  private static final String REMOVING_STATUS = "Removing";

  public SubscriptionSessionConnection(
      Session session,
      TEndPoint endPoint,
      ZoneId zoneId,
      Supplier<List<TEndPoint>> availableNodes,
      int maxRetryCount,
      long retryIntervalInMs,
      String sqlDialect)
      throws IoTDBConnectionException {
    super(session, endPoint, zoneId, availableNodes, maxRetryCount, retryIntervalInMs, sqlDialect);
  }

<<<<<<< HEAD
  public SubscriptionSessionConnection(
      Session session,
      ZoneId zoneId,
      Supplier<List<TEndPoint>> availableNodes,
      int maxRetryCount,
      long retryIntervalInMs,
      String sqlDialect)
      throws IoTDBConnectionException {
    super(session, zoneId, availableNodes, maxRetryCount, retryIntervalInMs, sqlDialect);
  }

=======
>>>>>>> 44b263e2
  // from org.apache.iotdb.session.NodesSupplier.updateDataNodeList
  public Map<Integer, TEndPoint> fetchAllEndPoints()
      throws IoTDBConnectionException, StatementExecutionException {
    SessionDataSet dataSet = session.executeQueryStatement(SHOW_DATA_NODES_COMMAND);
    SessionDataSet.DataIterator iterator = dataSet.iterator();
    Map<Integer, TEndPoint> endPoints = new HashMap<>();
    while (iterator.next()) {
      // ignore removing DN
      if (REMOVING_STATUS.equals(iterator.getString(STATUS_COLUMN_NAME))) {
        continue;
      }
      String ip = iterator.getString(IP_COLUMN_NAME);
      String port = iterator.getString(PORT_COLUMN_NAME);
      if (ip != null && port != null) {
        endPoints.put(
            iterator.getInt(NODE_ID_COLUMN_NAME), new TEndPoint(ip, Integer.parseInt(port)));
      }
    }
    return endPoints;
  }

  public int handshake(ConsumerConfig consumerConfig)
      throws TException, IOException, StatementExecutionException {
    TPipeSubscribeResp resp =
        client.pipeSubscribe(PipeSubscribeHandshakeReq.toTPipeSubscribeReq(consumerConfig));
    RpcUtils.verifySuccess(resp.status);
    PipeSubscribeHandshakeResp handshakeResp =
        PipeSubscribeHandshakeResp.fromTPipeSubscribeResp(resp);
    return handshakeResp.getDataNodeId();
  }

  public void heartbeat() throws TException, StatementExecutionException {
    TPipeSubscribeResp resp = client.pipeSubscribe(PipeSubscribeHeartbeatReq.toTPipeSubscribeReq());
    RpcUtils.verifySuccess(resp.status);
  }

  public void closeConsumer() throws TException, StatementExecutionException {
    TPipeSubscribeResp resp = client.pipeSubscribe(PipeSubscribeCloseReq.toTPipeSubscribeReq());
    RpcUtils.verifySuccess(resp.status);
  }

  public void subscribe(Set<String> topicNames)
      throws TException, IOException, StatementExecutionException {
    TPipeSubscribeResp resp =
        client.pipeSubscribe(PipeSubscribeSubscribeReq.toTPipeSubscribeReq(topicNames));
    RpcUtils.verifySuccess(resp.status);
  }

  public void unsubscribe(Set<String> topicNames)
      throws TException, IOException, StatementExecutionException {
    TPipeSubscribeResp resp =
        client.pipeSubscribe(PipeSubscribeUnsubscribeReq.toTPipeSubscribeReq(topicNames));
    RpcUtils.verifySuccess(resp.status);
  }

  public List<EnrichedTablets> poll(Set<String> topicNames)
      throws TException, IOException, StatementExecutionException {
    TPipeSubscribeResp resp =
        client.pipeSubscribe(PipeSubscribePollReq.toTPipeSubscribeReq(topicNames, 0));
    RpcUtils.verifySuccess(resp.status);
    PipeSubscribePollResp pollResp = PipeSubscribePollResp.fromTPipeSubscribeResp(resp);
    return pollResp.getEnrichedTabletsList();
  }

  public List<EnrichedTablets> poll(Set<String> topicNames, long timeoutMs)
      throws TException, IOException, StatementExecutionException {
    TPipeSubscribeResp resp =
        client.pipeSubscribe(PipeSubscribePollReq.toTPipeSubscribeReq(topicNames, timeoutMs));
    RpcUtils.verifySuccess(resp.status);
    PipeSubscribePollResp pollResp = PipeSubscribePollResp.fromTPipeSubscribeResp(resp);
    return pollResp.getEnrichedTabletsList();
  }

  public void commitSync(Map<String, List<String>> topicNameToSubscriptionCommitIds)
      throws TException, IOException, StatementExecutionException {
    TPipeSubscribeResp resp =
        client.pipeSubscribe(
            PipeSubscribeCommitReq.toTPipeSubscribeReq(topicNameToSubscriptionCommitIds));
    RpcUtils.verifySuccess(resp.status);
  }
}<|MERGE_RESOLUTION|>--- conflicted
+++ resolved
@@ -70,20 +70,6 @@
     super(session, endPoint, zoneId, availableNodes, maxRetryCount, retryIntervalInMs, sqlDialect);
   }
 
-<<<<<<< HEAD
-  public SubscriptionSessionConnection(
-      Session session,
-      ZoneId zoneId,
-      Supplier<List<TEndPoint>> availableNodes,
-      int maxRetryCount,
-      long retryIntervalInMs,
-      String sqlDialect)
-      throws IoTDBConnectionException {
-    super(session, zoneId, availableNodes, maxRetryCount, retryIntervalInMs, sqlDialect);
-  }
-
-=======
->>>>>>> 44b263e2
   // from org.apache.iotdb.session.NodesSupplier.updateDataNodeList
   public Map<Integer, TEndPoint> fetchAllEndPoints()
       throws IoTDBConnectionException, StatementExecutionException {
