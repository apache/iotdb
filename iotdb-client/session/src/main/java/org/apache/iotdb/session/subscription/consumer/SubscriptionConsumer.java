/*
 * Licensed to the Apache Software Foundation (ASF) under one
 * or more contributor license agreements.  See the NOTICE file
 * distributed with this work for additional information
 * regarding copyright ownership.  The ASF licenses this file
 * to you under the Apache License, Version 2.0 (the
 * "License"); you may not use this file except in compliance
 * with the License.  You may obtain a copy of the License at
 *
 *     http://www.apache.org/licenses/LICENSE-2.0
 *
 * Unless required by applicable law or agreed to in writing,
 * software distributed under the License is distributed on an
 * "AS IS" BASIS, WITHOUT WARRANTIES OR CONDITIONS OF ANY
 * KIND, either express or implied.  See the License for the
 * specific language governing permissions and limitations
 * under the License.
 */

package org.apache.iotdb.session.subscription.consumer;

import org.apache.iotdb.common.rpc.thrift.TEndPoint;
import org.apache.iotdb.isession.SessionConfig;
import org.apache.iotdb.rpc.subscription.config.ConsumerConstant;
import org.apache.iotdb.rpc.subscription.config.TopicConfig;
import org.apache.iotdb.rpc.subscription.exception.SubscriptionConnectionException;
import org.apache.iotdb.rpc.subscription.exception.SubscriptionException;
import org.apache.iotdb.rpc.subscription.exception.SubscriptionRuntimeCriticalException;
import org.apache.iotdb.rpc.subscription.exception.SubscriptionRuntimeNonCriticalException;
import org.apache.iotdb.rpc.subscription.payload.poll.ErrorPayload;
import org.apache.iotdb.rpc.subscription.payload.poll.FileInitPayload;
import org.apache.iotdb.rpc.subscription.payload.poll.FilePiecePayload;
import org.apache.iotdb.rpc.subscription.payload.poll.FileSealPayload;
import org.apache.iotdb.rpc.subscription.payload.poll.PollFilePayload;
import org.apache.iotdb.rpc.subscription.payload.poll.PollPayload;
import org.apache.iotdb.rpc.subscription.payload.poll.SubscriptionCommitContext;
import org.apache.iotdb.rpc.subscription.payload.poll.SubscriptionPollPayload;
import org.apache.iotdb.rpc.subscription.payload.poll.SubscriptionPollRequest;
import org.apache.iotdb.rpc.subscription.payload.poll.SubscriptionPollRequestType;
import org.apache.iotdb.rpc.subscription.payload.poll.SubscriptionPollResponse;
import org.apache.iotdb.rpc.subscription.payload.poll.SubscriptionPollResponseType;
import org.apache.iotdb.rpc.subscription.payload.poll.TabletsPayload;
import org.apache.iotdb.session.subscription.payload.SubscriptionMessage;
import org.apache.iotdb.session.subscription.payload.SubscriptionMessageType;
import org.apache.iotdb.session.subscription.util.IdentifierUtils;
import org.apache.iotdb.session.subscription.util.RandomStringGenerator;
import org.apache.iotdb.session.subscription.util.SubscriptionPollTimer;
import org.apache.iotdb.session.util.SessionUtils;

import org.slf4j.Logger;
import org.slf4j.LoggerFactory;

import java.io.File;
import java.io.IOException;
import java.io.RandomAccessFile;
import java.net.URLEncoder;
import java.nio.file.FileAlreadyExistsException;
import java.nio.file.Files;
import java.nio.file.InvalidPathException;
import java.nio.file.Path;
import java.nio.file.Paths;
import java.util.ArrayList;
import java.util.Arrays;
import java.util.Collections;
import java.util.HashMap;
import java.util.HashSet;
import java.util.List;
import java.util.Map;
import java.util.Map.Entry;
import java.util.Objects;
import java.util.Optional;
import java.util.Properties;
import java.util.Set;
import java.util.concurrent.Callable;
import java.util.concurrent.CancellationException;
import java.util.concurrent.CompletableFuture;
import java.util.concurrent.ExecutionException;
import java.util.concurrent.Future;
import java.util.concurrent.ScheduledFuture;
import java.util.concurrent.atomic.AtomicBoolean;
import java.util.function.Function;
import java.util.stream.Collectors;

import static org.apache.iotdb.rpc.subscription.config.TopicConstant.MODE_SNAPSHOT_VALUE;
import static org.apache.iotdb.rpc.subscription.payload.poll.SubscriptionPollResponseType.ERROR;
import static org.apache.iotdb.rpc.subscription.payload.poll.SubscriptionPollResponseType.FILE_INIT;
import static org.apache.iotdb.rpc.subscription.payload.poll.SubscriptionPollResponseType.TABLETS;
import static org.apache.iotdb.rpc.subscription.payload.poll.SubscriptionPollResponseType.TERMINATION;

abstract class SubscriptionConsumer implements AutoCloseable {

  private static final Logger LOGGER = LoggerFactory.getLogger(SubscriptionConsumer.class);

  private static final long SLEEP_MS = 100L;
  private static final long SLEEP_DELTA_MS = 50L;
  private static final long TIMER_DELTA_MS = 250L;

  private final String username;
  private final String password;

  protected String consumerId;
  protected String consumerGroupId;

  private final long heartbeatIntervalMs;
  private final long endpointsSyncIntervalMs;

  private final SubscriptionProviders providers;

  private final AtomicBoolean isClosed = new AtomicBoolean(true);
  // This variable indicates whether the consumer has ever been closed.
  private final AtomicBoolean isReleased = new AtomicBoolean(false);

  private final String fileSaveDir;
  private final boolean fileSaveFsync;

<<<<<<< HEAD
  private final int maxPollParallelism;

=======
  @SuppressWarnings("java:S3077")
>>>>>>> ddd8d4d7
  protected volatile Map<String, TopicConfig> subscribedTopics = new HashMap<>();

  public boolean allSnapshotTopicMessagesHaveBeenConsumed() {
    return subscribedTopics.values().stream()
        .noneMatch(
            (config) -> config.getAttributesWithSourceMode().containsValue(MODE_SNAPSHOT_VALUE));
  }

  /////////////////////////////// getter ///////////////////////////////

  public String getConsumerId() {
    return consumerId;
  }

  public String getConsumerGroupId() {
    return consumerGroupId;
  }

  /////////////////////////////// ctor ///////////////////////////////

  protected SubscriptionConsumer(final Builder builder) {
    final Set<TEndPoint> initialEndpoints = new HashSet<>();
    // From org.apache.iotdb.session.Session.getNodeUrls
    // Priority is given to `host:port` over `nodeUrls`.
    if (Objects.nonNull(builder.host) || Objects.nonNull(builder.port)) {
      if (Objects.isNull(builder.host)) {
        builder.host = SessionConfig.DEFAULT_HOST;
      }
      if (Objects.isNull(builder.port)) {
        builder.port = SessionConfig.DEFAULT_PORT;
      }
      initialEndpoints.add(new TEndPoint(builder.host, builder.port));
    } else if (Objects.isNull(builder.nodeUrls)) {
      builder.host = SessionConfig.DEFAULT_HOST;
      builder.port = SessionConfig.DEFAULT_PORT;
      initialEndpoints.add(new TEndPoint(builder.host, builder.port));
    } else {
      initialEndpoints.addAll(SessionUtils.parseSeedNodeUrls(builder.nodeUrls));
    }
    this.providers = new SubscriptionProviders(initialEndpoints);

    this.username = builder.username;
    this.password = builder.password;

    this.consumerId = builder.consumerId;
    this.consumerGroupId = builder.consumerGroupId;

    this.heartbeatIntervalMs = builder.heartbeatIntervalMs;
    this.endpointsSyncIntervalMs = builder.endpointsSyncIntervalMs;

    this.fileSaveDir = builder.fileSaveDir;
    this.fileSaveFsync = builder.fileSaveFsync;

    this.maxPollParallelism = builder.maxPollParallelism;
  }

  protected SubscriptionConsumer(final Builder builder, final Properties properties) {
    this(
        builder
            .host(
                (String)
                    properties.getOrDefault(ConsumerConstant.HOST_KEY, SessionConfig.DEFAULT_HOST))
            .port(
                (Integer)
                    properties.getOrDefault(ConsumerConstant.PORT_KEY, SessionConfig.DEFAULT_PORT))
            .nodeUrls((List<String>) properties.get(ConsumerConstant.NODE_URLS_KEY))
            .username(
                (String)
                    properties.getOrDefault(
                        ConsumerConstant.USERNAME_KEY, SessionConfig.DEFAULT_USER))
            .password(
                (String)
                    properties.getOrDefault(
                        ConsumerConstant.PASSWORD_KEY, SessionConfig.DEFAULT_PASSWORD))
            .consumerId((String) properties.get(ConsumerConstant.CONSUMER_ID_KEY))
            .consumerGroupId((String) properties.get(ConsumerConstant.CONSUMER_GROUP_ID_KEY))
            .heartbeatIntervalMs(
                (Long)
                    properties.getOrDefault(
                        ConsumerConstant.HEARTBEAT_INTERVAL_MS_KEY,
                        ConsumerConstant.HEARTBEAT_INTERVAL_MS_DEFAULT_VALUE))
            .endpointsSyncIntervalMs(
                (Long)
                    properties.getOrDefault(
                        ConsumerConstant.ENDPOINTS_SYNC_INTERVAL_MS_KEY,
                        ConsumerConstant.ENDPOINTS_SYNC_INTERVAL_MS_DEFAULT_VALUE))
            .fileSaveDir(
                (String)
                    properties.getOrDefault(
                        ConsumerConstant.FILE_SAVE_DIR_KEY,
                        ConsumerConstant.FILE_SAVE_DIR_DEFAULT_VALUE))
            .fileSaveFsync(
                (Boolean)
                    properties.getOrDefault(
                        ConsumerConstant.FILE_SAVE_FSYNC_KEY,
                        ConsumerConstant.FILE_SAVE_FSYNC_DEFAULT_VALUE))
            .maxPollParallelism(
                (Integer)
                    properties.getOrDefault(
                        ConsumerConstant.MAX_POLL_PARALLELISM_KEY,
                        ConsumerConstant.MAX_POLL_PARALLELISM_VALUE)));
  }

  /////////////////////////////// open & close ///////////////////////////////

  private void checkIfHasBeenClosed() throws SubscriptionException {
    if (isReleased.get()) {
      final String errorMessage =
          String.format("%s has ever been closed, unsupported operation after closing.", this);
      LOGGER.error(errorMessage);
      throw new SubscriptionException(errorMessage);
    }
  }

  private void checkIfOpened() throws SubscriptionException {
    if (isClosed.get()) {
      final String errorMessage =
          String.format("%s is not yet open, please open the subscription consumer first.", this);
      LOGGER.error(errorMessage);
      throw new SubscriptionException(errorMessage);
    }
  }

  public synchronized void open() throws SubscriptionException {
    checkIfHasBeenClosed();

    if (!isClosed.get()) {
      return;
    }

    // open subscription providers
    providers.acquireWriteLock();
    try {
      providers.openProviders(this); // throw SubscriptionException
    } finally {
      providers.releaseWriteLock();
    }

    // submit heartbeat worker
    submitHeartbeatWorker();

    // submit endpoints syncer
    submitEndpointsSyncer();

    isClosed.set(false);
  }

  @Override
  public synchronized void close() {
    if (isClosed.get()) {
      return;
    }

    // close subscription providers
    providers.acquireWriteLock();
    providers.closeProviders();
    providers.releaseWriteLock();

    isClosed.set(true);

    // mark is released to avoid reopening after closing
    isReleased.set(true);
  }

  boolean isClosed() {
    return isClosed.get();
  }

  /////////////////////////////// subscribe & unsubscribe ///////////////////////////////

  public void subscribe(final String topicName) throws SubscriptionException {
    subscribe(Collections.singleton(topicName));
  }

  public void subscribe(final String... topicNames) throws SubscriptionException {
    subscribe(new HashSet<>(Arrays.asList(topicNames)));
  }

  public void subscribe(final Set<String> topicNames) throws SubscriptionException {
    // parse topic names from external source
    subscribe(topicNames, true);
  }

  private void subscribe(Set<String> topicNames, final boolean needParse)
      throws SubscriptionException {
    checkIfOpened();

    if (needParse) {
      topicNames =
          topicNames.stream().map(IdentifierUtils::parseIdentifier).collect(Collectors.toSet());
    }

    providers.acquireReadLock();
    try {
      subscribeWithRedirection(topicNames);
    } finally {
      providers.releaseReadLock();
    }
  }

  public void unsubscribe(final String topicName) throws SubscriptionException {
    unsubscribe(Collections.singleton(topicName));
  }

  public void unsubscribe(final String... topicNames) throws SubscriptionException {
    unsubscribe(new HashSet<>(Arrays.asList(topicNames)));
  }

  public void unsubscribe(final Set<String> topicNames) throws SubscriptionException {
    // parse topic names from external source
    unsubscribe(topicNames, true);
  }

  private void unsubscribe(Set<String> topicNames, final boolean needParse)
      throws SubscriptionException {
    checkIfOpened();

    if (needParse) {
      topicNames =
          topicNames.stream().map(IdentifierUtils::parseIdentifier).collect(Collectors.toSet());
    }

    providers.acquireReadLock();
    try {
      unsubscribeWithRedirection(topicNames);
    } finally {
      providers.releaseReadLock();
    }
  }

  /////////////////////////////// subscription provider ///////////////////////////////

  SubscriptionProvider constructProviderAndHandshake(final TEndPoint endPoint)
      throws SubscriptionException {
    final SubscriptionProvider provider =
        new SubscriptionProvider(
            endPoint, this.username, this.password, this.consumerId, this.consumerGroupId);
    try {
      provider.handshake();
    } catch (final Exception e) {
      try {
        provider.close();
      } catch (final Exception ignored) {
      }
      throw new SubscriptionConnectionException(
          String.format("Failed to handshake with subscription provider %s", provider));
    }

    // update consumer id and consumer group id if not exist
    if (Objects.isNull(this.consumerId)) {
      this.consumerId = provider.getConsumerId();
    }
    if (Objects.isNull(this.consumerGroupId)) {
      this.consumerGroupId = provider.getConsumerGroupId();
    }

    return provider;
  }

  /////////////////////////////// file ops ///////////////////////////////

  private Path getFileDir(final String topicName) throws IOException {
    final Path dirPath =
        Paths.get(fileSaveDir).resolve(consumerGroupId).resolve(consumerId).resolve(topicName);
    Files.createDirectories(dirPath);
    return dirPath;
  }

  private Path getFilePath(
      final String topicName,
      final String fileName,
      final boolean allowFileAlreadyExistsException,
      final boolean allowInvalidPathException)
      throws SubscriptionException {
    try {
      final Path filePath = getFileDir(topicName).resolve(fileName);
      Files.createFile(filePath);
      return filePath;
    } catch (final FileAlreadyExistsException fileAlreadyExistsException) {
      if (allowFileAlreadyExistsException) {
        final String suffix = RandomStringGenerator.generate(16);
        LOGGER.warn(
            "Detect already existed file {} when polling topic {}, add random suffix {} to filename",
            fileName,
            topicName,
            suffix);
        return getFilePath(topicName, fileName + "." + suffix, false, true);
      }
      throw new SubscriptionRuntimeNonCriticalException(
          fileAlreadyExistsException.getMessage(), fileAlreadyExistsException);
    } catch (final InvalidPathException invalidPathException) {
      if (allowInvalidPathException) {
        return getFilePath(URLEncoder.encode(topicName), fileName, true, false);
      }
      throw new SubscriptionRuntimeNonCriticalException(
          invalidPathException.getMessage(), invalidPathException);
    } catch (final IOException e) {
      throw new SubscriptionRuntimeNonCriticalException(e.getMessage(), e);
    }
  }

  /////////////////////////////// poll ///////////////////////////////

  private final Map<
          SubscriptionPollResponseType,
          Function<SubscriptionPollResponse, Optional<SubscriptionMessage>>>
      responseTransformer =
          Collections.unmodifiableMap(
              new HashMap<
                  SubscriptionPollResponseType,
                  Function<SubscriptionPollResponse, Optional<SubscriptionMessage>>>() {
                {
                  put(
                      TABLETS,
                      resp ->
                          Optional.of(
                              new SubscriptionMessage(
                                  resp.getCommitContext(),
                                  ((TabletsPayload) resp.getPayload()).getTablets())));

                  put(
                      FILE_INIT,
                      resp ->
                          pollFile(
                              resp.getCommitContext(),
                              ((FileInitPayload) resp.getPayload()).getFileName()));

                  put(
                      ERROR,
                      resp -> {
                        final ErrorPayload payload = (ErrorPayload) resp.getPayload();
                        final String errorMessage = payload.getErrorMessage();
                        if (payload.isCritical()) {
                          throw new SubscriptionRuntimeCriticalException(errorMessage);
                        } else {
                          throw new SubscriptionRuntimeNonCriticalException(errorMessage);
                        }
                      });

                  put(
                      TERMINATION,
                      resp -> {
                        final SubscriptionCommitContext commitContext = resp.getCommitContext();
                        final String topicNameToUnsubscribe = commitContext.getTopicName();
                        LOGGER.info(
                            "Termination occurred when SubscriptionConsumer {} polling topics, unsubscribe topic {} automatically",
                            this,
                            topicNameToUnsubscribe);
                        unsubscribe(Collections.singleton(topicNameToUnsubscribe), false);
                        return Optional.empty();
                      });
                }
              });

  protected List<SubscriptionMessage> multiplePoll(
      /* @NotNull */ final Set<String> topicNames, final long timeoutMs) {
    if (topicNames.isEmpty()) {
      return Collections.emptyList();
    }

    // execute single task in current thread
    final int availableCount =
        SubscriptionExecutorServiceManager.getAvailableThreadCountForPollTasks();
    if (availableCount == 0) {
      // non-strict timeout
      return singlePoll(topicNames, timeoutMs);
    }

    // dividing topics
    final List<PollTask> tasks = new ArrayList<>();
    final List<Set<String>> partitionedTopicNames =
        partition(topicNames, Math.min(maxPollParallelism, availableCount));
    for (final Set<String> partition : partitionedTopicNames) {
      tasks.add(new PollTask(partition, timeoutMs));
    }

    // submit multiple tasks to poll messages
    final List<SubscriptionMessage> messages = new ArrayList<>();
    SubscriptionRuntimeCriticalException lastSubscriptionRuntimeCriticalException = null;
    try {
      // strict timeout
      for (final Future<List<SubscriptionMessage>> future :
          SubscriptionExecutorServiceManager.submitMultiplePollTasks(tasks, timeoutMs)) {
        try {
          if (future.isCancelled()) {
            continue;
          }
          messages.addAll(future.get());
        } catch (final CancellationException ignored) {

        } catch (final ExecutionException e) {
          final Throwable cause = e.getCause();
          if (cause instanceof SubscriptionRuntimeCriticalException) {
            final SubscriptionRuntimeCriticalException ex =
                (SubscriptionRuntimeCriticalException) cause;
            LOGGER.warn(
                "SubscriptionRuntimeCriticalException occurred when SubscriptionConsumer {} polling topics {}",
                this,
                topicNames,
                ex);
            lastSubscriptionRuntimeCriticalException = ex;
          } else {
            LOGGER.warn(
                "ExecutionException occurred when SubscriptionConsumer {} polling topics {}",
                this,
                topicNames,
                e);
          }
        }
      }
    } catch (final InterruptedException e) {
      LOGGER.warn(
          "InterruptedException occurred when SubscriptionConsumer {} polling topics {}",
          this,
          topicNames,
          e);
      Thread.currentThread().interrupt(); // restore interrupted state
    }

    // TODO: ignore possible interrupted state?

    // even if a SubscriptionRuntimeCriticalException is encountered, try to deliver the message to
    // the client
    if (messages.isEmpty() && Objects.nonNull(lastSubscriptionRuntimeCriticalException)) {
      throw lastSubscriptionRuntimeCriticalException;
    }

    return messages;
  }

  private class PollTask implements Callable<List<SubscriptionMessage>> {

    private final Set<String> topicNames;
    private final long timeoutMs;

    public PollTask(final Set<String> topicNames, final long timeoutMs) {
      this.topicNames = topicNames;
      this.timeoutMs = timeoutMs;
    }

    @Override
    public List<SubscriptionMessage> call() {
      return singlePoll(topicNames, timeoutMs);
    }
  }

  private List<SubscriptionMessage> singlePoll(
      /* @NotNull */ final Set<String> topicNames, final long timeoutMs)
      throws SubscriptionException {
    if (topicNames.isEmpty()) {
      return Collections.emptyList();
    }

    final List<SubscriptionMessage> messages = new ArrayList<>();
    List<SubscriptionPollResponse> currentResponses = new ArrayList<>();
    final SubscriptionPollTimer timer =
        new SubscriptionPollTimer(System.currentTimeMillis(), timeoutMs);

    try {
      do {
        final List<SubscriptionMessage> currentMessages = new ArrayList<>();
        try {
          currentResponses.clear();
          currentResponses = pollInternal(topicNames);
          for (final SubscriptionPollResponse response : currentResponses) {
            final short responseType = response.getResponseType();
            if (!SubscriptionPollResponseType.isValidatedResponseType(responseType)) {
              LOGGER.warn("unexpected response type: {}", responseType);
              continue;
            }
            try {
              responseTransformer
                  .getOrDefault(
                      SubscriptionPollResponseType.valueOf(responseType),
                      resp -> {
                        LOGGER.warn("unexpected response type: {}", responseType);
                        return Optional.empty();
                      })
                  .apply(response)
                  .ifPresent(currentMessages::add);
            } catch (final SubscriptionRuntimeNonCriticalException e) {
              LOGGER.warn(
                  "SubscriptionRuntimeNonCriticalException occurred when SubscriptionConsumer {} polling topics {}",
                  this,
                  topicNames,
                  e);
              // assume the corresponding response has been nacked
            }
          }
        } catch (final SubscriptionRuntimeCriticalException e) {
          LOGGER.warn(
              "SubscriptionRuntimeCriticalException occurred when SubscriptionConsumer {} polling topics {}",
              this,
              topicNames,
              e);
          // nack and clear current responses
          try {
            nack(currentResponses);
            currentResponses.clear();
          } catch (final Exception ignored) {
          }
          // nack and clear result messages
          try {
            nack(messages);
            messages.clear();
          } catch (final Exception ignored) {
          }

          // the upper layer perceives ExecutionException
          throw e;
        }

        // add all current messages to result messages
        messages.addAll(currentMessages);

        // TODO: maybe we can poll a few more times
        if (!messages.isEmpty()) {
          break;
        }

        // update timer
        timer.update();

        // TODO: associated with timeoutMs instead of hardcoding
        // random sleep time within the range [SLEEP_DELTA_MS, SLEEP_DELTA_MS + SLEEP_MS)
        Thread.sleep(((long) (Math.random() * SLEEP_MS)) + SLEEP_DELTA_MS);

        // the use of TIMER_DELTA_MS here slightly reduces the timeout to avoid being interrupted as
        // much as possible
      } while (timer.notExpired(TIMER_DELTA_MS));
    } catch (final InterruptedException e) {
      Thread.currentThread().interrupt(); // restore interrupted state
    }

    if (Thread.currentThread().isInterrupted()) {
      // nack and clear current responses
      try {
        nack(currentResponses);
        currentResponses.clear();
      } catch (final Exception ignored) {
      }
      // nack and clear result messages
      try {
        nack(messages);
        messages.clear();
      } catch (final Exception ignored) {
      }

      // the upper layer perceives CancellationException
      return Collections.emptyList();
    }

    return messages;
  }

  private Optional<SubscriptionMessage> pollFile(
      final SubscriptionCommitContext commitContext, final String fileName)
      throws SubscriptionException {
    final String topicName = commitContext.getTopicName();
    final Path filePath = getFilePath(topicName, fileName, true, true);
    final File file = filePath.toFile();
    try (final RandomAccessFile fileWriter = new RandomAccessFile(file, "rw")) {
      return Optional.of(pollFileInternal(commitContext, fileName, file, fileWriter));
    } catch (final Exception e) {
      // construct temporary message to nack
      nack(
          Collections.singletonList(
              new SubscriptionMessage(commitContext, file.getAbsolutePath())));
      throw new SubscriptionRuntimeNonCriticalException(e.getMessage(), e);
    }
  }

  private SubscriptionMessage pollFileInternal(
      final SubscriptionCommitContext commitContext,
      final String rawFileName,
      final File file,
      final RandomAccessFile fileWriter)
      throws IOException, SubscriptionException {
    final int dataNodeId = commitContext.getDataNodeId();
    final String topicName = commitContext.getTopicName();

    LOGGER.info(
        "{} start to poll file {} with commit context {}",
        this,
        file.getAbsolutePath(),
        commitContext);

    long writingOffset = fileWriter.length();
    while (true) {
      final List<SubscriptionPollResponse> responses =
          pollFileInternal(dataNodeId, topicName, rawFileName, writingOffset);

      // It's agreed that the server will always return at least one response, even in case of
      // failure.
      if (responses.isEmpty()) {
        final String errorMessage =
            String.format("SubscriptionConsumer %s poll empty response", this);
        LOGGER.warn(errorMessage);
        throw new SubscriptionRuntimeNonCriticalException(errorMessage);
      }

      // Only one SubscriptionEvent polled currently...
      final SubscriptionPollResponse response = responses.get(0);
      final SubscriptionPollPayload payload = response.getPayload();
      final short responseType = response.getResponseType();
      if (!SubscriptionPollResponseType.isValidatedResponseType(responseType)) {
        final String errorMessage = String.format("unexpected response type: %s", responseType);
        LOGGER.warn(errorMessage);
        throw new SubscriptionRuntimeNonCriticalException(errorMessage);
      }

      switch (SubscriptionPollResponseType.valueOf(responseType)) {
        case FILE_PIECE:
          {
            // check commit context
            final SubscriptionCommitContext incomingCommitContext = response.getCommitContext();
            if (Objects.isNull(incomingCommitContext)
                || !Objects.equals(commitContext, incomingCommitContext)) {
              final String errorMessage =
                  String.format(
                      "inconsistent commit context, current is %s, incoming is %s, consumer: %s",
                      commitContext, incomingCommitContext, this);
              LOGGER.warn(errorMessage);
              throw new SubscriptionRuntimeNonCriticalException(errorMessage);
            }

            // check file name
            if (!Objects.equals(rawFileName, ((FilePiecePayload) payload).getFileName())) {
              final String errorMessage =
                  String.format(
                      "inconsistent file name, current is %s, incoming is %s, consumer: %s",
                      rawFileName, ((FilePiecePayload) payload).getFileName(), this);
              LOGGER.warn(errorMessage);
              throw new SubscriptionRuntimeNonCriticalException(errorMessage);
            }

            // write file piece
            fileWriter.write(((FilePiecePayload) payload).getFilePiece());
            if (fileSaveFsync) {
              fileWriter.getFD().sync();
            }

            // check offset
            if (!Objects.equals(
                fileWriter.length(), ((FilePiecePayload) payload).getNextWritingOffset())) {
              final String errorMessage =
                  String.format(
                      "inconsistent file offset, current is %s, incoming is %s, consumer: %s",
                      fileWriter.length(),
                      ((FilePiecePayload) payload).getNextWritingOffset(),
                      this);
              LOGGER.warn(errorMessage);
              throw new SubscriptionRuntimeNonCriticalException(errorMessage);
            }

            // update offset
            writingOffset = ((FilePiecePayload) payload).getNextWritingOffset();
            break;
          }
        case FILE_SEAL:
          {
            // check commit context
            final SubscriptionCommitContext incomingCommitContext = response.getCommitContext();
            if (Objects.isNull(incomingCommitContext)
                || !Objects.equals(commitContext, incomingCommitContext)) {
              final String errorMessage =
                  String.format(
                      "inconsistent commit context, current is %s, incoming is %s, consumer: %s",
                      commitContext, incomingCommitContext, this);
              LOGGER.warn(errorMessage);
              throw new SubscriptionRuntimeNonCriticalException(errorMessage);
            }

            // check file name
            if (!Objects.equals(rawFileName, ((FileSealPayload) payload).getFileName())) {
              final String errorMessage =
                  String.format(
                      "inconsistent file name, current is %s, incoming is %s, consumer: %s",
                      rawFileName, ((FileSealPayload) payload).getFileName(), this);
              LOGGER.warn(errorMessage);
              throw new SubscriptionRuntimeNonCriticalException(errorMessage);
            }

            // check file length
            if (fileWriter.length() != ((FileSealPayload) payload).getFileLength()) {
              final String errorMessage =
                  String.format(
                      "inconsistent file length, current is %s, incoming is %s, consumer: %s",
                      fileWriter.length(), ((FileSealPayload) payload).getFileLength(), this);
              LOGGER.warn(errorMessage);
              throw new SubscriptionRuntimeNonCriticalException(errorMessage);
            }

            // optional sync and close
            if (fileSaveFsync) {
              fileWriter.getFD().sync();
            }
            fileWriter.close();

            LOGGER.info(
                "SubscriptionConsumer {} successfully poll file {} with commit context {}",
                this,
                file.getAbsolutePath(),
                commitContext);

            // generate subscription message
            return new SubscriptionMessage(commitContext, file.getAbsolutePath());
          }
        case ERROR:
          {
            // no need to check commit context

            final String errorMessage = ((ErrorPayload) payload).getErrorMessage();
            final boolean critical = ((ErrorPayload) payload).isCritical();
            LOGGER.warn(
                "Error occurred when SubscriptionConsumer {} polling file {} with commit context {}: {}, critical: {}",
                this,
                file.getAbsolutePath(),
                commitContext,
                errorMessage,
                critical);
            if (critical) {
              throw new SubscriptionRuntimeCriticalException(errorMessage);
            } else {
              throw new SubscriptionRuntimeNonCriticalException(errorMessage);
            }
          }
        default:
          final String errorMessage = String.format("unexpected response type: %s", responseType);
          LOGGER.warn(errorMessage);
          throw new SubscriptionRuntimeNonCriticalException(errorMessage);
      }
    }
  }

  private List<SubscriptionPollResponse> pollInternal(final Set<String> topicNames)
      throws SubscriptionException {
    providers.acquireReadLock();
    try {
      final SubscriptionProvider provider = providers.getNextAvailableProvider();
      if (Objects.isNull(provider) || !provider.isAvailable()) {
        if (isClosed()) {
          return Collections.emptyList();
        }
        throw new SubscriptionConnectionException(
            String.format(
                "Cluster has no available subscription providers when %s poll topic %s",
                this, topicNames));
      }
      // ignore SubscriptionConnectionException to improve poll auto retry
      try {
        return provider.poll(
            new SubscriptionPollRequest(
                SubscriptionPollRequestType.POLL.getType(), new PollPayload(topicNames), 0L));
      } catch (final SubscriptionConnectionException ignored) {
        return Collections.emptyList();
      }
    } finally {
      providers.releaseReadLock();
    }
  }

  private List<SubscriptionPollResponse> pollFileInternal(
      final int dataNodeId, final String topicName, final String fileName, final long writingOffset)
      throws SubscriptionException {
    providers.acquireReadLock();
    try {
      final SubscriptionProvider provider = providers.getProvider(dataNodeId);
      if (Objects.isNull(provider) || !provider.isAvailable()) {
        if (isClosed()) {
          return Collections.emptyList();
        }
        throw new SubscriptionConnectionException(
            String.format(
                "something unexpected happened when %s poll file from subscription provider with data node id %s, the subscription provider may be unavailable or not existed",
                this, dataNodeId));
      }
      // ignore SubscriptionConnectionException to improve poll auto retry
      try {
        return provider.poll(
            new SubscriptionPollRequest(
                SubscriptionPollRequestType.POLL_FILE.getType(),
                new PollFilePayload(topicName, fileName, writingOffset),
                0L));
      } catch (final SubscriptionConnectionException ignored) {
        return Collections.emptyList();
      }
    } finally {
      providers.releaseReadLock();
    }
  }

  /////////////////////////////// commit sync (ack & nack) ///////////////////////////////

  protected void ack(final Iterable<SubscriptionMessage> messages) throws SubscriptionException {
    final Map<Integer, List<SubscriptionCommitContext>> dataNodeIdToSubscriptionCommitContexts =
        new HashMap<>();
    for (final SubscriptionMessage message : messages) {
      dataNodeIdToSubscriptionCommitContexts
          .computeIfAbsent(message.getCommitContext().getDataNodeId(), (id) -> new ArrayList<>())
          .add(message.getCommitContext());
    }
    for (final Entry<Integer, List<SubscriptionCommitContext>> entry :
        dataNodeIdToSubscriptionCommitContexts.entrySet()) {
      commitInternal(entry.getKey(), entry.getValue(), false);
    }
  }

  protected void nack(final Iterable<SubscriptionMessage> messages) throws SubscriptionException {
    final Map<Integer, List<SubscriptionCommitContext>> dataNodeIdToSubscriptionCommitContexts =
        new HashMap<>();
    for (final SubscriptionMessage message : messages) {
      // make every effort to delete stale intermediate file
      if (Objects.equals(
          SubscriptionMessageType.TS_FILE_HANDLER.getType(), message.getMessageType())) {
        try {
          message.getTsFileHandler().deleteFile();
        } catch (final Exception ignored) {
        }
      }
      dataNodeIdToSubscriptionCommitContexts
          .computeIfAbsent(message.getCommitContext().getDataNodeId(), (id) -> new ArrayList<>())
          .add(message.getCommitContext());
    }
    for (final Entry<Integer, List<SubscriptionCommitContext>> entry :
        dataNodeIdToSubscriptionCommitContexts.entrySet()) {
      commitInternal(entry.getKey(), entry.getValue(), true);
    }
  }

  private void nack(final List<SubscriptionPollResponse> responses) throws SubscriptionException {
    final Map<Integer, List<SubscriptionCommitContext>> dataNodeIdToSubscriptionCommitContexts =
        new HashMap<>();
    for (final SubscriptionPollResponse response : responses) {
      dataNodeIdToSubscriptionCommitContexts
          .computeIfAbsent(response.getCommitContext().getDataNodeId(), (id) -> new ArrayList<>())
          .add(response.getCommitContext());
    }
    for (final Entry<Integer, List<SubscriptionCommitContext>> entry :
        dataNodeIdToSubscriptionCommitContexts.entrySet()) {
      commitInternal(entry.getKey(), entry.getValue(), true);
    }
  }

  private void commitInternal(
      final int dataNodeId,
      final List<SubscriptionCommitContext> subscriptionCommitContexts,
      final boolean nack)
      throws SubscriptionException {
    providers.acquireReadLock();
    try {
      final SubscriptionProvider provider = providers.getProvider(dataNodeId);
      if (Objects.isNull(provider) || !provider.isAvailable()) {
        if (isClosed()) {
          return;
        }
        throw new SubscriptionConnectionException(
            String.format(
                "something unexpected happened when %s commit (nack: %s) messages to subscription provider with data node id %s, the subscription provider may be unavailable or not existed",
                this, nack, dataNodeId));
      }
      provider.commit(subscriptionCommitContexts, nack);
    } finally {
      providers.releaseReadLock();
    }
  }

  /////////////////////////////// heartbeat ///////////////////////////////

  private void submitHeartbeatWorker() {
    final ScheduledFuture<?>[] future = new ScheduledFuture<?>[1];
    future[0] =
        SubscriptionExecutorServiceManager.submitHeartbeatWorker(
            () -> {
              if (isClosed()) {
                if (Objects.nonNull(future[0])) {
                  future[0].cancel(false);
                  LOGGER.info("SubscriptionConsumer {} cancel heartbeat worker", this);
                }
                return;
              }
              providers.heartbeat(this);
            },
            heartbeatIntervalMs);
    LOGGER.info("SubscriptionConsumer {} submit heartbeat worker", this);
  }

  /////////////////////////////// sync endpoints ///////////////////////////////

  private void submitEndpointsSyncer() {
    final ScheduledFuture<?>[] future = new ScheduledFuture<?>[1];
    future[0] =
        SubscriptionExecutorServiceManager.submitEndpointsSyncer(
            () -> {
              if (isClosed()) {
                if (Objects.nonNull(future[0])) {
                  future[0].cancel(false);
                  LOGGER.info("SubscriptionConsumer {} cancel endpoints syncer", this);
                }
                return;
              }
              providers.sync(this);
            },
            endpointsSyncIntervalMs);
    LOGGER.info("SubscriptionConsumer {} submit endpoints syncer", this);
  }

  /////////////////////////////// commit async ///////////////////////////////

  protected void commitAsync(
      final Iterable<SubscriptionMessage> messages, final AsyncCommitCallback callback) {
    SubscriptionExecutorServiceManager.submitAsyncCommitWorker(
        new AsyncCommitWorker(messages, callback));
  }

  private class AsyncCommitWorker implements Runnable {

    private final Iterable<SubscriptionMessage> messages;
    private final AsyncCommitCallback callback;

    public AsyncCommitWorker(
        final Iterable<SubscriptionMessage> messages, final AsyncCommitCallback callback) {
      this.messages = messages;
      this.callback = callback;
    }

    @Override
    public void run() {
      if (isClosed()) {
        return;
      }

      try {
        ack(messages);
        callback.onComplete();
      } catch (final Exception e) {
        callback.onFailure(e);
      }
    }
  }

  protected CompletableFuture<Void> commitAsync(final Iterable<SubscriptionMessage> messages) {
    final CompletableFuture<Void> future = new CompletableFuture<>();
    SubscriptionExecutorServiceManager.submitAsyncCommitWorker(
        () -> {
          if (isClosed()) {
            return;
          }

          try {
            ack(messages);
            future.complete(null);
          } catch (final Throwable e) {
            future.completeExceptionally(e);
          }
        });
    return future;
  }

  /////////////////////////////// redirection ///////////////////////////////

  private void subscribeWithRedirection(final Set<String> topicNames) throws SubscriptionException {
    final List<SubscriptionProvider> providers = this.providers.getAllAvailableProviders();
    if (providers.isEmpty()) {
      throw new SubscriptionConnectionException(
          String.format(
              "Cluster has no available subscription providers when %s subscribe topic %s",
              this, topicNames));
    }
    for (final SubscriptionProvider provider : providers) {
      try {
        subscribedTopics = provider.subscribe(topicNames);
        return;
      } catch (final Exception e) {
        LOGGER.warn(
            "{} failed to subscribe topics {} from subscription provider {}, try next subscription provider...",
            this,
            topicNames,
            provider,
            e);
      }
    }
    final String errorMessage =
        String.format(
            "%s failed to subscribe topics %s from all available subscription providers %s",
            this, topicNames, providers);
    LOGGER.warn(errorMessage);
    throw new SubscriptionRuntimeCriticalException(errorMessage);
  }

  private void unsubscribeWithRedirection(final Set<String> topicNames)
      throws SubscriptionException {
    final List<SubscriptionProvider> providers = this.providers.getAllAvailableProviders();
    if (providers.isEmpty()) {
      throw new SubscriptionConnectionException(
          String.format(
              "Cluster has no available subscription providers when %s unsubscribe topic %s",
              this, topicNames));
    }
    for (final SubscriptionProvider provider : providers) {
      try {
        subscribedTopics = provider.unsubscribe(topicNames);
        return;
      } catch (final Exception e) {
        LOGGER.warn(
            "{} failed to unsubscribe topics {} from subscription provider {}, try next subscription provider...",
            this,
            topicNames,
            provider,
            e);
      }
    }
    final String errorMessage =
        String.format(
            "%s failed to unsubscribe topics %s from all available subscription providers %s",
            this, topicNames, providers);
    LOGGER.warn(errorMessage);
    throw new SubscriptionRuntimeCriticalException(errorMessage);
  }

  Map<Integer, TEndPoint> fetchAllEndPointsWithRedirection() throws SubscriptionException {
    final List<SubscriptionProvider> providers = this.providers.getAllAvailableProviders();
    if (providers.isEmpty()) {
      throw new SubscriptionConnectionException(
          String.format(
              "Cluster has no available subscription providers when %s fetch all endpoints", this));
    }
    for (final SubscriptionProvider provider : providers) {
      try {
        return provider.getSessionConnection().fetchAllEndPoints();
      } catch (final Exception e) {
        LOGGER.warn(
            "{} failed to fetch all endpoints from subscription provider {}, try next subscription provider...",
            this,
            provider,
            e);
      }
    }
    final String errorMessage =
        String.format(
            "%s failed to fetch all endpoints from all available subscription providers %s",
            this, providers);
    LOGGER.warn(errorMessage);
    throw new SubscriptionRuntimeCriticalException(errorMessage);
  }

  /////////////////////////////// builder ///////////////////////////////

  public abstract static class Builder {

    protected String host;
    protected Integer port;
    protected List<String> nodeUrls;

    protected String username = SessionConfig.DEFAULT_USER;
    protected String password = SessionConfig.DEFAULT_PASSWORD;

    protected String consumerId;
    protected String consumerGroupId;

    protected long heartbeatIntervalMs = ConsumerConstant.HEARTBEAT_INTERVAL_MS_DEFAULT_VALUE;
    protected long endpointsSyncIntervalMs =
        ConsumerConstant.ENDPOINTS_SYNC_INTERVAL_MS_DEFAULT_VALUE;

    protected String fileSaveDir = ConsumerConstant.FILE_SAVE_DIR_DEFAULT_VALUE;
    protected boolean fileSaveFsync = ConsumerConstant.FILE_SAVE_FSYNC_DEFAULT_VALUE;

    protected int maxPollParallelism = ConsumerConstant.MAX_POLL_PARALLELISM_VALUE;

    public Builder host(final String host) {
      this.host = host;
      return this;
    }

    public Builder port(final int port) {
      this.port = port;
      return this;
    }

    public Builder nodeUrls(final List<String> nodeUrls) {
      this.nodeUrls = nodeUrls;
      return this;
    }

    public Builder username(final String username) {
      this.username = username;
      return this;
    }

    public Builder password(final String password) {
      this.password = password;
      return this;
    }

    public Builder consumerId(final String consumerId) {
      this.consumerId = IdentifierUtils.parseIdentifier(consumerId);
      return this;
    }

    public Builder consumerGroupId(final String consumerGroupId) {
      this.consumerGroupId = IdentifierUtils.parseIdentifier(consumerGroupId);
      return this;
    }

    public Builder heartbeatIntervalMs(final long heartbeatIntervalMs) {
      this.heartbeatIntervalMs =
          Math.max(heartbeatIntervalMs, ConsumerConstant.HEARTBEAT_INTERVAL_MS_MIN_VALUE);
      return this;
    }

    public Builder endpointsSyncIntervalMs(final long endpointsSyncIntervalMs) {
      this.endpointsSyncIntervalMs =
          Math.max(endpointsSyncIntervalMs, ConsumerConstant.ENDPOINTS_SYNC_INTERVAL_MS_MIN_VALUE);
      return this;
    }

    public Builder fileSaveDir(final String fileSaveDir) {
      this.fileSaveDir = fileSaveDir;
      return this;
    }

    public Builder fileSaveFsync(final boolean fileSaveFsync) {
      this.fileSaveFsync = fileSaveFsync;
      return this;
    }

    public Builder maxPollParallelism(final int maxPollParallelism) {
      // Here the minimum value of max poll parallelism is set to 1 instead of 0, in order to use a
      // single thread to execute poll whenever there are idle resources available, thereby
      // achieving strict timeout.
      this.maxPollParallelism = Math.max(maxPollParallelism, 1);
      return this;
    }

    public abstract SubscriptionPullConsumer buildPullConsumer();

    public abstract SubscriptionPushConsumer buildPushConsumer();
  }

  /////////////////////////////// stringify ///////////////////////////////

  protected Map<String, String> coreReportMessage() {
    Map<String, String> result = new HashMap<>(5);
    result.put("consumerId", consumerId);
    result.put("consumerGroupId", consumerGroupId);
    result.put("isClosed", isClosed.toString());
    result.put("fileSaveDir", fileSaveDir);
    result.put("subscribedTopicNames", subscribedTopics.keySet().toString());
    return result;
  }

  protected Map<String, String> allReportMessage() {
    Map<String, String> result = new HashMap<>(10);
    result.put("consumerId", consumerId);
    result.put("consumerGroupId", consumerGroupId);
    result.put("heartbeatIntervalMs", String.valueOf(heartbeatIntervalMs));
    result.put("endpointsSyncIntervalMs", String.valueOf(endpointsSyncIntervalMs));
    result.put("providers", providers.toString());
    result.put("isClosed", isClosed.toString());
    result.put("isReleased", isReleased.toString());
    result.put("fileSaveDir", fileSaveDir);
    result.put("fileSaveFsync", String.valueOf(fileSaveFsync));
    result.put("subscribedTopics", subscribedTopics.toString());
    return result;
  }

  /////////////////////////////// utility ///////////////////////////////

  /**
   * Partitions the given set into the specified number of subsets.
   *
   * <p>Ensures that each partition contains at least one element, even if the number of elements in
   * the set is less than the number of partitions. When the number of elements is greater than or
   * equal to the number of partitions, elements are evenly distributed across the partitions.
   *
   * <p>Example:
   *
   * <ul>
   *   <li>1 topic, 4 partitions: [topic1 | topic1 | topic1 | topic1]
   *   <li>3 topics, 4 partitions: [topic1 | topic2 | topic3 | topic1]
   *   <li>2 topics, 4 partitions: [topic1 | topic2 | topic1 | topic2]
   *   <li>5 topics, 4 partitions: [topic1, topic4 | topic2 | topic5 | topic3]
   *   <li>7 topics, 3 partitions: [topic1, topic6, topic7 | topic2, topic3 | topic5, topic4]
   * </ul>
   *
   * @param set the given set
   * @param partitions the number of partitions
   * @param <T> the type of the elements in the set
   * @return a list containing the specified number of subsets
   */
  public static <T> List<Set<T>> partition(final Set<T> set, final int partitions) {
    final List<Set<T>> result = new ArrayList<>(partitions);
    for (int i = 0; i < partitions; i++) {
      result.add(new HashSet<>());
    }

    final List<T> elements = new ArrayList<>(set);
    int index = 0;

    // When the number of elements is less than the number of partitions, distribute elements
    // repeatedly
    for (int i = 0; i < partitions; i++) {
      result.get(i).add(elements.get(index));
      index = (index + 1) % elements.size();
    }

    // When the number of elements is greater than or equal to the number of partitions, distribute
    // elements normally
    for (int i = partitions; i < elements.size(); i++) {
      result.get(i % partitions).add(elements.get(i));
    }

    return result;
  }
}<|MERGE_RESOLUTION|>--- conflicted
+++ resolved
@@ -113,12 +113,9 @@
   private final String fileSaveDir;
   private final boolean fileSaveFsync;
 
-<<<<<<< HEAD
   private final int maxPollParallelism;
 
-=======
   @SuppressWarnings("java:S3077")
->>>>>>> ddd8d4d7
   protected volatile Map<String, TopicConfig> subscribedTopics = new HashMap<>();
 
   public boolean allSnapshotTopicMessagesHaveBeenConsumed() {
@@ -1261,7 +1258,7 @@
   /////////////////////////////// stringify ///////////////////////////////
 
   protected Map<String, String> coreReportMessage() {
-    Map<String, String> result = new HashMap<>(5);
+    final Map<String, String> result = new HashMap<>(5);
     result.put("consumerId", consumerId);
     result.put("consumerGroupId", consumerGroupId);
     result.put("isClosed", isClosed.toString());
@@ -1271,7 +1268,7 @@
   }
 
   protected Map<String, String> allReportMessage() {
-    Map<String, String> result = new HashMap<>(10);
+    final Map<String, String> result = new HashMap<>(10);
     result.put("consumerId", consumerId);
     result.put("consumerGroupId", consumerGroupId);
     result.put("heartbeatIntervalMs", String.valueOf(heartbeatIntervalMs));
