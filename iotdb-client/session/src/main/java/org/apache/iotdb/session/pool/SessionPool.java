--- conflicted
+++ resolved
@@ -489,11 +489,8 @@
     this.trustStorePwd = builder.trustStorePwd;
     this.maxRetryCount = builder.maxRetryCount;
     this.retryIntervalInMs = builder.retryIntervalInMs;
-<<<<<<< HEAD
     this.sqlDialect = builder.sqlDialect;
-=======
     this.queryTimeoutInMs = builder.queryTimeoutInMs;
->>>>>>> 911d7b67
 
     if (enableAutoFetch) {
       initThreadPool();
@@ -548,11 +545,8 @@
               .trustStorePwd(trustStorePwd)
               .maxRetryCount(maxRetryCount)
               .retryIntervalInMs(retryIntervalInMs)
-<<<<<<< HEAD
               .sqlDialect(sqlDialect)
-=======
               .timeOut(queryTimeoutInMs)
->>>>>>> 911d7b67
               .build();
     } else {
       // Construct redirect-able Session
@@ -573,11 +567,8 @@
               .trustStorePwd(trustStorePwd)
               .maxRetryCount(maxRetryCount)
               .retryIntervalInMs(retryIntervalInMs)
-<<<<<<< HEAD
               .sqlDialect(sqlDialect)
-=======
               .timeOut(queryTimeoutInMs)
->>>>>>> 911d7b67
               .build();
     }
     session.setEnableQueryRedirection(enableQueryRedirection);
@@ -3547,11 +3538,8 @@
 
     private long retryIntervalInMs = SessionConfig.RETRY_INTERVAL_IN_MS;
 
-<<<<<<< HEAD
     private String sqlDialect = SessionConfig.SQL_DIALECT;
-=======
     private long queryTimeoutInMs = SessionConfig.DEFAULT_QUERY_TIME_OUT;
->>>>>>> 911d7b67
 
     public Builder useSSL(boolean useSSL) {
       this.useSSL = useSSL;
@@ -3663,13 +3651,13 @@
       return this;
     }
 
-<<<<<<< HEAD
     public Builder sqlDialect(String sqlDialect) {
       this.sqlDialect = sqlDialect;
-=======
+      return this;
+    }
+
     public Builder queryTimeoutInMs(long queryTimeoutInMs) {
       this.queryTimeoutInMs = queryTimeoutInMs;
->>>>>>> 911d7b67
       return this;
     }
 
