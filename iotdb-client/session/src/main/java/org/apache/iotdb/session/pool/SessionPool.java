--- conflicted
+++ resolved
@@ -514,15 +514,11 @@
     this.version = builder.version;
     this.thriftDefaultBufferSize = builder.thriftDefaultBufferSize;
     this.thriftMaxFrameSize = builder.thriftMaxFrameSize;
-<<<<<<< HEAD
     initThreadPool();
-    if (builder.nodeUrls != null && builder.nodeUrls.size() > 0) {
-=======
     if (builder.nodeUrls != null) {
       if (builder.nodeUrls.isEmpty()) {
         throw new IllegalArgumentException("nodeUrls shouldn't be empty.");
       }
->>>>>>> bcc3b3dd
       this.nodeUrls = builder.nodeUrls;
       this.host = null;
       this.port = -1;
