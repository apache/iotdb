/*
 * Licensed to the Apache Software Foundation (ASF) under one
 * or more contributor license agreements.  See the NOTICE file
 * distributed with this work for additional information
 * regarding copyright ownership.  The ASF licenses this file
 * to you under the Apache License, Version 2.0 (the
 * "License"); you may not use this file except in compliance
 * with the License.  You may obtain a copy of the License at
 *
 *     http://www.apache.org/licenses/LICENSE-2.0
 *
 * Unless required by applicable law or agreed to in writing,
 * software distributed under the License is distributed on an
 * "AS IS" BASIS, WITHOUT WARRANTIES OR CONDITIONS OF ANY
 * KIND, either express or implied.  See the License for the
 * specific language governing permissions and limitations
 * under the License.
 */

package org.apache.iotdb.session.subscription;

import org.apache.iotdb.rpc.IoTDBConnectionException;
import org.apache.iotdb.rpc.StatementExecutionException;
import org.apache.iotdb.rpc.subscription.config.ConsumerConstant;
<<<<<<< HEAD
=======
import org.apache.iotdb.rpc.subscription.exception.SubscriptionException;
import org.apache.iotdb.rpc.subscription.payload.EnrichedTablets;
>>>>>>> 75b5fa60

import org.apache.thrift.TException;
import org.slf4j.Logger;
import org.slf4j.LoggerFactory;

import java.io.IOException;
import java.time.Duration;
import java.util.Collections;
import java.util.List;
import java.util.Map;
import java.util.Objects;
import java.util.Properties;
import java.util.Set;
import java.util.SortedMap;
import java.util.concurrent.ConcurrentSkipListMap;
import java.util.concurrent.ConcurrentSkipListSet;
import java.util.concurrent.Executors;
import java.util.concurrent.ScheduledExecutorService;
import java.util.concurrent.TimeUnit;
import java.util.concurrent.atomic.AtomicBoolean;

public class SubscriptionPullConsumer extends SubscriptionConsumer {

  private static final Logger LOGGER = LoggerFactory.getLogger(SubscriptionPullConsumer.class);

  private final boolean autoCommit;
  private final long autoCommitIntervalMs;

  private ScheduledExecutorService autoCommitWorkerExecutor;
  private SortedMap<Long, Set<SubscriptionMessage>> uncommittedMessages;

  private final AtomicBoolean isClosed = new AtomicBoolean(true);

  /////////////////////////////// ctor ///////////////////////////////

  public SubscriptionPullConsumer(SubscriptionPullConsumer.Builder builder) {
    super(builder);

    this.autoCommit = builder.autoCommit;
    this.autoCommitIntervalMs = builder.autoCommitIntervalMs;
  }

  public SubscriptionPullConsumer(Properties properties) {
    this(
        properties,
        (Boolean)
            properties.getOrDefault(
                ConsumerConstant.AUTO_COMMIT_KEY, ConsumerConstant.AUTO_COMMIT_DEFAULT_VALUE),
        (Long)
            properties.getOrDefault(
                ConsumerConstant.AUTO_COMMIT_INTERVAL_MS_KEY,
                ConsumerConstant.AUTO_COMMIT_INTERVAL_MS_DEFAULT_VALUE));
  }

  private SubscriptionPullConsumer(
      Properties properties, boolean autoCommit, long autoCommitIntervalMs) {
    super(
        new Builder().autoCommit(autoCommit).autoCommitIntervalMs(autoCommitIntervalMs),
        properties);

    this.autoCommit = autoCommit;
    this.autoCommitIntervalMs = autoCommitIntervalMs;
  }

  /////////////////////////////// open & close ///////////////////////////////

  public synchronized void open()
      throws TException, IoTDBConnectionException, IOException, StatementExecutionException {
    if (!isClosed.get()) {
      return;
    }

    super.open();

    if (autoCommit) {
      launchAutoCommitWorker();
    }

    isClosed.set(false);
  }

  @Override
  public synchronized void close() throws IoTDBConnectionException {
    if (isClosed.get()) {
      return;
    }

    try {
      if (autoCommit) {
        // shutdown auto commit worker
        shutdownAutoCommitWorker();

        // commit all uncommitted messages
        commitAllUncommittedMessages();
      }
      super.close();
    } finally {
      isClosed.set(true);
    }
  }

  /////////////////////////////// poll & commit ///////////////////////////////

  public List<SubscriptionMessage> poll(Duration timeoutMs)
      throws TException, IOException, StatementExecutionException {
    return poll(Collections.emptySet(), timeoutMs.toMillis());
  }

  public List<SubscriptionMessage> poll(long timeoutMs)
      throws TException, IOException, StatementExecutionException {
    return poll(Collections.emptySet(), timeoutMs);
  }

  public List<SubscriptionMessage> poll(Set<String> topicNames, Duration timeoutMs)
      throws TException, IOException, StatementExecutionException {
    return poll(topicNames, timeoutMs.toMillis());
  }

  public List<SubscriptionMessage> poll(Set<String> topicNames, long timeoutMs)
      throws TException, IOException, StatementExecutionException {
<<<<<<< HEAD
    List<SubscriptionMessage> messages = super.poll(topicNames, timeoutMs);
=======
    List<EnrichedTablets> enrichedTabletsList = new ArrayList<>();

    acquireReadLock();
    try {
      for (final SubscriptionProvider provider : getAllAvailableProviders()) {
        // TODO: network timeout
        enrichedTabletsList.addAll(provider.getSessionConnection().poll(topicNames, timeoutMs));
      }
    } finally {
      releaseReadLock();
    }

    List<SubscriptionMessage> messages =
        enrichedTabletsList.stream().map(SubscriptionMessage::new).collect(Collectors.toList());

>>>>>>> 75b5fa60
    if (autoCommit) {
      long currentTimestamp = System.currentTimeMillis();
      long index = currentTimestamp / autoCommitIntervalMs;
      if (currentTimestamp % autoCommitIntervalMs == 0) {
        index -= 1;
      }
      uncommittedMessages
          .computeIfAbsent(index, o -> new ConcurrentSkipListSet<>())
          .addAll(messages);
    }

    return messages;
  }

  public void commitSync(SubscriptionMessage message)
<<<<<<< HEAD
      throws TException, IOException, StatementExecutionException {
    super.commitSync(Collections.singletonList(message));
  }

  public void commitSync(Iterable<SubscriptionMessage> messages)
      throws TException, IOException, StatementExecutionException {
    super.commitSync(messages);
=======
      throws TException, IOException, StatementExecutionException, IoTDBConnectionException {
    commitSync(Collections.singletonList(message));
  }

  public void commitSync(Iterable<SubscriptionMessage> messages)
      throws TException, IOException, StatementExecutionException, IoTDBConnectionException {
    Map<Integer, Map<String, List<String>>> dataNodeIdToTopicNameToSubscriptionCommitIds =
        new HashMap<>();
    for (SubscriptionMessage message : messages) {
      dataNodeIdToTopicNameToSubscriptionCommitIds
          .computeIfAbsent(
              message.parseDataNodeIdFromSubscriptionCommitId(), (id) -> new HashMap<>())
          .computeIfAbsent(message.getTopicName(), (topicName) -> new ArrayList<>())
          .add(message.getSubscriptionCommitId());
    }
    for (Map.Entry<Integer, Map<String, List<String>>> entry :
        dataNodeIdToTopicNameToSubscriptionCommitIds.entrySet()) {
      commitSyncInternal(entry.getKey(), entry.getValue());
    }
>>>>>>> 75b5fa60
  }

  public void commitAsync(SubscriptionMessage message) {
    super.commitAsync(Collections.singletonList(message));
  }

<<<<<<< HEAD
  public void commitAsync(Iterable<SubscriptionMessage> messages) {
    super.commitAsync(messages);
  }

  public void commitAsync(SubscriptionMessage message, AsyncCommitCallback callback) {
    super.commitAsync(Collections.singletonList(message), callback);
  }

  public void commitAsync(Iterable<SubscriptionMessage> messages, AsyncCommitCallback callback) {
    super.commitAsync(messages, callback);
=======
  private void commitSyncInternal(
      int dataNodeId, Map<String, List<String>> topicNameToSubscriptionCommitIds)
      throws TException, IOException, StatementExecutionException, IoTDBConnectionException {
    acquireReadLock();
    try {
      final SubscriptionProvider provider = getProvider(dataNodeId);
      if (Objects.isNull(provider) || !provider.isAvailable()) {
        throw new IoTDBConnectionException(
            String.format(
                "something unexpected happened when commit messages to subscription provider with data node id %s, the subscription provider may be unavailable or not existed",
                dataNodeId));
      }
      provider.getSessionConnection().commitSync(topicNameToSubscriptionCommitIds);
    } finally {
      releaseReadLock();
    }
>>>>>>> 75b5fa60
  }

  /////////////////////////////// auto commit ///////////////////////////////

  @SuppressWarnings("unsafeThreadSchedule")
  private void launchAutoCommitWorker() {
    uncommittedMessages = new ConcurrentSkipListMap<>();
    autoCommitWorkerExecutor =
        Executors.newSingleThreadScheduledExecutor(
            r -> {
              Thread t =
                  new Thread(
                      Thread.currentThread().getThreadGroup(),
                      r,
                      "PullConsumerAutoCommitWorker",
                      0);
              if (!t.isDaemon()) {
                t.setDaemon(true);
              }
              if (t.getPriority() != Thread.NORM_PRIORITY) {
                t.setPriority(Thread.NORM_PRIORITY);
              }
              return t;
            });
    autoCommitWorkerExecutor.scheduleAtFixedRate(
        new PullConsumerAutoCommitWorker(this), 0, autoCommitIntervalMs, TimeUnit.MILLISECONDS);
  }

  private void shutdownAutoCommitWorker() {
    autoCommitWorkerExecutor.shutdown();
    autoCommitWorkerExecutor = null;
  }

  private void commitAllUncommittedMessages() {
    for (Map.Entry<Long, Set<SubscriptionMessage>> entry : uncommittedMessages.entrySet()) {
      try {
        commitSync(entry.getValue());
        uncommittedMessages.remove(entry.getKey());
      } catch (final Exception e) {
        LOGGER.warn("something unexpected happened when commit messages during close", e);
      }
    }
  }

  @Override
  boolean isClosed() {
    return isClosed.get();
  }

  long getAutoCommitIntervalMs() {
    return autoCommitIntervalMs;
  }

  SortedMap<Long, Set<SubscriptionMessage>> getUncommittedMessages() {
    return uncommittedMessages;
  }

  /////////////////////////////// builder ///////////////////////////////

  public static class Builder extends SubscriptionConsumer.Builder {

    private boolean autoCommit = ConsumerConstant.AUTO_COMMIT_DEFAULT_VALUE;
    private long autoCommitIntervalMs = ConsumerConstant.AUTO_COMMIT_INTERVAL_MS_DEFAULT_VALUE;

    public Builder host(String host) {
      super.host(host);
      return this;
    }

    public Builder port(int port) {
      super.port(port);
      return this;
    }

    public Builder nodeUrls(List<String> nodeUrls) {
      super.nodeUrls(nodeUrls);
      return this;
    }

    public Builder username(String username) {
      super.username(username);
      return this;
    }

    public Builder password(String password) {
      super.password(password);
      return this;
    }

    public Builder consumerId(String consumerId) {
      super.consumerId(consumerId);
      return this;
    }

    public Builder consumerGroupId(String consumerGroupId) {
      super.consumerGroupId(consumerGroupId);
      return this;
    }

    public Builder heartbeatIntervalMs(long heartbeatIntervalMs) {
      super.heartbeatIntervalMs(heartbeatIntervalMs);
      return this;
    }

    public Builder endpointsSyncIntervalMs(long endpointsSyncIntervalMs) {
      super.endpointsSyncIntervalMs(endpointsSyncIntervalMs);
      return this;
    }

    public Builder autoCommit(boolean autoCommit) {
      this.autoCommit = autoCommit;
      return this;
    }

    public Builder autoCommitIntervalMs(long autoCommitIntervalMs) {
      this.autoCommitIntervalMs =
          Math.max(autoCommitIntervalMs, ConsumerConstant.AUTO_COMMIT_INTERVAL_MS_MIN_VALUE);
      return this;
    }

    @Override
    public SubscriptionPullConsumer buildPullConsumer() {
      return new SubscriptionPullConsumer(this);
    }

    @Override
    public SubscriptionPushConsumer buildPushConsumer() {
      throw new SubscriptionException(
          "SubscriptionPullConsumer.Builder do not support build push consumer.");
    }
  }
}<|MERGE_RESOLUTION|>--- conflicted
+++ resolved
@@ -22,11 +22,8 @@
 import org.apache.iotdb.rpc.IoTDBConnectionException;
 import org.apache.iotdb.rpc.StatementExecutionException;
 import org.apache.iotdb.rpc.subscription.config.ConsumerConstant;
-<<<<<<< HEAD
-=======
 import org.apache.iotdb.rpc.subscription.exception.SubscriptionException;
 import org.apache.iotdb.rpc.subscription.payload.EnrichedTablets;
->>>>>>> 75b5fa60
 
 import org.apache.thrift.TException;
 import org.slf4j.Logger;
@@ -147,9 +144,6 @@
 
   public List<SubscriptionMessage> poll(Set<String> topicNames, long timeoutMs)
       throws TException, IOException, StatementExecutionException {
-<<<<<<< HEAD
-    List<SubscriptionMessage> messages = super.poll(topicNames, timeoutMs);
-=======
     List<EnrichedTablets> enrichedTabletsList = new ArrayList<>();
 
     acquireReadLock();
@@ -165,7 +159,6 @@
     List<SubscriptionMessage> messages =
         enrichedTabletsList.stream().map(SubscriptionMessage::new).collect(Collectors.toList());
 
->>>>>>> 75b5fa60
     if (autoCommit) {
       long currentTimestamp = System.currentTimeMillis();
       long index = currentTimestamp / autoCommitIntervalMs;
@@ -181,15 +174,6 @@
   }
 
   public void commitSync(SubscriptionMessage message)
-<<<<<<< HEAD
-      throws TException, IOException, StatementExecutionException {
-    super.commitSync(Collections.singletonList(message));
-  }
-
-  public void commitSync(Iterable<SubscriptionMessage> messages)
-      throws TException, IOException, StatementExecutionException {
-    super.commitSync(messages);
-=======
       throws TException, IOException, StatementExecutionException, IoTDBConnectionException {
     commitSync(Collections.singletonList(message));
   }
@@ -209,25 +193,10 @@
         dataNodeIdToTopicNameToSubscriptionCommitIds.entrySet()) {
       commitSyncInternal(entry.getKey(), entry.getValue());
     }
->>>>>>> 75b5fa60
-  }
-
-  public void commitAsync(SubscriptionMessage message) {
-    super.commitAsync(Collections.singletonList(message));
-  }
-
-<<<<<<< HEAD
-  public void commitAsync(Iterable<SubscriptionMessage> messages) {
-    super.commitAsync(messages);
-  }
-
-  public void commitAsync(SubscriptionMessage message, AsyncCommitCallback callback) {
-    super.commitAsync(Collections.singletonList(message), callback);
-  }
-
-  public void commitAsync(Iterable<SubscriptionMessage> messages, AsyncCommitCallback callback) {
-    super.commitAsync(messages, callback);
-=======
+  }
+
+  /////////////////////////////// utility ///////////////////////////////
+
   private void commitSyncInternal(
       int dataNodeId, Map<String, List<String>> topicNameToSubscriptionCommitIds)
       throws TException, IOException, StatementExecutionException, IoTDBConnectionException {
@@ -244,7 +213,22 @@
     } finally {
       releaseReadLock();
     }
->>>>>>> 75b5fa60
+  }
+
+  public void commitAsync(SubscriptionMessage message) {
+    super.commitAsync(Collections.singletonList(message));
+  }
+
+  public void commitAsync(Iterable<SubscriptionMessage> messages) {
+    super.commitAsync(messages);
+  }
+
+  public void commitAsync(SubscriptionMessage message, AsyncCommitCallback callback) {
+    super.commitAsync(Collections.singletonList(message), callback);
+  }
+
+  public void commitAsync(Iterable<SubscriptionMessage> messages, AsyncCommitCallback callback) {
+    super.commitAsync(messages, callback);
   }
 
   /////////////////////////////// auto commit ///////////////////////////////
