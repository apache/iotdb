--- conflicted
+++ resolved
@@ -23,40 +23,16 @@
 import org.apache.iotdb.rpc.StatementExecutionException;
 import org.apache.iotdb.rpc.subscription.config.ConsumerConstant;
 import org.apache.iotdb.rpc.subscription.exception.SubscriptionException;
-<<<<<<< HEAD
-import org.apache.iotdb.rpc.subscription.payload.common.PollMessagePayload;
-import org.apache.iotdb.rpc.subscription.payload.common.PollTsFileMessagePayload;
-import org.apache.iotdb.rpc.subscription.payload.common.SubscriptionCommitContext;
-import org.apache.iotdb.rpc.subscription.payload.common.SubscriptionMessagePayload;
-import org.apache.iotdb.rpc.subscription.payload.common.SubscriptionPollMessage;
-import org.apache.iotdb.rpc.subscription.payload.common.SubscriptionPollMessageType;
-import org.apache.iotdb.rpc.subscription.payload.common.SubscriptionPolledMessage;
-import org.apache.iotdb.rpc.subscription.payload.common.SubscriptionPolledMessageType;
-import org.apache.iotdb.rpc.subscription.payload.common.TabletsMessagePayload;
-import org.apache.iotdb.rpc.subscription.payload.common.TsFileErrorMessagePayload;
-import org.apache.iotdb.rpc.subscription.payload.common.TsFileInitMessagePayload;
-import org.apache.iotdb.rpc.subscription.payload.common.TsFilePieceMessagePayload;
-import org.apache.iotdb.rpc.subscription.payload.common.TsFileSealMessagePayload;
-import org.apache.iotdb.tsfile.utils.Pair;
-=======
->>>>>>> 7004e4d8
 
 import org.apache.thrift.TException;
 import org.slf4j.Logger;
 import org.slf4j.LoggerFactory;
 
-import java.io.File;
 import java.io.IOException;
-import java.io.RandomAccessFile;
 import java.time.Duration;
 import java.util.Collections;
 import java.util.List;
 import java.util.Map;
-<<<<<<< HEAD
-import java.util.Objects;
-import java.util.Optional;
-=======
->>>>>>> 7004e4d8
 import java.util.Properties;
 import java.util.Set;
 import java.util.SortedMap;
@@ -170,57 +146,10 @@
   }
 
   public List<SubscriptionMessage> poll(Set<String> topicNames, long timeoutMs)
-<<<<<<< HEAD
-      throws TException, IOException, StatementExecutionException, IoTDBConnectionException {
-    final List<SubscriptionMessage> messages = new ArrayList<>();
-
-    // poll on the fly tsfile
-    for (final OnTheFlyTsFileInfo info :
-        topicNameToOnTheFlyTsFileInfo.values().stream()
-            .filter(
-                info -> {
-                  if (topicNames.isEmpty()) {
-                    return true;
-                  }
-                  return topicNames.contains(info.getTopicName());
-                })
-            .collect(Collectors.toList())) {
-      pollTsFile(info.commitContext, info.file.getName(), timeoutMs).ifPresent(messages::add);
-    }
-
-    // poll tablets or tsfile
-    for (final SubscriptionPolledMessage polledMessage : pollInternal(topicNames, timeoutMs)) {
-      final short messageType = polledMessage.getMessageType();
-      if (SubscriptionPolledMessageType.isValidatedMessageType(messageType)) {
-        switch (SubscriptionPolledMessageType.valueOf(messageType)) {
-          case TABLETS:
-            messages.add(
-                new SubscriptionMessage(
-                    polledMessage.getCommitContext(),
-                    ((TabletsMessagePayload) polledMessage.getMessagePayload()).getTablets()));
-            break;
-          case TS_FILE_INIT:
-            pollTsFile(
-                    polledMessage.getCommitContext(),
-                    ((TsFileInitMessagePayload) polledMessage.getMessagePayload()).getFileName(),
-                    timeoutMs)
-                .ifPresent(messages::add);
-            break;
-          default:
-            LOGGER.warn("unexpected message type: {}", messageType);
-            break;
-        }
-      } else {
-        LOGGER.warn("unexpected message type: {}", messageType);
-      }
-    }
+      throws TException, IOException, StatementExecutionException, IoTDBConnectionException {
+    final List<SubscriptionMessage> messages = super.poll(topicNames, timeoutMs);
 
     // add to uncommitted messages
-=======
-      throws TException, IOException, StatementExecutionException {
-    List<SubscriptionMessage> messages = super.poll(topicNames, timeoutMs);
-
->>>>>>> 7004e4d8
     if (autoCommit) {
       final long currentTimestamp = System.currentTimeMillis();
       long index = currentTimestamp / autoCommitIntervalMs;
@@ -235,237 +164,6 @@
     return messages;
   }
 
-  private Optional<SubscriptionMessage> pollTsFile(
-      SubscriptionCommitContext commitContext, String fileName, long timeoutMs) {
-    try {
-      final Pair<SubscriptionMessage, Boolean> messageWithRetryable =
-          pollTsFileInternal(commitContext, fileName, timeoutMs);
-      if (Objects.nonNull(messageWithRetryable.getLeft())) {
-        removeOnTheFlyTsFileInfo(commitContext.getTopicName());
-        return Optional.of(messageWithRetryable.getLeft());
-      }
-      if (!messageWithRetryable.getRight()) {
-        // non-retryable
-        removeOnTheFlyTsFileInfo(commitContext.getTopicName());
-      } else {
-        // retryable
-        increaseOnTheFlyTsFileInfoRetryCountOrRemove(commitContext.getTopicName());
-      }
-    } catch (IOException e) {
-      LOGGER.warn(
-          "Exception occurred when {} polling TsFile {} with commit context {}: {}",
-          this,
-          fileName,
-          commitContext,
-          e.getMessage());
-      // assume retryable
-      increaseOnTheFlyTsFileInfoRetryCountOrRemove(commitContext.getTopicName());
-    } catch (TException | IoTDBConnectionException | StatementExecutionException e) {
-      LOGGER.warn(
-          "Exception occurred when {} polling TsFile {} with commit context {}: {}",
-          this,
-          fileName,
-          commitContext,
-          e.getMessage());
-      // assume non-retryable
-      removeOnTheFlyTsFileInfo(commitContext.getTopicName());
-    }
-    return Optional.empty();
-  }
-
-  private Pair<SubscriptionMessage, Boolean> pollTsFileInternal(
-      SubscriptionCommitContext commitContext, String fileName, long timeoutMs)
-      throws IOException, TException, IoTDBConnectionException, StatementExecutionException {
-    final int dataNodeId = commitContext.getDataNodeId();
-    final String topicName = commitContext.getTopicName();
-
-    OnTheFlyTsFileInfo info = getOnTheFlyTsFileInfo(topicName);
-    if (Objects.isNull(info)) {
-      info = createOnTheFlyTsFileInfo(commitContext, fileName);
-    }
-    if (Objects.isNull(info)) {
-      return new Pair<>(null, false);
-    }
-
-    final File file = info.file;
-    final RandomAccessFile fileWriter = info.fileWriter;
-
-    LOGGER.info(
-        "{} start to poll TsFile {} with commit context {}",
-        this,
-        file.getAbsolutePath(),
-        commitContext);
-
-    long writingOffset = fileWriter.length();
-    while (true) {
-      final List<SubscriptionPolledMessage> polledMessages =
-          pollTsFileInternal(dataNodeId, topicName, fileName, writingOffset, timeoutMs);
-
-      if (polledMessages.isEmpty()) {
-        LOGGER.warn("poll empty messages, consumer: {}", this);
-        return new Pair<>(null, false);
-      }
-
-      final SubscriptionPolledMessage polledMessage = polledMessages.get(0);
-      final SubscriptionMessagePayload messagePayload = polledMessage.getMessagePayload();
-      final SubscriptionCommitContext incomingCommitContext = polledMessage.getCommitContext();
-      if (Objects.isNull(incomingCommitContext)
-          || !Objects.equals(commitContext, incomingCommitContext)) {
-        LOGGER.warn(
-            "inconsistent commit context, current is {}, incoming is {}, consumer: {}",
-            commitContext,
-            incomingCommitContext,
-            this);
-        return new Pair<>(null, false);
-      }
-
-      final short messageType = polledMessage.getMessageType();
-      if (SubscriptionPolledMessageType.isValidatedMessageType(messageType)) {
-        switch (SubscriptionPolledMessageType.valueOf(messageType)) {
-          case TS_FILE_PIECE:
-            {
-              // check file name
-              if (!Objects.equals(
-                  fileName, ((TsFilePieceMessagePayload) messagePayload).getFileName())) {
-                LOGGER.warn(
-                    "inconsistent file name, current is {}, incoming is {}, consumer: {}",
-                    fileName,
-                    ((TsFilePieceMessagePayload) messagePayload).getFileName(),
-                    this);
-                return new Pair<>(null, false);
-              }
-
-              // write file piece
-              fileWriter.write(((TsFilePieceMessagePayload) messagePayload).getFilePiece());
-              fileWriter.getFD().sync();
-
-              // check offset
-              if (!Objects.equals(
-                  fileWriter.length(),
-                  ((TsFilePieceMessagePayload) messagePayload).getNextWritingOffset())) {
-                LOGGER.warn(
-                    "inconsistent file offset, current is {}, incoming is {}, consumer: {}",
-                    fileWriter.length(),
-                    ((TsFilePieceMessagePayload) messagePayload).getNextWritingOffset(),
-                    this);
-                return new Pair<>(null, false);
-              }
-
-              // update offset
-              writingOffset = ((TsFilePieceMessagePayload) messagePayload).getNextWritingOffset();
-              break;
-            }
-          case TS_FILE_SEAL:
-            {
-              // check file name
-              if (!Objects.equals(
-                  fileName, ((TsFileSealMessagePayload) messagePayload).getFileName())) {
-                LOGGER.warn(
-                    "inconsistent file name, current is {}, incoming is {}, consumer: {}",
-                    fileName,
-                    ((TsFileSealMessagePayload) messagePayload).getFileName(),
-                    this);
-                return new Pair<>(null, false);
-              }
-
-              // check file length
-              if (fileWriter.length()
-                  != ((TsFileSealMessagePayload) messagePayload).getFileLength()) {
-                LOGGER.warn(
-                    "inconsistent file length, current is {}, incoming is {}, consumer: {}",
-                    fileWriter.length(),
-                    ((TsFileSealMessagePayload) messagePayload).getFileLength(),
-                    this);
-                return new Pair<>(null, false);
-              }
-
-              // sync and close
-              fileWriter.getFD().sync();
-              fileWriter.close();
-
-              LOGGER.info(
-                  "{} successfully poll TsFile {} with commit context {}",
-                  this,
-                  file.getAbsolutePath(),
-                  commitContext);
-
-              // generate subscription message
-              return new Pair<>(
-                  new SubscriptionMessage(commitContext, file.getAbsolutePath()), true);
-            }
-          case TS_FILE_ERROR:
-            {
-              final String errorMessage =
-                  ((TsFileErrorMessagePayload) messagePayload).getErrorMessage();
-              final boolean retryable = ((TsFileErrorMessagePayload) messagePayload).isRetryable();
-              LOGGER.warn(
-                  "Error occurred when {} polling TsFile {} with commit context {}: {}, retryable: {}",
-                  this,
-                  file.getAbsolutePath(),
-                  commitContext,
-                  errorMessage,
-                  retryable);
-              return new Pair<>(null, retryable);
-            }
-          default:
-            LOGGER.warn("unexpected message type: {}", messageType);
-            return new Pair<>(null, false);
-        }
-      } else {
-        LOGGER.warn("unexpected message type: {}", messageType);
-        return new Pair<>(null, false);
-      }
-    }
-  }
-
-  private List<SubscriptionPolledMessage> pollInternal(Set<String> topicNames, long timeoutMs)
-      throws TException, IOException, StatementExecutionException {
-    final List<SubscriptionPolledMessage> polledMessages = new ArrayList<>();
-
-    acquireReadLock();
-    try {
-      for (final SubscriptionProvider provider : getAllAvailableProviders()) {
-        // TODO: network timeout
-        polledMessages.addAll(
-            provider
-                .getSessionConnection()
-                .poll(
-                    new SubscriptionPollMessage(
-                        SubscriptionPollMessageType.POLL.getType(),
-                        new PollMessagePayload(topicNames),
-                        timeoutMs)));
-      }
-    } finally {
-      releaseReadLock();
-    }
-
-    return polledMessages;
-  }
-
-  private List<SubscriptionPolledMessage> pollTsFileInternal(
-      int dataNodeId, String topicName, String fileName, long writingOffset, long timeoutMs)
-      throws TException, IOException, StatementExecutionException, IoTDBConnectionException {
-    acquireReadLock();
-    try {
-      final SubscriptionProvider provider = getProvider(dataNodeId);
-      if (Objects.isNull(provider) || !provider.isAvailable()) {
-        throw new IoTDBConnectionException(
-            String.format(
-                "something unexpected happened when poll tsfile from subscription provider with data node id %s, the subscription provider may be unavailable or not existed",
-                dataNodeId));
-      }
-      return provider
-          .getSessionConnection()
-          .poll(
-              new SubscriptionPollMessage(
-                  SubscriptionPollMessageType.POLL_TS_FILE.getType(),
-                  new PollTsFileMessagePayload(topicName, fileName, writingOffset),
-                  timeoutMs));
-    } finally {
-      releaseReadLock();
-    }
-  }
-
   /////////////////////////////// commit ///////////////////////////////
 
   public void commitSync(SubscriptionMessage message)
@@ -475,45 +173,13 @@
 
   public void commitSync(Iterable<SubscriptionMessage> messages)
       throws TException, IOException, StatementExecutionException, IoTDBConnectionException {
-<<<<<<< HEAD
-    Map<Integer, List<SubscriptionCommitContext>> dataNodeIdToSubscriptionCommitContexts =
-        new HashMap<>();
-    for (SubscriptionMessage message : messages) {
-      dataNodeIdToSubscriptionCommitContexts
-          .computeIfAbsent(message.getCommitContext().getDataNodeId(), (id) -> new ArrayList<>())
-          .add(message.getCommitContext());
-    }
-    for (Map.Entry<Integer, List<SubscriptionCommitContext>> entry :
-        dataNodeIdToSubscriptionCommitContexts.entrySet()) {
-      commitSyncInternal(entry.getKey(), entry.getValue());
-    }
-=======
     super.commitSync(messages);
->>>>>>> 7004e4d8
   }
 
   public void commitAsync(SubscriptionMessage message) {
     super.commitAsync(Collections.singletonList(message));
   }
 
-<<<<<<< HEAD
-  private void commitSyncInternal(
-      int dataNodeId, List<SubscriptionCommitContext> subscriptionCommitContexts)
-      throws TException, IOException, StatementExecutionException, IoTDBConnectionException {
-    acquireReadLock();
-    try {
-      final SubscriptionProvider provider = getProvider(dataNodeId);
-      if (Objects.isNull(provider) || !provider.isAvailable()) {
-        throw new IoTDBConnectionException(
-            String.format(
-                "something unexpected happened when commit messages to subscription provider with data node id %s, the subscription provider may be unavailable or not existed",
-                dataNodeId));
-      }
-      provider.getSessionConnection().commitSync(subscriptionCommitContexts);
-    } finally {
-      releaseReadLock();
-    }
-=======
   public void commitAsync(Iterable<SubscriptionMessage> messages) {
     super.commitAsync(messages);
   }
@@ -524,7 +190,6 @@
 
   public void commitAsync(Iterable<SubscriptionMessage> messages, AsyncCommitCallback callback) {
     super.commitAsync(messages, callback);
->>>>>>> 7004e4d8
   }
 
   /////////////////////////////// auto commit ///////////////////////////////
@@ -569,14 +234,6 @@
     }
   }
 
-<<<<<<< HEAD
-=======
-  @Override
-  boolean isClosed() {
-    return isClosed.get();
-  }
-
->>>>>>> 7004e4d8
   long getAutoCommitIntervalMs() {
     return autoCommitIntervalMs;
   }
