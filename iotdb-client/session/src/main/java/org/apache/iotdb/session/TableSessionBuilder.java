--- conflicted
+++ resolved
@@ -382,16 +382,14 @@
     }
     this.sqlDialect = TABLE;
     Session newSession = new Session(this);
-<<<<<<< HEAD
-    newSession.open(isCompressed, connectionTimeoutInMs);
-=======
+    newSession.enableRPCCompression = isCompressed;
+
     try {
       newSession.open(enableCompression, connectionTimeoutInMs);
     } catch (IoTDBConnectionException e) {
       newSession.close();
       throw e;
     }
->>>>>>> a0a4700b
     return new TableSession(newSession);
   }
 }