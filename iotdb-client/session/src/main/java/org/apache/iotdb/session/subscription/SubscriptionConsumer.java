/*
 * Licensed to the Apache Software Foundation (ASF) under one
 * or more contributor license agreements.  See the NOTICE file
 * distributed with this work for additional information
 * regarding copyright ownership.  The ASF licenses this file
 * to you under the Apache License, Version 2.0 (the
 * "License"); you may not use this file except in compliance
 * with the License.  You may obtain a copy of the License at
 *
 *     http://www.apache.org/licenses/LICENSE-2.0
 *
 * Unless required by applicable law or agreed to in writing,
 * software distributed under the License is distributed on an
 * "AS IS" BASIS, WITHOUT WARRANTIES OR CONDITIONS OF ANY
 * KIND, either express or implied.  See the License for the
 * specific language governing permissions and limitations
 * under the License.
 */

package org.apache.iotdb.session.subscription;

import org.apache.iotdb.common.rpc.thrift.TEndPoint;
import org.apache.iotdb.isession.SessionConfig;
import org.apache.iotdb.rpc.IoTDBConnectionException;
import org.apache.iotdb.rpc.StatementExecutionException;
import org.apache.iotdb.rpc.subscription.config.ConsumerConstant;
<<<<<<< HEAD
import org.apache.iotdb.rpc.subscription.payload.EnrichedTablets;
=======
import org.apache.iotdb.session.util.SessionUtils;
>>>>>>> 75b5fa60

import org.apache.thrift.TException;
import org.slf4j.Logger;
import org.slf4j.LoggerFactory;

import java.io.IOException;
import java.util.ArrayList;
import java.util.Arrays;
import java.util.Collections;
import java.util.HashSet;
import java.util.List;
import java.util.Map;
import java.util.Objects;
import java.util.Properties;
import java.util.Set;
<<<<<<< HEAD
import java.util.concurrent.ExecutorService;
=======
import java.util.SortedMap;
import java.util.concurrent.ConcurrentSkipListMap;
>>>>>>> 75b5fa60
import java.util.concurrent.Executors;
import java.util.concurrent.ScheduledExecutorService;
import java.util.concurrent.TimeUnit;
import java.util.concurrent.atomic.AtomicBoolean;
import java.util.concurrent.locks.ReentrantReadWriteLock;
import java.util.stream.Collectors;

public abstract class SubscriptionConsumer implements AutoCloseable {

  private static final Logger LOGGER = LoggerFactory.getLogger(SubscriptionConsumer.class);

  private static final IoTDBConnectionException NO_PROVIDERS_EXCEPTION =
      new IoTDBConnectionException("Cluster has no available subscription providers to connect");

  private final List<TEndPoint> initialEndpoints;

  private final String username;
  private final String password;

  private final String consumerId;
  private final String consumerGroupId;

  private final long heartbeatIntervalMs;
  private final long endpointsSyncIntervalMs;

  private final SortedMap<Integer, SubscriptionProvider> subscriptionProviders =
      new ConcurrentSkipListMap<>();
  private final ReentrantReadWriteLock subscriptionProvidersLock = new ReentrantReadWriteLock(true);

  private ScheduledExecutorService heartbeatWorkerExecutor;
  private ScheduledExecutorService endpointsSyncerExecutor;

  private ExecutorService asyncCommitExecutor;

  private final AtomicBoolean isClosed = new AtomicBoolean(true);

  public String getConsumerId() {
    return consumerId;
  }

  public String getConsumerGroupId() {
    return consumerGroupId;
  }

  /////////////////////////////// ctor ///////////////////////////////

  protected SubscriptionConsumer(Builder builder) {
    this.initialEndpoints = new ArrayList<>();
    // From org.apache.iotdb.session.Session.getNodeUrls
    // Priority is given to `host:port` over `nodeUrls`.
    if (Objects.nonNull(builder.host)) {
      initialEndpoints.add(new TEndPoint(builder.host, builder.port));
    } else {
      initialEndpoints.addAll(SessionUtils.parseSeedNodeUrls(builder.nodeUrls));
    }

    this.username = builder.username;
    this.password = builder.password;

    this.consumerId = builder.consumerId;
    this.consumerGroupId = builder.consumerGroupId;

    this.heartbeatIntervalMs = builder.heartbeatIntervalMs;
    this.endpointsSyncIntervalMs = builder.endpointsSyncIntervalMs;
  }

  protected SubscriptionConsumer(Builder builder, Properties properties) {
    this(
        builder
            .host(
                (String)
                    properties.getOrDefault(ConsumerConstant.HOST_KEY, SessionConfig.DEFAULT_HOST))
            .port(
                (Integer)
                    properties.getOrDefault(ConsumerConstant.PORT_KEY, SessionConfig.DEFAULT_PORT))
            .nodeUrls((List<String>) properties.get(ConsumerConstant.NODE_URLS_KEY))
            .username(
                (String)
                    properties.getOrDefault(
                        ConsumerConstant.USERNAME_KEY, SessionConfig.DEFAULT_USER))
            .password(
                (String)
                    properties.getOrDefault(
                        ConsumerConstant.PASSWORD_KEY, SessionConfig.DEFAULT_PASSWORD))
            .consumerId((String) properties.get(ConsumerConstant.CONSUMER_ID_KEY))
            .consumerGroupId((String) properties.get(ConsumerConstant.CONSUMER_GROUP_ID_KEY))
            .heartbeatIntervalMs(
                (Long)
                    properties.getOrDefault(
                        ConsumerConstant.HEARTBEAT_INTERVAL_MS_KEY,
                        ConsumerConstant.HEARTBEAT_INTERVAL_MS_DEFAULT_VALUE))
            .endpointsSyncIntervalMs(
                (Long)
                    properties.getOrDefault(
                        ConsumerConstant.ENDPOINTS_SYNC_INTERVAL_MS_KEY,
                        ConsumerConstant.ENDPOINTS_SYNC_INTERVAL_MS_DEFAULT_VALUE)));
  }

  /////////////////////////////// open & close ///////////////////////////////

  public synchronized void open()
      throws TException, IoTDBConnectionException, IOException, StatementExecutionException {
    if (!isClosed.get()) {
      return;
    }

    // open subscription providers
    acquireWriteLock();
    try {
      openProviders(); // throw IoTDBConnectionException
    } finally {
      releaseWriteLock();
    }

    // launch heartbeat worker
    launchHeartbeatWorker();

    // launch endpoints syncer
    launchEndpointsSyncer();

    isClosed.set(false);
  }

  @Override
  public synchronized void close() throws IoTDBConnectionException {
    if (isClosed.get()) {
      return;
    }

    try {
      // shutdown endpoints syncer
      shutdownEndpointsSyncer();

      // shutdown heartbeat worker
      shutdownWorkers();

      // close subscription providers
      acquireWriteLock();
      try {
        closeProviders();
      } finally {
        releaseWriteLock();
      }
    } finally {
      isClosed.set(true);
    }
  }

  boolean isClosed() {
    return isClosed.get();
  }

  /////////////////////////////// lock ///////////////////////////////

  void acquireReadLock() {
    subscriptionProvidersLock.readLock().lock();
  }

  void releaseReadLock() {
    subscriptionProvidersLock.readLock().unlock();
  }

  void acquireWriteLock() {
    subscriptionProvidersLock.writeLock().lock();
  }

  void releaseWriteLock() {
    subscriptionProvidersLock.writeLock().unlock();
  }

  /////////////////////////////// subscribe & unsubscribe ///////////////////////////////

  public void subscribe(String topicName)
      throws TException, IOException, StatementExecutionException, IoTDBConnectionException {
    subscribe(Collections.singleton(topicName));
  }

  public void subscribe(String... topicNames)
      throws TException, IOException, StatementExecutionException, IoTDBConnectionException {
    subscribe(new HashSet<>(Arrays.asList(topicNames)));
  }

  public void subscribe(Set<String> topicNames)
      throws TException, IOException, StatementExecutionException, IoTDBConnectionException {
    acquireReadLock();
    try {
      subscribeWithRedirection(topicNames);
    } finally {
      releaseReadLock();
    }
  }

  public void unsubscribe(String topicName)
      throws TException, IOException, StatementExecutionException, IoTDBConnectionException {
    unsubscribe(Collections.singleton(topicName));
  }

  public void unsubscribe(String... topicNames)
      throws TException, IOException, StatementExecutionException, IoTDBConnectionException {
    unsubscribe(new HashSet<>(Arrays.asList(topicNames)));
  }

  public void unsubscribe(Set<String> topicNames)
      throws TException, IOException, StatementExecutionException, IoTDBConnectionException {
    acquireReadLock();
    try {
      unsubscribeWithRedirection(topicNames);
    } finally {
      releaseReadLock();
    }
  }

  /////////////////////////////// heartbeat ///////////////////////////////

  @SuppressWarnings("unsafeThreadSchedule")
  private void launchHeartbeatWorker() {
    heartbeatWorkerExecutor =
        Executors.newSingleThreadScheduledExecutor(
            r -> {
              Thread t =
                  new Thread(
                      Thread.currentThread().getThreadGroup(), r, "ConsumerHeartbeatWorker", 0);
              if (!t.isDaemon()) {
                t.setDaemon(true);
              }
              if (t.getPriority() != Thread.NORM_PRIORITY) {
                t.setPriority(Thread.NORM_PRIORITY);
              }
              return t;
            });
    heartbeatWorkerExecutor.scheduleAtFixedRate(
        new ConsumerHeartbeatWorker(this), 0, heartbeatIntervalMs, TimeUnit.MILLISECONDS);
  }

  private void shutdownWorkers() {
    heartbeatWorkerExecutor.shutdown();
    heartbeatWorkerExecutor = null;

    if (asyncCommitExecutor != null) {
      asyncCommitExecutor.shutdown();
      asyncCommitExecutor = null;
    }
  }

  /////////////////////////////// endpoints syncer ///////////////////////////////

  @SuppressWarnings("unsafeThreadSchedule")
  private void launchEndpointsSyncer() {
    endpointsSyncerExecutor =
        Executors.newSingleThreadScheduledExecutor(
            r -> {
              Thread t =
                  new Thread(
                      Thread.currentThread().getThreadGroup(), r, "SubscriptionEndpointsSyncer", 0);
              if (!t.isDaemon()) {
                t.setDaemon(true);
              }
              if (t.getPriority() != Thread.NORM_PRIORITY) {
                t.setPriority(Thread.NORM_PRIORITY);
              }
              return t;
            });
    endpointsSyncerExecutor.scheduleAtFixedRate(
        new SubscriptionEndpointsSyncer(this), 0, endpointsSyncIntervalMs, TimeUnit.MILLISECONDS);
  }

  private void shutdownEndpointsSyncer() {
    endpointsSyncerExecutor.shutdown();
    endpointsSyncerExecutor = null;
  }

<<<<<<< HEAD
  /////////////////////////////// poll & commit ///////////////////////////////

  protected List<SubscriptionMessage> poll(Set<String> topicNames, long timeoutMs)
      throws TException, IOException, StatementExecutionException {
    // TODO: network timeout
    List<EnrichedTablets> enrichedTabletsList = new ArrayList<>();
    for (SubscriptionSessionConnection connection : getSessionConnections()) {
      enrichedTabletsList.addAll(connection.poll(topicNames, timeoutMs));
    }

    return enrichedTabletsList.stream().map(SubscriptionMessage::new).collect(Collectors.toList());
  }

  protected void commitSync(Iterable<SubscriptionMessage> messages)
      throws TException, IOException, StatementExecutionException {
    Map<Integer, Map<String, List<String>>> dataNodeIdToTopicNameToSubscriptionCommitIds =
        new HashMap<>();
    for (SubscriptionMessage message : messages) {
      dataNodeIdToTopicNameToSubscriptionCommitIds
          .computeIfAbsent(
              message.parseDataNodeIdFromSubscriptionCommitId(), (id) -> new HashMap<>())
          .computeIfAbsent(message.getTopicName(), (topicName) -> new ArrayList<>())
          .add(message.getSubscriptionCommitId());
    }
    for (Map.Entry<Integer, Map<String, List<String>>> entry :
        dataNodeIdToTopicNameToSubscriptionCommitIds.entrySet()) {
      commitSyncInternal(entry.getKey(), entry.getValue());
    }
  }

  protected void commitAsync(Iterable<SubscriptionMessage> messages) {
    commitAsync(messages, new AsyncCommitCallback() {});
  }

  protected void commitAsync(Iterable<SubscriptionMessage> messages, AsyncCommitCallback callback) {

    // Initiate executor if needed
    if (asyncCommitExecutor == null) {
      synchronized (this) {
        if (asyncCommitExecutor != null) {
          return;
        }

        asyncCommitExecutor =
            Executors.newSingleThreadExecutor(
                r -> {
                  Thread t =
                      new Thread(
                          Thread.currentThread().getThreadGroup(),
                          r,
                          "SubscriptionConsumerAsyncCommitWorker",
                          0);
                  if (!t.isDaemon()) {
                    t.setDaemon(true);
                  }
                  if (t.getPriority() != Thread.NORM_PRIORITY) {
                    t.setPriority(Thread.NORM_PRIORITY);
                  }
                  return t;
                });
      }
    }

    asyncCommitExecutor.submit(
        () -> {
          try {
            commitSync(messages);
            callback.onComplete();
          } catch (Exception e) {
            callback.onFailure(e);
          }
        });
  }

  /////////////////////////////// utility ///////////////////////////////

  private void commitSyncInternal(
      int dataNodeId, Map<String, List<String>> topicNameToSubscriptionCommitIds)
      throws TException, IOException, StatementExecutionException {
    getSessionConnection(dataNodeId).commitSync(topicNameToSubscriptionCommitIds);
  }

  private SubscriptionSessionConnection getDefaultSessionConnection() {
    return defaultSubscriptionProvider.getSessionConnection();
=======
  /////////////////////////////// subscription provider ///////////////////////////////

  SubscriptionProvider constructProvider(final TEndPoint endPoint) {
    return new SubscriptionProvider(
        endPoint, this.username, this.password, this.consumerId, this.consumerGroupId);
>>>>>>> 75b5fa60
  }

  /** Caller should ensure that the method is called in the lock {@link #acquireWriteLock()}. */
  void openProviders() throws IoTDBConnectionException {
    // close stale providers
    closeProviders();

    for (final TEndPoint endPoint : initialEndpoints) {
      final SubscriptionProvider defaultProvider;
      final int defaultDataNodeId;

      try {
        defaultProvider = constructProvider(endPoint);
        defaultDataNodeId = defaultProvider.handshake();
      } catch (final Exception e) {
        LOGGER.warn("Failed to create connection with {}, exception: {}", endPoint, e.getMessage());
        continue; // try next endpoint
      }
      addProvider(defaultDataNodeId, defaultProvider);

      final Map<Integer, TEndPoint> allEndPoints;
      try {
        allEndPoints = defaultProvider.getSessionConnection().fetchAllEndPoints();
      } catch (final Exception e) {
        LOGGER.warn(
            "Failed to fetch all endpoints from {}, exception: {}, will retry later...",
            endPoint,
            e.getMessage());
        break; // retry later
      }

      for (final Map.Entry<Integer, TEndPoint> entry : allEndPoints.entrySet()) {
        if (defaultDataNodeId == entry.getKey()) {
          continue;
        }

        final SubscriptionProvider provider;
        try {
          provider = constructProvider(entry.getValue());
          provider.handshake();
        } catch (final Exception e) {
          LOGGER.warn(
              "Failed to create connection with {}, exception: {}, will retry later...",
              entry.getValue(),
              e.getMessage());
          continue; // retry later
        }
        addProvider(entry.getKey(), provider);
      }

      break;
    }

    if (hasNoProviders()) {
      throw NO_PROVIDERS_EXCEPTION;
    }
  }

  /** Caller should ensure that the method is called in the lock {@link #acquireWriteLock()}. */
  private void closeProviders() throws IoTDBConnectionException {
    for (final SubscriptionProvider provider : getAllProviders()) {
      provider.close();
    }
    subscriptionProviders.clear();
  }

  /** Caller should ensure that the method is called in the lock {@link #acquireWriteLock()}. */
  void addProvider(final int dataNodeId, final SubscriptionProvider provider) {
    // the subscription provider is opened
    LOGGER.info("add new subscription provider {}", provider);
    subscriptionProviders.put(dataNodeId, provider);
  }

  /** Caller should ensure that the method is called in the lock {@link #acquireWriteLock()}. */
  void closeAndRemoveProvider(final int dataNodeId) throws IoTDBConnectionException {
    if (!containsProvider(dataNodeId)) {
      return;
    }
    final SubscriptionProvider provider = subscriptionProviders.get(dataNodeId);
    try {
      provider.close();
    } finally {
      LOGGER.info("close and remove stale subscription provider {}", provider);
      subscriptionProviders.remove(dataNodeId);
    }
  }

  /** Caller should ensure that the method is called in the lock {@link #acquireReadLock()}. */
  boolean hasNoProviders() {
    return subscriptionProviders.isEmpty();
  }

  /** Caller should ensure that the method is called in the lock {@link #acquireReadLock()}. */
  boolean containsProvider(final int dataNodeId) {
    return subscriptionProviders.containsKey(dataNodeId);
  }

  /** Caller should ensure that the method is called in the lock {@link #acquireReadLock()}. */
  List<SubscriptionProvider> getAllAvailableProviders() {
    return subscriptionProviders.values().stream()
        .filter(SubscriptionProvider::isAvailable)
        .collect(Collectors.toList());
  }

  /** Caller should ensure that the method is called in the lock {@link #acquireReadLock()}. */
  List<SubscriptionProvider> getAllProviders() {
    return new ArrayList<>(subscriptionProviders.values());
  }

  /** Caller should ensure that the method is called in the lock {@link #acquireReadLock()}. */
  SubscriptionProvider getProvider(final int dataNodeId) {
    return containsProvider(dataNodeId) ? subscriptionProviders.get(dataNodeId) : null;
  }

  /////////////////////////////// redirection ///////////////////////////////

  /** Caller should ensure that the method is called in the lock {@link #acquireReadLock()}. */
  public void subscribeWithRedirection(final Set<String> topicNames)
      throws IoTDBConnectionException {
    for (final SubscriptionProvider provider : getAllAvailableProviders()) {
      try {
        provider.getSessionConnection().subscribe(topicNames);
        return;
      } catch (final Exception e) {
        LOGGER.warn(
            "Failed to subscribe topics {} from subscription provider {}, exception: {}, try next subscription provider...",
            topicNames,
            provider,
            e.getMessage());
      }
    }
    throw NO_PROVIDERS_EXCEPTION;
  }

  /** Caller should ensure that the method is called in the lock {@link #acquireReadLock()}. */
  public void unsubscribeWithRedirection(final Set<String> topicNames)
      throws IoTDBConnectionException {
    for (final SubscriptionProvider provider : getAllAvailableProviders()) {
      try {
        provider.getSessionConnection().unsubscribe(topicNames);
        return;
      } catch (final Exception e) {
        LOGGER.warn(
            "Failed to unsubscribe topics {} from subscription provider {}, exception: {}, try next subscription provider...",
            topicNames,
            provider,
            e.getMessage());
      }
    }
    throw NO_PROVIDERS_EXCEPTION;
  }

  /** Caller should ensure that the method is called in the lock {@link #acquireReadLock()}. */
  public Map<Integer, TEndPoint> fetchAllEndPointsWithRedirection()
      throws IoTDBConnectionException {
    Map<Integer, TEndPoint> endPoints = null;
    for (final SubscriptionProvider provider : getAllAvailableProviders()) {
      try {
        endPoints = provider.getSessionConnection().fetchAllEndPoints();
        break;
      } catch (final Exception e) {
        LOGGER.warn(
            "Failed to fetch all endpoints from subscription provider {}, exception: {}, try next subscription provider...",
            provider,
            e.getMessage());
      }
    }
    if (Objects.isNull(endPoints)) {
      throw NO_PROVIDERS_EXCEPTION;
    }
    return endPoints;
  }

  /////////////////////////////// builder ///////////////////////////////

  public abstract static class Builder {

    protected String host = SessionConfig.DEFAULT_HOST;
    protected int port = SessionConfig.DEFAULT_PORT;
    protected List<String> nodeUrls = null;

    protected String username = SessionConfig.DEFAULT_USER;
    protected String password = SessionConfig.DEFAULT_PASSWORD;

    protected String consumerId;
    protected String consumerGroupId;

    protected long heartbeatIntervalMs = ConsumerConstant.HEARTBEAT_INTERVAL_MS_DEFAULT_VALUE;
    protected long endpointsSyncIntervalMs =
        ConsumerConstant.ENDPOINTS_SYNC_INTERVAL_MS_DEFAULT_VALUE;

    public Builder host(String host) {
      this.host = host;
      return this;
    }

    public Builder port(int port) {
      this.port = port;
      return this;
    }

    public Builder nodeUrls(List<String> nodeUrls) {
      this.nodeUrls = nodeUrls;
      return this;
    }

    public Builder username(String username) {
      this.username = username;
      return this;
    }

    public Builder password(String password) {
      this.password = password;
      return this;
    }

    public Builder consumerId(String consumerId) {
      this.consumerId = consumerId;
      return this;
    }

    public Builder consumerGroupId(String consumerGroupId) {
      this.consumerGroupId = consumerGroupId;
      return this;
    }

    public Builder heartbeatIntervalMs(long heartbeatIntervalMs) {
      this.heartbeatIntervalMs =
          Math.max(heartbeatIntervalMs, ConsumerConstant.HEARTBEAT_INTERVAL_MS_MIN_VALUE);
      return this;
    }

    public Builder endpointsSyncIntervalMs(long endpointsSyncIntervalMs) {
      this.endpointsSyncIntervalMs =
          Math.max(endpointsSyncIntervalMs, ConsumerConstant.ENDPOINTS_SYNC_INTERVAL_MS_MIN_VALUE);
      return this;
    }

    public abstract SubscriptionPullConsumer buildPullConsumer();

    public abstract SubscriptionPushConsumer buildPushConsumer();
  }
}<|MERGE_RESOLUTION|>--- conflicted
+++ resolved
@@ -24,11 +24,8 @@
 import org.apache.iotdb.rpc.IoTDBConnectionException;
 import org.apache.iotdb.rpc.StatementExecutionException;
 import org.apache.iotdb.rpc.subscription.config.ConsumerConstant;
-<<<<<<< HEAD
 import org.apache.iotdb.rpc.subscription.payload.EnrichedTablets;
-=======
 import org.apache.iotdb.session.util.SessionUtils;
->>>>>>> 75b5fa60
 
 import org.apache.thrift.TException;
 import org.slf4j.Logger;
@@ -44,12 +41,9 @@
 import java.util.Objects;
 import java.util.Properties;
 import java.util.Set;
-<<<<<<< HEAD
-import java.util.concurrent.ExecutorService;
-=======
 import java.util.SortedMap;
 import java.util.concurrent.ConcurrentSkipListMap;
->>>>>>> 75b5fa60
+import java.util.concurrent.ExecutorService;
 import java.util.concurrent.Executors;
 import java.util.concurrent.ScheduledExecutorService;
 import java.util.concurrent.TimeUnit;
@@ -321,7 +315,69 @@
     endpointsSyncerExecutor = null;
   }
 
-<<<<<<< HEAD
+  /////////////////////////////// subscription provider ///////////////////////////////
+
+  SubscriptionProvider constructProvider(final TEndPoint endPoint) {
+    return new SubscriptionProvider(
+        endPoint, this.username, this.password, this.consumerId, this.consumerGroupId);
+  }
+
+  /** Caller should ensure that the method is called in the lock {@link #acquireWriteLock()}. */
+  void openProviders() throws IoTDBConnectionException {
+    // close stale providers
+    closeProviders();
+
+    for (final TEndPoint endPoint : initialEndpoints) {
+      final SubscriptionProvider defaultProvider;
+      final int defaultDataNodeId;
+
+      try {
+        defaultProvider = constructProvider(endPoint);
+        defaultDataNodeId = defaultProvider.handshake();
+      } catch (final Exception e) {
+        LOGGER.warn("Failed to create connection with {}, exception: {}", endPoint, e.getMessage());
+        continue; // try next endpoint
+      }
+      addProvider(defaultDataNodeId, defaultProvider);
+
+      final Map<Integer, TEndPoint> allEndPoints;
+      try {
+        allEndPoints = defaultProvider.getSessionConnection().fetchAllEndPoints();
+      } catch (final Exception e) {
+        LOGGER.warn(
+            "Failed to fetch all endpoints from {}, exception: {}, will retry later...",
+            endPoint,
+            e.getMessage());
+        break; // retry later
+      }
+
+      for (final Map.Entry<Integer, TEndPoint> entry : allEndPoints.entrySet()) {
+        if (defaultDataNodeId == entry.getKey()) {
+          continue;
+        }
+
+        final SubscriptionProvider provider;
+        try {
+          provider = constructProvider(entry.getValue());
+          provider.handshake();
+        } catch (final Exception e) {
+          LOGGER.warn(
+              "Failed to create connection with {}, exception: {}, will retry later...",
+              entry.getValue(),
+              e.getMessage());
+          continue; // retry later
+        }
+        addProvider(entry.getKey(), provider);
+      }
+
+      break;
+    }
+
+    if (hasNoProviders()) {
+      throw NO_PROVIDERS_EXCEPTION;
+    }
+  }
+
   /////////////////////////////// poll & commit ///////////////////////////////
 
   protected List<SubscriptionMessage> poll(Set<String> topicNames, long timeoutMs)
@@ -406,69 +462,6 @@
 
   private SubscriptionSessionConnection getDefaultSessionConnection() {
     return defaultSubscriptionProvider.getSessionConnection();
-=======
-  /////////////////////////////// subscription provider ///////////////////////////////
-
-  SubscriptionProvider constructProvider(final TEndPoint endPoint) {
-    return new SubscriptionProvider(
-        endPoint, this.username, this.password, this.consumerId, this.consumerGroupId);
->>>>>>> 75b5fa60
-  }
-
-  /** Caller should ensure that the method is called in the lock {@link #acquireWriteLock()}. */
-  void openProviders() throws IoTDBConnectionException {
-    // close stale providers
-    closeProviders();
-
-    for (final TEndPoint endPoint : initialEndpoints) {
-      final SubscriptionProvider defaultProvider;
-      final int defaultDataNodeId;
-
-      try {
-        defaultProvider = constructProvider(endPoint);
-        defaultDataNodeId = defaultProvider.handshake();
-      } catch (final Exception e) {
-        LOGGER.warn("Failed to create connection with {}, exception: {}", endPoint, e.getMessage());
-        continue; // try next endpoint
-      }
-      addProvider(defaultDataNodeId, defaultProvider);
-
-      final Map<Integer, TEndPoint> allEndPoints;
-      try {
-        allEndPoints = defaultProvider.getSessionConnection().fetchAllEndPoints();
-      } catch (final Exception e) {
-        LOGGER.warn(
-            "Failed to fetch all endpoints from {}, exception: {}, will retry later...",
-            endPoint,
-            e.getMessage());
-        break; // retry later
-      }
-
-      for (final Map.Entry<Integer, TEndPoint> entry : allEndPoints.entrySet()) {
-        if (defaultDataNodeId == entry.getKey()) {
-          continue;
-        }
-
-        final SubscriptionProvider provider;
-        try {
-          provider = constructProvider(entry.getValue());
-          provider.handshake();
-        } catch (final Exception e) {
-          LOGGER.warn(
-              "Failed to create connection with {}, exception: {}, will retry later...",
-              entry.getValue(),
-              e.getMessage());
-          continue; // retry later
-        }
-        addProvider(entry.getKey(), provider);
-      }
-
-      break;
-    }
-
-    if (hasNoProviders()) {
-      throw NO_PROVIDERS_EXCEPTION;
-    }
   }
 
   /** Caller should ensure that the method is called in the lock {@link #acquireWriteLock()}. */
