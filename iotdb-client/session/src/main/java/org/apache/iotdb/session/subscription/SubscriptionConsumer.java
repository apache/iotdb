--- conflicted
+++ resolved
@@ -85,13 +85,8 @@
   private final String username;
   private final String password;
 
-<<<<<<< HEAD
-  protected final String consumerId;
-  protected final String consumerGroupId;
-=======
-  private String consumerId;
-  private String consumerGroupId;
->>>>>>> 2db087dc
+  protected String consumerId;
+  protected String consumerGroupId;
 
   private final long heartbeatIntervalMs;
   private final long endpointsSyncIntervalMs;
@@ -358,7 +353,7 @@
   /////////////////////////////// subscription provider ///////////////////////////////
 
   SubscriptionProvider constructProviderAndHandshake(final TEndPoint endPoint)
-      throws TException, IoTDBConnectionException, IOException, StatementExecutionException {
+      throws SubscriptionException, IoTDBConnectionException {
     final SubscriptionProvider provider =
         new SubscriptionProvider(
             endPoint, this.username, this.password, this.consumerId, this.consumerGroupId);
