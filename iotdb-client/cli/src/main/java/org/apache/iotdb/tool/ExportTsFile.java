--- conflicted
+++ resolved
@@ -187,14 +187,9 @@
         || sqlLower.contains("stddev_samp(")
         || sqlLower.contains("variance(")
         || sqlLower.contains("var_pop(")
-<<<<<<< HEAD
         || sqlLower.contains("var_samp(")
         || sqlLower.contains("max_by(")) {
       IoTPrinter.println("The sql you entered is invalid, please don't use aggregate query.");
-=======
-        || sqlLower.contains("var_samp(")) {
-      ioTPrinter.println("The sql you entered is invalid, please don't use aggregate query.");
->>>>>>> ef94fbf1
       System.exit(CODE_ERROR);
     }
   }
