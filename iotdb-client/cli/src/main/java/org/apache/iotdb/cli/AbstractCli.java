--- conflicted
+++ resolved
@@ -776,14 +776,6 @@
     }
   }
 
-<<<<<<< HEAD
-  private static void outputTracingInfo(List<List<String>> lists, List<Integer> maxSizeList) {
-    println();
-    println("Tracing Activities:");
-    printBlockLine(maxSizeList);
-    printRow(lists, 0, maxSizeList);
-    printBlockLine(maxSizeList);
-=======
   private static void outputTracingInfo(
       CliContext ctx, List<List<String>> lists, List<Integer> maxSizeList) {
     ctx.getPrinter().println();
@@ -791,7 +783,6 @@
     ctx.getPrinter().printBlockLine(maxSizeList);
     ctx.getPrinter().printRow(lists, 0, maxSizeList);
     ctx.getPrinter().printBlockLine(maxSizeList);
->>>>>>> 6943524b
     for (int i = 1; i < lists.get(0).size(); i++) {
       ctx.getPrinter().printRow(lists, i, maxSizeList);
     }
@@ -816,13 +807,8 @@
     }
     String[] cmds = s.trim().split(";");
     for (String cmd : cmds) {
-<<<<<<< HEAD
-      if (cmd != null && !cmd.trim().isEmpty()) {
-        OperationResult result = handleInputCmd(cmd, connection);
-=======
       if (cmd != null && !"".equals(cmd.trim())) {
         OperationResult result = handleInputCmd(ctx, cmd, connection);
->>>>>>> 6943524b
         switch (result) {
           case STOP_OPER:
             return false;
