--- conflicted
+++ resolved
@@ -28,10 +28,6 @@
 import org.apache.iotdb.tool.common.Constants;
 
 import org.apache.commons.collections4.CollectionUtils;
-<<<<<<< HEAD
-=======
-import org.apache.commons.lang3.StringUtils;
->>>>>>> 484bc09d
 import org.apache.thrift.TException;
 import org.apache.tsfile.enums.TSDataType;
 import org.apache.tsfile.exception.write.WriteProcessException;
@@ -204,19 +200,11 @@
                     "SHOW TIMESERIES " + timeseries.get(index - startIndex), timeout);
             SessionDataSet.DataIterator iterator2 = sessionDataSet2.iterator();
             if (iterator2.next()) {
-<<<<<<< HEAD
               if (iterator.isNull(index + 1)) {
                 headersTemp.remove(seriesList.get(index - startIndex));
                 continue;
               }
               String value = iterator.getString(index + 1);
-=======
-              String value = iterator.getString(index + 1);
-              if (StringUtils.isEmpty(value)) {
-                headersTemp.remove(seriesList.get(index - startIndex));
-                continue;
-              }
->>>>>>> 484bc09d
               if ("TEXT".equalsIgnoreCase(iterator2.getString(4))) {
                 values.add("\"" + value + "\"");
               } else {
@@ -309,17 +297,10 @@
           fromOuterloop = false;
           csvPrinterWrapper.print(timeTrans(iterator.getLong(1)));
           for (int curColumnIndex = 1; curColumnIndex < totalColumns; curColumnIndex++) {
-<<<<<<< HEAD
-            if (iterator.isNull(curColumnIndex)) {
+            if (iterator.isNull(curColumnIndex + 1)) {
               csvPrinterWrapper.print("");
             } else {
               String columnValue = iterator.getString(curColumnIndex + 1);
-=======
-            String columnValue = iterator.getString(curColumnIndex + 1);
-            if (StringUtils.isEmpty(columnValue)) {
-              csvPrinterWrapper.print("");
-            } else {
->>>>>>> 484bc09d
               String curType = columnTypeList.get(curColumnIndex);
               if ((curType.equalsIgnoreCase("TEXT") || curType.equalsIgnoreCase("STRING"))
                   && !columnValue.startsWith("root.")) {
