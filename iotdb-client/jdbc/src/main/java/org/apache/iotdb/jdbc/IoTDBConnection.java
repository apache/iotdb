/*
 * Licensed to the Apache Software Foundation (ASF) under one
 * or more contributor license agreements.  See the NOTICE file
 * distributed with this work for additional information
 * regarding copyright ownership.  The ASF licenses this file
 * to you under the Apache License, Version 2.0 (the
 * "License"); you may not use this file except in compliance
 * with the License.  You may obtain a copy of the License at
 *
 *     http://www.apache.org/licenses/LICENSE-2.0
 *
 * Unless required by applicable law or agreed to in writing,
 * software distributed under the License is distributed on an
 * "AS IS" BASIS, WITHOUT WARRANTIES OR CONDITIONS OF ANY
 * KIND, either express or implied.  See the License for the
 * specific language governing permissions and limitations
 * under the License.
 */

package org.apache.iotdb.jdbc;

import org.apache.iotdb.common.rpc.thrift.TSStatus;
import org.apache.iotdb.jdbc.relational.IoTDBRelationalDatabaseMetadata;
import org.apache.iotdb.rpc.DeepCopyRpcTransportFactory;
import org.apache.iotdb.rpc.RpcUtils;
import org.apache.iotdb.rpc.StatementExecutionException;
import org.apache.iotdb.service.rpc.thrift.IClientRPCService;
import org.apache.iotdb.service.rpc.thrift.ServerProperties;
import org.apache.iotdb.service.rpc.thrift.TSCloseSessionReq;
import org.apache.iotdb.service.rpc.thrift.TSOpenSessionReq;
import org.apache.iotdb.service.rpc.thrift.TSOpenSessionResp;
import org.apache.iotdb.service.rpc.thrift.TSProtocolVersion;
import org.apache.iotdb.service.rpc.thrift.TSSetTimeZoneReq;

import org.apache.commons.lang3.StringUtils;
import org.apache.thrift.TException;
import org.apache.thrift.protocol.TBinaryProtocol;
import org.apache.thrift.protocol.TCompactProtocol;
import org.apache.thrift.transport.TTransport;
import org.apache.thrift.transport.TTransportException;
import org.slf4j.Logger;
import org.slf4j.LoggerFactory;

import java.nio.charset.Charset;
import java.sql.Array;
import java.sql.Blob;
import java.sql.CallableStatement;
import java.sql.ClientInfoStatus;
import java.sql.Clob;
import java.sql.Connection;
import java.sql.DatabaseMetaData;
import java.sql.NClob;
import java.sql.PreparedStatement;
import java.sql.ResultSet;
import java.sql.SQLClientInfoException;
import java.sql.SQLException;
import java.sql.SQLWarning;
import java.sql.SQLXML;
import java.sql.Savepoint;
import java.sql.Statement;
import java.sql.Struct;
import java.time.ZoneId;
import java.util.HashMap;
import java.util.Map;
import java.util.Properties;
import java.util.concurrent.Executor;

public class IoTDBConnection implements Connection {

  private static final Logger logger = LoggerFactory.getLogger(IoTDBConnection.class);
  private static final TSProtocolVersion protocolVersion =
      TSProtocolVersion.IOTDB_SERVICE_PROTOCOL_V3;
  private static final String NOT_SUPPORT_PREPARE_CALL = "Does not support prepareCall";
  private static final String NOT_SUPPORT_PREPARE_STATEMENT = "Does not support prepareStatement";
  private IClientRPCService.Iface client = null;
  private long sessionId = -1;
  private IoTDBConnectionParams params;
  private boolean isClosed = true;
  private SQLWarning warningChain = null;
  private TTransport transport;

  /**
   * Timeout of query can be set by users. Unit: s If not set, default value 0 will be used, which
   * will use server configuration.
   */
  private int queryTimeout = 0;

  /**
   * ConnectionTimeout and SocketTimeout. Unit: ms. If not set, default value 0 will be used, which
   * means that there's no timeout in the client side.
   */
  private int networkTimeout = Config.DEFAULT_CONNECTION_TIMEOUT_MS;

  private ZoneId zoneId;
  private Charset charset;

  private boolean autoCommit;
  private String url;

  public String getUserName() {
    return userName;
  }

  private String userName;

  // default is tree
  public String getSqlDialect() {
    if (params != null && StringUtils.isNotBlank(params.getSqlDialect())) {
      return params.getSqlDialect();
    } else {
      return "tree";
    }
  }

  // ms is 1_000, us is 1_000_000, ns is 1_000_000_000
  private int timeFactor = 1_000;

  public IoTDBConnection() {
    // allowed to create an instance without parameter input.
  }

  public IoTDBConnection(String url, Properties info) throws SQLException, TTransportException {
    if (url == null) {
      throw new IoTDBURLException("Input url cannot be null");
    }
    params = Utils.parseUrl(url, info);
    this.url = url;
    this.userName = info.get("user").toString();
    this.networkTimeout = params.getNetworkTimeout();
    this.zoneId = ZoneId.of(params.getTimeZone());
    this.charset = params.getCharset();
    openTransport();
    if (Config.rpcThriftCompressionEnable) {
      setClient(new IClientRPCService.Client(new TCompactProtocol(transport)));
    } else {
      setClient(new IClientRPCService.Client(new TBinaryProtocol(transport)));
    }
    // open client session
    openSession();
    // Wrap the client with a thread-safe proxy to serialize the RPC calls
    setClient(RpcUtils.newSynchronizedClient(getClient()));
    autoCommit = false;
  }

  public String getUrl() {
    return url;
  }

  public IoTDBConnectionParams getParams() {
    return params;
  }

  @Override
  public boolean isWrapperFor(Class<?> arg0) throws SQLException {
    throw new SQLException("Does not support isWrapperFor");
  }

  @Override
  public <T> T unwrap(Class<T> arg0) throws SQLException {
    throw new SQLException("Does not support unwrap");
  }

  @Override
  public void abort(Executor arg0) throws SQLException {
    throw new SQLException("Does not support abort");
  }

  @Override
  public void clearWarnings() {
    warningChain = null;
  }

  @Override
  public void close() throws SQLException {
    if (isClosed) {
      return;
    }
    TSCloseSessionReq req = new TSCloseSessionReq(sessionId);
    try {
      getClient().closeSession(req);
    } catch (TException e) {
      throw new SQLException(
          "Error occurs when closing session at server. Maybe server is down.", e);
    } finally {
      isClosed = true;
      if (transport != null) {
        transport.close();
      }
    }
  }

  @Override
  public void commit() throws SQLException {}

  @Override
  public Array createArrayOf(String arg0, Object[] arg1) throws SQLException {
    throw new SQLException("Does not support createArrayOf");
  }

  @Override
  public Blob createBlob() throws SQLException {
    throw new SQLException("Does not support createBlob");
  }

  @Override
  public Clob createClob() throws SQLException {
    throw new SQLException("Does not support createClob");
  }

  @Override
  public NClob createNClob() throws SQLException {
    throw new SQLException("Does not suppport createNClob");
  }

  @Override
  public SQLXML createSQLXML() throws SQLException {
    throw new SQLException("Does not support createSQLXML");
  }

  @Override
  public Statement createStatement() throws SQLException {
    if (isClosed) {
      throw new SQLException("Cannot create statement because connection is closed");
    }
    return new IoTDBStatement(this, getClient(), sessionId, zoneId, charset, queryTimeout);
  }

  @Override
  public Statement createStatement(int resultSetType, int resultSetConcurrency)
      throws SQLException {
    if (resultSetConcurrency != ResultSet.CONCUR_READ_ONLY) {
      throw new SQLException(
          String.format(
              "Statements with result set concurrency %d are not supported", resultSetConcurrency));
    }
    if (resultSetType == ResultSet.TYPE_SCROLL_SENSITIVE) {
      throw new SQLException(
          String.format("Statements with ResultSet type %d are not supported", resultSetType));
    }
    return new IoTDBStatement(this, getClient(), sessionId, zoneId, charset, queryTimeout);
  }

  @Override
  public Statement createStatement(int arg0, int arg1, int arg2) throws SQLException {
    throw new SQLException("Does not support createStatement");
  }

  @Override
  public Struct createStruct(String arg0, Object[] arg1) throws SQLException {
    throw new SQLException("Does not support createStruct");
  }

  @Override
  public boolean getAutoCommit() {
    return autoCommit;
  }

  @Override
  public void setAutoCommit(boolean arg0) {
    autoCommit = arg0;
  }

  @Override
  public String getCatalog() {
    return "Apache IoTDB";
  }

  @Override
  public void setCatalog(String arg0) throws SQLException {
    throw new SQLException("Does not support setCatalog");
  }

  @Override
  public Properties getClientInfo() throws SQLException {
    throw new SQLException("Does not support getClientInfo");
  }

  @Override
  public void setClientInfo(Properties arg0) throws SQLClientInfoException {
    throw new SQLClientInfoException("Does not support setClientInfo", null);
  }

  @Override
  public String getClientInfo(String arg0) throws SQLException {
    throw new SQLException("Does not support getClientInfo");
  }

  @Override
  public int getHoldability() {
    return 0;
  }

  @Override
  public void setHoldability(int arg0) throws SQLException {
    throw new SQLException("Does not support setHoldability");
  }

  @Override
  public DatabaseMetaData getMetaData() throws SQLException {
    if (isClosed) {
      throw new SQLException("Cannot create statement because connection is closed");
    }
    if (getSqlDialect().equals(Constant.TABLE_DIALECT)) {
      return new IoTDBRelationalDatabaseMetadata(this, getClient(), sessionId, zoneId);
    }
    return new IoTDBDatabaseMetadata(this, getClient(), sessionId, zoneId);
  }

  @Override
  public int getNetworkTimeout() {
    return networkTimeout;
  }

  @Override
  public String getSchema() throws SQLException {
    if (getSqlDialect().equals(Constant.TABLE_DIALECT)) {
      return getDatabase();
    }
    throw new SQLException("Does not support getSchema");
  }

  @Override
  public void setSchema(String arg0) throws SQLException {
    // changeDefaultDatabase(arg0);
    if (getSqlDialect().equals(Constant.TABLE_DIALECT)) {
<<<<<<< HEAD

      for (String str : IoTDBRelationalDatabaseMetadata.allIotdbTableSQLKeywords) {
        if (arg0.equalsIgnoreCase(str)) {
          arg0 = "\"" + arg0 + "\"";
        }
      }

=======
>>>>>>> 56080ee2
      Statement stmt = this.createStatement();
      String sql = "USE " + arg0;
      boolean rs;
      try {
        rs = stmt.execute(sql);
      } catch (SQLException e) {
        stmt.close();
        logger.error("Use database error: {}", e.getMessage());
        throw e;
      }
<<<<<<< HEAD
      return;
=======
>>>>>>> 56080ee2
    }
    throw new SQLException("Does not support setSchema");
  }

  @Override
  public int getTransactionIsolation() {
    return Connection.TRANSACTION_NONE;
  }

  @Override
  public void setTransactionIsolation(int arg0) throws SQLException {
    throw new SQLException("Does not support setTransactionIsolation");
  }

  @Override
  public Map<String, Class<?>> getTypeMap() throws SQLException {
    throw new SQLException("Does not support getTypeMap");
  }

  @Override
  public void setTypeMap(Map<String, Class<?>> arg0) throws SQLException {
    throw new SQLException("Does not support setTypeMap");
  }

  @Override
  public SQLWarning getWarnings() {
    return warningChain;
  }

  @Override
  public boolean isClosed() {
    return isClosed;
  }

  @Override
  public boolean isReadOnly() {
    return false;
  }

  @Override
  public void setReadOnly(boolean readonly) throws SQLException {
    if (readonly) {
      throw new SQLException("Does not support readOnly");
    }
  }

  @Override
  public boolean isValid(int arg0) {
    return !isClosed;
  }

  @Override
  public String nativeSQL(String arg0) throws SQLException {
    throw new SQLException("Does not support nativeSQL");
  }

  @Override
  public CallableStatement prepareCall(String arg0) throws SQLException {
    throw new SQLException(NOT_SUPPORT_PREPARE_CALL);
  }

  @Override
  public CallableStatement prepareCall(String arg0, int arg1, int arg2) throws SQLException {
    throw new SQLException(NOT_SUPPORT_PREPARE_CALL);
  }

  @Override
  public CallableStatement prepareCall(String arg0, int arg1, int arg2, int arg3)
      throws SQLException {
    throw new SQLException(NOT_SUPPORT_PREPARE_CALL);
  }

  @Override
  public PreparedStatement prepareStatement(String sql) throws SQLException {
    return new IoTDBPreparedStatement(this, getClient(), sessionId, sql, zoneId, charset);
  }

  @Override
  public PreparedStatement prepareStatement(String sql, int autoGeneratedKeys) throws SQLException {
    throw new SQLException(NOT_SUPPORT_PREPARE_STATEMENT);
  }

  @Override
  public PreparedStatement prepareStatement(String sql, int[] columnIndexes) throws SQLException {
    throw new SQLException(NOT_SUPPORT_PREPARE_STATEMENT);
  }

  @Override
  public PreparedStatement prepareStatement(String sql, String[] columnNames) throws SQLException {
    throw new SQLException(NOT_SUPPORT_PREPARE_STATEMENT);
  }

  @Override
  public PreparedStatement prepareStatement(String sql, int resultSetType, int resultSetConcurrency)
      throws SQLException {
    throw new SQLException(NOT_SUPPORT_PREPARE_STATEMENT);
  }

  @Override
  public PreparedStatement prepareStatement(
      String sql, int resultSetType, int resultSetConcurrency, int resultSetHoldability)
      throws SQLException {
    throw new SQLException(NOT_SUPPORT_PREPARE_STATEMENT);
  }

  @Override
  public void releaseSavepoint(Savepoint arg0) throws SQLException {
    throw new SQLException("Does not support releaseSavepoint");
  }

  @Override
  public void rollback() {
    // do nothing in rollback
  }

  @Override
  public void rollback(Savepoint arg0) {
    // do nothing in rollback
  }

  @Override
  public void setClientInfo(String name, String value) throws SQLClientInfoException {
    if (name.equalsIgnoreCase("time_zone")) {
      try {
        setTimeZone(value);
      } catch (TException | IoTDBSQLException e) {
        throw new SQLClientInfoException("Set time_zone error: ", null, e);
      }
    } else {
      HashMap<String, ClientInfoStatus> hashMap = new HashMap<>();
      hashMap.put(name, ClientInfoStatus.REASON_UNKNOWN_PROPERTY);
      throw new SQLClientInfoException("Does not support this type of client info: ", hashMap);
    }
  }

  @Override
  public void setNetworkTimeout(Executor arg0, int arg1) throws SQLException {
    throw new SQLException("Does not support setNetworkTimeout");
  }

  public int getQueryTimeout() {
    return this.queryTimeout;
  }

  public void setQueryTimeout(int seconds) throws SQLException {
    if (seconds < 0) {
      throw new SQLException(String.format("queryTimeout %d must be >= 0!", seconds));
    }
    this.queryTimeout = seconds;
  }

  @Override
  public Savepoint setSavepoint() throws SQLException {
    throw new SQLException("Does not support setSavepoint");
  }

  @Override
  public Savepoint setSavepoint(String arg0) throws SQLException {
    throw new SQLException("Does not support setSavepoint");
  }

  public IClientRPCService.Iface getClient() {
    return client;
  }

  public long getSessionId() {
    return sessionId;
  }

  public void setClient(IClientRPCService.Iface client) {
    this.client = client;
  }

  private void openTransport() throws TTransportException {
    DeepCopyRpcTransportFactory.setDefaultBufferCapacity(params.getThriftDefaultBufferSize());
    DeepCopyRpcTransportFactory.setThriftMaxFrameSize(params.getThriftMaxFrameSize());

    if (params.isUseSSL()) {
      transport =
          DeepCopyRpcTransportFactory.INSTANCE.getTransport(
              params.getHost(),
              params.getPort(),
              getNetworkTimeout(),
              params.getTrustStore(),
              params.getTrustStorePwd());
    } else {
      transport =
          DeepCopyRpcTransportFactory.INSTANCE.getTransport(
              params.getHost(), params.getPort(), getNetworkTimeout());
    }
    if (!transport.isOpen()) {
      transport.open();
    }
  }

  private void openSession() throws SQLException {
    TSOpenSessionReq openReq = new TSOpenSessionReq();

    openReq.setUsername(params.getUsername());
    openReq.setPassword(params.getPassword());
    openReq.setZoneId(getTimeZone());
    openReq.putToConfiguration(Config.VERSION, params.getVersion().toString());
    openReq.putToConfiguration(Config.SQL_DIALECT, params.getSqlDialect());
    params.getDb().ifPresent(db -> openReq.putToConfiguration(Config.DATABASE, db));

    TSOpenSessionResp openResp = null;
    try {
      openResp = client.openSession(openReq);
      sessionId = openResp.getSessionId();
      // validate connection
      RpcUtils.verifySuccess(openResp.getStatus());

      this.timeFactor = RpcUtils.getTimeFactor(openResp);
      if (protocolVersion.getValue() != openResp.getServerProtocolVersion().getValue()) {
        logger.warn(
            "Protocol differ, Client version is {}}, but Server version is {}",
            protocolVersion.getValue(),
            openResp.getServerProtocolVersion().getValue());
        if (openResp.getServerProtocolVersion().getValue() == 0) { // less than 0.10
          throw new TException(
              String.format(
                  "Protocol not supported, Client version is %s, but Server version is %s",
                  protocolVersion.getValue(), openResp.getServerProtocolVersion().getValue()));
        }
      }

    } catch (TException e) {
      transport.close();
      if (e.getMessage().contains("Required field 'client_protocol' was not present!")) {
        // the server is an old version (less than 0.10)
        throw new SQLException(
            String.format(
                "Can not establish connection with %s : You may try to connect an old version IoTDB instance using a client with new version: %s. ",
                params.getJdbcUriString(), e.getMessage()),
            e);
      }
      throw new SQLException(
          String.format(
              "Can not establish connection with %s : %s. ",
              params.getJdbcUriString(), e.getMessage()),
          e);
    } catch (StatementExecutionException e) {
      // failed to connect, disconnect from the server
      transport.close();
      throw new IoTDBSQLException(e.getMessage(), openResp.getStatus());
    }
    isClosed = false;
  }

  public boolean reconnect() {
    boolean flag = false;
    for (int i = 1; i <= Config.RETRY_NUM; i++) {
      try {
        if (transport != null) {
          transport.close();
          openTransport();
          if (Config.rpcThriftCompressionEnable) {
            setClient(new IClientRPCService.Client(new TCompactProtocol(transport)));
          } else {
            setClient(new IClientRPCService.Client(new TBinaryProtocol(transport)));
          }
          openSession();
          setClient(RpcUtils.newSynchronizedClient(getClient()));
          flag = true;
          break;
        }
      } catch (Exception e) {
        try {
          Thread.sleep(Config.RETRY_INTERVAL_MS);
        } catch (InterruptedException e1) {
          logger.error("reconnect is interrupted.", e1);
          Thread.currentThread().interrupt();
        }
      }
    }
    return flag;
  }

  public String getTimeZone() {
    if (zoneId == null) {
      zoneId = ZoneId.systemDefault();
    }
    return zoneId.toString();
  }

  public void setTimeZone(String timeZone) throws TException, IoTDBSQLException {
    TSSetTimeZoneReq req = new TSSetTimeZoneReq(sessionId, timeZone);
    TSStatus resp = getClient().setTimeZone(req);
    try {
      RpcUtils.verifySuccess(resp);
    } catch (StatementExecutionException e) {
      throw new IoTDBSQLException(e.getMessage(), resp);
    }
    this.zoneId = ZoneId.of(timeZone);
  }

  public ServerProperties getServerProperties() throws TException {
    return getClient().getProperties();
  }

  protected void changeDefaultDatabase(String database) {
    params.setDb(database);
  }

  protected void changeDefaultSqlDialect(String sqlDialect) {
    params.setSqlDialect(sqlDialect);
  }

  public int getTimeFactor() {
    return timeFactor;
  }

  public String getDatabase() {
    return params.getDb().orElse(null);
  }
}<|MERGE_RESOLUTION|>--- conflicted
+++ resolved
@@ -323,7 +323,6 @@
   public void setSchema(String arg0) throws SQLException {
     // changeDefaultDatabase(arg0);
     if (getSqlDialect().equals(Constant.TABLE_DIALECT)) {
-<<<<<<< HEAD
 
       for (String str : IoTDBRelationalDatabaseMetadata.allIotdbTableSQLKeywords) {
         if (arg0.equalsIgnoreCase(str)) {
@@ -331,8 +330,6 @@
         }
       }
 
-=======
->>>>>>> 56080ee2
       Statement stmt = this.createStatement();
       String sql = "USE " + arg0;
       boolean rs;
@@ -343,10 +340,20 @@
         logger.error("Use database error: {}", e.getMessage());
         throw e;
       }
-<<<<<<< HEAD
       return;
-=======
->>>>>>> 56080ee2
+    }
+    // changeDefaultDatabase(arg0);
+    if (getSqlDialect().equals(Constant.TABLE_DIALECT)) {
+      Statement stmt = this.createStatement();
+      String sql = "USE " + arg0;
+      boolean rs;
+      try {
+        rs = stmt.execute(sql);
+      } catch (SQLException e) {
+        stmt.close();
+        logger.error("Use database error: {}", e.getMessage());
+        throw e;
+      }
     }
     throw new SQLException("Does not support setSchema");
   }
