<?xml version="1.0" encoding="UTF-8"?>
<!--

    Licensed to the Apache Software Foundation (ASF) under one
    or more contributor license agreements.  See the NOTICE file
    distributed with this work for additional information
    regarding copyright ownership.  The ASF licenses this file
    to you under the Apache License, Version 2.0 (the
    "License"); you may not use this file except in compliance
    with the License.  You may obtain a copy of the License at

        http://www.apache.org/licenses/LICENSE-2.0

    Unless required by applicable law or agreed to in writing,
    software distributed under the License is distributed on an
    "AS IS" BASIS, WITHOUT WARRANTIES OR CONDITIONS OF ANY
    KIND, either express or implied.  See the License for the
    specific language governing permissions and limitations
    under the License.

-->
<project xmlns="http://maven.apache.org/POM/4.0.0" xmlns:xsi="http://www.w3.org/2001/XMLSchema-instance" xsi:schemaLocation="http://maven.apache.org/POM/4.0.0 http://maven.apache.org/xsd/maven-4.0.0.xsd">
    <modelVersion>4.0.0</modelVersion>
    <parent>
        <groupId>org.apache.iotdb</groupId>
        <artifactId>iotdb-parent</artifactId>
        <version>0.9.0-SNAPSHOT</version>
        <relativePath>../pom.xml</relativePath>
    </parent>
    <artifactId>iotdb-server</artifactId>
    <name>IoTDB Server</name>
    <properties>
        <iotdb.test.skip>false</iotdb.test.skip>
        <iotdb.it.skip>${iotdb.test.skip}</iotdb.it.skip>
        <iotdb.ut.skip>${iotdb.test.skip}</iotdb.ut.skip>
    </properties>
    <dependencies>
        <dependency>
            <groupId>org.apache.iotdb</groupId>
            <artifactId>service-rpc</artifactId>
            <version>${project.version}</version>
        </dependency>
        <dependency>
            <groupId>org.apache.iotdb</groupId>
            <artifactId>tsfile</artifactId>
<<<<<<< HEAD
            <version>0.9.0-SNAPSHOT</version>
            <exclusions>
                <exclusion>
                    <groupId>javax.servlet</groupId>
                    <artifactId>servlet-api</artifactId>
                </exclusion>
            </exclusions>
=======
            <version>${project.version}</version>
>>>>>>> 72660c39
        </dependency>
        <dependency>
            <groupId>org.apache.iotdb</groupId>
            <artifactId>iotdb-jdbc</artifactId>
            <version>${project.version}</version>
            <scope>test</scope>
        </dependency>
        <dependency>
            <groupId>org.apache.commons</groupId>
            <artifactId>commons-collections4</artifactId>
        </dependency>
        <!-- https://mvnrepository.com/artifact/org.antlr/antlr-runtime -->
        <dependency>
            <groupId>org.antlr</groupId>
            <artifactId>antlr-runtime</artifactId>
        </dependency>
        <!-- https://mvnrepository.com/artifact/org.apache.commons/commons-lang3 -->
        <dependency>
            <groupId>org.apache.commons</groupId>
            <artifactId>commons-lang3</artifactId>
        </dependency>
        <dependency>
            <groupId>io.airlift</groupId>
            <artifactId>airline</artifactId>
        </dependency>
        <dependency>
            <groupId>org.eclipse.jetty</groupId>
            <artifactId>jetty-server</artifactId>
        </dependency>
        <dependency>
            <groupId>org.eclipse.jetty</groupId>
            <artifactId>jetty-webapp</artifactId>
        </dependency>
        <dependency>
            <groupId>io.dropwizard.metrics</groupId>
            <artifactId>metrics-core</artifactId>
        </dependency>
        <dependency>
            <groupId>io.dropwizard.metrics</groupId>
            <artifactId>metrics-jvm</artifactId>
        </dependency>
        <dependency>
            <groupId>io.dropwizard.metrics</groupId>
            <artifactId>metrics-json</artifactId>
        </dependency>
        <!-- for mocked test-->
        <dependency>
            <groupId>org.powermock</groupId>
            <artifactId>powermock-core</artifactId>
            <scope>test</scope>
        </dependency>
        <dependency>
            <groupId>org.powermock</groupId>
            <artifactId>powermock-module-junit4</artifactId>
            <scope>test</scope>
        </dependency>
        <dependency>
            <groupId>org.powermock</groupId>
            <artifactId>powermock-api-mockito2</artifactId>
            <scope>test</scope>
        </dependency>
    </dependencies>
    <build>
        <plugins>
            <plugin>
                <groupId>org.antlr</groupId>
                <artifactId>antlr3-maven-plugin</artifactId>
                <version>${antlr3.version}</version>
                <executions>
                    <execution>
                        <goals>
                            <goal>antlr</goal>
                        </goals>
                    </execution>
                </executions>
            </plugin>
            <!--using `mvn test` to run UT, `mvn verify` to run ITs
                        Reference: https://antoniogoncalves.org/2012/12/13/lets-turn-integration-tests-with-maven-to-a-first-class-citizen/-->
            <plugin>
                <groupId>org.apache.maven.plugins</groupId>
                <artifactId>maven-surefire-plugin</artifactId>
                <configuration>
                    <skipTests>${iotdb.ut.skip}</skipTests>
                </configuration>
            </plugin>
            <plugin>
                <groupId>org.apache.maven.plugins</groupId>
                <artifactId>maven-failsafe-plugin</artifactId>
                <executions>
                    <execution>
                        <id>run-integration-tests</id>
                        <phase>integration-test</phase>
                        <goals>
                            <goal>integration-test</goal>
                            <goal>verify</goal>
                        </goals>
                    </execution>
                </executions>
                <configuration>
                    <skipTests>${iotdb.test.skip}</skipTests>
                    <skipITs>${iotdb.it.skip}</skipITs>
                </configuration>
            </plugin>
            <plugin>
                <groupId>org.apache.maven.plugins</groupId>
                <artifactId>maven-assembly-plugin</artifactId>
                <executions>
                    <!-- Package binaries-->
                    <execution>
                        <id>server-assembly</id>
                        <phase>package</phase>
                        <goals>
                            <goal>single</goal>
                        </goals>
                        <configuration>
                            <descriptors>
                                <descriptor>src/assembly/server.xml</descriptor>
                            </descriptors>
                            <appendAssemblyId>false</appendAssemblyId>
                        </configuration>
                    </execution>
                </executions>
            </plugin>
        </plugins>
    </build>
    <profiles>
        <profile>
            <id>skipIoTDBTests</id>
            <activation>
                <property>
                    <name>skipTests</name>
                    <value>true</value>
                </property>
            </activation>
            <properties>
                <iotdb.test.skip>true</iotdb.test.skip>
                <iotdb.ut.skip>true</iotdb.ut.skip>
                <iotdb.it.skip>true</iotdb.it.skip>
            </properties>
        </profile>
        <profile>
            <id>skipUT_IoTDB_Tests</id>
            <activation>
                <property>
                    <name>skipUTs</name>
                    <value>true</value>
                </property>
            </activation>
            <properties>
                <iotdb.ut.skip>true</iotdb.ut.skip>
            </properties>
        </profile>
    </profiles>
</project><|MERGE_RESOLUTION|>--- conflicted
+++ resolved
@@ -43,17 +43,13 @@
         <dependency>
             <groupId>org.apache.iotdb</groupId>
             <artifactId>tsfile</artifactId>
-<<<<<<< HEAD
-            <version>0.9.0-SNAPSHOT</version>
+            <version>${project.version}</version>
             <exclusions>
                 <exclusion>
                     <groupId>javax.servlet</groupId>
                     <artifactId>servlet-api</artifactId>
                 </exclusion>
             </exclusions>
-=======
-            <version>${project.version}</version>
->>>>>>> 72660c39
         </dependency>
         <dependency>
             <groupId>org.apache.iotdb</groupId>
