<?xml version="1.0" encoding="UTF-8"?>
<!--

    Licensed to the Apache Software Foundation (ASF) under one
    or more contributor license agreements.  See the NOTICE file
    distributed with this work for additional information
    regarding copyright ownership.  The ASF licenses this file
    to you under the Apache License, Version 2.0 (the
    "License"); you may not use this file except in compliance
    with the License.  You may obtain a copy of the License at

        http://www.apache.org/licenses/LICENSE-2.0

    Unless required by applicable law or agreed to in writing,
    software distributed under the License is distributed on an
    "AS IS" BASIS, WITHOUT WARRANTIES OR CONDITIONS OF ANY
    KIND, either express or implied.  See the License for the
    specific language governing permissions and limitations
    under the License.

-->
<project xmlns="http://maven.apache.org/POM/4.0.0" xmlns:xsi="http://www.w3.org/2001/XMLSchema-instance" xsi:schemaLocation="http://maven.apache.org/POM/4.0.0 http://maven.apache.org/xsd/maven-4.0.0.xsd">
    <modelVersion>4.0.0</modelVersion>
    <parent>
        <groupId>org.apache.iotdb</groupId>
        <artifactId>iotdb-parent</artifactId>
        <version>0.13.0-SNAPSHOT</version>
        <relativePath>../pom.xml</relativePath>
    </parent>
    <artifactId>iotdb-server</artifactId>
    <name>IoTDB Server</name>
    <properties>
        <iotdb.test.skip>false</iotdb.test.skip>
        <iotdb.it.skip>${iotdb.test.skip}</iotdb.it.skip>
        <iotdb.ut.skip>${iotdb.test.skip}</iotdb.ut.skip>
    </properties>
    <dependencies>
        <dependency>
            <groupId>org.apache.iotdb</groupId>
            <artifactId>service-rpc</artifactId>
            <version>${project.version}</version>
        </dependency>
        <dependency>
            <groupId>org.apache.iotdb</groupId>
            <artifactId>iotdb-antlr</artifactId>
            <version>${project.version}</version>
        </dependency>
        <dependency>
            <groupId>org.apache.iotdb</groupId>
            <artifactId>tsfile</artifactId>
            <version>${project.version}</version>
            <exclusions>
                <exclusion>
                    <groupId>javax.servlet</groupId>
                    <artifactId>servlet-api</artifactId>
                </exclusion>
            </exclusions>
        </dependency>
        <dependency>
            <groupId>org.apache.iotdb</groupId>
            <artifactId>iotdb-thrift-sync</artifactId>
            <version>${project.version}</version>
        </dependency>
        <dependency>
            <groupId>org.apache.commons</groupId>
            <artifactId>commons-collections4</artifactId>
        </dependency>
        <dependency>
            <groupId>org.apache.commons</groupId>
            <artifactId>commons-lang3</artifactId>
        </dependency>
        <dependency>
            <groupId>io.airlift</groupId>
            <artifactId>airline</artifactId>
            <exclusions>
                <exclusion>
                    <groupId>com.google.code.findbugs</groupId>
                    <artifactId>jsr305</artifactId>
                </exclusion>
            </exclusions>
        </dependency>
        <dependency>
            <groupId>org.eclipse.jetty</groupId>
            <artifactId>jetty-server</artifactId>
        </dependency>
        <dependency>
            <groupId>org.eclipse.jetty</groupId>
            <artifactId>jetty-webapp</artifactId>
        </dependency>
        <dependency>
            <groupId>io.dropwizard.metrics</groupId>
            <artifactId>metrics-core</artifactId>
        </dependency>
        <dependency>
            <groupId>io.dropwizard.metrics</groupId>
            <artifactId>metrics-jvm</artifactId>
        </dependency>
        <dependency>
            <groupId>io.dropwizard.metrics</groupId>
            <artifactId>metrics-json</artifactId>
        </dependency>
        <dependency>
            <groupId>commons-cli</groupId>
            <artifactId>commons-cli</artifactId>
        </dependency>
        <dependency>
            <groupId>de.fraunhofer.iosb.io.moquette</groupId>
            <artifactId>moquette-broker</artifactId>
            <version>0.14.3</version>
            <exclusions>
                <exclusion>
                    <groupId>log4j</groupId>
                    <artifactId>log4j</artifactId>
                </exclusion>
                <exclusion>
                    <groupId>org.slf4j</groupId>
                    <artifactId>slf4j-log4j12</artifactId>
                </exclusion>
                <exclusion>
                    <groupId>com.zaxxer</groupId>
                    <artifactId>HikariCP</artifactId>
                </exclusion>
            </exclusions>
        </dependency>
        <!-- for mocked test-->
        <dependency>
            <groupId>org.powermock</groupId>
            <artifactId>powermock-core</artifactId>
            <scope>test</scope>
        </dependency>
        <dependency>
            <groupId>org.powermock</groupId>
            <artifactId>powermock-module-junit4</artifactId>
            <scope>test</scope>
        </dependency>
        <dependency>
            <groupId>org.powermock</groupId>
            <artifactId>powermock-api-mockito2</artifactId>
            <scope>test</scope>
        </dependency>
        <dependency>
            <groupId>org.awaitility</groupId>
            <artifactId>awaitility</artifactId>
            <version>4.0.3</version>
            <scope>test</scope>
        </dependency>
        <!--        compile group: 'io.jsonwebtoken', name: 'jjwt', version: '0.9.1'-->
        <dependency>
            <groupId>io.jsonwebtoken</groupId>
            <artifactId>jjwt-api</artifactId>
            <version>0.10.7</version>
        </dependency>
        <!-- Impl -->
        <dependency>
            <groupId>io.jsonwebtoken</groupId>
            <artifactId>jjwt-impl</artifactId>
            <version>0.10.7</version>
            <scope>runtime</scope>
        </dependency>
        <!-- https://mvnrepository.com/artifact/io.jsonwebtoken/jjwt-jackson -->
        <dependency>
            <groupId>io.jsonwebtoken</groupId>
            <artifactId>jjwt-jackson</artifactId>
            <version>0.10.7</version>
            <scope>runtime</scope>
        </dependency>
        <dependency>
            <groupId>com.nimbusds</groupId>
            <artifactId>oauth2-oidc-sdk</artifactId>
            <version>8.3</version>
        </dependency>
        <dependency>
            <groupId>org.apache.tomcat.embed</groupId>
            <artifactId>tomcat-embed-core</artifactId>
            <version>8.5.46</version>
            <scope>test</scope>
        </dependency>
        <dependency>
            <groupId>com.google.code.gson</groupId>
            <artifactId>gson</artifactId>
        </dependency>
        <dependency>
            <groupId>io.netty</groupId>
            <artifactId>netty-buffer</artifactId>
            <version>${netty.version}</version>
        </dependency>
        <dependency>
            <groupId>org.fusesource.mqtt-client</groupId>
            <artifactId>mqtt-client</artifactId>
        </dependency>
        <dependency>
            <groupId>org.apache.httpcomponents</groupId>
            <artifactId>httpclient</artifactId>
            <version>4.3.5</version>
            <scope>compile</scope>
        </dependency>
        <dependency>
<<<<<<< HEAD
            <groupId>org.apache.iotdb</groupId>
            <artifactId>iotdb-jdbc</artifactId>
            <version>${project.version}</version>
        </dependency>
        <dependency>
            <groupId>org.apache.iotdb</groupId>
            <artifactId>java-rest</artifactId>
            <version>${project.version}</version>
            <scope>compile</scope>
=======
            <groupId>com.github.ben-manes.caffeine</groupId>
            <artifactId>caffeine</artifactId>
            <version>2.9.1</version>
>>>>>>> 699f866f
        </dependency>
    </dependencies>
    <build>
        <plugins>
            <!--using `mvn test` to run UT, `mvn verify` to run ITs
                        Reference: https://antoniogoncalves.org/2012/12/13/lets-turn-integration-tests-with-maven-to-a-first-class-citizen/-->
            <plugin>
                <groupId>org.apache.maven.plugins</groupId>
                <artifactId>maven-surefire-plugin</artifactId>
                <configuration>
                    <skipTests>${iotdb.ut.skip}</skipTests>
                    <systemProperties>
                        <IOTDB_CONF>src/test/resources</IOTDB_CONF>
                    </systemProperties>
                </configuration>
            </plugin>
            <plugin>
                <groupId>org.apache.maven.plugins</groupId>
                <artifactId>maven-failsafe-plugin</artifactId>
                <executions>
                    <execution>
                        <id>run-integration-tests</id>
                        <phase>integration-test</phase>
                        <goals>
                            <goal>integration-test</goal>
                            <goal>verify</goal>
                        </goals>
                    </execution>
                </executions>
                <configuration>
                    <skipTests>${iotdb.test.skip}</skipTests>
                    <skipITs>${iotdb.it.skip}</skipITs>
                </configuration>
            </plugin>
            <plugin>
                <groupId>org.apache.maven.plugins</groupId>
                <artifactId>maven-assembly-plugin</artifactId>
                <version>${maven.assembly.version}</version>
                <executions>
                    <!-- Package binaries-->
                    <execution>
                        <id>server-assembly</id>
                        <phase>package</phase>
                        <goals>
                            <goal>single</goal>
                        </goals>
                        <configuration>
                            <descriptors>
                                <descriptor>src/assembly/server.xml</descriptor>
                            </descriptors>
                            <appendAssemblyId>false</appendAssemblyId>
                            <archive>
                                <manifest>
                                    <addDefaultImplementationEntries>true</addDefaultImplementationEntries>
                                    <addDefaultSpecificationEntries>true</addDefaultSpecificationEntries>
                                </manifest>
                            </archive>
                        </configuration>
                    </execution>
                </executions>
            </plugin>
            <!-- generate test codes into test-jar-->
            <plugin>
                <groupId>org.apache.maven.plugins</groupId>
                <artifactId>maven-jar-plugin</artifactId>
                <executions>
                    <execution>
                        <goals>
                            <goal>test-jar</goal>
                        </goals>
                    </execution>
                </executions>
            </plugin>
        </plugins>
    </build>
    <profiles>
        <profile>
            <id>skipIoTDBTests</id>
            <activation>
                <property>
                    <name>skipTests</name>
                    <value>true</value>
                </property>
            </activation>
            <properties>
                <iotdb.test.skip>true</iotdb.test.skip>
                <iotdb.ut.skip>true</iotdb.ut.skip>
                <iotdb.it.skip>true</iotdb.it.skip>
            </properties>
        </profile>
        <profile>
            <id>skipUT_IoTDB_Tests</id>
            <activation>
                <property>
                    <name>skipUTs</name>
                    <value>true</value>
                </property>
            </activation>
            <properties>
                <iotdb.ut.skip>true</iotdb.ut.skip>
            </properties>
        </profile>
        <profile>
            <id>only_test_server</id>
            <activation>
                <property>
                    <name>iotdb.test.only</name>
                    <value>true</value>
                </property>
            </activation>
            <properties>
                <iotdb.test.skip>false</iotdb.test.skip>
                <iotdb.ut.skip>false</iotdb.ut.skip>
                <iotdb.it.skip>false</iotdb.it.skip>
            </properties>
        </profile>
    </profiles>
</project><|MERGE_RESOLUTION|>--- conflicted
+++ resolved
@@ -195,7 +195,6 @@
             <scope>compile</scope>
         </dependency>
         <dependency>
-<<<<<<< HEAD
             <groupId>org.apache.iotdb</groupId>
             <artifactId>iotdb-jdbc</artifactId>
             <version>${project.version}</version>
@@ -205,11 +204,11 @@
             <artifactId>java-rest</artifactId>
             <version>${project.version}</version>
             <scope>compile</scope>
-=======
+        </dependency>
+        <dependency>
             <groupId>com.github.ben-manes.caffeine</groupId>
             <artifactId>caffeine</artifactId>
             <version>2.9.1</version>
->>>>>>> 699f866f
         </dependency>
     </dependencies>
     <build>
