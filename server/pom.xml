<?xml version="1.0" encoding="UTF-8"?>
<!--

    Licensed to the Apache Software Foundation (ASF) under one
    or more contributor license agreements.  See the NOTICE file
    distributed with this work for additional information
    regarding copyright ownership.  The ASF licenses this file
    to you under the Apache License, Version 2.0 (the
    "License"); you may not use this file except in compliance
    with the License.  You may obtain a copy of the License at

        http://www.apache.org/licenses/LICENSE-2.0

    Unless required by applicable law or agreed to in writing,
    software distributed under the License is distributed on an
    "AS IS" BASIS, WITHOUT WARRANTIES OR CONDITIONS OF ANY
    KIND, either express or implied.  See the License for the
    specific language governing permissions and limitations
    under the License.

-->
<project xmlns="http://maven.apache.org/POM/4.0.0" xmlns:xsi="http://www.w3.org/2001/XMLSchema-instance" xsi:schemaLocation="http://maven.apache.org/POM/4.0.0 http://maven.apache.org/xsd/maven-4.0.0.xsd">
    <modelVersion>4.0.0</modelVersion>
    <parent>
        <groupId>org.apache.iotdb</groupId>
        <artifactId>iotdb-parent</artifactId>
        <version>0.9.0-SNAPSHOT</version>
        <relativePath>../pom.xml</relativePath>
    </parent>
    <artifactId>iotdb-server</artifactId>
    <name>IoTDB Server</name>
    <properties>
        <iotdb.test.skip>false</iotdb.test.skip>
        <iotdb.it.skip>${iotdb.test.skip}</iotdb.it.skip>
        <iotdb.ut.skip>${iotdb.test.skip}</iotdb.ut.skip>
    </properties>
    <dependencies>
        <dependency>
            <groupId>org.apache.iotdb</groupId>
            <artifactId>service-rpc</artifactId>
            <version>0.9.0-SNAPSHOT</version>
        </dependency>
        <dependency>
            <groupId>org.apache.iotdb</groupId>
            <artifactId>tsfile</artifactId>
            <version>0.9.0-SNAPSHOT</version>
        </dependency>
        <dependency>
            <groupId>org.apache.iotdb</groupId>
            <artifactId>iotdb-jdbc</artifactId>
            <version>0.9.0-SNAPSHOT</version>
            <scope>test</scope>
        </dependency>
        <dependency>
            <groupId>org.apache.commons</groupId>
            <artifactId>commons-collections4</artifactId>
        </dependency>
        <!-- https://mvnrepository.com/artifact/org.antlr/antlr-runtime -->
        <dependency>
            <groupId>org.antlr</groupId>
            <artifactId>antlr-runtime</artifactId>
        </dependency>
        <!-- https://mvnrepository.com/artifact/org.apache.commons/commons-lang3 -->
        <dependency>
            <groupId>org.apache.commons</groupId>
            <artifactId>commons-lang3</artifactId>
        </dependency>
        <dependency>
            <groupId>io.airlift</groupId>
            <artifactId>airline</artifactId>
        </dependency>
        <!-- for mocked test-->
        <dependency>
            <groupId>org.powermock</groupId>
            <artifactId>powermock-core</artifactId>
            <scope>test</scope>
        </dependency>
        <dependency>
            <groupId>org.powermock</groupId>
            <artifactId>powermock-module-junit4</artifactId>
            <scope>test</scope>
        </dependency>
        <dependency>
            <groupId>org.powermock</groupId>
            <artifactId>powermock-api-mockito2</artifactId>
            <scope>test</scope>
        </dependency>
<<<<<<< HEAD
        <!-- https://mvnrepository.com/artifact/org.jfree/jfreechart -->
        <dependency>
            <groupId>org.jfree</groupId>
            <artifactId>jfreechart</artifactId>
            <version>1.5.0</version>
=======
        <dependency>
            <groupId>org.apache.hadoop</groupId>
            <artifactId>hadoop-common</artifactId>
            <version>${hadoop.version}</version>
            <exclusions>
                <exclusion>
                    <groupId>org.slf4j</groupId>
                    <artifactId>slf4j-log4j12</artifactId>
                </exclusion>
                <exclusion>
                    <groupId>org.apache.httpcomponents</groupId>
                    <artifactId>httpclient</artifactId>
                </exclusion>
                <exclusion>
                    <groupId>org.apache.httpcomponents</groupId>
                    <artifactId>httpcore</artifactId>
                </exclusion>
            </exclusions>
>>>>>>> a371acb0
        </dependency>
    </dependencies>
    <build>
        <plugins>
            <plugin>
                <groupId>org.antlr</groupId>
                <artifactId>antlr3-maven-plugin</artifactId>
                <version>${antlr3.version}</version>
                <executions>
                    <execution>
                        <goals>
                            <goal>antlr</goal>
                        </goals>
                    </execution>
                </executions>
            </plugin>
            <!--using `mvn test` to run UT, `mvn verify` to run ITs
                        Reference: https://antoniogoncalves.org/2012/12/13/lets-turn-integration-tests-with-maven-to-a-first-class-citizen/-->
            <plugin>
                <groupId>org.apache.maven.plugins</groupId>
                <artifactId>maven-surefire-plugin</artifactId>
                <configuration>
                    <skipTests>${iotdb.ut.skip}</skipTests>
                </configuration>
            </plugin>
            <plugin>
                <groupId>org.apache.maven.plugins</groupId>
                <artifactId>maven-failsafe-plugin</artifactId>
                <executions>
                    <execution>
                        <id>run-integration-tests</id>
                        <phase>integration-test</phase>
                        <goals>
                            <goal>integration-test</goal>
                            <goal>verify</goal>
                        </goals>
                    </execution>
                </executions>
                <configuration>
                    <skipTests>${iotdb.test.skip}</skipTests>
                    <skipITs>${iotdb.it.skip}</skipITs>
                </configuration>
            </plugin>
            <plugin>
                <groupId>org.apache.maven.plugins</groupId>
                <artifactId>maven-assembly-plugin</artifactId>
                <executions>
                    <!-- Package binaries-->
                    <execution>
                        <id>server-assembly</id>
                        <phase>package</phase>
                        <goals>
                            <goal>single</goal>
                        </goals>
                        <configuration>
                            <descriptors>
                                <descriptor>src/assembly/server.xml</descriptor>
                            </descriptors>
                            <appendAssemblyId>false</appendAssemblyId>
                        </configuration>
                    </execution>
                </executions>
            </plugin>
        </plugins>
    </build>
    <profiles>
        <profile>
            <id>skipIoTDBTests</id>
            <activation>
                <property>
                    <name>skipTests</name>
                    <value>true</value>
                </property>
            </activation>
            <properties>
                <iotdb.test.skip>true</iotdb.test.skip>
                <iotdb.ut.skip>true</iotdb.ut.skip>
                <iotdb.it.skip>true</iotdb.it.skip>
            </properties>
        </profile>
        <profile>
            <id>skipUT_IoTDB_Tests</id>
            <activation>
                <property>
                    <name>skipUTs</name>
                    <value>true</value>
                </property>
            </activation>
            <properties>
                <iotdb.ut.skip>true</iotdb.ut.skip>
            </properties>
        </profile>
    </profiles>
</project><|MERGE_RESOLUTION|>--- conflicted
+++ resolved
@@ -85,13 +85,12 @@
             <artifactId>powermock-api-mockito2</artifactId>
             <scope>test</scope>
         </dependency>
-<<<<<<< HEAD
         <!-- https://mvnrepository.com/artifact/org.jfree/jfreechart -->
         <dependency>
             <groupId>org.jfree</groupId>
             <artifactId>jfreechart</artifactId>
             <version>1.5.0</version>
-=======
+        </dependency>
         <dependency>
             <groupId>org.apache.hadoop</groupId>
             <artifactId>hadoop-common</artifactId>
@@ -110,7 +109,6 @@
                     <artifactId>httpcore</artifactId>
                 </exclusion>
             </exclusions>
->>>>>>> a371acb0
         </dependency>
     </dependencies>
     <build>
