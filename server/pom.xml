--- conflicted
+++ resolved
@@ -85,34 +85,11 @@
             <artifactId>powermock-api-mockito2</artifactId>
             <scope>test</scope>
         </dependency>
-<<<<<<< HEAD
-        <!-- https://mvnrepository.com/artifact/org.jfree/jfreechart -->
         <dependency>
             <groupId>org.jfree</groupId>
             <artifactId>jfreechart</artifactId>
             <version>1.5.0</version>
         </dependency>
-        <dependency>
-            <groupId>org.apache.hadoop</groupId>
-            <artifactId>hadoop-common</artifactId>
-            <version>${hadoop.version}</version>
-            <exclusions>
-                <exclusion>
-                    <groupId>org.slf4j</groupId>
-                    <artifactId>slf4j-log4j12</artifactId>
-                </exclusion>
-                <exclusion>
-                    <groupId>org.apache.httpcomponents</groupId>
-                    <artifactId>httpclient</artifactId>
-                </exclusion>
-                <exclusion>
-                    <groupId>org.apache.httpcomponents</groupId>
-                    <artifactId>httpcore</artifactId>
-                </exclusion>
-            </exclusions>
-        </dependency>
-=======
->>>>>>> 69d60264
     </dependencies>
     <build>
         <plugins>
