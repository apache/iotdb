--- conflicted
+++ resolved
@@ -27,10 +27,9 @@
 # the binding port of the REST service
 # rest_service_port=18080
 
-<<<<<<< HEAD
 # control the query results in a row-related manner
 # rest_query_fetch_size=10000
-=======
+
 # the expiration time of the user login infomation cache (in seconds)
 # cache_expire_in_seconds=28800
 
@@ -39,7 +38,6 @@
 
 # init capacity of users can be stored in the user login cache.
 # cache_init_num=10
->>>>>>> 84a1df35
 
 # is SSL enabled
 # enable_https=false
