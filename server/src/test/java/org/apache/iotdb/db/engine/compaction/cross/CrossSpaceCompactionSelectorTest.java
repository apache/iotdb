/*
 * Licensed to the Apache Software Foundation (ASF) under one
 * or more contributor license agreements.  See the NOTICE file
 * distributed with this work for additional information
 * regarding copyright ownership.  The ASF licenses this file
 * to you under the Apache License, Version 2.0 (the
 * "License"); you may not use this file except in compliance
 * with the License.  You may obtain a copy of the License at
 *
 *     http://www.apache.org/licenses/LICENSE-2.0
 *
 * Unless required by applicable law or agreed to in writing,
 * software distributed under the License is distributed on an
 * "AS IS" BASIS, WITHOUT WARRANTIES OR CONDITIONS OF ANY
 * KIND, either express or implied.  See the License for the
 * specific language governing permissions and limitations
 * under the License.
 */
package org.apache.iotdb.db.engine.compaction.cross;

import org.apache.iotdb.commons.exception.MetadataException;
import org.apache.iotdb.db.conf.IoTDBDescriptor;
import org.apache.iotdb.db.engine.compaction.AbstractCompactionTest;
import org.apache.iotdb.db.engine.compaction.execute.task.CrossSpaceCompactionTask;
import org.apache.iotdb.db.engine.compaction.schedule.CompactionTaskManager;
import org.apache.iotdb.db.engine.compaction.selector.impl.RewriteCrossSpaceCompactionSelector;
import org.apache.iotdb.db.engine.compaction.selector.utils.CrossCompactionTaskResource;
import org.apache.iotdb.db.engine.compaction.selector.utils.CrossSpaceCompactionCandidate;
import org.apache.iotdb.db.engine.storagegroup.TsFileResource;
import org.apache.iotdb.db.engine.storagegroup.TsFileResourceStatus;
import org.apache.iotdb.db.exception.StorageEngineException;
import org.apache.iotdb.db.query.control.FileReaderManager;
import org.apache.iotdb.db.rescon.SystemInfo;
import org.apache.iotdb.tsfile.exception.write.WriteProcessException;

import org.junit.After;
import org.junit.Assert;
import org.junit.Before;
import org.junit.Test;

import java.io.IOException;
import java.util.List;
import java.util.concurrent.CountDownLatch;
import java.util.concurrent.atomic.AtomicBoolean;

public class CrossSpaceCompactionSelectorTest extends AbstractCompactionTest {

  @Before
  public void setUp()
      throws IOException, WriteProcessException, MetadataException, InterruptedException {
    super.setUp();
    IoTDBDescriptor.getInstance().getConfig().setMinCrossCompactionUnseqFileLevel(0);
  }

  @After
  public void tearDown() throws IOException, StorageEngineException {
    super.tearDown();
    for (TsFileResource tsFileResource : seqResources) {
      FileReaderManager.getInstance().closeFileAndRemoveReader(tsFileResource.getTsFilePath());
    }
    for (TsFileResource tsFileResource : unseqResources) {
      FileReaderManager.getInstance().closeFileAndRemoveReader(tsFileResource.getTsFilePath());
    }
  }

  @Test
  public void testSelectWithEmptySeqFileList()
      throws IOException, MetadataException, WriteProcessException {
    createFiles(5, 2, 3, 50, 0, 10000, 50, 50, false, false);
    RewriteCrossSpaceCompactionSelector selector =
        new RewriteCrossSpaceCompactionSelector("", "", 0, null);
    List<CrossCompactionTaskResource> selected =
        selector.selectCrossSpaceTask(seqResources, unseqResources);
    Assert.assertEquals(0, selected.size());
  }

  @Test
  public void testSelectWithOneUnclosedSeqFile()
      throws IOException, MetadataException, WriteProcessException {
    createFiles(1, 2, 3, 50, 0, 10000, 50, 50, false, true);
    createFiles(5, 2, 3, 50, 0, 10000, 50, 50, false, false);
    seqResources.get(0).setStatusForTest(TsFileResourceStatus.UNCLOSED);
    RewriteCrossSpaceCompactionSelector selector =
        new RewriteCrossSpaceCompactionSelector("", "", 0, null);
    List<CrossCompactionTaskResource> selected =
        selector.selectCrossSpaceTask(seqResources, unseqResources);
    Assert.assertEquals(0, selected.size());
  }

  @Test
  public void testSelectWithClosedSeqFileAndUnOverlapUnseqFile()
      throws IOException, MetadataException, WriteProcessException {
    createFiles(1, 2, 3, 50, 0, 10000, 50, 50, false, true);
    createFiles(5, 2, 3, 50, 0, 10000, 50, 50, false, false);
    RewriteCrossSpaceCompactionSelector selector =
        new RewriteCrossSpaceCompactionSelector("", "", 0, null);
    List<CrossCompactionTaskResource> selected =
        selector.selectCrossSpaceTask(seqResources, unseqResources);
    Assert.assertEquals(1, selected.size());
    Assert.assertEquals(1, selected.get(0).getSeqFiles().size());
    Assert.assertEquals(5, selected.get(0).getUnseqFiles().size());

    createFiles(1, 2, 3, 50, 100, 10000, 50, 50, false, true);
    selected = selector.selectCrossSpaceTask(seqResources, unseqResources);
    Assert.assertEquals(1, selected.size());
    Assert.assertEquals(2, selected.get(0).getSeqFiles().size());
    Assert.assertEquals(5, selected.get(0).getUnseqFiles().size());
  }

  @Test
  public void testSelectWithClosedSeqFileAndUncloseSeqFile()
      throws IOException, MetadataException, WriteProcessException {
    createFiles(2, 2, 3, 50, 0, 10000, 50, 50, false, true);
    createFiles(5, 2, 3, 50, 0, 10000, 50, 50, false, false);
    seqResources.get(1).setStatusForTest(TsFileResourceStatus.UNCLOSED);
    RewriteCrossSpaceCompactionSelector selector =
        new RewriteCrossSpaceCompactionSelector("", "", 0, null);
    List<CrossCompactionTaskResource> selected =
        selector.selectCrossSpaceTask(seqResources, unseqResources);
    Assert.assertEquals(1, selected.size());
    Assert.assertEquals(1, selected.get(0).getSeqFiles().size());
    Assert.assertEquals(1, selected.get(0).getUnseqFiles().size());

    createFiles(1, 2, 3, 200, 200, 10000, 50, 50, false, true);
    seqResources.get(1).setStatusForTest(TsFileResourceStatus.NORMAL);
    seqResources.get(2).setStatusForTest(TsFileResourceStatus.UNCLOSED);
    selected = selector.selectCrossSpaceTask(seqResources, unseqResources);
    Assert.assertEquals(1, selected.size());
    Assert.assertEquals(2, selected.get(0).getSeqFiles().size());
    Assert.assertEquals(2, selected.get(0).getUnseqFiles().size());

    createFiles(1, 2, 3, 200, 1000, 10000, 50, 50, false, true);
    createFiles(1, 2, 3, 200, 2000, 10000, 50, 50, false, true);
    seqResources.get(2).setStatusForTest(TsFileResourceStatus.NORMAL);
    seqResources.get(4).setStatusForTest(TsFileResourceStatus.UNCLOSED);
    selected = selector.selectCrossSpaceTask(seqResources, unseqResources);
    Assert.assertEquals(1, selected.size());
    Assert.assertEquals(4, selected.get(0).getSeqFiles().size());
    Assert.assertEquals(5, selected.get(0).getUnseqFiles().size());
  }

  @Test
  public void testSelectWithMultiUnseqFilesOverlapWithOneSeqFile()
      throws IOException, MetadataException, WriteProcessException {
    createFiles(3, 2, 3, 50, 0, 10000, 50, 50, false, true);
    createFiles(1, 2, 3, 50, 0, 10000, 50, 50, false, false);
    createFiles(1, 2, 3, 50, 0, 10000, 50, 50, false, false);
    createFiles(1, 2, 3, 50, 0, 10000, 50, 50, false, false);
    createFiles(1, 2, 3, 50, 0, 10000, 50, 50, false, false);
    createFiles(1, 2, 3, 50, 0, 10000, 50, 50, false, false);
    RewriteCrossSpaceCompactionSelector selector =
        new RewriteCrossSpaceCompactionSelector("", "", 0, null);
    List<CrossCompactionTaskResource> selected =
        selector.selectCrossSpaceTask(seqResources, unseqResources);
    Assert.assertEquals(1, selected.size());
    Assert.assertEquals(1, selected.get(0).getSeqFiles().size());
    Assert.assertEquals(5, selected.get(0).getUnseqFiles().size());
  }

  @Test
  public void testSelectWithTooLargeSeqFile()
      throws IOException, MetadataException, WriteProcessException {
    createFiles(2, 2, 3, 50, 0, 10000, 50, 50, false, true);
    createFiles(5, 2, 3, 50, 0, 10000, 50, 50, false, false);
    RewriteCrossSpaceCompactionSelector selector =
        new RewriteCrossSpaceCompactionSelector("", "", 0, null);
    List<CrossCompactionTaskResource> selected =
        selector.selectCrossSpaceTask(seqResources, unseqResources);
    Assert.assertEquals(1, selected.size());
    Assert.assertEquals(2, selected.get(0).getSeqFiles().size());
    Assert.assertEquals(5, selected.get(0).getUnseqFiles().size());

    IoTDBDescriptor.getInstance().getConfig().setTargetCompactionFileSize(1L);
    selected = selector.selectCrossSpaceTask(seqResources, unseqResources);
    Assert.assertEquals(0, selected.size());
  }

  @Test
<<<<<<< HEAD
  public void testSelectWithTooManySourceFiles()
      throws IOException, MetadataException, WriteProcessException {
    int oldMaxFileNumForCompaction = SystemInfo.getInstance().getTotalFileLimitForCrossTask();
    SystemInfo.getInstance().setTotalFileLimitForCrossTask(1);
    try {
      createFiles(19, 2, 3, 50, 0, 10000, 50, 50, false, true);
      createFiles(1, 2, 3, 3000, 0, 10000, 50, 50, false, false);
      RewriteCrossSpaceCompactionSelector selector =
          new RewriteCrossSpaceCompactionSelector("", "", 0, null);
      List<CrossCompactionTaskResource> selected =
          selector.selectCrossSpaceTask(seqResources, unseqResources);
      Assert.assertEquals(1, selected.size());
      Assert.assertEquals(19, selected.get(0).getSeqFiles().size());
      Assert.assertEquals(1, selected.get(0).getUnseqFiles().size());

      CrossSpaceCompactionTask crossSpaceCompactionTask =
          new CrossSpaceCompactionTask(
              0,
              tsFileManager,
              selected.get(0).getSeqFiles(),
              selected.get(0).getUnseqFiles(),
              IoTDBDescriptor.getInstance()
                  .getConfig()
                  .getCrossCompactionPerformer()
                  .createInstance(),
              CompactionTaskManager.currentTaskNum,
              1000,
              tsFileManager.getNextCompactionTaskId());
      // set file status to COMPACTION_CANDIDATE
      Assert.assertTrue(crossSpaceCompactionTask.setSourceFilesToCompactionCandidate());

      Assert.assertFalse(crossSpaceCompactionTask.checkValidAndSetMerging());
      Assert.assertEquals(0, SystemInfo.getInstance().getCompactionMemoryCost().get());
      Assert.assertEquals(0, SystemInfo.getInstance().getCompactionFileNumCost().get());
      for (TsFileResource resource : seqResources) {
        Assert.assertEquals(TsFileResourceStatus.NORMAL, resource.getStatus());
      }
      for (TsFileResource resource : unseqResources) {
        Assert.assertEquals(TsFileResourceStatus.NORMAL, resource.getStatus());
      }
    } finally {
      SystemInfo.getInstance().setTotalFileLimitForCrossTask(oldMaxFileNumForCompaction);
=======
  public void testSeqFileWithDeviceIndexBeenDeletedBeforeSelection()
      throws IOException, MetadataException, WriteProcessException, InterruptedException {
    createFiles(5, 2, 3, 50, 0, 10000, 50, 50, false, true);
    createFiles(5, 2, 3, 50, 0, 10000, 50, 50, false, false);
    tsFileManager.addAll(seqResources, true);
    tsFileManager.addAll(unseqResources, false);
    AtomicBoolean fail = new AtomicBoolean(false);
    CountDownLatch cd1 = new CountDownLatch(1);
    CountDownLatch cd2 = new CountDownLatch(1);

    Thread thread1 =
        new Thread(
            () -> {
              try {
                // the file is deleted before selection
                cd1.countDown();
                cd2.await();
                RewriteCrossSpaceCompactionSelector selector =
                    new RewriteCrossSpaceCompactionSelector("", "", 0, null);
                CrossSpaceCompactionCandidate candidate =
                    new CrossSpaceCompactionCandidate(
                        seqResources, unseqResources, System.currentTimeMillis() - Long.MAX_VALUE);

                CrossCompactionTaskResource crossCompactionTaskResource =
                    selector.selectOneTaskResources(candidate);
                if (!crossCompactionTaskResource.isValid()) {
                  throw new RuntimeException("compaction task resource is not valid");
                }
                if (crossCompactionTaskResource.getSeqFiles().size() != 1) {
                  throw new RuntimeException("selected seq file num is not 1");
                }
                if (crossCompactionTaskResource.getUnseqFiles().size() != 1) {
                  throw new RuntimeException("selected unseq file num is not 1");
                }

              } catch (Exception e) {
                fail.set(true);
                e.printStackTrace();
                Assert.fail(e.getMessage());
              }
            });

    // delete seq files
    Thread thread2 =
        new Thread(
            () -> {
              try {
                cd1.await();
                TsFileResource resource = seqResources.get(1);
                // try to delete file
                resource.writeLock();
                resource.remove();
                resource.writeUnlock();
                cd2.countDown();
              } catch (Exception e) {
                fail.set(true);
                e.printStackTrace();
                Assert.fail(e.getMessage());
              }
            });

    thread1.start();
    thread2.start();
    thread1.join(10000);
    thread2.join(10000);
    if (fail.get()) {
      Assert.fail();
    }
  }

  @Test
  public void testSeqFileWithDeviceIndexBeenDeletedDuringSelectionAndAfterCopyingList()
      throws IOException, MetadataException, WriteProcessException, InterruptedException {
    createFiles(5, 2, 3, 50, 0, 10000, 50, 50, false, true);
    createFiles(5, 2, 3, 50, 0, 10000, 50, 50, false, false);
    tsFileManager.addAll(seqResources, true);
    tsFileManager.addAll(unseqResources, false);
    AtomicBoolean fail = new AtomicBoolean(false);
    CountDownLatch cd1 = new CountDownLatch(1);
    CountDownLatch cd2 = new CountDownLatch(1);

    // select files in cross compaction
    Thread thread1 =
        new Thread(
            () -> {
              try {
                RewriteCrossSpaceCompactionSelector selector =
                    new RewriteCrossSpaceCompactionSelector("", "", 0, null);
                // copy candidate source file list and add read lock
                CrossSpaceCompactionCandidate candidate =
                    new CrossSpaceCompactionCandidate(
                        seqResources, unseqResources, System.currentTimeMillis() - Long.MAX_VALUE);

                // the other thread holds write lock and delete file successfully after copying list
                cd1.countDown();
                cd2.await();
                CrossCompactionTaskResource crossCompactionTaskResource =
                    selector.selectOneTaskResources(candidate);
                if (!crossCompactionTaskResource.isValid()) {
                  throw new RuntimeException("compaction task resource is not valid");
                }
                if (crossCompactionTaskResource.getSeqFiles().size() != 1) {
                  throw new RuntimeException("selected seq file should be 1");
                }
                if (crossCompactionTaskResource.getUnseqFiles().size() != 1) {
                  throw new RuntimeException("selected unseq file num should be 1");
                }

                CrossSpaceCompactionTask crossSpaceCompactionTask =
                    new CrossSpaceCompactionTask(
                        0,
                        tsFileManager,
                        crossCompactionTaskResource.getSeqFiles(),
                        crossCompactionTaskResource.getUnseqFiles(),
                        IoTDBDescriptor.getInstance()
                            .getConfig()
                            .getCrossCompactionPerformer()
                            .createInstance(),
                        CompactionTaskManager.currentTaskNum,
                        crossCompactionTaskResource.getTotalMemoryCost(),
                        tsFileManager.getNextCompactionTaskId());
                // set file status to COMPACTION_CANDIDATE
                if (!crossSpaceCompactionTask.setSourceFilesToCompactionCandidate()) {
                  throw new RuntimeException("set status should be true");
                }
                for (int i = 0; i < seqResources.size(); i++) {
                  TsFileResource resource = seqResources.get(i);
                  if (i < 1) {
                    if (resource.getStatus() != TsFileResourceStatus.COMPACTION_CANDIDATE) {
                      throw new RuntimeException("status should be COMPACTION_CANDIDATE");
                    }
                  } else if (i == 1) {
                    if (resource.getStatus() != TsFileResourceStatus.DELETED) {
                      throw new RuntimeException("status should be DELETED");
                    }
                  } else if (resource.getStatus() != TsFileResourceStatus.NORMAL) {
                    throw new RuntimeException("status should be NORMAL");
                  }
                }
                for (int i = 0; i < unseqResources.size(); i++) {
                  TsFileResource resource = unseqResources.get(i);
                  if (i < 1) {
                    if (resource.getStatus() != TsFileResourceStatus.COMPACTION_CANDIDATE) {
                      throw new RuntimeException("status should be COMPACTION_CANDIDATE");
                    }
                  } else if (resource.getStatus() != TsFileResourceStatus.NORMAL) {
                    throw new RuntimeException("status should be NORMAL");
                  }
                }
              } catch (Exception e) {
                fail.set(true);
                e.printStackTrace();
              }
            });

    // delete seq files
    Thread thread2 =
        new Thread(
            () -> {
              try {
                cd1.await();
                TsFileResource resource = seqResources.get(1);
                // try to delete file
                resource.writeLock();
                resource.remove();
                resource.writeUnlock();
                cd2.countDown();
              } catch (Exception e) {
                fail.set(true);
                e.printStackTrace();
              }
            });

    thread1.start();
    thread2.start();
    thread1.join(10000);
    thread2.join(10000);
    if (fail.get()) {
      Assert.fail();
    }
  }

  @Test
  public void testSeqFileWithDeviceIndexBeenDeletedDuringSelectionAndBeforeSettingCandidate()
      throws IOException, MetadataException, WriteProcessException, InterruptedException {
    createFiles(5, 2, 3, 50, 0, 10000, 50, 50, false, true);
    createFiles(5, 2, 3, 50, 0, 10000, 50, 50, false, false);
    tsFileManager.addAll(seqResources, true);
    tsFileManager.addAll(unseqResources, false);
    AtomicBoolean fail = new AtomicBoolean(false);
    CountDownLatch cd1 = new CountDownLatch(1);
    CountDownLatch cd2 = new CountDownLatch(1);

    // select files in cross compaction
    Thread thread1 =
        new Thread(
            () -> {
              try {
                RewriteCrossSpaceCompactionSelector selector =
                    new RewriteCrossSpaceCompactionSelector("", "", 0, null);
                // copy candidate source file list and add read lock
                CrossSpaceCompactionCandidate candidate =
                    new CrossSpaceCompactionCandidate(
                        seqResources, unseqResources, System.currentTimeMillis() - Long.MAX_VALUE);

                CrossCompactionTaskResource crossCompactionTaskResource =
                    selector.selectOneTaskResources(candidate);
                if (!crossCompactionTaskResource.isValid()) {
                  throw new RuntimeException("compaction task resource is not valid");
                }
                if (crossCompactionTaskResource.getSeqFiles().size() != 5) {
                  throw new RuntimeException("selected seq file num is not 5");
                }
                if (crossCompactionTaskResource.getUnseqFiles().size() != 5) {
                  throw new RuntimeException("selected unseq file num is not 5");
                }

                // the other thread holds write lock and delete file successfully before setting
                // file status to COMPACTION_CANDIDATE
                cd1.countDown();
                cd2.await();

                CrossSpaceCompactionTask crossSpaceCompactionTask =
                    new CrossSpaceCompactionTask(
                        0,
                        tsFileManager,
                        crossCompactionTaskResource.getSeqFiles(),
                        crossCompactionTaskResource.getUnseqFiles(),
                        IoTDBDescriptor.getInstance()
                            .getConfig()
                            .getCrossCompactionPerformer()
                            .createInstance(),
                        CompactionTaskManager.currentTaskNum,
                        crossCompactionTaskResource.getTotalMemoryCost(),
                        tsFileManager.getNextCompactionTaskId());
                // set file status to COMPACTION_CANDIDATE
                if (crossSpaceCompactionTask.setSourceFilesToCompactionCandidate()) {
                  throw new RuntimeException("set status should be false");
                }
                for (int i = 0; i < seqResources.size(); i++) {
                  TsFileResource resource = seqResources.get(i);
                  if (i == 1) {
                    if (resource.getStatus() != TsFileResourceStatus.DELETED) {
                      throw new RuntimeException("status should be DELETED");
                    }
                  } else if (resource.getStatus() != TsFileResourceStatus.NORMAL) {
                    throw new RuntimeException("status should be NORMAL");
                  }
                }
                for (int i = 0; i < unseqResources.size(); i++) {
                  TsFileResource resource = unseqResources.get(i);
                  if (resource.getStatus() != TsFileResourceStatus.NORMAL) {
                    throw new RuntimeException("status should be NORMAL");
                  }
                }
              } catch (Exception e) {
                fail.set(true);
                e.printStackTrace();
              }
            });

    // delete seq files
    Thread thread2 =
        new Thread(
            () -> {
              try {
                cd1.await();
                TsFileResource resource = seqResources.get(1);
                // try to delete file
                resource.writeLock();
                resource.remove();
                resource.writeUnlock();
                cd2.countDown();
              } catch (Exception e) {
                fail.set(true);
                e.printStackTrace();
              }
            });

    thread1.start();
    thread2.start();
    thread1.join(10000);
    thread2.join(10000);
    if (fail.get()) {
      Assert.fail();
    }
  }

  @Test
  public void testSeqFileWithDeviceIndexBeenDeletedDuringSelectionAndBeforeSettingCompacting()
      throws IOException, MetadataException, WriteProcessException, InterruptedException {
    createFiles(5, 2, 3, 50, 0, 10000, 50, 50, false, true);
    createFiles(5, 2, 3, 50, 0, 10000, 50, 50, false, false);
    tsFileManager.addAll(seqResources, true);
    tsFileManager.addAll(unseqResources, false);
    AtomicBoolean fail = new AtomicBoolean(false);
    CountDownLatch cd1 = new CountDownLatch(1);
    CountDownLatch cd2 = new CountDownLatch(1);

    // select files in cross compaction
    Thread thread1 =
        new Thread(
            () -> {
              try {
                RewriteCrossSpaceCompactionSelector selector =
                    new RewriteCrossSpaceCompactionSelector("", "", 0, null);
                // copy candidate source file list and add read lock
                CrossSpaceCompactionCandidate candidate =
                    new CrossSpaceCompactionCandidate(
                        seqResources, unseqResources, System.currentTimeMillis() - Long.MAX_VALUE);

                CrossCompactionTaskResource crossCompactionTaskResource =
                    selector.selectOneTaskResources(candidate);
                if (!crossCompactionTaskResource.isValid()) {
                  throw new RuntimeException("compaction task resource is not valid");
                }
                if (crossCompactionTaskResource.getSeqFiles().size() != 5) {
                  throw new RuntimeException("selected seq file num is not 5");
                }
                if (crossCompactionTaskResource.getUnseqFiles().size() != 5) {
                  throw new RuntimeException("selected unseq file num is not 5");
                }

                CrossSpaceCompactionTask crossSpaceCompactionTask =
                    new CrossSpaceCompactionTask(
                        0,
                        tsFileManager,
                        crossCompactionTaskResource.getSeqFiles(),
                        crossCompactionTaskResource.getUnseqFiles(),
                        IoTDBDescriptor.getInstance()
                            .getConfig()
                            .getCrossCompactionPerformer()
                            .createInstance(),
                        CompactionTaskManager.currentTaskNum,
                        crossCompactionTaskResource.getTotalMemoryCost(),
                        tsFileManager.getNextCompactionTaskId());
                // set file status to COMPACTION_CANDIDATE and add into queue
                if (!crossSpaceCompactionTask.setSourceFilesToCompactionCandidate()) {
                  throw new RuntimeException("fail to set status to compaction candidate.");
                }

                // the other thread delete the file successfully when the compaction task is blocked
                // in the queue
                cd1.countDown();
                cd2.await();

                if (crossSpaceCompactionTask.checkValidAndSetMerging()) {
                  throw new RuntimeException("cross space compaction task should be invalid.");
                }

                for (int i = 0; i < seqResources.size(); i++) {
                  TsFileResource resource = seqResources.get(i);
                  if (i == 1) {
                    if (resource.getStatus() != TsFileResourceStatus.DELETED) {
                      throw new RuntimeException("status should be DELETED");
                    }
                  } else if (resource.getStatus() != TsFileResourceStatus.NORMAL) {
                    throw new RuntimeException("status should be NORMAL");
                  }
                }
                for (int i = 0; i < unseqResources.size(); i++) {
                  TsFileResource resource = unseqResources.get(i);
                  if (resource.getStatus() != TsFileResourceStatus.NORMAL) {
                    throw new RuntimeException("status should be NORMAL");
                  }
                }
              } catch (Exception e) {
                fail.set(true);
                e.printStackTrace();
              }
            });

    // delete seq files
    Thread thread2 =
        new Thread(
            () -> {
              try {
                cd1.await();
                TsFileResource resource = seqResources.get(1);
                // try to delete file
                resource.writeLock();
                resource.remove();
                resource.writeUnlock();
                cd2.countDown();
              } catch (Exception e) {
                fail.set(true);
                e.printStackTrace();
              }
            });

    thread1.start();
    thread2.start();
    thread1.join(10000);
    thread2.join(10000);
    if (fail.get()) {
      Assert.fail();
    }
  }

  @Test
  public void testSeqFileWithFileIndexBeenDeletedDuringSelectionAndAfterCopyingList()
      throws IOException, MetadataException, WriteProcessException, InterruptedException {
    createFiles(5, 2, 3, 50, 0, 10000, 50, 50, false, true);
    createFiles(5, 2, 3, 50, 0, 10000, 50, 50, false, false);
    tsFileManager.addAll(seqResources, true);
    tsFileManager.addAll(unseqResources, false);
    AtomicBoolean fail = new AtomicBoolean(false);
    CountDownLatch cd1 = new CountDownLatch(1);
    CountDownLatch cd2 = new CountDownLatch(1);
    seqResources.get(0).degradeTimeIndex();
    seqResources.get(1).degradeTimeIndex();
    seqResources.get(2).degradeTimeIndex();
    unseqResources.get(1).degradeTimeIndex();

    // select files in cross compaction
    Thread thread1 =
        new Thread(
            () -> {
              try {
                RewriteCrossSpaceCompactionSelector selector =
                    new RewriteCrossSpaceCompactionSelector("", "", 0, null);
                // copy candidate source file list and add read lock
                CrossSpaceCompactionCandidate candidate =
                    new CrossSpaceCompactionCandidate(
                        seqResources, unseqResources, System.currentTimeMillis() - Long.MAX_VALUE);

                // the other thread holds write lock and delete file successfully after copying list
                cd1.countDown();
                cd2.await();

                CrossCompactionTaskResource crossCompactionTaskResource =
                    selector.selectOneTaskResources(candidate);
                if (!crossCompactionTaskResource.isValid()) {
                  throw new RuntimeException("compaction task resource is not valid");
                }
                if (crossCompactionTaskResource.getSeqFiles().size() != 1) {
                  throw new RuntimeException("selected seq file num should be 1");
                }
                if (crossCompactionTaskResource.getUnseqFiles().size() != 1) {
                  throw new RuntimeException("selected unseq file num should be 1");
                }

                CrossSpaceCompactionTask crossSpaceCompactionTask =
                    new CrossSpaceCompactionTask(
                        0,
                        tsFileManager,
                        crossCompactionTaskResource.getSeqFiles(),
                        crossCompactionTaskResource.getUnseqFiles(),
                        IoTDBDescriptor.getInstance()
                            .getConfig()
                            .getCrossCompactionPerformer()
                            .createInstance(),
                        CompactionTaskManager.currentTaskNum,
                        crossCompactionTaskResource.getTotalMemoryCost(),
                        tsFileManager.getNextCompactionTaskId());
                // set file status to COMPACTION_CANDIDATE
                if (!crossSpaceCompactionTask.setSourceFilesToCompactionCandidate()) {
                  throw new RuntimeException("set status should be true");
                }
                for (int i = 0; i < seqResources.size(); i++) {
                  TsFileResource resource = seqResources.get(i);
                  if (i < 1) {
                    if (resource.getStatus() != TsFileResourceStatus.COMPACTION_CANDIDATE) {
                      throw new RuntimeException("status should be COMPACTION_CANDIDATE");
                    }
                  } else if (i == 1) {
                    if (resource.getStatus() != TsFileResourceStatus.DELETED) {
                      throw new RuntimeException("status should be DELETED");
                    }
                  } else if (resource.getStatus() != TsFileResourceStatus.NORMAL) {
                    throw new RuntimeException("status should be NORMAL");
                  }
                }
                for (int i = 0; i < unseqResources.size(); i++) {
                  TsFileResource resource = unseqResources.get(i);
                  if (i < 1) {
                    if (resource.getStatus() != TsFileResourceStatus.COMPACTION_CANDIDATE) {
                      throw new RuntimeException("status should be COMPACTION_CANDIDATE");
                    }
                  } else if (resource.getStatus() != TsFileResourceStatus.NORMAL) {
                    throw new RuntimeException("status should be NORMAL");
                  }
                }
              } catch (Exception e) {
                fail.set(true);
                e.printStackTrace();
              }
            });

    // delete seq files
    Thread thread2 =
        new Thread(
            () -> {
              try {
                cd1.await();
                TsFileResource resource = seqResources.get(1);
                // try to delete file
                resource.writeLock();
                resource.remove();
                resource.writeUnlock();
                cd2.countDown();
              } catch (Exception e) {
                fail.set(true);
                e.printStackTrace();
              }
            });

    thread1.start();
    thread2.start();
    thread1.join();
    thread2.join();
    if (fail.get()) {
      Assert.fail();
    }
  }

  @Test
  public void testSeqFileWithFileIndexBeenDeletedDuringSelectionAndBeforeSettingCandidate()
      throws IOException, MetadataException, WriteProcessException, InterruptedException {
    createFiles(5, 2, 3, 50, 0, 10000, 50, 50, false, true);
    createFiles(5, 2, 3, 50, 0, 10000, 50, 50, false, false);
    tsFileManager.addAll(seqResources, true);
    tsFileManager.addAll(unseqResources, false);
    AtomicBoolean fail = new AtomicBoolean(false);
    CountDownLatch cd1 = new CountDownLatch(1);
    CountDownLatch cd2 = new CountDownLatch(1);
    seqResources.get(0).degradeTimeIndex();
    seqResources.get(1).degradeTimeIndex();
    seqResources.get(2).degradeTimeIndex();
    unseqResources.get(1).degradeTimeIndex();

    // select files in cross compaction
    Thread thread1 =
        new Thread(
            () -> {
              try {
                RewriteCrossSpaceCompactionSelector selector =
                    new RewriteCrossSpaceCompactionSelector("", "", 0, null);
                // copy candidate source file list and add read lock
                CrossSpaceCompactionCandidate candidate =
                    new CrossSpaceCompactionCandidate(
                        seqResources, unseqResources, System.currentTimeMillis() - Long.MAX_VALUE);

                CrossCompactionTaskResource crossCompactionTaskResource =
                    selector.selectOneTaskResources(candidate);
                if (!crossCompactionTaskResource.isValid()) {
                  throw new RuntimeException("compaction task resource is not valid");
                }
                if (crossCompactionTaskResource.getSeqFiles().size() != 5) {
                  throw new RuntimeException("selected seq file num is not 5");
                }
                if (crossCompactionTaskResource.getUnseqFiles().size() != 5) {
                  throw new RuntimeException("selected unseq file num is not 5");
                }

                // the other thread holds write lock and delete file successfully before setting
                // file status to COMPACTION_CANDIDATE
                cd1.countDown();
                cd2.await();

                CrossSpaceCompactionTask crossSpaceCompactionTask =
                    new CrossSpaceCompactionTask(
                        0,
                        tsFileManager,
                        crossCompactionTaskResource.getSeqFiles(),
                        crossCompactionTaskResource.getUnseqFiles(),
                        IoTDBDescriptor.getInstance()
                            .getConfig()
                            .getCrossCompactionPerformer()
                            .createInstance(),
                        CompactionTaskManager.currentTaskNum,
                        crossCompactionTaskResource.getTotalMemoryCost(),
                        tsFileManager.getNextCompactionTaskId());
                // set file status to COMPACTION_CANDIDATE
                if (crossSpaceCompactionTask.setSourceFilesToCompactionCandidate()) {
                  throw new RuntimeException("set status should be false");
                }
                for (int i = 0; i < seqResources.size(); i++) {
                  TsFileResource resource = seqResources.get(i);
                  if (i == 1) {
                    if (resource.getStatus() != TsFileResourceStatus.DELETED) {
                      throw new RuntimeException("status should be DELETED");
                    }
                  } else if (resource.getStatus() != TsFileResourceStatus.NORMAL) {
                    throw new RuntimeException("status should be NORMAL");
                  }
                }
                for (int i = 0; i < unseqResources.size(); i++) {
                  TsFileResource resource = unseqResources.get(i);
                  if (resource.getStatus() != TsFileResourceStatus.NORMAL) {
                    throw new RuntimeException("status should be NORMAL");
                  }
                }
              } catch (Exception e) {
                fail.set(true);
                e.printStackTrace();
              }
            });

    // delete seq files
    Thread thread2 =
        new Thread(
            () -> {
              try {
                cd1.await();
                TsFileResource resource = seqResources.get(1);
                // try to delete file
                resource.writeLock();
                resource.remove();
                resource.writeUnlock();
                cd2.countDown();
              } catch (Exception e) {
                fail.set(true);
                e.printStackTrace();
              }
            });

    thread1.start();
    thread2.start();
    thread1.join();
    thread2.join();
    if (fail.get()) {
      Assert.fail();
    }
  }

  @Test
  public void testSeqFileWithFileIndexBeenDeletedDuringSelectionAndBeforeSettingCompacting()
      throws IOException, MetadataException, WriteProcessException, InterruptedException {
    createFiles(5, 2, 3, 50, 0, 10000, 50, 50, false, true);
    createFiles(5, 2, 3, 50, 0, 10000, 50, 50, false, false);
    tsFileManager.addAll(seqResources, true);
    tsFileManager.addAll(unseqResources, false);
    AtomicBoolean fail = new AtomicBoolean(false);
    CountDownLatch cd1 = new CountDownLatch(1);
    CountDownLatch cd2 = new CountDownLatch(1);
    seqResources.get(0).degradeTimeIndex();
    seqResources.get(1).degradeTimeIndex();
    seqResources.get(2).degradeTimeIndex();
    unseqResources.get(1).degradeTimeIndex();

    // select files in cross compaction
    Thread thread1 =
        new Thread(
            () -> {
              try {
                RewriteCrossSpaceCompactionSelector selector =
                    new RewriteCrossSpaceCompactionSelector("", "", 0, null);
                // copy candidate source file list and add read lock
                CrossSpaceCompactionCandidate candidate =
                    new CrossSpaceCompactionCandidate(
                        seqResources, unseqResources, System.currentTimeMillis() - Long.MAX_VALUE);

                CrossCompactionTaskResource crossCompactionTaskResource =
                    selector.selectOneTaskResources(candidate);
                if (!crossCompactionTaskResource.isValid()) {
                  throw new RuntimeException("compaction task resource is not valid");
                }
                if (crossCompactionTaskResource.getSeqFiles().size() != 5) {
                  throw new RuntimeException("selected seq file num is not 5");
                }
                if (crossCompactionTaskResource.getUnseqFiles().size() != 5) {
                  throw new RuntimeException("selected unseq file num is not 5");
                }

                // the other thread holds write lock and delete file successfully before setting
                // file status to COMPACTION_CANDIDATE

                CrossSpaceCompactionTask crossSpaceCompactionTask =
                    new CrossSpaceCompactionTask(
                        0,
                        tsFileManager,
                        crossCompactionTaskResource.getSeqFiles(),
                        crossCompactionTaskResource.getUnseqFiles(),
                        IoTDBDescriptor.getInstance()
                            .getConfig()
                            .getCrossCompactionPerformer()
                            .createInstance(),
                        CompactionTaskManager.currentTaskNum,
                        crossCompactionTaskResource.getTotalMemoryCost(),
                        tsFileManager.getNextCompactionTaskId());
                // set file status to COMPACTION_CANDIDATE and add into queue
                if (!crossSpaceCompactionTask.setSourceFilesToCompactionCandidate()) {
                  throw new RuntimeException("fail to set status to compaction candidate.");
                }

                // the other thread delete the file successfully when the compaction task is blocked
                // in the queue
                cd1.countDown();
                cd2.await();

                if (crossSpaceCompactionTask.checkValidAndSetMerging()) {
                  throw new RuntimeException("cross space compaction task should be invalid.");
                }

                for (int i = 0; i < seqResources.size(); i++) {
                  TsFileResource resource = seqResources.get(i);
                  if (i == 1) {
                    if (resource.getStatus() != TsFileResourceStatus.DELETED) {
                      throw new RuntimeException("status should be DELETED");
                    }
                  } else if (resource.getStatus() != TsFileResourceStatus.NORMAL) {
                    throw new RuntimeException("status should be NORMAL");
                  }
                }
                for (int i = 0; i < unseqResources.size(); i++) {
                  TsFileResource resource = unseqResources.get(i);
                  if (resource.getStatus() != TsFileResourceStatus.NORMAL) {
                    throw new RuntimeException("status should be NORMAL");
                  }
                }
              } catch (Exception e) {
                fail.set(true);
                e.printStackTrace();
              }
            });

    // delete seq files
    Thread thread2 =
        new Thread(
            () -> {
              try {
                cd1.await();
                TsFileResource resource = seqResources.get(1);
                // try to delete file
                resource.writeLock();
                resource.remove();
                resource.writeUnlock();
                cd2.countDown();
              } catch (Exception e) {
                fail.set(true);
                e.printStackTrace();
              }
            });

    thread1.start();
    thread2.start();
    thread1.join(10000);
    thread2.join(10000);
    if (fail.get()) {
      Assert.fail();
    }
  }

  @Test
  public void testSeqFileWithFileIndexBeenDeletedBeforeSelection()
      throws IOException, MetadataException, WriteProcessException, InterruptedException {
    createFiles(5, 2, 3, 50, 0, 10000, 50, 50, false, true);
    createFiles(5, 2, 3, 50, 0, 10000, 50, 50, false, false);
    tsFileManager.addAll(seqResources, true);
    tsFileManager.addAll(unseqResources, false);
    AtomicBoolean fail = new AtomicBoolean(false);
    CountDownLatch cd1 = new CountDownLatch(1);
    CountDownLatch cd2 = new CountDownLatch(1);
    seqResources.get(1).degradeTimeIndex();
    seqResources.get(2).degradeTimeIndex();
    unseqResources.get(1).degradeTimeIndex();

    Thread thread1 =
        new Thread(
            () -> {
              try {
                // the file is deleted before selection
                cd1.countDown();
                cd2.await();
                RewriteCrossSpaceCompactionSelector selector =
                    new RewriteCrossSpaceCompactionSelector("", "", 0, null);
                CrossSpaceCompactionCandidate candidate =
                    new CrossSpaceCompactionCandidate(
                        seqResources, unseqResources, System.currentTimeMillis() - Long.MAX_VALUE);

                CrossCompactionTaskResource crossCompactionTaskResource =
                    selector.selectOneTaskResources(candidate);
                if (!crossCompactionTaskResource.isValid()) {
                  throw new RuntimeException("compaction task resource is not valid");
                }
                if (crossCompactionTaskResource.getSeqFiles().size() != 1) {
                  throw new RuntimeException("selected seq file num is not 1");
                }
                if (crossCompactionTaskResource.getUnseqFiles().size() != 1) {
                  throw new RuntimeException("selected unseq file num is not 1");
                }

              } catch (Exception e) {
                fail.set(true);
                e.printStackTrace();
                Assert.fail(e.getMessage());
              }
            });

    // delete seq files
    Thread thread2 =
        new Thread(
            () -> {
              try {
                cd1.await();
                TsFileResource resource = seqResources.get(1);
                // try to delete file
                resource.writeLock();
                resource.remove();
                resource.writeUnlock();
                cd2.countDown();
              } catch (Exception e) {
                fail.set(true);
                e.printStackTrace();
                Assert.fail(e.getMessage());
              }
            });

    thread1.start();
    thread2.start();
    thread1.join(10000);
    thread2.join(10000);
    if (fail.get()) {
      Assert.fail();
    }
  }

  @Test
  public void testUnSeqFileWithDeviceIndexBeenDeletedBeforeSelection()
      throws IOException, MetadataException, WriteProcessException, InterruptedException {
    createFiles(5, 2, 3, 50, 0, 10000, 50, 50, false, true);
    createFiles(5, 2, 3, 50, 0, 10000, 50, 50, false, false);
    tsFileManager.addAll(seqResources, true);
    tsFileManager.addAll(unseqResources, false);
    AtomicBoolean fail = new AtomicBoolean(false);
    CountDownLatch cd1 = new CountDownLatch(1);
    CountDownLatch cd2 = new CountDownLatch(1);

    Thread thread1 =
        new Thread(
            () -> {
              try {
                // the file is deleted before selection
                cd1.countDown();
                cd2.await();
                RewriteCrossSpaceCompactionSelector selector =
                    new RewriteCrossSpaceCompactionSelector("", "", 0, null);
                CrossSpaceCompactionCandidate candidate =
                    new CrossSpaceCompactionCandidate(
                        seqResources, unseqResources, System.currentTimeMillis() - Long.MAX_VALUE);

                CrossCompactionTaskResource crossCompactionTaskResource =
                    selector.selectOneTaskResources(candidate);
                if (!crossCompactionTaskResource.isValid()) {
                  throw new RuntimeException("compaction task resource is not valid");
                }
                if (crossCompactionTaskResource.getSeqFiles().size() != 1) {
                  throw new RuntimeException("selected seq file num is not 1");
                }
                if (crossCompactionTaskResource.getUnseqFiles().size() != 1) {
                  throw new RuntimeException("selected unseq file num is not 1");
                }

              } catch (Exception e) {
                fail.set(true);
                e.printStackTrace();
                Assert.fail(e.getMessage());
              }
            });

    // delete seq files
    Thread thread2 =
        new Thread(
            () -> {
              try {
                cd1.await();
                TsFileResource resource = unseqResources.get(1);
                // try to delete file
                resource.writeLock();
                resource.remove();
                resource.writeUnlock();
                cd2.countDown();
              } catch (Exception e) {
                fail.set(true);
                e.printStackTrace();
                Assert.fail(e.getMessage());
              }
            });

    thread1.start();
    thread2.start();
    thread1.join(10000);
    thread2.join(10000);
    if (fail.get()) {
      Assert.fail();
    }
  }

  @Test
  public void testUnSeqFileWithDeviceIndexBeenDeletedDuringSelectionAndAfterCopyingList()
      throws IOException, MetadataException, WriteProcessException, InterruptedException {
    createFiles(5, 2, 3, 50, 0, 10000, 50, 50, false, true);
    createFiles(5, 2, 3, 50, 0, 10000, 50, 50, false, false);
    tsFileManager.addAll(seqResources, true);
    tsFileManager.addAll(unseqResources, false);
    AtomicBoolean fail = new AtomicBoolean(false);
    CountDownLatch cd1 = new CountDownLatch(1);
    CountDownLatch cd2 = new CountDownLatch(1);

    // select files in cross compaction
    Thread thread1 =
        new Thread(
            () -> {
              try {
                RewriteCrossSpaceCompactionSelector selector =
                    new RewriteCrossSpaceCompactionSelector("", "", 0, null);
                // copy candidate source file list and add read lock
                CrossSpaceCompactionCandidate candidate =
                    new CrossSpaceCompactionCandidate(
                        seqResources, unseqResources, System.currentTimeMillis() - Long.MAX_VALUE);

                // the other thread holds write lock and delete file successfully after copying list
                cd1.countDown();
                cd2.await();

                CrossCompactionTaskResource crossCompactionTaskResource =
                    selector.selectOneTaskResources(candidate);
                if (!crossCompactionTaskResource.isValid()) {
                  throw new RuntimeException("compaction task resource is not valid");
                }
                if (crossCompactionTaskResource.getSeqFiles().size() != 1) {
                  throw new RuntimeException("selected seq file num is not 1");
                }
                if (crossCompactionTaskResource.getUnseqFiles().size() != 1) {
                  throw new RuntimeException("selected unseq file num is not 1");
                }

                CrossSpaceCompactionTask crossSpaceCompactionTask =
                    new CrossSpaceCompactionTask(
                        0,
                        tsFileManager,
                        crossCompactionTaskResource.getSeqFiles(),
                        crossCompactionTaskResource.getUnseqFiles(),
                        IoTDBDescriptor.getInstance()
                            .getConfig()
                            .getCrossCompactionPerformer()
                            .createInstance(),
                        CompactionTaskManager.currentTaskNum,
                        crossCompactionTaskResource.getTotalMemoryCost(),
                        tsFileManager.getNextCompactionTaskId());
                // set file status to COMPACTION_CANDIDATE
                if (!crossSpaceCompactionTask.setSourceFilesToCompactionCandidate()) {
                  throw new RuntimeException("set status should be true");
                }
                for (int i = 0; i < unseqResources.size(); i++) {
                  TsFileResource resource = unseqResources.get(i);
                  if (i < 1) {
                    if (resource.getStatus() != TsFileResourceStatus.COMPACTION_CANDIDATE) {
                      throw new RuntimeException("status should be COMPACTION_CANDIDATE");
                    }
                  } else if (i == 1) {
                    if (resource.getStatus() != TsFileResourceStatus.DELETED) {
                      throw new RuntimeException("status should be DELETED");
                    }
                  } else if (resource.getStatus() != TsFileResourceStatus.NORMAL) {
                    throw new RuntimeException("status should be NORMAL");
                  }
                }
                for (int i = 0; i < seqResources.size(); i++) {
                  TsFileResource resource = seqResources.get(i);
                  if (i < 1) {
                    if (resource.getStatus() != TsFileResourceStatus.COMPACTION_CANDIDATE) {
                      throw new RuntimeException("status should be COMPACTION_CANDIDATE");
                    }
                  } else if (resource.getStatus() != TsFileResourceStatus.NORMAL) {
                    throw new RuntimeException("status should be NORMAL");
                  }
                }
              } catch (Exception e) {
                fail.set(true);
                e.printStackTrace();
              }
            });

    // delete seq files
    Thread thread2 =
        new Thread(
            () -> {
              try {
                cd1.await();
                TsFileResource resource = unseqResources.get(1);
                // try to delete file
                resource.writeLock();
                resource.remove();
                resource.writeUnlock();
                cd2.countDown();
              } catch (Exception e) {
                fail.set(true);
                e.printStackTrace();
              }
            });

    thread1.start();
    thread2.start();
    thread1.join(10000);
    thread2.join(10000);
    if (fail.get()) {
      Assert.fail();
    }
  }

  @Test
  public void testUnSeqFileWithDeviceIndexBeenDeletedDuringSelectionAndBeforeSettingCandidate()
      throws IOException, MetadataException, WriteProcessException, InterruptedException {
    createFiles(5, 2, 3, 50, 0, 10000, 50, 50, false, true);
    createFiles(5, 2, 3, 50, 0, 10000, 50, 50, false, false);
    tsFileManager.addAll(seqResources, true);
    tsFileManager.addAll(unseqResources, false);
    AtomicBoolean fail = new AtomicBoolean(false);
    CountDownLatch cd1 = new CountDownLatch(1);
    CountDownLatch cd2 = new CountDownLatch(1);

    // select files in cross compaction
    Thread thread1 =
        new Thread(
            () -> {
              try {
                RewriteCrossSpaceCompactionSelector selector =
                    new RewriteCrossSpaceCompactionSelector("", "", 0, null);
                // copy candidate source file list and add read lock
                CrossSpaceCompactionCandidate candidate =
                    new CrossSpaceCompactionCandidate(
                        seqResources, unseqResources, System.currentTimeMillis() - Long.MAX_VALUE);

                CrossCompactionTaskResource crossCompactionTaskResource =
                    selector.selectOneTaskResources(candidate);
                if (!crossCompactionTaskResource.isValid()) {
                  throw new RuntimeException("compaction task resource is not valid");
                }
                if (crossCompactionTaskResource.getSeqFiles().size() != 5) {
                  throw new RuntimeException("selected seq file num is not 5");
                }
                if (crossCompactionTaskResource.getUnseqFiles().size() != 5) {
                  throw new RuntimeException("selected unseq file num is not 5");
                }

                // the other thread holds write lock and delete file successfully before setting
                // file status to COMPACTION_CANDIDATE
                cd1.countDown();
                cd2.await();

                CrossSpaceCompactionTask crossSpaceCompactionTask =
                    new CrossSpaceCompactionTask(
                        0,
                        tsFileManager,
                        crossCompactionTaskResource.getSeqFiles(),
                        crossCompactionTaskResource.getUnseqFiles(),
                        IoTDBDescriptor.getInstance()
                            .getConfig()
                            .getCrossCompactionPerformer()
                            .createInstance(),
                        CompactionTaskManager.currentTaskNum,
                        crossCompactionTaskResource.getTotalMemoryCost(),
                        tsFileManager.getNextCompactionTaskId());
                // set file status to COMPACTION_CANDIDATE
                if (crossSpaceCompactionTask.setSourceFilesToCompactionCandidate()) {
                  throw new RuntimeException("set status should be false");
                }
                for (int i = 0; i < unseqResources.size(); i++) {
                  TsFileResource resource = unseqResources.get(i);
                  if (i == 1) {
                    if (resource.getStatus() != TsFileResourceStatus.DELETED) {
                      throw new RuntimeException("status should be DELETED");
                    }
                  } else if (resource.getStatus() != TsFileResourceStatus.NORMAL) {
                    throw new RuntimeException("status should be NORMAL");
                  }
                }
                for (int i = 0; i < seqResources.size(); i++) {
                  TsFileResource resource = seqResources.get(i);
                  if (resource.getStatus() != TsFileResourceStatus.NORMAL) {
                    throw new RuntimeException("status should be NORMAL");
                  }
                }

              } catch (Exception e) {
                fail.set(true);
                e.printStackTrace();
              }
            });

    // delete seq files
    Thread thread2 =
        new Thread(
            () -> {
              try {
                cd1.await();
                TsFileResource resource = unseqResources.get(1);
                // try to delete file
                resource.writeLock();
                resource.remove();
                resource.writeUnlock();
                cd2.countDown();
              } catch (Exception e) {
                fail.set(true);
                e.printStackTrace();
              }
            });

    thread1.start();
    thread2.start();
    thread1.join(10000);
    thread2.join(10000);
    if (fail.get()) {
      Assert.fail();
    }
  }

  @Test
  public void testUnSeqFileWithDeviceIndexBeenDeletedDuringSelectionAndBeforeSettingCompacting()
      throws IOException, MetadataException, WriteProcessException, InterruptedException {
    createFiles(5, 2, 3, 50, 0, 10000, 50, 50, false, true);
    createFiles(5, 2, 3, 50, 0, 10000, 50, 50, false, false);
    tsFileManager.addAll(seqResources, true);
    tsFileManager.addAll(unseqResources, false);
    AtomicBoolean fail = new AtomicBoolean(false);
    CountDownLatch cd1 = new CountDownLatch(1);
    CountDownLatch cd2 = new CountDownLatch(1);

    // select files in cross compaction
    Thread thread1 =
        new Thread(
            () -> {
              try {
                RewriteCrossSpaceCompactionSelector selector =
                    new RewriteCrossSpaceCompactionSelector("", "", 0, null);
                // copy candidate source file list and add read lock
                CrossSpaceCompactionCandidate candidate =
                    new CrossSpaceCompactionCandidate(
                        seqResources, unseqResources, System.currentTimeMillis() - Long.MAX_VALUE);

                CrossCompactionTaskResource crossCompactionTaskResource =
                    selector.selectOneTaskResources(candidate);
                if (!crossCompactionTaskResource.isValid()) {
                  throw new RuntimeException("compaction task resource is not valid");
                }
                if (crossCompactionTaskResource.getSeqFiles().size() != 5) {
                  throw new RuntimeException("selected seq file num is not 5");
                }
                if (crossCompactionTaskResource.getUnseqFiles().size() != 5) {
                  throw new RuntimeException("selected unseq file num is not 5");
                }

                // the other thread holds write lock and delete file successfully before setting
                // file status to COMPACTION_CANDIDATE

                CrossSpaceCompactionTask crossSpaceCompactionTask =
                    new CrossSpaceCompactionTask(
                        0,
                        tsFileManager,
                        crossCompactionTaskResource.getSeqFiles(),
                        crossCompactionTaskResource.getUnseqFiles(),
                        IoTDBDescriptor.getInstance()
                            .getConfig()
                            .getCrossCompactionPerformer()
                            .createInstance(),
                        CompactionTaskManager.currentTaskNum,
                        crossCompactionTaskResource.getTotalMemoryCost(),
                        tsFileManager.getNextCompactionTaskId());
                // set file status to COMPACTION_CANDIDATE and add into queue
                if (!crossSpaceCompactionTask.setSourceFilesToCompactionCandidate()) {
                  throw new RuntimeException("fail to set status to compaction candidate.");
                }

                // the other thread delete the file successfully when the compaction task is blocked
                // in the queue
                cd1.countDown();
                cd2.await();

                if (crossSpaceCompactionTask.checkValidAndSetMerging()) {
                  throw new RuntimeException("cross space compaction task should be invalid.");
                }

                for (int i = 0; i < unseqResources.size(); i++) {
                  TsFileResource resource = unseqResources.get(i);
                  if (i == 1) {
                    if (resource.getStatus() != TsFileResourceStatus.DELETED) {
                      throw new RuntimeException("status should be DELETED");
                    }
                  } else if (resource.getStatus() != TsFileResourceStatus.NORMAL) {
                    throw new RuntimeException("status should be NORMAL");
                  }
                }
                for (int i = 0; i < seqResources.size(); i++) {
                  TsFileResource resource = seqResources.get(i);
                  if (resource.getStatus() != TsFileResourceStatus.NORMAL) {
                    throw new RuntimeException("status should be NORMAL");
                  }
                }
              } catch (Exception e) {
                fail.set(true);
                e.printStackTrace();
              }
            });

    // delete seq files
    Thread thread2 =
        new Thread(
            () -> {
              try {
                cd1.await();
                TsFileResource resource = unseqResources.get(1);
                // try to delete file
                resource.writeLock();
                resource.remove();
                resource.writeUnlock();
                cd2.countDown();
              } catch (Exception e) {
                fail.set(true);
                e.printStackTrace();
              }
            });

    thread1.start();
    thread2.start();
    thread1.join(10000);
    thread2.join(10000);
    if (fail.get()) {
      Assert.fail();
    }
  }

  @Test
  public void testUnSeqFileWithFileIndexBeenDeletedDuringSelectionAndAfterCopyingList()
      throws IOException, MetadataException, WriteProcessException, InterruptedException {
    createFiles(5, 2, 3, 50, 0, 10000, 50, 50, false, true);
    createFiles(5, 2, 3, 50, 0, 10000, 50, 50, false, false);
    tsFileManager.addAll(seqResources, true);
    tsFileManager.addAll(unseqResources, false);
    AtomicBoolean fail = new AtomicBoolean(false);
    CountDownLatch cd1 = new CountDownLatch(1);
    CountDownLatch cd2 = new CountDownLatch(1);
    unseqResources.get(0).degradeTimeIndex();
    unseqResources.get(1).degradeTimeIndex();
    unseqResources.get(2).degradeTimeIndex();
    seqResources.get(1).degradeTimeIndex();

    // select files in cross compaction
    Thread thread1 =
        new Thread(
            () -> {
              try {
                RewriteCrossSpaceCompactionSelector selector =
                    new RewriteCrossSpaceCompactionSelector("", "", 0, null);
                // copy candidate source file list and add read lock
                CrossSpaceCompactionCandidate candidate =
                    new CrossSpaceCompactionCandidate(
                        seqResources, unseqResources, System.currentTimeMillis() - Long.MAX_VALUE);

                // the other thread holds write lock and delete file successfully after copying list
                cd1.countDown();
                cd2.await();
                CrossCompactionTaskResource crossCompactionTaskResource =
                    selector.selectOneTaskResources(candidate);
                if (!crossCompactionTaskResource.isValid()) {
                  throw new RuntimeException("compaction task resource is not valid");
                }
                if (crossCompactionTaskResource.getSeqFiles().size() != 1) {
                  throw new RuntimeException("selected seq file num is not 1");
                }
                if (crossCompactionTaskResource.getUnseqFiles().size() != 1) {
                  throw new RuntimeException("selected unseq file num is not 1");
                }

                CrossSpaceCompactionTask crossSpaceCompactionTask =
                    new CrossSpaceCompactionTask(
                        0,
                        tsFileManager,
                        crossCompactionTaskResource.getSeqFiles(),
                        crossCompactionTaskResource.getUnseqFiles(),
                        IoTDBDescriptor.getInstance()
                            .getConfig()
                            .getCrossCompactionPerformer()
                            .createInstance(),
                        CompactionTaskManager.currentTaskNum,
                        crossCompactionTaskResource.getTotalMemoryCost(),
                        tsFileManager.getNextCompactionTaskId());
                // set file status to COMPACTION_CANDIDATE
                if (!crossSpaceCompactionTask.setSourceFilesToCompactionCandidate()) {
                  throw new RuntimeException("set status should be true");
                }
                for (int i = 0; i < unseqResources.size(); i++) {
                  TsFileResource resource = unseqResources.get(i);
                  if (i < 1) {
                    if (resource.getStatus() != TsFileResourceStatus.COMPACTION_CANDIDATE) {
                      throw new RuntimeException("status should be COMPACTION_CANDIDATE");
                    }
                  } else if (i == 1) {
                    if (resource.getStatus() != TsFileResourceStatus.DELETED) {
                      throw new RuntimeException("status should be DELETED");
                    }
                  } else if (resource.getStatus() != TsFileResourceStatus.NORMAL) {
                    throw new RuntimeException("status should be NORMAL");
                  }
                }
                for (int i = 0; i < seqResources.size(); i++) {
                  TsFileResource resource = seqResources.get(i);
                  if (i < 1) {
                    if (resource.getStatus() != TsFileResourceStatus.COMPACTION_CANDIDATE) {
                      throw new RuntimeException("status should be COMPACTION_CANDIDATE");
                    }
                  } else if (resource.getStatus() != TsFileResourceStatus.NORMAL) {
                    throw new RuntimeException("status should be NORMAL");
                  }
                }
              } catch (Exception e) {
                fail.set(true);
                e.printStackTrace();
              }
            });

    // delete seq files
    Thread thread2 =
        new Thread(
            () -> {
              try {
                cd1.await();
                TsFileResource resource = unseqResources.get(1);
                // try to delete file
                resource.writeLock();
                resource.remove();
                resource.writeUnlock();
                cd2.countDown();
              } catch (Exception e) {
                fail.set(true);
                e.printStackTrace();
              }
            });

    thread1.start();
    thread2.start();
    thread1.join(10000);
    thread2.join(10000);
    if (fail.get()) {
      Assert.fail();
    }
  }

  @Test
  public void testUnSeqFileWithFileIndexBeenDeletedDuringSelectionAndBeforeSettingCandidate()
      throws IOException, MetadataException, WriteProcessException, InterruptedException {
    createFiles(5, 2, 3, 50, 0, 10000, 50, 50, false, true);
    createFiles(5, 2, 3, 50, 0, 10000, 50, 50, false, false);
    tsFileManager.addAll(seqResources, true);
    tsFileManager.addAll(unseqResources, false);
    AtomicBoolean fail = new AtomicBoolean(false);
    CountDownLatch cd1 = new CountDownLatch(1);
    CountDownLatch cd2 = new CountDownLatch(1);
    unseqResources.get(0).degradeTimeIndex();
    unseqResources.get(1).degradeTimeIndex();
    unseqResources.get(2).degradeTimeIndex();
    seqResources.get(1).degradeTimeIndex();

    // select files in cross compaction
    Thread thread1 =
        new Thread(
            () -> {
              try {
                RewriteCrossSpaceCompactionSelector selector =
                    new RewriteCrossSpaceCompactionSelector("", "", 0, null);
                // copy candidate source file list and add read lock
                CrossSpaceCompactionCandidate candidate =
                    new CrossSpaceCompactionCandidate(
                        seqResources, unseqResources, System.currentTimeMillis() - Long.MAX_VALUE);

                CrossCompactionTaskResource crossCompactionTaskResource =
                    selector.selectOneTaskResources(candidate);
                if (!crossCompactionTaskResource.isValid()) {
                  throw new RuntimeException("compaction task resource is not valid");
                }
                if (crossCompactionTaskResource.getSeqFiles().size() != 5) {
                  throw new RuntimeException("selected seq file num is not 5");
                }
                if (crossCompactionTaskResource.getUnseqFiles().size() != 5) {
                  throw new RuntimeException("selected unseq file num is not 5");
                }

                // the other thread holds write lock and delete file successfully before setting
                // file status to COMPACTION_CANDIDATE
                cd1.countDown();
                cd2.await();

                CrossSpaceCompactionTask crossSpaceCompactionTask =
                    new CrossSpaceCompactionTask(
                        0,
                        tsFileManager,
                        crossCompactionTaskResource.getSeqFiles(),
                        crossCompactionTaskResource.getUnseqFiles(),
                        IoTDBDescriptor.getInstance()
                            .getConfig()
                            .getCrossCompactionPerformer()
                            .createInstance(),
                        CompactionTaskManager.currentTaskNum,
                        crossCompactionTaskResource.getTotalMemoryCost(),
                        tsFileManager.getNextCompactionTaskId());
                // set file status to COMPACTION_CANDIDATE
                if (crossSpaceCompactionTask.setSourceFilesToCompactionCandidate()) {
                  throw new RuntimeException("set status should be false");
                }
                for (int i = 0; i < unseqResources.size(); i++) {
                  TsFileResource resource = unseqResources.get(i);
                  if (i == 1) {
                    if (resource.getStatus() != TsFileResourceStatus.DELETED) {
                      throw new RuntimeException("status should be DELETED");
                    }
                  } else if (resource.getStatus() != TsFileResourceStatus.NORMAL) {
                    throw new RuntimeException("status should be NORMAL");
                  }
                }
                for (int i = 0; i < seqResources.size(); i++) {
                  TsFileResource resource = seqResources.get(i);
                  if (resource.getStatus() != TsFileResourceStatus.NORMAL) {
                    throw new RuntimeException("status should be NORMAL");
                  }
                }
              } catch (Exception e) {
                fail.set(true);
                e.printStackTrace();
              }
            });

    // delete seq files
    Thread thread2 =
        new Thread(
            () -> {
              try {
                cd1.await();
                TsFileResource resource = unseqResources.get(1);
                // try to delete file
                resource.writeLock();
                resource.remove();
                resource.writeUnlock();
                cd2.countDown();
              } catch (Exception e) {
                fail.set(true);
                e.printStackTrace();
              }
            });

    thread1.start();
    thread2.start();
    thread1.join(10000);
    thread2.join(10000);
    if (fail.get()) {
      Assert.fail();
    }
  }

  @Test
  public void testUnSeqFileWithFileIndexBeenDeletedDuringSelectionAndBeforeSettingCompacting()
      throws IOException, MetadataException, WriteProcessException, InterruptedException {
    createFiles(5, 2, 3, 50, 0, 10000, 50, 50, false, true);
    createFiles(5, 2, 3, 50, 0, 10000, 50, 50, false, false);
    tsFileManager.addAll(seqResources, true);
    tsFileManager.addAll(unseqResources, false);
    AtomicBoolean fail = new AtomicBoolean(false);
    CountDownLatch cd1 = new CountDownLatch(1);
    CountDownLatch cd2 = new CountDownLatch(1);
    unseqResources.get(0).degradeTimeIndex();
    unseqResources.get(1).degradeTimeIndex();
    unseqResources.get(2).degradeTimeIndex();
    seqResources.get(1).degradeTimeIndex();

    // select files in cross compaction
    Thread thread1 =
        new Thread(
            () -> {
              try {
                RewriteCrossSpaceCompactionSelector selector =
                    new RewriteCrossSpaceCompactionSelector("", "", 0, null);
                // copy candidate source file list and add read lock
                CrossSpaceCompactionCandidate candidate =
                    new CrossSpaceCompactionCandidate(
                        seqResources, unseqResources, System.currentTimeMillis() - Long.MAX_VALUE);

                CrossCompactionTaskResource crossCompactionTaskResource =
                    selector.selectOneTaskResources(candidate);
                if (!crossCompactionTaskResource.isValid()) {
                  throw new RuntimeException("compaction task resource is not valid");
                }
                if (crossCompactionTaskResource.getSeqFiles().size() != 5) {
                  throw new RuntimeException("selected seq file num is not 5");
                }
                if (crossCompactionTaskResource.getUnseqFiles().size() != 5) {
                  throw new RuntimeException("selected unseq file num is not 5");
                }

                // the other thread holds write lock and delete file successfully before setting
                // file status to COMPACTION_CANDIDATE

                CrossSpaceCompactionTask crossSpaceCompactionTask =
                    new CrossSpaceCompactionTask(
                        0,
                        tsFileManager,
                        crossCompactionTaskResource.getSeqFiles(),
                        crossCompactionTaskResource.getUnseqFiles(),
                        IoTDBDescriptor.getInstance()
                            .getConfig()
                            .getCrossCompactionPerformer()
                            .createInstance(),
                        CompactionTaskManager.currentTaskNum,
                        crossCompactionTaskResource.getTotalMemoryCost(),
                        tsFileManager.getNextCompactionTaskId());
                // set file status to COMPACTION_CANDIDATE and add into queue
                if (!crossSpaceCompactionTask.setSourceFilesToCompactionCandidate()) {
                  throw new RuntimeException("fail to set status to compaction candidate.");
                }

                // the other thread delete the file successfully when the compaction task is blocked
                // in the queue
                cd1.countDown();
                cd2.await();

                if (crossSpaceCompactionTask.checkValidAndSetMerging()) {
                  throw new RuntimeException("cross space compaction task should be invalid.");
                }

                for (int i = 0; i < unseqResources.size(); i++) {
                  TsFileResource resource = unseqResources.get(i);
                  if (i == 1) {
                    if (resource.getStatus() != TsFileResourceStatus.DELETED) {
                      throw new RuntimeException("status should be DELETED");
                    }
                  } else if (resource.getStatus() != TsFileResourceStatus.NORMAL) {
                    throw new RuntimeException("status should be NORMAL");
                  }
                }
                for (int i = 0; i < seqResources.size(); i++) {
                  TsFileResource resource = seqResources.get(i);
                  if (resource.getStatus() != TsFileResourceStatus.NORMAL) {
                    throw new RuntimeException("status should be NORMAL");
                  }
                }
              } catch (Exception e) {
                fail.set(true);
                e.printStackTrace();
              }
            });

    // delete seq files
    Thread thread2 =
        new Thread(
            () -> {
              try {
                cd1.await();
                TsFileResource resource = unseqResources.get(1);
                // try to delete file
                resource.writeLock();
                resource.remove();
                resource.writeUnlock();
                cd2.countDown();
              } catch (Exception e) {
                fail.set(true);
                e.printStackTrace();
              }
            });

    thread1.start();
    thread2.start();
    thread1.join(10000);
    thread2.join(10000);
    if (fail.get()) {
      Assert.fail();
    }
  }

  @Test
  public void testUnSeqFileWithFileIndexBeenDeletedBeforeSelection()
      throws IOException, MetadataException, WriteProcessException, InterruptedException {
    createFiles(5, 2, 3, 50, 0, 10000, 50, 50, false, true);
    createFiles(5, 2, 3, 50, 0, 10000, 50, 50, false, false);
    tsFileManager.addAll(seqResources, true);
    tsFileManager.addAll(unseqResources, false);
    AtomicBoolean fail = new AtomicBoolean(false);
    CountDownLatch cd1 = new CountDownLatch(1);
    CountDownLatch cd2 = new CountDownLatch(1);
    unseqResources.get(0).degradeTimeIndex();
    unseqResources.get(1).degradeTimeIndex();
    unseqResources.get(2).degradeTimeIndex();
    seqResources.get(1).degradeTimeIndex();
    // select files in cross compaction
    Thread thread1 =
        new Thread(
            () -> {
              try {
                // the file is deleted before selection
                cd1.countDown();
                cd2.await();
                RewriteCrossSpaceCompactionSelector selector =
                    new RewriteCrossSpaceCompactionSelector("", "", 0, null);
                CrossSpaceCompactionCandidate candidate =
                    new CrossSpaceCompactionCandidate(
                        seqResources, unseqResources, System.currentTimeMillis() - Long.MAX_VALUE);

                CrossCompactionTaskResource crossCompactionTaskResource =
                    selector.selectOneTaskResources(candidate);
                if (!crossCompactionTaskResource.isValid()) {
                  throw new RuntimeException("compaction task resource is not valid");
                }
                if (crossCompactionTaskResource.getSeqFiles().size() != 1) {
                  throw new RuntimeException("selected seq file num is not 1");
                }
                if (crossCompactionTaskResource.getUnseqFiles().size() != 1) {
                  throw new RuntimeException("selected unseq file num is not 1");
                }

              } catch (Exception e) {
                fail.set(true);
                e.printStackTrace();
                Assert.fail(e.getMessage());
              }
            });

    // delete seq files
    Thread thread2 =
        new Thread(
            () -> {
              try {
                cd1.await();
                TsFileResource resource = unseqResources.get(1);
                // try to delete file
                resource.writeLock();
                resource.remove();
                resource.writeUnlock();
                cd2.countDown();
              } catch (Exception e) {
                fail.set(true);
                e.printStackTrace();
                Assert.fail(e.getMessage());
              }
            });

    thread1.start();
    thread2.start();
    thread1.join(10000);
    thread2.join(10000);
    if (fail.get()) {
      Assert.fail();
>>>>>>> 7d460aaa
    }
  }
}<|MERGE_RESOLUTION|>--- conflicted
+++ resolved
@@ -176,7 +176,6 @@
   }
 
   @Test
-<<<<<<< HEAD
   public void testSelectWithTooManySourceFiles()
       throws IOException, MetadataException, WriteProcessException {
     int oldMaxFileNumForCompaction = SystemInfo.getInstance().getTotalFileLimitForCrossTask();
@@ -219,7 +218,10 @@
       }
     } finally {
       SystemInfo.getInstance().setTotalFileLimitForCrossTask(oldMaxFileNumForCompaction);
-=======
+    }
+  }
+
+  @Test
   public void testSeqFileWithDeviceIndexBeenDeletedBeforeSelection()
       throws IOException, MetadataException, WriteProcessException, InterruptedException {
     createFiles(5, 2, 3, 50, 0, 10000, 50, 50, false, true);
@@ -1859,7 +1861,6 @@
     thread2.join(10000);
     if (fail.get()) {
       Assert.fail();
->>>>>>> 7d460aaa
     }
   }
 }