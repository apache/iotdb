--- conflicted
+++ resolved
@@ -18,23 +18,16 @@
  */
 package org.apache.iotdb.db.integration.aggregation;
 
-<<<<<<< HEAD
-import static org.apache.iotdb.db.constant.TestConstant.avg;
 import static org.apache.iotdb.db.constant.TestConstant.count;
-import static org.apache.iotdb.db.constant.TestConstant.first_value;
 import static org.apache.iotdb.db.constant.TestConstant.last_value;
 import static org.apache.iotdb.db.constant.TestConstant.max_time;
 import static org.apache.iotdb.db.constant.TestConstant.max_value;
 import static org.apache.iotdb.db.constant.TestConstant.min_time;
-import static org.apache.iotdb.db.constant.TestConstant.min_value;
-import static org.apache.iotdb.db.constant.TestConstant.sum;
 
 import java.sql.Connection;
 import java.sql.DriverManager;
 import java.sql.ResultSet;
 import java.sql.Statement;
-=======
->>>>>>> 7d4b5682
 import org.apache.iotdb.db.qp.Planner;
 import org.apache.iotdb.db.utils.EnvironmentUtils;
 import org.apache.iotdb.jdbc.Config;
@@ -178,16 +171,6 @@
 
   @Test
   public void timeFuncGroupByLevelTest() throws Exception {
-<<<<<<< HEAD
-    String[] retArray = new String[]{
-        "8,100",
-        "600,2,700,3",
-    };
-    try (Connection connection = DriverManager.
-        getConnection("jdbc:iotdb://127.0.0.1:6667/", "root", "root");
-         Statement statement = connection.createStatement()) {
-      statement.execute("select count(status), min_time(temperature) from root.*.* GROUP BY level=0");
-=======
     String[] retArray =
         new String[] {
           "100", "600,700",
@@ -196,7 +179,6 @@
             DriverManager.getConnection("jdbc:iotdb://127.0.0.1:6667/", "root", "root");
         Statement statement = connection.createStatement()) {
       statement.execute("select min_time(temperature) from root.*.* GROUP BY level=0");
->>>>>>> 7d4b5682
 
       int cnt = 0;
       try (ResultSet resultSet = statement.getResultSet()) {
@@ -211,14 +193,10 @@
       statement.execute("select max_time(status), count(temperature) from root.sg1.* GROUP BY level=2");
       try (ResultSet resultSet = statement.getResultSet()) {
         while (resultSet.next()) {
-<<<<<<< HEAD
           String ans = resultSet.getString(max_time("root.sg1.d1.status")) + "," +
               resultSet.getString(count("root.sg1.d1.temperature")) + "," +
                   resultSet.getString(max_time("root.sg1.d2.status")) + "," +
                           resultSet.getString(count("root.sg1.d2.temperature"));
-=======
-          String ans = resultSet.getString(1) + "," + resultSet.getString(2);
->>>>>>> 7d4b5682
           Assert.assertEquals(retArray[cnt], ans);
           cnt++;
         }
@@ -229,16 +207,6 @@
 
   @Test
   public void valueFuncGroupByLevelTest() throws Exception {
-<<<<<<< HEAD
-    String[] retArray = new String[]{
-        "61.22,125.5",
-        "71.12,71.12,62.15,62.15",
-    };
-    try (Connection connection = DriverManager.
-        getConnection("jdbc:iotdb://127.0.0.1:6667/", "root", "root");
-         Statement statement = connection.createStatement()) {
-      statement.execute("select last_value(temperature), max_value(temperature) from root.*.* GROUP BY level=0");
-=======
     String[] retArray =
         new String[] {
           "61.22", "71.12,62.15",
@@ -247,7 +215,6 @@
             DriverManager.getConnection("jdbc:iotdb://127.0.0.1:6667/", "root", "root");
         Statement statement = connection.createStatement()) {
       statement.execute("select last_value(temperature) from root.*.* GROUP BY level=0");
->>>>>>> 7d4b5682
 
       int cnt = 0;
       try (ResultSet resultSet = statement.getResultSet()) {
@@ -262,14 +229,10 @@
       statement.execute("select last_value(temperature),max_value(temperature) from root.sg1.* GROUP BY level=2");
       try (ResultSet resultSet = statement.getResultSet()) {
         while (resultSet.next()) {
-<<<<<<< HEAD
           String ans = resultSet.getString(last_value("root.sg1.d1.temperature")) + ","
                   + resultSet.getString(max_value("root.sg1.d1.temperature")) + ","
                   + resultSet.getString(last_value("root.sg1.d2.temperature")) + ","
                   + resultSet.getString(max_value("root.sg1.d2.temperature"));
-=======
-          String ans = resultSet.getString(1) + "," + resultSet.getString(2);
->>>>>>> 7d4b5682
           Assert.assertEquals(retArray[cnt], ans);
           cnt++;
         }
