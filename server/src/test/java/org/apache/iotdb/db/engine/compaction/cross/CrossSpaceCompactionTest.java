--- conflicted
+++ resolved
@@ -19,19 +19,11 @@
 
 package org.apache.iotdb.db.engine.compaction.cross;
 
-import org.apache.iotdb.commons.exception.MetadataException;
-import org.apache.iotdb.commons.path.PartialPath;
-import org.apache.iotdb.db.conf.IoTDBDescriptor;
 import org.apache.iotdb.db.engine.cache.ChunkCache;
 import org.apache.iotdb.db.engine.cache.TimeSeriesMetadataCache;
 import org.apache.iotdb.db.engine.compaction.CompactionTaskManager;
-<<<<<<< HEAD
-import org.apache.iotdb.db.engine.compaction.cross.rewrite.CrossSpaceCompactionResource;
-import org.apache.iotdb.db.engine.compaction.cross.rewrite.selector.ICrossSpaceCompactionFileSelector;
-=======
 import org.apache.iotdb.db.engine.compaction.cross.rewrite.manage.CrossSpaceCompactionResource;
 import org.apache.iotdb.db.engine.compaction.cross.rewrite.selector.ICrossSpaceMergeFileSelector;
->>>>>>> 9ab9a717
 import org.apache.iotdb.db.engine.compaction.cross.rewrite.selector.RewriteCompactionFileSelector;
 import org.apache.iotdb.db.engine.compaction.task.AbstractCompactionTask;
 import org.apache.iotdb.db.engine.compaction.utils.CompactionCheckerUtils;
@@ -45,6 +37,8 @@
 import org.apache.iotdb.db.engine.storagegroup.TsFileResourceList;
 import org.apache.iotdb.db.engine.storagegroup.TsFileResourceStatus;
 import org.apache.iotdb.db.exception.StorageEngineException;
+import org.apache.iotdb.db.exception.metadata.MetadataException;
+import org.apache.iotdb.db.metadata.path.PartialPath;
 import org.apache.iotdb.db.service.IoTDB;
 import org.apache.iotdb.db.utils.EnvironmentUtils;
 import org.apache.iotdb.tsfile.common.conf.TSFileDescriptor;
@@ -67,7 +61,6 @@
 import java.util.List;
 import java.util.Map;
 import java.util.Set;
-import java.util.concurrent.atomic.AtomicInteger;
 
 import static org.junit.Assert.fail;
 
@@ -105,11 +98,11 @@
 
   @Before
   public void setUp() throws MetadataException {
-    IoTDB.configManager.init();
-    IoTDB.schemaProcessor.setStorageGroup(new PartialPath(COMPACTION_TEST_SG));
+    IoTDB.metaManager.init();
+    IoTDB.metaManager.setStorageGroup(new PartialPath(COMPACTION_TEST_SG));
     for (String fullPath : fullPaths) {
       PartialPath path = new PartialPath(fullPath);
-      IoTDB.schemaProcessor.createTimeseries(
+      IoTDB.metaManager.createTimeseries(
           path,
           TSDataType.INT64,
           TSEncoding.valueOf(TSFileDescriptor.getInstance().getConfig().getValueEncoder()),
@@ -126,11 +119,7 @@
     CompactionClearUtils.deleteEmptyDir(new File("target"));
     ChunkCache.getInstance().clear();
     TimeSeriesMetadataCache.getInstance().clear();
-<<<<<<< HEAD
-    IoTDB.configManager.clear();
-=======
     IoTDB.metaManager.clear();
->>>>>>> 9ab9a717
     CompactionTaskManager.getInstance().stop();
     EnvironmentUtils.cleanAllDir();
     Thread.currentThread().setName(oldThreadName);
@@ -432,27 +421,25 @@
           CrossSpaceCompactionResource mergeResource =
               new CrossSpaceCompactionResource(
                   seqTsFileResourceList, unseqTsFileResourceList, timeLowerBound);
-          ICrossSpaceCompactionFileSelector fileSelector =
+          ICrossSpaceMergeFileSelector fileSelector =
               new RewriteCompactionFileSelector(mergeResource, Long.MAX_VALUE);
           List[] mergeFiles = fileSelector.select();
+          mergeResource.clear();
           index++;
           if (mergeFiles.length > 0) {
+            CrossSpaceCompactionTaskFactory taskFactory = new CrossSpaceCompactionTaskFactory();
             AbstractCompactionTask compactionTask =
-                new CrossSpaceCompactionTask(
+                taskFactory.createTask(
+                    COMPACTION_TEST_SG,
+                    "0",
                     0,
                     new TsFileManager(
                         "root.compactionTest",
                         "0",
                         "target\\data\\sequence\\test\\root.compactionTest\\0\\0\\"),
                     mergeResource.getSeqFiles(),
-                    mergeResource.getUnseqFiles(),
-                    IoTDBDescriptor.getInstance()
-                        .getConfig()
-                        .getCrossCompactionPerformer()
-                        .createInstance(),
-                    new AtomicInteger(0),
-                    0);
-            compactionTask.start();
+                    mergeResource.getUnseqFiles());
+            compactionTask.call();
             List<TsFileResource> targetTsfileResourceList = new ArrayList<>();
             for (TsFileResource seqResource : seqResources) {
               TsFileResource targetResource =
@@ -738,26 +725,24 @@
           CrossSpaceCompactionResource mergeResource =
               new CrossSpaceCompactionResource(
                   seqTsFileResourceList, unseqTsFileResourceList, timeLowerBound);
-          ICrossSpaceCompactionFileSelector fileSelector =
+          ICrossSpaceMergeFileSelector fileSelector =
               new RewriteCompactionFileSelector(mergeResource, Long.MAX_VALUE);
           List[] mergeFiles = fileSelector.select();
+          mergeResource.clear();
           if (mergeFiles.length > 0) {
+            CrossSpaceCompactionTaskFactory taskFactory = new CrossSpaceCompactionTaskFactory();
             AbstractCompactionTask compactionTask =
-                new CrossSpaceCompactionTask(
+                taskFactory.createTask(
+                    COMPACTION_TEST_SG,
+                    "0",
                     0,
                     new TsFileManager(
                         "root.compactionTest",
                         "0",
                         "target\\data\\sequence\\test\\root.compactionTest\\0\\0\\"),
                     mergeResource.getSeqFiles(),
-                    mergeResource.getUnseqFiles(),
-                    IoTDBDescriptor.getInstance()
-                        .getConfig()
-                        .getCrossCompactionPerformer()
-                        .createInstance(),
-                    new AtomicInteger(0),
-                    0);
-            compactionTask.start();
+                    mergeResource.getUnseqFiles());
+            compactionTask.call();
             List<TsFileResource> targetTsfileResourceList = new ArrayList<>();
             for (TsFileResource seqResource : seqResources.subList(1, 4)) {
               TsFileResource targetResource =
@@ -1042,26 +1027,24 @@
           CrossSpaceCompactionResource mergeResource =
               new CrossSpaceCompactionResource(
                   seqTsFileResourceList, unseqTsFileResourceList, timeLowerBound);
-          ICrossSpaceCompactionFileSelector fileSelector =
+          ICrossSpaceMergeFileSelector fileSelector =
               new RewriteCompactionFileSelector(mergeResource, Long.MAX_VALUE);
           List[] mergeFiles = fileSelector.select();
+          mergeResource.clear();
           if (mergeFiles.length > 0) {
+            CrossSpaceCompactionTaskFactory taskFactory = new CrossSpaceCompactionTaskFactory();
             AbstractCompactionTask compactionTask =
-                new CrossSpaceCompactionTask(
+                taskFactory.createTask(
+                    COMPACTION_TEST_SG,
+                    "0",
                     0,
                     new TsFileManager(
                         "root.compactionTest",
                         "0",
                         "target\\data\\sequence\\test\\root.compactionTest\\0\\0\\"),
                     mergeResource.getSeqFiles(),
-                    mergeResource.getUnseqFiles(),
-                    IoTDBDescriptor.getInstance()
-                        .getConfig()
-                        .getCrossCompactionPerformer()
-                        .createInstance(),
-                    new AtomicInteger(0),
-                    0);
-            compactionTask.start();
+                    mergeResource.getUnseqFiles());
+            compactionTask.call();
             List<TsFileResource> targetTsfileResourceList = new ArrayList<>();
             for (TsFileResource seqResource : seqResources.subList(1, 4)) {
               TsFileResource targetResource =
