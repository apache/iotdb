/*
 * Licensed to the Apache Software Foundation (ASF) under one
 * or more contributor license agreements.  See the NOTICE file
 * distributed with this work for additional information
 * regarding copyright ownership.  The ASF licenses this file
 * to you under the Apache License, Version 2.0 (the
 * "License"); you may not use this file except in compliance
 * with the License.  You may obtain a copy of the License at
 *
 *     http://www.apache.org/licenses/LICENSE-2.0
 *
 * Unless required by applicable law or agreed to in writing,
 * software distributed under the License is distributed on an
 * "AS IS" BASIS, WITHOUT WARRANTIES OR CONDITIONS OF ANY
 * KIND, either express or implied.  See the License for the
 * specific language governing permissions and limitations
 * under the License.
 */
package org.apache.iotdb.db.metadata;

import org.apache.iotdb.db.exception.metadata.IllegalPathException;
import org.apache.iotdb.db.exception.metadata.MetadataException;
import org.apache.iotdb.db.exception.metadata.PathNotExistException;
import org.apache.iotdb.db.exception.query.QueryProcessException;
import org.apache.iotdb.db.metadata.mnode.IMNode;
import org.apache.iotdb.db.metadata.mnode.IMeasurementMNode;
import org.apache.iotdb.db.metadata.path.MeasurementPath;
import org.apache.iotdb.db.metadata.path.PartialPath;
import org.apache.iotdb.db.metadata.template.Template;
import org.apache.iotdb.db.qp.executor.PlanExecutor;
import org.apache.iotdb.db.qp.physical.PhysicalPlan;
import org.apache.iotdb.db.qp.physical.crud.InsertRowPlan;
import org.apache.iotdb.db.qp.physical.sys.CreateTemplatePlan;
import org.apache.iotdb.db.qp.physical.sys.DropTemplatePlan;
import org.apache.iotdb.db.qp.physical.sys.SetTemplatePlan;
import org.apache.iotdb.db.qp.physical.sys.UnsetTemplatePlan;
import org.apache.iotdb.db.service.IoTDB;
import org.apache.iotdb.db.utils.EnvironmentUtils;
import org.apache.iotdb.tsfile.file.metadata.enums.CompressionType;
import org.apache.iotdb.tsfile.file.metadata.enums.TSDataType;
import org.apache.iotdb.tsfile.file.metadata.enums.TSEncoding;
import org.apache.iotdb.tsfile.write.schema.IMeasurementSchema;
import org.apache.iotdb.tsfile.write.schema.MeasurementSchema;

import org.junit.After;
import org.junit.Before;
import org.junit.Test;

import java.io.ByteArrayOutputStream;
import java.io.DataOutputStream;
import java.io.IOException;
import java.nio.ByteBuffer;
import java.util.ArrayList;
import java.util.Arrays;
import java.util.Collections;
import java.util.HashSet;
import java.util.List;
import java.util.Set;

import static org.junit.Assert.assertEquals;
import static org.junit.Assert.assertNotNull;
import static org.junit.Assert.assertTrue;
import static org.junit.Assert.fail;

public class TemplateTest {
  @Before
  public void setUp() {
    EnvironmentUtils.envSetUp();
  }

  @After
  public void tearDown() throws Exception {
    EnvironmentUtils.cleanEnv();
  }

  @Test
  public void testTemplate() throws MetadataException {
    CreateTemplatePlan plan = getCreateTemplatePlan();

    SchemaEngine schemaEngine = IoTDB.schemaEngine;
    schemaEngine.createSchemaTemplate(plan);

    // set device template
    SetTemplatePlan setTemplatePlan = new SetTemplatePlan("template1", "root.sg1.d1");

    schemaEngine.setSchemaTemplate(setTemplatePlan);

    IMNode node = schemaEngine.getDeviceNode(new PartialPath("root.sg1.d1"));
    node = schemaEngine.setUsingSchemaTemplate(node);

    MeasurementSchema s11 =
        new MeasurementSchema("s11", TSDataType.INT64, TSEncoding.RLE, CompressionType.SNAPPY);
    assertNotNull(node.getSchemaTemplate());

    Set<IMeasurementSchema> allSchema =
        new HashSet<>(node.getSchemaTemplate().getSchemaMap().values());
<<<<<<< HEAD
    manager.getMeasurementPaths(new PartialPath("root.sg1.d1.**")).stream()
=======
    schemaEngine.getAllMeasurementByDevicePath(new PartialPath("root.sg1.d1")).stream()
>>>>>>> d8fd5b35
        .map(MeasurementPath::getMeasurementSchema)
        .forEach(allSchema::remove);

    assertTrue(allSchema.isEmpty());

    IMeasurementMNode mNode = schemaEngine.getMeasurementMNode(new PartialPath("root.sg1.d1.s11"));
    IMeasurementMNode mNode2 =
        schemaEngine.getMeasurementMNode(new PartialPath("root.sg1.d1.vector.s2"));
    assertNotNull(mNode);
    assertEquals(mNode.getSchema(), s11);
    assertNotNull(mNode2);
    assertEquals(
        mNode2.getSchema(), schemaEngine.getTemplate("template1").getSchemaMap().get("vector.s2"));

    try {
      schemaEngine.getMeasurementMNode(new PartialPath("root.sg1.d1.s100"));
      fail();
    } catch (PathNotExistException e) {
      assertEquals("Path [root.sg1.d1.s100] does not exist", e.getMessage());
    }
  }

  @Test
  public void testTemplateInnerTree() {
    CreateTemplatePlan plan = getTreeTemplatePlan();
    Template template;
    SchemaEngine schemaEngine = IoTDB.schemaEngine;

    try {
      schemaEngine.createSchemaTemplate(plan);
      template = schemaEngine.getTemplate("treeTemplate");
      assertEquals(4, template.getMeasurementsCount());
      assertEquals("d1", template.getPathNodeInTemplate("d1").getName());
      assertEquals(null, template.getPathNodeInTemplate("notExists"));
      assertEquals("[GPS]", template.getAllAlignedPrefix().toString());

      String[] alignedMeasurements = {"to.be.prefix.s1", "to.be.prefix.s2"};
      TSDataType[] dataTypes = {TSDataType.INT32, TSDataType.INT32};
      TSEncoding[] encodings = {TSEncoding.RLE, TSEncoding.RLE};
      CompressionType[] compressionTypes = {CompressionType.SNAPPY, CompressionType.SNAPPY};
      template.addAlignedMeasurements(alignedMeasurements, dataTypes, encodings, compressionTypes);

      assertEquals("[to.be.prefix, GPS]", template.getAllAlignedPrefix().toString());
      assertEquals("[s1, s2]", template.getAlignedMeasurements("to.be.prefix").toString());

      template.deleteAlignedPrefix("to.be.prefix");

      assertEquals("[GPS]", template.getAllAlignedPrefix().toString());
      assertEquals(null, template.getDirectNode("prefix"));
      assertEquals("to", template.getDirectNode("to").getName());

      try {
        template.deleteMeasurements("a.single");
        fail();
      } catch (MetadataException e) {
        assertEquals("Path [a.single] does not exist", e.getMessage());
      }
      assertEquals(
          "[d1.s1, GPS.x, to.be.prefix.s2, GPS.y, to.be.prefix.s1, s2]",
          template.getAllMeasurementsPaths().toString());

      template.deleteSeriesCascade("to");

      assertEquals("[d1.s1, GPS.x, GPS.y, s2]", template.getAllMeasurementsPaths().toString());

    } catch (MetadataException e) {
      e.printStackTrace();
    }
  }

  @Test
  public void testCreateSchemaTemplateSerialization() throws IOException {
    CreateTemplatePlan plan = getTreeTemplatePlan();
    ByteArrayOutputStream baos = new ByteArrayOutputStream();
    DataOutputStream dos = new DataOutputStream(baos);
    plan.serialize(dos);
    byte[] byteArray = baos.toByteArray();
    ByteBuffer buffer = ByteBuffer.wrap(byteArray);

    assertEquals(PhysicalPlan.PhysicalPlanType.CREATE_TEMPLATE.ordinal(), buffer.get());

    CreateTemplatePlan deserializedPlan = new CreateTemplatePlan();
    deserializedPlan.deserialize(buffer);

    assertEquals(
        plan.getCompressors().get(0).get(0), deserializedPlan.getCompressors().get(0).get(0));
    assertEquals(plan.getMeasurements().size(), deserializedPlan.getMeasurements().size());
    assertEquals(plan.getName(), deserializedPlan.getName());
  }

  private CreateTemplatePlan getTreeTemplatePlan() {
    /**
     * Construct a template like: create schema template treeTemplate ( (d1.s1 INT32 GORILLA
     * SNAPPY), (s2 INT32 GORILLA SNAPPY), (GPS.x FLOAT RLE SNAPPY), (GPS.y FLOAT RLE SNAPPY), )with
     * aligned (GPS)
     */
    List<List<String>> measurementList = new ArrayList<>();
    measurementList.add(Collections.singletonList("d1.s1"));
    measurementList.add(Collections.singletonList("s2"));
    measurementList.add(Arrays.asList("GPS.x", "GPS.y"));

    List<List<TSDataType>> dataTypeList = new ArrayList<>();
    dataTypeList.add(Collections.singletonList(TSDataType.INT64));
    dataTypeList.add(Collections.singletonList(TSDataType.INT64));
    dataTypeList.add(Arrays.asList(TSDataType.FLOAT, TSDataType.FLOAT));

    List<List<TSEncoding>> encodingList = new ArrayList<>();
    encodingList.add(Collections.singletonList(TSEncoding.GORILLA));
    encodingList.add(Collections.singletonList(TSEncoding.GORILLA));
    encodingList.add(Arrays.asList(TSEncoding.RLE, TSEncoding.RLE));

    List<List<CompressionType>> compressionTypes = new ArrayList<>();
    compressionTypes.add(Collections.singletonList(CompressionType.UNCOMPRESSED));
    compressionTypes.add(Collections.singletonList(CompressionType.SNAPPY));
    compressionTypes.add(Arrays.asList(CompressionType.SNAPPY, CompressionType.SNAPPY));

    return new CreateTemplatePlan(
        "treeTemplate", measurementList, dataTypeList, encodingList, compressionTypes);
  }

  private CreateTemplatePlan getCreateTemplatePlan() {
    List<List<String>> measurementList = new ArrayList<>();
    measurementList.add(Collections.singletonList("s11"));
    List<String> measurements = new ArrayList<>();
    for (int i = 0; i < 10; i++) {
      measurements.add("vector.s" + i);
    }
    measurementList.add(measurements);

    List<List<TSDataType>> dataTypeList = new ArrayList<>();
    dataTypeList.add(Collections.singletonList(TSDataType.INT64));
    List<TSDataType> dataTypes = new ArrayList<>();
    for (int i = 0; i < 10; i++) {
      dataTypes.add(TSDataType.INT64);
    }
    dataTypeList.add(dataTypes);

    List<List<TSEncoding>> encodingList = new ArrayList<>();
    encodingList.add(Collections.singletonList(TSEncoding.RLE));
    List<TSEncoding> encodings = new ArrayList<>();
    for (int i = 0; i < 10; i++) {
      encodings.add(TSEncoding.RLE);
    }
    encodingList.add(encodings);

    List<List<CompressionType>> compressionTypes = new ArrayList<>();
    List<CompressionType> compressorList = new ArrayList<>();
    for (int i = 0; i < 10; i++) {
      compressorList.add(CompressionType.SNAPPY);
    }
    compressionTypes.add(Collections.singletonList(CompressionType.SNAPPY));
    compressionTypes.add(compressorList);

    List<String> schemaNames = new ArrayList<>();
    schemaNames.add("s21");
    schemaNames.add("vector");

    return new CreateTemplatePlan(
        "template1", schemaNames, measurementList, dataTypeList, encodingList, compressionTypes);
  }

  private CreateTemplatePlan getDirectAlignedTemplate() {
    List<List<String>> measurementList = new ArrayList<>();
    List<String> measurements = new ArrayList<>();
    for (int i = 0; i < 10; i++) {
      measurements.add("vs" + i);
    }
    measurementList.add(measurements);

    List<List<TSDataType>> dataTypeList = new ArrayList<>();
    List<TSDataType> dataTypes = new ArrayList<>();
    for (int i = 0; i < 10; i++) {
      dataTypes.add(TSDataType.INT64);
    }
    dataTypeList.add(dataTypes);

    List<List<TSEncoding>> encodingList = new ArrayList<>();
    List<TSEncoding> encodings = new ArrayList<>();
    for (int i = 0; i < 10; i++) {
      encodings.add(TSEncoding.RLE);
    }
    encodingList.add(encodings);

    List<List<CompressionType>> compressionTypes = new ArrayList<>();
    List<CompressionType> compressorList = new ArrayList<>();
    for (int i = 0; i < 10; i++) {
      compressorList.add(CompressionType.SNAPPY);
    }
    compressionTypes.add(compressorList);

    List<String> schemaNames = new ArrayList<>();
    schemaNames.add("vector");

    return new CreateTemplatePlan(
        "templateDA", schemaNames, measurementList, dataTypeList, encodingList, compressionTypes);
  }

  /**
   * Test for show templates, including all templates, paths set or using designated template
   *
   * @throws MetadataException
   */
  @Test
  public void testShowTemplates() throws MetadataException, QueryProcessException {
    SchemaEngine schemaEngine = IoTDB.schemaEngine;
    assertEquals(0, schemaEngine.getAllTemplates().size());
    CreateTemplatePlan plan1 = getTreeTemplatePlan();
    CreateTemplatePlan plan2 = getCreateTemplatePlan();
    schemaEngine.createSchemaTemplate(plan1);
    schemaEngine.createSchemaTemplate(plan2);

    assertEquals("[template1, treeTemplate]", schemaEngine.getAllTemplates().toString());

    for (int i = 0; i < 3; i++) {
      SetTemplatePlan setTemplatePlan =
          new SetTemplatePlan("template1", String.format("root.sg%d.d%d", i, i + 1));
      schemaEngine.setSchemaTemplate(setTemplatePlan);
    }

    assertEquals(
        new HashSet<>(Arrays.asList("root.sg1.d2", "root.sg0.d1", "root.sg2.d3")),
        schemaEngine.getPathsSetTemplate("*"));
    assertEquals(new HashSet<>(Arrays.asList()), schemaEngine.getPathsSetTemplate("treeTemplate"));

    for (int i = 0; i < 3; i++) {
      SetTemplatePlan setTemplatePlan =
          new SetTemplatePlan("treeTemplate", String.format("root.tsg%d.d%d", i + 9, i + 10));
      schemaEngine.setSchemaTemplate(setTemplatePlan);
    }

    assertEquals(
        new HashSet<>(Arrays.asList("root.tsg10.d11", "root.tsg11.d12", "root.tsg9.d10")),
        schemaEngine.getPathsSetTemplate("treeTemplate"));
    assertEquals(
        new HashSet<>(
            Arrays.asList(
                "root.tsg10.d11",
                "root.tsg11.d12",
                "root.tsg9.d10",
                "root.sg1.d2",
                "root.sg0.d1",
                "root.sg2.d3")),
        schemaEngine.getPathsSetTemplate("*"));

    PlanExecutor exe1 = new PlanExecutor();
    exe1.insert(getInsertRowPlan("root.sg0.d1", "s11"));
    exe1.insert(getInsertRowPlan("root.sg1.d2", "s11"));
    exe1.insert(getInsertRowPlan("root.tsg10.d11.d1", "s1"));

    assertEquals(
        new HashSet<>(Arrays.asList("root.tsg10.d11", "root.sg1.d2", "root.sg0.d1")),
        schemaEngine.getPathsUsingTemplate("*"));

    try {
      schemaEngine.createSchemaTemplate(plan1);
      fail();
    } catch (MetadataException e) {
      assertEquals("Duplicated template name: treeTemplate", e.getMessage());
    }

    try {
      schemaEngine.dropSchemaTemplate(new DropTemplatePlan("treeTemplate"));
      fail();
    } catch (MetadataException e) {
      assertEquals(
          "Template [treeTemplate] has been set on MTree, cannot be dropped now.", e.getMessage());
    }
  }

  @Test
  public void testShowAllSchemas() throws MetadataException {
    SchemaEngine schemaEngine = IoTDB.schemaEngine;
    CreateTemplatePlan plan1 = getTreeTemplatePlan();
    CreateTemplatePlan plan2 = getCreateTemplatePlan();
    schemaEngine.createSchemaTemplate(plan1);
    schemaEngine.createSchemaTemplate(plan2);
    assertEquals(4, schemaEngine.getSchemasInTemplate("treeTemplate", "").size());
    assertEquals(2, schemaEngine.getSchemasInTemplate("treeTemplate", "GPS").size());
    assertEquals(11, schemaEngine.getSchemasInTemplate("template1", "").size());
    assertEquals(10, schemaEngine.getSchemasInTemplate("template1", "vector").size());
  }

  @Test
  public void testDropTemplate() throws MetadataException {
    SchemaEngine schemaEngine = IoTDB.schemaEngine;
    CreateTemplatePlan plan1 = getTreeTemplatePlan();
    CreateTemplatePlan plan2 = getCreateTemplatePlan();
    schemaEngine.createSchemaTemplate(plan1);
    schemaEngine.createSchemaTemplate(plan2);

    assertEquals("[template1, treeTemplate]", schemaEngine.getAllTemplates().toString());

    try {
      schemaEngine.createSchemaTemplate(plan2);
      fail();
    } catch (MetadataException e) {
      assertEquals("Duplicated template name: template1", e.getMessage());
    }

    SetTemplatePlan setTemplatePlan = new SetTemplatePlan("template1", "root.sg.d0");
    schemaEngine.setSchemaTemplate(setTemplatePlan);

    try {
      schemaEngine.dropSchemaTemplate(new DropTemplatePlan("template1"));
      fail();
    } catch (MetadataException e) {
      assertEquals(
          "Template [template1] has been set on MTree, cannot be dropped now.", e.getMessage());
    }

    UnsetTemplatePlan unsetPlan = new UnsetTemplatePlan("root.sg.d0", "template1");
    schemaEngine.unsetSchemaTemplate(unsetPlan);

    schemaEngine.dropSchemaTemplate(new DropTemplatePlan("template1"));
    assertEquals("[treeTemplate]", schemaEngine.getAllTemplates().toString());
    schemaEngine.createSchemaTemplate(plan2);
    assertEquals("[template1, treeTemplate]", schemaEngine.getAllTemplates().toString());
    schemaEngine.dropSchemaTemplate(new DropTemplatePlan("template1"));
    schemaEngine.dropSchemaTemplate(new DropTemplatePlan("treeTemplate"));
  }

  @Test
  public void testTemplateAlignment() throws MetadataException {
    SchemaEngine schemaEngine = IoTDB.schemaEngine;
    schemaEngine.createTimeseries(
        new PartialPath("root.laptop.d0"),
        TSDataType.INT32,
        TSEncoding.PLAIN,
        CompressionType.GZIP,
        null);
    schemaEngine.createTimeseries(
        new PartialPath("root.laptop.d1.s1"),
        TSDataType.INT32,
        TSEncoding.PLAIN,
        CompressionType.GZIP,
        null);
    schemaEngine.createTimeseries(
        new PartialPath("root.laptop.d1.s2"),
        TSDataType.INT32,
        TSEncoding.PLAIN,
        CompressionType.GZIP,
        null);
    schemaEngine.createTimeseries(
        new PartialPath("root.laptop.d1.ss.t1"),
        TSDataType.INT32,
        TSEncoding.PLAIN,
        CompressionType.GZIP,
        null);

    schemaEngine.createSchemaTemplate(getDirectAlignedTemplate());
    try {
      schemaEngine.setSchemaTemplate(new SetTemplatePlan("templateDA", "root.laptop.d1"));
      fail();
    } catch (Exception e) {
      assertEquals(
          "Template[templateDA] and mounted node[root.laptop.d1.vs0] has different alignment.",
          e.getMessage());
    }
  }

  private InsertRowPlan getInsertRowPlan(String prefixPath, String measurement)
      throws IllegalPathException {
    long time = 110L;
    TSDataType[] dataTypes = new TSDataType[] {TSDataType.INT64};

    String[] columns = new String[1];
    columns[0] = "1";

    return new InsertRowPlan(
        new PartialPath(prefixPath), time, new String[] {measurement}, dataTypes, columns);
  }
}<|MERGE_RESOLUTION|>--- conflicted
+++ resolved
@@ -94,11 +94,7 @@
 
     Set<IMeasurementSchema> allSchema =
         new HashSet<>(node.getSchemaTemplate().getSchemaMap().values());
-<<<<<<< HEAD
-    manager.getMeasurementPaths(new PartialPath("root.sg1.d1.**")).stream()
-=======
     schemaEngine.getAllMeasurementByDevicePath(new PartialPath("root.sg1.d1")).stream()
->>>>>>> d8fd5b35
         .map(MeasurementPath::getMeasurementSchema)
         .forEach(allSchema::remove);
 
