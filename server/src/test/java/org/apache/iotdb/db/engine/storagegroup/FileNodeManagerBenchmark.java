--- conflicted
+++ resolved
@@ -21,11 +21,7 @@
 import org.apache.iotdb.db.engine.StorageEngine;
 import org.apache.iotdb.db.exception.StorageEngineException;
 import org.apache.iotdb.db.exception.metadata.MetadataException;
-<<<<<<< HEAD
-import org.apache.iotdb.db.metadata.IMetaManager;
-=======
 import org.apache.iotdb.db.metadata.SchemaEngine;
->>>>>>> 3dca44a4
 import org.apache.iotdb.db.metadata.path.PartialPath;
 import org.apache.iotdb.db.qp.physical.crud.InsertRowPlan;
 import org.apache.iotdb.db.service.IoTDB;
@@ -70,13 +66,8 @@
   }
 
   private static void prepare() throws MetadataException {
-<<<<<<< HEAD
-    IMetaManager manager = IoTDB.metaManager;
-    manager.setStorageGroup(new PartialPath(prefix));
-=======
     SchemaEngine schemaEngine = IoTDB.schemaEngine;
     schemaEngine.setStorageGroup(new PartialPath(prefix));
->>>>>>> 3dca44a4
     for (String device : devices) {
       for (String measurement : measurements) {
         schemaEngine.createTimeseries(
