--- conflicted
+++ resolved
@@ -135,11 +135,7 @@
         for (int i = 1; i <= resultSetMetaData.getColumnCount(); i++) {
           header.append(resultSetMetaData.getColumnName(i)).append(",");
         }
-<<<<<<< HEAD
-        Assert.assertEquals("timeseries,alias,storage group,dataType,encoding,compression,",
-=======
         Assert.assertEquals("timeseries,alias,storage group,dataType,encoding,compression,tags,attributes,",
->>>>>>> 1e3d9456
             header.toString());
         Assert.assertEquals(Types.VARCHAR, resultSetMetaData.getColumnType(1));
 
