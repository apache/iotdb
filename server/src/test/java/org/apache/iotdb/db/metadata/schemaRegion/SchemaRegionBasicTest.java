--- conflicted
+++ resolved
@@ -514,25 +514,14 @@
             "root.laptop.d2.s2"));
 
     Assert.assertEquals(
-<<<<<<< HEAD
         new LinkedList<>(Collections.singletonList(new PartialPath("root"))),
-        schemaRegion.getNodesListInGivenLevel(new PartialPath("root.**"), 0, false));
+        getNodesListInGivenLevel(schemaRegion, new PartialPath("root.**"), 0, false));
     Assert.assertEquals(
         new LinkedList<>(Collections.singletonList(new PartialPath("root.laptop"))),
-        schemaRegion.getNodesListInGivenLevel(new PartialPath("root.**"), 1, false));
+        getNodesListInGivenLevel(schemaRegion, new PartialPath("root.**"), 1, false));
     Assert.assertEquals(
         new LinkedList<>(Collections.singletonList(new PartialPath("root.laptop"))),
-        schemaRegion.getNodesListInGivenLevel(new PartialPath("root.laptop"), 1, false));
-=======
-        new LinkedList<>(Arrays.asList(new PartialPath("root"))),
-        getNodesListInGivenLevel(schemaRegion, new PartialPath("root.**"), 0, false));
-    Assert.assertEquals(
-        new LinkedList<>(Arrays.asList(new PartialPath("root.laptop"))),
-        getNodesListInGivenLevel(schemaRegion, new PartialPath("root.**"), 1, false));
-    Assert.assertEquals(
-        new LinkedList<>(Arrays.asList(new PartialPath("root.laptop"))),
         getNodesListInGivenLevel(schemaRegion, new PartialPath("root.laptop"), 1, false));
->>>>>>> 4c523655
     Assert.assertEquals(
         new HashSet<>(
             Arrays.asList(
@@ -580,13 +569,8 @@
             "root.laptop.d2.s2"));
 
     Assert.assertEquals(
-<<<<<<< HEAD
         new HashSet<>(Collections.emptyList()),
-        schemaRegion.getChildNodePathInNextLevel(new PartialPath("root.laptop.d0")));
-=======
-        new HashSet<>(Arrays.asList()),
         getChildNodePathInNextLevel(schemaRegion, new PartialPath("root.laptop.d0")));
->>>>>>> 4c523655
 
     Assert.assertEquals(
         new HashSet<>(
@@ -613,14 +597,9 @@
 
     Assert.assertEquals(
         new HashSet<>(
-<<<<<<< HEAD
             Collections.singletonList(
-                new TSchemaNode("root.laptop.d1.s2.t1", MNodeType.MEASUREMENT.getNodeType()))),
-        schemaRegion.getChildNodePathInNextLevel(new PartialPath("root.**.s2")));
-=======
-            Arrays.asList(new ShowNodesResult("root.laptop.d1.s2.t1", MNodeType.MEASUREMENT))),
+                new ShowNodesResult("root.laptop.d1.s2.t1", MNodeType.MEASUREMENT))),
         getChildNodePathInNextLevel(schemaRegion, new PartialPath("root.**.s2")));
->>>>>>> 4c523655
   }
 
   @Test
