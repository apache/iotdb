--- conflicted
+++ resolved
@@ -29,12 +29,6 @@
 import org.apache.iotdb.db.qp.physical.PhysicalPlan.PhysicalPlanType;
 import org.apache.iotdb.db.qp.physical.crud.InsertRowPlan;
 import org.apache.iotdb.db.qp.physical.crud.QueryPlan;
-<<<<<<< HEAD
-import org.apache.iotdb.db.qp.physical.sys.CreateSchemaTemplatePlan;
-import org.apache.iotdb.db.qp.physical.sys.SetSchemaTemplatePlan;
-import org.apache.iotdb.db.service.IoTDB;
-=======
->>>>>>> 206412a7
 import org.apache.iotdb.db.utils.EnvironmentUtils;
 import org.apache.iotdb.tsfile.exception.filter.QueryFilterOptimizationException;
 import org.apache.iotdb.tsfile.file.metadata.enums.TSDataType;
@@ -131,88 +125,6 @@
   }
 
   @Test
-<<<<<<< HEAD
-  public void testInsertRowPlanWithSchemaTemplate()
-      throws QueryProcessException, MetadataException, InterruptedException,
-          QueryFilterOptimizationException, StorageEngineException, IOException {
-    List<List<String>> measurementList = new ArrayList<>();
-    List<String> v1 = new ArrayList<>();
-    v1.add("s1");
-    v1.add("s2");
-    v1.add("s3");
-    measurementList.add(v1);
-    List<String> v2 = new ArrayList<>();
-    v2.add("s4");
-    v2.add("s5");
-    measurementList.add(v2);
-    measurementList.add(Collections.singletonList("s6"));
-
-    List<List<TSDataType>> dataTypesList = new ArrayList<>();
-    List<TSDataType> d1 = new ArrayList<>();
-    d1.add(TSDataType.DOUBLE);
-    d1.add(TSDataType.FLOAT);
-    d1.add(TSDataType.INT64);
-    dataTypesList.add(d1);
-    List<TSDataType> d2 = new ArrayList<>();
-    d2.add(TSDataType.INT32);
-    d2.add(TSDataType.BOOLEAN);
-    dataTypesList.add(d2);
-    dataTypesList.add(Collections.singletonList(TSDataType.TEXT));
-
-    List<List<TSEncoding>> encodingList = new ArrayList<>();
-    List<TSEncoding> e1 = new ArrayList<>();
-    e1.add(TSEncoding.PLAIN);
-    e1.add(TSEncoding.PLAIN);
-    e1.add(TSEncoding.PLAIN);
-    encodingList.add(e1);
-    List<TSEncoding> e2 = new ArrayList<>();
-    e2.add(TSEncoding.PLAIN);
-    e2.add(TSEncoding.PLAIN);
-    encodingList.add(e2);
-    encodingList.add(Collections.singletonList(TSEncoding.PLAIN));
-
-    List<CompressionType> compressionTypes = new ArrayList<>();
-    for (int i = 0; i < 3; i++) {
-      compressionTypes.add(CompressionType.SNAPPY);
-    }
-
-    List<String> schemaNames = new ArrayList<>();
-    schemaNames.add("vector");
-    schemaNames.add("vector2");
-    schemaNames.add("s6");
-
-    CreateSchemaTemplatePlan plan =
-        new CreateSchemaTemplatePlan(
-            "template1",
-            schemaNames,
-            measurementList,
-            dataTypesList,
-            encodingList,
-            compressionTypes);
-
-    IoTDB.metaManager.createSchemaTemplate(plan);
-    IoTDB.metaManager.setSchemaTemplate(new SetSchemaTemplatePlan("template1", "root.isp.d1"));
-
-    IoTDBDescriptor.getInstance().getConfig().setAutoCreateSchemaEnabled(false);
-
-    InsertRowPlan rowPlan = getInsertVectorRowPlan();
-
-    PlanExecutor executor = new PlanExecutor();
-    executor.insert(rowPlan);
-
-    QueryPlan queryPlan =
-        (QueryPlan) processor.parseSQLToPhysicalPlan("select * from root.isp.d1.vector");
-    QueryDataSet dataSet = executor.processQuery(queryPlan, EnvironmentUtils.TEST_QUERY_CONTEXT);
-    Assert.assertEquals(1, dataSet.getPaths().size());
-    while (dataSet.hasNext()) {
-      RowRecord record = dataSet.next();
-      Assert.assertEquals(3, record.getFields().size());
-    }
-  }
-
-  @Test
-=======
->>>>>>> 206412a7
   public void testInsertRowSerialization() throws IllegalPathException, QueryProcessException {
     InsertRowPlan plan1 = getInsertVectorRowPlan();
 
