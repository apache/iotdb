/*
 * Licensed to the Apache Software Foundation (ASF) under one
 * or more contributor license agreements.  See the NOTICE file
 * distributed with this work for additional information
 * regarding copyright ownership.  The ASF licenses this file
 * to you under the Apache License, Version 2.0 (the
 * "License"); you may not use this file except in compliance
 * with the License.  You may obtain a copy of the License at
 *
 *     http://www.apache.org/licenses/LICENSE-2.0
 *
 * Unless required by applicable law or agreed to in writing,
 * software distributed under the License is distributed on an
 * "AS IS" BASIS, WITHOUT WARRANTIES OR CONDITIONS OF ANY
 * KIND, either express or implied.  See the License for the
 * specific language governing permissions and limitations
 * under the License.
 */
package org.apache.iotdb.db.tools;

import static org.junit.Assert.fail;

import java.io.File;
import java.io.IOException;
import java.io.PrintWriter;
import java.sql.Connection;
import java.sql.DriverManager;
import java.sql.ResultSet;
import java.sql.SQLException;
import java.sql.Statement;
import org.apache.iotdb.db.conf.IoTDBConstant;
import org.apache.iotdb.db.conf.IoTDBDescriptor;
import org.apache.iotdb.db.exception.query.LogicalOperatorException;
import org.apache.iotdb.db.constant.TestConstant;
import org.apache.iotdb.db.tools.watermark.WatermarkDetector;
import org.apache.iotdb.db.utils.EnvironmentUtils;
import org.apache.iotdb.jdbc.Config;
import org.junit.After;
import org.junit.Assert;
import org.junit.Before;
import org.junit.Test;

/**
 * Notice that, all test begins with "IoTDB" is integration test. All test which will start the
 * IoTDB server should be defined as integration test.
 */
public class IoTDBWatermarkTest {

  private static String filePath1 = TestConstant.BASE_OUTPUT_PATH.concat("watermarked_query_result.csv");
  private static String filePath2 = TestConstant.BASE_OUTPUT_PATH.concat("notWatermarked_query_result.csv");
  private static PrintWriter writer1;
  private static PrintWriter writer2;
  private static String secretKey = "ASDFGHJKL";
  private static String watermarkBitString = "10101000100";
  private static int embed_row_cycle = 5;
  private static int embed_lsb_num = 5;

  @Before
  public void setUp() throws Exception {
    EnvironmentUtils.closeStatMonitor();
    IoTDBDescriptor.getInstance().getConfig().setEnableWatermark(true); // default false
    IoTDBDescriptor.getInstance().getConfig().setWatermarkSecretKey(secretKey);
    IoTDBDescriptor.getInstance().getConfig().setWatermarkBitString(watermarkBitString);
    IoTDBDescriptor.getInstance().getConfig().setWatermarkMethod(String.format("GroupBasedLSBMethod"
        + "(embed_row_cycle=%d,embed_lsb_num=%d)", embed_row_cycle, embed_lsb_num));

    EnvironmentUtils.envSetUp();
    insertData();

    File file1 = new File(filePath1);
    if (file1.exists()) {
      file1.delete();
    }
    writer1 = new PrintWriter(file1);
    writer1.println("time,root.vehicle.d0.s0,root.vehicle.d0.s1,root.vehicle.d0.s2");

    File file2 = new File(filePath2);
    if (file2.exists()) {
      file2.delete();
    }
    writer2 = new PrintWriter(file2);
    writer2.println("time,root.vehicle.d0.s0,root.vehicle.d0.s1,root.vehicle.d0.s2");
  }

  @After
  public void tearDown() throws Exception {
    File file1 = new File(filePath1);
    if (file1.exists()) {
      file1.delete();
    }
    File file2 = new File(filePath2);
    if (file2.exists()) {
      file2.delete();
    }
    EnvironmentUtils.cleanEnv();
  }

  private static void insertData()
      throws ClassNotFoundException, SQLException {
    Class.forName(Config.JDBC_DRIVER_NAME);
    try (Connection connection = DriverManager
          .getConnection(Config.IOTDB_URL_PREFIX + "127.0.0.1:6667/", "root", "root");
        Statement statement = connection.createStatement()) {

      String[] create_sql = new String[]{"SET STORAGE GROUP TO root.vehicle",
          "CREATE TIMESERIES root.vehicle.d0.s0 WITH DATATYPE=INT32, ENCODING=RLE",
          "CREATE TIMESERIES root.vehicle.d0.s1 WITH DATATYPE=INT64, ENCODING=RLE",
          "CREATE TIMESERIES root.vehicle.d0.s2 WITH DATATYPE=FLOAT, ENCODING=RLE"
      };
      for (String sql : create_sql) {
        statement.execute(sql);
      }

      for (int time = 1; time < 1000; time++) {
        String sql = String
            .format("insert into root.vehicle.d0(timestamp,s0,s2) values(%s,%s,%s)", time,
                time % 50, time % 50, time % 50);
        statement.execute(sql);
        if (time % 10 == 0) {
          sql = String
              .format("insert into root.vehicle.d0(timestamp,s1) values(%s,%s)", time, time % 50);
          statement.execute(sql);
        }
      }
    } catch (Exception e) {
      e.printStackTrace();
      fail(e.getMessage());
    }
  }

  @Test
  public void EncodeAndDecodeTest1()
      throws IOException, ClassNotFoundException, SQLException, LogicalOperatorException {
    // Watermark Embedding
    Class.forName(Config.JDBC_DRIVER_NAME);
    try (Connection connection = DriverManager
          .getConnection(Config.IOTDB_URL_PREFIX + "127.0.0.1:6667/", "root", "root");
          Statement statement = connection.createStatement()) {
      statement.execute("GRANT WATERMARK_EMBEDDING TO root");
      boolean hasResultSet = statement.execute("SELECT s0,s1,s2 FROM root.vehicle.d0");
      Assert.assertTrue(hasResultSet);
      ResultSet resultSet = statement.getResultSet();
<<<<<<< HEAD
      try {
        while (resultSet.next()) {
          String ans =
                  resultSet.getString(TestConstant.TIMESTAMP_STR)
                          + "," + resultSet.getString(TestConstant.d0s0)
                          + "," + resultSet.getString(TestConstant.d0s1)
                          + "," + resultSet.getString(TestConstant.d0s2);
          writer1.println(ans);
        }
        writer1.close();
      } finally {
        resultSet.close();
=======
      while (resultSet.next()) {
        String ans =
            resultSet.getString(TestConstant.TIMESTAMP_STR)
                + "," + resultSet.getString(TestConstant.d0 + IoTDBConstant.PATH_SEPARATOR + TestConstant.s0)
                + "," + resultSet.getString(TestConstant.d0 + IoTDBConstant.PATH_SEPARATOR + TestConstant.s1)
                + "," + resultSet.getString(TestConstant.d0 + IoTDBConstant.PATH_SEPARATOR + TestConstant.s2);
        writer1.println(ans);
>>>>>>> 12e13327
      }
    } catch (Exception e) {
      e.printStackTrace();
      fail(e.getMessage());
    }

    // Watermark Detection
    double alpha = 0.1;
    int columnIndex = 1;
    boolean isWatermarked = WatermarkDetector
        .isWatermarked(filePath1, secretKey, watermarkBitString, embed_row_cycle, embed_lsb_num,
            alpha, columnIndex, "int");
    Assert.assertTrue(isWatermarked);
  }

  @Test
  public void EncodeAndDecodeTest2()
      throws IOException, ClassNotFoundException, SQLException, LogicalOperatorException {
    // No Watermark Embedding
    Class.forName(Config.JDBC_DRIVER_NAME);
    try (Connection connection = DriverManager
          .getConnection(Config.IOTDB_URL_PREFIX + "127.0.0.1:6667/", "root", "root");
        Statement statement = connection.createStatement()) {
      statement.execute("REVOKE WATERMARK_EMBEDDING FROM root");
      boolean hasResultSet = statement.execute("SELECT s0,s1,s2 FROM root.vehicle.d0");
      Assert.assertTrue(hasResultSet);
      ResultSet resultSet = statement.getResultSet();
<<<<<<< HEAD
      try {
        while (resultSet.next()) {
          String ans =
                  resultSet.getString(TestConstant.TIMESTAMP_STR)
                          + "," + resultSet.getString(TestConstant.d0s0)
                          + "," + resultSet.getString(TestConstant.d0s1)
                          + "," + resultSet.getString(TestConstant.d0s2);
          writer2.println(ans);
        }
        writer2.close();
      } finally {
        resultSet.close();
=======
      while (resultSet.next()) {
        String ans =
            resultSet.getString(TestConstant.TIMESTAMP_STR)
                + "," + resultSet.getString(TestConstant.d0 + IoTDBConstant.PATH_SEPARATOR + TestConstant.s0)
                + "," + resultSet.getString(TestConstant.d0 + IoTDBConstant.PATH_SEPARATOR + TestConstant.s1)
                + "," + resultSet.getString(TestConstant.d0 + IoTDBConstant.PATH_SEPARATOR + TestConstant.s2);
        writer2.println(ans);
>>>>>>> 12e13327
      }
    } catch (Exception e) {
      e.printStackTrace();
      fail(e.getMessage());
    }

    // Watermark Detection
    double alpha = 0.1;
    int columnIndex = 1;
    boolean isWatermarked = WatermarkDetector
        .isWatermarked(filePath2, secretKey, watermarkBitString, embed_row_cycle, embed_lsb_num,
            alpha, columnIndex, "int");
    Assert.assertFalse(isWatermarked);
  }
}<|MERGE_RESOLUTION|>--- conflicted
+++ resolved
@@ -140,28 +140,18 @@
       boolean hasResultSet = statement.execute("SELECT s0,s1,s2 FROM root.vehicle.d0");
       Assert.assertTrue(hasResultSet);
       ResultSet resultSet = statement.getResultSet();
-<<<<<<< HEAD
       try {
         while (resultSet.next()) {
           String ans =
                   resultSet.getString(TestConstant.TIMESTAMP_STR)
-                          + "," + resultSet.getString(TestConstant.d0s0)
-                          + "," + resultSet.getString(TestConstant.d0s1)
-                          + "," + resultSet.getString(TestConstant.d0s2);
+                          + "," + resultSet.getString(TestConstant.d0 + IoTDBConstant.PATH_SEPARATOR + TestConstant.s0)
+                          + "," + resultSet.getString(TestConstant.d0 + IoTDBConstant.PATH_SEPARATOR + TestConstant.s1)
+                          + "," + resultSet.getString(TestConstant.d0 + IoTDBConstant.PATH_SEPARATOR + TestConstant.s2);
           writer1.println(ans);
         }
         writer1.close();
       } finally {
         resultSet.close();
-=======
-      while (resultSet.next()) {
-        String ans =
-            resultSet.getString(TestConstant.TIMESTAMP_STR)
-                + "," + resultSet.getString(TestConstant.d0 + IoTDBConstant.PATH_SEPARATOR + TestConstant.s0)
-                + "," + resultSet.getString(TestConstant.d0 + IoTDBConstant.PATH_SEPARATOR + TestConstant.s1)
-                + "," + resultSet.getString(TestConstant.d0 + IoTDBConstant.PATH_SEPARATOR + TestConstant.s2);
-        writer1.println(ans);
->>>>>>> 12e13327
       }
     } catch (Exception e) {
       e.printStackTrace();
@@ -189,28 +179,18 @@
       boolean hasResultSet = statement.execute("SELECT s0,s1,s2 FROM root.vehicle.d0");
       Assert.assertTrue(hasResultSet);
       ResultSet resultSet = statement.getResultSet();
-<<<<<<< HEAD
       try {
         while (resultSet.next()) {
           String ans =
                   resultSet.getString(TestConstant.TIMESTAMP_STR)
-                          + "," + resultSet.getString(TestConstant.d0s0)
-                          + "," + resultSet.getString(TestConstant.d0s1)
-                          + "," + resultSet.getString(TestConstant.d0s2);
+                          + "," + resultSet.getString(TestConstant.d0 + IoTDBConstant.PATH_SEPARATOR + TestConstant.s0)
+                          + "," + resultSet.getString(TestConstant.d0 + IoTDBConstant.PATH_SEPARATOR + TestConstant.s1)
+                          + "," + resultSet.getString(TestConstant.d0 + IoTDBConstant.PATH_SEPARATOR + TestConstant.s2);
           writer2.println(ans);
         }
         writer2.close();
       } finally {
         resultSet.close();
-=======
-      while (resultSet.next()) {
-        String ans =
-            resultSet.getString(TestConstant.TIMESTAMP_STR)
-                + "," + resultSet.getString(TestConstant.d0 + IoTDBConstant.PATH_SEPARATOR + TestConstant.s0)
-                + "," + resultSet.getString(TestConstant.d0 + IoTDBConstant.PATH_SEPARATOR + TestConstant.s1)
-                + "," + resultSet.getString(TestConstant.d0 + IoTDBConstant.PATH_SEPARATOR + TestConstant.s2);
-        writer2.println(ans);
->>>>>>> 12e13327
       }
     } catch (Exception e) {
       e.printStackTrace();
