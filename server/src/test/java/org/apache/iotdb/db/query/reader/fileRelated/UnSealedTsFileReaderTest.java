/**
 * Licensed to the Apache Software Foundation (ASF) under one
 * or more contributor license agreements.  See the NOTICE file
 * distributed with this work for additional information
 * regarding copyright ownership.  The ASF licenses this file
 * to you under the Apache License, Version 2.0 (the
 * "License"); you may not use this file except in compliance
 * with the License.  You may obtain a copy of the License at
 *
 *     http://www.apache.org/licenses/LICENSE-2.0
 *
 * Unless required by applicable law or agreed to in writing,
 * software distributed under the License is distributed on an
 * "AS IS" BASIS, WITHOUT WARRANTIES OR CONDITIONS OF ANY
 * KIND, either express or implied.  See the License for the
 * specific language governing permissions and limitations
 * under the License.
 */

package org.apache.iotdb.db.query.reader.fileRelated;

import java.io.IOException;
import org.apache.iotdb.db.engine.querycontext.QueryDataSource;
import org.apache.iotdb.db.engine.storagegroup.TsFileResource;
<<<<<<< HEAD
import org.apache.iotdb.db.exception.StorageEngineException;
=======
import org.apache.iotdb.db.exception.qp.QueryProcessorException;
>>>>>>> ad3b9241
import org.apache.iotdb.db.query.context.QueryContext;
import org.apache.iotdb.db.query.reader.ReaderTestHelper;
import org.apache.iotdb.db.utils.EnvironmentUtils;
import org.apache.iotdb.tsfile.read.common.BatchData;
import org.junit.Assert;
import org.junit.Test;

public class UnSealedTsFileReaderTest extends ReaderTestHelper {

  private QueryContext context = EnvironmentUtils.TEST_QUERY_CONTEXT;

  @Test
  public void testUnSealedTsFileIterateReader() throws IOException {
    QueryDataSource queryDataSource = storageGroupProcessor.query(deviceId, measurementId, context,
        null);
    TsFileResource resource = queryDataSource.getSeqResources().get(0);
    Assert.assertEquals(false, resource.isClosed());
    UnSealedTsFileIterateReader reader = new UnSealedTsFileIterateReader(resource, null, false);
    long time = 999;
    while (reader.hasNext()) {
      BatchData batchData = reader.nextBatch();
      while (batchData.hasNext()) {
        time++;
        Assert.assertEquals(time, batchData.currentTime());
        batchData.next();
      }
    }
    Assert.assertEquals(3029L, time);
  }

  @Test
  public void testUnSealedTsFileReaderByTimestamp() throws IOException {
    QueryDataSource queryDataSource = storageGroupProcessor.query(deviceId, measurementId, context,
        null);
    TsFileResource resource = queryDataSource.getSeqResources().get(0);
    Assert.assertEquals(false, resource.isClosed());
    UnSealedTsFileReaderByTimestamp reader = new UnSealedTsFileReaderByTimestamp(
        resource);

    // unSealedTsFileDiskReaderByTs
    for (int time = 1000; time <= 3019; time += 10) {
      int value = (int) reader.getValueInTimestamp(time);
      Assert.assertEquals(time, value);
    }

    // unSealedTsFileMemReaderByTs
    for (int time = 3020; time <= 3029; time += 5) {
      int value = (int) reader.getValueInTimestamp(time);
      Assert.assertEquals(time, value);

    }
    Assert.assertEquals(true, reader.hasNext());

    for (int time = 3050; time <= 3080; time += 10) {
      Integer value = (Integer) reader.getValueInTimestamp(time);
      Assert.assertEquals(null, value);
    }
    Assert.assertEquals(false, reader.hasNext());
  }


  @Override
<<<<<<< HEAD
  protected void insertData() throws IOException, StorageEngineException {
=======
  protected void insertData() throws IOException, QueryProcessorException {
>>>>>>> ad3b9241
    for (int j = 1000; j <= 1009; j++) {
      insertOneRecord(j, j);
    }
    storageGroupProcessor.getWorkSequenceTsFileProcessor().syncFlush();
    for (int j = 1010; j <= 1019; j++) {
      insertOneRecord(j, j);
    }
    storageGroupProcessor.getWorkSequenceTsFileProcessor().syncFlush();
    for (int j = 1020; j <= 3019; j++) {
      insertOneRecord(j, j);
    }
    storageGroupProcessor.getWorkSequenceTsFileProcessor().syncFlush();
    for (int j = 3020; j <= 3029; j = j + 1) {
      insertOneRecord(j, j);
    }
  }
}<|MERGE_RESOLUTION|>--- conflicted
+++ resolved
@@ -22,11 +22,7 @@
 import java.io.IOException;
 import org.apache.iotdb.db.engine.querycontext.QueryDataSource;
 import org.apache.iotdb.db.engine.storagegroup.TsFileResource;
-<<<<<<< HEAD
-import org.apache.iotdb.db.exception.StorageEngineException;
-=======
 import org.apache.iotdb.db.exception.qp.QueryProcessorException;
->>>>>>> ad3b9241
 import org.apache.iotdb.db.query.context.QueryContext;
 import org.apache.iotdb.db.query.reader.ReaderTestHelper;
 import org.apache.iotdb.db.utils.EnvironmentUtils;
@@ -43,7 +39,7 @@
     QueryDataSource queryDataSource = storageGroupProcessor.query(deviceId, measurementId, context,
         null);
     TsFileResource resource = queryDataSource.getSeqResources().get(0);
-    Assert.assertEquals(false, resource.isClosed());
+    Assert.assertFalse(resource.isClosed());
     UnSealedTsFileIterateReader reader = new UnSealedTsFileIterateReader(resource, null, false);
     long time = 999;
     while (reader.hasNext()) {
@@ -62,7 +58,7 @@
     QueryDataSource queryDataSource = storageGroupProcessor.query(deviceId, measurementId, context,
         null);
     TsFileResource resource = queryDataSource.getSeqResources().get(0);
-    Assert.assertEquals(false, resource.isClosed());
+    Assert.assertFalse(resource.isClosed());
     UnSealedTsFileReaderByTimestamp reader = new UnSealedTsFileReaderByTimestamp(
         resource);
 
@@ -78,22 +74,18 @@
       Assert.assertEquals(time, value);
 
     }
-    Assert.assertEquals(true, reader.hasNext());
+    Assert.assertTrue(reader.hasNext());
 
     for (int time = 3050; time <= 3080; time += 10) {
       Integer value = (Integer) reader.getValueInTimestamp(time);
-      Assert.assertEquals(null, value);
+      Assert.assertNull(value);
     }
-    Assert.assertEquals(false, reader.hasNext());
+    Assert.assertFalse(reader.hasNext());
   }
 
 
   @Override
-<<<<<<< HEAD
-  protected void insertData() throws IOException, StorageEngineException {
-=======
   protected void insertData() throws IOException, QueryProcessorException {
->>>>>>> ad3b9241
     for (int j = 1000; j <= 1009; j++) {
       insertOneRecord(j, j);
     }
