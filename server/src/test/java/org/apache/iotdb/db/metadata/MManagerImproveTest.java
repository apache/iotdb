--- conflicted
+++ resolved
@@ -137,26 +137,17 @@
   }
 
   private void doCacheTest(String deviceId, List<String> measurementList) throws MetadataException {
-<<<<<<< HEAD
-    IMNode node = mManager.getDeviceNodeWithAutoCreate(new PartialPath(deviceId));
-    for (String s : measurementList) {
-      assertTrue(node.hasChild(s));
-      MeasurementMNode measurementNode =
-          (MeasurementMNode) mManager.getNodeByPath(new PartialPath(deviceId + "." + s));
-      TSDataType dataType = measurementNode.getSchema().getType();
-      assertEquals(TSDataType.TEXT, dataType);
-=======
     try {
-      MNode node = mManager.getDeviceNodeWithAutoCreate(new PartialPath(deviceId)).left;
+      IMNode node = mManager.getDeviceNodeWithAutoCreate(new PartialPath(deviceId)).left;
       for (String s : measurementList) {
         assertTrue(node.hasChild(s));
-        MeasurementMNode measurementNode = (MeasurementMNode) node.getChild(s);
+        MeasurementMNode measurementNode =
+                (MeasurementMNode) mManager.getNodeByPath(new PartialPath(deviceId + "." + s));
         TSDataType dataType = measurementNode.getSchema().getType();
         assertEquals(TSDataType.TEXT, dataType);
       }
     } catch (IOException e) {
       throw new MetadataException(e);
->>>>>>> 8343f225
     }
   }
 
