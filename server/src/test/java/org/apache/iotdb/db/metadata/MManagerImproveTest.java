--- conflicted
+++ resolved
@@ -19,6 +19,8 @@
 package org.apache.iotdb.db.metadata;
 
 import static org.junit.Assert.assertEquals;
+import static org.junit.Assert.assertFalse;
+import static org.junit.Assert.assertTrue;
 
 import java.io.IOException;
 import java.util.ArrayList;
@@ -51,8 +53,7 @@
 
     for (int j = 0; j < DEVICE_NUM; j++) {
       for (int i = 0; i < TIMESERIES_NUM; i++) {
-        String p = new StringBuilder().append("root.t1.v2.d").append(j).append(".s").append(i)
-            .toString();
+        String p = "root.t1.v2.d" + j + ".s" + i;
         mManager.addPathToMTree(p, "TEXT", "RLE");
       }
     }
@@ -68,9 +69,9 @@
   public void checkSetUp() {
     mManager = MManager.getInstance();
 
-    assertEquals(true, mManager.pathExist("root.t1.v2.d3.s5"));
-    assertEquals(false, mManager.pathExist("root.t1.v2.d9.s" + TIMESERIES_NUM));
-    assertEquals(false, mManager.pathExist("root.t10"));
+    assertTrue(mManager.pathExist("root.t1.v2.d3.s5"));
+    assertFalse(mManager.pathExist("root.t1.v2.d9.s" + TIMESERIES_NUM));
+    assertFalse(mManager.pathExist("root.t10"));
   }
 
   @Test
@@ -94,7 +95,7 @@
 
     startTime = System.currentTimeMillis();
     for (int i = 0; i < 100000; i++) {
-      assertEquals(true, mManager.pathExist(path));
+      assertTrue(mManager.pathExist(path));
     }
     endTime = System.currentTimeMillis();
     path_exist += endTime - startTime;
@@ -111,7 +112,7 @@
 
     startTime = System.currentTimeMillis();
     for (int i = 0; i < 100000; i++) {
-      assertEquals(true, mManager.checkFileLevel(paths));
+      assertTrue(mManager.checkFileLevel(paths));
     }
     endTime = System.currentTimeMillis();
     check_filelevel += endTime - startTime;
@@ -131,32 +132,32 @@
     logger.debug("get series type:\t" + get_seriestype);
   }
 
-  public void doOriginTest(String deviceId, List<String> measurementList)
-      throws PathErrorException, StorageGroupException {
-    for (String measurement : measurementList) {
-      String path = deviceId + "." + measurement;
-      assertEquals(true, mManager.pathExist(path));
+  private void doOriginTest(String deviceId, List<String> measurementList)
+      throws PathErrorException, StorageGroupException {
+    for (String measurement : measurementList) {
+      String path = deviceId + "." + measurement;
+      assertTrue(mManager.pathExist(path));
       List<Path> paths = new ArrayList<>();
       paths.add(new Path(path));
-      assertEquals(true, mManager.checkFileLevel(paths));
+      assertTrue(mManager.checkFileLevel(paths));
       TSDataType dataType = mManager.getSeriesType(path);
       assertEquals(TSDataType.TEXT, dataType);
     }
   }
 
-  public void doPathLoopOnceTest(String deviceId, List<String> measurementList)
+  private void doPathLoopOnceTest(String deviceId, List<String> measurementList)
       throws PathErrorException, StorageGroupException {
     for (String measurement : measurementList) {
       String path = deviceId + "." + measurement;
       List<Path> paths = new ArrayList<>();
       paths.add(new Path(path));
-      assertEquals(true, mManager.checkFileLevel(paths));
+      assertTrue(mManager.checkFileLevel(paths));
       TSDataType dataType = mManager.getSeriesTypeWithCheck(path);
       assertEquals(TSDataType.TEXT, dataType);
     }
   }
 
-  public void doDealdeviceIdOnceTest(String deviceId, List<String> measurementList)
+  private void doDealdeviceIdOnceTest(String deviceId, List<String> measurementList)
       throws PathErrorException, StorageGroupException {
     boolean isFileLevelChecked;
     List<Path> tempList = new ArrayList<>();
@@ -169,30 +170,30 @@
     MNode node = mManager.getNodeByPath(deviceId);
 
     for (String measurement : measurementList) {
-      assertEquals(true, mManager.pathExist(node, measurement));
+      assertTrue(mManager.pathExist(node, measurement));
       List<Path> paths = new ArrayList<>();
       paths.add(new Path(measurement));
       if (!isFileLevelChecked) {
         isFileLevelChecked = mManager.checkFileLevel(node, paths);
       }
-      assertEquals(true, isFileLevelChecked);
+      assertTrue(isFileLevelChecked);
       TSDataType dataType = mManager.getSeriesType(node, measurement);
       assertEquals(TSDataType.TEXT, dataType);
     }
   }
 
-  public void doRemoveListTest(String deviceId, List<String> measurementList)
-      throws PathErrorException, StorageGroupException {
-    for (String measurement : measurementList) {
-      String path = deviceId + "." + measurement;
-      assertEquals(true, mManager.pathExist(path));
-      assertEquals(true, mManager.checkFileLevel(path));
+  private void doRemoveListTest(String deviceId, List<String> measurementList)
+      throws PathErrorException, StorageGroupException {
+    for (String measurement : measurementList) {
+      String path = deviceId + "." + measurement;
+      assertTrue(mManager.pathExist(path));
+      assertTrue(mManager.checkFileLevel(path));
       TSDataType dataType = mManager.getSeriesType(path);
       assertEquals(TSDataType.TEXT, dataType);
     }
   }
 
-  public void doAllImproveTest(String deviceId, List<String> measurementList)
+  private void doAllImproveTest(String deviceId, List<String> measurementList)
       throws PathErrorException, StorageGroupException {
     boolean isFileLevelChecked;
     try {
@@ -206,24 +207,19 @@
       if (!isFileLevelChecked) {
         isFileLevelChecked = mManager.checkFileLevelWithCheck(node, measurement);
       }
-      assertEquals(true, isFileLevelChecked);
+      assertTrue(isFileLevelChecked);
       TSDataType dataType = mManager.getSeriesTypeWithCheck(node, measurement);
       assertEquals(TSDataType.TEXT, dataType);
     }
   }
 
-  public void doCacheTest(String deviceId, List<String> measurementList)
-<<<<<<< HEAD
-      throws PathErrorException, ProcessorException {
-    MNode node = mManager.getNodeByPathFromCache(deviceId);
-=======
+  private void doCacheTest(String deviceId, List<String> measurementList)
       throws CacheException, PathErrorException {
     MNode node = mManager.getNodeByDeviceIdFromCache(deviceId);
->>>>>>> 2e22e579
-    for (int i = 0; i < measurementList.size(); i++) {
-      assertEquals(true, node.hasChild(measurementList.get(i)));
-      MNode measurementNode = node.getChild(measurementList.get(i));
-      assertEquals(true, measurementNode.isLeaf());
+    for (String s : measurementList) {
+      assertTrue(node.hasChild(s));
+      MNode measurementNode = node.getChild(s);
+      assertTrue(measurementNode.isLeaf());
       TSDataType dataType = measurementNode.getSchema().getType();
       assertEquals(TSDataType.TEXT, dataType);
     }
