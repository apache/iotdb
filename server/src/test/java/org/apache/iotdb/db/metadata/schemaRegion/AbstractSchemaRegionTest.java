/*
 * Licensed to the Apache Software Foundation (ASF) under one
 * or more contributor license agreements.  See the NOTICE file
 * distributed with this work for additional information
 * regarding copyright ownership.  The ASF licenses this file
 * to you under the Apache License, Version 2.0 (the
 * "License"); you may not use this file except in compliance
 * with the License.  You may obtain a copy of the License at
 *
 *     http://www.apache.org/licenses/LICENSE-2.0
 *
 * Unless required by applicable law or agreed to in writing,
 * software distributed under the License is distributed on an
 * "AS IS" BASIS, WITHOUT WARRANTIES OR CONDITIONS OF ANY
 * KIND, either express or implied.  See the License for the
 * specific language governing permissions and limitations
 * under the License.
 */

package org.apache.iotdb.db.metadata.schemaRegion;

import org.apache.iotdb.commons.conf.CommonConfig;
import org.apache.iotdb.commons.conf.CommonDescriptor;
import org.apache.iotdb.commons.consensus.SchemaRegionId;
import org.apache.iotdb.commons.path.PartialPath;
import org.apache.iotdb.db.conf.IoTDBConfig;
import org.apache.iotdb.db.conf.IoTDBDescriptor;
import org.apache.iotdb.db.metadata.schemaregion.ISchemaRegion;
import org.apache.iotdb.db.metadata.schemaregion.SchemaEngine;

import org.apache.commons.io.FileUtils;
import org.junit.After;
import org.junit.Before;
import org.junit.runner.RunWith;
import org.junit.runners.Parameterized;

import java.io.File;
import java.io.IOException;
import java.util.Arrays;
import java.util.List;

@RunWith(Parameterized.class)
public abstract class AbstractSchemaRegionTest {

  private static final IoTDBConfig config = IoTDBDescriptor.getInstance().getConfig();
  private static final CommonConfig COMMON_CONFIG = CommonDescriptor.getInstance().getConfig();

  private SchemaRegionTestParams rawConfig;

  protected final SchemaRegionTestParams testParams;

  @Parameterized.Parameters(name = "{0}")
  public static List<SchemaRegionTestParams> getTestModes() {
    return Arrays.asList(
        new SchemaRegionTestParams("MemoryMode", "Memory", -1, true),
        new SchemaRegionTestParams("PBTree-FullMemory", "PB_Tree", 10000, true),
        new SchemaRegionTestParams("PBTree-PartialMemory", "PB_Tree", 3, true),
        new SchemaRegionTestParams("PBTree-NonMemory", "PB_Tree", 0, true));
  }

  public AbstractSchemaRegionTest(SchemaRegionTestParams testParams) {
    this.testParams = testParams;
  }

  @Before
  public void setUp() throws Exception {
    rawConfig =
        new SchemaRegionTestParams(
            "Raw-Config",
<<<<<<< HEAD
            COMMON_CONFIG.getSchemaEngineMode(),
            config.getCachedMNodeSizeInSchemaFileMode(),
            config.isClusterMode());
    COMMON_CONFIG.setSchemaEngineMode(testParams.schemaEngineMode);
    config.setCachedMNodeSizeInSchemaFileMode(testParams.cachedMNodeSize);
=======
            config.getSchemaEngineMode(),
            config.getCachedMNodeSizeInPBTreeMode(),
            config.isClusterMode());
    config.setSchemaEngineMode(testParams.schemaEngineMode);
    config.setCachedMNodeSizeInPBTreeMode(testParams.cachedMNodeSize);
>>>>>>> b4fc7e2b
    config.setClusterMode(testParams.isClusterMode);
    SchemaEngine.getInstance().init();
  }

  @After
  public void tearDown() throws Exception {
    SchemaEngine.getInstance().clear();
    cleanEnv();
<<<<<<< HEAD
    COMMON_CONFIG.setSchemaEngineMode(rawConfig.schemaEngineMode);
    config.setCachedMNodeSizeInSchemaFileMode(rawConfig.cachedMNodeSize);
=======
    config.setSchemaEngineMode(rawConfig.schemaEngineMode);
    config.setCachedMNodeSizeInPBTreeMode(rawConfig.cachedMNodeSize);
>>>>>>> b4fc7e2b
    config.setClusterMode(rawConfig.isClusterMode);
  }

  protected void cleanEnv() throws IOException {
    FileUtils.deleteDirectory(new File(IoTDBDescriptor.getInstance().getConfig().getSchemaDir()));
  }

  protected void simulateRestart() {
    SchemaEngine.getInstance().clear();
    SchemaEngine.getInstance().init();
  }

  protected ISchemaRegion getSchemaRegion(String database, int schemaRegionId) throws Exception {
    SchemaRegionId regionId = new SchemaRegionId(schemaRegionId);
    if (SchemaEngine.getInstance().getSchemaRegion(regionId) == null) {
      SchemaEngine.getInstance().createSchemaRegion(new PartialPath(database), regionId);
    }
    return SchemaEngine.getInstance().getSchemaRegion(regionId);
  }

  protected static class SchemaRegionTestParams {

    private final String testModeName;

    private final String schemaEngineMode;

    private final int cachedMNodeSize;

    private final boolean isClusterMode;

    private SchemaRegionTestParams(
        String testModeName, String schemaEngineMode, int cachedMNodeSize, boolean isClusterMode) {
      this.testModeName = testModeName;
      this.schemaEngineMode = schemaEngineMode;
      this.cachedMNodeSize = cachedMNodeSize;
      this.isClusterMode = isClusterMode;
    }

    public String getTestModeName() {
      return testModeName;
    }

    public String getSchemaEngineMode() {
      return schemaEngineMode;
    }

    public int getCachedMNodeSize() {
      return cachedMNodeSize;
    }

    public boolean isClusterMode() {
      return isClusterMode;
    }

    @Override
    public String toString() {
      return testModeName;
    }
  }
}<|MERGE_RESOLUTION|>--- conflicted
+++ resolved
@@ -67,19 +67,11 @@
     rawConfig =
         new SchemaRegionTestParams(
             "Raw-Config",
-<<<<<<< HEAD
             COMMON_CONFIG.getSchemaEngineMode(),
-            config.getCachedMNodeSizeInSchemaFileMode(),
+              config.getCachedMNodeSizeInPBTreeMode(),
             config.isClusterMode());
     COMMON_CONFIG.setSchemaEngineMode(testParams.schemaEngineMode);
-    config.setCachedMNodeSizeInSchemaFileMode(testParams.cachedMNodeSize);
-=======
-            config.getSchemaEngineMode(),
-            config.getCachedMNodeSizeInPBTreeMode(),
-            config.isClusterMode());
-    config.setSchemaEngineMode(testParams.schemaEngineMode);
     config.setCachedMNodeSizeInPBTreeMode(testParams.cachedMNodeSize);
->>>>>>> b4fc7e2b
     config.setClusterMode(testParams.isClusterMode);
     SchemaEngine.getInstance().init();
   }
@@ -88,13 +80,8 @@
   public void tearDown() throws Exception {
     SchemaEngine.getInstance().clear();
     cleanEnv();
-<<<<<<< HEAD
     COMMON_CONFIG.setSchemaEngineMode(rawConfig.schemaEngineMode);
-    config.setCachedMNodeSizeInSchemaFileMode(rawConfig.cachedMNodeSize);
-=======
-    config.setSchemaEngineMode(rawConfig.schemaEngineMode);
     config.setCachedMNodeSizeInPBTreeMode(rawConfig.cachedMNodeSize);
->>>>>>> b4fc7e2b
     config.setClusterMode(rawConfig.isClusterMode);
   }
 
