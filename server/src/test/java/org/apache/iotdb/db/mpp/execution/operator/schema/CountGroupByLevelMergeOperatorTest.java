/*
 * Licensed to the Apache Software Foundation (ASF) under one
 * or more contributor license agreements.  See the NOTICE file
 * distributed with this work for additional information
 * regarding copyright ownership.  The ASF licenses this file
 * to you under the Apache License, Version 2.0 (the
 * "License"); you may not use this file except in compliance
 * with the License.  You may obtain a copy of the License at
 *
 *     http://www.apache.org/licenses/LICENSE-2.0
 *
 * Unless required by applicable law or agreed to in writing,
 * software distributed under the License is distributed on an
 * "AS IS" BASIS, WITHOUT WARRANTIES OR CONDITIONS OF ANY
 * KIND, either express or implied.  See the License for the
 * specific language governing permissions and limitations
 * under the License.
 */
package org.apache.iotdb.db.mpp.execution.operator.schema;

import org.apache.iotdb.commons.concurrent.IoTDBThreadPoolFactory;
import org.apache.iotdb.commons.exception.IllegalPathException;
import org.apache.iotdb.commons.path.PartialPath;
import org.apache.iotdb.db.metadata.query.info.ITimeSeriesSchemaInfo;
import org.apache.iotdb.db.metadata.query.reader.ISchemaReader;
import org.apache.iotdb.db.metadata.schemaregion.ISchemaRegion;
import org.apache.iotdb.db.mpp.common.FragmentInstanceId;
import org.apache.iotdb.db.mpp.common.PlanFragmentId;
import org.apache.iotdb.db.mpp.common.QueryId;
import org.apache.iotdb.db.mpp.execution.driver.SchemaDriverContext;
import org.apache.iotdb.db.mpp.execution.fragment.FragmentInstanceContext;
import org.apache.iotdb.db.mpp.execution.fragment.FragmentInstanceStateMachine;
import org.apache.iotdb.db.mpp.execution.operator.OperatorContext;
import org.apache.iotdb.db.mpp.execution.operator.schema.source.ISchemaSource;
import org.apache.iotdb.db.mpp.plan.planner.plan.node.PlanNodeId;
import org.apache.iotdb.tsfile.read.common.block.TsBlock;

import org.junit.Assert;
import org.junit.Test;
import org.mockito.Mockito;

import java.util.ArrayList;
import java.util.Arrays;
import java.util.HashSet;
import java.util.Iterator;
import java.util.List;
import java.util.Set;
import java.util.concurrent.ExecutorService;

import static org.apache.iotdb.db.mpp.execution.fragment.FragmentInstanceContext.createFragmentInstanceContext;
import static org.junit.Assert.assertEquals;
import static org.junit.Assert.assertFalse;
import static org.junit.Assert.assertTrue;
import static org.junit.Assert.fail;

public class CountGroupByLevelMergeOperatorTest {
  private static final String OPERATOR_TEST_SG = "root.CountGroupByLevelMergeOperatorTest";

  @Test
  public void testCountMergeOperator() {
    ExecutorService instanceNotificationExecutor =
        IoTDBThreadPoolFactory.newFixedThreadPool(1, "test-instance-notification");
    try {
      QueryId queryId = new QueryId("stub_query");
      FragmentInstanceId instanceId =
          new FragmentInstanceId(new PlanFragmentId(queryId, 0), "stub-instance");
      FragmentInstanceStateMachine stateMachine =
          new FragmentInstanceStateMachine(instanceId, instanceNotificationExecutor);
      FragmentInstanceContext fragmentInstanceContext =
          createFragmentInstanceContext(instanceId, stateMachine);
      PlanNodeId planNodeId = queryId.genPlanNodeId();
      OperatorContext operatorContext =
          fragmentInstanceContext.addOperatorContext(
<<<<<<< HEAD
              1, planNodeId, LevelTimeSeriesCountOperator.class.getSimpleName());
      ISchemaRegion schemaRegion = mockSchemaRegion();
      operatorContext.setDriverContext(
          new SchemaDriverContext(fragmentInstanceContext, schemaRegion));
      LevelTimeSeriesCountOperator timeSeriesCountOperator1 =
          new LevelTimeSeriesCountOperator(
=======
              1, planNodeId, CountGroupByLevelScanOperator.class.getSimpleName());
      ISchemaRegion schemaRegion = Mockito.mock(ISchemaRegion.class);
      operatorContext
          .getInstanceContext()
          .setDriverContext(new SchemaDriverContext(fragmentInstanceContext, schemaRegion));
      CountGroupByLevelScanOperator<ITimeSeriesSchemaInfo> timeSeriesCountOperator1 =
          new CountGroupByLevelScanOperator<>(
>>>>>>> c1dde586
              planNodeId,
              fragmentInstanceContext.getOperatorContexts().get(0),
              2,
              mockSchemaSource(schemaRegion, new PartialPath(OPERATOR_TEST_SG + ".device2")));

      CountGroupByLevelScanOperator<ITimeSeriesSchemaInfo> timeSeriesCountOperator2 =
          new CountGroupByLevelScanOperator<>(
              planNodeId,
              fragmentInstanceContext.getOperatorContexts().get(0),
              2,
              mockSchemaSource(schemaRegion, new PartialPath(OPERATOR_TEST_SG)));

      CountGroupByLevelMergeOperator mergeOperator =
          new CountGroupByLevelMergeOperator(
              planNodeId,
              fragmentInstanceContext.getOperatorContexts().get(0),
              Arrays.asList(timeSeriesCountOperator1, timeSeriesCountOperator2));

      Assert.assertTrue(mergeOperator.isBlocked().isDone());

      List<TsBlock> tsBlocks = new ArrayList<>();
      while (mergeOperator.hasNext()) {
        TsBlock tsBlock = mergeOperator.next();
        if (tsBlock == null || tsBlock.isEmpty()) {
          continue;
        }
        tsBlocks.add(tsBlock);
      }
      assertFalse(tsBlocks.isEmpty());

      Set<String> pathSet = new HashSet<>(2001);
      for (TsBlock tsBlock : tsBlocks) {
        for (int i = 0; i < tsBlock.getPositionCount(); i++) {
          String path = tsBlock.getColumn(0).getBinary(i).getStringValue();
          pathSet.add(path);
          assertTrue(path.startsWith(OPERATOR_TEST_SG));
          if (path.equals(OPERATOR_TEST_SG + ".device2")) {
            assertEquals(10, tsBlock.getColumn(1).getLong(i));
          } else {
            assertEquals(1, tsBlock.getColumn(1).getLong(i));
          }
        }
      }

      Assert.assertEquals(2001, pathSet.size());
    } catch (Exception e) {
      e.printStackTrace();
      fail();
    } finally {
      instanceNotificationExecutor.shutdown();
    }
  }

  private ISchemaSource<ITimeSeriesSchemaInfo> mockSchemaSource(
      ISchemaRegion schemaRegion, PartialPath path) throws Exception {
    ISchemaSource<ITimeSeriesSchemaInfo> schemaSource = Mockito.mock(ISchemaSource.class);
    if (path.equals(new PartialPath(OPERATOR_TEST_SG + ".device2"))) {
      ISchemaReader<ITimeSeriesSchemaInfo> schemaReader =
          mockSchemaReader(10, OPERATOR_TEST_SG + ".device2");
      Mockito.when(schemaSource.getSchemaReader(schemaRegion)).thenReturn(schemaReader);
    } else if (path.equals(new PartialPath(OPERATOR_TEST_SG))) {
      ISchemaReader<ITimeSeriesSchemaInfo> schemaReader = mockSchemaReader(2000, OPERATOR_TEST_SG);
      Mockito.when(schemaSource.getSchemaReader(schemaRegion)).thenReturn(schemaReader);
    }
    return schemaSource;
  }

  private ISchemaReader<ITimeSeriesSchemaInfo> mockSchemaReader(int expectedNum, String prefix)
      throws IllegalPathException {
    List<ITimeSeriesSchemaInfo> timeSeriesSchemaInfoList = new ArrayList<>(expectedNum);
    for (int i = 0; i < expectedNum; i++) {
      ITimeSeriesSchemaInfo timeSeriesSchemaInfo = Mockito.mock(ITimeSeriesSchemaInfo.class);
      Mockito.when(timeSeriesSchemaInfo.getPartialPath())
          .thenReturn(new PartialPath(prefix + ".d" + i + ".s"));
      timeSeriesSchemaInfoList.add(timeSeriesSchemaInfo);
    }
    Iterator<ITimeSeriesSchemaInfo> iterator = timeSeriesSchemaInfoList.iterator();
    return new ISchemaReader<ITimeSeriesSchemaInfo>() {
      @Override
      public void close() throws Exception {}

      @Override
      public boolean hasNext() {
        return iterator.hasNext();
      }

      @Override
      public ITimeSeriesSchemaInfo next() {
        return iterator.next();
      }
    };
  }
}<|MERGE_RESOLUTION|>--- conflicted
+++ resolved
@@ -71,22 +71,12 @@
       PlanNodeId planNodeId = queryId.genPlanNodeId();
       OperatorContext operatorContext =
           fragmentInstanceContext.addOperatorContext(
-<<<<<<< HEAD
-              1, planNodeId, LevelTimeSeriesCountOperator.class.getSimpleName());
-      ISchemaRegion schemaRegion = mockSchemaRegion();
+              1, planNodeId, CountGroupByLevelScanOperator.class.getSimpleName());
+      ISchemaRegion schemaRegion = Mockito.mock(ISchemaRegion.class);
       operatorContext.setDriverContext(
           new SchemaDriverContext(fragmentInstanceContext, schemaRegion));
-      LevelTimeSeriesCountOperator timeSeriesCountOperator1 =
-          new LevelTimeSeriesCountOperator(
-=======
-              1, planNodeId, CountGroupByLevelScanOperator.class.getSimpleName());
-      ISchemaRegion schemaRegion = Mockito.mock(ISchemaRegion.class);
-      operatorContext
-          .getInstanceContext()
-          .setDriverContext(new SchemaDriverContext(fragmentInstanceContext, schemaRegion));
       CountGroupByLevelScanOperator<ITimeSeriesSchemaInfo> timeSeriesCountOperator1 =
           new CountGroupByLevelScanOperator<>(
->>>>>>> c1dde586
               planNodeId,
               fragmentInstanceContext.getOperatorContexts().get(0),
               2,
