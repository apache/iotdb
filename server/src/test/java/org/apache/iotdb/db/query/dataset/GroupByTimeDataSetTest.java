/*
 * Licensed to the Apache Software Foundation (ASF) under one
 * or more contributor license agreements.  See the NOTICE file
 * distributed with this work for additional information
 * regarding copyright ownership.  The ASF licenses this file
 * to you under the Apache License, Version 2.0 (the
 * "License"); you may not use this file except in compliance
 * with the License.  You may obtain a copy of the License at
 *
 *     http://www.apache.org/licenses/LICENSE-2.0
 *
 * Unless required by applicable law or agreed to in writing,
 * software distributed under the License is distributed on an
 * "AS IS" BASIS, WITHOUT WARRANTIES OR CONDITIONS OF ANY
 * KIND, either express or implied.  See the License for the
 * specific language governing permissions and limitations
 * under the License.
 */
package org.apache.iotdb.db.query.dataset;

import org.apache.iotdb.db.exception.query.QueryProcessException;
import org.apache.iotdb.db.qp.Planner;
import org.apache.iotdb.db.qp.executor.IPlanExecutor;
import org.apache.iotdb.db.qp.executor.PlanExecutor;
import org.apache.iotdb.db.qp.physical.crud.QueryPlan;
import org.apache.iotdb.db.service.IoTDB;
import org.apache.iotdb.db.utils.EnvironmentUtils;
import org.apache.iotdb.tsfile.read.query.dataset.QueryDataSet;
import org.junit.After;
import org.junit.Before;
import org.junit.Test;

import static org.junit.Assert.*;

public class GroupByTimeDataSetTest {

  private IPlanExecutor queryExecutor = new PlanExecutor();
  private Planner processor = new Planner();
  private String[] sqls = {
      "SET STORAGE GROUP TO root.vehicle",
      "SET STORAGE GROUP TO root.test",
      "CREATE TIMESERIES root.vehicle.d0.s0 WITH DATATYPE=INT32, ENCODING=RLE",
      "CREATE TIMESERIES root.vehicle.d0.s1 WITH DATATYPE=TEXT, ENCODING=PLAIN",
      "CREATE TIMESERIES root.test.d0.s0 WITH DATATYPE=INT32, ENCODING=RLE",
      "CREATE TIMESERIES root.test.d0.s1 WITH DATATYPE=TEXT, ENCODING=PLAIN",
      "CREATE TIMESERIES root.test.d1.\"s3.xy\" WITH DATATYPE=TEXT, ENCODING=PLAIN",
      "insert into root.vehicle.d0(timestamp,s0) values(10,100)",
      "insert into root.vehicle.d0(timestamp,s0,s1) values(12,101,'102')",
      "insert into root.vehicle.d0(timestamp,s1) values(19,'103')",
      "insert into root.vehicle.d0(timestamp,s0) values(20,1000)",
      "insert into root.vehicle.d0(timestamp,s0,s1) values(22,1001,'1002')",
      "insert into root.vehicle.d0(timestamp,s1) values(29,'1003')",
      "insert into root.test.d0(timestamp,s0) values(10,106)",
      "insert into root.test.d0(timestamp,s0,s1) values(14,107,'108')",
      "insert into root.test.d0(timestamp,s1) values(16,'109')",
      "insert into root.test.d0(timestamp,s0) values(30,1006)",
      "insert into root.test.d0(timestamp,s0,s1) values(34,1007,'1008')",
      "insert into root.test.d0(timestamp,s1) values(36,'1090')",
      "insert into root.vehicle.d0(timestamp,s0) values(6,120)",
      "insert into root.vehicle.d0(timestamp,s0,s1) values(38,121,'122')",
      "insert into root.vehicle.d0(timestamp,s1) values(9,'123')",
      "insert into root.vehicle.d0(timestamp,s0) values(16,128)",
      "insert into root.vehicle.d0(timestamp,s0,s1) values(18,189,'198')",
      "insert into root.vehicle.d0(timestamp,s1) values(99,'1234')",
      "insert into root.test.d0(timestamp,s0) values(15,126)",
      "insert into root.test.d0(timestamp,s0,s1) values(8,127,'128')",
      "insert into root.test.d0(timestamp,s1) values(20,'129')",
      "insert into root.test.d0(timestamp,s0) values(150,426)",
      "insert into root.test.d0(timestamp,s0,s1) values(80,427,'528')",
      "insert into root.test.d0(timestamp,s1) values(2,'1209')",
      "insert into root.vehicle.d0(timestamp,s0) values(209,130)",
      "insert into root.vehicle.d0(timestamp,s0,s1) values(206,131,'132')",
      "insert into root.vehicle.d0(timestamp,s1) values(70,'33')",
      "insert into root.test.d0(timestamp,s0) values(19,136)",
      "insert into root.test.d0(timestamp,s0,s1) values(7,137,'138')",
      "insert into root.test.d0(timestamp,s1) values(30,'139')",
      "insert into root.test.d0(timestamp,s0) values(1900,1316)",
      "insert into root.test.d0(timestamp,s0,s1) values(700,1307,'1038')",
      "insert into root.test.d0(timestamp,s1) values(3000,'1309')",
      "insert into root.test.d1(timestamp, \"s3.xy\") values(10, 'text')"};

  static {
    IoTDB.metaManager.init();
  }

  public GroupByTimeDataSetTest() throws QueryProcessException {
  }

  @Before
  public void setUp() throws Exception {
    EnvironmentUtils.envSetUp();
    for (String sql : sqls) {
      queryExecutor.processNonQuery(processor.parseSQLToPhysicalPlan(sql));
    }
  }

  @After
  public void tearDown() throws Exception {
    EnvironmentUtils.cleanEnv();
  }

  @Test
  public void testGroupByTimeAndLevel() throws Exception {
    // with time interval
    QueryPlan queryPlan = (QueryPlan) processor
        .parseSQLToPhysicalPlan(
            "select count(s1) from root.test.* group by ([0,20), 1ms), level=1");
    QueryDataSet dataSet = queryExecutor
        .processQuery(queryPlan, EnvironmentUtils.TEST_QUERY_CONTEXT);

    assertTrue(dataSet.hasNext());
    assertEquals("0\t0", dataSet.next().toString());
    assertTrue(dataSet.hasNext());
    assertEquals("1\t0", dataSet.next().toString());
    assertTrue(dataSet.hasNext());
    assertEquals("2\t1", dataSet.next().toString());

    queryPlan = (QueryPlan) processor
        .parseSQLToPhysicalPlan(
            "select count(s1) from root.test.* group by ([0,20), 1ms), level=0");
    dataSet = queryExecutor.processQuery(queryPlan, EnvironmentUtils.TEST_QUERY_CONTEXT);

    assertTrue(dataSet.hasNext());
    assertEquals("0\t0", dataSet.next().toString());
    assertTrue(dataSet.hasNext());
    assertEquals("1\t0", dataSet.next().toString());
    assertTrue(dataSet.hasNext());
    assertEquals("2\t1", dataSet.next().toString());

    queryPlan = (QueryPlan) processor
        .parseSQLToPhysicalPlan(
            "select count(s1) from root.test.* group by ([0,20), 1ms), level=6");
    dataSet = queryExecutor.processQuery(queryPlan, EnvironmentUtils.TEST_QUERY_CONTEXT);

    assertTrue(dataSet.hasNext());
    assertEquals("0\t0", dataSet.next().toString());
    assertTrue(dataSet.hasNext());
    assertEquals("1\t0", dataSet.next().toString());
    assertTrue(dataSet.hasNext());
    assertEquals("2\t1", dataSet.next().toString());

    // multi paths
    queryPlan = (QueryPlan) processor
        .parseSQLToPhysicalPlan(
            "select count(s1) from root.test.*,root.vehicle.* group by ([0,20), 1ms), level=1");
    dataSet = queryExecutor.processQuery(queryPlan, EnvironmentUtils.TEST_QUERY_CONTEXT);

    assertTrue(dataSet.hasNext());
    assertEquals("0\t0\t0", dataSet.next().toString());
    assertTrue(dataSet.hasNext());
    assertEquals("1\t0\t0", dataSet.next().toString());
    assertTrue(dataSet.hasNext());
    assertEquals("2\t1\t0", dataSet.next().toString());

    // with sliding step
    queryPlan = (QueryPlan) processor
        .parseSQLToPhysicalPlan(
            "select count(s1) from root.test.* group by ([0,20), 3ms, 10ms), level=6");
    dataSet = queryExecutor.processQuery(queryPlan, EnvironmentUtils.TEST_QUERY_CONTEXT);

    assertTrue(dataSet.hasNext());
    assertEquals("0\t1", dataSet.next().toString());

    // with multi result
    queryPlan = (QueryPlan) processor
        .parseSQLToPhysicalPlan(
            "select count(s1), count(s1) from root.test.* group by ([0,20), 3ms, 10ms), level=6");
    dataSet = queryExecutor.processQuery(queryPlan, EnvironmentUtils.TEST_QUERY_CONTEXT);

    assertTrue(dataSet.hasNext());
    assertEquals("0\t1", dataSet.next().toString());

    // with double quotation mark
    queryPlan = (QueryPlan) processor
        .parseSQLToPhysicalPlan(
            "select count(\"s3.xy\") from root.test.* group by ([0,20), 3ms, 10ms), level=2");
    dataSet = queryExecutor.processQuery(queryPlan, EnvironmentUtils.TEST_QUERY_CONTEXT);

    assertTrue(dataSet.hasNext());
    assertEquals("0\t0", dataSet.next().toString());
    assertTrue(dataSet.hasNext());
    assertEquals("10\t1", dataSet.next().toString());

    // not count
    try {
<<<<<<< HEAD
      queryPlan = (QueryPlan) processor
        .parseSQLToPhysicalPlan("select sum(s0) from root.test.* group by ([0,200), 1ms), level=6");
      dataSet = queryExecutor.processQuery(queryPlan, EnvironmentUtils.TEST_QUERY_CONTEXT);
      //fail();
=======
      processor.parseSQLToPhysicalPlan(
          "select sum(s0) from root.test.* group by ([0,200), 1ms), level=6");
      fail();
>>>>>>> 7359c53f
    } catch (Exception e) {
      assertEquals("group by level only support count now.", e.getMessage());
    }
  }

  @Test
  public void groupByTimeDescTest() throws Exception {
    QueryPlan queryPlan = (QueryPlan) processor.parseSQLToPhysicalPlan(
        "select count(s1) from root.test.* group by ([0,20), 1ms) order by time desc");
    QueryDataSet dataSet = queryExecutor
        .processQuery(queryPlan, EnvironmentUtils.TEST_QUERY_CONTEXT);

    assertTrue(dataSet.hasNext());
    assertEquals("19\t0", dataSet.next().toString());
    assertTrue(dataSet.hasNext());
    assertEquals("18\t0", dataSet.next().toString());
    for (int i = 0; i < 17; i++) {
      dataSet.hasNext();
      dataSet.next();
    }
    assertTrue(dataSet.hasNext());
    assertEquals("0\t0", dataSet.next().toString());

    queryPlan = (QueryPlan) processor.parseSQLToPhysicalPlan(
        "select count(s1) from root.test.* group by ([0,20), 1ms),level=6 order by time desc");
    dataSet = queryExecutor
        .processQuery(queryPlan, EnvironmentUtils.TEST_QUERY_CONTEXT);
    assertTrue(dataSet.hasNext());
    assertEquals("19\t0", dataSet.next().toString());
    assertTrue(dataSet.hasNext());
    assertEquals("18\t0", dataSet.next().toString());
    for (int i = 0; i < 14; i++) {
      dataSet.hasNext();
      dataSet.next();
    }
    assertTrue(dataSet.hasNext());
    assertEquals("3\t0", dataSet.next().toString());
    assertTrue(dataSet.hasNext());
    assertEquals("2\t1", dataSet.next().toString());
    assertTrue(dataSet.hasNext());
    assertEquals("1\t0", dataSet.next().toString());
    assertTrue(dataSet.hasNext());
    assertEquals("0\t0", dataSet.next().toString());
  }
}<|MERGE_RESOLUTION|>--- conflicted
+++ resolved
@@ -183,16 +183,10 @@
 
     // not count
     try {
-<<<<<<< HEAD
-      queryPlan = (QueryPlan) processor
-        .parseSQLToPhysicalPlan("select sum(s0) from root.test.* group by ([0,200), 1ms), level=6");
+      processor.parseSQLToPhysicalPlan(
+          "select sum(s0) from root.test.* group by ([0,200), 1ms), level=6");
       dataSet = queryExecutor.processQuery(queryPlan, EnvironmentUtils.TEST_QUERY_CONTEXT);
       //fail();
-=======
-      processor.parseSQLToPhysicalPlan(
-          "select sum(s0) from root.test.* group by ([0,200), 1ms), level=6");
-      fail();
->>>>>>> 7359c53f
     } catch (Exception e) {
       assertEquals("group by level only support count now.", e.getMessage());
     }
