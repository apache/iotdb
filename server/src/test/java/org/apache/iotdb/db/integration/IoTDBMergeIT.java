/*
 * Licensed to the Apache Software Foundation (ASF) under one
 * or more contributor license agreements.  See the NOTICE file
 * distributed with this work for additional information
 * regarding copyright ownership.  The ASF licenses this file
 * to you under the Apache License, Version 2.0 (the
 * "License"); you may not use this file except in compliance
 * with the License.  You may obtain a copy of the License at
 *
 *     http://www.apache.org/licenses/LICENSE-2.0
 *
 * Unless required by applicable law or agreed to in writing,
 * software distributed under the License is distributed on an
 * "AS IS" BASIS, WITHOUT WARRANTIES OR CONDITIONS OF ANY
 * KIND, either express or implied.  See the License for the
 * specific language governing permissions and limitations
 * under the License.
 */

package org.apache.iotdb.db.integration;

import org.apache.iotdb.db.conf.IoTDBDescriptor;
import org.apache.iotdb.db.engine.compaction.CompactionTaskManager;
import org.apache.iotdb.db.utils.EnvironmentUtils;
import org.apache.iotdb.jdbc.Config;

import org.junit.After;
import org.junit.Before;
import org.junit.Test;
import org.slf4j.Logger;
import org.slf4j.LoggerFactory;

import java.sql.Connection;
import java.sql.DriverManager;
import java.sql.ResultSet;
import java.sql.SQLException;
import java.sql.Statement;

import static org.junit.Assert.assertEquals;
import static org.junit.Assert.fail;

public class IoTDBMergeIT {

  private static final Logger logger = LoggerFactory.getLogger(IoTDBMergeIT.class);
  private long prevPartitionInterval;

  @Before
  public void setUp() throws Exception {
    EnvironmentUtils.closeStatMonitor();
    prevPartitionInterval = IoTDBDescriptor.getInstance().getConfig().getPartitionInterval();
    IoTDBDescriptor.getInstance().getConfig().setPartitionInterval(1);
    EnvironmentUtils.envSetUp();
    Class.forName(Config.JDBC_DRIVER_NAME);
  }

  @After
  public void tearDown() throws Exception {
    EnvironmentUtils.cleanEnv();
    IoTDBDescriptor.getInstance().getConfig().setPartitionInterval(prevPartitionInterval);
  }

  @Test
  public void testOverlap() throws SQLException {
    logger.info("test...");
    try (Connection connection =
            DriverManager.getConnection(
                Config.IOTDB_URL_PREFIX + "127.0.0.1:6667/", "root", "root");
        Statement statement = connection.createStatement()) {
      statement.execute("SET STORAGE GROUP TO root.mergeTest");
      try {
        statement.execute("CREATE TIMESERIES root.mergeTest.s1 WITH DATATYPE=INT64,ENCODING=PLAIN");
      } catch (SQLException e) {
        // ignore
      }

      statement.execute(
          String.format("INSERT INTO root.mergeTest(timestamp,s1) VALUES (%d,%d)", 1, 1));
      statement.execute(
          String.format("INSERT INTO root.mergeTest(timestamp,s1) VALUES (%d,%d)", 2, 2));
      statement.execute("FLUSH");
      statement.execute(
          String.format("INSERT INTO root.mergeTest(timestamp,s1) VALUES (%d,%d)", 5, 5));
      statement.execute(
          String.format("INSERT INTO root.mergeTest(timestamp,s1) VALUES (%d,%d)", 6, 6));
      statement.execute("FLUSH");
      statement.execute(
          String.format("INSERT INTO root.mergeTest(timestamp,s1) VALUES (%d,%d)", 2, 3));
      statement.execute(
          String.format("INSERT INTO root.mergeTest(timestamp,s1) VALUES (%d,%d)", 3, 3));
      statement.execute("FLUSH");

      try (ResultSet resultSet = statement.executeQuery("SELECT * FROM root.mergeTest")) {
        int cnt = 0;
        while (resultSet.next()) {
          long time = resultSet.getLong("Time");
          long s1 = resultSet.getLong("root.mergeTest.s1");
          if (time == 2) {
            assertEquals(3, s1);
          } else {
            assertEquals(time, s1);
          }
          cnt++;
        }
        assertEquals(5, cnt);
      }
    }
  }

  @Test
  public void test() throws SQLException {
    logger.info("test...");
    try (Connection connection =
            DriverManager.getConnection(
                Config.IOTDB_URL_PREFIX + "127.0.0.1:6667/", "root", "root");
        Statement statement = connection.createStatement()) {
      statement.execute("SET STORAGE GROUP TO root.mergeTest");
      for (int i = 1; i <= 3; i++) {
        try {
          statement.execute(
              "CREATE TIMESERIES root.mergeTest.s"
                  + i
                  + " WITH DATATYPE=INT64,"
                  + "ENCODING=PLAIN");
        } catch (SQLException e) {
          // ignore
        }
      }

      for (int i = 0; i < 10; i++) {
        logger.info("Running the {} round merge", i);
        for (int j = i * 10 + 1; j <= (i + 1) * 10; j++) {
          statement.execute(
              String.format(
                  "INSERT INTO root.mergeTest(timestamp,s1,s2,s3) VALUES (%d,%d," + "%d,%d)",
                  j, j + 1, j + 2, j + 3));
        }
        statement.execute("FLUSH");
        for (int j = i * 10 + 1; j <= (i + 1) * 10; j++) {
          statement.execute(
              String.format(
                  "INSERT INTO root.mergeTest(timestamp,s1,s2,s3) VALUES (%d,%d," + "%d,%d)",
                  j, j + 10, j + 20, j + 30));
        }
        statement.execute("FLUSH");
        try {
          Thread.sleep(1000);
        } catch (InterruptedException e) {
          e.printStackTrace();
        }

        int cnt;
        try (ResultSet resultSet = statement.executeQuery("SELECT * FROM root.mergeTest")) {
          cnt = 0;
          while (resultSet.next()) {
            long time = resultSet.getLong("Time");
            long s1 = resultSet.getLong("root.mergeTest.s1");
            long s2 = resultSet.getLong("root.mergeTest.s2");
            long s3 = resultSet.getLong("root.mergeTest.s3");
            assertEquals(time + 10, s1);
            assertEquals(time + 20, s2);
            assertEquals(time + 30, s3);
            cnt++;
          }
        }
        assertEquals((i + 1) * 10, cnt);
      }
    }
  }

  @Test
  public void testInvertedOrder() {
    logger.info("testInvertedOrder...");
    // case: seq data and unseq data are written in reverted order
    // e.g.: write 1. seq [10, 20), 2. seq [20, 30), 3. unseq [20, 30), 4. unseq [10, 20)
    try (Connection connection =
            DriverManager.getConnection(
                Config.IOTDB_URL_PREFIX + "127.0.0.1:6667/", "root", "root");
        Statement statement = connection.createStatement()) {
      statement.execute("SET STORAGE GROUP TO root.mergeTest");
      for (int i = 1; i <= 3; i++) {
        try {
          statement.execute(
              "CREATE TIMESERIES root.mergeTest.s"
                  + i
                  + " WITH DATATYPE=INT64,"
                  + "ENCODING=PLAIN");
        } catch (SQLException e) {
          // ignore
        }
      }

      for (int j = 10; j < 20; j++) {
        statement.execute(
            String.format(
                "INSERT INTO root.mergeTest(timestamp,s1,s2,s3) VALUES (%d,%d," + "%d,%d)",
                j, j + 1, j + 2, j + 3));
      }
      statement.execute("FLUSH");
      for (int j = 20; j < 30; j++) {
        statement.execute(
            String.format(
                "INSERT INTO root.mergeTest(timestamp,s1,s2,s3) VALUES (%d,%d," + "%d,%d)",
                j, j + 1, j + 2, j + 3));
      }
      statement.execute("FLUSH");

      for (int j = 20; j < 30; j++) {
        statement.execute(
            String.format(
                "INSERT INTO root.mergeTest(timestamp,s1,s2,s3) VALUES (%d,%d," + "%d,%d)",
                j, j + 10, j + 20, j + 30));
      }
      statement.execute("FLUSH");
      for (int j = 10; j < 20; j++) {
        statement.execute(
            String.format(
                "INSERT INTO root.mergeTest(timestamp,s1,s2,s3) VALUES (%d,%d," + "%d,%d)",
                j, j + 10, j + 20, j + 30));
      }
      statement.execute("FLUSH");

      statement.execute("MERGE");
      try {
        Thread.sleep(2000);
      } catch (InterruptedException e) {
        e.printStackTrace();
      }

      int cnt;
      try (ResultSet resultSet = statement.executeQuery("SELECT * FROM root.mergeTest")) {
        cnt = 0;
        while (resultSet.next()) {
          long time = resultSet.getLong("Time");
          long s1 = resultSet.getLong("root.mergeTest.s1");
          long s2 = resultSet.getLong("root.mergeTest.s2");
          long s3 = resultSet.getLong("root.mergeTest.s3");
          assertEquals(cnt + 10, time);
          assertEquals(time + 10, s1);
          assertEquals(time + 20, s2);
          assertEquals(time + 30, s3);
          cnt++;
        }
      }
      assertEquals(20, cnt);
    } catch (SQLException e) {
      e.printStackTrace();
      fail(e.getMessage());
    }
  }

  @Test
  public void testCrossPartition() throws SQLException {
    logger.info("testCrossPartition...");
    try (Connection connection =
            DriverManager.getConnection(
                Config.IOTDB_URL_PREFIX + "127.0.0.1:6667/", "root", "root");
        Statement statement = connection.createStatement()) {
      statement.execute("SET STORAGE GROUP TO root.mergeTest");
      for (int i = 1; i <= 3; i++) {
        try {
          statement.execute(
              "CREATE TIMESERIES root.mergeTest.s"
                  + i
                  + " WITH DATATYPE=INT64,"
                  + "ENCODING=PLAIN");
        } catch (SQLException e) {
          // ignore
        }
      }

      // file in partition
      for (int k = 0; k < 7; k++) {
        // partition num
        for (int i = 0; i < 10; i++) {
          // sequence files
          for (int j = i * 1000 + 300 + k * 100; j <= i * 1000 + 399 + k * 100; j++) {
            statement.execute(
                String.format(
                    "INSERT INTO root.mergeTest(timestamp,s1,s2,s3) VALUES (%d,%d," + "%d,%d)",
                    j, j + 1, j + 2, j + 3));
          }
          statement.execute("FLUSH");
          // unsequence files
          for (int j = i * 1000 + k * 100; j <= i * 1000 + 99 + k * 100; j++) {
            statement.execute(
                String.format(
                    "INSERT INTO root.mergeTest(timestamp,s1,s2,s3) VALUES (%d,%d," + "%d,%d)",
                    j, j + 10, j + 20, j + 30));
          }
          statement.execute("FLUSH");
        }
      }

      statement.execute("MERGE");
      try {
        Thread.sleep(1000);
      } catch (InterruptedException e) {

      }

      long totalTime = 0;
      while (CompactionTaskManager.currentTaskNum.get() > 0) {
        // wait
        try {
          Thread.sleep(1000);
          totalTime += 1000;
          if (totalTime > 240_000) {
            fail();
            break;
          }
        } catch (InterruptedException e) {

        }
      }
      int cnt;
      try (ResultSet resultSet = statement.executeQuery("SELECT * FROM root.mergeTest")) {
        cnt = 0;
        while (resultSet.next()) {
          long time = resultSet.getLong("Time");
          long s1 = resultSet.getLong("root.mergeTest.s1");
          long s2 = resultSet.getLong("root.mergeTest.s2");
          long s3 = resultSet.getLong("root.mergeTest.s3");
          assertEquals(cnt, time);
          if (time % 1000 < 700) {
            assertEquals(time + 10, s1);
            assertEquals(time + 20, s2);
            assertEquals(time + 30, s3);
          } else {
            assertEquals(time + 1, s1);
            assertEquals(time + 2, s2);
            assertEquals(time + 3, s3);
          }
          cnt++;
        }
      }
      assertEquals(10000, cnt);
    }
  }
<<<<<<< HEAD
=======

  @Test
  public void testShowMergeStatus() throws SQLException {
    try (Connection connection =
            DriverManager.getConnection(
                Config.IOTDB_URL_PREFIX + "127.0.0.1:6667/", "root", "root");
        Statement statement = connection.createStatement()) {
      statement.execute("SET STORAGE GROUP TO root.mergeTest");
      for (int i = 1; i <= 3; i++) {
        try {
          statement.execute(
              "CREATE TIMESERIES root.mergeTest.s"
                  + i
                  + " WITH DATATYPE=INT64,"
                  + "ENCODING=PLAIN");
        } catch (SQLException e) {
          // ignore
        }
      }

      for (int j = 1; j <= 10; j++) {
        statement.execute(
            String.format(
                "INSERT INTO root.mergeTest(timestamp,s1,s2,s3) VALUES (%d,%d," + "%d,%d)",
                j, j + 1, j + 2, j + 3));
      }
      statement.execute("FLUSH");
      for (int j = 1; j <= 10; j++) {
        statement.execute(
            String.format(
                "INSERT INTO root.mergeTest(timestamp,s1,s2,s3) VALUES (%d,%d," + "%d,%d)",
                j, j + 10, j + 20, j + 30));
      }
      statement.execute("FLUSH");
      statement.execute("MERGE");
      try {
        Thread.sleep(10000);
      } catch (InterruptedException e) {
        e.printStackTrace();
      }

      int cnt;
      try (ResultSet resultSet = statement.executeQuery("SHOW MERGE INFO")) {
        cnt = 0;
        int colNum = resultSet.getMetaData().getColumnCount();
        while (resultSet.next()) {
          StringBuilder stringBuilder = new StringBuilder();
          for (int i = 0; i < colNum; i++) {
            stringBuilder.append(resultSet.getString(i + 1)).append(",");
          }
          System.out.println(stringBuilder);
          cnt++;
        }
      }
      // it is uncertain whether the sub tasks are created at this time point, and we are only
      // sure that the main task is created
      assertEquals(4, cnt);
    }
  }
>>>>>>> 516bf658
}<|MERGE_RESOLUTION|>--- conflicted
+++ resolved
@@ -336,8 +336,6 @@
       assertEquals(10000, cnt);
     }
   }
-<<<<<<< HEAD
-=======
 
   @Test
   public void testShowMergeStatus() throws SQLException {
@@ -397,5 +395,4 @@
       assertEquals(4, cnt);
     }
   }
->>>>>>> 516bf658
 }