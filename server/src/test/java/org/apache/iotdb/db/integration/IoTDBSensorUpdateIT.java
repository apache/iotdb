/*
 * Licensed to the Apache Software Foundation (ASF) under one
 * or more contributor license agreements.  See the NOTICE file
 * distributed with this work for additional information
 * regarding copyright ownership.  The ASF licenses this file
 * to you under the Apache License, Version 2.0 (the
 * "License"); you may not use this file except in compliance
 * with the License.  You may obtain a copy of the License at
 *
 *     http://www.apache.org/licenses/LICENSE-2.0
 *
 * Unless required by applicable law or agreed to in writing,
 * software distributed under the License is distributed on an
 * "AS IS" BASIS, WITHOUT WARRANTIES OR CONDITIONS OF ANY
 * KIND, either express or implied.  See the License for the
 * specific language governing permissions and limitations
 * under the License.
 */
package org.apache.iotdb.db.integration;

import static org.junit.Assert.assertEquals;

import java.sql.Connection;
import java.sql.DriverManager;
import java.sql.ResultSet;
import java.sql.SQLException;
import java.sql.Statement;
import org.apache.iotdb.db.utils.EnvironmentUtils;
import org.apache.iotdb.jdbc.Config;
import org.junit.After;
import org.junit.Before;
import org.junit.Test;

public class IoTDBSensorUpdateIT {

  @Before
  public void setUp() throws Exception {
    EnvironmentUtils.closeStatMonitor();
    EnvironmentUtils.envSetUp();
    Class.forName(Config.JDBC_DRIVER_NAME);
  }

  @After
  public void tearDown() throws Exception {
    EnvironmentUtils.cleanEnv();
  }

  @Test
  public void testMerge()
      throws SQLException, InterruptedException {
    try (Connection connection = DriverManager
        .getConnection(Config.IOTDB_URL_PREFIX + "127.0.0.1:6667/", "root",
            "root");
        Statement statement = connection.createStatement()) {
      statement.execute("set storage group to root.demo");
      statement.execute("create timeseries root.demo.d1.s1 with datatype=INT64,encoding=RLE");
      statement.execute("create timeseries root.demo.d1.s2 with datatype=INT64,encoding=RLE");
      statement.execute("create timeseries root.demo.d1.s3 with datatype=INT64,encoding=RLE");
      statement.execute("insert into root.demo.d1(time,s1,s2) values(1,1,2)");
      statement.execute("flush");
      statement.execute("insert into root.demo.d1(time,s3) values(1,1)");
      statement.execute("flush");
      try (ResultSet set = statement.executeQuery("SELECT * FROM root")) {
        int cnt = 0;
        while (set.next()) {
          cnt++;
          assertEquals(1, set.getLong("root.demo.d1.s3"));
        }
        assertEquals(1, cnt);
      }
      statement.execute("merge");
      Thread.sleep(1000);
      // before mergeUnseq completes
      try (ResultSet set = statement.executeQuery("SELECT * FROM root")) {
        int cnt = 0;
        while (set.next()) {
          cnt++;
          assertEquals(1, set.getLong("root.demo.d1.s3"));
        }
        assertEquals(1, cnt);
      }
<<<<<<< HEAD

      // after mergeUnseq completes
      statement.execute("DELETE FROM root.demo.d1");
=======
>>>>>>> 0eec2943
    }
  }
}<|MERGE_RESOLUTION|>--- conflicted
+++ resolved
@@ -70,7 +70,7 @@
       }
       statement.execute("merge");
       Thread.sleep(1000);
-      // before mergeUnseq completes
+      // before merge completes
       try (ResultSet set = statement.executeQuery("SELECT * FROM root")) {
         int cnt = 0;
         while (set.next()) {
@@ -79,12 +79,6 @@
         }
         assertEquals(1, cnt);
       }
-<<<<<<< HEAD
-
-      // after mergeUnseq completes
-      statement.execute("DELETE FROM root.demo.d1");
-=======
->>>>>>> 0eec2943
     }
   }
 }