--- conflicted
+++ resolved
@@ -40,10 +40,7 @@
 import java.io.IOException;
 import java.util.HashSet;
 import java.util.Map;
-<<<<<<< HEAD
 import java.util.OptionalInt;
-=======
->>>>>>> 76d3a13e
 import java.util.Set;
 import java.util.concurrent.ConcurrentHashMap;
 import java.util.concurrent.TimeUnit;
@@ -93,10 +90,6 @@
       defaultScheduler.blockedToReady(testTask);
       Assert.assertEquals(status, testTask.getStatus());
       Assert.assertTrue(manager.getBlockedTasks().contains(testTask));
-<<<<<<< HEAD
-=======
-      Assert.assertNull(manager.getReadyQueue().get(testTask.getDriverTaskId()));
->>>>>>> 76d3a13e
       Assert.assertNotNull(manager.getTimeoutQueue().get(testTask.getDriverTaskId()));
       Assert.assertTrue(manager.getQueryMap().containsKey(queryId));
       Assert.assertTrue(manager.getQueryMap().get(queryId).get(instanceId).contains(testTask));
@@ -114,10 +107,6 @@
     defaultScheduler.blockedToReady(testTask);
     Assert.assertEquals(DriverTaskStatus.READY, testTask.getStatus());
     Assert.assertFalse(manager.getBlockedTasks().contains(testTask));
-<<<<<<< HEAD
-=======
-    Assert.assertNotNull(manager.getReadyQueue().get(testTask.getDriverTaskId()));
->>>>>>> 76d3a13e
     Assert.assertNotNull(manager.getTimeoutQueue().get(testTask.getDriverTaskId()));
     Assert.assertTrue(manager.getQueryMap().containsKey(queryId));
     Assert.assertTrue(manager.getQueryMap().get(queryId).get(instanceId).contains(testTask));
@@ -219,10 +208,6 @@
       defaultScheduler.runningToReady(testTask, new ExecutionContext());
       Assert.assertEquals(status, testTask.getStatus());
       Assert.assertFalse(manager.getBlockedTasks().contains(testTask));
-<<<<<<< HEAD
-=======
-      Assert.assertNull(manager.getReadyQueue().get(testTask.getDriverTaskId()));
->>>>>>> 76d3a13e
       Assert.assertNotNull(manager.getTimeoutQueue().get(testTask.getDriverTaskId()));
       Assert.assertTrue(manager.getQueryMap().containsKey(queryId));
       Assert.assertTrue(manager.getQueryMap().get(queryId).get(instanceId).contains(testTask));
@@ -243,10 +228,6 @@
     // Assert.assertEquals(0.0D, testTask.getSchedulePriority(), 0.00001);
     Assert.assertEquals(DriverTaskStatus.READY, testTask.getStatus());
     Assert.assertFalse(manager.getBlockedTasks().contains(testTask));
-<<<<<<< HEAD
-=======
-    Assert.assertNotNull(manager.getReadyQueue().get(testTask.getDriverTaskId()));
->>>>>>> 76d3a13e
     Assert.assertNotNull(manager.getTimeoutQueue().get(testTask.getDriverTaskId()));
     Assert.assertTrue(manager.getQueryMap().containsKey(queryId));
     Assert.assertTrue(manager.getQueryMap().get(queryId).get(instanceId).contains(testTask));
@@ -289,10 +270,6 @@
       defaultScheduler.runningToBlocked(testTask, new ExecutionContext());
       Assert.assertEquals(status, testTask.getStatus());
       Assert.assertFalse(manager.getBlockedTasks().contains(testTask));
-<<<<<<< HEAD
-=======
-      Assert.assertNull(manager.getReadyQueue().get(testTask.getDriverTaskId()));
->>>>>>> 76d3a13e
       Assert.assertNotNull(manager.getTimeoutQueue().get(testTask.getDriverTaskId()));
       Assert.assertTrue(manager.getQueryMap().containsKey(queryId));
       Assert.assertTrue(manager.getQueryMap().get(queryId).get(instanceId).contains(testTask));
@@ -313,10 +290,6 @@
     // Assert.assertEquals(0.0D, testTask.getSchedulePriority(), 0.00001);
     Assert.assertEquals(DriverTaskStatus.BLOCKED, testTask.getStatus());
     Assert.assertTrue(manager.getBlockedTasks().contains(testTask));
-<<<<<<< HEAD
-=======
-    Assert.assertNull(manager.getReadyQueue().get(testTask.getDriverTaskId()));
->>>>>>> 76d3a13e
     Assert.assertNotNull(manager.getTimeoutQueue().get(testTask.getDriverTaskId()));
     Assert.assertTrue(manager.getQueryMap().containsKey(queryId));
     Assert.assertTrue(manager.getQueryMap().get(queryId).get(instanceId).contains(testTask));
@@ -359,10 +332,6 @@
       defaultScheduler.runningToFinished(testTask, new ExecutionContext());
       Assert.assertEquals(status, testTask.getStatus());
       Assert.assertFalse(manager.getBlockedTasks().contains(testTask));
-<<<<<<< HEAD
-=======
-      Assert.assertNull(manager.getReadyQueue().get(testTask.getDriverTaskId()));
->>>>>>> 76d3a13e
       Assert.assertNotNull(manager.getTimeoutQueue().get(testTask.getDriverTaskId()));
       Assert.assertTrue(manager.getQueryMap().containsKey(queryId));
       Assert.assertTrue(manager.getQueryMap().get(queryId).get(instanceId).contains(testTask));
@@ -383,10 +352,6 @@
     // Assert.assertEquals(0.0D, testTask.getSchedulePriority(), 0.00001);
     Assert.assertEquals(DriverTaskStatus.FINISHED, testTask.getStatus());
     Assert.assertFalse(manager.getBlockedTasks().contains(testTask));
-<<<<<<< HEAD
-=======
-    Assert.assertNull(manager.getReadyQueue().get(testTask.getDriverTaskId()));
->>>>>>> 76d3a13e
     Assert.assertNull(manager.getTimeoutQueue().get(testTask.getDriverTaskId()));
     Assert.assertFalse(manager.getQueryMap().containsKey(queryId));
     Mockito.verify(mockDriver, Mockito.never()).failed(Mockito.any());
@@ -422,14 +387,10 @@
           DriverTaskStatus.FINISHED, DriverTaskStatus.ABORTED,
         };
     for (DriverTaskStatus status : invalidStates) {
-<<<<<<< HEAD
       DriverTask testTask1 = new DriverTask(mockDriver1, 100L, status, driverTaskHandle);
       DriverTask testTask2 =
           new DriverTask(mockDriver2, 100L, DriverTaskStatus.BLOCKED, driverTaskHandle);
-=======
-      DriverTask testTask1 = new DriverTask(mockDriver1, 100L, status);
-      DriverTask testTask2 = new DriverTask(mockDriver2, 100L, DriverTaskStatus.BLOCKED);
->>>>>>> 76d3a13e
+
       Set<DriverTask> taskSet1 = new HashSet<>();
       taskSet1.add(testTask1);
       Set<DriverTask> taskSet2 = new HashSet<>();
@@ -447,11 +408,6 @@
       Assert.assertEquals(DriverTaskStatus.BLOCKED, testTask2.getStatus());
       Assert.assertFalse(manager.getBlockedTasks().contains(testTask1));
       Assert.assertTrue(manager.getBlockedTasks().contains(testTask2));
-<<<<<<< HEAD
-=======
-      Assert.assertNull(manager.getReadyQueue().get(testTask1.getDriverTaskId()));
-      Assert.assertNull(manager.getReadyQueue().get(testTask2.getDriverTaskId()));
->>>>>>> 76d3a13e
       Assert.assertNotNull(manager.getTimeoutQueue().get(testTask1.getDriverTaskId()));
       Assert.assertNotNull(manager.getTimeoutQueue().get(testTask2.getDriverTaskId()));
       Assert.assertTrue(manager.getQueryMap().containsKey(queryId));
@@ -474,12 +430,8 @@
 
       DriverTask testTask1 = new DriverTask(mockDriver1, 100L, status, driverTaskHandle);
 
-<<<<<<< HEAD
       DriverTask testTask2 =
           new DriverTask(mockDriver2, 100L, DriverTaskStatus.BLOCKED, driverTaskHandle);
-=======
-      DriverTask testTask2 = new DriverTask(mockDriver2, 100L, DriverTaskStatus.BLOCKED);
->>>>>>> 76d3a13e
       Set<DriverTask> taskSet1 = new HashSet<>();
       taskSet1.add(testTask1);
       Set<DriverTask> taskSet2 = new HashSet<>();
@@ -501,11 +453,6 @@
       Assert.assertEquals(DriverTaskStatus.ABORTED, testTask2.getStatus());
       Assert.assertFalse(manager.getBlockedTasks().contains(testTask1));
       Assert.assertFalse(manager.getBlockedTasks().contains(testTask2));
-<<<<<<< HEAD
-=======
-      Assert.assertNull(manager.getReadyQueue().get(testTask1.getDriverTaskId()));
-      Assert.assertNull(manager.getReadyQueue().get(testTask2.getDriverTaskId()));
->>>>>>> 76d3a13e
       Assert.assertNull(manager.getTimeoutQueue().get(testTask1.getDriverTaskId()));
       Assert.assertNull(manager.getTimeoutQueue().get(testTask2.getDriverTaskId()));
       Assert.assertFalse(manager.getQueryMap().containsKey(queryId));
