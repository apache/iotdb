/*
 * Licensed to the Apache Software Foundation (ASF) under one
 * or more contributor license agreements.  See the NOTICE file
 * distributed with this work for additional information
 * regarding copyright ownership.  The ASF licenses this file
 * to you under the Apache License, Version 2.0 (the
 * "License"); you may not use this file except in compliance
 * with the License.  You may obtain a copy of the License at
 *
 *     http://www.apache.org/licenses/LICENSE-2.0
 *
 * Unless required by applicable law or agreed to in writing,
 * software distributed under the License is distributed on an
 * "AS IS" BASIS, WITHOUT WARRANTIES OR CONDITIONS OF ANY
 * KIND, either express or implied.  See the License for the
 * specific language governing permissions and limitations
 * under the License.
 */
package org.apache.iotdb.db.metadata;

import org.apache.iotdb.commons.exception.IllegalPathException;
import org.apache.iotdb.commons.exception.MetadataException;
import org.apache.iotdb.commons.path.MeasurementPath;
import org.apache.iotdb.commons.path.PartialPath;
import org.apache.iotdb.db.conf.IoTDBDescriptor;
import org.apache.iotdb.db.exception.metadata.PathNotExistException;
import org.apache.iotdb.db.exception.metadata.StorageGroupAlreadySetException;
import org.apache.iotdb.db.exception.metadata.StorageGroupNotSetException;
import org.apache.iotdb.db.metadata.mnode.IMNode;
import org.apache.iotdb.db.metadata.mnode.IMeasurementMNode;
import org.apache.iotdb.db.metadata.template.Template;
import org.apache.iotdb.db.metadata.utils.MetaUtils;
import org.apache.iotdb.db.qp.physical.sys.ActivateTemplatePlan;
import org.apache.iotdb.db.qp.physical.sys.AppendTemplatePlan;
import org.apache.iotdb.db.qp.physical.sys.CreateAlignedTimeSeriesPlan;
import org.apache.iotdb.db.qp.physical.sys.CreateTemplatePlan;
import org.apache.iotdb.db.qp.physical.sys.CreateTimeSeriesPlan;
import org.apache.iotdb.db.qp.physical.sys.SetTemplatePlan;
import org.apache.iotdb.db.qp.physical.sys.ShowTimeSeriesPlan;
import org.apache.iotdb.db.qp.physical.sys.UnsetTemplatePlan;
import org.apache.iotdb.db.query.context.QueryContext;
import org.apache.iotdb.db.query.dataset.ShowResult;
import org.apache.iotdb.db.query.dataset.ShowTimeSeriesResult;
import org.apache.iotdb.db.service.IoTDB;
import org.apache.iotdb.db.utils.EnvironmentUtils;
import org.apache.iotdb.tsfile.common.conf.TSFileDescriptor;
import org.apache.iotdb.tsfile.common.constant.TsFileConstant;
import org.apache.iotdb.tsfile.file.metadata.enums.CompressionType;
import org.apache.iotdb.tsfile.file.metadata.enums.TSDataType;
import org.apache.iotdb.tsfile.file.metadata.enums.TSEncoding;
import org.apache.iotdb.tsfile.write.schema.IMeasurementSchema;
import org.apache.iotdb.tsfile.write.schema.MeasurementSchema;

import org.junit.After;
import org.junit.Assert;
import org.junit.Before;
import org.junit.Ignore;
import org.junit.Test;

import java.io.IOException;
import java.util.ArrayList;
import java.util.Arrays;
import java.util.Collections;
import java.util.Comparator;
import java.util.HashMap;
import java.util.HashSet;
import java.util.List;
import java.util.Map;
import java.util.Set;
import java.util.TreeSet;
import java.util.stream.Collectors;

import static org.junit.Assert.assertEquals;
import static org.junit.Assert.assertFalse;
import static org.junit.Assert.assertNotNull;
import static org.junit.Assert.assertNull;
import static org.junit.Assert.assertTrue;
import static org.junit.Assert.fail;

public abstract class SchemaBasicTest {

  private CompressionType compressionType;

  @Before
  public void setUp() {
    compressionType = TSFileDescriptor.getInstance().getConfig().getCompressor();
    setConfig();
    EnvironmentUtils.envSetUp();
  }

  protected abstract void setConfig();

  protected abstract void rollBackConfig();

  @After
  public void tearDown() throws Exception {
    EnvironmentUtils.cleanEnv();
    rollBackConfig();
  }

  @Test
  public void testAddPathAndExist() throws IllegalPathException {
    LocalSchemaProcessor schemaProcessor = IoTDB.schemaProcessor;
    assertTrue(schemaProcessor.isPathExist(new PartialPath("root")));

    assertFalse(schemaProcessor.isPathExist(new PartialPath("root.laptop")));

    try {
      schemaProcessor.setStorageGroup(new PartialPath("root.laptop.d1"));
      schemaProcessor.setStorageGroup(new PartialPath("root.`1`"));
    } catch (MetadataException e) {
      e.printStackTrace();
      fail(e.getMessage());
    }

    assertTrue(schemaProcessor.isPathExist(new PartialPath("root.`1`")));

    try {
      schemaProcessor.setStorageGroup(new PartialPath("root.laptop"));
    } catch (MetadataException e) {
      Assert.assertEquals(
          "some children of root.laptop have already been created as database", e.getMessage());
    }

    try {
      schemaProcessor.createTimeseries(
          new PartialPath("root.laptop.d1.s0"),
          TSDataType.valueOf("INT32"),
          TSEncoding.valueOf("RLE"),
          compressionType,
          Collections.emptyMap());
    } catch (MetadataException e) {
      e.printStackTrace();
      fail(e.getMessage());
    }
    assertTrue(schemaProcessor.isPathExist(new PartialPath("root.laptop")));
    assertTrue(schemaProcessor.isPathExist(new PartialPath("root.laptop.d1")));
    assertTrue(schemaProcessor.isPathExist(new PartialPath("root.laptop.d1.s0")));
    assertFalse(schemaProcessor.isPathExist(new PartialPath("root.laptop.d1.s1")));
    try {
      schemaProcessor.createTimeseries(
          new PartialPath("root.laptop.d1.s1"),
          TSDataType.valueOf("INT32"),
          TSEncoding.valueOf("RLE"),
          compressionType,
          Collections.emptyMap());
      schemaProcessor.createTimeseries(
          new PartialPath("root.laptop.d1.1_2"),
          TSDataType.INT32,
          TSEncoding.RLE,
          TSFileDescriptor.getInstance().getConfig().getCompressor(),
          Collections.emptyMap());
      schemaProcessor.createTimeseries(
          new PartialPath("root.laptop.d1.`\"1.2.3\"`"),
          TSDataType.INT32,
          TSEncoding.RLE,
          TSFileDescriptor.getInstance().getConfig().getCompressor(),
          Collections.emptyMap());
      schemaProcessor.createTimeseries(
          new PartialPath("root.`1`.`2`.`3`"),
          TSDataType.INT32,
          TSEncoding.RLE,
          TSFileDescriptor.getInstance().getConfig().getCompressor(),
          Collections.emptyMap());

      assertTrue(schemaProcessor.isPathExist(new PartialPath("root.laptop.d1.s1")));
      assertTrue(schemaProcessor.isPathExist(new PartialPath("root.laptop.d1.1_2")));
      assertTrue(schemaProcessor.isPathExist(new PartialPath("root.laptop.d1.`\"1.2.3\"`")));
      assertTrue(schemaProcessor.isPathExist(new PartialPath("root.`1`.`2`")));
      assertTrue(schemaProcessor.isPathExist(new PartialPath("root.`1`.`2`.`3`")));
    } catch (MetadataException e1) {
      e1.printStackTrace();
      fail(e1.getMessage());
    }

    try {
      schemaProcessor.deleteTimeseries(new PartialPath("root.laptop.d1.s1"));
    } catch (MetadataException e) {
      e.printStackTrace();
      fail(e.getMessage());
    }
    assertFalse(schemaProcessor.isPathExist(new PartialPath("root.laptop.d1.s1")));

    try {
      schemaProcessor.deleteTimeseries(new PartialPath("root.laptop.d1.s0"));
    } catch (MetadataException e) {
      e.printStackTrace();
      fail(e.getMessage());
    }
    assertFalse(schemaProcessor.isPathExist(new PartialPath("root.laptop.d1.s0")));
    assertTrue(schemaProcessor.isPathExist(new PartialPath("root.laptop.d1")));
    assertTrue(schemaProcessor.isPathExist(new PartialPath("root.laptop")));
    assertTrue(schemaProcessor.isPathExist(new PartialPath("root")));

    try {
      schemaProcessor.createTimeseries(
          new PartialPath("root.laptop.d1.s1"),
          TSDataType.valueOf("INT32"),
          TSEncoding.valueOf("RLE"),
          compressionType,
          Collections.emptyMap());
    } catch (MetadataException e1) {
      e1.printStackTrace();
      fail(e1.getMessage());
    }

    try {
      schemaProcessor.createTimeseries(
          new PartialPath("root.laptop.d1.s0"),
          TSDataType.valueOf("INT32"),
          TSEncoding.valueOf("RLE"),
          compressionType,
          Collections.emptyMap());
    } catch (MetadataException e1) {
      e1.printStackTrace();
      fail(e1.getMessage());
    }

    assertFalse(schemaProcessor.isPathExist(new PartialPath("root.laptop.d2")));
    assertFalse(schemaProcessor.checkStorageGroupByPath(new PartialPath("root.laptop.d2")));

    try {
      schemaProcessor.deleteTimeseries(new PartialPath("root.laptop.d1.s0"));
    } catch (MetadataException e) {
      e.printStackTrace();
      fail(e.getMessage());
    }
    try {
      schemaProcessor.deleteTimeseries(new PartialPath("root.laptop.d1.s1"));
    } catch (MetadataException e) {
      e.printStackTrace();
      fail(e.getMessage());
    }

    try {
      schemaProcessor.setStorageGroup(new PartialPath("root.laptop1"));
    } catch (MetadataException e) {
      Assert.assertEquals(
          String.format(
              "The seriesPath of %s already exist, it can't be set to the database",
              "root.laptop1"),
          e.getMessage());
    }

    try {
      schemaProcessor.deleteTimeseries(new PartialPath("root.laptop.d1.1_2"));
      schemaProcessor.deleteTimeseries(new PartialPath("root.laptop.d1.`\"1.2.3\"`"));
      schemaProcessor.deleteTimeseries(new PartialPath("root.`1`.`2`.`3`"));
    } catch (MetadataException e) {
      e.printStackTrace();
      fail(e.getMessage());
    }
    assertFalse(schemaProcessor.isPathExist(new PartialPath("root.laptop.d1.1_2")));
    assertFalse(schemaProcessor.isPathExist(new PartialPath("root.laptop.d1.`\"1.2.3\"`")));
    assertFalse(schemaProcessor.isPathExist(new PartialPath("root.`1`.`2`.`3`")));
    assertFalse(schemaProcessor.isPathExist(new PartialPath("root.`1`.`2`")));
    assertTrue(schemaProcessor.isPathExist(new PartialPath("root.`1`")));

    try {
      schemaProcessor.deleteStorageGroups(Collections.singletonList(new PartialPath("root.`1`")));
    } catch (MetadataException e) {
      e.printStackTrace();
      fail(e.getMessage());
    }
    assertFalse(schemaProcessor.isPathExist(new PartialPath("root.`1`")));

    assertFalse(schemaProcessor.isPathExist(new PartialPath("root.template0")));
    assertFalse(schemaProcessor.isPathExist(new PartialPath("root.template0.d1")));

    try {
      schemaProcessor.createTimeseries(
          new PartialPath("root.template0.d2"),
          TSDataType.INT32,
          TSEncoding.RLE,
          TSFileDescriptor.getInstance().getConfig().getCompressor(),
          Collections.emptyMap());
    } catch (MetadataException e) {
      e.printStackTrace();
      fail(e.getMessage());
    }

    try {
      schemaProcessor.createSchemaTemplate(getCreateTemplatePlan());
      schemaProcessor.setSchemaTemplate(new SetTemplatePlan("template1", "root.template0"));
      schemaProcessor.setUsingSchemaTemplate(
          new ActivateTemplatePlan(new PartialPath("root.template0.d1")));
    } catch (MetadataException e) {
      e.printStackTrace();
      fail(e.getMessage());
    }

    assertTrue(schemaProcessor.isPathExist(new PartialPath("root.template0.d1")));
    assertTrue(schemaProcessor.isPathExist(new PartialPath("root.template0.d1.s11")));
    assertFalse(schemaProcessor.isPathExist(new PartialPath("root.template0.d2.s11")));
    assertTrue(schemaProcessor.isPathExist(new PartialPath("root.template0.d1.vector")));
    assertTrue(schemaProcessor.isPathExist(new PartialPath("root.template0.d1.vector.s0")));
  }

  /**
   * Test if the PathNotExistException can be correctly thrown when the path to be deleted does not
   * exist. See {@link LocalSchemaProcessor#deleteTimeseries(PartialPath)}.
   */
  @Test
  public void testDeleteNonExistentTimeseries() {
    LocalSchemaProcessor schemaProcessor = IoTDB.schemaProcessor;
    try {
      schemaProcessor.deleteTimeseries(new PartialPath("root.non.existent"));
      fail();
    } catch (PathNotExistException e) {
      assertEquals("Path [root.non.existent] does not exist", e.getMessage());
    } catch (MetadataException e) {
      e.printStackTrace();
      fail(e.getMessage());
    }
  }

  @SuppressWarnings("squid:S3776") // Suppress high Cognitive Complexity warning
  @Test
  public void testCreateAlignedTimeseries() throws MetadataException {
    LocalSchemaProcessor schemaProcessor = IoTDB.schemaProcessor;
    try {
      schemaProcessor.setStorageGroup(new PartialPath("root.laptop"));
    } catch (MetadataException e) {
      e.printStackTrace();
      fail(e.getMessage());
    }

    try {
      schemaProcessor.createTimeseries(
          new PartialPath("root.laptop.d1.s0"),
          TSDataType.valueOf("INT32"),
          TSEncoding.valueOf("RLE"),
          compressionType,
          Collections.emptyMap());
      schemaProcessor.createAlignedTimeSeries(
          new PartialPath("root.laptop.d1.aligned_device"),
          Arrays.asList("s1", "s2", "s3"),
          Arrays.asList(
              TSDataType.valueOf("INT32"),
              TSDataType.valueOf("FLOAT"),
              TSDataType.valueOf("INT32")),
          Arrays.asList(
              TSEncoding.valueOf("RLE"), TSEncoding.valueOf("RLE"), TSEncoding.valueOf("RLE")),
          Arrays.asList(compressionType, compressionType, compressionType));
    } catch (MetadataException e) {
      e.printStackTrace();
      fail(e.getMessage());
    }

    assertTrue(schemaProcessor.isPathExist(new PartialPath("root.laptop")));
    assertTrue(schemaProcessor.isPathExist(new PartialPath("root.laptop.d1")));
    assertTrue(schemaProcessor.isPathExist(new PartialPath("root.laptop.d1.s0")));
    assertTrue(schemaProcessor.isPathExist(new PartialPath("root.laptop.d1.aligned_device")));
    assertTrue(schemaProcessor.isPathExist(new PartialPath("root.laptop.d1.aligned_device.s1")));
    assertTrue(schemaProcessor.isPathExist(new PartialPath("root.laptop.d1.aligned_device.s2")));
    assertTrue(schemaProcessor.isPathExist(new PartialPath("root.laptop.d1.aligned_device.s3")));

    schemaProcessor.deleteTimeseries(new PartialPath("root.laptop.d1.aligned_device.*"));
    assertTrue(schemaProcessor.isPathExist(new PartialPath("root.laptop.d1")));
    assertTrue(schemaProcessor.isPathExist(new PartialPath("root.laptop.d1.s0")));
    assertFalse(schemaProcessor.isPathExist(new PartialPath("root.laptop.d1.aligned_device")));
    assertFalse(schemaProcessor.isPathExist(new PartialPath("root.laptop.d1.aligned_device.s1")));
    assertFalse(schemaProcessor.isPathExist(new PartialPath("root.laptop.d1.aligned_device.s2")));
    assertFalse(schemaProcessor.isPathExist(new PartialPath("root.laptop.d1.aligned_device.s3")));

    try {
      schemaProcessor.deleteTimeseries(new PartialPath("root.laptop.d1.s0"));
    } catch (MetadataException e) {
      e.printStackTrace();
      fail(e.getMessage());
    }
    assertFalse(schemaProcessor.isPathExist(new PartialPath("root.laptop.d1")));
    assertFalse(schemaProcessor.isPathExist(new PartialPath("root.laptop.d1.s0")));

    try {
      schemaProcessor.createAlignedTimeSeries(
          new PartialPath("root.laptop.d1.aligned_device"),
          Arrays.asList("s0", "s2", "s4"),
          Arrays.asList(
              TSDataType.valueOf("INT32"),
              TSDataType.valueOf("FLOAT"),
              TSDataType.valueOf("INT32")),
          Arrays.asList(
              TSEncoding.valueOf("RLE"), TSEncoding.valueOf("RLE"), TSEncoding.valueOf("RLE")),
          Arrays.asList(compressionType, compressionType, compressionType));
    } catch (MetadataException e) {
      e.printStackTrace();
      fail(e.getMessage());
    }

    assertTrue(schemaProcessor.isPathExist(new PartialPath("root.laptop.d1")));
    assertTrue(schemaProcessor.isPathExist(new PartialPath("root.laptop.d1.aligned_device")));
    assertTrue(schemaProcessor.isPathExist(new PartialPath("root.laptop.d1.aligned_device.s0")));
    assertTrue(schemaProcessor.isPathExist(new PartialPath("root.laptop.d1.aligned_device.s2")));
    assertTrue(schemaProcessor.isPathExist(new PartialPath("root.laptop.d1.aligned_device.s4")));
  }

  @Test
  @SuppressWarnings("squid:S5783")
  public void testGetAllTimeseriesCount() {
    LocalSchemaProcessor schemaProcessor = IoTDB.schemaProcessor;

    try {
      schemaProcessor.setStorageGroup(new PartialPath("root.laptop"));
      schemaProcessor.createTimeseries(
          new PartialPath("root.laptop.d0"),
          TSDataType.INT32,
          TSEncoding.PLAIN,
          CompressionType.GZIP,
          null);
      schemaProcessor.createTimeseries(
          new PartialPath("root.laptop.d1.s1"),
          TSDataType.INT32,
          TSEncoding.PLAIN,
          CompressionType.GZIP,
          null);
      schemaProcessor.createTimeseries(
          new PartialPath("root.laptop.d1.s2.t1"),
          TSDataType.INT32,
          TSEncoding.PLAIN,
          CompressionType.GZIP,
          null);
      schemaProcessor.createTimeseries(
          new PartialPath("root.laptop.d1.s3"),
          TSDataType.INT32,
          TSEncoding.PLAIN,
          CompressionType.GZIP,
          null);
      schemaProcessor.createTimeseries(
          new PartialPath("root.laptop.d2.s1"),
          TSDataType.INT32,
          TSEncoding.PLAIN,
          CompressionType.GZIP,
          null);
      schemaProcessor.createTimeseries(
          new PartialPath("root.laptop.d2.s2"),
          TSDataType.INT32,
          TSEncoding.PLAIN,
          CompressionType.GZIP,
          null);

      assertEquals(schemaProcessor.getAllTimeseriesCount(new PartialPath("root.**")), 6);
      assertEquals(schemaProcessor.getAllTimeseriesCount(new PartialPath("root.laptop.**")), 6);
      assertEquals(schemaProcessor.getAllTimeseriesCount(new PartialPath("root.laptop.*")), 1);
      assertEquals(schemaProcessor.getAllTimeseriesCount(new PartialPath("root.laptop.*.*")), 4);
      assertEquals(schemaProcessor.getAllTimeseriesCount(new PartialPath("root.laptop.*.**")), 5);
      assertEquals(schemaProcessor.getAllTimeseriesCount(new PartialPath("root.laptop.*.*.t1")), 1);
      assertEquals(schemaProcessor.getAllTimeseriesCount(new PartialPath("root.laptop.*.s1")), 2);
      assertEquals(schemaProcessor.getAllTimeseriesCount(new PartialPath("root.laptop.d1.**")), 3);
      assertEquals(schemaProcessor.getAllTimeseriesCount(new PartialPath("root.laptop.d1.*")), 2);
      assertEquals(schemaProcessor.getAllTimeseriesCount(new PartialPath("root.laptop.d2.s1")), 1);
      assertEquals(schemaProcessor.getAllTimeseriesCount(new PartialPath("root.laptop.d2.**")), 2);
      assertEquals(schemaProcessor.getAllTimeseriesCount(new PartialPath("root.laptop")), 0);
      assertEquals(schemaProcessor.getAllTimeseriesCount(new PartialPath("root.laptop.d3.s1")), 0);

    } catch (MetadataException e) {
      e.printStackTrace();
      fail(e.getMessage());
    }
  }

  @Test
  public void testSetStorageGroupAndExist() {

    LocalSchemaProcessor schemaProcessor = IoTDB.schemaProcessor;

    try {
      assertFalse(schemaProcessor.isStorageGroup(new PartialPath("root")));
      assertFalse(schemaProcessor.isStorageGroup(new PartialPath("root1.laptop.d2")));

      schemaProcessor.setStorageGroup(new PartialPath("root.laptop.d1"));
      assertTrue(schemaProcessor.isStorageGroup(new PartialPath("root.laptop.d1")));
      assertFalse(schemaProcessor.isStorageGroup(new PartialPath("root.laptop.d2")));
      assertFalse(schemaProcessor.isStorageGroup(new PartialPath("root.laptop")));
      assertFalse(schemaProcessor.isStorageGroup(new PartialPath("root.laptop.d1.s1")));

      schemaProcessor.setStorageGroup(new PartialPath("root.laptop.d2"));
      assertTrue(schemaProcessor.isStorageGroup(new PartialPath("root.laptop.d1")));
      assertTrue(schemaProcessor.isStorageGroup(new PartialPath("root.laptop.d2")));
      assertFalse(schemaProcessor.isStorageGroup(new PartialPath("root.laptop.d3")));
      assertFalse(schemaProcessor.isStorageGroup(new PartialPath("root.laptop")));
    } catch (MetadataException e) {
      e.printStackTrace();
      fail(e.getMessage());
    }
  }

  @Test
  public void testRecover() throws Exception {

    LocalSchemaProcessor schemaProcessor = IoTDB.schemaProcessor;

    try {

      schemaProcessor.setStorageGroup(new PartialPath("root.laptop.d1"));
      schemaProcessor.setStorageGroup(new PartialPath("root.laptop.d2"));
      schemaProcessor.createTimeseries(
          new PartialPath("root.laptop.d1.s1"),
          TSDataType.INT32,
          TSEncoding.PLAIN,
          CompressionType.GZIP,
          null);
      schemaProcessor.createTimeseries(
          new PartialPath("root.laptop.d2.s1"),
          TSDataType.INT32,
          TSEncoding.PLAIN,
          CompressionType.GZIP,
          null);
      assertTrue(schemaProcessor.isStorageGroup(new PartialPath("root.laptop.d1")));
      assertTrue(schemaProcessor.isStorageGroup(new PartialPath("root.laptop.d2")));
      assertFalse(schemaProcessor.isStorageGroup(new PartialPath("root.laptop.d3")));
      assertFalse(schemaProcessor.isStorageGroup(new PartialPath("root.laptop")));
      Set<String> devices =
          new TreeSet<String>() {
            {
              add("root.laptop.d1");
              add("root.laptop.d2");
            }
          };
      // prefix with *
      assertEquals(
          devices,
          schemaProcessor.getMatchedDevices(new PartialPath("root.**"), false).stream()
              .map(PartialPath::getFullPath)
              .collect(Collectors.toSet()));

      schemaProcessor.deleteStorageGroups(
          Collections.singletonList(new PartialPath("root.laptop.d2")));
      assertTrue(schemaProcessor.isStorageGroup(new PartialPath("root.laptop.d1")));
      assertFalse(schemaProcessor.isStorageGroup(new PartialPath("root.laptop.d2")));
      assertFalse(schemaProcessor.isStorageGroup(new PartialPath("root.laptop.d3")));
      assertFalse(schemaProcessor.isStorageGroup(new PartialPath("root.laptop")));
      devices.remove("root.laptop.d2");
      // prefix with *
      assertEquals(
          devices,
          schemaProcessor.getMatchedDevices(new PartialPath("root.**"), false).stream()
              .map(PartialPath::getFullPath)
              .collect(Collectors.toSet()));

      EnvironmentUtils.restartDaemon();

      assertTrue(schemaProcessor.isStorageGroup(new PartialPath("root.laptop.d1")));
      assertFalse(schemaProcessor.isStorageGroup(new PartialPath("root.laptop.d2")));
      assertFalse(schemaProcessor.isStorageGroup(new PartialPath("root.laptop.d3")));
      assertFalse(schemaProcessor.isStorageGroup(new PartialPath("root.laptop")));
      // prefix with *
      assertEquals(
          devices,
          schemaProcessor.getMatchedDevices(new PartialPath("root.**"), false).stream()
              .map(PartialPath::getFullPath)
              .collect(Collectors.toSet()));

    } catch (MetadataException e) {
      e.printStackTrace();
      fail(e.getMessage());
    }
  }

  @Test
  public void testGetAllFileNamesByPath() {

    LocalSchemaProcessor schemaProcessor = IoTDB.schemaProcessor;
    try {
      schemaProcessor.setStorageGroup(new PartialPath("root.laptop.d1"));
      schemaProcessor.setStorageGroup(new PartialPath("root.laptop.d2"));
      schemaProcessor.createTimeseries(
          new PartialPath("root.laptop.d1.s1"),
          TSDataType.INT32,
          TSEncoding.PLAIN,
          CompressionType.GZIP,
          null);
      schemaProcessor.createTimeseries(
          new PartialPath("root.laptop.d2.s1"),
          TSDataType.INT32,
          TSEncoding.PLAIN,
          CompressionType.GZIP,
          null);

      List<PartialPath> list = new ArrayList<>();

      list.add(new PartialPath("root.laptop.d1"));
      assertEquals(
          list, schemaProcessor.getBelongedStorageGroups(new PartialPath("root.laptop.d1.s1")));
      assertEquals(
          list, schemaProcessor.getBelongedStorageGroups(new PartialPath("root.laptop.d1")));

      list.add(new PartialPath("root.laptop.d2"));
      assertEquals(
          list, schemaProcessor.getBelongedStorageGroups(new PartialPath("root.laptop.**")));
      assertEquals(list, schemaProcessor.getBelongedStorageGroups(new PartialPath("root.**")));
    } catch (MetadataException e) {
      e.printStackTrace();
      fail(e.getMessage());
    }
  }

  @Test
  public void testCheckStorageExistOfPath() {
    LocalSchemaProcessor schemaProcessor = IoTDB.schemaProcessor;

    try {
      assertTrue(schemaProcessor.getMeasurementPaths(new PartialPath("root")).isEmpty());
      assertTrue(schemaProcessor.getBelongedStorageGroups(new PartialPath("root")).isEmpty());
      assertTrue(
          schemaProcessor.getBelongedStorageGroups(new PartialPath("root.vehicle")).isEmpty());
      assertTrue(
          schemaProcessor
              .getBelongedStorageGroups(new PartialPath("root.vehicle.device0"))
              .isEmpty());
      assertTrue(
          schemaProcessor
              .getBelongedStorageGroups(new PartialPath("root.vehicle.device0.sensor"))
              .isEmpty());

      schemaProcessor.setStorageGroup(new PartialPath("root.vehicle"));
      assertFalse(
          schemaProcessor.getBelongedStorageGroups(new PartialPath("root.vehicle")).isEmpty());
      assertFalse(
          schemaProcessor
              .getBelongedStorageGroups(new PartialPath("root.vehicle.device0"))
              .isEmpty());
      assertFalse(
          schemaProcessor
              .getBelongedStorageGroups(new PartialPath("root.vehicle.device0.sensor"))
              .isEmpty());
      assertTrue(
          schemaProcessor.getBelongedStorageGroups(new PartialPath("root.vehicle1")).isEmpty());
      assertTrue(
          schemaProcessor
              .getBelongedStorageGroups(new PartialPath("root.vehicle1.device0"))
              .isEmpty());

      schemaProcessor.setStorageGroup(new PartialPath("root.vehicle1.device0"));
      assertTrue(
          schemaProcessor
              .getBelongedStorageGroups(new PartialPath("root.vehicle1.device1"))
              .isEmpty());
      assertTrue(
          schemaProcessor
              .getBelongedStorageGroups(new PartialPath("root.vehicle1.device2"))
              .isEmpty());
      assertTrue(
          schemaProcessor
              .getBelongedStorageGroups(new PartialPath("root.vehicle1.device3"))
              .isEmpty());
      assertFalse(
          schemaProcessor
              .getBelongedStorageGroups(new PartialPath("root.vehicle1.device0"))
              .isEmpty());
    } catch (MetadataException e) {
      e.printStackTrace();
      fail(e.getMessage());
    }
  }

  @Test
  public void testShowChildNodesWithGivenPrefix() {
    LocalSchemaProcessor schemaProcessor = IoTDB.schemaProcessor;
    try {
      schemaProcessor.setStorageGroup(new PartialPath("root.laptop"));
      schemaProcessor.createTimeseries(
          new PartialPath("root.laptop.d1.s1"),
          TSDataType.INT32,
          TSEncoding.PLAIN,
          CompressionType.GZIP,
          null);
      schemaProcessor.createTimeseries(
          new PartialPath("root.laptop.d2.s1"),
          TSDataType.INT32,
          TSEncoding.PLAIN,
          CompressionType.GZIP,
          null);
      schemaProcessor.createTimeseries(
          new PartialPath("root.laptop.d1.s2"),
          TSDataType.INT32,
          TSEncoding.PLAIN,
          CompressionType.GZIP,
          null);
      Set<String> nodes = new HashSet<>(Arrays.asList("s1", "s2"));
      Set<String> nodes2 = new HashSet<>(Arrays.asList("laptop"));
      Set<String> nodes3 = new HashSet<>(Arrays.asList("d1", "d2"));
      Set<String> nexLevelNodes1 =
          schemaProcessor.getChildNodeNameInNextLevel(new PartialPath("root.laptop.d1"));
      Set<String> nexLevelNodes2 =
          schemaProcessor.getChildNodeNameInNextLevel(new PartialPath("root"));
      Set<String> nexLevelNodes3 =
          schemaProcessor.getChildNodeNameInNextLevel(new PartialPath("root.laptop"));
      // usual condition
      assertEquals(nodes, nexLevelNodes1);
      assertEquals(nodes2, nexLevelNodes2);
      assertEquals(nodes3, nexLevelNodes3);

    } catch (MetadataException e) {
      e.printStackTrace();
      fail(e.getMessage());
    }
  }

  @Test
  public void testGetStorageGroupNameByAutoLevel() {
    int level = IoTDBDescriptor.getInstance().getConfig().getDefaultStorageGroupLevel();

    try {
      assertEquals(
          "root.laptop",
          MetaUtils.getStorageGroupPathByLevel(new PartialPath("root.laptop.d1.s1"), level)
              .getFullPath());
    } catch (MetadataException e) {
      e.printStackTrace();
      fail(e.getMessage());
    }

    boolean caughtException = false;
    try {
      MetaUtils.getStorageGroupPathByLevel(new PartialPath("root1.laptop.d1.s1"), level);
    } catch (MetadataException e) {
      caughtException = true;
      assertEquals("root1.laptop.d1.s1 is not a legal path", e.getMessage());
    }
    assertTrue(caughtException);

    caughtException = false;
    try {
      MetaUtils.getStorageGroupPathByLevel(new PartialPath("root"), level);
    } catch (MetadataException e) {
      caughtException = true;
      assertEquals("root is not a legal path", e.getMessage());
    }
    assertTrue(caughtException);
  }

  @Test
  public void testGetDevicesWithGivenPrefix() {
    LocalSchemaProcessor schemaProcessor = IoTDB.schemaProcessor;

    try {
      schemaProcessor.setStorageGroup(new PartialPath("root.laptop"));
      schemaProcessor.createTimeseries(
          new PartialPath("root.laptop.d1.s1"),
          TSDataType.INT32,
          TSEncoding.PLAIN,
          CompressionType.GZIP,
          null);
      schemaProcessor.createTimeseries(
          new PartialPath("root.laptop.d2.s1"),
          TSDataType.INT32,
          TSEncoding.PLAIN,
          CompressionType.GZIP,
          null);
      Set<String> devices = new TreeSet<>();
      devices.add("root.laptop.d1");
      devices.add("root.laptop.d2");
      // usual condition
      assertEquals(
          devices,
          schemaProcessor.getMatchedDevices(new PartialPath("root.laptop.**"), false).stream()
              .map(PartialPath::getFullPath)
              .collect(Collectors.toSet()));
      schemaProcessor.setStorageGroup(new PartialPath("root.vehicle"));
      schemaProcessor.createTimeseries(
          new PartialPath("root.vehicle.d1.s1"),
          TSDataType.INT32,
          TSEncoding.PLAIN,
          CompressionType.GZIP,
          null);
      devices.add("root.vehicle.d1");
      // prefix with *
      assertEquals(
          devices,
          schemaProcessor.getMatchedDevices(new PartialPath("root.**"), false).stream()
              .map(PartialPath::getFullPath)
              .collect(Collectors.toSet()));
    } catch (MetadataException e) {
      e.printStackTrace();
      fail(e.getMessage());
    }
  }

  @Test
  public void testGetChildNodePathInNextLevel() {
    LocalSchemaProcessor schemaProcessor = IoTDB.schemaProcessor;
    String[] res =
        new String[] {
          "[TSchemaNode(nodeName:root.laptop, nodeType:2), TSchemaNode(nodeName:root.vehicle, nodeType:2)]",
          "[TSchemaNode(nodeName:root.laptop.b1, nodeType:3), TSchemaNode(nodeName:root.laptop.b2, nodeType:3)]",
          "[TSchemaNode(nodeName:root.laptop.b1.d1, nodeType:4), TSchemaNode(nodeName:root.laptop.b1.d2, nodeType:4)]",
          "[TSchemaNode(nodeName:root.laptop.b1, nodeType:3), TSchemaNode(nodeName:root.laptop.b2, nodeType:3), TSchemaNode(nodeName:root.vehicle.b1, nodeType:3), TSchemaNode(nodeName:root.vehicle.b2, nodeType:3)]",
          "[TSchemaNode(nodeName:root.laptop.b1.d1, nodeType:4), TSchemaNode(nodeName:root.laptop.b1.d2, nodeType:4), TSchemaNode(nodeName:root.vehicle.b1.d0, nodeType:4), TSchemaNode(nodeName:root.vehicle.b1.d2, nodeType:4), TSchemaNode(nodeName:root.vehicle.b1.d3, nodeType:4)]",
          "[TSchemaNode(nodeName:root.laptop.b1.d1, nodeType:4), TSchemaNode(nodeName:root.laptop.b1.d2, nodeType:4)]",
          "[TSchemaNode(nodeName:root.vehicle.b1.d0, nodeType:4), TSchemaNode(nodeName:root.vehicle.b1.d2, nodeType:4), TSchemaNode(nodeName:root.vehicle.b1.d3, nodeType:4), TSchemaNode(nodeName:root.vehicle.b2.d0, nodeType:4)]",
          "[TSchemaNode(nodeName:root.laptop.b1.d1.s0, nodeType:5), TSchemaNode(nodeName:root.laptop.b1.d1.s1, nodeType:5), TSchemaNode(nodeName:root.laptop.b1.d2.s0, nodeType:5), TSchemaNode(nodeName:root.laptop.b2.d1.s1, nodeType:5), TSchemaNode(nodeName:root.laptop.b2.d1.s3, nodeType:5), TSchemaNode(nodeName:root.laptop.b2.d2.s2, nodeType:5)]",
          "[]"
        };

    try {
      schemaProcessor.setStorageGroup(new PartialPath("root.laptop"));
      schemaProcessor.setStorageGroup(new PartialPath("root.vehicle"));

      schemaProcessor.createTimeseries(
          new PartialPath("root.laptop.b1.d1.s0"),
          TSDataType.INT32,
          TSEncoding.PLAIN,
          CompressionType.GZIP,
          null);
      schemaProcessor.createTimeseries(
          new PartialPath("root.laptop.b1.d1.s1"),
          TSDataType.INT32,
          TSEncoding.PLAIN,
          CompressionType.GZIP,
          null);
      schemaProcessor.createTimeseries(
          new PartialPath("root.laptop.b1.d2.s0"),
          TSDataType.INT32,
          TSEncoding.PLAIN,
          CompressionType.GZIP,
          null);
      schemaProcessor.createTimeseries(
          new PartialPath("root.laptop.b2.d1.s1"),
          TSDataType.INT32,
          TSEncoding.PLAIN,
          CompressionType.GZIP,
          null);
      schemaProcessor.createTimeseries(
          new PartialPath("root.laptop.b2.d1.s3"),
          TSDataType.INT32,
          TSEncoding.PLAIN,
          CompressionType.GZIP,
          null);
      schemaProcessor.createTimeseries(
          new PartialPath("root.laptop.b2.d2.s2"),
          TSDataType.INT32,
          TSEncoding.PLAIN,
          CompressionType.GZIP,
          null);
      schemaProcessor.createTimeseries(
          new PartialPath("root.vehicle.b1.d0.s0"),
          TSDataType.INT32,
          TSEncoding.PLAIN,
          CompressionType.GZIP,
          null);
      schemaProcessor.createTimeseries(
          new PartialPath("root.vehicle.b1.d2.s2"),
          TSDataType.INT32,
          TSEncoding.PLAIN,
          CompressionType.GZIP,
          null);
      schemaProcessor.createTimeseries(
          new PartialPath("root.vehicle.b1.d3.s3"),
          TSDataType.INT32,
          TSEncoding.PLAIN,
          CompressionType.GZIP,
          null);
      schemaProcessor.createTimeseries(
          new PartialPath("root.vehicle.b2.d0.s1"),
          TSDataType.INT32,
          TSEncoding.PLAIN,
          CompressionType.GZIP,
          null);

      assertEquals(
          res[0], schemaProcessor.getChildNodePathInNextLevel(new PartialPath("root")).toString());
      assertEquals(
          res[1],
          schemaProcessor.getChildNodePathInNextLevel(new PartialPath("root.laptop")).toString());
      assertEquals(
          res[2],
          schemaProcessor
              .getChildNodePathInNextLevel(new PartialPath("root.laptop.b1"))
              .toString());
      assertEquals(
          res[3],
          schemaProcessor.getChildNodePathInNextLevel(new PartialPath("root.*")).toString());
      assertEquals(
          res[4],
          schemaProcessor.getChildNodePathInNextLevel(new PartialPath("root.*.b1")).toString());
      assertEquals(
          res[5],
          schemaProcessor.getChildNodePathInNextLevel(new PartialPath("root.l*.b1")).toString());
      assertEquals(
          res[6],
          schemaProcessor.getChildNodePathInNextLevel(new PartialPath("root.v*.*")).toString());
      assertEquals(
          res[7],
          schemaProcessor.getChildNodePathInNextLevel(new PartialPath("root.l*.b*.*")).toString());
      assertEquals(
          res[8],
          schemaProcessor.getChildNodePathInNextLevel(new PartialPath("root.laptopp")).toString());
    } catch (MetadataException e) {
      e.printStackTrace();
      fail(e.getMessage());
    }
  }

  @Test
  @Ignore
  public void testTemplate() throws MetadataException {
    CreateTemplatePlan plan = getCreateTemplatePlan();

    LocalSchemaProcessor schemaProcessor = IoTDB.schemaProcessor;
    schemaProcessor.createSchemaTemplate(plan);

    // set device template
    SetTemplatePlan setTemplatePlan = new SetTemplatePlan("template1", "root.sg1.d1");

    schemaProcessor.setSchemaTemplate(setTemplatePlan);

    schemaProcessor.setUsingSchemaTemplate(
        new ActivateTemplatePlan(new PartialPath("root.sg1.d1")));
    IMNode node = schemaProcessor.getDeviceNode(new PartialPath("root.sg1.d1"));

    MeasurementSchema s11 =
        new MeasurementSchema("s11", TSDataType.INT64, TSEncoding.RLE, CompressionType.SNAPPY);
    assertNotNull(node.getSchemaTemplate());

    Set<String> allSchema = new HashSet<>();
    for (IMeasurementSchema schema : node.getSchemaTemplate().getSchemaMap().values()) {
      allSchema.add(
          "root.sg1.d1.vector" + TsFileConstant.PATH_SEPARATOR + schema.getMeasurementId());
    }
    for (MeasurementPath measurementPath :
        schemaProcessor.getMeasurementPaths(new PartialPath("root.sg1.**"))) {
      allSchema.remove(measurementPath.toString());
    }
    allSchema.remove("root.sg1.d1.vector.s11");
    assertTrue(allSchema.isEmpty());

    IMeasurementMNode mNode =
        schemaProcessor.getMeasurementMNode(new PartialPath("root.sg1.d1.s11"));
    IMeasurementMNode mNode2 =
        schemaProcessor.getMeasurementMNode(new PartialPath("root.sg1.d1.vector.s2"));
    assertNotNull(mNode);
    assertEquals(mNode.getSchema(), s11);
    assertNotNull(mNode2);
    assertEquals(
        mNode2.getSchema(),
        schemaProcessor.getTemplate("template1").getSchemaMap().get("vector.s2"));

    try {
      schemaProcessor.getMeasurementMNode(new PartialPath("root.sg1.d1.s100"));
      fail();
    } catch (PathNotExistException e) {
      assertEquals("Path [root.sg1.d1.s100] does not exist", e.getMessage());
    }
  }

  @Test
  public void testTemplateWithUnsupportedTypeEncoding() throws MetadataException {
    CreateTemplatePlan plan;
    List<List<String>> measurementList = new ArrayList<>();
    measurementList.add(Collections.singletonList("d1.s1"));
    measurementList.add(Collections.singletonList("s2"));
    measurementList.add(Arrays.asList("GPS.x", "GPS.y"));

    List<List<TSDataType>> dataTypeList = new ArrayList<>();
    dataTypeList.add(Collections.singletonList(TSDataType.INT32));
    dataTypeList.add(Collections.singletonList(TSDataType.INT32));
    dataTypeList.add(Arrays.asList(TSDataType.TEXT, TSDataType.FLOAT));

    List<List<TSEncoding>> encodingList = new ArrayList<>();
    encodingList.add(Collections.singletonList(TSEncoding.GORILLA));
    encodingList.add(Collections.singletonList(TSEncoding.GORILLA));
    encodingList.add(Arrays.asList(TSEncoding.RLE, TSEncoding.RLE));

    List<List<CompressionType>> compressionTypes = new ArrayList<>();
    compressionTypes.add(Collections.singletonList(CompressionType.SDT));
    compressionTypes.add(Collections.singletonList(CompressionType.SNAPPY));
    compressionTypes.add(Arrays.asList(CompressionType.SNAPPY, CompressionType.SNAPPY));

    try {
      plan =
          new CreateTemplatePlan(
              "treeTemplate", measurementList, dataTypeList, encodingList, compressionTypes);
      IoTDB.schemaProcessor.createSchemaTemplate(plan);
    } catch (MetadataException e) {
      assertEquals("encoding RLE does not support TEXT", e.getMessage());
    }

    dataTypeList.get(2).set(0, TSDataType.FLOAT);
    CreateTemplatePlan planb =
        new CreateTemplatePlan(
            "treeTemplate", measurementList, dataTypeList, encodingList, compressionTypes);

    IoTDB.schemaProcessor.createSchemaTemplate(planb);
    Template template = IoTDB.schemaProcessor.getTemplate("treeTemplate");
    assertEquals("[d1.s1, GPS.x, GPS.y, s2]", template.getAllMeasurementsPaths().toString());

    List<String> appendMeasurements = Arrays.asList("a1", "a2");
    List<TSDataType> appendDataTypes = Arrays.asList(TSDataType.TEXT, TSDataType.FLOAT);
    List<TSEncoding> appendEncodings = Arrays.asList(TSEncoding.RLE, TSEncoding.RLE);
    List<CompressionType> appendCompressor =
        Arrays.asList(CompressionType.SNAPPY, CompressionType.LZ4);
    AppendTemplatePlan plana =
        new AppendTemplatePlan(
            "treeTemplate",
            false,
            appendMeasurements,
            appendDataTypes,
            appendEncodings,
            appendCompressor);
    try {
      IoTDB.schemaProcessor.appendSchemaTemplate(plana);
    } catch (MetadataException e) {
      assertEquals("encoding RLE does not support TEXT", e.getMessage());
    }

    appendDataTypes.set(0, TSDataType.FLOAT);
    AppendTemplatePlan planab =
        new AppendTemplatePlan(
            "treeTemplate",
            false,
            appendMeasurements,
            appendDataTypes,
            appendEncodings,
            appendCompressor);
    IoTDB.schemaProcessor.appendSchemaTemplate(planab);
    assertEquals(
        "[a1, a2, d1.s1, GPS.x, GPS.y, s2]", template.getAllMeasurementsPaths().toString());
  }

  @Test
  public void testTemplateInnerTree() throws MetadataException {
    CreateTemplatePlan plan = getTreeTemplatePlan();
    Template template;
    LocalSchemaProcessor schemaProcessor = IoTDB.schemaProcessor;

    schemaProcessor.createSchemaTemplate(plan);
    template = schemaProcessor.getTemplate("treeTemplate");
    assertEquals(4, template.getMeasurementsCount());
    assertEquals("d1", template.getPathNodeInTemplate("d1").getName());
    assertNull(template.getPathNodeInTemplate("notExists"));
    assertEquals("[GPS]", template.getAllAlignedPrefix().toString());

    String[] alignedMeasurements = {"`to`.be.prefix.s1", "`to`.be.prefix.s2"};
    TSDataType[] dataTypes = {TSDataType.INT32, TSDataType.INT32};
    TSEncoding[] encodings = {TSEncoding.RLE, TSEncoding.RLE};
    CompressionType[] compressionTypes = {CompressionType.SNAPPY, CompressionType.SNAPPY};
    template.addAlignedMeasurements(alignedMeasurements, dataTypes, encodings, compressionTypes);

    assertEquals("[to.be.prefix, GPS]", template.getAllAlignedPrefix().toString());
    assertEquals("[s1, s2]", template.getAlignedMeasurements("`to`.be.prefix").toString());

    template.deleteAlignedPrefix("`to`.be.prefix");

    assertEquals("[GPS]", template.getAllAlignedPrefix().toString());
    assertEquals(null, template.getDirectNode("prefix"));
    assertEquals("to", template.getDirectNode("to").getName());

    assertFalse(template.isDirectAligned());
    try {
      template.addAlignedMeasurements(
          new String[] {"speed", "temperature"}, dataTypes, encodings, compressionTypes);
      fail();
    } catch (Exception e) {
      assertEquals(
          e.getMessage(), " is not a legal path, because path already exists but not aligned");
    }
    assertFalse(template.isDirectAligned());

    try {
      template.deleteMeasurements("a.single");
      fail();
    } catch (PathNotExistException e) {
      assertEquals("Path [a.single] does not exist", e.getMessage());
    }
    assertEquals(
        "[d1.s1, GPS.x, to.be.prefix.s2, GPS.y, to.be.prefix.s1, s2]",
        template.getAllMeasurementsPaths().toString());

    template.deleteSeriesCascade("`to`");

    assertEquals("[d1.s1, GPS.x, GPS.y, s2]", template.getAllMeasurementsPaths().toString());
  }

  @SuppressWarnings("Duplicates")
  private CreateTemplatePlan getTreeTemplatePlan() {
    /**
     * Construct a template like: create schema template treeTemplate ( (d1.s1 INT32 GORILLA
     * SNAPPY), (s2 INT32 GORILLA SNAPPY), (GPS.x FLOAT RLE SNAPPY), (GPS.y FLOAT RLE SNAPPY), )with
     * aligned (GPS)
     */
    List<List<String>> measurementList = new ArrayList<>();
    measurementList.add(Collections.singletonList("d1.s1"));
    measurementList.add(Collections.singletonList("s2"));
    measurementList.add(Arrays.asList("GPS.x", "GPS.y"));

    List<List<TSDataType>> dataTypeList = new ArrayList<>();
    dataTypeList.add(Collections.singletonList(TSDataType.INT32));
    dataTypeList.add(Collections.singletonList(TSDataType.INT32));
    dataTypeList.add(Arrays.asList(TSDataType.FLOAT, TSDataType.FLOAT));

    List<List<TSEncoding>> encodingList = new ArrayList<>();
    encodingList.add(Collections.singletonList(TSEncoding.GORILLA));
    encodingList.add(Collections.singletonList(TSEncoding.GORILLA));
    encodingList.add(Arrays.asList(TSEncoding.RLE, TSEncoding.RLE));

    List<List<CompressionType>> compressionTypes = new ArrayList<>();
    compressionTypes.add(Collections.singletonList(CompressionType.SDT));
    compressionTypes.add(Collections.singletonList(CompressionType.SNAPPY));
    compressionTypes.add(Arrays.asList(CompressionType.SNAPPY, CompressionType.SNAPPY));

    return new CreateTemplatePlan(
        "treeTemplate", measurementList, dataTypeList, encodingList, compressionTypes);
  }

  @SuppressWarnings("Duplicates")
  private CreateTemplatePlan getCreateTemplatePlan() {
    List<List<String>> measurementList = new ArrayList<>();
    measurementList.add(Collections.singletonList("s11"));

    List<String> measurements = new ArrayList<>();
    for (int i = 0; i < 10; i++) {
      measurements.add("vector.s" + i);
    }
    measurementList.add(measurements);

    List<List<TSDataType>> dataTypeList = new ArrayList<>();
    dataTypeList.add(Collections.singletonList(TSDataType.INT64));
    List<TSDataType> dataTypes = new ArrayList<>();
    for (int i = 0; i < 10; i++) {
      dataTypes.add(TSDataType.INT64);
    }
    dataTypeList.add(dataTypes);

    List<List<TSEncoding>> encodingList = new ArrayList<>();
    encodingList.add(Collections.singletonList(TSEncoding.RLE));
    List<TSEncoding> encodings = new ArrayList<>();
    for (int i = 0; i < 10; i++) {
      encodings.add(TSEncoding.RLE);
    }
    encodingList.add(encodings);

    List<List<CompressionType>> compressionTypes = new ArrayList<>();
    List<CompressionType> compressorList = new ArrayList<>();
    for (int i = 0; i < 10; i++) {
      compressorList.add(CompressionType.SNAPPY);
    }
    compressionTypes.add(Collections.singletonList(CompressionType.SNAPPY));
    compressionTypes.add(compressorList);

    List<String> schemaNames = new ArrayList<>();
    schemaNames.add("s21");
    schemaNames.add("vector");

    return new CreateTemplatePlan(
        "template1", schemaNames, measurementList, dataTypeList, encodingList, compressionTypes);
  }

  @Test
  @Ignore
  public void testUnsetSchemaTemplate() throws MetadataException {

    List<List<String>> measurementList = new ArrayList<>();
    measurementList.add(Collections.singletonList("s1"));
    measurementList.add(Collections.singletonList("s2"));
    measurementList.add(Collections.singletonList("s3"));

    List<List<TSDataType>> dataTypeList = new ArrayList<>();
    dataTypeList.add(Collections.singletonList(TSDataType.INT64));
    dataTypeList.add(Collections.singletonList(TSDataType.INT64));
    dataTypeList.add(Collections.singletonList(TSDataType.INT64));

    List<List<TSEncoding>> encodingList = new ArrayList<>();
    encodingList.add(Collections.singletonList(TSEncoding.RLE));
    encodingList.add(Collections.singletonList(TSEncoding.RLE));
    encodingList.add(Collections.singletonList(TSEncoding.RLE));

    List<List<CompressionType>> compressionTypes = new ArrayList<>();
    for (int i = 0; i < 3; i++) {
      compressionTypes.add(Collections.singletonList(CompressionType.SNAPPY));
    }
    List<String> schemaNames = new ArrayList<>();
    schemaNames.add("s1");
    schemaNames.add("s2");
    schemaNames.add("s3");

    CreateTemplatePlan createTemplatePlan =
        new CreateTemplatePlan(
            "template1",
            schemaNames,
            measurementList,
            dataTypeList,
            encodingList,
            compressionTypes);
    SetTemplatePlan setTemplatePlan = new SetTemplatePlan("template1", "root.sg.`1`");
    UnsetTemplatePlan unsetTemplatePlan = new UnsetTemplatePlan("root.sg.`1`", "template1");
    LocalSchemaProcessor schemaProcessor = IoTDB.schemaProcessor;
    schemaProcessor.createSchemaTemplate(createTemplatePlan);

    // path does not exist test
    try {
      schemaProcessor.unsetSchemaTemplate(unsetTemplatePlan);
      fail("No exception thrown.");
    } catch (Exception e) {
      assertEquals("Path [root.sg.`1`] does not exist", e.getMessage());
    }

    schemaProcessor.setSchemaTemplate(setTemplatePlan);

    // template unset test
    schemaProcessor.unsetSchemaTemplate(unsetTemplatePlan);
    schemaProcessor.setSchemaTemplate(setTemplatePlan);

    // no template on path test
    schemaProcessor.unsetSchemaTemplate(unsetTemplatePlan);
    try {
      schemaProcessor.unsetSchemaTemplate(unsetTemplatePlan);
      fail("No exception thrown.");
    } catch (Exception e) {
      assertEquals("NO template on root.sg.`1`", e.getMessage());
    }
  }

  @Test
  @Ignore
  public void testTemplateAndTimeSeriesCompatibility() throws MetadataException {
    CreateTemplatePlan plan = getCreateTemplatePlan();
    LocalSchemaProcessor schemaProcessor = IoTDB.schemaProcessor;
    schemaProcessor.createSchemaTemplate(plan);
    schemaProcessor.createSchemaTemplate(getTreeTemplatePlan());

    // set device template
    SetTemplatePlan setTemplatePlan = new SetTemplatePlan("template1", "root.sg1.d1");

    schemaProcessor.setSchemaTemplate(setTemplatePlan);
    schemaProcessor.setSchemaTemplate(new SetTemplatePlan("treeTemplate", "root.tree.sg0"));

    CreateTimeSeriesPlan createTimeSeriesPlan =
        new CreateTimeSeriesPlan(
            new PartialPath("root.sg1.d1.s20"),
            TSDataType.INT32,
            TSEncoding.PLAIN,
            CompressionType.GZIP,
            null,
            null,
            null,
            null);

    schemaProcessor.createTimeseries(createTimeSeriesPlan);

    CreateTimeSeriesPlan createTimeSeriesPlan2 =
        new CreateTimeSeriesPlan(
            new PartialPath("root.sg1.d1.s11"),
            TSDataType.INT32,
            TSEncoding.PLAIN,
            CompressionType.GZIP,
            null,
            null,
            null,
            null);

    try {
      schemaProcessor.createTimeseries(createTimeSeriesPlan2);
      fail();
    } catch (Exception e) {
      assertEquals("Path [root.sg1.d1.s11] already exists in [template1]", e.getMessage());
    }

    CreateTimeSeriesPlan createTimeSeriesPlan3 =
        new CreateTimeSeriesPlan(
            new PartialPath("root.tree.sg0.GPS.s9"),
            TSDataType.INT32,
            TSEncoding.PLAIN,
            CompressionType.GZIP,
            null,
            null,
            null,
            null);

    try {
      schemaProcessor.createTimeseries(createTimeSeriesPlan3);
      fail();
    } catch (Exception e) {
      assertEquals(
          "Path [root.tree.sg0.GPS] overlaps with [treeTemplate] on [GPS]", e.getMessage());
    }

    CreateTimeSeriesPlan createTimeSeriesPlan4 =
        new CreateTimeSeriesPlan(
            new PartialPath("root.tree.sg0.s3"),
            TSDataType.INT32,
            TSEncoding.PLAIN,
            CompressionType.GZIP,
            null,
            null,
            null,
            null);

    schemaProcessor.createTimeseries(createTimeSeriesPlan4);
  }

  @Test
  public void testTemplateAndNodePathCompatibility() throws MetadataException {
    LocalSchemaProcessor schemaProcessor = IoTDB.schemaProcessor;
    CreateTemplatePlan plan = getCreateTemplatePlan();
    schemaProcessor.createSchemaTemplate(plan);
    schemaProcessor.createSchemaTemplate(getTreeTemplatePlan());

    // set device template
    SetTemplatePlan setTemplatePlan = new SetTemplatePlan("template1", "root.sg1.d1");

    SetTemplatePlan setSchemaTemplatePlan2 = new SetTemplatePlan("treeTemplate", "root.tree.sg0");

    CreateTimeSeriesPlan createTimeSeriesPlan =
        new CreateTimeSeriesPlan(
            new PartialPath("root.sg1.d1.s11"),
            TSDataType.INT32,
            TSEncoding.PLAIN,
            CompressionType.GZIP,
            null,
            null,
            null,
            null);

    schemaProcessor.createTimeseries(createTimeSeriesPlan);

    schemaProcessor.createTimeseries(
        new CreateTimeSeriesPlan(
            new PartialPath("root.tree.sg0.s1"),
            TSDataType.INT32,
            TSEncoding.PLAIN,
            CompressionType.GZIP,
            null,
            null,
            null,
            null));

    schemaProcessor.createTimeseries(
        new CreateTimeSeriesPlan(
            new PartialPath("root.tree.sg1.dn.sn"),
            TSDataType.INT32,
            TSEncoding.PLAIN,
            CompressionType.GZIP,
            null,
            null,
            null,
            null));

    schemaProcessor.createTimeseries(
        new CreateTimeSeriesPlan(
            new PartialPath("root.tree.sg2.dn.sn"),
            TSDataType.INT32,
            TSEncoding.PLAIN,
            CompressionType.GZIP,
            null,
            null,
            null,
            null));

    schemaProcessor.createTimeseries(
        new CreateTimeSeriesPlan(
            new PartialPath("root.tree.sg3.dn.sn"),
            TSDataType.INT32,
            TSEncoding.PLAIN,
            CompressionType.GZIP,
            null,
            null,
            null,
            null));

    try {
      SetTemplatePlan planErr = new SetTemplatePlan("treeTemplate", "root.tree.*");
      fail();
    } catch (IllegalPathException e) {
      assertEquals(
          "root.tree.* is not a legal path, because template cannot be set on a path with wildcard.",
          e.getMessage());
    }

    SetTemplatePlan planEx1 = new SetTemplatePlan("treeTemplate", "root.tree.sg1");
    SetTemplatePlan planEx2 = new SetTemplatePlan("treeTemplate", "root.tree.sg2");
    SetTemplatePlan planEx3 = new SetTemplatePlan("treeTemplate", "root.tree.sg3");
    schemaProcessor.setSchemaTemplate(planEx1);
    schemaProcessor.setSchemaTemplate(planEx2);
    schemaProcessor.setSchemaTemplate(planEx3);

    try {
      schemaProcessor.unsetSchemaTemplate(new UnsetTemplatePlan("root.tree.*", "treeTemplate"));
      fail();
    } catch (IllegalPathException e) {
      assertEquals(
          "root.tree.* is not a legal path, because template cannot be unset on a path with wildcard.",
          e.getMessage());
    }

    schemaProcessor.setSchemaTemplate(setSchemaTemplatePlan2);
    schemaProcessor.unsetSchemaTemplate(new UnsetTemplatePlan("root.tree.sg0", "treeTemplate"));
    try {
      schemaProcessor.setSchemaTemplate(setTemplatePlan);
      fail();
    } catch (MetadataException e) {
      assertEquals(
          "Node name s11 in template has conflict with node's child root.sg1.d1.s11",
          e.getMessage());
    }

    schemaProcessor.createTimeseries(
        new CreateTimeSeriesPlan(
            new PartialPath("root.tree.sg0.GPS.speed"),
            TSDataType.INT32,
            TSEncoding.PLAIN,
            CompressionType.GZIP,
            null,
            null,
            null,
            null));

    try {
      schemaProcessor.setSchemaTemplate(setSchemaTemplatePlan2);
      fail();
    } catch (MetadataException e) {
      assertEquals(
          "Node name GPS in template has conflict with node's child root.tree.sg0.GPS",
          e.getMessage());
    }

    schemaProcessor.deleteTimeseries(new PartialPath("root.sg1.d1.s11"));
  }

  @Test
  @Ignore
  public void testSetDeviceTemplate() throws MetadataException {
    List<List<String>> measurementList = new ArrayList<>();
    measurementList.add(Collections.singletonList("s11"));
    List<String> measurements = new ArrayList<>();
    for (int i = 0; i < 10; i++) {
      measurements.add("s" + i);
    }
    measurementList.add(measurements);

    List<List<TSDataType>> dataTypeList = new ArrayList<>();
    dataTypeList.add(Collections.singletonList(TSDataType.INT64));
    List<TSDataType> dataTypes = new ArrayList<>();
    for (int i = 0; i < 10; i++) {
      dataTypes.add(TSDataType.INT64);
    }
    dataTypeList.add(dataTypes);

    List<List<TSEncoding>> encodingList = new ArrayList<>();
    encodingList.add(Collections.singletonList(TSEncoding.RLE));
    List<TSEncoding> encodings = new ArrayList<>();
    for (int i = 0; i < 10; i++) {
      encodings.add(TSEncoding.RLE);
    }
    encodingList.add(encodings);

    List<List<CompressionType>> compressionTypes = new ArrayList<>();
    List<CompressionType> compressionTypeList = new ArrayList<>();
    for (int i = 0; i < 10; i++) {
      compressionTypeList.add(CompressionType.SNAPPY);
    }
    compressionTypes.add(Collections.singletonList(CompressionType.SNAPPY));
    compressionTypes.add(compressionTypeList);

    List<String> schemaNames = new ArrayList<>();
    schemaNames.add("s11");
    schemaNames.add("test_aligned_device");

    CreateTemplatePlan plan1 =
        new CreateTemplatePlan(
            "template1",
            schemaNames,
            measurementList,
            dataTypeList,
            encodingList,
            compressionTypes);

    measurementList.add(Collections.singletonList("s12"));
    schemaNames.add("s12");
    dataTypeList.add(Collections.singletonList(TSDataType.INT64));
    encodingList.add(Collections.singletonList(TSEncoding.RLE));
    compressionTypes.add(Collections.singletonList(CompressionType.SNAPPY));

    CreateTemplatePlan plan2 =
        new CreateTemplatePlan(
            "template2",
            new ArrayList<>(schemaNames),
            new ArrayList<>(measurementList),
            new ArrayList<>(dataTypeList),
            new ArrayList<>(encodingList),
            new ArrayList<>(compressionTypes));

    measurementList.get(1).add("s13");
    dataTypeList.get(1).add(TSDataType.INT64);
    encodingList.get(1).add(TSEncoding.RLE);
    compressionTypes.get(1).add(CompressionType.SNAPPY);

    SetTemplatePlan setPlan1 = new SetTemplatePlan("template1", "root.sg1");
    SetTemplatePlan setPlan2 = new SetTemplatePlan("template2", "root.sg2.d1");

    SetTemplatePlan setPlan3 = new SetTemplatePlan("template1", "root.sg1.d1");
    SetTemplatePlan setPlan4 = new SetTemplatePlan("template2", "root.sg2");

    SetTemplatePlan setPlan5 = new SetTemplatePlan("template2", "root.sg1.d1");

    LocalSchemaProcessor schemaProcessor = IoTDB.schemaProcessor;

    schemaProcessor.createSchemaTemplate(plan1);
    schemaProcessor.createSchemaTemplate(plan2);

    schemaProcessor.setStorageGroup(new PartialPath("root.sg1"));
    schemaProcessor.setStorageGroup(new PartialPath("root.sg2"));
    schemaProcessor.setStorageGroup(new PartialPath("root.sg3"));

    try {
      schemaProcessor.setSchemaTemplate(setPlan1);
      schemaProcessor.setSchemaTemplate(setPlan2);
    } catch (MetadataException e) {
      fail();
    }

    try {
      schemaProcessor.setSchemaTemplate(setPlan3);
      fail();
    } catch (MetadataException e) {
      assertEquals("Template already exists on root.sg1", e.getMessage());
    }

    try {
      schemaProcessor.setSchemaTemplate(setPlan4);
      fail();
    } catch (MetadataException e) {
      assertEquals("Template already exists on root.sg2.d1", e.getMessage());
    }

    try {
      schemaProcessor.setSchemaTemplate(setPlan5);
      fail();
    } catch (MetadataException e) {
      assertEquals("Template already exists on root.sg1", e.getMessage());
    }
  }

  @Test
  public void testShowTimeseries() {
    LocalSchemaProcessor schemaProcessor = IoTDB.schemaProcessor;
    try {
      schemaProcessor.createTimeseries(
          new PartialPath("root.laptop.d1.s0"),
          TSDataType.valueOf("INT32"),
          TSEncoding.valueOf("RLE"),
          compressionType,
          Collections.emptyMap());

      // show timeseries root.laptop.d1.s0
      ShowTimeSeriesPlan showTimeSeriesPlan =
          new ShowTimeSeriesPlan(
              new PartialPath("root.laptop.d1.s0"), false, null, null, 0, 0, false);
      List<ShowTimeSeriesResult> result =
          schemaProcessor.showTimeseries(showTimeSeriesPlan, EnvironmentUtils.TEST_QUERY_CONTEXT);
      assertEquals(1, result.size());
      assertEquals("root.laptop.d1.s0", result.get(0).getName());
    } catch (MetadataException e) {
      e.printStackTrace();
      fail(e.getMessage());
    }
  }

  @Test
  @Ignore
  public void testShowTimeseriesWithTemplate() {
    List<List<String>> measurementList = new ArrayList<>();
    measurementList.add(Collections.singletonList("s0"));
    List<String> measurements = new ArrayList<>();
    for (int i = 1; i <= 3; i++) {
      measurements.add("vector.s" + i);
    }
    measurementList.add(measurements);

    List<List<TSDataType>> dataTypeList = new ArrayList<>();
    dataTypeList.add(Collections.singletonList(TSDataType.INT32));
    List<TSDataType> dataTypes = new ArrayList<>();
    dataTypes.add(TSDataType.INT32);
    dataTypes.add(TSDataType.FLOAT);
    dataTypes.add(TSDataType.INT32);
    dataTypeList.add(dataTypes);

    List<List<TSEncoding>> encodingList = new ArrayList<>();
    encodingList.add(Collections.singletonList(TSEncoding.RLE));
    List<TSEncoding> encodings = new ArrayList<>();
    for (int i = 1; i <= 3; i++) {
      encodings.add(TSEncoding.RLE);
    }
    encodingList.add(encodings);

    List<List<CompressionType>> compressionTypes = new ArrayList<>();
    compressionTypes.add(Collections.singletonList(CompressionType.SNAPPY));
    List<CompressionType> compressorList = new ArrayList<>();
    for (int i = 0; i <= 2; i++) {
      compressorList.add(compressionType);
    }
    compressionTypes.add(compressorList);

    List<String> schemaNames = new ArrayList<>();
    schemaNames.add("s0");
    schemaNames.add("vector");

    CreateTemplatePlan plan =
        new CreateTemplatePlan(
            "template1",
            schemaNames,
            measurementList,
            dataTypeList,
            encodingList,
            compressionTypes);
    CreateTemplatePlan treePlan = getTreeTemplatePlan();
    LocalSchemaProcessor schemaProcessor = IoTDB.schemaProcessor;
    try {
      schemaProcessor.createSchemaTemplate(plan);
      schemaProcessor.createSchemaTemplate(treePlan);

      // set device template

      SetTemplatePlan setSchemaTemplatePlan = new SetTemplatePlan("template1", "root.laptop.d1");
      SetTemplatePlan setSchemaTemplatePlan1 = new SetTemplatePlan("treeTemplate", "root.tree.d0");
      schemaProcessor.setSchemaTemplate(setSchemaTemplatePlan);
      schemaProcessor.setSchemaTemplate(setSchemaTemplatePlan1);
      schemaProcessor.setUsingSchemaTemplate(
          new ActivateTemplatePlan(new PartialPath("root.laptop.d1")));
      schemaProcessor.setUsingSchemaTemplate(
          new ActivateTemplatePlan(new PartialPath("root.tree.d0")));

      // show timeseries root.tree.d0
      ShowTimeSeriesPlan showTreeTSPlan =
          new ShowTimeSeriesPlan(
              new PartialPath("root.tree.d0.**"), false, null, null, 0, 0, false);
      List<ShowTimeSeriesResult> treeShowResult =
          schemaProcessor.showTimeseries(showTreeTSPlan, EnvironmentUtils.TEST_QUERY_CONTEXT);
      assertEquals(4, treeShowResult.size());
      Set<String> checkSet = new HashSet<>();
      checkSet.add("root.tree.d0.d1.s1");
      checkSet.add("root.tree.d0.s2");
      checkSet.add("root.tree.d0.GPS.x");
      checkSet.add("root.tree.d0.GPS.y");
      for (ShowTimeSeriesResult res : treeShowResult) {
        checkSet.remove(res.getName());
      }
      assertTrue(checkSet.isEmpty());

      // show timeseries root.laptop.d1.s0
      ShowTimeSeriesPlan showTimeSeriesPlan =
          new ShowTimeSeriesPlan(
              new PartialPath("root.laptop.d1.s0"), false, null, null, 0, 0, false);
      List<ShowTimeSeriesResult> result =
          schemaProcessor.showTimeseries(showTimeSeriesPlan, EnvironmentUtils.TEST_QUERY_CONTEXT);
      assertEquals(1, result.size());
      assertEquals("root.laptop.d1.s0", result.get(0).getName());

      // show timeseries root.laptop.d1.(s1,s2,s3)
      showTimeSeriesPlan =
          new ShowTimeSeriesPlan(
              new PartialPath("root.laptop.d1.vector.s1"), false, null, null, 0, 0, false);
      result =
          schemaProcessor.showTimeseries(showTimeSeriesPlan, EnvironmentUtils.TEST_QUERY_CONTEXT);

      assertEquals(1, result.size());
      assertEquals("root.laptop.d1.vector.s1", result.get(0).getName());

      // show timeseries root.laptop.d1.(s1,s2,s3)
      showTimeSeriesPlan =
          new ShowTimeSeriesPlan(new PartialPath("root.laptop.**"), false, null, null, 0, 0, false);
      result =
          schemaProcessor.showTimeseries(showTimeSeriesPlan, EnvironmentUtils.TEST_QUERY_CONTEXT);
      assertEquals(4, result.size());
      Set<String> set = new HashSet<>();
      for (int i = 1; i < result.size(); i++) {
        set.add("root.laptop.d1.vector.s" + i);
      }
      set.add("root.laptop.d1.s0");

      for (int i = 0; i < result.size(); i++) {
        set.remove(result.get(i).getName());
      }

      assertTrue(set.isEmpty());
    } catch (MetadataException e) {
      e.printStackTrace();
      fail(e.getMessage());
    }
  }

  @Test
  @Ignore
  public void minimumTestForWildcardInTemplate() throws MetadataException {
    LocalSchemaProcessor schemaProcessor = IoTDB.schemaProcessor;
    CreateTemplatePlan treePlan = getTreeTemplatePlan();
    schemaProcessor.createSchemaTemplate(treePlan);

    // set device template
    SetTemplatePlan setSchemaTemplatePlan1 = new SetTemplatePlan("treeTemplate", "root.tree.d0");
    schemaProcessor.setSchemaTemplate(setSchemaTemplatePlan1);
    schemaProcessor.setUsingSchemaTemplate(
        new ActivateTemplatePlan(new PartialPath("root.tree.d0")));

    ShowTimeSeriesPlan showTimeSeriesPlan =
        new ShowTimeSeriesPlan(new PartialPath("root.tree.**.s1"), false, null, null, 0, 0, false);
    List<ShowTimeSeriesResult> result =
        schemaProcessor.showTimeseries(showTimeSeriesPlan, EnvironmentUtils.TEST_QUERY_CONTEXT);
    assertEquals(1, result.size());
  }

  @Test
  @Ignore
  public void testCountTimeseriesWithTemplate() throws IOException {
    List<List<String>> measurementList = new ArrayList<>();
    measurementList.add(Collections.singletonList("s0"));
    measurementList.add(Collections.singletonList("s1"));

    List<List<TSDataType>> dataTypeList = new ArrayList<>();
    dataTypeList.add(Collections.singletonList(TSDataType.INT32));
    dataTypeList.add(Collections.singletonList(TSDataType.FLOAT));

    List<List<TSEncoding>> encodingList = new ArrayList<>();
    encodingList.add(Collections.singletonList(TSEncoding.RLE));
    encodingList.add(Collections.singletonList(TSEncoding.RLE));

    List<List<CompressionType>> compressionTypes = new ArrayList<>();
    for (int i = 0; i < 2; i++) {
      compressionTypes.add(Collections.singletonList(compressionType));
    }

    List<String> schemaNames = new ArrayList<>();
    schemaNames.add("s0");
    schemaNames.add("s1");

    CreateTemplatePlan plan =
        new CreateTemplatePlan(
            "template1",
            schemaNames,
            measurementList,
            dataTypeList,
            encodingList,
            compressionTypes);
    LocalSchemaProcessor schemaProcessor = IoTDB.schemaProcessor;
    try {
      schemaProcessor.createSchemaTemplate(plan);
      schemaProcessor.createSchemaTemplate(getTreeTemplatePlan());

      // set device template
      SetTemplatePlan setSchemaTemplatePlan = new SetTemplatePlan("template1", "root.laptop.d1");
      schemaProcessor.setSchemaTemplate(setSchemaTemplatePlan);
      schemaProcessor.setSchemaTemplate(new SetTemplatePlan("treeTemplate", "root.tree.d0"));
      schemaProcessor.setUsingSchemaTemplate(
          new ActivateTemplatePlan(new PartialPath("root.laptop.d1")));

      schemaProcessor.createTimeseries(
          new PartialPath("root.computer.d1.s2"),
          TSDataType.INT32,
          TSEncoding.PLAIN,
          CompressionType.GZIP,
          null);

      SetTemplatePlan setTemplatePlan = new SetTemplatePlan("template1", "root.computer");
      schemaProcessor.setSchemaTemplate(setTemplatePlan);
      schemaProcessor.setUsingSchemaTemplate(
          new ActivateTemplatePlan(new PartialPath("root.computer.d1")));
      schemaProcessor.setUsingSchemaTemplate(
          new ActivateTemplatePlan(new PartialPath("root.tree.d0")));
      schemaProcessor.setUsingSchemaTemplate(
          new ActivateTemplatePlan(new PartialPath("root.tree.d0.v0")));
      schemaProcessor.setUsingSchemaTemplate(
          new ActivateTemplatePlan(new PartialPath("root.tree.d0.v1")));

      Assert.assertEquals(
          2, schemaProcessor.getAllTimeseriesCount(new PartialPath("root.laptop.d1.**")));
      Assert.assertEquals(
          1, schemaProcessor.getAllTimeseriesCount(new PartialPath("root.laptop.d1.s1")));
      Assert.assertEquals(
          1, schemaProcessor.getAllTimeseriesCount(new PartialPath("root.computer.d1.s1")));
      Assert.assertEquals(
          1, schemaProcessor.getAllTimeseriesCount(new PartialPath("root.computer.d1.s2")));
      Assert.assertEquals(
          3, schemaProcessor.getAllTimeseriesCount(new PartialPath("root.computer.d1.**")));
      Assert.assertEquals(
          3, schemaProcessor.getAllTimeseriesCount(new PartialPath("root.computer.**")));
      Assert.assertEquals(
          12, schemaProcessor.getAllTimeseriesCount(new PartialPath("root.tree.**")));
      Assert.assertEquals(17, schemaProcessor.getAllTimeseriesCount(new PartialPath("root.**")));

    } catch (MetadataException e) {
      e.printStackTrace();
      fail(e.getMessage());
    }
  }

  @Test
  @Ignore
  public void testCountDeviceWithTemplate() {
    List<List<String>> measurementList = new ArrayList<>();
    measurementList.add(Collections.singletonList("s0"));
    measurementList.add(Collections.singletonList("s1"));

    List<List<TSDataType>> dataTypeList = new ArrayList<>();
    dataTypeList.add(Collections.singletonList(TSDataType.INT32));
    dataTypeList.add(Collections.singletonList(TSDataType.FLOAT));

    List<List<TSEncoding>> encodingList = new ArrayList<>();
    encodingList.add(Collections.singletonList(TSEncoding.RLE));
    encodingList.add(Collections.singletonList(TSEncoding.RLE));

    List<List<CompressionType>> compressionTypes = new ArrayList<>();
    for (int i = 0; i < 2; i++) {
      compressionTypes.add(Collections.singletonList(compressionType));
    }

    List<String> schemaNames = new ArrayList<>();
    schemaNames.add("s0");
    schemaNames.add("s1");

    CreateTemplatePlan plan =
        new CreateTemplatePlan(
            "template1",
            schemaNames,
            measurementList,
            dataTypeList,
            encodingList,
            compressionTypes);
    LocalSchemaProcessor schemaProcessor = IoTDB.schemaProcessor;

    try {
      schemaProcessor.createSchemaTemplate(plan);
      schemaProcessor.createSchemaTemplate(getTreeTemplatePlan());
      // set device template
      SetTemplatePlan setSchemaTemplatePlan = new SetTemplatePlan("template1", "root.laptop.d1");
      schemaProcessor.setSchemaTemplate(setSchemaTemplatePlan);
      schemaProcessor.setSchemaTemplate(new SetTemplatePlan("treeTemplate", "root.tree.d0"));
      schemaProcessor.setUsingSchemaTemplate(
          new ActivateTemplatePlan(new PartialPath("root.laptop.d1")));
      schemaProcessor.setUsingSchemaTemplate(
          new ActivateTemplatePlan(new PartialPath("root.tree.d0")));

      try {
        schemaProcessor.setUsingSchemaTemplate(
            new ActivateTemplatePlan(new PartialPath("root.non.existed.path")));
        fail();
      } catch (MetadataException e) {
        assertEquals("Path [root.non.existed.path] has not been set any template.", e.getMessage());
      }

      schemaProcessor.createTimeseries(
          new PartialPath("root.laptop.d2.s1"),
          TSDataType.INT32,
          TSEncoding.PLAIN,
          CompressionType.GZIP,
          null);

      Assert.assertEquals(1, schemaProcessor.getDevicesNum(new PartialPath("root.laptop.d1")));
      Assert.assertEquals(1, schemaProcessor.getDevicesNum(new PartialPath("root.laptop.d2")));
      Assert.assertEquals(2, schemaProcessor.getDevicesNum(new PartialPath("root.laptop.*")));
      Assert.assertEquals(2, schemaProcessor.getDevicesNum(new PartialPath("root.laptop.**")));
      // ignore the device in tree template for new cluster single level template dev
      Assert.assertEquals(1, schemaProcessor.getDevicesNum(new PartialPath("root.tree.**")));
      Assert.assertEquals(3, schemaProcessor.getDevicesNum(new PartialPath("root.**")));

      schemaProcessor.createTimeseries(
          new PartialPath("root.laptop.d1.a.s3"),
          TSDataType.INT32,
          TSEncoding.PLAIN,
          CompressionType.GZIP,
          null);

      schemaProcessor.createTimeseries(
          new PartialPath("root.laptop.d2.a.s3"),
          TSDataType.INT32,
          TSEncoding.PLAIN,
          CompressionType.GZIP,
          null);

      Assert.assertEquals(4, schemaProcessor.getDevicesNum(new PartialPath("root.laptop.**")));

      schemaProcessor.deleteTimeseries(new PartialPath("root.laptop.d2.s1"));
      Assert.assertEquals(3, schemaProcessor.getDevicesNum(new PartialPath("root.laptop.**")));
      schemaProcessor.deleteTimeseries(new PartialPath("root.laptop.d2.a.s3"));
      Assert.assertEquals(2, schemaProcessor.getDevicesNum(new PartialPath("root.laptop.**")));
      schemaProcessor.deleteTimeseries(new PartialPath("root.laptop.d1.a.s3"));
      Assert.assertEquals(1, schemaProcessor.getDevicesNum(new PartialPath("root.laptop.**")));

    } catch (MetadataException e) {
      e.printStackTrace();
      fail(e.getMessage());
    }
  }

  @Test
  public void testTotalSeriesNumber() throws Exception {
    LocalSchemaProcessor schemaProcessor = IoTDB.schemaProcessor;

    try {
      schemaProcessor.setStorageGroup(new PartialPath("root.laptop"));
      schemaProcessor.createTimeseries(
          new PartialPath("root.laptop.d0"),
          TSDataType.INT32,
          TSEncoding.PLAIN,
          CompressionType.GZIP,
          null);
      schemaProcessor.createTimeseries(
          new PartialPath("root.laptop.d1.s1"),
          TSDataType.INT32,
          TSEncoding.PLAIN,
          CompressionType.GZIP,
          null);
      schemaProcessor.createTimeseries(
          new PartialPath("root.laptop.d1.s2.t1"),
          TSDataType.INT32,
          TSEncoding.PLAIN,
          CompressionType.GZIP,
          null);
      schemaProcessor.createTimeseries(
          new PartialPath("root.laptop.d1.s3"),
          TSDataType.INT32,
          TSEncoding.PLAIN,
          CompressionType.GZIP,
          null);
      schemaProcessor.createTimeseries(
          new PartialPath("root.laptop.d2.s1"),
          TSDataType.INT32,
          TSEncoding.PLAIN,
          CompressionType.GZIP,
          null);
      schemaProcessor.createTimeseries(
          new PartialPath("root.laptop.d2.s2"),
          TSDataType.INT32,
          TSEncoding.PLAIN,
          CompressionType.GZIP,
          null);

      assertEquals(6, schemaProcessor.getTotalSeriesNumber());
      EnvironmentUtils.restartDaemon();
      assertEquals(6, schemaProcessor.getTotalSeriesNumber());
      schemaProcessor.deleteTimeseries(new PartialPath("root.laptop.d2.s1"));
      assertEquals(5, schemaProcessor.getTotalSeriesNumber());
      schemaProcessor.deleteStorageGroups(
          Collections.singletonList(new PartialPath("root.laptop")));
      assertEquals(0, schemaProcessor.getTotalSeriesNumber());
    } catch (MetadataException e) {
      e.printStackTrace();
      fail(e.getMessage());
    }
  }

  @Test
  public void testStorageGroupNameWithHyphen() throws IllegalPathException {
    LocalSchemaProcessor schemaProcessor = IoTDB.schemaProcessor;
    assertTrue(schemaProcessor.isPathExist(new PartialPath("root")));

    assertFalse(schemaProcessor.isPathExist(new PartialPath("root.group_with_hyphen")));

    try {
      schemaProcessor.setStorageGroup(new PartialPath("root.group_with_hyphen"));
    } catch (MetadataException e) {
      e.printStackTrace();
      fail(e.getMessage());
    }

    assertTrue(schemaProcessor.isPathExist(new PartialPath("root.group_with_hyphen")));
  }

  @Test
  public void testCreateTimeseriesAndInsertWithAlignedData() {
    LocalSchemaProcessor schemaProcessor = IoTDB.schemaProcessor;
    try {
      schemaProcessor.setStorageGroup(new PartialPath("root.laptop"));
      schemaProcessor.createTimeseries(
          new PartialPath("root.laptop.d1.aligned_device.s1"),
          TSDataType.valueOf("INT32"),
          TSEncoding.valueOf("RLE"),
          compressionType,
          Collections.emptyMap());
      schemaProcessor.createTimeseries(
          new PartialPath("root.laptop.d1.aligned_device.s2"),
          TSDataType.valueOf("INT64"),
          TSEncoding.valueOf("RLE"),
          compressionType,
          Collections.emptyMap());
    } catch (Exception e) {
      fail();
    }

    try {
      schemaProcessor.createAlignedTimeSeries(
          new PartialPath("root.laptop.d1.aligned_device"),
          Arrays.asList("s3", "s4", "s5"),
          Arrays.asList(
              TSDataType.valueOf("FLOAT"),
              TSDataType.valueOf("INT64"),
              TSDataType.valueOf("INT32")),
          Arrays.asList(
              TSEncoding.valueOf("RLE"), TSEncoding.valueOf("RLE"), TSEncoding.valueOf("RLE")),
          Arrays.asList(compressionType, compressionType, compressionType));
      fail();
    } catch (Exception e) {
      Assert.assertEquals(
          "Timeseries under this entity is not aligned, please use createTimeseries or change entity. (Path: root.laptop.d1.aligned_device)",
          e.getMessage());
    }
  }

  @Test
  public void testCreateAlignedTimeseriesWithIllegalNames() throws Exception {
    LocalSchemaProcessor schemaProcessor = IoTDB.schemaProcessor;
    schemaProcessor.setStorageGroup(new PartialPath("root.laptop"));
    PartialPath deviceId = new PartialPath("root.laptop.d1");
    String[] measurementIds = {"time", "timestamp", "TIME", "TIMESTAMP"};
    for (String measurementId : measurementIds) {
      PartialPath path = deviceId.concatNode(measurementId);
      try {
        schemaProcessor.createAlignedTimeSeries(
            path,
            Arrays.asList("s1", "s2", "s3"),
            Arrays.asList(
                TSDataType.valueOf("FLOAT"),
                TSDataType.valueOf("INT64"),
                TSDataType.valueOf("INT32")),
            Arrays.asList(
                TSEncoding.valueOf("RLE"), TSEncoding.valueOf("RLE"), TSEncoding.valueOf("RLE")),
            Arrays.asList(compressionType, compressionType, compressionType));
        fail();
      } catch (Exception e) {
        Assert.assertEquals(
            String.format(
                "%s is not a legal path, because %s",
                path.getFullPath(), String.format("%s is an illegal name.", measurementId)),
            e.getMessage());
      }
    }

    PartialPath path = deviceId.concatNode("t1");
    for (String measurementId : measurementIds) {
      try {
        schemaProcessor.createAlignedTimeSeries(
            path,
            Arrays.asList(measurementId, "s2", "s3"),
            Arrays.asList(
                TSDataType.valueOf("FLOAT"),
                TSDataType.valueOf("INT64"),
                TSDataType.valueOf("INT32")),
            Arrays.asList(
                TSEncoding.valueOf("RLE"), TSEncoding.valueOf("RLE"), TSEncoding.valueOf("RLE")),
            Arrays.asList(compressionType, compressionType, compressionType));
        fail();
      } catch (Exception e) {
        Assert.assertEquals(String.format("%s is an illegal name.", measurementId), e.getMessage());
      }
    }
  }

  @Test
  public void testCreateAlignedTimeseriesWithAliasAndTags() throws Exception {
    LocalSchemaProcessor schemaProcessor = IoTDB.schemaProcessor;
    schemaProcessor.setStorageGroup(new PartialPath("root.laptop"));
    PartialPath devicePath = new PartialPath("root.laptop.device0");
    List<String> measurements = Arrays.asList("s1", "s2", "s3", "s4", "s5");
    List<TSDataType> tsDataTypes =
        Arrays.asList(
            TSDataType.DOUBLE,
            TSDataType.TEXT,
            TSDataType.FLOAT,
            TSDataType.BOOLEAN,
            TSDataType.INT32);
    List<TSEncoding> tsEncodings =
        Arrays.asList(
            TSEncoding.PLAIN,
            TSEncoding.PLAIN,
            TSEncoding.PLAIN,
            TSEncoding.PLAIN,
            TSEncoding.PLAIN);
    List<CompressionType> compressionTypes =
        Arrays.asList(
            CompressionType.UNCOMPRESSED,
            CompressionType.UNCOMPRESSED,
            CompressionType.UNCOMPRESSED,
            CompressionType.UNCOMPRESSED,
            CompressionType.UNCOMPRESSED);
    List<String> aliasList = Arrays.asList("alias1", null, "alias2", null, null);
    List<Map<String, String>> tagList = new ArrayList<>();
    Map<String, String> tags = new HashMap<>();
    tags.put("key", "value");
    tagList.add(tags);
    tagList.add(null);
    tagList.add(null);
    tagList.add(tags);
    tagList.add(null);
    CreateAlignedTimeSeriesPlan createAlignedTimeSeriesPlan =
        new CreateAlignedTimeSeriesPlan(
            devicePath,
            measurements,
            tsDataTypes,
            tsEncodings,
            compressionTypes,
            aliasList,
            tagList,
            null);
    schemaProcessor.createAlignedTimeSeries(createAlignedTimeSeriesPlan);

    Assert.assertEquals(
        5, schemaProcessor.getAllTimeseriesCount(new PartialPath("root.laptop.device0.*")));
    Assert.assertTrue(schemaProcessor.isPathExist(new PartialPath("root.laptop.device0.alias2")));

    ShowTimeSeriesPlan showTimeSeriesPlan =
        new ShowTimeSeriesPlan(new PartialPath("root.**"), false, "key", "value", 0, 0, false);
    List<ShowTimeSeriesResult> showTimeSeriesResults =
        schemaProcessor.showTimeseries(showTimeSeriesPlan, null);
    Assert.assertEquals(2, showTimeSeriesResults.size());
    showTimeSeriesResults =
        showTimeSeriesResults.stream()
            .sorted(Comparator.comparing(ShowResult::getName))
            .collect(Collectors.toList());
    ShowTimeSeriesResult result = showTimeSeriesResults.get(0);
    Assert.assertEquals("root.laptop.device0.s1", result.getName());
    Assert.assertEquals("alias1", result.getAlias());
    Assert.assertEquals(tags, result.getTag());
    result = showTimeSeriesResults.get(1);
    Assert.assertEquals("root.laptop.device0.s4", result.getName());
    Assert.assertEquals(tags, result.getTag());
  }

  @Test
  public void testGetStorageGroupNodeByPath() {
    LocalSchemaProcessor schemaProcessor = IoTDB.schemaProcessor;
    PartialPath partialPath = null;

    try {
      partialPath = new PartialPath("root.ln.sg1");
    } catch (IllegalPathException e) {
      fail(e.getMessage());
    }

    try {
      schemaProcessor.setStorageGroup(partialPath);
    } catch (MetadataException e) {
      fail(e.getMessage());
    }

    try {
      partialPath = new PartialPath("root.ln.sg2.device1.sensor1");
    } catch (IllegalPathException e) {
      fail(e.getMessage());
    }

    try {
      schemaProcessor.getStorageGroupNodeByPath(partialPath);
    } catch (StorageGroupNotSetException e) {
      Assert.assertEquals(
          "Database is not set for current seriesPath: [root.ln.sg2.device1.sensor1]",
          e.getMessage());
    } catch (StorageGroupAlreadySetException e) {
      Assert.assertEquals(
          "some children of root.ln have already been created as database", e.getMessage());
    } catch (MetadataException e) {
      fail(e.getMessage());
    }
  }

  @Test
  public void testTemplateSchemaNameCheckWhileCreate() {
    LocalSchemaProcessor schemaProcessor = IoTDB.schemaProcessor;
    String[] illegalSchemaNames = {"a+b", "time", "timestamp", "TIME", "TIMESTAMP"};
    for (String schemaName : illegalSchemaNames) {
      CreateTemplatePlan plan = getCreateTemplatePlan(schemaName);
      try {
        schemaProcessor.createSchemaTemplate(plan);
      } catch (MetadataException e) {
        Assert.assertEquals(String.format("%s is an illegal name.", schemaName), e.getMessage());
      }
    }
  }

  private CreateTemplatePlan getCreateTemplatePlan(String schemaName) {
    List<List<String>> measurementList = new ArrayList<>();
    measurementList.add(Collections.singletonList("s0"));

    List<List<TSDataType>> dataTypeList = new ArrayList<>();
    dataTypeList.add(Collections.singletonList(TSDataType.INT32));

    List<List<TSEncoding>> encodingList = new ArrayList<>();
    encodingList.add(Collections.singletonList(TSEncoding.RLE));

    List<List<CompressionType>> compressionTypes = new ArrayList<>();
    compressionTypes.add(Collections.singletonList(compressionType));

    List<String> schemaNames = new ArrayList<>();
    schemaNames.add(schemaName);

    return new CreateTemplatePlan(
        "template1", schemaNames, measurementList, dataTypeList, encodingList, compressionTypes);
  }

  @Test
<<<<<<< HEAD
  public void testDeviceNodeAfterAutoCreateTimeseriesFailure() throws Exception {
    LocalSchemaProcessor schemaProcessor = IoTDB.schemaProcessor;

    PartialPath sg1 = new PartialPath("root.a.sg");
    schemaProcessor.setStorageGroup(sg1);

    PartialPath deviceId = new PartialPath("root.a.d");
    String[] measurementList = {"s"};
    String[] values = {"1"};
    IMeasurementMNode[] measurementMNodes = new IMeasurementMNode[1];
    InsertPlan insertPlan = new InsertRowPlan(deviceId, 1L, measurementList, values);
    insertPlan.setMeasurementMNodes(measurementMNodes);
    insertPlan.getDataTypes()[0] = TSDataType.INT32;

    try {
      schemaProcessor.getSeriesSchemasAndReadLockDevice(insertPlan);
      fail();
    } catch (MetadataException e) {
      Assert.assertEquals(
          "some children of root.a have already been created as database", e.getMessage());
      Assert.assertFalse(schemaProcessor.isPathExist(new PartialPath("root.a.d")));
    }
  }

  @Test
=======
>>>>>>> 3614ca78
  @Ignore
  public void testTimeseriesDeletionWithEntityUsingTemplate() throws MetadataException {
    LocalSchemaProcessor schemaProcessor = IoTDB.schemaProcessor;
    schemaProcessor.setStorageGroup(new PartialPath("root.sg"));

    CreateTemplatePlan plan = getCreateTemplatePlan("s1");
    schemaProcessor.createSchemaTemplate(plan);
    SetTemplatePlan setPlan = new SetTemplatePlan("template1", "root.sg.d1");
    schemaProcessor.setSchemaTemplate(setPlan);
    schemaProcessor.createTimeseries(
        new PartialPath("root.sg.d1.s2"),
        TSDataType.valueOf("INT32"),
        TSEncoding.valueOf("RLE"),
        compressionType,
        Collections.emptyMap());
    schemaProcessor.setUsingSchemaTemplate(new ActivateTemplatePlan(new PartialPath("root.sg.d1")));
    schemaProcessor.deleteTimeseries(new PartialPath("root.sg.d1.s2"));
    assertTrue(schemaProcessor.isPathExist(new PartialPath("root.sg.d1")));

    schemaProcessor.createTimeseries(
        new PartialPath("root.sg.d2.s2"),
        TSDataType.valueOf("INT32"),
        TSEncoding.valueOf("RLE"),
        compressionType,
        Collections.emptyMap());
    schemaProcessor.deleteTimeseries(new PartialPath("root.sg.d2.s2"));
    assertFalse(schemaProcessor.isPathExist(new PartialPath("root.sg.d2")));
  }

  @Test
  public void testTagIndexRecovery() throws Exception {
    LocalSchemaProcessor schemaProcessor = IoTDB.schemaProcessor;
    PartialPath path = new PartialPath("root.sg.d.s");
    Map<String, String> tags = new HashMap<>();
    tags.put("description", "oldValue");
    schemaProcessor.createTimeseries(
        new CreateTimeSeriesPlan(
            path,
            TSDataType.valueOf("INT32"),
            TSEncoding.valueOf("RLE"),
            compressionType,
            null,
            tags,
            null,
            null));

    ShowTimeSeriesPlan showTimeSeriesPlan =
        new ShowTimeSeriesPlan(
            new PartialPath("root.sg.d.s"), true, "description", "Value", 0, 0, false);
    List<ShowTimeSeriesResult> results =
        schemaProcessor.showTimeseries(showTimeSeriesPlan, new QueryContext());

    assertEquals(1, results.size());
    Map<String, String> resultTag = results.get(0).getTag();
    assertEquals("oldValue", resultTag.get("description"));

    tags.put("description", "newValue");
    schemaProcessor.upsertTagsAndAttributes(null, tags, null, path);

    showTimeSeriesPlan =
        new ShowTimeSeriesPlan(
            new PartialPath("root.sg.d.s"), true, "description", "Value", 0, 0, false);
    results = schemaProcessor.showTimeseries(showTimeSeriesPlan, new QueryContext());

    assertEquals(1, results.size());
    resultTag = results.get(0).getTag();
    assertEquals("newValue", resultTag.get("description"));

    EnvironmentUtils.restartDaemon();

    showTimeSeriesPlan =
        new ShowTimeSeriesPlan(
            new PartialPath("root.sg.d.s"), true, "description", "oldValue", 0, 0, false);
    results = schemaProcessor.showTimeseries(showTimeSeriesPlan, new QueryContext());

    assertEquals(0, results.size());

    showTimeSeriesPlan =
        new ShowTimeSeriesPlan(
            new PartialPath("root.sg.d.s"), true, "description", "Value", 0, 0, false);
    results = schemaProcessor.showTimeseries(showTimeSeriesPlan, new QueryContext());

    assertEquals(1, results.size());
    resultTag = results.get(0).getTag();
    assertEquals("newValue", resultTag.get("description"));
  }

  @Test
  public void testTagCreationViaMLogPlanDuringMetadataSync() throws Exception {
    LocalSchemaProcessor schemaProcessor = IoTDB.schemaProcessor;

    PartialPath path = new PartialPath("root.sg.d.s");
    Map<String, String> tags = new HashMap<>();
    tags.put("type", "test");
    CreateTimeSeriesPlan plan =
        new CreateTimeSeriesPlan(
            path,
            TSDataType.valueOf("INT32"),
            TSEncoding.valueOf("RLE"),
            compressionType,
            null,
            tags,
            null,
            null);
    // mock that the plan has already been executed on sender and receiver will redo this plan
    plan.setTagOffset(10);

    schemaProcessor.operation(plan);

    ShowTimeSeriesPlan showTimeSeriesPlan =
        new ShowTimeSeriesPlan(new PartialPath("root.sg.d.s"), true, "type", "test", 0, 0, false);
    List<ShowTimeSeriesResult> results =
        schemaProcessor.showTimeseries(showTimeSeriesPlan, new QueryContext());
    assertEquals(1, results.size());
    Map<String, String> resultTag = results.get(0).getTag();
    assertEquals("test", resultTag.get("type"));

    assertEquals(0, schemaProcessor.getMeasurementMNode(path).getOffset());
  }

  @Test
  public void testCountNodesWithLevel() throws Exception {
    LocalSchemaProcessor schemaProcessor = IoTDB.schemaProcessor;
    schemaProcessor.createTimeseries(
        new PartialPath("root.sgcc.wf03.wt01.temperature"),
        TSDataType.valueOf("INT32"),
        TSEncoding.valueOf("RLE"),
        compressionType,
        Collections.emptyMap());
    schemaProcessor.createTimeseries(
        new PartialPath("root.sgcc.wf03.t01.status"),
        TSDataType.valueOf("INT32"),
        TSEncoding.valueOf("RLE"),
        compressionType,
        Collections.emptyMap());
    schemaProcessor.createTimeseries(
        new PartialPath("root.ln.wf01.wt01.temperature"),
        TSDataType.valueOf("INT32"),
        TSEncoding.valueOf("RLE"),
        compressionType,
        Collections.emptyMap());
    schemaProcessor.createTimeseries(
        new PartialPath("root.ln.wf01.wt01.status"),
        TSDataType.valueOf("INT32"),
        TSEncoding.valueOf("RLE"),
        compressionType,
        Collections.emptyMap());
    schemaProcessor.createTimeseries(
        new PartialPath("root.ln.wf02.wt02.status"),
        TSDataType.valueOf("INT32"),
        TSEncoding.valueOf("RLE"),
        compressionType,
        Collections.emptyMap());
    schemaProcessor.createTimeseries(
        new PartialPath("root.ln.wf02.wt02.hardware"),
        TSDataType.valueOf("INT32"),
        TSEncoding.valueOf("RLE"),
        compressionType,
        Collections.emptyMap());

    Assert.assertEquals(
        2, schemaProcessor.getNodesCountInGivenLevel(new PartialPath("root.**.temperature"), 3));
  }
}<|MERGE_RESOLUTION|>--- conflicted
+++ resolved
@@ -2186,34 +2186,6 @@
   }
 
   @Test
-<<<<<<< HEAD
-  public void testDeviceNodeAfterAutoCreateTimeseriesFailure() throws Exception {
-    LocalSchemaProcessor schemaProcessor = IoTDB.schemaProcessor;
-
-    PartialPath sg1 = new PartialPath("root.a.sg");
-    schemaProcessor.setStorageGroup(sg1);
-
-    PartialPath deviceId = new PartialPath("root.a.d");
-    String[] measurementList = {"s"};
-    String[] values = {"1"};
-    IMeasurementMNode[] measurementMNodes = new IMeasurementMNode[1];
-    InsertPlan insertPlan = new InsertRowPlan(deviceId, 1L, measurementList, values);
-    insertPlan.setMeasurementMNodes(measurementMNodes);
-    insertPlan.getDataTypes()[0] = TSDataType.INT32;
-
-    try {
-      schemaProcessor.getSeriesSchemasAndReadLockDevice(insertPlan);
-      fail();
-    } catch (MetadataException e) {
-      Assert.assertEquals(
-          "some children of root.a have already been created as database", e.getMessage());
-      Assert.assertFalse(schemaProcessor.isPathExist(new PartialPath("root.a.d")));
-    }
-  }
-
-  @Test
-=======
->>>>>>> 3614ca78
   @Ignore
   public void testTimeseriesDeletionWithEntityUsingTemplate() throws MetadataException {
     LocalSchemaProcessor schemaProcessor = IoTDB.schemaProcessor;
