--- conflicted
+++ resolved
@@ -56,12 +56,7 @@
   public void testMetricService() {
     for (MetricFrameType type : MetricFrameType.values()) {
       // init metric service
-<<<<<<< HEAD
-      metricConfig.setMonitorType(type);
-=======
-      metricConfig.setEnableMetric(true);
       metricConfig.setMetricFrameType(type);
->>>>>>> 63182c1e
       metricConfig.setMetricLevel(MetricLevel.IMPORTANT);
       metricService = new DoNothingMetricService();
       metricService.startService();
