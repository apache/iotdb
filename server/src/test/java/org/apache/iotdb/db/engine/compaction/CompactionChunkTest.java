/*
 * Licensed to the Apache Software Foundation (ASF) under one
 * or more contributor license agreements.  See the NOTICE file
 * distributed with this work for additional information
 * regarding copyright ownership.  The ASF licenses this file
 * to you under the Apache License, Version 2.0 (the
 * "License"); you may not use this file except in compliance
 * with the License.  You may obtain a copy of the License at
 *
 *     http://www.apache.org/licenses/LICENSE-2.0
 *
 * Unless required by applicable law or agreed to in writing,
 * software distributed under the License is distributed on an
 * "AS IS" BASIS, WITHOUT WARRANTIES OR CONDITIONS OF ANY
 * KIND, either express or implied.  See the License for the
 * specific language governing permissions and limitations
 * under the License.
 */

package org.apache.iotdb.db.engine.compaction;

import org.apache.iotdb.db.conf.IoTDBConstant;
import org.apache.iotdb.db.constant.TestConstant;
import org.apache.iotdb.db.engine.compaction.utils.CompactionUtils;
import org.apache.iotdb.db.engine.merge.manage.MergeManager;
import org.apache.iotdb.db.engine.storagegroup.TsFileResource;
import org.apache.iotdb.db.exception.StorageEngineException;
import org.apache.iotdb.db.exception.metadata.IllegalPathException;
import org.apache.iotdb.db.exception.metadata.MetadataException;
import org.apache.iotdb.tsfile.exception.write.WriteProcessException;
import org.apache.iotdb.tsfile.file.metadata.ChunkMetadata;
import org.apache.iotdb.tsfile.read.TsFileSequenceReader;
import org.apache.iotdb.tsfile.read.common.BatchData;
import org.apache.iotdb.tsfile.read.common.Chunk;
import org.apache.iotdb.tsfile.read.common.Path;
import org.apache.iotdb.tsfile.read.reader.IChunkReader;
import org.apache.iotdb.tsfile.read.reader.chunk.ChunkReaderByTimestamp;
import org.apache.iotdb.tsfile.write.writer.RestorableTsFileIOWriter;

import com.google.common.util.concurrent.RateLimiter;
import org.apache.commons.io.FileUtils;
import org.junit.After;
import org.junit.Before;
import org.junit.Test;

import java.io.File;
import java.io.IOException;
import java.util.ArrayList;
import java.util.HashMap;
import java.util.LinkedHashMap;
import java.util.List;
import java.util.Map;
import java.util.Map.Entry;

import static org.apache.iotdb.db.conf.IoTDBConstant.PATH_SEPARATOR;
import static org.junit.Assert.assertEquals;

public class CompactionChunkTest extends LevelCompactionTest {

  File tempSGDir;

  @Before
  public void setUp() throws IOException, WriteProcessException, MetadataException {
    super.setUp();
    tempSGDir = new File(TestConstant.BASE_OUTPUT_PATH.concat("tempSG"));
    tempSGDir.mkdirs();
  }

  @After
  public void tearDown() throws IOException, StorageEngineException {
    super.tearDown();
    FileUtils.deleteDirectory(tempSGDir);
  }

  @Test
  public void testAppendMerge() throws IOException, IllegalPathException {
    Map<String, Map<TsFileSequenceReader, List<ChunkMetadata>>> measurementChunkMetadataMap =
        new HashMap<>();
    List<TsFileResource> sourceTsfileResources = seqResources.subList(0, 2);
    File file =
        new File(
            TestConstant.BASE_OUTPUT_PATH.concat(
                0
                    + IoTDBConstant.FILE_NAME_SEPARATOR
                    + 0
                    + IoTDBConstant.FILE_NAME_SEPARATOR
                    + 1
                    + IoTDBConstant.FILE_NAME_SEPARATOR
                    + 0
                    + ".tsfile"));
    TsFileResource targetTsfileResource = new TsFileResource(file);
    RateLimiter compactionWriteRateLimiter = MergeManager.getINSTANCE().getMergeWriteRateLimiter();
    String device = COMPACTION_TEST_SG + PATH_SEPARATOR + "device0";
    RestorableTsFileIOWriter writer =
        new RestorableTsFileIOWriter(targetTsfileResource.getTsFile());
    writer.startChunkGroup(device);
    for (TsFileResource tsFileResource : sourceTsfileResources) {
      TsFileSequenceReader reader = new TsFileSequenceReader(tsFileResource.getTsFilePath());
      Map<String, List<ChunkMetadata>> chunkMetadataMap = reader.readChunkMetadataInDevice(device);
      for (Entry<String, List<ChunkMetadata>> entry : chunkMetadataMap.entrySet()) {
        for (ChunkMetadata chunkMetadata : entry.getValue()) {
          Map<TsFileSequenceReader, List<ChunkMetadata>> readerChunkMetadataMap;
          String measurementUid = chunkMetadata.getMeasurementUid();
          if (measurementChunkMetadataMap.containsKey(measurementUid)) {
            readerChunkMetadataMap = measurementChunkMetadataMap.get(measurementUid);
          } else {
            readerChunkMetadataMap = new LinkedHashMap<>();
          }
          List<ChunkMetadata> chunkMetadataList;
          if (readerChunkMetadataMap.containsKey(reader)) {
            chunkMetadataList = readerChunkMetadataMap.get(reader);
          } else {
            chunkMetadataList = new ArrayList<>();
          }
          chunkMetadataList.add(chunkMetadata);
          readerChunkMetadataMap.put(reader, chunkMetadataList);
          measurementChunkMetadataMap.put(
              chunkMetadata.getMeasurementUid(), readerChunkMetadataMap);
        }
      }
      for (Entry<String, Map<TsFileSequenceReader, List<ChunkMetadata>>> entry :
          measurementChunkMetadataMap.entrySet()) {
<<<<<<< HEAD
        CompactionUtils.writeByAppendMerge(
=======
        CompactionUtils.writeByAppendPageMerge(
>>>>>>> 8343f225
            device, compactionWriteRateLimiter, entry, targetTsfileResource, writer);
      }
      reader.close();
    }
    writer.endChunkGroup();
    targetTsfileResource.serialize();
    writer.endFile();
    targetTsfileResource.close();

    TsFileSequenceReader reader = new TsFileSequenceReader(file.getPath());
    List<Path> paths = reader.getAllPaths();
    for (Path path : paths) {
      List<ChunkMetadata> chunkMetadataList = reader.getChunkMetadataList(path);
      for (ChunkMetadata chunkMetadata : chunkMetadataList) {
        Chunk chunk = reader.readMemChunk(chunkMetadata);
        IChunkReader chunkReader = new ChunkReaderByTimestamp(chunk);
        long totalPointCount = 0;
        while (chunkReader.hasNextSatisfiedPage()) {
          BatchData batchData = chunkReader.nextPageData();
          for (int i = 0; i < batchData.length(); i++) {
            assertEquals(batchData.getTimeByIndex(i), batchData.getDoubleByIndex(i), 0.001);
          }
          totalPointCount += batchData.length();
        }
        assertEquals(totalPointCount, chunkMetadata.getNumOfPoints());
      }
    }
    reader.close();
  }

  @Test
  public void testDeserializeMerge() throws IOException, IllegalPathException {
    Map<String, Map<TsFileSequenceReader, List<ChunkMetadata>>> measurementChunkMetadataMap =
        new HashMap<>();
    List<TsFileResource> sourceTsfileResources = seqResources.subList(0, 2);
    File file =
        new File(
            TestConstant.BASE_OUTPUT_PATH.concat(
                0
                    + IoTDBConstant.FILE_NAME_SEPARATOR
                    + 0
                    + IoTDBConstant.FILE_NAME_SEPARATOR
                    + 1
                    + IoTDBConstant.FILE_NAME_SEPARATOR
                    + 0
                    + ".tsfile"));
    TsFileResource targetTsfileResource = new TsFileResource(file);
    RateLimiter compactionWriteRateLimiter = MergeManager.getINSTANCE().getMergeWriteRateLimiter();
    String device = COMPACTION_TEST_SG + PATH_SEPARATOR + "device0";
    RestorableTsFileIOWriter writer =
        new RestorableTsFileIOWriter(targetTsfileResource.getTsFile());
    writer.startChunkGroup(device);
    for (TsFileResource tsFileResource : sourceTsfileResources) {
      TsFileSequenceReader reader = new TsFileSequenceReader(tsFileResource.getTsFilePath());
      Map<String, List<ChunkMetadata>> chunkMetadataMap = reader.readChunkMetadataInDevice(device);
      for (Entry<String, List<ChunkMetadata>> entry : chunkMetadataMap.entrySet()) {
        for (ChunkMetadata chunkMetadata : entry.getValue()) {
          Map<TsFileSequenceReader, List<ChunkMetadata>> readerChunkMetadataMap;
          String measurementUid = chunkMetadata.getMeasurementUid();
          if (measurementChunkMetadataMap.containsKey(measurementUid)) {
            readerChunkMetadataMap = measurementChunkMetadataMap.get(measurementUid);
          } else {
            readerChunkMetadataMap = new LinkedHashMap<>();
          }
          List<ChunkMetadata> chunkMetadataList;
          if (readerChunkMetadataMap.containsKey(reader)) {
            chunkMetadataList = readerChunkMetadataMap.get(reader);
          } else {
            chunkMetadataList = new ArrayList<>();
          }
          chunkMetadataList.add(chunkMetadata);
          readerChunkMetadataMap.put(reader, chunkMetadataList);
          measurementChunkMetadataMap.put(
              chunkMetadata.getMeasurementUid(), readerChunkMetadataMap);
        }
      }
      for (Entry<String, Map<TsFileSequenceReader, List<ChunkMetadata>>> entry :
          measurementChunkMetadataMap.entrySet()) {
        CompactionUtils.writeByDeserializePageMerge(
            device,
            compactionWriteRateLimiter,
            entry,
            targetTsfileResource,
            writer,
            new HashMap<>(),
            new ArrayList<>());
      }
      reader.close();
    }
    writer.endChunkGroup();
    targetTsfileResource.serialize();
    writer.endFile();
    targetTsfileResource.close();

    TsFileSequenceReader reader = new TsFileSequenceReader(file.getPath());
    List<Path> paths = reader.getAllPaths();
    for (Path path : paths) {
      List<ChunkMetadata> chunkMetadataList = reader.getChunkMetadataList(path);
      for (ChunkMetadata chunkMetadata : chunkMetadataList) {
        Chunk chunk = reader.readMemChunk(chunkMetadata);
        IChunkReader chunkReader = new ChunkReaderByTimestamp(chunk);
        long totalPointCount = 0;
        while (chunkReader.hasNextSatisfiedPage()) {
          BatchData batchData = chunkReader.nextPageData();
          for (int i = 0; i < batchData.length(); i++) {
            assertEquals(batchData.getTimeByIndex(i), batchData.getDoubleByIndex(i), 0.001);
          }
          totalPointCount += batchData.length();
        }
        assertEquals(totalPointCount, chunkMetadata.getNumOfPoints());
      }
    }
    reader.close();
  }
}<|MERGE_RESOLUTION|>--- conflicted
+++ resolved
@@ -120,11 +120,7 @@
       }
       for (Entry<String, Map<TsFileSequenceReader, List<ChunkMetadata>>> entry :
           measurementChunkMetadataMap.entrySet()) {
-<<<<<<< HEAD
-        CompactionUtils.writeByAppendMerge(
-=======
         CompactionUtils.writeByAppendPageMerge(
->>>>>>> 8343f225
             device, compactionWriteRateLimiter, entry, targetTsfileResource, writer);
       }
       reader.close();
