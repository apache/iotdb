--- conflicted
+++ resolved
@@ -70,19 +70,10 @@
       List<String> expectedList = new ArrayList<>();
       Collections.addAll(expectedList, expected);
       List<String> result = new ArrayList<>();
-<<<<<<< HEAD
-      try {
-        while (resultSet.next()) {
-          result.add(resultSet.getString(1));
-        }
-      } finally {
-        resultSet.close();
-=======
       try (ResultSet resultSet = statement.getResultSet()) {
         while (resultSet.next()) {
           result.add(resultSet.getString(1));
         }
->>>>>>> b3ea173d
       }
       assertEquals(expected.length, result.size());
       assertTrue(expectedList.containsAll(result));
@@ -129,19 +120,10 @@
       List<String> expectedList = new ArrayList<>();
       Collections.addAll(expectedList, expected);
       List<String> result = new ArrayList<>();
-<<<<<<< HEAD
-      try {
-        while (resultSet.next()) {
-          result.add(resultSet.getString(1));
-        }
-      } finally {
-        resultSet.close();
-=======
       try (ResultSet resultSet = statement.getResultSet()) {
         while (resultSet.next()) {
           result.add(resultSet.getString(1));
         }
->>>>>>> b3ea173d
       }
       assertEquals(expected.length, result.size());
       assertTrue(expectedList.containsAll(result));
