--- conflicted
+++ resolved
@@ -200,10 +200,8 @@
     int defaultFillInterval = IoTDBDescriptor.getInstance().getConfig().getDefaultFillInterval();
     FillQueryPlan mergePlan = (FillQueryPlan) plan;
     assertEquals(5000, mergePlan.getQueryTime());
-    assertEquals(defaultFillInterval,
-        ((LinearFill) mergePlan.getFillType().get(TSDataType.INT32)).getBeforeRange());
-    assertEquals(defaultFillInterval,
-        ((LinearFill) mergePlan.getFillType().get(TSDataType.INT32)).getAfterRange());
+    assertEquals(defaultFillInterval, ((LinearFill) mergePlan.getFillType().get(TSDataType.INT32)).getBeforeRange());
+    assertEquals(defaultFillInterval, ((LinearFill) mergePlan.getFillType().get(TSDataType.INT32)).getAfterRange());
     assertEquals(defaultFillInterval,
         ((PreviousFill) mergePlan.getFillType().get(TSDataType.BOOLEAN)).getBeforeRange());
   }
@@ -606,31 +604,5 @@
     Assert.assertEquals(1, plan.getDeduplicatedPaths().size());
     Assert.assertEquals(1, plan.getDeduplicatedDataTypes().size());
     Assert.assertEquals(new Path("root.vehicle.d1.s1"), plan.getDeduplicatedPaths().get(0));
-<<<<<<< HEAD
-
-    //'group by device' is deduplication in DeviceIterateDataSet
-    MManager manager = MManager.getInstance();
-    manager.setStorageGroup("root.vehicle");
-    manager.addPathToMTree("root.vehicle.d0.s1", "INT64", "PLAIN");
-    manager.addPathToMTree("root.vehicle.d0.s0", "INT64", "PLAIN");
-    manager.addPathToMTree("root.vehicle.d1.s0", "INT64", "PLAIN");
-    manager.addPathToMTree("root.vehicle.d1.s1", "INT64", "PLAIN");
-
-    sqlStr = "select s0,s0,s1 from root.vehicle.d0, root.vehicle.d1 group by device";
-    plan = (QueryPlan) processor.parseSQLToPhysicalPlan(sqlStr);
-    Assert.assertEquals(0, plan.getDeduplicatedPaths().size());
-    Assert.assertEquals(0, plan.getDeduplicatedDataTypes().size());
-    Assert.assertEquals(6, plan.getPaths().size());
-    Assert.assertEquals(6, plan.getDataTypes().size());
-
-    sqlStr = "select COUNT(s0),COUNT(s0),COUNT(s1) from root.vehicle.d0, root.vehicle.d1 group by device";
-    plan = (QueryPlan) processor.parseSQLToPhysicalPlan(sqlStr);
-    Assert.assertEquals(0, plan.getDeduplicatedPaths().size());
-    Assert.assertEquals(0, plan.getDeduplicatedPaths().size());
-    Assert.assertEquals(0, plan.getDeduplicatedDataTypes().size());
-    Assert.assertEquals(6, plan.getPaths().size());
-    Assert.assertEquals(6, plan.getDataTypes().size());
-=======
->>>>>>> 2b0a7245
   }
 }