--- conflicted
+++ resolved
@@ -19,11 +19,11 @@
 
 package org.apache.iotdb.db.engine.compaction.cross;
 
-import org.apache.iotdb.commons.conf.IoTDBConstant;
+import org.apache.iotdb.db.conf.IoTDBConstant;
 import org.apache.iotdb.db.conf.IoTDBDescriptor;
 import org.apache.iotdb.db.constant.TestConstant;
-import org.apache.iotdb.db.engine.compaction.cross.rewrite.CrossSpaceCompactionResource;
-import org.apache.iotdb.db.engine.compaction.cross.rewrite.selector.ICrossSpaceCompactionFileSelector;
+import org.apache.iotdb.db.engine.compaction.cross.rewrite.manage.CrossSpaceCompactionResource;
+import org.apache.iotdb.db.engine.compaction.cross.rewrite.selector.ICrossSpaceMergeFileSelector;
 import org.apache.iotdb.db.engine.compaction.cross.rewrite.selector.RewriteCompactionFileSelector;
 import org.apache.iotdb.db.engine.storagegroup.TsFileResource;
 import org.apache.iotdb.db.engine.storagegroup.TsFileResourceStatus;
@@ -36,11 +36,8 @@
 import org.apache.iotdb.tsfile.write.record.datapoint.DataPoint;
 import org.apache.iotdb.tsfile.write.schema.MeasurementSchema;
 
-import org.apache.commons.io.FileUtils;
 import org.junit.Assert;
 import org.junit.Test;
-import org.slf4j.Logger;
-import org.slf4j.LoggerFactory;
 
 import java.io.File;
 import java.io.IOException;
@@ -48,26 +45,23 @@
 import java.util.ArrayList;
 import java.util.List;
 import java.util.Set;
-import java.util.concurrent.atomic.AtomicBoolean;
 
 import static org.junit.Assert.assertEquals;
-import static org.junit.Assert.fail;
 
 public class RewriteCompactionFileSelectorTest extends MergeTest {
-  private static final Logger logger =
-      LoggerFactory.getLogger(RewriteCompactionFileSelectorTest.class);
 
   @Test
   public void testFullSelection() throws MergeException, IOException {
     CrossSpaceCompactionResource resource =
         new CrossSpaceCompactionResource(seqResources, unseqResources);
-    ICrossSpaceCompactionFileSelector mergeFileSelector =
+    ICrossSpaceMergeFileSelector mergeFileSelector =
         new RewriteCompactionFileSelector(resource, Long.MAX_VALUE);
     List[] result = mergeFileSelector.select();
     List<TsFileResource> seqSelected = result[0];
     List<TsFileResource> unseqSelected = result[1];
     assertEquals(seqResources, seqSelected);
     assertEquals(unseqResources, unseqSelected);
+    resource.clear();
 
     resource = new CrossSpaceCompactionResource(seqResources.subList(0, 1), unseqResources);
     mergeFileSelector = new RewriteCompactionFileSelector(resource, Long.MAX_VALUE);
@@ -76,6 +70,7 @@
     unseqSelected = result[1];
     assertEquals(seqResources.subList(0, 1), seqSelected);
     assertEquals(unseqResources, unseqSelected);
+    resource.clear();
 
     resource = new CrossSpaceCompactionResource(seqResources, unseqResources.subList(0, 1));
     mergeFileSelector = new RewriteCompactionFileSelector(resource, Long.MAX_VALUE);
@@ -84,33 +79,31 @@
     unseqSelected = result[1];
     assertEquals(seqResources.subList(0, 1), seqSelected);
     assertEquals(unseqResources.subList(0, 1), unseqSelected);
-  }
-
-  @Test
-  public void testWithFewMemoryBudgeSelection() throws MergeException, IOException {
+    resource.clear();
+  }
+
+  @Test
+  public void testNonSelection() throws MergeException, IOException {
     CrossSpaceCompactionResource resource =
         new CrossSpaceCompactionResource(seqResources, unseqResources);
-    ICrossSpaceCompactionFileSelector mergeFileSelector =
-        new RewriteCompactionFileSelector(resource, 1);
+    ICrossSpaceMergeFileSelector mergeFileSelector = new RewriteCompactionFileSelector(resource, 1);
     List[] result = mergeFileSelector.select();
     assertEquals(2, result.length);
-<<<<<<< HEAD
-=======
     resource.clear();
->>>>>>> 9ab9a717
   }
 
   @Test
   public void testRestrictedSelection() throws MergeException, IOException {
     CrossSpaceCompactionResource resource =
         new CrossSpaceCompactionResource(seqResources, unseqResources);
-    ICrossSpaceCompactionFileSelector mergeFileSelector =
+    ICrossSpaceMergeFileSelector mergeFileSelector =
         new RewriteCompactionFileSelector(resource, 400000);
     List[] result = mergeFileSelector.select();
     List<TsFileResource> seqSelected = result[0];
     List<TsFileResource> unseqSelected = result[1];
-    assertEquals(seqResources.subList(0, 5), seqSelected);
-    assertEquals(unseqResources.subList(0, 6), unseqSelected);
+    assertEquals(seqResources.subList(0, 4), seqSelected);
+    assertEquals(unseqResources.subList(0, 4), unseqSelected);
+    resource.clear();
   }
 
   /**
@@ -161,10 +154,11 @@
     newUnseqResources.add(largeUnseqTsFileResource);
     CrossSpaceCompactionResource resource =
         new CrossSpaceCompactionResource(seqResources, newUnseqResources);
-    ICrossSpaceCompactionFileSelector mergeFileSelector =
+    ICrossSpaceMergeFileSelector mergeFileSelector =
         new RewriteCompactionFileSelector(resource, Long.MAX_VALUE);
     List[] result = mergeFileSelector.select();
     assertEquals(0, result.length);
+    resource.clear();
   }
 
   /**
@@ -217,6 +211,7 @@
         new CrossSpaceCompactionResource(seqResources, newUnseqResources, ttlLowerBound);
     assertEquals(5, mergeResource.getSeqFiles().size());
     assertEquals(1, mergeResource.getUnseqFiles().size());
+    mergeResource.clear();
   }
 
   /**
@@ -251,10 +246,11 @@
 
     CrossSpaceCompactionResource resource =
         new CrossSpaceCompactionResource(seqResources, unseqResources);
-    ICrossSpaceCompactionFileSelector mergeFileSelector =
+    ICrossSpaceMergeFileSelector mergeFileSelector =
         new RewriteCompactionFileSelector(resource, Long.MAX_VALUE);
     List[] result = mergeFileSelector.select();
     assertEquals(2, result[0].size());
+    resource.clear();
   }
 
   @Test
@@ -309,26 +305,23 @@
       CrossSpaceCompactionResource resource = new CrossSpaceCompactionResource(seqList, unseqList);
       // the budget is enough to select unseq0 and unseq2, but not unseq1
       // the first selection should only contain seq0 and unseq0
-      ICrossSpaceCompactionFileSelector mergeFileSelector =
+      ICrossSpaceMergeFileSelector mergeFileSelector =
           new RewriteCompactionFileSelector(resource, 29000);
       List[] result = mergeFileSelector.select();
       assertEquals(1, result[0].size());
       assertEquals(1, result[1].size());
       assertEquals(seqList.get(0), result[0].get(0));
       assertEquals(unseqList.get(0), result[1].get(0));
+      resource.clear();
 
       resource =
           new CrossSpaceCompactionResource(
               seqList.subList(1, seqList.size()), unseqList.subList(1, unseqList.size()));
-      // Although memory is out of memoryBudget, at least one unseq file should be selected
+      // the second selection should be empty
       mergeFileSelector = new RewriteCompactionFileSelector(resource, 29000);
       result = mergeFileSelector.select();
       assertEquals(2, result.length);
-<<<<<<< HEAD
-
-=======
       resource.clear();
->>>>>>> 9ab9a717
     } finally {
       removeFiles(seqList, unseqList);
     }
@@ -389,7 +382,7 @@
     CrossSpaceCompactionResource resource = new CrossSpaceCompactionResource(seqList, unseqList);
     Assert.assertEquals(5, resource.getSeqFiles().size());
     Assert.assertEquals(10, resource.getUnseqFiles().size());
-    ICrossSpaceCompactionFileSelector mergeFileSelector =
+    ICrossSpaceMergeFileSelector mergeFileSelector =
         new RewriteCompactionFileSelector(resource, 500 * 1024 * 1024);
     List[] result = mergeFileSelector.select();
     Assert.assertEquals(2, result.length);
@@ -452,7 +445,7 @@
     CrossSpaceCompactionResource resource = new CrossSpaceCompactionResource(seqList, unseqList);
     Assert.assertEquals(5, resource.getSeqFiles().size());
     Assert.assertEquals(1, resource.getUnseqFiles().size());
-    ICrossSpaceCompactionFileSelector mergeFileSelector =
+    ICrossSpaceMergeFileSelector mergeFileSelector =
         new RewriteCompactionFileSelector(resource, 500 * 1024 * 1024);
     List[] result = mergeFileSelector.select();
     Assert.assertEquals(2, result.length);
@@ -515,7 +508,7 @@
     CrossSpaceCompactionResource resource = new CrossSpaceCompactionResource(seqList, unseqList);
     Assert.assertEquals(5, resource.getSeqFiles().size());
     Assert.assertEquals(2, resource.getUnseqFiles().size());
-    ICrossSpaceCompactionFileSelector mergeFileSelector =
+    ICrossSpaceMergeFileSelector mergeFileSelector =
         new RewriteCompactionFileSelector(resource, 500 * 1024 * 1024);
     List[] result = mergeFileSelector.select();
     Assert.assertEquals(2, result.length);
@@ -581,7 +574,7 @@
     CrossSpaceCompactionResource resource = new CrossSpaceCompactionResource(seqList, unseqList);
     Assert.assertEquals(5, resource.getSeqFiles().size());
     Assert.assertEquals(4, resource.getUnseqFiles().size());
-    ICrossSpaceCompactionFileSelector mergeFileSelector =
+    ICrossSpaceMergeFileSelector mergeFileSelector =
         new RewriteCompactionFileSelector(resource, 500 * 1024 * 1024);
     List[] result = mergeFileSelector.select();
     Assert.assertEquals(2, result.length);
@@ -650,7 +643,7 @@
     CrossSpaceCompactionResource resource = new CrossSpaceCompactionResource(seqList, unseqList);
     Assert.assertEquals(5, resource.getSeqFiles().size());
     Assert.assertEquals(4, resource.getUnseqFiles().size());
-    ICrossSpaceCompactionFileSelector mergeFileSelector =
+    ICrossSpaceMergeFileSelector mergeFileSelector =
         new RewriteCompactionFileSelector(resource, 500 * 1024 * 1024);
     List[] result = mergeFileSelector.select();
     Assert.assertEquals(2, result.length);
@@ -886,7 +879,7 @@
     IoTDBDescriptor.getInstance().getConfig().setMaxCrossCompactionCandidateFileNum(5);
     CrossSpaceCompactionResource resource =
         new CrossSpaceCompactionResource(seqResources, unseqResources);
-    ICrossSpaceCompactionFileSelector mergeFileSelector =
+    ICrossSpaceMergeFileSelector mergeFileSelector =
         new RewriteCompactionFileSelector(resource, Long.MAX_VALUE);
     List[] result = mergeFileSelector.select();
     assertEquals(2, result.length);
@@ -894,7 +887,7 @@
     List<TsFileResource> unseqSelected = result[1];
     assertEquals(2, seqSelected.size());
     assertEquals(2, unseqSelected.size());
-
+    resource.clear();
     IoTDBDescriptor.getInstance()
         .getConfig()
         .setMaxCrossCompactionCandidateFileNum(oldMaxCrossCompactionCandidateFileNum);
@@ -908,62 +901,16 @@
 
     CrossSpaceCompactionResource resource =
         new CrossSpaceCompactionResource(seqResources, unseqResources);
-<<<<<<< HEAD
-    ICrossSpaceCompactionFileSelector mergeFileSelector =
-=======
-    ICrossSpaceMergeFileSelector mergeFileSelector =
->>>>>>> 9ab9a717
+    ICrossSpaceMergeFileSelector mergeFileSelector =
         new RewriteCompactionFileSelector(resource, Long.MAX_VALUE);
     List[] result = mergeFileSelector.select();
     List<TsFileResource> seqSelected = result[0];
     List<TsFileResource> unseqSelected = result[1];
     assertEquals(1, seqSelected.size());
     assertEquals(1, unseqSelected.size());
-<<<<<<< HEAD
-
-=======
     resource.clear();
->>>>>>> 9ab9a717
     IoTDBDescriptor.getInstance()
         .getConfig()
         .setMaxCrossCompactionCandidateFileNum(maxCrossFilesNum);
   }
-<<<<<<< HEAD
-
-  @Test
-  public void testDeleteInSelection() throws Exception {
-    CrossSpaceCompactionResource resource =
-        new CrossSpaceCompactionResource(seqResources, unseqResources);
-    ICrossSpaceCompactionFileSelector mergeFileSelector =
-        new RewriteCompactionFileSelector(resource, Long.MAX_VALUE);
-    AtomicBoolean fail = new AtomicBoolean(false);
-    Thread thread1 =
-        new Thread(
-            () -> {
-              try {
-                mergeFileSelector.select();
-              } catch (Exception e) {
-                logger.error("Exception occurs", e);
-                fail.set(true);
-              }
-            });
-    Thread thread2 =
-        new Thread(
-            () -> {
-              try {
-                FileUtils.delete(seqResources.get(0).getTsFile());
-                FileUtils.delete(unseqResources.get(0).getTsFile());
-              } catch (IOException e) {
-              }
-            });
-    thread1.start();
-    thread2.start();
-    thread1.join();
-    thread2.join();
-    if (fail.get()) {
-      // fail();
-    }
-  }
-=======
->>>>>>> 9ab9a717
 }