/*
 * Licensed to the Apache Software Foundation (ASF) under one
 * or more contributor license agreements.  See the NOTICE file
 * distributed with this work for additional information
 * regarding copyright ownership.  The ASF licenses this file
 * to you under the Apache License, Version 2.0 (the
 * "License"); you may not use this file except in compliance
 * with the License.  You may obtain a copy of the License at
 *
 *     http://www.apache.org/licenses/LICENSE-2.0
 *
 * Unless required by applicable law or agreed to in writing,
 * software distributed under the License is distributed on an
 * "AS IS" BASIS, WITHOUT WARRANTIES OR CONDITIONS OF ANY
 * KIND, either express or implied.  See the License for the
 * specific language governing permissions and limitations
 * under the License.
 *
 */
package org.apache.iotdb.db.newsync.transport;

import org.apache.iotdb.db.conf.IoTDBConfig;
import org.apache.iotdb.db.conf.IoTDBDescriptor;
import org.apache.iotdb.db.engine.modification.Deletion;
import org.apache.iotdb.db.engine.modification.ModificationFile;
import org.apache.iotdb.db.engine.storagegroup.TsFileResource;
import org.apache.iotdb.db.metadata.path.PartialPath;
import org.apache.iotdb.db.newsync.conf.SyncConstant;
import org.apache.iotdb.db.newsync.conf.SyncPathUtil;
import org.apache.iotdb.db.newsync.pipedata.DeletionPipeData;
import org.apache.iotdb.db.newsync.pipedata.PipeData;
import org.apache.iotdb.db.newsync.pipedata.SchemaPipeData;
import org.apache.iotdb.db.newsync.pipedata.TsFilePipeData;
import org.apache.iotdb.db.newsync.pipedata.queue.PipeDataQueue;
import org.apache.iotdb.db.newsync.pipedata.queue.PipeDataQueueFactory;
import org.apache.iotdb.db.newsync.sender.pipe.Pipe;
import org.apache.iotdb.db.newsync.sender.pipe.TsFilePipe;
import org.apache.iotdb.db.newsync.transport.client.TransportClient;
import org.apache.iotdb.db.newsync.transport.server.TransportServerManager;
import org.apache.iotdb.db.qp.physical.sys.CreateTimeSeriesPlan;
import org.apache.iotdb.db.qp.physical.sys.SetStorageGroupPlan;
import org.apache.iotdb.db.utils.EnvironmentUtils;
import org.apache.iotdb.tsfile.file.metadata.enums.TSDataType;
import org.apache.iotdb.tsfile.file.metadata.enums.TSEncoding;
import org.apache.iotdb.tsfile.write.schema.MeasurementSchema;

import org.apache.commons.io.FileUtils;
import org.junit.After;
import org.junit.Assert;
import org.junit.Before;
import org.junit.Test;

import java.io.*;
import java.net.InetAddress;
import java.security.MessageDigest;
import java.util.ArrayList;
import java.util.List;
import java.util.concurrent.ExecutorService;
import java.util.concurrent.Executors;

public class TransportServiceTest {
  /** create tsfile and move to tmpDir for sync test */
  File tmpDir = new File("target/synctest");

  String pipeName1 = "pipe1";
  String remoteIp1;
  long createdTime1 = System.currentTimeMillis();
  File fileDir;
  PipeDataQueue pipeDataQueue;

  @Before
  public void setUp() throws Exception {
    remoteIp1 = InetAddress.getLocalHost().getHostAddress();
    fileDir = new File(SyncPathUtil.getReceiverFileDataDir(pipeName1, remoteIp1, createdTime1));
    pipeDataQueue =
        PipeDataQueueFactory.getBufferedPipeDataQueue(
            SyncPathUtil.getReceiverPipeLogDir(pipeName1, remoteIp1, createdTime1));
    EnvironmentUtils.envSetUp();
    if (!tmpDir.exists()) {
      tmpDir.mkdirs();
    }
  }

  @After
  public void tearDown() throws Exception {
    pipeDataQueue.clear();
    FileUtils.deleteDirectory(tmpDir);
    EnvironmentUtils.cleanEnv();
  }

  @Test
  public void test() throws Exception {
    // 1. prepare fake file
    File tsfile = new File(tmpDir, "test.tsfile");
    File resourceFile = new File(tsfile.getAbsoluteFile() + TsFileResource.RESOURCE_SUFFIX);
    File modsFile = new File(tsfile.getAbsoluteFile() + ModificationFile.FILE_SUFFIX);
    FileWriter out = new FileWriter(tsfile);
    out.write("tsfile");
    out.flush();
    out.close();
    out = new FileWriter(resourceFile);
    out.write("resource");
    out.flush();
    out.close();
    out = new FileWriter(modsFile);
    out.write("mods");
    out.flush();
    out.close();

    // 2. prepare pipelog and pipeDataQueue
    int serialNum = 0;
    List<PipeData> pipeDataList = new ArrayList<>();
    pipeDataList.add(
        new SchemaPipeData(new SetStorageGroupPlan(new PartialPath("root.vehicle")), serialNum++));
    pipeDataList.add(
        new SchemaPipeData(
            new CreateTimeSeriesPlan(
                new PartialPath("root.vehicle.d0.s0"),
                new MeasurementSchema("s0", TSDataType.INT32, TSEncoding.RLE)),
            serialNum++));
    TsFilePipeData tsFilePipeData = new TsFilePipeData(tsfile.getPath(), serialNum++);
    pipeDataList.add(tsFilePipeData);
    Deletion deletion = new Deletion(new PartialPath("root.vehicle.**"), 0, 33, 38);
    pipeDataList.add(new DeletionPipeData(deletion, serialNum++));

    // 3. start server
    TransportServerManager.getInstance().startService();

    // 4. start client
    Pipe pipe = new TsFilePipe(createdTime1, pipeName1, null, 0, false);
    TransportClient client =
<<<<<<< HEAD
        new TransportClient(pipe, "127.0.0.1", IoTDBDescriptor.getInstance().getConfig().getPipeServerPort());
=======
        new TransportClient(pipe, "127.0.0.1", SyncConstant.DEFAULT_PIPE_SINK_PORT);
>>>>>>> a1f73369
    client.handshake();
    for (PipeData pipeData : pipeDataList) {
      client.senderTransport(pipeData);
    }

    // 5. check file
    Thread.sleep(1000);
    client.close();
    TransportServerManager.getInstance().stopService();
    File[] targetFiles = fileDir.listFiles((dir1, name) -> name.equals(tsfile.getName()));
    Assert.assertNotNull(targetFiles);
    Assert.assertEquals(1, targetFiles.length);
    compareFile(targetFiles[0], tsfile);
    File[] resourceFiles = fileDir.listFiles((dir1, name) -> name.equals(resourceFile.getName()));
    Assert.assertNotNull(resourceFiles);
    Assert.assertEquals(1, resourceFiles.length);
    compareFile(resourceFiles[0], resourceFile);
    File[] modsFiles = fileDir.listFiles((dir1, name) -> name.equals(modsFile.getName()));
    Assert.assertNotNull(modsFiles);
    Assert.assertEquals(1, modsFiles.length);
    compareFile(modsFiles[0], modsFile);

    // 6. check pipedata
    tsFilePipeData.setParentDirPath(fileDir.getAbsolutePath());
    ExecutorService es1 = Executors.newSingleThreadExecutor();
    List<PipeData> resPipeData = new ArrayList<>();
    es1.execute(
        () -> {
          for (int i = 0; i < pipeDataList.size(); i++) {
            try {
              resPipeData.add(pipeDataQueue.take());
              pipeDataQueue.commit();
            } catch (InterruptedException e) {
              Thread.currentThread().interrupt();
            }
          }
        });
    try {
      Thread.sleep(500);
    } catch (InterruptedException e) {
      e.printStackTrace();
    }
    es1.shutdownNow();
    Assert.assertEquals(pipeDataList.size(), resPipeData.size());
    for (int i = 0; i < resPipeData.size(); i++) {
      Assert.assertEquals(pipeDataList.get(i), resPipeData.get(i));
    }
    pipeDataQueue.clear();
  }

  private void compareFile(File firFile, File secFile) {
    try {
      MessageDigest messageDigest1 = MessageDigest.getInstance("SHA-256");
      MessageDigest messageDigest2 = MessageDigest.getInstance("SHA-256");
      BufferedInputStream fir = new BufferedInputStream(new FileInputStream(firFile));
      BufferedInputStream sec = new BufferedInputStream(new FileInputStream(secFile));
      // To compare the length and hash of the files.
      Assert.assertEquals(fir.available(), sec.available());
      byte[] firstBytes = new byte[1024];
      byte[] secondBytes = new byte[1024];
      int length = -1;
      while ((length = fir.read(firstBytes)) != -1) {
        Assert.assertEquals(length, sec.read(secondBytes));
        messageDigest1.update(firstBytes, 0, length);
        messageDigest2.update(secondBytes, 0, length);
      }
      fir.close();
      sec.close();
      Assert.assertArrayEquals(messageDigest1.digest(), messageDigest2.digest());
    } catch (Exception e) {
      Assert.fail(e.getMessage());
    }
  }
}<|MERGE_RESOLUTION|>--- conflicted
+++ resolved
@@ -19,13 +19,11 @@
  */
 package org.apache.iotdb.db.newsync.transport;
 
-import org.apache.iotdb.db.conf.IoTDBConfig;
 import org.apache.iotdb.db.conf.IoTDBDescriptor;
 import org.apache.iotdb.db.engine.modification.Deletion;
 import org.apache.iotdb.db.engine.modification.ModificationFile;
 import org.apache.iotdb.db.engine.storagegroup.TsFileResource;
 import org.apache.iotdb.db.metadata.path.PartialPath;
-import org.apache.iotdb.db.newsync.conf.SyncConstant;
 import org.apache.iotdb.db.newsync.conf.SyncPathUtil;
 import org.apache.iotdb.db.newsync.pipedata.DeletionPipeData;
 import org.apache.iotdb.db.newsync.pipedata.PipeData;
@@ -129,11 +127,8 @@
     // 4. start client
     Pipe pipe = new TsFilePipe(createdTime1, pipeName1, null, 0, false);
     TransportClient client =
-<<<<<<< HEAD
-        new TransportClient(pipe, "127.0.0.1", IoTDBDescriptor.getInstance().getConfig().getPipeServerPort());
-=======
-        new TransportClient(pipe, "127.0.0.1", SyncConstant.DEFAULT_PIPE_SINK_PORT);
->>>>>>> a1f73369
+        new TransportClient(
+            pipe, "127.0.0.1", IoTDBDescriptor.getInstance().getConfig().getPipeServerPort());
     client.handshake();
     for (PipeData pipeData : pipeDataList) {
       client.senderTransport(pipeData);
