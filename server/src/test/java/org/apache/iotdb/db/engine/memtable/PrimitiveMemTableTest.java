--- conflicted
+++ resolved
@@ -156,11 +156,7 @@
   }
 
   @Test
-<<<<<<< HEAD
-  public void queryWithDeletionTest() throws IOException, QueryProcessException, MetadataException {
-=======
   public void totalSeriesNumberTest() throws IOException, QueryProcessException, MetadataException {
->>>>>>> 3c3c523c
     IMemTable memTable = new PrimitiveMemTable();
     int count = 10;
     String deviceId = "d1";
@@ -168,22 +164,57 @@
     for (int i = 0; i < measurementId.length; i++) {
       measurementId[i] = "s" + i;
     }
-<<<<<<< HEAD
-
-=======
     List<IMeasurementSchema> schemaList = new ArrayList<>();
     schemaList.add(
         new UnaryMeasurementSchema(measurementId[0], TSDataType.INT32, TSEncoding.PLAIN));
     schemaList.add(
         new UnaryMeasurementSchema(measurementId[1], TSDataType.INT32, TSEncoding.PLAIN));
->>>>>>> 3c3c523c
     int dataSize = 10000;
     for (int i = 0; i < dataSize; i++) {
       memTable.write(
           deviceId,
           Collections.singletonList(
               new UnaryMeasurementSchema(measurementId[0], TSDataType.INT32, TSEncoding.PLAIN)),
-<<<<<<< HEAD
+          i,
+          new Object[] {i});
+    }
+    deviceId = "d2";
+    for (int i = 0; i < dataSize; i++) {
+      memTable.write(deviceId, schemaList, i, new Object[] {i, i});
+    }
+    Assert.assertEquals(3, memTable.getSeriesNumber());
+    // aligned
+    deviceId = "d3";
+
+    for (int i = 0; i < dataSize; i++) {
+      memTable.writeAlignedRow(deviceId, schemaList, i, new Object[] {i, i});
+    }
+    Assert.assertEquals(5, memTable.getSeriesNumber());
+    memTable.writeAlignedRow(
+        deviceId,
+        Collections.singletonList(
+            new UnaryMeasurementSchema(measurementId[2], TSDataType.INT32, TSEncoding.PLAIN)),
+        0,
+        new Object[] {0});
+    Assert.assertEquals(6, memTable.getSeriesNumber());
+  }
+
+  @Test
+  public void queryWithDeletionTest() throws IOException, QueryProcessException, MetadataException {
+    IMemTable memTable = new PrimitiveMemTable();
+    int count = 10;
+    String deviceId = "d1";
+    String[] measurementId = new String[count];
+    for (int i = 0; i < measurementId.length; i++) {
+      measurementId[i] = "s" + i;
+    }
+
+    int dataSize = 10000;
+    for (int i = 0; i < dataSize; i++) {
+      memTable.write(
+          deviceId,
+          Collections.singletonList(
+              new UnaryMeasurementSchema(measurementId[0], TSDataType.INT32, TSEncoding.PLAIN)),
           dataSize - i - 1,
           new Object[] {i + 10});
     }
@@ -274,30 +305,6 @@
       cnt++;
     }
     Assert.assertEquals(10, cnt);
-=======
-          i,
-          new Object[] {i});
-    }
-    deviceId = "d2";
-    for (int i = 0; i < dataSize; i++) {
-      memTable.write(deviceId, schemaList, i, new Object[] {i, i});
-    }
-    Assert.assertEquals(3, memTable.getSeriesNumber());
-    // aligned
-    deviceId = "d3";
-
-    for (int i = 0; i < dataSize; i++) {
-      memTable.writeAlignedRow(deviceId, schemaList, i, new Object[] {i, i});
-    }
-    Assert.assertEquals(5, memTable.getSeriesNumber());
-    memTable.writeAlignedRow(
-        deviceId,
-        Collections.singletonList(
-            new UnaryMeasurementSchema(measurementId[2], TSDataType.INT32, TSEncoding.PLAIN)),
-        0,
-        new Object[] {0});
-    Assert.assertEquals(6, memTable.getSeriesNumber());
->>>>>>> 3c3c523c
   }
 
   private void write(
