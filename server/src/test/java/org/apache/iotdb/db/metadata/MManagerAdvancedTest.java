/*
 * Licensed to the Apache Software Foundation (ASF) under one
 * or more contributor license agreements.  See the NOTICE file
 * distributed with this work for additional information
 * regarding copyright ownership.  The ASF licenses this file
 * to you under the Apache License, Version 2.0 (the
 * "License"); you may not use this file except in compliance
 * with the License.  You may obtain a copy of the License at
 *
 *     http://www.apache.org/licenses/LICENSE-2.0
 *
 * Unless required by applicable law or agreed to in writing,
 * software distributed under the License is distributed on an
 * "AS IS" BASIS, WITHOUT WARRANTIES OR CONDITIONS OF ANY
 * KIND, either express or implied.  See the License for the
 * specific language governing permissions and limitations
 * under the License.
 */
package org.apache.iotdb.db.metadata;

import static org.junit.Assert.assertEquals;
import static org.junit.Assert.fail;

import java.io.IOException;
import java.util.List;
import java.util.Map;
import org.apache.iotdb.db.exception.MetadataErrorException;
import org.apache.iotdb.db.exception.PathErrorException;
import org.apache.iotdb.db.exception.StorageGroupException;
import org.apache.iotdb.db.utils.EnvironmentUtils;
import org.apache.iotdb.tsfile.exception.cache.CacheException;
import org.apache.iotdb.tsfile.file.metadata.enums.TSDataType;
import org.junit.After;
import org.junit.Assert;
import org.junit.Before;
import org.junit.Test;

public class MManagerAdvancedTest {

  private static MManager mmanager = null;

  @Before
  public void setUp() throws Exception {

    EnvironmentUtils.envSetUp();
    mmanager = MManager.getInstance();

    mmanager.setStorageGroupToMTree("root.vehicle.d0");
    mmanager.setStorageGroupToMTree("root.vehicle.d1");
    mmanager.setStorageGroupToMTree("root.vehicle.d2");

    mmanager.addPathToMTree("root.vehicle.d0.s0", "INT32", "RLE");
    mmanager.addPathToMTree("root.vehicle.d0.s1", "INT64", "RLE");
    mmanager.addPathToMTree("root.vehicle.d0.s2", "FLOAT", "RLE");
    mmanager.addPathToMTree("root.vehicle.d0.s3", "DOUBLE", "RLE");
    mmanager.addPathToMTree("root.vehicle.d0.s4", "BOOLEAN", "PLAIN");
    mmanager.addPathToMTree("root.vehicle.d0.s5", "TEXT", "PLAIN");

    mmanager.addPathToMTree("root.vehicle.d1.s0", "INT32", "RLE");
    mmanager.addPathToMTree("root.vehicle.d1.s1", "INT64", "RLE");
    mmanager.addPathToMTree("root.vehicle.d1.s2", "FLOAT", "RLE");
    mmanager.addPathToMTree("root.vehicle.d1.s3", "DOUBLE", "RLE");
    mmanager.addPathToMTree("root.vehicle.d1.s4", "BOOLEAN", "PLAIN");
    mmanager.addPathToMTree("root.vehicle.d1.s5", "TEXT", "PLAIN");

  }

  @After
  public void tearDown() throws Exception {
    EnvironmentUtils.cleanEnv();
  }

  @org.junit.Test
  public void test() {

    try {
      // test file name
      List<String> fileNames = mmanager.getAllStorageGroupNames();
      assertEquals(3, fileNames.size());
      if (fileNames.get(0).equals("root.vehicle.d0")) {
        assertEquals("root.vehicle.d1", fileNames.get(1));
      } else {
        assertEquals("root.vehicle.d0", fileNames.get(1));
      }
      // test filename by seriesPath
      assertEquals("root.vehicle.d0", mmanager.getStorageGroupNameByPath("root.vehicle.d0.s1"));
      Map<String, List<String>> map = mmanager
          .getAllPathGroupByStorageGroup("root.vehicle.d1.*");
      assertEquals(1, map.keySet().size());
      assertEquals(6, map.get("root.vehicle.d1").size());
      List<String> paths = mmanager.getPaths("root.vehicle.d0");
      assertEquals(6, paths.size());
      paths = mmanager.getPaths("root.vehicle.d2");
      assertEquals(0, paths.size());
    } catch (MetadataErrorException | StorageGroupException e) {
      e.printStackTrace();
      fail(e.getMessage());
    }
  }

  @Test
<<<<<<< HEAD
  public void testCache() throws PathErrorException, IOException {
=======
  public void testCache() throws PathErrorException, IOException, StorageGroupException, CacheException {
>>>>>>> 2e22e579
    mmanager.addPathToMTree("root.vehicle.d2.s0", "DOUBLE", "RLE");
    mmanager.addPathToMTree("root.vehicle.d2.s1", "BOOLEAN", "PLAIN");
    mmanager.addPathToMTree("root.vehicle.d2.s2.g0", "TEXT", "PLAIN");
    mmanager.addPathToMTree("root.vehicle.d2.s3", "TEXT", "PLAIN");

    Assert.assertEquals(TSDataType.INT32,
        mmanager.checkPathStorageGroupAndGetDataType("root.vehicle.d0.s0").getDataType());
    Assert.assertEquals(TSDataType.INT64,
        mmanager.checkPathStorageGroupAndGetDataType("root.vehicle.d0.s1").getDataType());

    Assert.assertFalse(
        mmanager.checkPathStorageGroupAndGetDataType("root.vehicle.d0.s100").isSuccessfully());
    Assert.assertNull(
        mmanager.checkPathStorageGroupAndGetDataType("root.vehicle.d0.s100").getDataType());

    MNode node = mmanager.getNodeByPathFromCache("root.vehicle.d0");
    Assert.assertEquals(TSDataType.INT32, node.getChild("s0").getSchema().getType());

    try {
      mmanager.getNodeByPathFromCache("root.vehicle.d100");
      fail();
<<<<<<< HEAD
    } catch (PathErrorException e) {
      // ignore
=======
    } catch (CacheException e) {

>>>>>>> 2e22e579
    }
  }

  @Test
  public void testGetNextLevelPath()
      throws PathErrorException, IOException, StorageGroupException {
    mmanager.addPathToMTree("root.vehicle.d2.s0", "DOUBLE", "RLE");
    mmanager.addPathToMTree("root.vehicle.d2.s1", "BOOLEAN", "PLAIN");
    mmanager.addPathToMTree("root.vehicle.d2.s2.g0", "TEXT", "PLAIN");
    mmanager.addPathToMTree("root.vehicle.d2.s3", "TEXT", "PLAIN");

    List<String> paths = mmanager.getLeafNodePathInNextLevel("root.vehicle.d2");
    Assert.assertEquals(3, paths.size());

    paths = mmanager.getLeafNodePathInNextLevel("root.vehicle.d2.s2");
    Assert.assertEquals(1, paths.size());
  }

}<|MERGE_RESOLUTION|>--- conflicted
+++ resolved
@@ -28,7 +28,6 @@
 import org.apache.iotdb.db.exception.PathErrorException;
 import org.apache.iotdb.db.exception.StorageGroupException;
 import org.apache.iotdb.db.utils.EnvironmentUtils;
-import org.apache.iotdb.tsfile.exception.cache.CacheException;
 import org.apache.iotdb.tsfile.file.metadata.enums.TSDataType;
 import org.junit.After;
 import org.junit.Assert;
@@ -99,11 +98,7 @@
   }
 
   @Test
-<<<<<<< HEAD
-  public void testCache() throws PathErrorException, IOException {
-=======
-  public void testCache() throws PathErrorException, IOException, StorageGroupException, CacheException {
->>>>>>> 2e22e579
+  public void testCache() throws PathErrorException, IOException, StorageGroupException {
     mmanager.addPathToMTree("root.vehicle.d2.s0", "DOUBLE", "RLE");
     mmanager.addPathToMTree("root.vehicle.d2.s1", "BOOLEAN", "PLAIN");
     mmanager.addPathToMTree("root.vehicle.d2.s2.g0", "TEXT", "PLAIN");
@@ -119,19 +114,14 @@
     Assert.assertNull(
         mmanager.checkPathStorageGroupAndGetDataType("root.vehicle.d0.s100").getDataType());
 
-    MNode node = mmanager.getNodeByPathFromCache("root.vehicle.d0");
+    MNode node = mmanager.getNodeByPath("root.vehicle.d0");
     Assert.assertEquals(TSDataType.INT32, node.getChild("s0").getSchema().getType());
 
     try {
-      mmanager.getNodeByPathFromCache("root.vehicle.d100");
+      mmanager.getNodeByPath("root.vehicle.d100");
       fail();
-<<<<<<< HEAD
     } catch (PathErrorException e) {
       // ignore
-=======
-    } catch (CacheException e) {
-
->>>>>>> 2e22e579
     }
   }
 
