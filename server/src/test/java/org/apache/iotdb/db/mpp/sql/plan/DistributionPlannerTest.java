--- conflicted
+++ resolved
@@ -59,12 +59,8 @@
     QueryId queryId = new QueryId("test_query");
 
     TimeJoinNode timeJoinNode =
-<<<<<<< HEAD
-        new TimeJoinNode(PlanNodeIdAllocator.generateId(), OrderBy.TIMESTAMP_ASC);
-=======
-        new TimeJoinNode(
-            queryId.genPlanNodeId(), OrderBy.TIMESTAMP_ASC, FilterNullPolicy.NO_FILTER);
->>>>>>> a8f7439d
+        new TimeJoinNode(
+            queryId.genPlanNodeId(), OrderBy.TIMESTAMP_ASC);
 
     timeJoinNode.addChild(
         new SeriesScanNode(queryId.genPlanNodeId(), new PartialPath("root.sg.d1.s1")));
@@ -87,12 +83,8 @@
   public void TestAddExchangeNode() throws IllegalPathException {
     QueryId queryId = new QueryId("test_query");
     TimeJoinNode timeJoinNode =
-<<<<<<< HEAD
-        new TimeJoinNode(PlanNodeIdAllocator.generateId(), OrderBy.TIMESTAMP_ASC);
-=======
-        new TimeJoinNode(
-            queryId.genPlanNodeId(), OrderBy.TIMESTAMP_ASC, FilterNullPolicy.NO_FILTER);
->>>>>>> a8f7439d
+        new TimeJoinNode(
+            queryId.genPlanNodeId(), OrderBy.TIMESTAMP_ASC);
 
     timeJoinNode.addChild(
         new SeriesScanNode(queryId.genPlanNodeId(), new PartialPath("root.sg.d1.s1")));
@@ -116,12 +108,8 @@
   public void TestSplitFragment() throws IllegalPathException {
     QueryId queryId = new QueryId("test_query");
     TimeJoinNode timeJoinNode =
-<<<<<<< HEAD
-        new TimeJoinNode(PlanNodeIdAllocator.generateId(), OrderBy.TIMESTAMP_ASC);
-=======
-        new TimeJoinNode(
-            queryId.genPlanNodeId(), OrderBy.TIMESTAMP_ASC, FilterNullPolicy.NO_FILTER);
->>>>>>> a8f7439d
+        new TimeJoinNode(
+            queryId.genPlanNodeId(), OrderBy.TIMESTAMP_ASC);
 
     timeJoinNode.addChild(
         new SeriesScanNode(queryId.genPlanNodeId(), new PartialPath("root.sg.d1.s1")));
@@ -148,12 +136,8 @@
   public void TestParallelPlan() throws IllegalPathException {
     QueryId queryId = new QueryId("test_query");
     TimeJoinNode timeJoinNode =
-<<<<<<< HEAD
-        new TimeJoinNode(PlanNodeIdAllocator.generateId(), OrderBy.TIMESTAMP_ASC);
-=======
-        new TimeJoinNode(
-            queryId.genPlanNodeId(), OrderBy.TIMESTAMP_ASC, FilterNullPolicy.NO_FILTER);
->>>>>>> a8f7439d
+        new TimeJoinNode(
+            queryId.genPlanNodeId(), OrderBy.TIMESTAMP_ASC);
 
     timeJoinNode.addChild(
         new SeriesScanNode(queryId.genPlanNodeId(), new PartialPath("root.sg.d1.s1")));
