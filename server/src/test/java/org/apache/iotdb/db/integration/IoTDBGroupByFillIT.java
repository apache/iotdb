--- conflicted
+++ resolved
@@ -97,15 +97,9 @@
         Statement statement = connection.createStatement()) {
       boolean hasResultSet =
           statement.execute(
-<<<<<<< HEAD
               "select last_value(temperature) from "
                   + "root.ln.wf01.wt01 "
                   + "GROUP BY ([17, 55), 5ms) FILL(int32[previous])");
-=======
-              "select last_value(temperature) from root.ln.wf01.wt01 "
-                  + "GROUP BY ([17, 48), 5ms) FILL(int32[previous])");
-
->>>>>>> 461d22b5
       assertTrue(hasResultSet);
       int cnt;
       try (ResultSet resultSet = statement.getResultSet()) {
@@ -123,15 +117,9 @@
 
       hasResultSet =
           statement.execute(
-<<<<<<< HEAD
               "select last_value(temperature) from "
                   + "root.ln.wf01.wt01 "
                   + "GROUP BY ([17, 55), 5ms) FILL(int32[previous]) order by time desc");
-=======
-              "select last_value(temperature) from root.ln.wf01.wt01 "
-                  + "GROUP BY ([17, 48), 5ms) FILL(int32[previous]) order by time desc");
-
->>>>>>> 461d22b5
       assertTrue(hasResultSet);
       try (ResultSet resultSet = statement.getResultSet()) {
         cnt = 0;
@@ -152,32 +140,15 @@
   }
 
   @Test
-<<<<<<< HEAD
   public void previousFirstValueTest() {
     String[] retArray =
         new String[] {
           "17,null", "22,34.9", "27,34.9", "32,44.6", "37,44.6", "42,44.6", "47,54.6", "52,54.6"
         };
-=======
-  public void previousTest2() {
-    try (Connection connection =
-            DriverManager.getConnection("jdbc:iotdb://127.0.0.1:6667/", "root", "root");
-        Statement statement = connection.createStatement()) {
-      statement.execute(
-          "select count(temperature) from root.ln.wf01.wt01 "
-              + "GROUP BY ([17, 48), 5ms) FILL(int32[previous])");
-    } catch (IoTDBSQLException e) {
-      assertTrue(e.getMessage().contains("Group By Fill only support last_value function"));
-    } catch (Exception e) {
-      e.printStackTrace();
-      fail(e.getMessage());
-    }
->>>>>>> 461d22b5
-
-    try (Connection connection =
-            DriverManager.getConnection("jdbc:iotdb://127.0.0.1:6667/", "root", "root");
-        Statement statement = connection.createStatement()) {
-<<<<<<< HEAD
+
+    try (Connection connection =
+            DriverManager.getConnection("jdbc:iotdb://127.0.0.1:6667/", "root", "root");
+        Statement statement = connection.createStatement()) {
       boolean hasResultSet =
           statement.execute(
               "select first_value(hardware) from "
@@ -217,13 +188,6 @@
         }
         assertEquals(retArray.length, cnt);
       }
-=======
-      statement.execute(
-          "select count(temperature) from root.ln.wf01.wt01 "
-              + "GROUP BY ([17, 48), 5ms) FILL(int32[previous]) order by time desc");
-    } catch (IoTDBSQLException e) {
-      assertTrue(e.getMessage().contains("Group By Fill only support last_value function"));
->>>>>>> 461d22b5
     } catch (Exception e) {
       e.printStackTrace();
       fail(e.getMessage());
@@ -242,15 +206,9 @@
         Statement statement = connection.createStatement()) {
       boolean hasResultSet =
           statement.execute(
-<<<<<<< HEAD
               "select avg(hardware) from "
                   + "root.ln.wf01.wt01 "
                   + "GROUP BY ([17, 55), 5ms) FILL(double[previous])");
-=======
-              "select last_value(temperature) from root.ln.wf01.wt01 "
-                  + "GROUP BY ([2, 48), 5ms) FILL(int32[previous])");
-
->>>>>>> 461d22b5
       assertTrue(hasResultSet);
       int cnt;
       try (ResultSet resultSet = statement.getResultSet()) {
@@ -268,15 +226,9 @@
 
       hasResultSet =
           statement.execute(
-<<<<<<< HEAD
               "select avg(hardware) from "
                   + "root.ln.wf01.wt01 "
                   + "GROUP BY ([17, 55), 5ms) FILL(double[previous]) order by time desc");
-=======
-              "select last_value(temperature) from root.ln.wf01.wt01 "
-                  + "GROUP BY ([2, 48), 5ms) FILL(int32[previous]) order by time desc");
-
->>>>>>> 461d22b5
       assertTrue(hasResultSet);
       try (ResultSet resultSet = statement.getResultSet()) {
         cnt = 0;
@@ -307,15 +259,9 @@
         Statement statement = connection.createStatement()) {
       boolean hasResultSet =
           statement.execute(
-<<<<<<< HEAD
               "select count(status) from "
                   + "root.ln.wf01.wt01 "
                   + "GROUP BY ([17, 55), 5ms) FILL(boolean[previous])");
-=======
-              "select last_value(temperature), last_value(hardware) from root.ln.wf01.wt01 "
-                  + "GROUP BY ([2, 48), 5ms) FILL(int32[previous], double[previous])");
-
->>>>>>> 461d22b5
       assertTrue(hasResultSet);
       int cnt;
       try (ResultSet resultSet = statement.getResultSet()) {
@@ -333,15 +279,9 @@
 
       hasResultSet =
           statement.execute(
-<<<<<<< HEAD
               "select count(status) from "
                   + "root.ln.wf01.wt01 "
                   + "GROUP BY ([17, 55), 5ms) FILL(boolean[previous]) order by time desc");
-=======
-              "select last_value(temperature), last_value(hardware) from root.ln.wf01.wt01 "
-                  + "GROUP BY ([2, 48), 5ms) FILL(int32[previous], double[previous]) order by time desc");
-
->>>>>>> 461d22b5
       assertTrue(hasResultSet);
       try (ResultSet resultSet = statement.getResultSet()) {
         cnt = 0;
@@ -371,15 +311,9 @@
         Statement statement = connection.createStatement()) {
       boolean hasResultSet =
           statement.execute(
-<<<<<<< HEAD
               "select max_time(hardware) from "
                   + "root.ln.wf01.wt01 "
                   + "GROUP BY ([17, 55), 5ms) FILL(double[previous])");
-=======
-              "select last_value(temperature) from root.ln.wf01.wt01 "
-                  + "GROUP BY ((5, 40], 5ms) FILL(int32[previous])");
-
->>>>>>> 461d22b5
       assertTrue(hasResultSet);
       int cnt;
       try (ResultSet resultSet = statement.getResultSet()) {
@@ -397,15 +331,9 @@
 
       hasResultSet =
           statement.execute(
-<<<<<<< HEAD
               "select max_time(hardware) from "
                   + "root.ln.wf01.wt01 "
                   + "GROUP BY ([17, 55), 5ms) FILL(double[previous]) order by time desc");
-=======
-              "select last_value(temperature) from root.ln.wf01.wt01 "
-                  + "GROUP BY ((5, 40], 5ms) FILL(int32[previous]) order by time desc");
-
->>>>>>> 461d22b5
       assertTrue(hasResultSet);
       try (ResultSet resultSet = statement.getResultSet()) {
         cnt = 0;
@@ -435,15 +363,9 @@
         Statement statement = connection.createStatement()) {
       boolean hasResultSet =
           statement.execute(
-<<<<<<< HEAD
               "select max_value(temperature) from "
                   + "root.ln.wf01.wt01 "
                   + "GROUP BY ([17, 55), 5ms) FILL(int32[previous])");
-=======
-              "select last_value(temperature), last_value(hardware) from root.ln.wf01.wt01 "
-                  + "GROUP BY ([2, 48), 5ms) FILL(ALL[previous])");
-
->>>>>>> 461d22b5
       assertTrue(hasResultSet);
       int cnt;
       try (ResultSet resultSet = statement.getResultSet()) {
@@ -461,15 +383,9 @@
 
       hasResultSet =
           statement.execute(
-<<<<<<< HEAD
               "select max_value(temperature) from "
                   + "root.ln.wf01.wt01 "
                   + "GROUP BY ([17, 55), 5ms) FILL(int32[previous]) order by time desc");
-=======
-              "select last_value(temperature), last_value(hardware) from root.ln.wf01.wt01 "
-                  + "GROUP BY ([2, 48), 5ms) FILL(ALL[previous]) order by time desc");
-
->>>>>>> 461d22b5
       assertTrue(hasResultSet);
       try (ResultSet resultSet = statement.getResultSet()) {
         cnt = 0;
@@ -499,15 +415,9 @@
         Statement statement = connection.createStatement()) {
       boolean hasResultSet =
           statement.execute(
-<<<<<<< HEAD
               "select min_time(hardware) from "
                   + "root.ln.wf01.wt01 "
                   + "GROUP BY ([17, 55), 5ms) FILL(double[previous])");
-=======
-              "select last_value(temperature) from root.ln.wf01.wt01 "
-                  + "GROUP BY ([17, 48), 5ms) FILL(int32[previousUntilLast])");
-
->>>>>>> 461d22b5
       assertTrue(hasResultSet);
       int cnt;
       try (ResultSet resultSet = statement.getResultSet()) {
@@ -525,15 +435,9 @@
 
       hasResultSet =
           statement.execute(
-<<<<<<< HEAD
               "select min_time(hardware) from "
                   + "root.ln.wf01.wt01 "
                   + "GROUP BY ([17, 55), 5ms) FILL(double[previous]) order by time desc");
-=======
-              "select last_value(temperature) from root.ln.wf01.wt01 "
-                  + "GROUP BY ([17, 48), 5ms) FILL(int32[previousUntilLast]) order by time desc");
-
->>>>>>> 461d22b5
       assertTrue(hasResultSet);
       try (ResultSet resultSet = statement.getResultSet()) {
         cnt = 0;
@@ -561,7 +465,6 @@
     try (Connection connection =
             DriverManager.getConnection("jdbc:iotdb://127.0.0.1:6667/", "root", "root");
         Statement statement = connection.createStatement()) {
-<<<<<<< HEAD
       boolean hasResultSet =
           statement.execute(
               "select min_value(temperature) from "
@@ -600,14 +503,6 @@
         }
         assertEquals(retArray.length, cnt);
       }
-=======
-      statement.execute(
-          "select count(temperature) from root.ln.wf01.wt01 "
-              + "GROUP BY ([17, 48), 5ms) FILL(int32[previousUntilLast])");
-    } catch (IoTDBSQLException e) {
-      System.out.println(e.getMessage());
-      assertTrue(e.getMessage().contains("Group By Fill only support last_value function"));
->>>>>>> 461d22b5
     } catch (Exception e) {
       e.printStackTrace();
       fail(e.getMessage());
@@ -625,7 +520,6 @@
     try (Connection connection =
             DriverManager.getConnection("jdbc:iotdb://127.0.0.1:6667/", "root", "root");
         Statement statement = connection.createStatement()) {
-<<<<<<< HEAD
       boolean hasResultSet =
           statement.execute(
               "select sum(hardware) from "
@@ -664,14 +558,6 @@
         }
         assertEquals(retArray.length, cnt);
       }
-=======
-      statement.execute(
-          "select count(temperature) from root.ln.wf01.wt01 "
-              + "GROUP BY ([17, 48), 5ms) FILL(int32[previousUntilLast]) order by time desc");
-    } catch (IoTDBSQLException e) {
-      System.out.println(e.getMessage());
-      assertTrue(e.getMessage().contains("Group By Fill only support last_value function"));
->>>>>>> 461d22b5
     } catch (Exception e) {
       e.printStackTrace();
       fail(e.getMessage());
@@ -690,14 +576,9 @@
         Statement statement = connection.createStatement()) {
       boolean hasResultSet =
           statement.execute(
-<<<<<<< HEAD
               "select last_value(status) from "
                   + "root.ln.wf01.wt01 "
                   + "GROUP BY ([17, 55), 5ms) FILL(boolean[previousUntilLast])");
-=======
-              "select last_value(temperature) from root.ln.wf01.wt01 "
-                  + "GROUP BY ([2, 48), 5ms) FILL(int32[previousUntilLast])");
->>>>>>> 461d22b5
 
       assertTrue(hasResultSet);
       int cnt;
@@ -716,15 +597,9 @@
 
       hasResultSet =
           statement.execute(
-<<<<<<< HEAD
               "select last_value(status) from "
                   + "root.ln.wf01.wt01 "
                   + "GROUP BY ([17, 55), 5ms) FILL(boolean[previousUntilLast]) order by time desc");
-=======
-              "select last_value(temperature) from root.ln.wf01.wt01 "
-                  + "GROUP BY ([2, 48), 5ms) FILL(int32[previousUntilLast]) order by time desc");
-
->>>>>>> 461d22b5
       assertTrue(hasResultSet);
       try (ResultSet resultSet = statement.getResultSet()) {
         cnt = 0;
@@ -757,14 +632,9 @@
         Statement statement = connection.createStatement()) {
       boolean hasResultSet =
           statement.execute(
-<<<<<<< HEAD
               "select first_value(hardware) from "
                   + "root.ln.wf01.wt01 "
                   + "GROUP BY ([17, 55), 5ms) FILL(double[previousUntilLast])");
-=======
-              "select last_value(temperature), last_value(hardware) from root.ln.wf01.wt01 "
-                  + "GROUP BY ([2, 48), 5ms) FILL(int32[previousUntilLast], double[previousUntilLast])");
->>>>>>> 461d22b5
 
       assertTrue(hasResultSet);
       int cnt;
@@ -783,15 +653,9 @@
 
       hasResultSet =
           statement.execute(
-<<<<<<< HEAD
               "select first_value(hardware) from "
                   + "root.ln.wf01.wt01 "
                   + "GROUP BY ([17, 55), 5ms) FILL(double[previousUntilLast]) order by time desc");
-=======
-              "select last_value(temperature), last_value(hardware) from root.ln.wf01.wt01 "
-                  + "GROUP BY ([2, 48), 5ms) FILL(int32[previousUntilLast], double[previousUntilLast]) order by time desc");
-
->>>>>>> 461d22b5
       assertTrue(hasResultSet);
       try (ResultSet resultSet = statement.getResultSet()) {
         cnt = 0;
@@ -823,15 +687,9 @@
         Statement statement = connection.createStatement()) {
       boolean hasResultSet =
           statement.execute(
-<<<<<<< HEAD
               "select avg(hardware) from "
                   + "root.ln.wf01.wt01 "
                   + "GROUP BY ([17, 55), 5ms) FILL(double[previousUntilLast])");
-=======
-              "select last_value(temperature) from root.ln.wf01.wt01 "
-                  + "GROUP BY ([17, 48), 5ms) FILL(float[previousUntilLast])");
-
->>>>>>> 461d22b5
       assertTrue(hasResultSet);
       int cnt;
       try (ResultSet resultSet = statement.getResultSet()) {
@@ -849,15 +707,9 @@
 
       hasResultSet =
           statement.execute(
-<<<<<<< HEAD
               "select avg(hardware) from "
                   + "root.ln.wf01.wt01 "
                   + "GROUP BY ([17, 55), 5ms) FILL(double[previousUntilLast]) order by time desc");
-=======
-              "select last_value(temperature) from root.ln.wf01.wt01 "
-                  + "GROUP BY ([17, 48), 5ms) FILL(float[previousUntilLast]) order by time desc");
-
->>>>>>> 461d22b5
       assertTrue(hasResultSet);
       try (ResultSet resultSet = statement.getResultSet()) {
         cnt = 0;
@@ -888,15 +740,9 @@
         Statement statement = connection.createStatement()) {
       boolean hasResultSet =
           statement.execute(
-<<<<<<< HEAD
               "select count(hardware) from "
                   + "root.ln.wf01.wt01 "
                   + "GROUP BY ([17, 55), 5ms) FILL(int32[previousUntilLast])");
-=======
-              "select last_value(temperature) from root.ln.wf01.wt01 "
-                  + "GROUP BY ((4, 44], 5ms) FILL(int32[previousUntilLast])");
-
->>>>>>> 461d22b5
       assertTrue(hasResultSet);
       int cnt;
       try (ResultSet resultSet = statement.getResultSet()) {
@@ -946,15 +792,9 @@
         Statement statement = connection.createStatement()) {
       boolean hasResultSet =
           statement.execute(
-<<<<<<< HEAD
               "select max_time(hardware) from "
                   + "root.ln.wf01.wt01 "
                   + "GROUP BY ([17, 55), 5ms) FILL(double[previousUntilLast])");
-=======
-              "select last_value(temperature), last_value(hardware) from root.ln.wf01.wt01 "
-                  + "GROUP BY ([2, 48), 5ms) FILL(ALL[previousUntilLast])");
-
->>>>>>> 461d22b5
       assertTrue(hasResultSet);
       int cnt;
       try (ResultSet resultSet = statement.getResultSet()) {
@@ -1004,16 +844,9 @@
         Statement statement = connection.createStatement()) {
       boolean hasResultSet =
           statement.execute(
-<<<<<<< HEAD
               "select max_value(temperature) from "
                   + "root.ln.wf01.wt01 "
                   + "GROUP BY ([17, 55), 5ms) FILL(int32[previousUntilLast])");
-=======
-              "select last_value(temperature) from root.ln.wf01.wt01 "
-                  + "GROUP BY ([17, 48), 5ms) FILL(int32[previous]) "
-                  + "limit 5 offset 2");
-
->>>>>>> 461d22b5
       assertTrue(hasResultSet);
       int cnt;
       try (ResultSet resultSet = statement.getResultSet()) {
@@ -1053,7 +886,6 @@
     }
   }
 
-<<<<<<< HEAD
   @Test
   public void previousUntilLastMinTimeTest() {
     String[] retArray =
@@ -1812,13 +1644,15 @@
   @Test(expected = IoTDBSQLException.class)
   public void linearFailTest2() throws SQLException {
     try (Connection connection =
-            DriverManager.getConnection("jdbc:iotdb://127.0.0.1:6667/", "root", "root");
-        Statement statement = connection.createStatement()) {
+                 DriverManager.getConnection("jdbc:iotdb://127.0.0.1:6667/", "root", "root");
+         Statement statement = connection.createStatement()) {
       statement.execute(
-          "select first_value(text) from "
-              + "root.ln.wf01.wt01 "
-              + "GROUP BY ([17, 55), 5ms) FILL(text[linear])");
-=======
+              "select first_value(text) from "
+                      + "root.ln.wf01.wt01 "
+                      + "GROUP BY ([17, 55), 5ms) FILL(text[linear])");
+    }
+  }
+
   /**
    * Test group by fill without aggregation function used in select clause. The expected situation
    * is throwing an exception.
@@ -1836,7 +1670,6 @@
       fail("No expected exception thrown");
     } catch (Exception e) {
       Assert.assertTrue(e.getMessage().contains(AggregationQueryOperator.ERROR_MESSAGE1));
->>>>>>> 461d22b5
     }
   }
 
