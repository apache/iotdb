--- conflicted
+++ resolved
@@ -49,10 +49,7 @@
 import java.io.IOException;
 import java.util.ArrayList;
 import java.util.List;
-<<<<<<< HEAD
-=======
 import java.util.Map;
->>>>>>> 8343f225
 
 import static org.junit.Assert.assertEquals;
 
@@ -197,11 +194,7 @@
         levelCompactionTsFileManagement
         .new CompactionMergeTask(this::closeCompactionMergeCallBack, 0);
     compactionMergeWorking = true;
-<<<<<<< HEAD
-    compactionMergeTask.run();
-=======
-    compactionMergeTask.call();
->>>>>>> 8343f225
+    compactionMergeTask.call();
     while (compactionMergeWorking) {
       // wait
     }
@@ -220,12 +213,6 @@
     long count = 0L;
     while (tsFilesReader.hasNextBatch()) {
       BatchData batchData = tsFilesReader.nextBatch();
-<<<<<<< HEAD
-      for (int i = 0; i < batchData.length(); i++) {
-        System.out.println(batchData.getTimeByIndex(i));
-      }
-=======
->>>>>>> 8343f225
       count += batchData.length();
     }
     assertEquals(489, count);
@@ -238,8 +225,6 @@
     IoTDBDescriptor.getInstance().getConfig().setMergePagePointNumberThreshold(prevPageLimit);
   }
 
-<<<<<<< HEAD
-=======
   /** test append chunk merge, the chunk is already large than merge_chunk_point_number */
   @Test
   public void testCompactionAppendChunkMerge() throws IOException {
@@ -314,7 +299,6 @@
         .setMergeChunkPointNumberThreshold(prevMergeChunkPointNumberThreshold);
   }
 
->>>>>>> 8343f225
   /** close compaction merge callback, to release some locks */
   private void closeCompactionMergeCallBack(
       boolean isMergeExecutedInCurrentTask, long timePartitionId) {
