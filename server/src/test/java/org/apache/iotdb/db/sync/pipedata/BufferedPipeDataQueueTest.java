--- conflicted
+++ resolved
@@ -43,10 +43,6 @@
 import java.util.concurrent.Executors;
 
 public class BufferedPipeDataQueueTest {
-<<<<<<< HEAD
-=======
-  // test4
->>>>>>> c84c97ae
   private static final Logger logger = LoggerFactory.getLogger(BufferedPipeDataQueueTest.class);
 
   File pipeLogDir =
@@ -612,26 +608,27 @@
         List<PipeData> pipeDataTakeList = new ArrayList<>();
         ExecutorService es1 = Executors.newSingleThreadExecutor();
         es1.execute(
-            () -> {
-              while (true) {
-                try {
-                  PipeData pipeData = pipeDataQueue.take();
-                  logger.info(String.format("PipeData: %s", pipeData));
-                  pipeDataTakeList.add(pipeData);
-                  pipeDataQueue.commit();
-                } catch (InterruptedException e) {
-                  break;
-                } catch (Exception e) {
-                  e.printStackTrace();
-                  break;
-                }
-              }
-<<<<<<< HEAD
-            });
+                () -> {
+                  while (true) {
+                    try {
+                      PipeData pipeData = pipeDataQueue.take();
+                      logger.info(String.format("PipeData: %s", pipeData));
+                      pipeDataTakeList.add(pipeData);
+                      pipeDataQueue.commit();
+                    } catch (InterruptedException e) {
+                      break;
+                    } catch (Exception e) {
+                      e.printStackTrace();
+                      break;
+                    }
+                  }
+                });
         // offer
         for (int i = 16; i < 20; i++) {
-          pipeDataQueue.offer(
-              new DeletionPipeData(new Deletion(new PartialPath("fake" + i), 0, 0), i));
+          if (!pipeDataQueue.offer(
+                  new DeletionPipeData(new Deletion(new PartialPath("fake" + i), 0, 0), i))) {
+            logger.info(String.format("Can not offer serialize number %d", i));
+          }
         }
         try {
           Thread.sleep(3000);
@@ -650,23 +647,8 @@
         for (int i = 0; i < 6; i++) {
           Assert.assertEquals(pipeDataList.get(i), pipeDataTakeList.get(i));
         }
-      } finally {
+      }finally {
         pipeDataQueue.clear();
-=======
-            }
-          });
-      // offer
-      for (int i = 16; i < 20; i++) {
-        if (!pipeDataQueue.offer(
-            new DeletionPipeData(new Deletion(new PartialPath("fake" + i), 0, 0), i))) {
-          logger.info(String.format("Can not offer serialize number %d", i));
-        }
-      }
-      try {
-        Thread.sleep(3000);
-      } catch (InterruptedException e) {
-        e.printStackTrace();
->>>>>>> c84c97ae
       }
     } catch (Exception e) {
       e.printStackTrace();
