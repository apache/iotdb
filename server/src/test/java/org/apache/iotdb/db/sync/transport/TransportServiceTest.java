--- conflicted
+++ resolved
@@ -133,11 +133,7 @@
             pipe,
             "127.0.0.1",
             IoTDBDescriptor.getInstance().getConfig().getPipeServerPort(),
-<<<<<<< HEAD
-            remoteIp1);
-=======
             "127.0.0.1");
->>>>>>> b940a652
     client.handshake();
     for (PipeData pipeData : pipeDataList) {
       client.senderTransport(pipeData);
