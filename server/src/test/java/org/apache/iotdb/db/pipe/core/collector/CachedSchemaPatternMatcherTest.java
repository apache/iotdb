--- conflicted
+++ resolved
@@ -63,14 +63,11 @@
   }
 
   @Test
-<<<<<<< HEAD
   public void testCachedMatcher() throws Exception {
     PipeRealtimeDataRegionCollector databaseCollector = new PipeRealtimeDataRegionFakeCollector();
-=======
   public void testCachedMatcher() throws ExecutionException, InterruptedException {
     PipeRealtimeDataRegionCollector databaseCollector =
         new PipeRealtimeDataRegionFakeCollector(null);
->>>>>>> 84780e2d
     databaseCollector.customize(
         new PipeParameters(
             new HashMap<String, String>() {
