/*
 * Licensed to the Apache Software Foundation (ASF) under one
 * or more contributor license agreements.  See the NOTICE file
 * distributed with this work for additional information
 * regarding copyright ownership.  The ASF licenses this file
 * to you under the Apache License, Version 2.0 (the
 * "License"); you may not use this file except in compliance
 * with the License.  You may obtain a copy of the License at
 *
 *     http://www.apache.org/licenses/LICENSE-2.0
 *
 * Unless required by applicable law or agreed to in writing,
 * software distributed under the License is distributed on an
 * "AS IS" BASIS, WITHOUT WARRANTIES OR CONDITIONS OF ANY
 * KIND, either express or implied.  See the License for the
 * specific language governing permissions and limitations
 * under the License.
 */

package org.apache.iotdb.db.engine.modification;

import static org.apache.iotdb.db.utils.EnvironmentUtils.TEST_QUERY_CONTEXT;
import static org.apache.iotdb.db.utils.EnvironmentUtils.TEST_QUERY_JOB_ID;
import static org.junit.Assert.assertEquals;
import static org.junit.Assert.assertTrue;

import java.io.File;
import java.io.IOException;
import java.util.ArrayList;
import java.util.List;
import java.util.Collection;
import java.util.Collections;
import java.util.Iterator;
import junit.framework.TestCase;
import org.apache.iotdb.db.conf.directories.DirectoryManager;
import org.apache.iotdb.db.engine.StorageEngine;
import org.apache.iotdb.db.engine.modification.io.LocalTextModificationAccessor;
import org.apache.iotdb.db.engine.querycontext.QueryDataSource;
import org.apache.iotdb.db.exception.StartupException;
import org.apache.iotdb.db.exception.StorageEngineException;
import org.apache.iotdb.db.exception.metadata.MetadataException;
import org.apache.iotdb.db.exception.path.PathException;
import org.apache.iotdb.db.exception.query.QueryProcessException;
import org.apache.iotdb.db.exception.storageGroup.StorageGroupException;
import org.apache.iotdb.db.metadata.MManager;
import org.apache.iotdb.db.qp.physical.crud.InsertPlan;
import org.apache.iotdb.db.query.control.QueryResourceManager;
import org.apache.iotdb.db.utils.EnvironmentUtils;
import org.apache.iotdb.db.utils.TimeValuePair;
import org.apache.iotdb.tsfile.common.conf.TSFileDescriptor;
import org.apache.iotdb.tsfile.file.metadata.enums.CompressionType;
import org.apache.iotdb.tsfile.file.metadata.enums.TSDataType;
import org.apache.iotdb.tsfile.file.metadata.enums.TSEncoding;
import org.apache.iotdb.tsfile.read.common.Path;
import org.apache.iotdb.tsfile.read.expression.impl.SingleSeriesExpression;
import org.apache.iotdb.tsfile.write.record.TSRecord;
import org.apache.iotdb.tsfile.write.record.datapoint.DoubleDataPoint;
import org.junit.After;
import org.junit.Before;
import org.junit.Test;

public class DeletionFileNodeTest {

  private String processorName = "root.test";

  private static String[] measurements = new String[10];
  private String dataType = TSDataType.DOUBLE.toString();
  private String encoding = TSEncoding.PLAIN.toString();

  static {
    for (int i = 0; i < 10; i++) {
      measurements[i] = "m" + i;
    }
  }

  @Before
  public void setup() throws MetadataException,
      PathException, IOException, StorageEngineException, StartupException, StorageGroupException {
    EnvironmentUtils.envSetUp();

    MManager.getInstance().setStorageGroupToMTree(processorName);
    for (int i = 0; i < 10; i++) {
      MManager.getInstance().addPathToMTree(processorName + "." + measurements[i], dataType,
          encoding);
      StorageEngine.getInstance()
          .addTimeSeries(new Path(processorName, measurements[i]), TSDataType.valueOf(dataType),
              TSEncoding.valueOf(encoding), CompressionType.valueOf(TSFileDescriptor.getInstance().getConfig().getCompressor()),
              Collections.emptyMap());
    }
  }

  @After
  public void teardown() throws IOException, StorageEngineException {
    EnvironmentUtils.cleanEnv();
  }

  @Test
  public void testDeleteInBufferWriteCache() throws
      StorageEngineException, QueryProcessException {

    for (int i = 1; i <= 100; i++) {
      TSRecord record = new TSRecord(i, processorName);
      for (int j = 0; j < 10; j++) {
        record.addTuple(new DoubleDataPoint(measurements[j], i * 1.0));
      }
      StorageEngine.getInstance().insert(new InsertPlan(record));
    }

    StorageEngine.getInstance().delete(processorName, measurements[3], 50);
    StorageEngine.getInstance().delete(processorName, measurements[4], 50);
    StorageEngine.getInstance().delete(processorName, measurements[5], 30);
    StorageEngine.getInstance().delete(processorName, measurements[5], 50);

    SingleSeriesExpression expression = new SingleSeriesExpression(new Path(processorName,
        measurements[5]), null);
    QueryDataSource dataSource = QueryResourceManager.getInstance()
        .getQueryDataSource(expression.getSeriesPath(), TEST_QUERY_CONTEXT);

    Iterator<TimeValuePair> timeValuePairs =
        dataSource.getSeqResources().get(0).getReadOnlyMemChunk().getIterator();
    int count = 0;
    while (timeValuePairs.hasNext()) {
      timeValuePairs.next();
      count++;
    }
    assertEquals(50, count);
    QueryResourceManager.getInstance().endQuery(TEST_QUERY_JOB_ID);
  }

  @Test
  public void testDeleteInBufferWriteFile()
      throws StorageEngineException, IOException, QueryProcessException {
    for (int i = 1; i <= 100; i++) {
      TSRecord record = new TSRecord(i, processorName);
      for (int j = 0; j < 10; j++) {
        record.addTuple(new DoubleDataPoint(measurements[j], i * 1.0));
      }
      StorageEngine.getInstance().insert(new InsertPlan(record));
    }
    StorageEngine.getInstance().syncCloseAllProcessor();

    StorageEngine.getInstance().delete(processorName, measurements[5], 50);
    StorageEngine.getInstance().delete(processorName, measurements[4], 40);
    StorageEngine.getInstance().delete(processorName, measurements[3], 30);

    Modification[] realModifications = new Modification[]{
        new Deletion(new Path(processorName, measurements[5]), 201, 50),
        new Deletion(new Path(processorName, measurements[4]), 202, 40),
        new Deletion(new Path(processorName, measurements[3]), 203, 30),
    };

    File fileNodeDir = new File(DirectoryManager.getInstance().getSequenceFileFolder(0), processorName);
    List<File> modFiles = new ArrayList<>();
    for(File directory : fileNodeDir.listFiles()){
      assertTrue(directory.isDirectory());
      if(directory.isDirectory()){
        for(File file : directory.listFiles()){
          if(file.getPath().endsWith(ModificationFile.FILE_SUFFIX)){
            modFiles.add(file);
          }
        }
      }
    }

    assertEquals(1, modFiles.size());

    LocalTextModificationAccessor accessor =
        new LocalTextModificationAccessor(modFiles.get(0).getPath());
    try {
      Collection<Modification> modifications = accessor.read();
      assertEquals(3, modifications.size());
      int i = 0;
      for (Modification modification : modifications) {
        TestCase.assertEquals(modification, realModifications[i++]);
      }
    } finally {
      accessor.close();
    }
  }

  @Test
  public void testDeleteInOverflowCache() throws StorageEngineException, QueryProcessException {
    // insert sequence data
    for (int i = 101; i <= 200; i++) {
      TSRecord record = new TSRecord(i, processorName);
      for (int j = 0; j < 10; j++) {
        record.addTuple(new DoubleDataPoint(measurements[j], i * 1.0));
      }
      StorageEngine.getInstance().insert(new InsertPlan(record));
    }
    StorageEngine.getInstance().syncCloseAllProcessor();

    // insert unsequence data
    for (int i = 1; i <= 100; i++) {
      TSRecord record = new TSRecord(i, processorName);
      for (int j = 0; j < 10; j++) {
        record.addTuple(new DoubleDataPoint(measurements[j], i * 1.0));
      }
      StorageEngine.getInstance().insert(new InsertPlan(record));
    }

    StorageEngine.getInstance().delete(processorName, measurements[3], 50);
    StorageEngine.getInstance().delete(processorName, measurements[4], 50);
    StorageEngine.getInstance().delete(processorName, measurements[5], 30);
    StorageEngine.getInstance().delete(processorName, measurements[5], 50);

    SingleSeriesExpression expression = new SingleSeriesExpression(new Path(processorName,
        measurements[5]), null);

    QueryDataSource dataSource = QueryResourceManager.getInstance()
        .getQueryDataSource(expression.getSeriesPath(), TEST_QUERY_CONTEXT);

    Iterator<TimeValuePair> timeValuePairs =
        dataSource.getUnseqResources().get(0).getReadOnlyMemChunk().getIterator();
    int count = 0;
    while (timeValuePairs.hasNext()) {
      timeValuePairs.next();
      count++;
    }
    assertEquals(50, count);

    QueryResourceManager.getInstance().endQuery(TEST_QUERY_JOB_ID);
  }

  @Test
  public void testDeleteInOverflowFile()
      throws StorageEngineException, QueryProcessException, IOException {
    // insert into BufferWrite
    for (int i = 101; i <= 200; i++) {
      TSRecord record = new TSRecord(i, processorName);
      for (int j = 0; j < 10; j++) {
        record.addTuple(new DoubleDataPoint(measurements[j], i * 1.0));
      }
      StorageEngine.getInstance().insert(new InsertPlan(record));
    }
    StorageEngine.getInstance().syncCloseAllProcessor();

    // insert into Overflow
    for (int i = 1; i <= 100; i++) {
      TSRecord record = new TSRecord(i, processorName);
      for (int j = 0; j < 10; j++) {
        record.addTuple(new DoubleDataPoint(measurements[j], i * 1.0));
      }
      StorageEngine.getInstance().insert(new InsertPlan(record));
    }
    StorageEngine.getInstance().syncCloseAllProcessor();

    StorageEngine.getInstance().delete(processorName, measurements[5], 50);
    StorageEngine.getInstance().delete(processorName, measurements[4], 40);
    StorageEngine.getInstance().delete(processorName, measurements[3], 30);

    Modification[] realModifications = new Modification[]{
        new Deletion(new Path(processorName, measurements[5]), 301, 50),
        new Deletion(new Path(processorName, measurements[4]), 302, 40),
        new Deletion(new Path(processorName, measurements[3]), 303, 30),
    };

    File fileNodeDir = new File(DirectoryManager.getInstance().getNextFolderForUnSequenceFile(), processorName);
    List<File> modFiles = new ArrayList<>();
    for(File directory : fileNodeDir.listFiles()){
      assertTrue(directory.isDirectory());
      if(directory.isDirectory()){
        for(File file : directory.listFiles()){
          if(file.getPath().endsWith(ModificationFile.FILE_SUFFIX)){
            modFiles.add(file);
          }
        }
      }
    }
    assertEquals(1, modFiles.size());

<<<<<<< HEAD
    LocalTextModificationAccessor accessor =
        new LocalTextModificationAccessor(modFiles.get(0).getPath());
    Collection<Modification> modifications = accessor.read();
    assertEquals( 3, modifications.size());
    int i = 0;
    for (Modification modification : modifications) {
      TestCase.assertEquals(modification, realModifications[i++]);
=======
    try (LocalTextModificationAccessor accessor =
        new LocalTextModificationAccessor(modFiles[0].getPath())) {
      Collection<Modification> modifications = accessor.read();
      assertEquals(3, modifications.size());
      int i = 0;
      for (Modification modification : modifications) {
        TestCase.assertEquals(modification, realModifications[i++]);
      }
>>>>>>> e8e1b7bb
    }
  }
}<|MERGE_RESOLUTION|>--- conflicted
+++ resolved
@@ -269,7 +269,6 @@
     }
     assertEquals(1, modFiles.size());
 
-<<<<<<< HEAD
     LocalTextModificationAccessor accessor =
         new LocalTextModificationAccessor(modFiles.get(0).getPath());
     Collection<Modification> modifications = accessor.read();
@@ -277,16 +276,6 @@
     int i = 0;
     for (Modification modification : modifications) {
       TestCase.assertEquals(modification, realModifications[i++]);
-=======
-    try (LocalTextModificationAccessor accessor =
-        new LocalTextModificationAccessor(modFiles[0].getPath())) {
-      Collection<Modification> modifications = accessor.read();
-      assertEquals(3, modifications.size());
-      int i = 0;
-      for (Modification modification : modifications) {
-        TestCase.assertEquals(modification, realModifications[i++]);
-      }
->>>>>>> e8e1b7bb
     }
   }
 }