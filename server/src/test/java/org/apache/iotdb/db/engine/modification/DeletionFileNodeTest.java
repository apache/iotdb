--- conflicted
+++ resolved
@@ -39,12 +39,9 @@
 import org.apache.iotdb.db.exception.metadata.IllegalPathException;
 import org.apache.iotdb.db.exception.metadata.MetadataException;
 import org.apache.iotdb.db.exception.query.QueryProcessException;
-<<<<<<< HEAD
-=======
 import org.apache.iotdb.db.metadata.PartialPath;
 import org.apache.iotdb.db.metadata.mnode.MNode;
 import org.apache.iotdb.db.metadata.mnode.MeasurementMNode;
->>>>>>> b3ea173d
 import org.apache.iotdb.db.qp.physical.crud.InsertRowPlan;
 import org.apache.iotdb.db.query.control.QueryResourceManager;
 import org.apache.iotdb.db.service.IoTDB;
@@ -70,6 +67,8 @@
   private TSDataType dataType = TSDataType.DOUBLE;
   private TSEncoding encoding = TSEncoding.PLAIN;
 
+  private MNode deviceMNode;
+
   static {
     for (int i = 0; i < 10; i++) {
       measurements[i] = "m" + i;
@@ -80,17 +79,11 @@
   public void setup() throws MetadataException {
     EnvironmentUtils.envSetUp();
 
-<<<<<<< HEAD
-    IoTDB.metaManager.setStorageGroup(processorName);
-    for (int i = 0; i < 10; i++) {
-      IoTDB.metaManager.createTimeseries(processorName + "." + measurements[i], dataType,
-=======
     deviceMNode = new MNode(null, processorName);
     IoTDB.metaManager.setStorageGroup(new PartialPath(processorName));
     for (int i = 0; i < 10; i++) {
       deviceMNode.addChild(measurements[i], new MeasurementMNode(null, null, null, null));
       IoTDB.metaManager.createTimeseries(new PartialPath(processorName + TsFileConstant.PATH_SEPARATOR + measurements[i]), dataType,
->>>>>>> b3ea173d
           encoding, TSFileDescriptor.getInstance().getConfig().getCompressor(), Collections.emptyMap());
     }
   }
@@ -100,8 +93,6 @@
     EnvironmentUtils.cleanEnv();
   }
 
-<<<<<<< HEAD
-=======
   private void insertToStorageEngine(TSRecord record)
       throws StorageEngineException, IllegalPathException {
     InsertRowPlan insertRowPlan = new InsertRowPlan(record);
@@ -109,7 +100,6 @@
     StorageEngine.getInstance().insert(insertRowPlan);
   }
 
->>>>>>> b3ea173d
   @Test
   public void testDeleteInBufferWriteCache() throws
       StorageEngineException, QueryProcessException, IOException, IllegalPathException {
