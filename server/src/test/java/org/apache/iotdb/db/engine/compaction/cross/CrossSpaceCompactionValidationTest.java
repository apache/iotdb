--- conflicted
+++ resolved
@@ -45,11 +45,8 @@
 import org.junit.Test;
 
 import java.io.IOException;
-<<<<<<< HEAD
-=======
 import java.util.ArrayList;
 import java.util.Collections;
->>>>>>> 1384d892
 import java.util.List;
 import java.util.concurrent.atomic.AtomicInteger;
 
@@ -2213,8 +2210,6 @@
         .doCompaction();
 
     validateSeqFiles(true);
-<<<<<<< HEAD
-=======
   }
 
   /**
@@ -2260,6 +2255,5 @@
         selector.selectCrossSpaceTask(seqResources, unseqResources);
 
     Assert.assertEquals(0, selected.size());
->>>>>>> 1384d892
   }
 }