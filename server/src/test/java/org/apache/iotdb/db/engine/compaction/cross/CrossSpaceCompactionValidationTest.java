--- conflicted
+++ resolved
@@ -84,19 +84,6 @@
     tsFileManager.addAll(seqResources, true);
     tsFileManager.addAll(unseqResources, false);
 
-<<<<<<< HEAD
-    CrossSpaceCompactionResource resource =
-        new CrossSpaceCompactionResource(seqResources, unseqResources);
-    ICrossSpaceCompactionFileSelector mergeFileSelector =
-        new RewriteCompactionFileSelector(resource, Long.MAX_VALUE);
-    List[] result = mergeFileSelector.select();
-    Assert.assertEquals(2, result.length);
-    Assert.assertEquals(1, result[0].size());
-    Assert.assertEquals(2, result[1].size());
-    Assert.assertEquals(result[0].get(0), seqResources.get(2));
-    Assert.assertEquals(result[1].get(0), unseqResources.get(0));
-    Assert.assertEquals(result[1].get(1), unseqResources.get(1));
-=======
     RewriteCrossSpaceCompactionSelector selector =
         new RewriteCrossSpaceCompactionSelector("", "", 0, null);
     List<Pair<List<TsFileResource>, List<TsFileResource>>> selected =
@@ -107,7 +94,6 @@
 
     Assert.assertEquals(selected.get(0).right.get(0), unseqResources.get(0));
     Assert.assertEquals(selected.get(0).right.get(1), unseqResources.get(1));
->>>>>>> 38831292
 
     new CrossSpaceCompactionTask(
             0,
