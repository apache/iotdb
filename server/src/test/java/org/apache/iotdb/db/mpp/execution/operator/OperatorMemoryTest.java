--- conflicted
+++ resolved
@@ -22,8 +22,6 @@
 import org.apache.iotdb.commons.exception.IllegalPathException;
 import org.apache.iotdb.db.metadata.path.AlignedPath;
 import org.apache.iotdb.db.metadata.path.MeasurementPath;
-import org.apache.iotdb.db.mpp.aggregation.AccumulatorFactory;
-import org.apache.iotdb.db.mpp.aggregation.Aggregator;
 import org.apache.iotdb.db.mpp.common.FragmentInstanceId;
 import org.apache.iotdb.db.mpp.common.PlanFragmentId;
 import org.apache.iotdb.db.mpp.common.QueryId;
@@ -65,17 +63,14 @@
 import org.apache.iotdb.db.mpp.execution.operator.source.AlignedSeriesScanOperator;
 import org.apache.iotdb.db.mpp.execution.operator.source.ExchangeOperator;
 import org.apache.iotdb.db.mpp.execution.operator.source.LastCacheScanOperator;
-import org.apache.iotdb.db.mpp.execution.operator.source.SeriesAggregationScanOperator;
 import org.apache.iotdb.db.mpp.execution.operator.source.SeriesScanOperator;
 import org.apache.iotdb.db.mpp.plan.planner.plan.node.PlanNodeId;
-import org.apache.iotdb.db.mpp.plan.planner.plan.parameter.AggregationStep;
 import org.apache.iotdb.db.mpp.plan.statement.component.Ordering;
 import org.apache.iotdb.db.mpp.transformation.dag.column.ColumnTransformer;
 import org.apache.iotdb.db.mpp.transformation.dag.column.binary.ArithmeticAdditionColumnTransformer;
 import org.apache.iotdb.db.mpp.transformation.dag.column.binary.CompareLessEqualColumnTransformer;
 import org.apache.iotdb.db.mpp.transformation.dag.column.leaf.ConstantColumnTransformer;
 import org.apache.iotdb.db.mpp.transformation.dag.column.leaf.TimeColumnTransformer;
-import org.apache.iotdb.db.query.aggregation.AggregationType;
 import org.apache.iotdb.db.utils.datastructure.TimeSelector;
 import org.apache.iotdb.tsfile.common.conf.TSFileDescriptor;
 import org.apache.iotdb.tsfile.file.metadata.enums.TSDataType;
@@ -642,17 +637,6 @@
   }
 
   @Test
-<<<<<<< HEAD
-  public void seriesAggregationScanOperatorTest() {
-    ExecutorService instanceNotificationExecutor =
-        IoTDBThreadPoolFactory.newFixedThreadPool(1, "test-instance-notification");
-    try {
-      MeasurementPath measurementPath =
-          new MeasurementPath(
-              "root.SeriesAggregationScanOperatorTest.device0.sensor0", TSDataType.INT32);
-      Set<String> allSensors = Sets.newHashSet("sensor0");
-
-=======
   public void TimeSeriesSchemaScanOperatorTest() {
     ExecutorService instanceNotificationExecutor =
         IoTDBThreadPoolFactory.newFixedThreadPool(1, "test-instance-notification");
@@ -696,7 +680,6 @@
     ExecutorService instanceNotificationExecutor =
         IoTDBThreadPoolFactory.newFixedThreadPool(1, "test-instance-notification");
     try {
->>>>>>> d0a2ba4e
       QueryId queryId = new QueryId("stub_query");
       FragmentInstanceId instanceId =
           new FragmentInstanceId(new PlanFragmentId(queryId, 0), "stub-instance");
@@ -706,45 +689,6 @@
           createFragmentInstanceContext(instanceId, stateMachine);
       PlanNodeId planNodeId = new PlanNodeId("1");
       fragmentInstanceContext.addOperatorContext(
-<<<<<<< HEAD
-          1, planNodeId, SeriesAggregationScanOperatorTest.class.getSimpleName());
-
-      SeriesAggregationScanOperator seriesAggregationScanOperator =
-          new SeriesAggregationScanOperator(
-              planNodeId,
-              measurementPath,
-              allSensors,
-              fragmentInstanceContext.getOperatorContexts().get(0),
-              Arrays.asList(
-                  new Aggregator(
-                      AccumulatorFactory.createAccumulator(
-                          AggregationType.COUNT, TSDataType.INT32, true),
-                      AggregationStep.SINGLE),
-                  new Aggregator(
-                      AccumulatorFactory.createAccumulator(
-                          AggregationType.MAX_VALUE, TSDataType.INT32, true),
-                      AggregationStep.SINGLE),
-                  new Aggregator(
-                      AccumulatorFactory.createAccumulator(
-                          AggregationType.MIN_TIME, TSDataType.INT32, true),
-                      AggregationStep.SINGLE)),
-              null,
-              true,
-              null,
-              DEFAULT_MAX_TSBLOCK_SIZE_IN_BYTES);
-
-      assertEquals(
-          2L * TSFileDescriptor.getInstance().getConfig().getPageSizeInByte()
-              + DEFAULT_MAX_TSBLOCK_SIZE_IN_BYTES,
-          seriesAggregationScanOperator.calculateMaxPeekMemory());
-      assertEquals(
-          2L * TSFileDescriptor.getInstance().getConfig().getPageSizeInByte()
-              + DEFAULT_MAX_TSBLOCK_SIZE_IN_BYTES,
-          seriesAggregationScanOperator.calculateMaxReturnSize());
-    } catch (IllegalPathException e) {
-      e.printStackTrace();
-      fail();
-=======
           1, planNodeId, SeriesScanOperator.class.getSimpleName());
 
       DevicesSchemaScanOperator operator =
@@ -977,13 +921,10 @@
       assertEquals(DEFAULT_MAX_TSBLOCK_SIZE_IN_BYTES, operator.calculateMaxReturnSize());
       assertEquals(0, operator.calculateRetainedSizeAfterCallingNext());
 
->>>>>>> d0a2ba4e
     } finally {
       instanceNotificationExecutor.shutdown();
     }
   }
-<<<<<<< HEAD
-=======
 
   @Test
   public void SchemaFetchMergeOperatorTest() {
@@ -1132,5 +1073,4 @@
     assertEquals(expectedMaxReturnSize, operator.calculateMaxReturnSize());
     assertEquals(expectedRetainedSize, operator.calculateRetainedSizeAfterCallingNext());
   }
->>>>>>> d0a2ba4e
 }