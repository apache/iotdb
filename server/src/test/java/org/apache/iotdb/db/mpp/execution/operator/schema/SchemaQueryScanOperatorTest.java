--- conflicted
+++ resolved
@@ -80,14 +80,6 @@
           fragmentInstanceContext.addOperatorContext(
               1, planNodeId, SchemaQueryScanOperator.class.getSimpleName());
       PartialPath partialPath = new PartialPath(META_SCAN_OPERATOR_TEST_SG + ".device0");
-<<<<<<< HEAD
-      ISchemaRegion schemaRegion =
-          SchemaEngine.getInstance()
-              .getSchemaRegion(
-                  LocalConfigNode.getInstance().getBelongedSchemaRegionId(partialPath));
-      operatorContext.setDriverContext(
-          new SchemaDriverContext(fragmentInstanceContext, schemaRegion));
-=======
       ISchemaRegion schemaRegion = Mockito.mock(ISchemaRegion.class);
       Mockito.when(
               schemaRegion.getMatchedDevices(
@@ -100,10 +92,8 @@
                           false,
                           META_SCAN_OPERATOR_TEST_SG)),
                   0));
-      operatorContext
-          .getInstanceContext()
-          .setDriverContext(new SchemaDriverContext(fragmentInstanceContext, schemaRegion));
->>>>>>> 42452849
+      operatorContext.setDriverContext(
+          new SchemaDriverContext(fragmentInstanceContext, schemaRegion));
       List<String> columns = Arrays.asList(COLUMN_DEVICES, COLUMN_DATABASE, COLUMN_IS_ALIGNED);
       DevicesSchemaScanOperator devicesSchemaScanOperator =
           new DevicesSchemaScanOperator(
@@ -166,14 +156,6 @@
           fragmentInstanceContext.addOperatorContext(
               1, planNodeId, SchemaQueryScanOperator.class.getSimpleName());
       PartialPath partialPath = new PartialPath(META_SCAN_OPERATOR_TEST_SG + ".device0.*");
-<<<<<<< HEAD
-      ISchemaRegion schemaRegion =
-          SchemaEngine.getInstance()
-              .getSchemaRegion(
-                  LocalConfigNode.getInstance().getBelongedSchemaRegionId(partialPath));
-      operatorContext.setDriverContext(
-          new SchemaDriverContext(fragmentInstanceContext, schemaRegion));
-=======
 
       List<ShowTimeSeriesResult> showTimeSeriesResults = new ArrayList<>();
       for (int i = 0; i < 10; i++) {
@@ -197,10 +179,8 @@
                   SchemaRegionReadPlanFactory.getShowTimeSeriesPlan(partialPath, 10, 0)))
           .thenReturn(new Pair<>(showTimeSeriesResults, 0));
 
-      operatorContext
-          .getInstanceContext()
-          .setDriverContext(new SchemaDriverContext(fragmentInstanceContext, schemaRegion));
->>>>>>> 42452849
+      operatorContext.setDriverContext(
+          new SchemaDriverContext(fragmentInstanceContext, schemaRegion));
       TimeSeriesSchemaScanOperator timeSeriesMetaScanOperator =
           new TimeSeriesSchemaScanOperator(
               planNodeId,
