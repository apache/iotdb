/*
 * Licensed to the Apache Software Foundation (ASF) under one
 * or more contributor license agreements.  See the NOTICE file
 * distributed with this work for additional information
 * regarding copyright ownership.  The ASF licenses this file
 * to you under the Apache License, Version 2.0 (the
 * "License"); you may not use this file except in compliance
 * with the License.  You may obtain a copy of the License at
 *
 *     http://www.apache.org/licenses/LICENSE-2.0
 *
 * Unless required by applicable law or agreed to in writing,
 * software distributed under the License is distributed on an
 * "AS IS" BASIS, WITHOUT WARRANTIES OR CONDITIONS OF ANY
 * KIND, either express or implied.  See the License for the
 * specific language governing permissions and limitations
 * under the License.
 */
package org.apache.iotdb.db.mpp.execution.operator.schema;

import org.apache.iotdb.commons.concurrent.IoTDBThreadPoolFactory;
import org.apache.iotdb.commons.exception.MetadataException;
import org.apache.iotdb.commons.path.PartialPath;
import org.apache.iotdb.db.metadata.query.info.IDeviceSchemaInfo;
import org.apache.iotdb.db.metadata.query.info.ITimeSeriesSchemaInfo;
import org.apache.iotdb.db.metadata.query.reader.ISchemaReader;
import org.apache.iotdb.db.metadata.schemaregion.ISchemaRegion;
import org.apache.iotdb.db.mpp.common.FragmentInstanceId;
import org.apache.iotdb.db.mpp.common.PlanFragmentId;
import org.apache.iotdb.db.mpp.common.QueryId;
import org.apache.iotdb.db.mpp.common.header.ColumnHeader;
import org.apache.iotdb.db.mpp.common.header.ColumnHeaderConstant;
import org.apache.iotdb.db.mpp.execution.driver.SchemaDriverContext;
import org.apache.iotdb.db.mpp.execution.fragment.FragmentInstanceContext;
import org.apache.iotdb.db.mpp.execution.fragment.FragmentInstanceStateMachine;
import org.apache.iotdb.db.mpp.execution.operator.OperatorContext;
import org.apache.iotdb.db.mpp.execution.operator.schema.source.ISchemaSource;
import org.apache.iotdb.db.mpp.execution.operator.schema.source.SchemaSourceFactory;
import org.apache.iotdb.db.mpp.plan.planner.plan.node.PlanNodeId;
import org.apache.iotdb.tsfile.file.metadata.enums.CompressionType;
import org.apache.iotdb.tsfile.file.metadata.enums.TSDataType;
import org.apache.iotdb.tsfile.file.metadata.enums.TSEncoding;
import org.apache.iotdb.tsfile.read.common.block.TsBlock;
import org.apache.iotdb.tsfile.read.common.block.column.BinaryColumn;
import org.apache.iotdb.tsfile.utils.Binary;
import org.apache.iotdb.tsfile.utils.Pair;
import org.apache.iotdb.tsfile.write.schema.MeasurementSchema;

import org.junit.Assert;
import org.junit.Test;
import org.mockito.Mockito;

import java.util.ArrayList;
import java.util.Collections;
import java.util.Iterator;
import java.util.List;
import java.util.concurrent.ExecutorService;

import static org.apache.iotdb.db.mpp.execution.fragment.FragmentInstanceContext.createFragmentInstanceContext;
import static org.junit.Assert.assertEquals;
import static org.junit.Assert.assertTrue;
import static org.junit.Assert.fail;

public class SchemaQueryScanOperatorTest {
  private static final String META_SCAN_OPERATOR_TEST_SG = "root.MetaScanOperatorTest";

  @Test
  public void testDeviceSchemaScan() {
    ExecutorService instanceNotificationExecutor =
        IoTDBThreadPoolFactory.newFixedThreadPool(1, "test-instance-notification");
    try {
      QueryId queryId = new QueryId("stub_query");
      FragmentInstanceId instanceId =
          new FragmentInstanceId(new PlanFragmentId(queryId, 0), "stub-instance");
      FragmentInstanceStateMachine stateMachine =
          new FragmentInstanceStateMachine(instanceId, instanceNotificationExecutor);
      FragmentInstanceContext fragmentInstanceContext =
          createFragmentInstanceContext(instanceId, stateMachine);
      PlanNodeId planNodeId = queryId.genPlanNodeId();
      OperatorContext operatorContext =
          fragmentInstanceContext.addOperatorContext(
              1, planNodeId, SchemaQueryScanOperator.class.getSimpleName());
      PartialPath partialPath = new PartialPath(META_SCAN_OPERATOR_TEST_SG + ".device0");
      ISchemaRegion schemaRegion = Mockito.mock(ISchemaRegion.class);
      Mockito.when(schemaRegion.getStorageGroupFullPath()).thenReturn(META_SCAN_OPERATOR_TEST_SG);
      IDeviceSchemaInfo deviceSchemaInfo = Mockito.mock(IDeviceSchemaInfo.class);
      Mockito.when(deviceSchemaInfo.getFullPath())
          .thenReturn(META_SCAN_OPERATOR_TEST_SG + ".device0");
      Mockito.when(deviceSchemaInfo.isAligned()).thenReturn(false);
      Iterator<IDeviceSchemaInfo> iterator = Collections.singletonList(deviceSchemaInfo).iterator();
      operatorContext
          .getInstanceContext()
          .setDriverContext(new SchemaDriverContext(fragmentInstanceContext, schemaRegion));
      ISchemaSource<IDeviceSchemaInfo> deviceSchemaSource =
          SchemaSourceFactory.getDeviceSchemaSource(partialPath, false, 10, 0, true);
      Mockito.when(deviceSchemaSource.getSchemaReader(schemaRegion))
          .thenReturn(
              new ISchemaReader<IDeviceSchemaInfo>() {
                @Override
                public void close() throws Exception {}

                @Override
                public boolean hasNext() {
                  return iterator.hasNext();
                }

                @Override
                public IDeviceSchemaInfo next() {
                  return iterator.next();
                }
              });
<<<<<<< HEAD
      operatorContext.setDriverContext(
          new SchemaDriverContext(fragmentInstanceContext, schemaRegion));
      List<String> columns = Arrays.asList(COLUMN_DEVICES, COLUMN_DATABASE, COLUMN_IS_ALIGNED);
      DevicesSchemaScanOperator devicesSchemaScanOperator =
          new DevicesSchemaScanOperator(
              planNodeId,
              fragmentInstanceContext.getOperatorContexts().get(0),
              10,
              0,
              partialPath,
              false,
              true);
=======
      List<ColumnHeader> columns = deviceSchemaSource.getInfoQueryColumnHeaders();

      SchemaQueryScanOperator<IDeviceSchemaInfo> devicesSchemaScanOperator =
          new SchemaQueryScanOperator<>(
              planNodeId, fragmentInstanceContext.getOperatorContexts().get(0), deviceSchemaSource);

>>>>>>> c1dde586
      while (devicesSchemaScanOperator.hasNext()) {
        TsBlock tsBlock = devicesSchemaScanOperator.next();
        assertEquals(3, tsBlock.getValueColumnCount());
        assertTrue(tsBlock.getColumn(0) instanceof BinaryColumn);
        assertEquals(1, tsBlock.getPositionCount());
        for (int i = 0; i < tsBlock.getPositionCount(); i++) {
          Assert.assertEquals(0, tsBlock.getTimeByIndex(i));
          for (int j = 0; j < columns.size(); j++) {
            switch (j) {
              case 0:
                assertEquals(
                    tsBlock.getColumn(j).getBinary(i).toString(),
                    META_SCAN_OPERATOR_TEST_SG + ".device0");
                break;
              case 1:
                assertEquals(
                    tsBlock.getColumn(j).getBinary(i).toString(), META_SCAN_OPERATOR_TEST_SG);
                break;
              case 2:
                assertEquals("false", tsBlock.getColumn(j).getBinary(i).toString());
                break;
              default:
                break;
            }
          }
        }
      }
    } catch (MetadataException e) {
      e.printStackTrace();
      fail();
    } finally {
      instanceNotificationExecutor.shutdown();
    }
  }

  @Test
  public void testTimeSeriesSchemaScan() {
    ExecutorService instanceNotificationExecutor =
        IoTDBThreadPoolFactory.newFixedThreadPool(1, "test-instance-notification");
    try {
      QueryId queryId = new QueryId("stub_query");
      FragmentInstanceId instanceId =
          new FragmentInstanceId(new PlanFragmentId(queryId, 0), "stub-instance");
      FragmentInstanceStateMachine stateMachine =
          new FragmentInstanceStateMachine(instanceId, instanceNotificationExecutor);
      FragmentInstanceContext fragmentInstanceContext =
          createFragmentInstanceContext(instanceId, stateMachine);
      PlanNodeId planNodeId = queryId.genPlanNodeId();
      OperatorContext operatorContext =
          fragmentInstanceContext.addOperatorContext(
              1, planNodeId, SchemaQueryScanOperator.class.getSimpleName());
      PartialPath partialPath = new PartialPath(META_SCAN_OPERATOR_TEST_SG + ".device0.*");

      List<ITimeSeriesSchemaInfo> showTimeSeriesResults = new ArrayList<>();
      for (int i = 0; i < 10; i++) {
        ITimeSeriesSchemaInfo timeSeriesSchemaInfo = Mockito.mock(ITimeSeriesSchemaInfo.class);
        Mockito.when(timeSeriesSchemaInfo.getFullPath())
            .thenReturn(META_SCAN_OPERATOR_TEST_SG + ".device0." + "s" + i);
        Mockito.when(timeSeriesSchemaInfo.getAlias()).thenReturn(null);
        Mockito.when(timeSeriesSchemaInfo.getSchema())
            .thenReturn(
                new MeasurementSchema(
                    "s" + i, TSDataType.INT32, TSEncoding.PLAIN, CompressionType.UNCOMPRESSED));
        Mockito.when(timeSeriesSchemaInfo.getTagAndAttribute()).thenReturn(new Pair<>(null, null));
        showTimeSeriesResults.add(timeSeriesSchemaInfo);
      }
      Iterator<ITimeSeriesSchemaInfo> iterator = showTimeSeriesResults.iterator();

      ISchemaRegion schemaRegion = Mockito.mock(ISchemaRegion.class);
      Mockito.when(schemaRegion.getStorageGroupFullPath()).thenReturn(META_SCAN_OPERATOR_TEST_SG);

      operatorContext
          .getInstanceContext()
          .setDriverContext(new SchemaDriverContext(fragmentInstanceContext, schemaRegion));
      ISchemaSource<ITimeSeriesSchemaInfo> timeSeriesSchemaSource =
          SchemaSourceFactory.getTimeSeriesSchemaSource(
              partialPath, false, 10, 0, null, null, false, Collections.emptyMap());
      Mockito.when(timeSeriesSchemaSource.getSchemaReader(schemaRegion))
          .thenReturn(
              new ISchemaReader<ITimeSeriesSchemaInfo>() {
                @Override
                public void close() throws Exception {}

                @Override
                public boolean hasNext() {
                  return iterator.hasNext();
                }

                @Override
                public ITimeSeriesSchemaInfo next() {
                  return iterator.next();
                }
              });
<<<<<<< HEAD

      operatorContext.setDriverContext(
          new SchemaDriverContext(fragmentInstanceContext, schemaRegion));
      TimeSeriesSchemaScanOperator timeSeriesMetaScanOperator =
          new TimeSeriesSchemaScanOperator(
=======
      SchemaQueryScanOperator<ITimeSeriesSchemaInfo> timeSeriesMetaScanOperator =
          new SchemaQueryScanOperator<>(
>>>>>>> c1dde586
              planNodeId,
              fragmentInstanceContext.getOperatorContexts().get(0),
              timeSeriesSchemaSource);
      while (timeSeriesMetaScanOperator.hasNext()) {
        TsBlock tsBlock = timeSeriesMetaScanOperator.next();
        assertEquals(
            ColumnHeaderConstant.showTimeSeriesColumnHeaders.size(), tsBlock.getValueColumnCount());
        assertTrue(tsBlock.getColumn(0) instanceof BinaryColumn);
        assertEquals(10, tsBlock.getPositionCount());
        for (int i = 0; i < tsBlock.getPositionCount(); i++) {
          Assert.assertEquals(0, tsBlock.getTimeByIndex(i));
          for (int j = 0; j < ColumnHeaderConstant.showTimeSeriesColumnHeaders.size(); j++) {
            Binary binary =
                tsBlock.getColumn(j).isNull(i) ? null : tsBlock.getColumn(j).getBinary(i);
            String value = binary == null ? "null" : binary.toString();
            switch (j) {
              case 0:
                Assert.assertTrue(value.startsWith(META_SCAN_OPERATOR_TEST_SG + ".device0"));
                break;
              case 1:
                assertEquals("null", value);
                break;
              case 2:
                assertEquals(META_SCAN_OPERATOR_TEST_SG, value);
                break;
              case 3:
                assertEquals(TSDataType.INT32.toString(), value);
                break;
              case 4:
                assertEquals(TSEncoding.PLAIN.toString(), value);
                break;
              case 5:
                assertEquals(CompressionType.UNCOMPRESSED.toString(), value);
                break;
              case 6:
              case 7:
                assertEquals("null", value);
              default:
                break;
            }
          }
        }
      }
    } catch (MetadataException e) {
      e.printStackTrace();
      fail();
    } finally {
      instanceNotificationExecutor.shutdown();
    }
  }
}<|MERGE_RESOLUTION|>--- conflicted
+++ resolved
@@ -88,9 +88,8 @@
           .thenReturn(META_SCAN_OPERATOR_TEST_SG + ".device0");
       Mockito.when(deviceSchemaInfo.isAligned()).thenReturn(false);
       Iterator<IDeviceSchemaInfo> iterator = Collections.singletonList(deviceSchemaInfo).iterator();
-      operatorContext
-          .getInstanceContext()
-          .setDriverContext(new SchemaDriverContext(fragmentInstanceContext, schemaRegion));
+      operatorContext.setDriverContext(
+          new SchemaDriverContext(fragmentInstanceContext, schemaRegion));
       ISchemaSource<IDeviceSchemaInfo> deviceSchemaSource =
           SchemaSourceFactory.getDeviceSchemaSource(partialPath, false, 10, 0, true);
       Mockito.when(deviceSchemaSource.getSchemaReader(schemaRegion))
@@ -109,27 +108,13 @@
                   return iterator.next();
                 }
               });
-<<<<<<< HEAD
-      operatorContext.setDriverContext(
-          new SchemaDriverContext(fragmentInstanceContext, schemaRegion));
-      List<String> columns = Arrays.asList(COLUMN_DEVICES, COLUMN_DATABASE, COLUMN_IS_ALIGNED);
-      DevicesSchemaScanOperator devicesSchemaScanOperator =
-          new DevicesSchemaScanOperator(
-              planNodeId,
-              fragmentInstanceContext.getOperatorContexts().get(0),
-              10,
-              0,
-              partialPath,
-              false,
-              true);
-=======
+
       List<ColumnHeader> columns = deviceSchemaSource.getInfoQueryColumnHeaders();
 
       SchemaQueryScanOperator<IDeviceSchemaInfo> devicesSchemaScanOperator =
           new SchemaQueryScanOperator<>(
               planNodeId, fragmentInstanceContext.getOperatorContexts().get(0), deviceSchemaSource);
 
->>>>>>> c1dde586
       while (devicesSchemaScanOperator.hasNext()) {
         TsBlock tsBlock = devicesSchemaScanOperator.next();
         assertEquals(3, tsBlock.getValueColumnCount());
@@ -201,9 +186,8 @@
       ISchemaRegion schemaRegion = Mockito.mock(ISchemaRegion.class);
       Mockito.when(schemaRegion.getStorageGroupFullPath()).thenReturn(META_SCAN_OPERATOR_TEST_SG);
 
-      operatorContext
-          .getInstanceContext()
-          .setDriverContext(new SchemaDriverContext(fragmentInstanceContext, schemaRegion));
+      operatorContext.setDriverContext(
+          new SchemaDriverContext(fragmentInstanceContext, schemaRegion));
       ISchemaSource<ITimeSeriesSchemaInfo> timeSeriesSchemaSource =
           SchemaSourceFactory.getTimeSeriesSchemaSource(
               partialPath, false, 10, 0, null, null, false, Collections.emptyMap());
@@ -223,16 +207,9 @@
                   return iterator.next();
                 }
               });
-<<<<<<< HEAD
-
-      operatorContext.setDriverContext(
-          new SchemaDriverContext(fragmentInstanceContext, schemaRegion));
-      TimeSeriesSchemaScanOperator timeSeriesMetaScanOperator =
-          new TimeSeriesSchemaScanOperator(
-=======
+
       SchemaQueryScanOperator<ITimeSeriesSchemaInfo> timeSeriesMetaScanOperator =
           new SchemaQueryScanOperator<>(
->>>>>>> c1dde586
               planNodeId,
               fragmentInstanceContext.getOperatorContexts().get(0),
               timeSeriesSchemaSource);
