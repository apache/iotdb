/*
 * Licensed to the Apache Software Foundation (ASF) under one
 * or more contributor license agreements.  See the NOTICE file
 * distributed with this work for additional information
 * regarding copyright ownership.  The ASF licenses this file
 * to you under the Apache License, Version 2.0 (the
 * "License"); you may not use this file except in compliance
 * with the License.  You may obtain a copy of the License at
 *
 *     http://www.apache.org/licenses/LICENSE-2.0
 *
 * Unless required by applicable law or agreed to in writing,
 * software distributed under the License is distributed on an
 * "AS IS" BASIS, WITHOUT WARRANTIES OR CONDITIONS OF ANY
 * KIND, either express or implied.  See the License for the
 * specific language governing permissions and limitations
 * under the License.
 */

package org.apache.iotdb.db.engine.merge;

import static org.junit.Assert.assertEquals;

import java.io.File;
import java.io.IOException;
import java.util.ArrayList;
import java.util.List;
import org.apache.commons.io.FileUtils;
import org.apache.iotdb.db.conf.IoTDBDescriptor;
import org.apache.iotdb.db.constant.TestConstant;
import org.apache.iotdb.db.engine.merge.manage.MergeResource;
import org.apache.iotdb.db.engine.merge.task.MergeTask;
import org.apache.iotdb.db.engine.modification.Deletion;
import org.apache.iotdb.db.engine.storagegroup.TsFileResource;
import org.apache.iotdb.db.exception.StorageEngineException;
import org.apache.iotdb.db.exception.metadata.MetadataException;
import org.apache.iotdb.db.metadata.PartialPath;
import org.apache.iotdb.db.query.context.QueryContext;
import org.apache.iotdb.db.query.reader.series.SeriesRawDataBatchReader;
import org.apache.iotdb.tsfile.common.constant.TsFileConstant;
import org.apache.iotdb.tsfile.exception.write.WriteProcessException;
import org.apache.iotdb.tsfile.read.common.BatchData;
import org.apache.iotdb.tsfile.read.reader.IBatchReader;
import org.junit.After;
import org.junit.Before;
import org.junit.Test;

public class MergeTaskTest extends MergeTest {

  private File tempSGDir;

<<<<<<< HEAD
  @Override
=======

>>>>>>> 0eba6272
  @Before
  public void setUp()
      throws IOException, WriteProcessException, MetadataException, MetadataException {
    super.setUp();
    tempSGDir = new File(TestConstant.BASE_OUTPUT_PATH.concat("tempSG"));
    tempSGDir.mkdirs();
  }

  @Override
  @After
  public void tearDown() throws IOException, StorageEngineException {
    super.tearDown();
    FileUtils.deleteDirectory(tempSGDir);
  }

  @Test
  public void testMerge() throws Exception {
    MergeTask mergeTask =
        new MergeTask(new MergeResource(seqResources, unseqResources), tempSGDir.getPath(),
            (k, v, l) -> {
            }, "test", false, 1, MERGE_TEST_SG);
    mergeTask.call();

    QueryContext context = new QueryContext();
    PartialPath path = new PartialPath(
        deviceIds[0] + TsFileConstant.PATH_SEPARATOR + measurementSchemas[0].getMeasurementId());
    List<TsFileResource> list = new ArrayList<>();
    list.add(seqResources.get(0));
    IBatchReader tsFilesReader = new SeriesRawDataBatchReader(path, measurementSchemas[0].getType(),
        context, list, new ArrayList<>(), null, null, true);
    while (tsFilesReader.hasNextBatch()) {
      BatchData batchData = tsFilesReader.nextBatch();
      for (int i = 0; i < batchData.length(); i++) {
        assertEquals(batchData.getTimeByIndex(i) + 20000.0, batchData.getDoubleByIndex(i), 0.001);
      }
    }
    tsFilesReader.close();
  }

  @Test
  public void testMergeEndTime() throws Exception {
    List<TsFileResource> testSeqResources = seqResources.subList(0, 3);
    List<TsFileResource> testUnseqResource = unseqResources.subList(5, 6);
    MergeTask mergeTask =
        new MergeTask(new MergeResource(testSeqResources, testUnseqResource), tempSGDir.getPath(),
            (k, v, l) -> {
              assertEquals(499, k.get(2).getEndTime("root.mergeTest.device1"));
            }, "test", false, 1, MERGE_TEST_SG);
    mergeTask.call();
  }

  @Test
  public void testFullMerge() throws Exception {
    MergeTask mergeTask =
        new MergeTask(new MergeResource(seqResources, unseqResources), tempSGDir.getPath(),
            (k, v, l) -> {
            }, "test",
            true, 1, MERGE_TEST_SG);
    mergeTask.call();

    QueryContext context = new QueryContext();
    PartialPath path = new PartialPath(
        deviceIds[0] + TsFileConstant.PATH_SEPARATOR + measurementSchemas[0].getMeasurementId());
    List<TsFileResource> list = new ArrayList<>();
    list.add(seqResources.get(0));
    IBatchReader tsFilesReader = new SeriesRawDataBatchReader(path, measurementSchemas[0].getType(),
        context,
        list, new ArrayList<>(), null, null, true);
    while (tsFilesReader.hasNextBatch()) {
      BatchData batchData = tsFilesReader.nextBatch();
      for (int i = 0; i < batchData.length(); i++) {
        assertEquals(batchData.getTimeByIndex(i) + 20000.0, batchData.getDoubleByIndex(i), 0.001);
      }
    }
    tsFilesReader.close();
  }

  @Test
  public void testChunkNumThreshold() throws Exception {
    IoTDBDescriptor.getInstance().getConfig().setMergeChunkPointNumberThreshold(Integer.MAX_VALUE);
    MergeTask mergeTask =
        new MergeTask(new MergeResource(seqResources, unseqResources), tempSGDir.getPath(),
            (k, v, l) -> {
            }, "test",
            false, 1, MERGE_TEST_SG);
    mergeTask.call();

    QueryContext context = new QueryContext();
    PartialPath path = new PartialPath(
        deviceIds[0] + TsFileConstant.PATH_SEPARATOR + measurementSchemas[0].getMeasurementId());
    List<TsFileResource> resources = new ArrayList<>();
    resources.add(seqResources.get(0));
    IBatchReader tsFilesReader = new SeriesRawDataBatchReader(path, measurementSchemas[0].getType(),
        context,
        resources, new ArrayList<>(), null, null, true);
    while (tsFilesReader.hasNextBatch()) {
      BatchData batchData = tsFilesReader.nextBatch();
      for (int i = 0; i < batchData.length(); i++) {
        assertEquals(batchData.getTimeByIndex(i) + 20000.0, batchData.getDoubleByIndex(i), 0.001);
      }
    }
    tsFilesReader.close();
  }

  @Test
  public void testPartialMerge1() throws Exception {
    MergeTask mergeTask =
        new MergeTask(new MergeResource(seqResources, unseqResources.subList(0, 1)),
            tempSGDir.getPath(),
            (k, v, l) -> {
            }, "test", false, 1, MERGE_TEST_SG);
    mergeTask.call();

    QueryContext context = new QueryContext();
    PartialPath path = new PartialPath(
        deviceIds[0] + TsFileConstant.PATH_SEPARATOR + measurementSchemas[0].getMeasurementId());
    List<TsFileResource> list = new ArrayList<>();
    list.add(seqResources.get(0));
    IBatchReader tsFilesReader = new SeriesRawDataBatchReader(path, measurementSchemas[0].getType(),
        context, list, new ArrayList<>(), null, null, true);
    while (tsFilesReader.hasNextBatch()) {
      BatchData batchData = tsFilesReader.nextBatch();
      for (int i = 0; i < batchData.length(); i++) {
        if (batchData.getTimeByIndex(i) < 20) {
          assertEquals(batchData.getTimeByIndex(i) + 10000.0, batchData.getDoubleByIndex(i), 0.001);
        } else {
          assertEquals(batchData.getTimeByIndex(i) + 0.0, batchData.getDoubleByIndex(i), 0.001);
        }
      }
    }
    tsFilesReader.close();
  }

  @Test
  public void testPartialMerge2() throws Exception {
    MergeTask mergeTask =
        new MergeTask(new MergeResource(seqResources, unseqResources.subList(5, 6)),
            tempSGDir.getPath(),
            (k, v, l) -> {
            }, "test", false, 1, MERGE_TEST_SG);
    mergeTask.call();

    QueryContext context = new QueryContext();
    PartialPath path = new PartialPath(
        deviceIds[0] + TsFileConstant.PATH_SEPARATOR + measurementSchemas[0].getMeasurementId());
    List<TsFileResource> list = new ArrayList<>();
    list.add(seqResources.get(0));
    IBatchReader tsFilesReader = new SeriesRawDataBatchReader(path, measurementSchemas[0].getType(),
        context, list, new ArrayList<>(), null, null, true);
    while (tsFilesReader.hasNextBatch()) {
      BatchData batchData = tsFilesReader.nextBatch();
      for (int i = 0; i < batchData.length(); i++) {
        assertEquals(batchData.getTimeByIndex(i) + 20000.0, batchData.getDoubleByIndex(i), 0.001);
      }
    }
    tsFilesReader.close();
  }

  @Test
  public void testPartialMerge3() throws Exception {
    MergeTask mergeTask =
        new MergeTask(new MergeResource(seqResources, unseqResources.subList(0, 5)),
            tempSGDir.getPath(),
            (k, v, l) -> {
            }, "test", false, 1, MERGE_TEST_SG);
    mergeTask.call();

    QueryContext context = new QueryContext();
    PartialPath path = new PartialPath(
        deviceIds[0] + TsFileConstant.PATH_SEPARATOR + measurementSchemas[0].getMeasurementId());
    List<TsFileResource> list = new ArrayList<>();
    list.add(seqResources.get(2));
    IBatchReader tsFilesReader = new SeriesRawDataBatchReader(path, measurementSchemas[0].getType(),
        context, list, new ArrayList<>(), null, null, true);
    while (tsFilesReader.hasNextBatch()) {
      BatchData batchData = tsFilesReader.nextBatch();
      for (int i = 0; i < batchData.length(); i++) {
        if (batchData.getTimeByIndex(i) < 260) {
          assertEquals(batchData.getTimeByIndex(i) + 10000.0, batchData.getDoubleByIndex(i), 0.001);
        } else {
          assertEquals(batchData.getTimeByIndex(i) + 0.0, batchData.getDoubleByIndex(i), 0.001);
        }
      }
    }
    tsFilesReader.close();
  }

  @Test
  public void mergeWithDeletionTest() throws Exception {
    try {
      PartialPath device = new PartialPath(deviceIds[0]);
      seqResources.get(0).getModFile()
          .write(new Deletion(device.concatNode(measurementSchemas[0].getMeasurementId()),
              seqResources.get(0).getTsFileSize(), 0, 49));
    } finally {
      seqResources.get(0).getModFile().close();
    }

    MergeTask mergeTask =
        new MergeTask(new MergeResource(seqResources, unseqResources.subList(0, 1)),
            tempSGDir.getPath(),
            (k, v, l) -> {
              try {
                seqResources.get(0).removeModFile();
              } catch (IOException e) {
                e.printStackTrace();
              }
            }, "test", false, 1, MERGE_TEST_SG);
    mergeTask.call();

    QueryContext context = new QueryContext();
    PartialPath path = new PartialPath(
        deviceIds[0] + TsFileConstant.PATH_SEPARATOR + measurementSchemas[0].getMeasurementId());
    List<TsFileResource> resources = new ArrayList<>();
    resources.add(seqResources.get(0));
    IBatchReader tsFilesReader = new SeriesRawDataBatchReader(path, measurementSchemas[0].getType(),
        context, resources, new ArrayList<>(), null, null, true);
    int count = 0;
    while (tsFilesReader.hasNextBatch()) {
      BatchData batchData = tsFilesReader.nextBatch();
      for (int i = 0; i < batchData.length(); i++) {
        if (batchData.getTimeByIndex(i) <= 20) {
          assertEquals(batchData.getTimeByIndex(i) + 10000.0, batchData.getDoubleByIndex(i), 0.001);
        } else {
          assertEquals(batchData.getTimeByIndex(i), batchData.getDoubleByIndex(i), 0.001);
        }
        count++;
      }
    }
    assertEquals(70, count);
    tsFilesReader.close();
  }

  @Test
  public void testOnlyUnseqMerge() throws Exception {
    // unseq and no seq merge
    List<TsFileResource> testSeqResources = new ArrayList<>();
    List<TsFileResource> testUnseqResource = unseqResources.subList(5, 6);
    MergeTask mergeTask =
            new MergeTask(new MergeResource(testSeqResources, testUnseqResource), tempSGDir.getPath(),
                    (k, v, l) -> {
                    }, "test", false, 1, MERGE_TEST_SG);
    mergeTask.call();

    QueryContext context = new QueryContext();
    PartialPath path = new PartialPath(
            deviceIds[0] + TsFileConstant.PATH_SEPARATOR + measurementSchemas[0].getMeasurementId());
    List<TsFileResource> resources = new ArrayList<>();
    resources.add(seqResources.get(2));
    IBatchReader tsFilesReader = new SeriesRawDataBatchReader(path, measurementSchemas[0].getType(),
            context, resources, new ArrayList<>(), null, null, true);
    int count = 0;
    while (tsFilesReader.hasNextBatch()) {
      BatchData batchData = tsFilesReader.nextBatch();
      for (int i = 0; i < batchData.length(); i++) {
        assertEquals(batchData.getTimeByIndex(i) + 0.0, batchData.getDoubleByIndex(i), 0.001);
      }
    }
    tsFilesReader.close();
  }
}<|MERGE_RESOLUTION|>--- conflicted
+++ resolved
@@ -49,11 +49,6 @@
 
   private File tempSGDir;
 
-<<<<<<< HEAD
-  @Override
-=======
-
->>>>>>> 0eba6272
   @Before
   public void setUp()
       throws IOException, WriteProcessException, MetadataException, MetadataException {
