--- conflicted
+++ resolved
@@ -18,6 +18,7 @@
  */
 package org.apache.iotdb.db.engine.compaction;
 
+import org.apache.iotdb.commons.exception.IllegalPathException;
 import org.apache.iotdb.commons.exception.MetadataException;
 import org.apache.iotdb.commons.path.PartialPath;
 import org.apache.iotdb.db.conf.IoTDBDescriptor;
@@ -49,6 +50,7 @@
 import static org.apache.iotdb.db.engine.compaction.utils.TsFileGeneratorUtils.createChunkWriter;
 import static org.apache.iotdb.db.engine.compaction.utils.TsFileGeneratorUtils.createDataType;
 import static org.apache.iotdb.db.engine.compaction.utils.TsFileGeneratorUtils.createTimeseries;
+import static org.apache.iotdb.db.engine.compaction.utils.TsFileGeneratorUtils.testStorageGroup;
 import static org.apache.iotdb.db.engine.compaction.utils.TsFileGeneratorUtils.writeNonAlignedChunk;
 import static org.apache.iotdb.db.engine.compaction.utils.TsFileGeneratorUtils.writeOneNonAlignedPage;
 import static org.apache.iotdb.tsfile.common.constant.TsFileConstant.PATH_SEPARATOR;
@@ -5200,8 +5202,6 @@
 
     validateTargetDatas(sourceDatas, tsDataTypes);
   }
-<<<<<<< HEAD
-=======
 
   @Test
   public void test16() throws IOException, IllegalPathException {
@@ -5398,13 +5398,13 @@
             tsFileManager,
             seqResources,
             unseqResources,
-            new FastCompactionPerformer(),
+            new FastCompactionPerformer(true),
             new AtomicInteger(0),
             0,
             0);
     task.start();
 
-    validateSeqFiles();
+    validateSeqFiles(true);
 
     validateTargetDatas(sourceDatas, tsDataTypes);
   }
@@ -5663,13 +5663,13 @@
             tsFileManager,
             seqResources,
             unseqResources,
-            new FastCompactionPerformer(),
+            new FastCompactionPerformer(true),
             new AtomicInteger(0),
             0,
             0);
     task.start();
 
-    validateSeqFiles();
+    validateSeqFiles(true);
 
     validateTargetDatas(sourceDatas, tsDataTypes);
   }
@@ -6046,13 +6046,13 @@
             tsFileManager,
             seqResources,
             unseqResources,
-            new FastCompactionPerformer(),
+            new FastCompactionPerformer(true),
             new AtomicInteger(0),
             0,
             0);
     task.start();
 
-    validateSeqFiles();
+    validateSeqFiles(true);
 
     validateTargetDatas(sourceDatas, tsDataTypes);
   }
@@ -6065,88 +6065,4 @@
     }
     return pages;
   }
-
-  protected void validateSeqFiles() {
-    List<File> files = new ArrayList<>();
-    for (TsFileResource resource : tsFileManager.getTsFileList(true)) {
-      files.add(resource.getTsFile());
-    }
-    TsFileValidationTool.findUncorrectFiles(files);
-    Assert.assertEquals(0, TsFileValidationTool.badFileNum);
-    TsFileValidationTool.clearMap(true);
-  }
-
-  private Map<PartialPath, List<TimeValuePair>> readSourceFiles(
-      List<PartialPath> timeseriesPaths, List<TSDataType> dataTypes) throws IOException {
-    Map<PartialPath, List<TimeValuePair>> sourceData = new LinkedHashMap<>();
-    for (int i = 0; i < timeseriesPaths.size(); i++) {
-      PartialPath path = timeseriesPaths.get(i);
-      List<TimeValuePair> dataList = new ArrayList<>();
-      sourceData.put(path, dataList);
-      IDataBlockReader tsBlockReader =
-          new SeriesDataBlockReader(
-              path,
-              dataTypes.get(i),
-              FragmentInstanceContext.createFragmentInstanceContextForCompaction(
-                  EnvironmentUtils.TEST_QUERY_CONTEXT.getQueryId()),
-              seqResources,
-              unseqResources,
-              true);
-      while (tsBlockReader.hasNextBatch()) {
-        TsBlock block = tsBlockReader.nextBatch();
-        IBatchDataIterator iterator = block.getTsBlockAlignedRowIterator();
-        while (iterator.hasNext()) {
-          dataList.add(
-              new TimeValuePair(
-                  iterator.currentTime(), ((TsPrimitiveType[]) iterator.currentValue())[0]));
-          // new Pair<>(iterator.currentTime(), ((TsPrimitiveType[]) iterator.currentValue())[0]));
-          iterator.next();
-        }
-      }
-    }
-    return sourceData;
-  }
-
-  private void validateTargetDatas(
-      Map<PartialPath, List<TimeValuePair>> sourceDatas, List<TSDataType> dataTypes)
-      throws IOException {
-    int timeseriesIndex = 0;
-    for (Map.Entry<PartialPath, List<TimeValuePair>> entry : sourceDatas.entrySet()) {
-      IDataBlockReader tsBlockReader =
-          new SeriesDataBlockReader(
-              entry.getKey(),
-              dataTypes.get(timeseriesIndex++),
-              FragmentInstanceContext.createFragmentInstanceContextForCompaction(
-                  EnvironmentUtils.TEST_QUERY_CONTEXT.getQueryId()),
-              tsFileManager.getTsFileList(true),
-              Collections.emptyList(),
-              true);
-      List<TimeValuePair> timeseriesData = entry.getValue();
-      while (tsBlockReader.hasNextBatch()) {
-        TsBlock block = tsBlockReader.nextBatch();
-        IBatchDataIterator iterator = block.getTsBlockAlignedRowIterator();
-        while (iterator.hasNext()) {
-          TimeValuePair data = timeseriesData.remove(0);
-          Assert.assertEquals(data.getTimestamp(), iterator.currentTime());
-          Assert.assertEquals(data.getValue(), ((TsPrimitiveType[]) iterator.currentValue())[0]);
-          iterator.next();
-        }
-      }
-      if (timeseriesData.size() > 0) {
-        // there are still data points left, which are not in the target file
-        fail();
-      }
-    }
-  }
-
-  private void generateModsFile(
-      List<PartialPath> seriesPaths, TsFileResource resource, long startValue, long endValue)
-      throws IllegalPathException, IOException {
-    Map<String, Pair<Long, Long>> deleteMap = new HashMap<>();
-    for (PartialPath path : seriesPaths) {
-      deleteMap.put(path.getFullPath(), new Pair<>(startValue, endValue));
-    }
-    CompactionFileGeneratorUtils.generateMods(deleteMap, resource, false);
-  }
->>>>>>> 082f7fa7
 }