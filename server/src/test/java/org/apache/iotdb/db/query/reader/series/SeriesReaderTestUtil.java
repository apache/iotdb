/*
 * Licensed to the Apache Software Foundation (ASF) under one
 * or more contributor license agreements.  See the NOTICE file
 * distributed with this work for additional information
 * regarding copyright ownership.  The ASF licenses this file
 * to you under the Apache License, Version 2.0 (the
 * "License"); you may not use this file except in compliance
 * with the License.  You may obtain a copy of the License at
 *
 *     http://www.apache.org/licenses/LICENSE-2.0
 *
 * Unless required by applicable law or agreed to in writing,
 * software distributed under the License is distributed on an
 * "AS IS" BASIS, WITHOUT WARRANTIES OR CONDITIONS OF ANY
 * KIND, either express or implied.  See the License for the
 * specific language governing permissions and limitations
 * under the License.
 */

package org.apache.iotdb.db.query.reader.series;

import org.apache.iotdb.commons.exception.MetadataException;
import org.apache.iotdb.commons.path.PartialPath;
import org.apache.iotdb.db.constant.TestConstant;
import org.apache.iotdb.db.engine.cache.ChunkCache;
import org.apache.iotdb.db.engine.cache.TimeSeriesMetadataCache;
import org.apache.iotdb.db.engine.storagegroup.TsFileResource;
import org.apache.iotdb.db.engine.storagegroup.TsFileResourceStatus;
<<<<<<< HEAD
=======
import org.apache.iotdb.db.exception.metadata.MetadataException;
import org.apache.iotdb.db.metadata.path.PartialPath;
>>>>>>> 9ab9a717
import org.apache.iotdb.db.query.control.FileReaderManager;
import org.apache.iotdb.db.service.IoTDB;
import org.apache.iotdb.db.utils.EnvironmentUtils;
import org.apache.iotdb.tsfile.exception.write.WriteProcessException;
import org.apache.iotdb.tsfile.file.metadata.enums.CompressionType;
import org.apache.iotdb.tsfile.file.metadata.enums.TSDataType;
import org.apache.iotdb.tsfile.file.metadata.enums.TSEncoding;
import org.apache.iotdb.tsfile.write.TsFileWriter;
import org.apache.iotdb.tsfile.write.record.TSRecord;
import org.apache.iotdb.tsfile.write.record.datapoint.DataPoint;
import org.apache.iotdb.tsfile.write.schema.MeasurementSchema;

import org.junit.Assert;

import java.io.File;
import java.io.IOException;
import java.util.Collections;
import java.util.HashMap;
import java.util.List;
import java.util.Map;

import static org.apache.iotdb.commons.conf.IoTDBConstant.PATH_SEPARATOR;

/**
 * This util contains 5 seqFiles and 5 unseqFiles in default.
 *
 * <p>Sequence time range of data: [0, 99], [100, 199], [200, 299], [300, 399], [400, 499]
 *
 * <p>UnSequence time range of data: [0, 19], [100, 139], [200, 259], [300, 379], [400, 499], [0,
 * 199]
 */
public class SeriesReaderTestUtil {

  private static int seqFileNum = 5;
  private static int unseqFileNum = 5;
  private static int measurementNum = 10;
  private static int deviceNum = 10;
  private static long ptNum = 100;
  private static long flushInterval = 20;
  private static TSEncoding encoding = TSEncoding.PLAIN;

  public static void setUp(
      List<MeasurementSchema> measurementSchemas,
      List<String> deviceIds,
      List<TsFileResource> seqResources,
      List<TsFileResource> unseqResources,
      String sgName)
      throws MetadataException, IOException, WriteProcessException {
    IoTDB.configManager.init();
    prepareSeries(measurementSchemas, deviceIds, sgName);
    prepareFiles(seqResources, unseqResources, measurementSchemas, deviceIds, sgName);
  }

  public static void tearDown(
      List<TsFileResource> seqResources, List<TsFileResource> unseqResources) throws IOException {
    removeFiles(seqResources, unseqResources);
    seqResources.clear();
    unseqResources.clear();
    ChunkCache.getInstance().clear();
    TimeSeriesMetadataCache.getInstance().clear();
    IoTDB.configManager.clear();
    EnvironmentUtils.cleanAllDir();
  }

  private static void prepareFiles(
      List<TsFileResource> seqResources,
      List<TsFileResource> unseqResources,
      List<MeasurementSchema> measurementSchemas,
      List<String> deviceIds,
      String sgName)
      throws IOException, WriteProcessException {
    for (int i = 0; i < seqFileNum; i++) {
      File file = new File(TestConstant.getTestTsFilePath(sgName, 0, 0, i));
      TsFileResource tsFileResource = new TsFileResource(file);
      tsFileResource.setStatus(TsFileResourceStatus.CLOSED);
      tsFileResource.setMinPlanIndex(i);
      tsFileResource.setMaxPlanIndex(i);
      tsFileResource.setVersion(i);
      seqResources.add(tsFileResource);
      prepareFile(tsFileResource, i * ptNum, ptNum, 0, measurementSchemas, deviceIds);
    }
    for (int i = 0; i < unseqFileNum; i++) {
      File file = new File(TestConstant.getTestTsFilePath(sgName, 0, 0, i + seqFileNum));
      TsFileResource tsFileResource = new TsFileResource(file);
      tsFileResource.setStatus(TsFileResourceStatus.CLOSED);
      tsFileResource.setMinPlanIndex(i + seqFileNum);
      tsFileResource.setMaxPlanIndex(i + seqFileNum);
      tsFileResource.setVersion(i + seqFileNum);
      unseqResources.add(tsFileResource);
      prepareFile(
          tsFileResource,
          i * ptNum,
          ptNum * (i + 1) / unseqFileNum,
          10000,
          measurementSchemas,
          deviceIds);
    }

    File file = new File(TestConstant.getTestTsFilePath(sgName, 0, 0, seqFileNum + unseqFileNum));
    TsFileResource tsFileResource = new TsFileResource(file);
    tsFileResource.setStatus(TsFileResourceStatus.CLOSED);
    tsFileResource.setMinPlanIndex(seqFileNum + unseqFileNum);
    tsFileResource.setMaxPlanIndex(seqFileNum + unseqFileNum);
    tsFileResource.setVersion(seqFileNum + unseqFileNum);
    unseqResources.add(tsFileResource);
    prepareFile(tsFileResource, 0, ptNum * 2, 20000, measurementSchemas, deviceIds);
  }

  private static void prepareFile(
      TsFileResource tsFileResource,
      long timeOffset,
      long ptNum,
      long valueOffset,
      List<MeasurementSchema> measurementSchemas,
      List<String> deviceIds)
      throws IOException, WriteProcessException {
    File file = tsFileResource.getTsFile();
    if (!file.getParentFile().exists()) {
      Assert.assertTrue(file.getParentFile().mkdirs());
    }
    TsFileWriter fileWriter = new TsFileWriter(file);
    Map<String, MeasurementSchema> template = new HashMap<>();
    for (MeasurementSchema measurementSchema : measurementSchemas) {
      template.put(measurementSchema.getMeasurementId(), measurementSchema);
    }
    fileWriter.registerSchemaTemplate("template0", template, false);
    for (String deviceId : deviceIds) {
      fileWriter.registerDevice(deviceId, "template0");
    }
    for (long i = timeOffset; i < timeOffset + ptNum; i++) {
      for (String deviceId : deviceIds) {
        TSRecord record = new TSRecord(i, deviceId);
        for (MeasurementSchema measurementSchema : measurementSchemas) {
          record.addTuple(
              DataPoint.getDataPoint(
                  measurementSchema.getType(),
                  measurementSchema.getMeasurementId(),
                  String.valueOf(i + valueOffset)));
        }
        fileWriter.write(record);
        tsFileResource.updateStartTime(deviceId, i);
        tsFileResource.updateEndTime(deviceId, i);
      }
      if ((i + 1) % flushInterval == 0) {
        fileWriter.flushAllChunkGroups();
      }
    }
    fileWriter.close();
  }

  private static void prepareSeries(
      List<MeasurementSchema> measurementSchemas, List<String> deviceIds, String sgName)
      throws MetadataException {
    for (int i = 0; i < measurementNum; i++) {
      measurementSchemas.add(
          new MeasurementSchema(
              "sensor" + i, TSDataType.INT32, encoding, CompressionType.UNCOMPRESSED));
    }
    for (int i = 0; i < deviceNum; i++) {
      deviceIds.add(sgName + PATH_SEPARATOR + "device" + i);
    }
    IoTDB.schemaProcessor.setStorageGroup(new PartialPath(sgName));
    for (String device : deviceIds) {
      for (MeasurementSchema measurementSchema : measurementSchemas) {
        IoTDB.schemaProcessor.createTimeseries(
            new PartialPath(device + PATH_SEPARATOR + measurementSchema.getMeasurementId()),
            measurementSchema.getType(),
            measurementSchema.getEncodingType(),
            measurementSchema.getCompressor(),
            Collections.emptyMap());
      }
    }
  }

  private static void removeFiles(
      List<TsFileResource> seqResources, List<TsFileResource> unseqResources) throws IOException {
    for (TsFileResource tsFileResource : seqResources) {
      tsFileResource.remove();
    }
    for (TsFileResource tsFileResource : unseqResources) {
      tsFileResource.remove();
    }

    FileReaderManager.getInstance().closeAndRemoveAllOpenedReaders();
  }
}<|MERGE_RESOLUTION|>--- conflicted
+++ resolved
@@ -19,18 +19,13 @@
 
 package org.apache.iotdb.db.query.reader.series;
 
-import org.apache.iotdb.commons.exception.MetadataException;
-import org.apache.iotdb.commons.path.PartialPath;
 import org.apache.iotdb.db.constant.TestConstant;
 import org.apache.iotdb.db.engine.cache.ChunkCache;
 import org.apache.iotdb.db.engine.cache.TimeSeriesMetadataCache;
 import org.apache.iotdb.db.engine.storagegroup.TsFileResource;
 import org.apache.iotdb.db.engine.storagegroup.TsFileResourceStatus;
-<<<<<<< HEAD
-=======
 import org.apache.iotdb.db.exception.metadata.MetadataException;
 import org.apache.iotdb.db.metadata.path.PartialPath;
->>>>>>> 9ab9a717
 import org.apache.iotdb.db.query.control.FileReaderManager;
 import org.apache.iotdb.db.service.IoTDB;
 import org.apache.iotdb.db.utils.EnvironmentUtils;
@@ -52,16 +47,8 @@
 import java.util.List;
 import java.util.Map;
 
-import static org.apache.iotdb.commons.conf.IoTDBConstant.PATH_SEPARATOR;
-
-/**
- * This util contains 5 seqFiles and 5 unseqFiles in default.
- *
- * <p>Sequence time range of data: [0, 99], [100, 199], [200, 299], [300, 399], [400, 499]
- *
- * <p>UnSequence time range of data: [0, 19], [100, 139], [200, 259], [300, 379], [400, 499], [0,
- * 199]
- */
+import static org.apache.iotdb.db.conf.IoTDBConstant.PATH_SEPARATOR;
+
 public class SeriesReaderTestUtil {
 
   private static int seqFileNum = 5;
@@ -71,17 +58,17 @@
   private static long ptNum = 100;
   private static long flushInterval = 20;
   private static TSEncoding encoding = TSEncoding.PLAIN;
+  private static final String SERIES_READER_TEST_SG = "root.seriesReaderTest";
 
   public static void setUp(
       List<MeasurementSchema> measurementSchemas,
       List<String> deviceIds,
       List<TsFileResource> seqResources,
-      List<TsFileResource> unseqResources,
-      String sgName)
+      List<TsFileResource> unseqResources)
       throws MetadataException, IOException, WriteProcessException {
-    IoTDB.configManager.init();
-    prepareSeries(measurementSchemas, deviceIds, sgName);
-    prepareFiles(seqResources, unseqResources, measurementSchemas, deviceIds, sgName);
+    IoTDB.metaManager.init();
+    prepareSeries(measurementSchemas, deviceIds);
+    prepareFiles(seqResources, unseqResources, measurementSchemas, deviceIds);
   }
 
   public static void tearDown(
@@ -91,7 +78,7 @@
     unseqResources.clear();
     ChunkCache.getInstance().clear();
     TimeSeriesMetadataCache.getInstance().clear();
-    IoTDB.configManager.clear();
+    IoTDB.metaManager.clear();
     EnvironmentUtils.cleanAllDir();
   }
 
@@ -99,11 +86,10 @@
       List<TsFileResource> seqResources,
       List<TsFileResource> unseqResources,
       List<MeasurementSchema> measurementSchemas,
-      List<String> deviceIds,
-      String sgName)
+      List<String> deviceIds)
       throws IOException, WriteProcessException {
     for (int i = 0; i < seqFileNum; i++) {
-      File file = new File(TestConstant.getTestTsFilePath(sgName, 0, 0, i));
+      File file = new File(TestConstant.getTestTsFilePath(SERIES_READER_TEST_SG, 0, 0, i));
       TsFileResource tsFileResource = new TsFileResource(file);
       tsFileResource.setStatus(TsFileResourceStatus.CLOSED);
       tsFileResource.setMinPlanIndex(i);
@@ -113,7 +99,8 @@
       prepareFile(tsFileResource, i * ptNum, ptNum, 0, measurementSchemas, deviceIds);
     }
     for (int i = 0; i < unseqFileNum; i++) {
-      File file = new File(TestConstant.getTestTsFilePath(sgName, 0, 0, i + seqFileNum));
+      File file =
+          new File(TestConstant.getTestTsFilePath(SERIES_READER_TEST_SG, 0, 0, i + seqFileNum));
       TsFileResource tsFileResource = new TsFileResource(file);
       tsFileResource.setStatus(TsFileResourceStatus.CLOSED);
       tsFileResource.setMinPlanIndex(i + seqFileNum);
@@ -129,7 +116,9 @@
           deviceIds);
     }
 
-    File file = new File(TestConstant.getTestTsFilePath(sgName, 0, 0, seqFileNum + unseqFileNum));
+    File file =
+        new File(
+            TestConstant.getTestTsFilePath(SERIES_READER_TEST_SG, 0, 0, seqFileNum + unseqFileNum));
     TsFileResource tsFileResource = new TsFileResource(file);
     tsFileResource.setStatus(TsFileResourceStatus.CLOSED);
     tsFileResource.setMinPlanIndex(seqFileNum + unseqFileNum);
@@ -182,20 +171,19 @@
   }
 
   private static void prepareSeries(
-      List<MeasurementSchema> measurementSchemas, List<String> deviceIds, String sgName)
-      throws MetadataException {
+      List<MeasurementSchema> measurementSchemas, List<String> deviceIds) throws MetadataException {
     for (int i = 0; i < measurementNum; i++) {
       measurementSchemas.add(
           new MeasurementSchema(
               "sensor" + i, TSDataType.INT32, encoding, CompressionType.UNCOMPRESSED));
     }
     for (int i = 0; i < deviceNum; i++) {
-      deviceIds.add(sgName + PATH_SEPARATOR + "device" + i);
-    }
-    IoTDB.schemaProcessor.setStorageGroup(new PartialPath(sgName));
+      deviceIds.add(SERIES_READER_TEST_SG + PATH_SEPARATOR + "device" + i);
+    }
+    IoTDB.metaManager.setStorageGroup(new PartialPath(SERIES_READER_TEST_SG));
     for (String device : deviceIds) {
       for (MeasurementSchema measurementSchema : measurementSchemas) {
-        IoTDB.schemaProcessor.createTimeseries(
+        IoTDB.metaManager.createTimeseries(
             new PartialPath(device + PATH_SEPARATOR + measurementSchema.getMeasurementId()),
             measurementSchema.getType(),
             measurementSchema.getEncodingType(),
