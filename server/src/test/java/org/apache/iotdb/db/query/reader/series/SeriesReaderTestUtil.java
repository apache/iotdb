--- conflicted
+++ resolved
@@ -66,15 +66,9 @@
       List<TsFileResource> unseqResources,
       String sgName)
       throws MetadataException, IOException, WriteProcessException {
-<<<<<<< HEAD
-    IoTDB.schemaEngine.init();
+    IoTDB.configManager.init();
     prepareSeries(measurementSchemas, deviceIds, sgName);
     prepareFiles(seqResources, unseqResources, measurementSchemas, deviceIds, sgName);
-=======
-    IoTDB.configManager.init();
-    prepareSeries(measurementSchemas, deviceIds);
-    prepareFiles(seqResources, unseqResources, measurementSchemas, deviceIds);
->>>>>>> bcd53d74
   }
 
   public static void tearDown(
@@ -185,11 +179,7 @@
     for (int i = 0; i < deviceNum; i++) {
       deviceIds.add(sgName + PATH_SEPARATOR + "device" + i);
     }
-<<<<<<< HEAD
-    IoTDB.schemaEngine.setStorageGroup(new PartialPath(sgName));
-=======
-    IoTDB.schemaProcessor.setStorageGroup(new PartialPath(SERIES_READER_TEST_SG));
->>>>>>> bcd53d74
+    IoTDB.schemaProcessor.setStorageGroup(new PartialPath(sgName));
     for (String device : deviceIds) {
       for (MeasurementSchema measurementSchema : measurementSchemas) {
         IoTDB.schemaProcessor.createTimeseries(
