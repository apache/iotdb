--- conflicted
+++ resolved
@@ -67,20 +67,10 @@
           fragmentInstanceContext.addOperatorContext(
               1, planNodeId, DevicesCountOperator.class.getSimpleName());
       PartialPath partialPath = new PartialPath(SCHEMA_COUNT_OPERATOR_TEST_SG);
-<<<<<<< HEAD
-      ISchemaRegion schemaRegion =
-          SchemaEngine.getInstance()
-              .getSchemaRegion(
-                  LocalConfigNode.getInstance().getBelongedSchemaRegionId(partialPath));
+      ISchemaRegion schemaRegion = Mockito.mock(ISchemaRegion.class);
+      Mockito.when(schemaRegion.getDevicesNum(partialPath, true)).thenReturn(10L);
       operatorContext.setDriverContext(
           new SchemaDriverContext(fragmentInstanceContext, schemaRegion));
-=======
-      ISchemaRegion schemaRegion = Mockito.mock(ISchemaRegion.class);
-      Mockito.when(schemaRegion.getDevicesNum(partialPath, true)).thenReturn(10L);
-      operatorContext
-          .getInstanceContext()
-          .setDriverContext(new SchemaDriverContext(fragmentInstanceContext, schemaRegion));
->>>>>>> 42452849
       DevicesCountOperator devicesCountOperator =
           new DevicesCountOperator(
               planNodeId, fragmentInstanceContext.getOperatorContexts().get(0), partialPath, true);
@@ -115,14 +105,6 @@
           fragmentInstanceContext.addOperatorContext(
               1, planNodeId, TimeSeriesCountOperator.class.getSimpleName());
       PartialPath partialPath = new PartialPath(SCHEMA_COUNT_OPERATOR_TEST_SG);
-<<<<<<< HEAD
-      ISchemaRegion schemaRegion =
-          SchemaEngine.getInstance()
-              .getSchemaRegion(
-                  LocalConfigNode.getInstance().getBelongedSchemaRegionId(partialPath));
-      operatorContext.setDriverContext(
-          new SchemaDriverContext(fragmentInstanceContext, schemaRegion));
-=======
       ISchemaRegion schemaRegion = Mockito.mock(ISchemaRegion.class);
       Mockito.when(schemaRegion.getAllTimeseriesCount(partialPath, Collections.emptyMap(), true))
           .thenReturn(100L);
@@ -132,10 +114,8 @@
                   Collections.emptyMap(),
                   false))
           .thenReturn(10L);
-      operatorContext
-          .getInstanceContext()
-          .setDriverContext(new SchemaDriverContext(fragmentInstanceContext, schemaRegion));
->>>>>>> 42452849
+      operatorContext.setDriverContext(
+          new SchemaDriverContext(fragmentInstanceContext, schemaRegion));
       TimeSeriesCountOperator timeSeriesCountOperator =
           new TimeSeriesCountOperator(
               planNodeId,
@@ -191,14 +171,6 @@
           fragmentInstanceContext.addOperatorContext(
               1, planNodeId, LevelTimeSeriesCountOperator.class.getSimpleName());
       PartialPath partialPath = new PartialPath(SCHEMA_COUNT_OPERATOR_TEST_SG);
-<<<<<<< HEAD
-      ISchemaRegion schemaRegion =
-          SchemaEngine.getInstance()
-              .getSchemaRegion(
-                  LocalConfigNode.getInstance().getBelongedSchemaRegionId(partialPath));
-      operatorContext.setDriverContext(
-          new SchemaDriverContext(fragmentInstanceContext, schemaRegion));
-=======
       ISchemaRegion schemaRegion = Mockito.mock(ISchemaRegion.class);
 
       Map<PartialPath, Long> result = new HashMap<>();
@@ -212,10 +184,8 @@
           .thenReturn(
               Collections.singletonMap(new PartialPath(SCHEMA_COUNT_OPERATOR_TEST_SG), 100L));
 
-      operatorContext
-          .getInstanceContext()
-          .setDriverContext(new SchemaDriverContext(fragmentInstanceContext, schemaRegion));
->>>>>>> 42452849
+      operatorContext.setDriverContext(
+          new SchemaDriverContext(fragmentInstanceContext, schemaRegion));
       LevelTimeSeriesCountOperator timeSeriesCountOperator =
           new LevelTimeSeriesCountOperator(
               planNodeId,
