--- conflicted
+++ resolved
@@ -94,13 +94,7 @@
 
   /* Total 5 seq files, each file has the same 6 nonAligned timeseries, each timeseries has the same 100 data point.*/
   @Test
-<<<<<<< HEAD
   public void testSeqInnerSpaceCompactionWithSameTimeseries() throws Exception {
-=======
-  public void testSeqInnerSpaceCompactionWithSameTimeseries()
-      throws IOException, WriteProcessException, MetadataException, StorageEngineException,
-          InterruptedException, ExecutionException {
->>>>>>> 38831292
     registerTimeseriesInMManger(2, 3, false);
     createFiles(5, 2, 3, 100, 0, 0, 50, 50, false, true);
 
@@ -173,13 +167,7 @@
   Timeseries d[0-4].s5 are deleted before compaction.
   */
   @Test
-<<<<<<< HEAD
   public void testSeqInnerSpaceCompactionWithDifferentTimeseries() throws Exception {
-=======
-  public void testSeqInnerSpaceCompactionWithDifferentTimeseries()
-      throws IOException, WriteProcessException, MetadataException, StorageEngineException,
-          InterruptedException, ExecutionException {
->>>>>>> 38831292
     registerTimeseriesInMManger(5, 5, false);
     createFiles(2, 2, 3, 100, 0, 0, 50, 50, false, true);
     createFiles(2, 3, 5, 50, 250, 250, 50, 50, false, true);
@@ -296,13 +284,7 @@
 
   /* Total 5 unseq files, each file has the same 6 nonAligned timeseries, each timeseries has the same 100 data point.*/
   @Test
-<<<<<<< HEAD
   public void testUnSeqInnerSpaceCompactionWithSameTimeseries() throws Exception {
-=======
-  public void testUnSeqInnerSpaceCompactionWithSameTimeseries()
-      throws IOException, WriteProcessException, MetadataException, StorageEngineException,
-          InterruptedException, ExecutionException {
->>>>>>> 38831292
     registerTimeseriesInMManger(2, 3, false);
     createFiles(5, 2, 3, 100, 0, 0, 50, 50, false, false);
 
@@ -386,13 +368,7 @@
   Ninth and Tenth file: d0 ~ d8 and s0 ~ s8, time range is 100 ~ 169 and 270 ~ 339, value range is 300 ~ 369 and 470 ~ 539.
   */
   @Test
-<<<<<<< HEAD
   public void testUnSeqInnerSpaceCompactionWithDifferentTimeseries() throws Exception {
-=======
-  public void testUnSeqInnerSpaceCompactionWithDifferentTimeseries()
-      throws IOException, WriteProcessException, MetadataException, StorageEngineException,
-          InterruptedException, ExecutionException {
->>>>>>> 38831292
     registerTimeseriesInMManger(9, 9, false);
     createFiles(2, 2, 3, 100, 0, 0, 50, 50, false, false);
     createFiles(2, 3, 5, 50, 150, 150, 50, 50, false, false);
@@ -516,13 +492,7 @@
   The data of d0.s0, d0.s1, d2.s4 and d3.s5 is deleted in each file.
   */
   @Test
-<<<<<<< HEAD
   public void testUnSeqInnerSpaceCompactionWithAllDataDeletedInTimeseries() throws Exception {
-=======
-  public void testUnSeqInnerSpaceCompactionWithAllDataDeletedInTimeseries()
-      throws IOException, WriteProcessException, MetadataException, StorageEngineException,
-          InterruptedException, ExecutionException {
->>>>>>> 38831292
     TSFileDescriptor.getInstance().getConfig().setMaxNumberOfPointsInPage(30);
     registerTimeseriesInMManger(5, 7, false);
     createFiles(2, 2, 3, 300, 0, 0, 0, 0, false, false);
@@ -655,13 +625,7 @@
   The data of device d0 is deleted in each file.
   */
   @Test
-<<<<<<< HEAD
   public void testUnSeqInnerSpaceCompactionWithAllDataDeletedInDevice() throws Exception {
-=======
-  public void testUnSeqInnerSpaceCompactionWithAllDataDeletedInDevice()
-      throws IOException, WriteProcessException, MetadataException, StorageEngineException,
-          InterruptedException, ExecutionException {
->>>>>>> 38831292
     TSFileDescriptor.getInstance().getConfig().setMaxNumberOfPointsInPage(30);
     registerTimeseriesInMManger(5, 7, false);
     createFiles(2, 2, 3, 300, 0, 0, 0, 0, false, false);
@@ -787,13 +751,7 @@
   The data of device d0 ~ d4 is deleted in each file.
   */
   @Test
-<<<<<<< HEAD
   public void testUnSeqInnerSpaceCompactionWithAllDataDeletedInTargetFile() throws Exception {
-=======
-  public void testUnSeqInnerSpaceCompactionWithAllDataDeletedInTargetFile()
-      throws IOException, WriteProcessException, MetadataException, StorageEngineException,
-          InterruptedException, ExecutionException {
->>>>>>> 38831292
     TSFileDescriptor.getInstance().getConfig().setMaxNumberOfPointsInPage(30);
     registerTimeseriesInMManger(5, 7, false);
     createFiles(2, 2, 3, 300, 0, 0, 0, 0, false, false);
@@ -883,13 +841,7 @@
 
   /* Total 5 seq files, each file has the same 6 aligned timeseries, each timeseries has the same 100 data point.*/
   @Test
-<<<<<<< HEAD
   public void testAlignedSeqInnerSpaceCompactionWithSameTimeseries() throws Exception {
-=======
-  public void testAlignedSeqInnerSpaceCompactionWithSameTimeseries()
-      throws IOException, WriteProcessException, MetadataException, StorageEngineException,
-          InterruptedException, ExecutionException {
->>>>>>> 38831292
     registerTimeseriesInMManger(2, 3, true);
     createFiles(5, 2, 3, 100, 0, 0, 50, 50, true, true);
 
@@ -985,12 +937,7 @@
   */
   @Test
   public void testAlignedSeqInnerSpaceCompactionWithDifferentTimeseriesAndEmptyPage()
-<<<<<<< HEAD
       throws Exception {
-=======
-      throws IOException, WriteProcessException, MetadataException, StorageEngineException,
-          InterruptedException, ExecutionException {
->>>>>>> 38831292
     TSFileDescriptor.getInstance().getConfig().setMaxNumberOfPointsInPage(50);
     registerTimeseriesInMManger(5, 7, true);
     createFiles(2, 2, 3, 100, 0, 0, 50, 50, true, true);
@@ -1111,12 +1058,7 @@
   */
   @Test
   public void testAlignedSeqInnerSpaceCompactionWithDifferentTimeseriesAndEmptyChunk()
-<<<<<<< HEAD
       throws Exception {
-=======
-      throws IOException, WriteProcessException, MetadataException, StorageEngineException,
-          InterruptedException, ExecutionException {
->>>>>>> 38831292
     registerTimeseriesInMManger(5, 7, true);
     createFiles(2, 2, 3, 100, 0, 0, 50, 50, true, true);
     createFiles(2, 3, 5, 50, 250, 250, 50, 50, true, true);
@@ -1235,13 +1177,7 @@
   Fifth and Sixth file: d0 ~ d4 and s0 ~ s6, time range is 900 ~ 1199 and 1250 ~ 1549, value range is 1100 ~ 1399 and 1450 ~ 1749.
   */
   @Test
-<<<<<<< HEAD
   public void testAlignedUnSeqInnerSpaceCompactionWithEmptyChunkAndEmptyPage() throws Exception {
-=======
-  public void testAlignedUnSeqInnerSpaceCompactionWithEmptyChunkAndEmptyPage()
-      throws IOException, WriteProcessException, MetadataException, StorageEngineException,
-          InterruptedException, ExecutionException {
->>>>>>> 38831292
     TSFileDescriptor.getInstance().getConfig().setMaxNumberOfPointsInPage(30);
     registerTimeseriesInMManger(5, 7, true);
     createFiles(2, 2, 3, 300, 0, 0, 0, 0, true, false);
@@ -1373,12 +1309,7 @@
   */
   @Test
   public void testAlignedUnSeqInnerSpaceCompactionWithAllDataDeletedInTimeseries()
-<<<<<<< HEAD
       throws Exception {
-=======
-      throws IOException, WriteProcessException, MetadataException, StorageEngineException,
-          InterruptedException, ExecutionException {
->>>>>>> 38831292
     TSFileDescriptor.getInstance().getConfig().setMaxNumberOfPointsInPage(30);
     registerTimeseriesInMManger(5, 7, true);
     createFiles(2, 2, 3, 300, 0, 0, 0, 0, true, false);
@@ -1557,13 +1488,7 @@
   The data of device d0 is deleted in each file.
   */
   @Test
-<<<<<<< HEAD
   public void testAlignedUnSeqInnerSpaceCompactionWithAllDataDeletedInDevice() throws Exception {
-=======
-  public void testAlignedUnSeqInnerSpaceCompactionWithAllDataDeletedInDevice()
-      throws IOException, WriteProcessException, MetadataException, StorageEngineException,
-          InterruptedException, ExecutionException {
->>>>>>> 38831292
     TSFileDescriptor.getInstance().getConfig().setMaxNumberOfPointsInPage(30);
     registerTimeseriesInMManger(5, 7, true);
     createFiles(2, 2, 3, 300, 0, 0, 0, 0, true, false);
@@ -1709,13 +1634,7 @@
 
   /* Total 5 files, each file has the same 6 aligned timeseries, each timeseries has the same 100 data point.*/
   @Test
-<<<<<<< HEAD
   public void testAlignedUnSeqInnerSpaceCompactionWithSameTimeseries() throws Exception {
-=======
-  public void testAlignedUnSeqInnerSpaceCompactionWithSameTimeseries()
-      throws IOException, WriteProcessException, MetadataException, StorageEngineException,
-          InterruptedException, ExecutionException {
->>>>>>> 38831292
     registerTimeseriesInMManger(2, 3, true);
     createFiles(5, 2, 3, 100, 0, 0, 50, 50, true, false);
 
@@ -1812,13 +1731,7 @@
    * 10400 ~ 10449.
    */
   @Test
-<<<<<<< HEAD
   public void testCrossSpaceCompactionWithSameTimeseries() throws Exception {
-=======
-  public void testCrossSpaceCompactionWithSameTimeseries()
-      throws IOException, WriteProcessException, MetadataException, StorageEngineException,
-          InterruptedException, ExecutionException {
->>>>>>> 38831292
     registerTimeseriesInMManger(2, 3, false);
     createFiles(5, 2, 3, 100, 0, 0, 0, 0, false, true);
     createFiles(5, 2, 3, 50, 0, 10000, 50, 50, false, false);
@@ -1907,13 +1820,7 @@
    * 20450 ~ 20549 and 20550 ~ 20649.
    */
   @Test
-<<<<<<< HEAD
   public void testCrossSpaceCompactionWithDifferentTimeseries() throws Exception {
-=======
-  public void testCrossSpaceCompactionWithDifferentTimeseries()
-      throws IOException, WriteProcessException, MetadataException, StorageEngineException,
-          InterruptedException, ExecutionException {
->>>>>>> 38831292
     TSFileDescriptor.getInstance().getConfig().setMaxNumberOfPointsInPage(30);
     registerTimeseriesInMManger(4, 5, false);
     createFiles(2, 2, 3, 300, 0, 0, 50, 50, false, true);
@@ -2097,13 +2004,7 @@
    * <p>The data of d0.s0, d0.s1, d2.s4 and d3.s4 is deleted in each file.
    */
   @Test
-<<<<<<< HEAD
   public void testCrossSpaceCompactionWithAllDataDeletedInTimeseries() throws Exception {
-=======
-  public void testCrossSpaceCompactionWithAllDataDeletedInTimeseries()
-      throws IOException, WriteProcessException, MetadataException, StorageEngineException,
-          InterruptedException, ExecutionException {
->>>>>>> 38831292
     TSFileDescriptor.getInstance().getConfig().setMaxNumberOfPointsInPage(30);
     registerTimeseriesInMManger(4, 5, false);
     createFiles(2, 2, 3, 300, 0, 0, 50, 50, false, true);
@@ -2300,13 +2201,7 @@
    * <p>The data of d0 and d2 is deleted in each file.
    */
   @Test
-<<<<<<< HEAD
   public void testCrossSpaceCompactionWithAllDataDeletedInDevice() throws Exception {
-=======
-  public void testCrossSpaceCompactionWithAllDataDeletedInDevice()
-      throws IOException, WriteProcessException, MetadataException, StorageEngineException,
-          InterruptedException, ExecutionException {
->>>>>>> 38831292
     TSFileDescriptor.getInstance().getConfig().setMaxNumberOfPointsInPage(30);
     registerTimeseriesInMManger(4, 5, false);
     createFiles(2, 2, 3, 300, 0, 0, 50, 50, false, true);
@@ -2494,13 +2389,7 @@
    * is all deleted.
    */
   @Test
-<<<<<<< HEAD
   public void testCrossSpaceCompactionWithAllDataDeletedInOneTargetFile() throws Exception {
-=======
-  public void testCrossSpaceCompactionWithAllDataDeletedInOneTargetFile()
-      throws IOException, WriteProcessException, MetadataException, StorageEngineException,
-          InterruptedException, ExecutionException {
->>>>>>> 38831292
     TSFileDescriptor.getInstance().getConfig().setMaxNumberOfPointsInPage(30);
     registerTimeseriesInMManger(4, 5, false);
     createFiles(2, 2, 3, 300, 0, 0, 50, 50, false, true);
@@ -2674,13 +2563,7 @@
    * <p>The data of d0, d1 and d2 is deleted in each seq file.
    */
   @Test
-<<<<<<< HEAD
   public void testCrossSpaceCompactionWithAllDataDeletedInDeviceInSeqFiles() throws Exception {
-=======
-  public void testCrossSpaceCompactionWithAllDataDeletedInDeviceInSeqFiles()
-      throws IOException, WriteProcessException, MetadataException, StorageEngineException,
-          InterruptedException, ExecutionException {
->>>>>>> 38831292
     TSFileDescriptor.getInstance().getConfig().setMaxNumberOfPointsInPage(30);
     registerTimeseriesInMManger(4, 5, false);
     createFiles(2, 2, 3, 300, 0, 0, 50, 50, false, true);
@@ -2883,13 +2766,7 @@
    * 10400 ~ 10449.
    */
   @Test
-<<<<<<< HEAD
   public void testAlignedCrossSpaceCompactionWithSameTimeseries() throws Exception {
-=======
-  public void testAlignedCrossSpaceCompactionWithSameTimeseries()
-      throws IOException, WriteProcessException, MetadataException, StorageEngineException,
-          InterruptedException, ExecutionException {
->>>>>>> 38831292
     registerTimeseriesInMManger(2, 3, true);
     createFiles(5, 2, 3, 100, 0, 0, 0, 0, true, true);
     createFiles(5, 2, 3, 50, 0, 10000, 50, 50, true, false);
@@ -2987,13 +2864,7 @@
    * 20450 ~ 20549 and 20550 ~ 20649.
    */
   @Test
-<<<<<<< HEAD
   public void testAlignedCrossSpaceCompactionWithDifferentTimeseries() throws Exception {
-=======
-  public void testAlignedCrossSpaceCompactionWithDifferentTimeseries()
-      throws IOException, WriteProcessException, MetadataException, StorageEngineException,
-          InterruptedException, ExecutionException {
->>>>>>> 38831292
     TSFileDescriptor.getInstance().getConfig().setMaxNumberOfPointsInPage(30);
     registerTimeseriesInMManger(4, 5, true);
     createFiles(2, 2, 3, 300, 0, 0, 50, 50, true, true);
@@ -3156,13 +3027,7 @@
    * <p>The data of d0.s0, d0.s1, d2.s4 and d3.s4 is deleted in each file.
    */
   @Test
-<<<<<<< HEAD
   public void testAlignedCrossSpaceCompactionWithAllDataDeletedInTimeseries() throws Exception {
-=======
-  public void testAlignedCrossSpaceCompactionWithAllDataDeletedInTimeseries()
-      throws IOException, WriteProcessException, MetadataException, StorageEngineException,
-          InterruptedException, ExecutionException {
->>>>>>> 38831292
     TSFileDescriptor.getInstance().getConfig().setMaxNumberOfPointsInPage(30);
     registerTimeseriesInMManger(4, 5, true);
     createFiles(2, 2, 3, 300, 0, 0, 50, 50, true, true);
@@ -3398,13 +3263,7 @@
    * <p>The data of d0, d1 and d2 is deleted in each file. The first target file is empty.
    */
   @Test
-<<<<<<< HEAD
   public void testAlignedCrossSpaceCompactionWithAllDataDeletedInOneTargetFile() throws Exception {
-=======
-  public void testAlignedCrossSpaceCompactionWithAllDataDeletedInOneTargetFile()
-      throws IOException, WriteProcessException, MetadataException, StorageEngineException,
-          InterruptedException, ExecutionException {
->>>>>>> 38831292
     TSFileDescriptor.getInstance().getConfig().setMaxNumberOfPointsInPage(30);
     registerTimeseriesInMManger(4, 5, true);
     createFiles(2, 2, 3, 300, 0, 0, 50, 50, true, true);
@@ -3599,9 +3458,7 @@
    * timeseries in the former file is been deleted.
    */
   @Test
-  public void testCrossSpaceCompactionWithSameTimeseriesInDifferentSourceFiles()
-      throws IOException, WriteProcessException, MetadataException, StorageEngineException,
-          InterruptedException, ExecutionException {
+  public void testCrossSpaceCompactionWithSameTimeseriesInDifferentSourceFiles() throws Exception {
     TSFileDescriptor.getInstance().getConfig().setMaxNumberOfPointsInPage(30);
     registerTimeseriesInMManger(4, 5, false);
     createFiles(2, 2, 3, 300, 0, 0, 50, 50, false, true);
@@ -3723,8 +3580,7 @@
   /** Each source file has different device. */
   @Test
   public void testCrossSpaceCompactionWithDifferentDevicesInDifferentSourceFiles()
-      throws IOException, WriteProcessException, MetadataException, StorageEngineException,
-          InterruptedException, ExecutionException {
+      throws Exception {
     TSFileDescriptor.getInstance().getConfig().setMaxNumberOfPointsInPage(30);
     registerTimeseriesInMManger(5, 7, false);
     List<Integer> deviceIndex = new ArrayList<>();
@@ -3863,8 +3719,7 @@
   /** Each source file has same device with different measurements. */
   @Test
   public void testCrossSpaceCompactionWithDifferentMeasurementsInDifferentSourceFiles()
-      throws IOException, WriteProcessException, MetadataException, StorageEngineException,
-          InterruptedException, ExecutionException {
+      throws Exception {
     TSFileDescriptor.getInstance().getConfig().setMaxNumberOfPointsInPage(30);
     registerTimeseriesInMManger(5, 5, false);
     List<Integer> deviceIndex = new ArrayList<>();
@@ -3979,8 +3834,7 @@
   /** Each source file has different devices and different measurements. */
   @Test
   public void testCrossSpaceCompactionWithDifferentDevicesAndMeasurementsInDifferentSourceFiles()
-      throws IOException, WriteProcessException, MetadataException, StorageEngineException,
-          InterruptedException, ExecutionException {
+      throws Exception {
     TSFileDescriptor.getInstance().getConfig().setMaxNumberOfPointsInPage(30);
     registerTimeseriesInMManger(4, 5, false);
     List<Integer> deviceIndex = new ArrayList<>();
@@ -4117,8 +3971,7 @@
    */
   @Test
   public void testAlignedCrossSpaceCompactionWithSameTimeseriesInDifferentSourceFiles()
-      throws IOException, WriteProcessException, MetadataException, StorageEngineException,
-          InterruptedException, ExecutionException {
+      throws Exception {
     TSFileDescriptor.getInstance().getConfig().setMaxNumberOfPointsInPage(30);
     registerTimeseriesInMManger(4, 5, true);
     createFiles(2, 2, 3, 300, 0, 0, 50, 50, true, true);
@@ -4346,8 +4199,7 @@
   /** Each source file has different device. */
   @Test
   public void testAlignedCrossSpaceCompactionWithDifferentDevicesInDifferentSourceFiles()
-      throws IOException, WriteProcessException, MetadataException, StorageEngineException,
-          InterruptedException, ExecutionException {
+      throws Exception {
     TSFileDescriptor.getInstance().getConfig().setMaxNumberOfPointsInPage(30);
     registerTimeseriesInMManger(5, 7, true);
     List<Integer> deviceIndex = new ArrayList<>();
@@ -4615,8 +4467,7 @@
 
   @Test
   public void testAlignedCrossSpaceCompactionWithDifferentMeasurementsInDifferentSourceFiles()
-      throws IOException, WriteProcessException, MetadataException, StorageEngineException,
-          InterruptedException, ExecutionException {
+      throws Exception {
     TSFileDescriptor.getInstance().getConfig().setMaxNumberOfPointsInPage(30);
     registerTimeseriesInMManger(5, 5, true);
     List<Integer> deviceIndex = new ArrayList<>();
@@ -4816,13 +4667,7 @@
    * <p>The data of d0, d1 and d2 is deleted in each file. The first target file is empty.
    */
   @Test
-<<<<<<< HEAD
   public void testAlignedCrossSpaceCompactionWithFileTimeIndexResource() throws Exception {
-=======
-  public void testAlignedCrossSpaceCompactionWithFileTimeIndexResource()
-      throws IOException, WriteProcessException, MetadataException, StorageEngineException,
-          InterruptedException, ExecutionException {
->>>>>>> 38831292
     TSFileDescriptor.getInstance().getConfig().setMaxNumberOfPointsInPage(30);
     registerTimeseriesInMManger(4, 5, true);
     createFiles(2, 2, 3, 300, 0, 0, 50, 50, true, true);
@@ -5017,11 +4862,7 @@
   }
 
   @Test
-<<<<<<< HEAD
-  public void testCrossSpaceCompactionWithNewDeviceInUnseqFile() throws Exception {
-=======
   public void testCrossSpaceCompactionWithNewDeviceInUnseqFile() throws ExecutionException {
->>>>>>> 38831292
     TSFileDescriptor.getInstance().getConfig().setMaxNumberOfPointsInPage(30);
     try {
       registerTimeseriesInMManger(6, 6, false);
@@ -5092,16 +4933,14 @@
         | InterruptedException e) {
       e.printStackTrace();
       Assert.fail();
+    } catch (Exception e) {
+      throw new RuntimeException(e);
     }
   }
 
   @Test
-<<<<<<< HEAD
-  public void testCrossSpaceCompactionWithDeviceMaxTimeLaterInUnseqFile() throws Exception {
-=======
   public void testCrossSpaceCompactionWithDeviceMaxTimeLaterInUnseqFile()
       throws ExecutionException {
->>>>>>> 38831292
     TSFileDescriptor.getInstance().getConfig().setMaxNumberOfPointsInPage(30);
     try {
       registerTimeseriesInMManger(6, 6, false);
@@ -5190,6 +5029,8 @@
         | InterruptedException e) {
       e.printStackTrace();
       Assert.fail();
+    } catch (Exception e) {
+      throw new RuntimeException(e);
     }
   }
 
