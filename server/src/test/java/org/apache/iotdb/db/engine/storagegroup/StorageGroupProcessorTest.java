--- conflicted
+++ resolved
@@ -31,7 +31,6 @@
 import org.apache.iotdb.db.engine.querycontext.ReadOnlyMemChunk;
 import org.apache.iotdb.db.exception.ShutdownException;
 import org.apache.iotdb.db.exception.StorageGroupProcessorException;
-import org.apache.iotdb.db.exception.TriggerExecutionException;
 import org.apache.iotdb.db.exception.WriteProcessException;
 import org.apache.iotdb.db.exception.metadata.IllegalPathException;
 import org.apache.iotdb.db.exception.metadata.MetadataException;
@@ -94,14 +93,14 @@
   }
 
   private void insertToStorageGroupProcessor(TSRecord record)
-      throws WriteProcessException, IllegalPathException, TriggerExecutionException {
+      throws WriteProcessException, IllegalPathException {
     InsertRowPlan insertRowPlan = new InsertRowPlan(record);
     processor.insert(insertRowPlan);
   }
 
   @Test
   public void testUnseqUnsealedDelete()
-      throws WriteProcessException, IOException, MetadataException, TriggerExecutionException {
+      throws WriteProcessException, IOException, MetadataException {
     TSRecord record = new TSRecord(10000, deviceId);
     record.addTuple(DataPoint.getDataPoint(TSDataType.INT32, measurementId, String.valueOf(1000)));
     processor.insert(new InsertRowPlan(record));
@@ -152,8 +151,7 @@
 
   @Test
   public void testSequenceSyncClose()
-      throws WriteProcessException, QueryProcessException, IllegalPathException,
-          TriggerExecutionException {
+      throws WriteProcessException, QueryProcessException, IllegalPathException {
     for (int j = 1; j <= 10; j++) {
       TSRecord record = new TSRecord(j, deviceId);
       record.addTuple(DataPoint.getDataPoint(TSDataType.INT32, measurementId, String.valueOf(j)));
@@ -177,8 +175,7 @@
 
   @Test
   public void testInsertDataAndRemovePartitionAndInsert()
-      throws WriteProcessException, QueryProcessException, IllegalPathException,
-          TriggerExecutionException {
+      throws WriteProcessException, QueryProcessException, IllegalPathException {
     for (int j = 0; j < 10; j++) {
       TSRecord record = new TSRecord(j, deviceId);
       record.addTuple(DataPoint.getDataPoint(TSDataType.INT32, measurementId, String.valueOf(j)));
@@ -204,7 +201,7 @@
 
   @Test
   public void testIoTDBTabletWriteAndSyncClose()
-      throws QueryProcessException, IllegalPathException, TriggerExecutionException {
+      throws QueryProcessException, IllegalPathException {
     String[] measurements = new String[2];
     measurements[0] = "s0";
     measurements[1] = "s1";
@@ -270,8 +267,7 @@
 
   @Test
   public void testSeqAndUnSeqSyncClose()
-      throws WriteProcessException, QueryProcessException, IllegalPathException,
-          TriggerExecutionException {
+      throws WriteProcessException, QueryProcessException, IllegalPathException {
     for (int j = 21; j <= 30; j++) {
       TSRecord record = new TSRecord(j, deviceId);
       record.addTuple(DataPoint.getDataPoint(TSDataType.INT32, measurementId, String.valueOf(j)));
@@ -303,13 +299,7 @@
 
   @Test
   public void testEnableDiscardOutOfOrderDataForInsertRowPlan()
-<<<<<<< HEAD
-      throws WriteProcessException, QueryProcessException, IllegalPathException, IOException,
-          TriggerExecutionException {
-    IoTDBConfig config = IoTDBDescriptor.getInstance().getConfig();
-=======
       throws WriteProcessException, QueryProcessException, IllegalPathException, IOException {
->>>>>>> 8343f225
     boolean defaultValue = config.isEnableDiscardOutOfOrderData();
     config.setEnableDiscardOutOfOrderData(true);
 
@@ -350,12 +340,7 @@
 
   @Test
   public void testEnableDiscardOutOfOrderDataForInsertTablet1()
-<<<<<<< HEAD
-      throws QueryProcessException, IllegalPathException, IOException, TriggerExecutionException {
-    IoTDBConfig config = IoTDBDescriptor.getInstance().getConfig();
-=======
       throws QueryProcessException, IllegalPathException, IOException {
->>>>>>> 8343f225
     boolean defaultEnableDiscard = config.isEnableDiscardOutOfOrderData();
     long defaultTimePartition = config.getPartitionInterval();
     boolean defaultEnablePartition = config.isEnablePartition();
@@ -436,12 +421,7 @@
 
   @Test
   public void testEnableDiscardOutOfOrderDataForInsertTablet2()
-<<<<<<< HEAD
-      throws QueryProcessException, IllegalPathException, IOException, TriggerExecutionException {
-    IoTDBConfig config = IoTDBDescriptor.getInstance().getConfig();
-=======
       throws QueryProcessException, IllegalPathException, IOException {
->>>>>>> 8343f225
     boolean defaultEnableDiscard = config.isEnableDiscardOutOfOrderData();
     long defaultTimePartition = config.getPartitionInterval();
     boolean defaultEnablePartition = config.isEnablePartition();
@@ -522,12 +502,7 @@
 
   @Test
   public void testEnableDiscardOutOfOrderDataForInsertTablet3()
-<<<<<<< HEAD
-      throws QueryProcessException, IllegalPathException, IOException, TriggerExecutionException {
-    IoTDBConfig config = IoTDBDescriptor.getInstance().getConfig();
-=======
       throws QueryProcessException, IllegalPathException, IOException {
->>>>>>> 8343f225
     boolean defaultEnableDiscard = config.isEnableDiscardOutOfOrderData();
     long defaultTimePartition = config.getPartitionInterval();
     boolean defaultEnablePartition = config.isEnablePartition();
@@ -608,8 +583,7 @@
 
   @Test
   public void testMerge()
-      throws WriteProcessException, QueryProcessException, IllegalPathException,
-          TriggerExecutionException {
+      throws WriteProcessException, QueryProcessException, IllegalPathException {
     for (int j = 21; j <= 30; j++) {
       TSRecord record = new TSRecord(j, deviceId);
       record.addTuple(DataPoint.getDataPoint(TSDataType.INT32, measurementId, String.valueOf(j)));
