--- conflicted
+++ resolved
@@ -88,13 +88,8 @@
     processor.syncDeleteDataFiles();
     EnvironmentUtils.cleanEnv();
     EnvironmentUtils.cleanDir(TestConstant.OUTPUT_DATA_DIR);
-<<<<<<< HEAD
     CompactionTaskManager.getInstance().stop();
     EnvironmentUtils.cleanEnv();
-=======
-    MergeManager.getINSTANCE().stop();
-    config.setCompactionStrategy(CompactionStrategy.LEVEL_COMPACTION);
->>>>>>> a85decfe
   }
 
   private void insertToStorageGroupProcessor(TSRecord record)
