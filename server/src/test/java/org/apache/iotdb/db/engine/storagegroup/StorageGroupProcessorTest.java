/*
 * Licensed to the Apache Software Foundation (ASF) under one
 * or more contributor license agreements.  See the NOTICE file
 * distributed with this work for additional information
 * regarding copyright ownership.  The ASF licenses this file
 * to you under the Apache License, Version 2.0 (the
 * "License"); you may not use this file except in compliance
 * with the License.  You may obtain a copy of the License at
 *
 *     http://www.apache.org/licenses/LICENSE-2.0
 *
 * Unless required by applicable law or agreed to in writing,
 * software distributed under the License is distributed on an
 * "AS IS" BASIS, WITHOUT WARRANTIES OR CONDITIONS OF ANY
 * KIND, either express or implied.  See the License for the
 * specific language governing permissions and limitations
 * under the License.
 */
package org.apache.iotdb.db.engine.storagegroup;

import org.apache.iotdb.db.conf.IoTDBConfig;
import org.apache.iotdb.db.conf.IoTDBDescriptor;
import org.apache.iotdb.db.constant.TestConstant;
import org.apache.iotdb.db.engine.MetadataManagerHelper;
import org.apache.iotdb.db.engine.compaction.CompactionScheduler;
import org.apache.iotdb.db.engine.compaction.cross.inplace.manage.MergeManager;
import org.apache.iotdb.db.engine.flush.TsFileFlushPolicy;
import org.apache.iotdb.db.engine.querycontext.QueryDataSource;
import org.apache.iotdb.db.engine.querycontext.ReadOnlyMemChunk;
import org.apache.iotdb.db.exception.StorageGroupProcessorException;
import org.apache.iotdb.db.exception.TriggerExecutionException;
import org.apache.iotdb.db.exception.WriteProcessException;
import org.apache.iotdb.db.exception.metadata.IllegalPathException;
import org.apache.iotdb.db.exception.metadata.MetadataException;
import org.apache.iotdb.db.exception.query.QueryProcessException;
import org.apache.iotdb.db.metadata.PartialPath;
import org.apache.iotdb.db.metadata.mnode.MeasurementMNode;
import org.apache.iotdb.db.qp.physical.crud.InsertRowPlan;
import org.apache.iotdb.db.qp.physical.crud.InsertTabletPlan;
import org.apache.iotdb.db.query.context.QueryContext;
import org.apache.iotdb.db.utils.EnvironmentUtils;
import org.apache.iotdb.tsfile.file.metadata.enums.CompressionType;
import org.apache.iotdb.tsfile.file.metadata.enums.TSDataType;
import org.apache.iotdb.tsfile.file.metadata.enums.TSEncoding;
import org.apache.iotdb.tsfile.read.TimeValuePair;
import org.apache.iotdb.tsfile.read.reader.IPointReader;
import org.apache.iotdb.tsfile.write.record.TSRecord;
import org.apache.iotdb.tsfile.write.record.datapoint.DataPoint;
import org.apache.iotdb.tsfile.write.schema.MeasurementSchema;

import org.junit.After;
import org.junit.Assert;
import org.junit.Before;
import org.junit.Test;

import java.io.IOException;
import java.util.ArrayList;
import java.util.Collections;
import java.util.List;

public class StorageGroupProcessorTest {

  private String storageGroup = "root.vehicle.d0";
  private String systemDir = TestConstant.OUTPUT_DATA_DIR.concat("info");
  private String deviceId = "root.vehicle.d0";
  private String measurementId = "s0";
  private StorageGroupProcessor processor;
  private QueryContext context = EnvironmentUtils.TEST_QUERY_CONTEXT;

  @Before
  public void setUp() throws Exception {
    MetadataManagerHelper.initMetadata();
    EnvironmentUtils.envSetUp();
    processor = new DummySGP(systemDir, storageGroup);
    MergeManager.getINSTANCE().start();
  }

  @After
  public void tearDown() throws Exception {
    processor.syncDeleteDataFiles();
    EnvironmentUtils.cleanEnv();
    EnvironmentUtils.cleanDir(TestConstant.OUTPUT_DATA_DIR);
    MergeManager.getINSTANCE().stop();
    EnvironmentUtils.cleanEnv();
  }

  private void insertToStorageGroupProcessor(TSRecord record)
      throws WriteProcessException, IllegalPathException, TriggerExecutionException {
    InsertRowPlan insertRowPlan = new InsertRowPlan(record);
    processor.insert(insertRowPlan);
  }

  @Test
  public void testUnseqUnsealedDelete()
      throws WriteProcessException, IOException, MetadataException, TriggerExecutionException {
    TSRecord record = new TSRecord(10000, deviceId);
    record.addTuple(DataPoint.getDataPoint(TSDataType.INT32, measurementId, String.valueOf(1000)));
    processor.insert(new InsertRowPlan(record));
    processor.syncCloseAllWorkingTsFileProcessors();

    for (int j = 1; j <= 10; j++) {
      record = new TSRecord(j, deviceId);
      record.addTuple(DataPoint.getDataPoint(TSDataType.INT32, measurementId, String.valueOf(j)));
      processor.insert(new InsertRowPlan(record));
    }

    for (TsFileProcessor tsfileProcessor : processor.getWorkUnsequenceTsFileProcessors()) {
      tsfileProcessor.syncFlush();
    }

    for (int j = 11; j <= 20; j++) {
      record = new TSRecord(j, deviceId);
      record.addTuple(DataPoint.getDataPoint(TSDataType.INT32, measurementId, String.valueOf(j)));
      processor.insert(new InsertRowPlan(record));
    }

    processor.delete(new PartialPath(deviceId, measurementId), 0, 15L, -1);

    List<TsFileResource> tsfileResourcesForQuery = new ArrayList<>();
    for (TsFileProcessor tsfileProcessor : processor.getWorkUnsequenceTsFileProcessors()) {
      tsfileProcessor.query(
          deviceId,
          measurementId,
          new MeasurementSchema(
              measurementId,
              TSDataType.INT32,
              TSEncoding.RLE,
              CompressionType.UNCOMPRESSED,
              Collections.emptyMap()),
          new QueryContext(),
          tsfileResourcesForQuery);
    }

    Assert.assertEquals(1, tsfileResourcesForQuery.size());
    Assert.assertEquals(0, tsfileResourcesForQuery.get(0).getChunkMetadataList().size());
    List<ReadOnlyMemChunk> memChunks = tsfileResourcesForQuery.get(0).getReadOnlyMemChunk();
    long time = 16;
    for (ReadOnlyMemChunk memChunk : memChunks) {
      IPointReader iterator = memChunk.getPointReader();
      while (iterator.hasNextTimeValuePair()) {
        TimeValuePair timeValuePair = iterator.nextTimeValuePair();
        Assert.assertEquals(time++, timeValuePair.getTimestamp());
      }
    }
  }

  @Test
  public void testSequenceSyncClose()
      throws WriteProcessException, QueryProcessException, IllegalPathException,
          TriggerExecutionException {
    for (int j = 1; j <= 10; j++) {
      TSRecord record = new TSRecord(j, deviceId);
      record.addTuple(DataPoint.getDataPoint(TSDataType.INT32, measurementId, String.valueOf(j)));
      processor.insert(new InsertRowPlan(record));
      processor.asyncCloseAllWorkingTsFileProcessors();
    }

    try {
      Thread.sleep(1000);
    } catch (InterruptedException e) {
      e.printStackTrace();
    }
    processor.syncCloseAllWorkingTsFileProcessors();
    QueryDataSource queryDataSource =
        processor.query(new PartialPath(deviceId, measurementId), context, null, null);
    Assert.assertEquals(10, queryDataSource.getSeqResources().size());
    for (TsFileResource resource : queryDataSource.getSeqResources()) {
      Assert.assertTrue(resource.isClosed());
    }
  }

  @Test
  public void testInsertDataAndRemovePartitionAndInsert()
      throws WriteProcessException, QueryProcessException, IllegalPathException,
          TriggerExecutionException {
    for (int j = 0; j < 10; j++) {
      TSRecord record = new TSRecord(j, deviceId);
      record.addTuple(DataPoint.getDataPoint(TSDataType.INT32, measurementId, String.valueOf(j)));
      processor.insert(new InsertRowPlan(record));
      processor.asyncCloseAllWorkingTsFileProcessors();
    }
    processor.syncCloseAllWorkingTsFileProcessors();

    processor.removePartitions((storageGroupName, timePartitionId) -> true);

    for (int j = 0; j < 10; j++) {
      TSRecord record = new TSRecord(j, deviceId);
      record.addTuple(DataPoint.getDataPoint(TSDataType.INT32, measurementId, String.valueOf(j)));
      processor.insert(new InsertRowPlan(record));
      processor.asyncCloseAllWorkingTsFileProcessors();
    }
    processor.syncCloseAllWorkingTsFileProcessors();

    QueryDataSource queryDataSource =
        processor.query(new PartialPath(deviceId, measurementId), context, null, null);
    Assert.assertEquals(0, queryDataSource.getUnseqResources().size());
  }

  @Test
  public void testIoTDBTabletWriteAndSyncClose()
      throws QueryProcessException, IllegalPathException, TriggerExecutionException {
    String[] measurements = new String[2];
    measurements[0] = "s0";
    measurements[1] = "s1";
    List<Integer> dataTypes = new ArrayList<>();
    dataTypes.add(TSDataType.INT32.ordinal());
    dataTypes.add(TSDataType.INT64.ordinal());

    MeasurementMNode[] measurementMNodes = new MeasurementMNode[2];
    measurementMNodes[0] =
        new MeasurementMNode(
            null, "s0", new MeasurementSchema("s0", TSDataType.INT32, TSEncoding.PLAIN), null);
    measurementMNodes[1] =
        new MeasurementMNode(
            null, "s1", new MeasurementSchema("s1", TSDataType.INT64, TSEncoding.PLAIN), null);

    InsertTabletPlan insertTabletPlan1 =
        new InsertTabletPlan(new PartialPath("root.vehicle.d0"), measurements, dataTypes);
    insertTabletPlan1.setMeasurementMNodes(measurementMNodes);

    long[] times = new long[100];
    Object[] columns = new Object[2];
    columns[0] = new int[100];
    columns[1] = new long[100];

    for (int r = 0; r < 100; r++) {
      times[r] = r;
      ((int[]) columns[0])[r] = 1;
      ((long[]) columns[1])[r] = 1;
    }
    insertTabletPlan1.setTimes(times);
    insertTabletPlan1.setColumns(columns);
    insertTabletPlan1.setRowCount(times.length);

    processor.insertTablet(insertTabletPlan1);
    processor.asyncCloseAllWorkingTsFileProcessors();

    InsertTabletPlan insertTabletPlan2 =
        new InsertTabletPlan(new PartialPath("root.vehicle.d0"), measurements, dataTypes);
    insertTabletPlan2.setMeasurementMNodes(measurementMNodes);

    for (int r = 50; r < 149; r++) {
      times[r - 50] = r;
      ((int[]) columns[0])[r - 50] = 1;
      ((long[]) columns[1])[r - 50] = 1;
    }
    insertTabletPlan2.setTimes(times);
    insertTabletPlan2.setColumns(columns);
    insertTabletPlan2.setRowCount(times.length);

    processor.insertTablet(insertTabletPlan2);
    processor.asyncCloseAllWorkingTsFileProcessors();
    processor.syncCloseAllWorkingTsFileProcessors();

    QueryDataSource queryDataSource =
        processor.query(new PartialPath(deviceId, measurementId), context, null, null);

    Assert.assertEquals(2, queryDataSource.getSeqResources().size());
    Assert.assertEquals(1, queryDataSource.getUnseqResources().size());
    for (TsFileResource resource : queryDataSource.getSeqResources()) {
      Assert.assertTrue(resource.isClosed());
    }
  }

  @Test
  public void testSeqAndUnSeqSyncClose()
      throws WriteProcessException, QueryProcessException, IllegalPathException,
          TriggerExecutionException {
    for (int j = 21; j <= 30; j++) {
      TSRecord record = new TSRecord(j, deviceId);
      record.addTuple(DataPoint.getDataPoint(TSDataType.INT32, measurementId, String.valueOf(j)));
      processor.insert(new InsertRowPlan(record));
      processor.asyncCloseAllWorkingTsFileProcessors();
    }
    processor.syncCloseAllWorkingTsFileProcessors();

    for (int j = 10; j >= 1; j--) {
      TSRecord record = new TSRecord(j, deviceId);
      record.addTuple(DataPoint.getDataPoint(TSDataType.INT32, measurementId, String.valueOf(j)));
      processor.insert(new InsertRowPlan(record));
      processor.asyncCloseAllWorkingTsFileProcessors();
    }

    processor.syncCloseAllWorkingTsFileProcessors();

    QueryDataSource queryDataSource =
        processor.query(new PartialPath(deviceId, measurementId), context, null, null);
    Assert.assertEquals(10, queryDataSource.getSeqResources().size());
    Assert.assertEquals(10, queryDataSource.getUnseqResources().size());
    for (TsFileResource resource : queryDataSource.getSeqResources()) {
      Assert.assertTrue(resource.isClosed());
    }
    for (TsFileResource resource : queryDataSource.getUnseqResources()) {
      Assert.assertTrue(resource.isClosed());
    }
  }

  @Test
  public void testEnableDiscardOutOfOrderDataForInsertRowPlan()
      throws WriteProcessException, QueryProcessException, IllegalPathException, IOException,
          TriggerExecutionException {
    IoTDBConfig config = IoTDBDescriptor.getInstance().getConfig();
    boolean defaultValue = config.isEnableDiscardOutOfOrderData();
    config.setEnableDiscardOutOfOrderData(true);

    for (int j = 21; j <= 30; j++) {
      TSRecord record = new TSRecord(j, deviceId);
      record.addTuple(DataPoint.getDataPoint(TSDataType.INT32, measurementId, String.valueOf(j)));
      insertToStorageGroupProcessor(record);
      processor.asyncCloseAllWorkingTsFileProcessors();
    }
    processor.syncCloseAllWorkingTsFileProcessors();

    for (int j = 10; j >= 1; j--) {
      TSRecord record = new TSRecord(j, deviceId);
      record.addTuple(DataPoint.getDataPoint(TSDataType.INT32, measurementId, String.valueOf(j)));
      insertToStorageGroupProcessor(record);
      processor.asyncCloseAllWorkingTsFileProcessors();
    }

    processor.syncCloseAllWorkingTsFileProcessors();

    for (TsFileProcessor tsfileProcessor : processor.getWorkUnsequenceTsFileProcessors()) {
      tsfileProcessor.syncFlush();
    }

    QueryDataSource queryDataSource =
        processor.query(new PartialPath(deviceId, measurementId), context, null, null);
    Assert.assertEquals(10, queryDataSource.getSeqResources().size());
    Assert.assertEquals(0, queryDataSource.getUnseqResources().size());
    for (TsFileResource resource : queryDataSource.getSeqResources()) {
      Assert.assertTrue(resource.isClosed());
    }
    for (TsFileResource resource : queryDataSource.getUnseqResources()) {
      Assert.assertTrue(resource.isClosed());
    }

    config.setEnableDiscardOutOfOrderData(defaultValue);
  }

  @Test
  public void testEnableDiscardOutOfOrderDataForInsertTablet1()
      throws QueryProcessException, IllegalPathException, IOException, TriggerExecutionException {
    IoTDBConfig config = IoTDBDescriptor.getInstance().getConfig();
    boolean defaultEnableDiscard = config.isEnableDiscardOutOfOrderData();
    long defaultTimePartition = config.getPartitionInterval();
    boolean defaultEnablePartition = config.isEnablePartition();
    config.setEnableDiscardOutOfOrderData(true);
    config.setEnablePartition(true);
    config.setPartitionInterval(100);

    String[] measurements = new String[2];
    measurements[0] = "s0";
    measurements[1] = "s1";
    List<Integer> dataTypes = new ArrayList<>();
    dataTypes.add(TSDataType.INT32.ordinal());
    dataTypes.add(TSDataType.INT64.ordinal());

    MeasurementMNode[] measurementMNodes = new MeasurementMNode[2];
    measurementMNodes[0] =
        new MeasurementMNode(
            null, "s0", new MeasurementSchema("s0", TSDataType.INT32, TSEncoding.PLAIN), null);
    measurementMNodes[1] =
        new MeasurementMNode(
            null, "s1", new MeasurementSchema("s1", TSDataType.INT64, TSEncoding.PLAIN), null);

    InsertTabletPlan insertTabletPlan1 =
        new InsertTabletPlan(new PartialPath("root.vehicle.d0"), measurements, dataTypes);

    long[] times = new long[100];
    Object[] columns = new Object[2];
    columns[0] = new int[100];
    columns[1] = new long[100];

    for (int r = 0; r < 100; r++) {
      times[r] = r;
      ((int[]) columns[0])[r] = 1;
      ((long[]) columns[1])[r] = 1;
    }
    insertTabletPlan1.setTimes(times);
    insertTabletPlan1.setColumns(columns);
    insertTabletPlan1.setRowCount(times.length);
    insertTabletPlan1.setMeasurementMNodes(measurementMNodes);

    processor.insertTablet(insertTabletPlan1);
    processor.asyncCloseAllWorkingTsFileProcessors();

    InsertTabletPlan insertTabletPlan2 =
        new InsertTabletPlan(new PartialPath("root.vehicle.d0"), measurements, dataTypes);

    for (int r = 149; r >= 50; r--) {
      times[r - 50] = r;
      ((int[]) columns[0])[r - 50] = 1;
      ((long[]) columns[1])[r - 50] = 1;
    }
    insertTabletPlan2.setTimes(times);
    insertTabletPlan2.setColumns(columns);
    insertTabletPlan2.setRowCount(times.length);
    insertTabletPlan2.setMeasurementMNodes(measurementMNodes);

    processor.insertTablet(insertTabletPlan2);
    processor.asyncCloseAllWorkingTsFileProcessors();
    processor.syncCloseAllWorkingTsFileProcessors();

    for (TsFileProcessor tsfileProcessor : processor.getWorkUnsequenceTsFileProcessors()) {
      tsfileProcessor.syncFlush();
    }

    QueryDataSource queryDataSource =
        processor.query(new PartialPath(deviceId, measurementId), context, null, null);

    Assert.assertEquals(2, queryDataSource.getSeqResources().size());
    Assert.assertEquals(0, queryDataSource.getUnseqResources().size());
    for (TsFileResource resource : queryDataSource.getSeqResources()) {
      Assert.assertTrue(resource.isClosed());
    }

    config.setEnableDiscardOutOfOrderData(defaultEnableDiscard);
    config.setPartitionInterval(defaultTimePartition);
    config.setEnablePartition(defaultEnablePartition);
  }

  @Test
  public void testEnableDiscardOutOfOrderDataForInsertTablet2()
      throws QueryProcessException, IllegalPathException, IOException, TriggerExecutionException {
    IoTDBConfig config = IoTDBDescriptor.getInstance().getConfig();
    boolean defaultEnableDiscard = config.isEnableDiscardOutOfOrderData();
    long defaultTimePartition = config.getPartitionInterval();
    boolean defaultEnablePartition = config.isEnablePartition();
    config.setEnableDiscardOutOfOrderData(true);
    config.setEnablePartition(true);
    config.setPartitionInterval(1200);

    String[] measurements = new String[2];
    measurements[0] = "s0";
    measurements[1] = "s1";
    List<Integer> dataTypes = new ArrayList<>();
    dataTypes.add(TSDataType.INT32.ordinal());
    dataTypes.add(TSDataType.INT64.ordinal());

    MeasurementMNode[] measurementMNodes = new MeasurementMNode[2];
    measurementMNodes[0] =
        new MeasurementMNode(
            null, "s0", new MeasurementSchema("s0", TSDataType.INT32, TSEncoding.PLAIN), null);
    measurementMNodes[1] =
        new MeasurementMNode(
            null, "s1", new MeasurementSchema("s1", TSDataType.INT64, TSEncoding.PLAIN), null);

    InsertTabletPlan insertTabletPlan1 =
        new InsertTabletPlan(new PartialPath("root.vehicle.d0"), measurements, dataTypes);

    long[] times = new long[1200];
    Object[] columns = new Object[2];
    columns[0] = new int[1200];
    columns[1] = new long[1200];

    for (int r = 0; r < 1200; r++) {
      times[r] = r;
      ((int[]) columns[0])[r] = 1;
      ((long[]) columns[1])[r] = 1;
    }
    insertTabletPlan1.setTimes(times);
    insertTabletPlan1.setColumns(columns);
    insertTabletPlan1.setRowCount(times.length);
    insertTabletPlan1.setMeasurementMNodes(measurementMNodes);

    processor.insertTablet(insertTabletPlan1);
    processor.asyncCloseAllWorkingTsFileProcessors();

    InsertTabletPlan insertTabletPlan2 =
        new InsertTabletPlan(new PartialPath("root.vehicle.d0"), measurements, dataTypes);

    for (int r = 1249; r >= 50; r--) {
      times[r - 50] = r;
      ((int[]) columns[0])[r - 50] = 1;
      ((long[]) columns[1])[r - 50] = 1;
    }
    insertTabletPlan2.setTimes(times);
    insertTabletPlan2.setColumns(columns);
    insertTabletPlan2.setRowCount(times.length);
    insertTabletPlan2.setMeasurementMNodes(measurementMNodes);

    processor.insertTablet(insertTabletPlan2);
    processor.asyncCloseAllWorkingTsFileProcessors();
    processor.syncCloseAllWorkingTsFileProcessors();

    for (TsFileProcessor tsfileProcessor : processor.getWorkUnsequenceTsFileProcessors()) {
      tsfileProcessor.syncFlush();
    }

    QueryDataSource queryDataSource =
        processor.query(new PartialPath(deviceId, measurementId), context, null, null);

    Assert.assertEquals(2, queryDataSource.getSeqResources().size());
    Assert.assertEquals(0, queryDataSource.getUnseqResources().size());
    for (TsFileResource resource : queryDataSource.getSeqResources()) {
      Assert.assertTrue(resource.isClosed());
    }

    config.setEnableDiscardOutOfOrderData(defaultEnableDiscard);
    config.setPartitionInterval(defaultTimePartition);
    config.setEnablePartition(defaultEnablePartition);
  }

  @Test
  public void testEnableDiscardOutOfOrderDataForInsertTablet3()
      throws QueryProcessException, IllegalPathException, IOException, TriggerExecutionException {
    IoTDBConfig config = IoTDBDescriptor.getInstance().getConfig();
    boolean defaultEnableDiscard = config.isEnableDiscardOutOfOrderData();
    long defaultTimePartition = config.getPartitionInterval();
    boolean defaultEnablePartition = config.isEnablePartition();
    config.setEnableDiscardOutOfOrderData(true);
    config.setEnablePartition(true);
    config.setPartitionInterval(1000);

    String[] measurements = new String[2];
    measurements[0] = "s0";
    measurements[1] = "s1";
    List<Integer> dataTypes = new ArrayList<>();
    dataTypes.add(TSDataType.INT32.ordinal());
    dataTypes.add(TSDataType.INT64.ordinal());

    MeasurementMNode[] measurementMNodes = new MeasurementMNode[2];
    measurementMNodes[0] =
        new MeasurementMNode(
            null, "s0", new MeasurementSchema("s0", TSDataType.INT32, TSEncoding.PLAIN), null);
    measurementMNodes[1] =
        new MeasurementMNode(
            null, "s1", new MeasurementSchema("s1", TSDataType.INT64, TSEncoding.PLAIN), null);

    InsertTabletPlan insertTabletPlan1 =
        new InsertTabletPlan(new PartialPath("root.vehicle.d0"), measurements, dataTypes);

    long[] times = new long[1200];
    Object[] columns = new Object[2];
    columns[0] = new int[1200];
    columns[1] = new long[1200];

    for (int r = 0; r < 1200; r++) {
      times[r] = r;
      ((int[]) columns[0])[r] = 1;
      ((long[]) columns[1])[r] = 1;
    }
    insertTabletPlan1.setTimes(times);
    insertTabletPlan1.setColumns(columns);
    insertTabletPlan1.setRowCount(times.length);
    insertTabletPlan1.setMeasurementMNodes(measurementMNodes);

    processor.insertTablet(insertTabletPlan1);
    processor.asyncCloseAllWorkingTsFileProcessors();

    InsertTabletPlan insertTabletPlan2 =
        new InsertTabletPlan(new PartialPath("root.vehicle.d0"), measurements, dataTypes);

    for (int r = 1249; r >= 50; r--) {
      times[r - 50] = r;
      ((int[]) columns[0])[r - 50] = 1;
      ((long[]) columns[1])[r - 50] = 1;
    }
    insertTabletPlan2.setTimes(times);
    insertTabletPlan2.setColumns(columns);
    insertTabletPlan2.setRowCount(times.length);
    insertTabletPlan2.setMeasurementMNodes(measurementMNodes);

    processor.insertTablet(insertTabletPlan2);
    processor.asyncCloseAllWorkingTsFileProcessors();
    processor.syncCloseAllWorkingTsFileProcessors();

    for (TsFileProcessor tsfileProcessor : processor.getWorkUnsequenceTsFileProcessors()) {
      tsfileProcessor.syncFlush();
    }

    QueryDataSource queryDataSource =
        processor.query(new PartialPath(deviceId, measurementId), context, null, null);

    Assert.assertEquals(2, queryDataSource.getSeqResources().size());
    Assert.assertEquals(0, queryDataSource.getUnseqResources().size());
    for (TsFileResource resource : queryDataSource.getSeqResources()) {
      Assert.assertTrue(resource.isClosed());
    }

    config.setEnableDiscardOutOfOrderData(defaultEnableDiscard);
    config.setPartitionInterval(defaultTimePartition);
    config.setEnablePartition(defaultEnablePartition);
  }

  @Test
  public void testMerge()
      throws WriteProcessException, QueryProcessException, IllegalPathException,
          TriggerExecutionException {
    for (int j = 21; j <= 30; j++) {
      TSRecord record = new TSRecord(j, deviceId);
      record.addTuple(DataPoint.getDataPoint(TSDataType.INT32, measurementId, String.valueOf(j)));
      processor.insert(new InsertRowPlan(record));
      processor.asyncCloseAllWorkingTsFileProcessors();
    }
    processor.syncCloseAllWorkingTsFileProcessors();

    for (int j = 10; j >= 1; j--) {
      TSRecord record = new TSRecord(j, deviceId);
      record.addTuple(DataPoint.getDataPoint(TSDataType.INT32, measurementId, String.valueOf(j)));
      processor.insert(new InsertRowPlan(record));
      processor.asyncCloseAllWorkingTsFileProcessors();
    }

    processor.syncCloseAllWorkingTsFileProcessors();
<<<<<<< HEAD
    processor.merge(IoTDBDescriptor.getInstance().getConfig().isForceFullMerge());
//    while (CompactionScheduler.currentTaskNum.get() > 0) {
//      // wait
//    }
=======
    //    processor.merge(IoTDBDescriptor.getInstance().getConfig().isForceFullMerge());
    while (CompactionScheduler.currentTaskNum.get() > 0) {
      // wait
      try {
        Thread.sleep(100);
      } catch (InterruptedException e) {
        e.printStackTrace();
      }
    }
>>>>>>> ad102947

    QueryDataSource queryDataSource =
        processor.query(new PartialPath(deviceId, measurementId), context, null, null);
    Assert.assertEquals(1, queryDataSource.getSeqResources().size());
    for (TsFileResource resource : queryDataSource.getSeqResources()) {
      Assert.assertTrue(resource.isClosed());
    }
    for (TsFileResource resource : queryDataSource.getUnseqResources()) {
      Assert.assertTrue(resource.isClosed());
    }
  }

  class DummySGP extends StorageGroupProcessor {

    DummySGP(String systemInfoDir, String storageGroupName) throws StorageGroupProcessorException {
      super(
          systemInfoDir,
          storageGroupName,
          new TsFileFlushPolicy.DirectFlushPolicy(),
          storageGroupName);
    }
  }
}<|MERGE_RESOLUTION|>--- conflicted
+++ resolved
@@ -604,12 +604,6 @@
     }
 
     processor.syncCloseAllWorkingTsFileProcessors();
-<<<<<<< HEAD
-    processor.merge(IoTDBDescriptor.getInstance().getConfig().isForceFullMerge());
-//    while (CompactionScheduler.currentTaskNum.get() > 0) {
-//      // wait
-//    }
-=======
     //    processor.merge(IoTDBDescriptor.getInstance().getConfig().isForceFullMerge());
     while (CompactionScheduler.currentTaskNum.get() > 0) {
       // wait
@@ -619,7 +613,6 @@
         e.printStackTrace();
       }
     }
->>>>>>> ad102947
 
     QueryDataSource queryDataSource =
         processor.query(new PartialPath(deviceId, measurementId), context, null, null);
