--- conflicted
+++ resolved
@@ -28,11 +28,7 @@
 import org.apache.iotdb.db.engine.merge.manage.MergeManager;
 import org.apache.iotdb.db.engine.querycontext.QueryDataSource;
 import org.apache.iotdb.db.exception.ProcessorException;
-<<<<<<< HEAD
-import org.apache.iotdb.db.exception.StorageEngineException;
-=======
 import org.apache.iotdb.db.exception.qp.QueryProcessorException;
->>>>>>> ad3b9241
 import org.apache.iotdb.db.qp.physical.crud.BatchInsertPlan;
 import org.apache.iotdb.db.qp.physical.crud.InsertPlan;
 import org.apache.iotdb.db.query.context.QueryContext;
@@ -73,11 +69,7 @@
 
 
   @Test
-<<<<<<< HEAD
-  public void testSequenceSyncClose() throws StorageEngineException {
-=======
   public void testSequenceSyncClose() throws QueryProcessorException {
->>>>>>> ad3b9241
     for (int j = 1; j <= 10; j++) {
       TSRecord record = new TSRecord(j, deviceId);
       record.addTuple(DataPoint.getDataPoint(TSDataType.INT32, measurementId, String.valueOf(j)));
@@ -151,11 +143,7 @@
 
 
   @Test
-<<<<<<< HEAD
-  public void testSeqAndUnSeqSyncClose() throws StorageEngineException {
-=======
   public void testSeqAndUnSeqSyncClose() throws QueryProcessorException {
->>>>>>> ad3b9241
 
     for (int j = 21; j <= 30; j++) {
       TSRecord record = new TSRecord(j, deviceId);
@@ -187,11 +175,7 @@
   }
 
   @Test
-<<<<<<< HEAD
-  public void testMerge() throws StorageEngineException {
-=======
   public void testMerge() throws QueryProcessorException {
->>>>>>> ad3b9241
 
     mergeLock = new AtomicLong(0);
     for (int j = 21; j <= 30; j++) {
