/*
 * Licensed to the Apache Software Foundation (ASF) under one
 * or more contributor license agreements.  See the NOTICE file
 * distributed with this work for additional information
 * regarding copyright ownership.  The ASF licenses this file
 * to you under the Apache License, Version 2.0 (the
 * "License"); you may not use this file except in compliance
 * with the License.  You may obtain a copy of the License at
 *
 *      http://www.apache.org/licenses/LICENSE-2.0
 *
 * Unless required by applicable law or agreed to in writing,
 * software distributed under the License is distributed on an
 * "AS IS" BASIS, WITHOUT WARRANTIES OR CONDITIONS OF ANY
 * KIND, either express or implied.  See the License for the
 * specific language governing permissions and limitations
 * under the License.
 */
package org.apache.iotdb.db.engine.compaction.inner;

import org.apache.iotdb.db.conf.IoTDBDescriptor;
import org.apache.iotdb.db.engine.compaction.inner.utils.InnerSpaceCompactionUtils;
import org.apache.iotdb.db.engine.compaction.inner.utils.SizeTieredCompactionLogger;
import org.apache.iotdb.db.engine.compaction.utils.CompactionFileGeneratorUtils;
import org.apache.iotdb.db.engine.modification.Modification;
import org.apache.iotdb.db.engine.modification.ModificationFile;
import org.apache.iotdb.db.engine.storagegroup.TsFileNameGenerator;
import org.apache.iotdb.db.engine.storagegroup.TsFileResource;
import org.apache.iotdb.tsfile.utils.Pair;

import org.junit.Assert;
import org.junit.Test;

import java.io.File;
import java.io.FileOutputStream;
import java.nio.channels.FileChannel;
import java.util.Collection;
import java.util.HashMap;
import java.util.Map;

public class InnerSpaceCompactionExceptionTest extends AbstractInnerSpaceCompactionTest {

  /**
   * Test when all source files exist, and target file is not complete. System should delete target
   * file and its resource at this time.
   *
   * @throws Exception
   */
  @Test
  public void testWhenAllSourceExistsAndTargetNotComplete() throws Exception {
    tsFileManager.addAll(seqResources, true);
    tsFileManager.addAll(unseqResources, false);
    String targetFileName =
        TsFileNameGenerator.getInnerCompactionFileName(seqResources, true).getName();
    TsFileResource targetResource =
        new TsFileResource(new File(seqResources.get(0).getTsFile().getParent(), targetFileName));
    File logFile =
        new File(
            targetResource.getTsFile().getPath() + SizeTieredCompactionLogger.COMPACTION_LOG_NAME);
    SizeTieredCompactionLogger compactionLogger = new SizeTieredCompactionLogger(logFile.getPath());
    for (TsFileResource source : seqResources) {
      compactionLogger.logFileInfo(SizeTieredCompactionLogger.SOURCE_INFO, source.getTsFile());
    }
    compactionLogger.logSequence(true);
    compactionLogger.logFileInfo(
        SizeTieredCompactionLogger.TARGET_INFO, targetResource.getTsFile());
    InnerSpaceCompactionUtils.compact(targetResource, seqResources, COMPACTION_TEST_SG, true);
    try (FileOutputStream os = new FileOutputStream(targetResource.getTsFile(), true);
        FileChannel channel = os.getChannel()) {
      channel.truncate(targetResource.getTsFileSize() - 10);
    }
    compactionLogger.close();
    InnerSpaceCompactionExceptionHandler.handleException(
        COMPACTION_TEST_SG,
        logFile,
        targetResource,
        seqResources,
        tsFileManager,
        tsFileManager.getSequenceListByTimePartition(0));
    Assert.assertFalse(targetResource.getTsFile().exists());
    Assert.assertFalse(targetResource.resourceFileExists());

    for (TsFileResource resource : seqResources) {
      Assert.assertTrue(resource.resourceFileExists());
      Assert.assertTrue(resource.getTsFile().exists());
    }

    Assert.assertTrue(tsFileManager.isAllowCompaction());
  }

  /**
   * Test when all source files exist, and target file is complete. System should delete target file
   * and its resource at this time.
   *
   * @throws Exception
   */
  @Test
  public void testWhenAllSourceExistsAndTargetComplete() throws Exception {
    tsFileManager.addAll(seqResources, true);
    tsFileManager.addAll(unseqResources, false);
    String targetFileName =
        TsFileNameGenerator.getInnerCompactionFileName(seqResources, true).getName();
    TsFileResource targetResource =
        new TsFileResource(new File(seqResources.get(0).getTsFile().getParent(), targetFileName));
    File logFile =
        new File(
            targetResource.getTsFile().getPath() + SizeTieredCompactionLogger.COMPACTION_LOG_NAME);
    SizeTieredCompactionLogger compactionLogger = new SizeTieredCompactionLogger(logFile.getPath());
    for (TsFileResource source : seqResources) {
      compactionLogger.logFileInfo(SizeTieredCompactionLogger.SOURCE_INFO, source.getTsFile());
    }
    compactionLogger.logSequence(true);
    compactionLogger.logFileInfo(
        SizeTieredCompactionLogger.TARGET_INFO, targetResource.getTsFile());
    InnerSpaceCompactionUtils.compact(targetResource, seqResources, COMPACTION_TEST_SG, true);
    compactionLogger.close();
    InnerSpaceCompactionExceptionHandler.handleException(
        COMPACTION_TEST_SG,
        logFile,
        targetResource,
        seqResources,
        tsFileManager,
        tsFileManager.getSequenceListByTimePartition(0));
    Assert.assertFalse(targetResource.getTsFile().exists());
    Assert.assertFalse(targetResource.resourceFileExists());

    for (TsFileResource resource : seqResources) {
      Assert.assertTrue(resource.resourceFileExists());
      Assert.assertTrue(resource.getTsFile().exists());
    }

    Assert.assertTrue(tsFileManager.isAllowCompaction());
  }

  /**
   * Test some source files lost and target file is complete. System should delete source files and
   * add target file to list.
   *
   * @throws Exception
   */
  @Test
  public void testWhenSomeSourceLostAndTargetComplete() throws Exception {
    tsFileManager.addAll(seqResources, true);
    tsFileManager.addAll(unseqResources, false);
    String targetFileName =
        TsFileNameGenerator.getInnerCompactionFileName(seqResources, true).getName();
    TsFileResource targetResource =
        new TsFileResource(new File(seqResources.get(0).getTsFile().getParent(), targetFileName));
    File logFile =
        new File(
            targetResource.getTsFile().getPath() + SizeTieredCompactionLogger.COMPACTION_LOG_NAME);
    SizeTieredCompactionLogger compactionLogger = new SizeTieredCompactionLogger(logFile.getPath());
    for (TsFileResource source : seqResources) {
      compactionLogger.logFileInfo(SizeTieredCompactionLogger.SOURCE_INFO, source.getTsFile());
    }
    compactionLogger.logSequence(true);
    compactionLogger.logFileInfo(
        SizeTieredCompactionLogger.TARGET_INFO, targetResource.getTsFile());
    InnerSpaceCompactionUtils.compact(targetResource, seqResources, COMPACTION_TEST_SG, true);
    seqResources.get(0).remove();
    compactionLogger.close();
    InnerSpaceCompactionExceptionHandler.handleException(
        COMPACTION_TEST_SG,
        logFile,
        targetResource,
        seqResources,
        tsFileManager,
        tsFileManager.getSequenceListByTimePartition(0));
    Assert.assertTrue(targetResource.getTsFile().exists());
    Assert.assertTrue(targetResource.resourceFileExists());

    seqResources.remove(0);
    for (TsFileResource resource : seqResources) {
      Assert.assertFalse(resource.resourceFileExists());
      Assert.assertFalse(resource.getTsFile().exists());
    }

    Assert.assertTrue(tsFileManager.isAllowCompaction());
    Assert.assertEquals(1, tsFileManager.getSequenceListByTimePartition(0).size());
    Assert.assertEquals(targetResource, tsFileManager.getSequenceListByTimePartition(0).get(0));
  }

  /**
<<<<<<< HEAD
=======
   * Test when some source files lost and resource file of target file is not generated yet. System
   * should delete temp source file, and generate a new tsfile resource file for target file.
   *
   * @throws Exception
   */
  @Test
  public void testWhenSomeSourceLostAndTargetResourceLost() throws Exception {
    tsFileManager.addAll(seqResources, true);
    tsFileManager.addAll(unseqResources, false);
    String targetFileName =
        TsFileNameGenerator.getInnerCompactionFileName(seqResources, true).getName();
    TsFileResource targetResource =
        new TsFileResource(new File(seqResources.get(0).getTsFile().getParent(), targetFileName));
    File logFile =
        new File(
            targetResource.getTsFile().getPath() + SizeTieredCompactionLogger.COMPACTION_LOG_NAME);
    SizeTieredCompactionLogger compactionLogger = new SizeTieredCompactionLogger(logFile.getPath());
    for (TsFileResource source : seqResources) {
      compactionLogger.logFileInfo(SizeTieredCompactionLogger.SOURCE_INFO, source.getTsFile());
    }
    compactionLogger.logSequence(true);
    compactionLogger.logFileInfo(
        SizeTieredCompactionLogger.TARGET_INFO, targetResource.getTsFile());
    InnerSpaceCompactionUtils.compact(targetResource, seqResources, COMPACTION_TEST_SG, true);
    seqResources.get(0).remove();
    FileUtils.delete(new File(targetResource.getTsFilePath() + TsFileResource.RESOURCE_SUFFIX));
    File tempResourceFile =
        new File(targetResource.getTsFilePath() + TsFileResource.RESOURCE_SUFFIX + ".temp");
    compactionLogger.close();
    InnerSpaceCompactionExceptionHandler.handleException(
        COMPACTION_TEST_SG,
        logFile,
        targetResource,
        seqResources,
        tsFileManager,
        tsFileManager.getSequenceListByTimePartition(0));
    Assert.assertTrue(targetResource.getTsFile().exists());
    Assert.assertTrue(targetResource.resourceFileExists());
    Assert.assertFalse(tempResourceFile.exists());

    seqResources.remove(0);
    for (TsFileResource resource : seqResources) {
      Assert.assertFalse(resource.resourceFileExists());
      Assert.assertFalse(resource.getTsFile().exists());
    }

    Assert.assertTrue(tsFileManager.isAllowCompaction());
    Assert.assertEquals(1, tsFileManager.getSequenceListByTimePartition(0).size());
    Assert.assertEquals(targetResource, tsFileManager.getSequenceListByTimePartition(0).get(0));
  }

  /**
>>>>>>> fcb9c4a8
   * Test some source files are lost and target file is not complete. System should be set to read
   * only at this time.
   *
   * @throws Exception
   */
  @Test
  public void testWhenSomeSourceLostAndTargetNotComplete() throws Exception {
    tsFileManager.addAll(seqResources, true);
    tsFileManager.addAll(unseqResources, false);
    String targetFileName =
        TsFileNameGenerator.getInnerCompactionFileName(seqResources, true).getName();
    TsFileResource targetResource =
        new TsFileResource(new File(seqResources.get(0).getTsFile().getParent(), targetFileName));
    File logFile =
        new File(
            targetResource.getTsFile().getPath() + SizeTieredCompactionLogger.COMPACTION_LOG_NAME);
    SizeTieredCompactionLogger compactionLogger = new SizeTieredCompactionLogger(logFile.getPath());
    for (TsFileResource source : seqResources) {
      compactionLogger.logFileInfo(SizeTieredCompactionLogger.SOURCE_INFO, source.getTsFile());
    }
    compactionLogger.logSequence(true);
    compactionLogger.logFileInfo(
        SizeTieredCompactionLogger.TARGET_INFO, targetResource.getTsFile());
    InnerSpaceCompactionUtils.compact(targetResource, seqResources, COMPACTION_TEST_SG, true);
    seqResources.get(0).remove();
    try (FileOutputStream os = new FileOutputStream(targetResource.getTsFile(), true);
        FileChannel channel = os.getChannel()) {
      channel.truncate(targetResource.getTsFileSize() - 10);
    }
    compactionLogger.close();
    InnerSpaceCompactionExceptionHandler.handleException(
        COMPACTION_TEST_SG,
        logFile,
        targetResource,
        seqResources,
        tsFileManager,
        tsFileManager.getSequenceListByTimePartition(0));
    Assert.assertTrue(targetResource.getTsFile().exists());
    Assert.assertTrue(targetResource.resourceFileExists());

    seqResources.remove(0);
    for (TsFileResource resource : seqResources) {
      Assert.assertTrue(resource.resourceFileExists());
      Assert.assertTrue(resource.getTsFile().exists());
    }

    Assert.assertFalse(tsFileManager.isAllowCompaction());
    Assert.assertTrue(IoTDBDescriptor.getInstance().getConfig().isReadOnly());
    IoTDBDescriptor.getInstance().getConfig().setReadOnly(false);
  }

  /**
   * Test some source files are lost, and there are some compaction mods for source files. System
   * should collect these mods together and write them to mods file of target file.
   *
   * @throws Exception
   */
  @Test
  public void testHandleWithCompactionMods() throws Exception {
    tsFileManager.addAll(seqResources, true);
    tsFileManager.addAll(unseqResources, false);
    String targetFileName =
        TsFileNameGenerator.getInnerCompactionFileName(seqResources, true).getName();
    TsFileResource targetResource =
        new TsFileResource(new File(seqResources.get(0).getTsFile().getParent(), targetFileName));
    File logFile =
        new File(
            targetResource.getTsFile().getPath() + SizeTieredCompactionLogger.COMPACTION_LOG_NAME);
    SizeTieredCompactionLogger compactionLogger = new SizeTieredCompactionLogger(logFile.getPath());
    for (TsFileResource source : seqResources) {
      compactionLogger.logFileInfo(SizeTieredCompactionLogger.SOURCE_INFO, source.getTsFile());
    }
    compactionLogger.logSequence(true);
    compactionLogger.logFileInfo(
        SizeTieredCompactionLogger.TARGET_INFO, targetResource.getTsFile());
    InnerSpaceCompactionUtils.compact(targetResource, seqResources, COMPACTION_TEST_SG, true);
    for (int i = 0; i < seqResources.size(); i++) {
      Map<String, Pair<Long, Long>> deleteMap = new HashMap<>();
      deleteMap.put(
          deviceIds[0] + "." + measurementSchemas[0].getMeasurementId(),
          new Pair<>(i * ptNum, i * ptNum + 10));
      CompactionFileGeneratorUtils.generateMods(deleteMap, seqResources.get(i), true);
    }

    seqResources.get(0).remove();
    compactionLogger.close();

    InnerSpaceCompactionExceptionHandler.handleException(
        COMPACTION_TEST_SG,
        logFile,
        targetResource,
        seqResources,
        tsFileManager,
        tsFileManager.getSequenceListByTimePartition(0));
    Assert.assertTrue(targetResource.getTsFile().exists());
    Assert.assertTrue(targetResource.resourceFileExists());
    Assert.assertTrue(targetResource.getModFile().exists());
    Collection<Modification> modifications = targetResource.getModFile().getModifications();
    Assert.assertEquals(seqResources.size(), modifications.size());
    for (Modification modification : modifications) {
      Assert.assertEquals(deviceIds[0], modification.getDevice());
      Assert.assertEquals(measurementSchemas[0].getMeasurementId(), modification.getMeasurement());
      Assert.assertEquals(Long.MAX_VALUE, modification.getFileOffset());
    }

    seqResources.remove(0);
    for (TsFileResource resource : seqResources) {
      Assert.assertFalse(resource.resourceFileExists());
      Assert.assertFalse(resource.getTsFile().exists());
      Assert.assertFalse(resource.getModFile().exists());
    }

    Assert.assertTrue(tsFileManager.isAllowCompaction());
  }

  /**
   * Test some source files are lost, and there are some mods file for source files. System should
   * collect them and generate a new mods file for target file.
   *
   * @throws Exception
   */
  @Test
  public void testHandleWithNormalMods() throws Exception {
    tsFileManager.addAll(seqResources, true);
    tsFileManager.addAll(unseqResources, false);
    String targetFileName =
        TsFileNameGenerator.getInnerCompactionFileName(seqResources, true).getName();
    TsFileResource targetResource =
        new TsFileResource(new File(seqResources.get(0).getTsFile().getParent(), targetFileName));
    File logFile =
        new File(
            targetResource.getTsFile().getPath() + SizeTieredCompactionLogger.COMPACTION_LOG_NAME);
    SizeTieredCompactionLogger compactionLogger = new SizeTieredCompactionLogger(logFile.getPath());
    for (TsFileResource source : seqResources) {
      compactionLogger.logFileInfo(SizeTieredCompactionLogger.SOURCE_INFO, source.getTsFile());
    }
    compactionLogger.logSequence(true);
    compactionLogger.logFileInfo(
        SizeTieredCompactionLogger.TARGET_INFO, targetResource.getTsFile());

    for (int i = 0; i < seqResources.size(); i++) {
      Map<String, Pair<Long, Long>> deleteMap = new HashMap<>();
      deleteMap.put(
          deviceIds[0] + "." + measurementSchemas[0].getMeasurementId(),
          new Pair<>(i * ptNum, i * ptNum + 10));
      CompactionFileGeneratorUtils.generateMods(deleteMap, seqResources.get(i), false);
    }
    InnerSpaceCompactionUtils.compact(targetResource, seqResources, COMPACTION_TEST_SG, true);

    seqResources.get(0).remove();
    compactionLogger.close();

    InnerSpaceCompactionExceptionHandler.handleException(
        COMPACTION_TEST_SG,
        logFile,
        targetResource,
        seqResources,
        tsFileManager,
        tsFileManager.getSequenceListByTimePartition(0));
    Assert.assertTrue(targetResource.getTsFile().exists());
    Assert.assertTrue(targetResource.resourceFileExists());
    Assert.assertFalse(targetResource.getModFile().exists());

    seqResources.remove(0);
    for (TsFileResource resource : seqResources) {
      Assert.assertFalse(resource.resourceFileExists());
      Assert.assertFalse(resource.getTsFile().exists());
      Assert.assertFalse(resource.getModFile().exists());
    }

    Assert.assertTrue(tsFileManager.isAllowCompaction());
  }

  /**
   * Test source files exists, target file is not complete, and there are mods and compaction mods
   * for source files. System should remove target file, and combine the compaction mods and normal
   * mods together for each source file.
   *
   * @throws Exception
   */
  @Test
  public void testHandleWithCompactionModsAndNormalMods() throws Exception {
    tsFileManager.addAll(seqResources, true);
    tsFileManager.addAll(unseqResources, false);
    String targetFileName =
        TsFileNameGenerator.getInnerCompactionFileName(seqResources, true).getName();
    TsFileResource targetResource =
        new TsFileResource(new File(seqResources.get(0).getTsFile().getParent(), targetFileName));
    File logFile =
        new File(
            targetResource.getTsFile().getPath() + SizeTieredCompactionLogger.COMPACTION_LOG_NAME);
    SizeTieredCompactionLogger compactionLogger = new SizeTieredCompactionLogger(logFile.getPath());
    for (TsFileResource source : seqResources) {
      compactionLogger.logFileInfo(SizeTieredCompactionLogger.SOURCE_INFO, source.getTsFile());
    }
    compactionLogger.logSequence(true);
    compactionLogger.logFileInfo(
        SizeTieredCompactionLogger.TARGET_INFO, targetResource.getTsFile());
    for (int i = 0; i < seqResources.size(); i++) {
      Map<String, Pair<Long, Long>> deleteMap = new HashMap<>();
      deleteMap.put(
          deviceIds[0] + "." + measurementSchemas[0].getMeasurementId(),
          new Pair<>(i * ptNum, i * ptNum + 5));
      CompactionFileGeneratorUtils.generateMods(deleteMap, seqResources.get(i), false);
    }
    InnerSpaceCompactionUtils.compact(targetResource, seqResources, COMPACTION_TEST_SG, true);
    for (int i = 0; i < seqResources.size(); i++) {
      Map<String, Pair<Long, Long>> deleteMap = new HashMap<>();
      deleteMap.put(
          deviceIds[0] + "." + measurementSchemas[0].getMeasurementId(),
          new Pair<>(i * ptNum + 10, i * ptNum + 15));
      CompactionFileGeneratorUtils.generateMods(deleteMap, seqResources.get(i), true);
    }
    compactionLogger.close();

    InnerSpaceCompactionExceptionHandler.handleException(
        COMPACTION_TEST_SG,
        logFile,
        targetResource,
        seqResources,
        tsFileManager,
        tsFileManager.getSequenceListByTimePartition(0));
    Assert.assertFalse(targetResource.getTsFile().exists());
    Assert.assertFalse(targetResource.resourceFileExists());
    Assert.assertFalse(targetResource.getModFile().exists());

    for (TsFileResource resource : seqResources) {
      Assert.assertTrue(resource.resourceFileExists());
      Assert.assertTrue(resource.getTsFile().exists());
      Assert.assertTrue(resource.getModFile().exists());
      Assert.assertFalse(ModificationFile.getCompactionMods(resource).exists());
      Collection<Modification> modifications = resource.getModFile().getModifications();
      Assert.assertEquals(2, modifications.size());
      for (Modification modification : modifications) {
        Assert.assertEquals(deviceIds[0], modification.getDevice());
        Assert.assertEquals(
            measurementSchemas[0].getMeasurementId(), modification.getMeasurement());
        Assert.assertEquals(Long.MAX_VALUE, modification.getFileOffset());
      }
    }

    Assert.assertTrue(tsFileManager.isAllowCompaction());
  }
}<|MERGE_RESOLUTION|>--- conflicted
+++ resolved
@@ -181,61 +181,6 @@
   }
 
   /**
-<<<<<<< HEAD
-=======
-   * Test when some source files lost and resource file of target file is not generated yet. System
-   * should delete temp source file, and generate a new tsfile resource file for target file.
-   *
-   * @throws Exception
-   */
-  @Test
-  public void testWhenSomeSourceLostAndTargetResourceLost() throws Exception {
-    tsFileManager.addAll(seqResources, true);
-    tsFileManager.addAll(unseqResources, false);
-    String targetFileName =
-        TsFileNameGenerator.getInnerCompactionFileName(seqResources, true).getName();
-    TsFileResource targetResource =
-        new TsFileResource(new File(seqResources.get(0).getTsFile().getParent(), targetFileName));
-    File logFile =
-        new File(
-            targetResource.getTsFile().getPath() + SizeTieredCompactionLogger.COMPACTION_LOG_NAME);
-    SizeTieredCompactionLogger compactionLogger = new SizeTieredCompactionLogger(logFile.getPath());
-    for (TsFileResource source : seqResources) {
-      compactionLogger.logFileInfo(SizeTieredCompactionLogger.SOURCE_INFO, source.getTsFile());
-    }
-    compactionLogger.logSequence(true);
-    compactionLogger.logFileInfo(
-        SizeTieredCompactionLogger.TARGET_INFO, targetResource.getTsFile());
-    InnerSpaceCompactionUtils.compact(targetResource, seqResources, COMPACTION_TEST_SG, true);
-    seqResources.get(0).remove();
-    FileUtils.delete(new File(targetResource.getTsFilePath() + TsFileResource.RESOURCE_SUFFIX));
-    File tempResourceFile =
-        new File(targetResource.getTsFilePath() + TsFileResource.RESOURCE_SUFFIX + ".temp");
-    compactionLogger.close();
-    InnerSpaceCompactionExceptionHandler.handleException(
-        COMPACTION_TEST_SG,
-        logFile,
-        targetResource,
-        seqResources,
-        tsFileManager,
-        tsFileManager.getSequenceListByTimePartition(0));
-    Assert.assertTrue(targetResource.getTsFile().exists());
-    Assert.assertTrue(targetResource.resourceFileExists());
-    Assert.assertFalse(tempResourceFile.exists());
-
-    seqResources.remove(0);
-    for (TsFileResource resource : seqResources) {
-      Assert.assertFalse(resource.resourceFileExists());
-      Assert.assertFalse(resource.getTsFile().exists());
-    }
-
-    Assert.assertTrue(tsFileManager.isAllowCompaction());
-    Assert.assertEquals(1, tsFileManager.getSequenceListByTimePartition(0).size());
-    Assert.assertEquals(targetResource, tsFileManager.getSequenceListByTimePartition(0).get(0));
-  }
-
-  /**
->>>>>>> fcb9c4a8
    * Test some source files are lost and target file is not complete. System should be set to read
    * only at this time.
    *
