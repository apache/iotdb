/*
 * Licensed to the Apache Software Foundation (ASF) under one
 * or more contributor license agreements.  See the NOTICE file
 * distributed with this work for additional information
 * regarding copyright ownership.  The ASF licenses this file
 * to you under the Apache License, Version 2.0 (the
 * "License"); you may not use this file except in compliance
 * with the License.  You may obtain a copy of the License at
 *
 *     http://www.apache.org/licenses/LICENSE-2.0
 *
 * Unless required by applicable law or agreed to in writing,
 * software distributed under the License is distributed on an
 * "AS IS" BASIS, WITHOUT WARRANTIES OR CONDITIONS OF ANY
 * KIND, either express or implied.  See the License for the
 * specific language governing permissions and limitations
 * under the License.
 */

package org.apache.iotdb.db.engine.storagegroup;

import org.apache.iotdb.commons.conf.CommonDescriptor;
import org.apache.iotdb.commons.consensus.DataRegionId;
import org.apache.iotdb.commons.exception.IllegalPathException;
import org.apache.iotdb.commons.exception.MetadataException;
import org.apache.iotdb.commons.exception.ShutdownException;
import org.apache.iotdb.commons.path.MeasurementPath;
import org.apache.iotdb.commons.path.PartialPath;
import org.apache.iotdb.db.conf.IoTDBConfig;
import org.apache.iotdb.db.conf.IoTDBDescriptor;
import org.apache.iotdb.db.constant.TestConstant;
import org.apache.iotdb.db.engine.MetadataManagerHelper;
import org.apache.iotdb.db.engine.StorageEngineV2;
import org.apache.iotdb.db.engine.compaction.CompactionTaskManager;
import org.apache.iotdb.db.engine.compaction.inner.InnerSpaceCompactionTask;
import org.apache.iotdb.db.engine.compaction.log.CompactionLogger;
import org.apache.iotdb.db.engine.compaction.performer.impl.ReadChunkCompactionPerformer;
import org.apache.iotdb.db.engine.compaction.utils.CompactionConfigRestorer;
import org.apache.iotdb.db.engine.flush.FlushManager;
import org.apache.iotdb.db.engine.flush.TsFileFlushPolicy;
import org.apache.iotdb.db.engine.querycontext.QueryDataSource;
import org.apache.iotdb.db.engine.querycontext.ReadOnlyMemChunk;
import org.apache.iotdb.db.exception.DataRegionException;
import org.apache.iotdb.db.exception.TriggerExecutionException;
import org.apache.iotdb.db.exception.WriteProcessException;
import org.apache.iotdb.db.exception.query.QueryProcessException;
import org.apache.iotdb.db.mpp.common.QueryId;
import org.apache.iotdb.db.mpp.plan.planner.plan.node.write.InsertRowNode;
import org.apache.iotdb.db.mpp.plan.planner.plan.node.write.InsertTabletNode;
import org.apache.iotdb.db.query.context.QueryContext;
import org.apache.iotdb.db.rescon.MemTableManager;
import org.apache.iotdb.db.utils.EnvironmentUtils;
import org.apache.iotdb.tsfile.file.metadata.enums.CompressionType;
import org.apache.iotdb.tsfile.file.metadata.enums.TSDataType;
import org.apache.iotdb.tsfile.file.metadata.enums.TSEncoding;
import org.apache.iotdb.tsfile.read.TimeValuePair;
import org.apache.iotdb.tsfile.read.reader.IPointReader;
import org.apache.iotdb.tsfile.write.record.TSRecord;
import org.apache.iotdb.tsfile.write.record.datapoint.DataPoint;
import org.apache.iotdb.tsfile.write.schema.MeasurementSchema;

import org.junit.After;
import org.junit.Assert;
import org.junit.Before;
import org.junit.Ignore;
import org.junit.Test;
import org.slf4j.Logger;
import org.slf4j.LoggerFactory;

import java.io.File;
import java.io.IOException;
import java.util.ArrayList;
import java.util.Collections;
import java.util.List;
import java.util.concurrent.atomic.AtomicInteger;

public class DataRegionTest {
  private static final IoTDBConfig config = IoTDBDescriptor.getInstance().getConfig();
  private static final Logger logger = LoggerFactory.getLogger(DataRegionTest.class);

  private String storageGroup = "root.vehicle.d0";
  private String systemDir = TestConstant.OUTPUT_DATA_DIR.concat("info");
  private String deviceId = "root.vehicle.d0";
  private String measurementId = "s0";
  private DataRegion dataRegion;
  private QueryContext context = EnvironmentUtils.TEST_QUERY_CONTEXT;

  @Before
  public void setUp() throws Exception {
    MetadataManagerHelper.initMetadata();
    EnvironmentUtils.envSetUp();
    dataRegion = new DummyDataRegion(systemDir, storageGroup);
    StorageEngineV2.getInstance().setDataRegion(new DataRegionId(0), dataRegion);
    CompactionTaskManager.getInstance().start();
  }

  @After
  public void tearDown() throws Exception {
    if (dataRegion != null) {
      dataRegion.syncDeleteDataFiles();
      StorageEngineV2.getInstance().deleteDataRegion(new DataRegionId(0));
    }
    EnvironmentUtils.cleanEnv();
    EnvironmentUtils.cleanDir(TestConstant.OUTPUT_DATA_DIR);
    CompactionTaskManager.getInstance().stop();
    EnvironmentUtils.cleanEnv();
  }

  public static InsertRowNode buildInsertRowNodeByTSRecord(TSRecord record)
      throws IllegalPathException {
    String[] measurements = new String[record.dataPointList.size()];
    MeasurementSchema[] measurementSchemas = new MeasurementSchema[record.dataPointList.size()];
    TSDataType[] dataTypes = new TSDataType[record.dataPointList.size()];
    Object[] values = new Object[record.dataPointList.size()];
    for (int i = 0; i < record.dataPointList.size(); i++) {
      measurements[i] = record.dataPointList.get(i).getMeasurementId();
      measurementSchemas[i] =
          new MeasurementSchema(
              measurements[i],
              record.dataPointList.get(i).getType(),
              TSEncoding.PLAIN,
              CompressionType.UNCOMPRESSED);
      dataTypes[i] = record.dataPointList.get(i).getType();
      values[i] = record.dataPointList.get(i).getValue();
    }
    QueryId queryId = new QueryId("test_write");
    InsertRowNode insertRowNode =
        new InsertRowNode(
            queryId.genPlanNodeId(),
            new PartialPath(record.deviceId),
            false,
            measurements,
            dataTypes,
            record.time,
            values,
            false);
    insertRowNode.setMeasurementSchemas(measurementSchemas);
    return insertRowNode;
  }

  @Test
  public void testUnseqUnsealedDelete()
      throws WriteProcessException, IOException, MetadataException, TriggerExecutionException {
    TSRecord record = new TSRecord(10000, deviceId);
    record.addTuple(DataPoint.getDataPoint(TSDataType.INT32, measurementId, String.valueOf(1000)));
    dataRegion.insert(buildInsertRowNodeByTSRecord(record));
    dataRegion.syncCloseAllWorkingTsFileProcessors();

    for (int j = 1; j <= 10; j++) {
      record = new TSRecord(j, deviceId);
      record.addTuple(DataPoint.getDataPoint(TSDataType.INT32, measurementId, String.valueOf(j)));
      dataRegion.insert(buildInsertRowNodeByTSRecord(record));
    }

    for (TsFileProcessor tsfileProcessor : dataRegion.getWorkUnsequenceTsFileProcessors()) {
      tsfileProcessor.syncFlush();
    }

    for (int j = 11; j <= 20; j++) {
      record = new TSRecord(j, deviceId);
      record.addTuple(DataPoint.getDataPoint(TSDataType.INT32, measurementId, String.valueOf(j)));
      dataRegion.insert(buildInsertRowNodeByTSRecord(record));
    }

    PartialPath fullPath =
        new MeasurementPath(
            deviceId,
            measurementId,
            new MeasurementSchema(
                measurementId,
                TSDataType.INT32,
                TSEncoding.RLE,
                CompressionType.UNCOMPRESSED,
                Collections.emptyMap()));

    dataRegion.deleteByDevice(new PartialPath(deviceId, measurementId), 0, 15L, -1, null);

    List<TsFileResource> tsfileResourcesForQuery = new ArrayList<>();
    for (TsFileProcessor tsfileProcessor : dataRegion.getWorkUnsequenceTsFileProcessors()) {
      tsfileProcessor.query(
          Collections.singletonList(fullPath),
          EnvironmentUtils.TEST_QUERY_CONTEXT,
          tsfileResourcesForQuery);
    }

    Assert.assertEquals(1, tsfileResourcesForQuery.size());
    List<ReadOnlyMemChunk> memChunks = tsfileResourcesForQuery.get(0).getReadOnlyMemChunk(fullPath);
    long time = 16;
    for (ReadOnlyMemChunk memChunk : memChunks) {
      IPointReader iterator = memChunk.getPointReader();
      while (iterator.hasNextTimeValuePair()) {
        TimeValuePair timeValuePair = iterator.nextTimeValuePair();
        Assert.assertEquals(time++, timeValuePair.getTimestamp());
      }
    }
  }

  @Test
  public void testSequenceSyncClose()
      throws WriteProcessException, QueryProcessException, IllegalPathException,
          TriggerExecutionException {
    for (int j = 1; j <= 10; j++) {
      TSRecord record = new TSRecord(j, deviceId);
      record.addTuple(DataPoint.getDataPoint(TSDataType.INT32, measurementId, String.valueOf(j)));
      dataRegion.insert(buildInsertRowNodeByTSRecord(record));
      dataRegion.asyncCloseAllWorkingTsFileProcessors();
    }

    try {
      Thread.sleep(1000);
    } catch (InterruptedException e) {
      e.printStackTrace();
    }
    dataRegion.syncCloseAllWorkingTsFileProcessors();
    QueryDataSource queryDataSource =
        dataRegion.query(
            Collections.singletonList(new PartialPath(deviceId, measurementId)),
            deviceId,
            context,
            null,
            null);
    Assert.assertEquals(10, queryDataSource.getSeqResources().size());
    for (TsFileResource resource : queryDataSource.getSeqResources()) {
      Assert.assertTrue(resource.isClosed());
    }
  }

  @Test
  public void testInsertDataAndRemovePartitionAndInsert()
      throws WriteProcessException, QueryProcessException, IllegalPathException,
          TriggerExecutionException {
    for (int j = 0; j < 10; j++) {
      TSRecord record = new TSRecord(j, deviceId);
      record.addTuple(DataPoint.getDataPoint(TSDataType.INT32, measurementId, String.valueOf(j)));
      dataRegion.insert(buildInsertRowNodeByTSRecord(record));
      dataRegion.asyncCloseAllWorkingTsFileProcessors();
    }
    dataRegion.syncCloseAllWorkingTsFileProcessors();

    dataRegion.removePartitions((storageGroupName, timePartitionId) -> true);

    for (int j = 0; j < 10; j++) {
      TSRecord record = new TSRecord(j, deviceId);
      record.addTuple(DataPoint.getDataPoint(TSDataType.INT32, measurementId, String.valueOf(j)));
      dataRegion.insert(buildInsertRowNodeByTSRecord(record));
      dataRegion.asyncCloseAllWorkingTsFileProcessors();
    }
    dataRegion.syncCloseAllWorkingTsFileProcessors();

    QueryDataSource queryDataSource =
        dataRegion.query(
            Collections.singletonList(new PartialPath(deviceId, measurementId)),
            deviceId,
            context,
            null,
            null);
    Assert.assertEquals(0, queryDataSource.getUnseqResources().size());
  }

  @Test
  public void testIoTDBTabletWriteAndSyncClose()
      throws QueryProcessException, IllegalPathException, TriggerExecutionException,
          WriteProcessException {
    String[] measurements = new String[2];
    measurements[0] = "s0";
    measurements[1] = "s1";
    TSDataType[] dataTypes = new TSDataType[2];
    dataTypes[0] = TSDataType.INT32;
    dataTypes[1] = TSDataType.INT64;

    MeasurementSchema[] measurementSchemas = new MeasurementSchema[2];
    measurementSchemas[0] = new MeasurementSchema("s0", TSDataType.INT32, TSEncoding.PLAIN);
    measurementSchemas[1] = new MeasurementSchema("s1", TSDataType.INT64, TSEncoding.PLAIN);

    long[] times = new long[100];
    Object[] columns = new Object[2];
    columns[0] = new int[100];
    columns[1] = new long[100];

    for (int r = 0; r < 100; r++) {
      times[r] = r;
      ((int[]) columns[0])[r] = 1;
      ((long[]) columns[1])[r] = 1;
    }

    InsertTabletNode insertTabletNode1 =
        new InsertTabletNode(
            new QueryId("test_write").genPlanNodeId(),
            new PartialPath("root.vehicle.d0"),
            false,
            measurements,
            dataTypes,
            times,
            null,
            columns,
            times.length);
    insertTabletNode1.setMeasurementSchemas(measurementSchemas);

    dataRegion.insertTablet(insertTabletNode1);
    dataRegion.asyncCloseAllWorkingTsFileProcessors();

    for (int r = 50; r < 149; r++) {
      times[r - 50] = r;
      ((int[]) columns[0])[r - 50] = 1;
      ((long[]) columns[1])[r - 50] = 1;
    }

    InsertTabletNode insertTabletNode2 =
        new InsertTabletNode(
            new QueryId("test_write").genPlanNodeId(),
            new PartialPath("root.vehicle.d0"),
            false,
            measurements,
            dataTypes,
            times,
            null,
            columns,
            times.length);
    insertTabletNode2.setMeasurementSchemas(measurementSchemas);

    dataRegion.insertTablet(insertTabletNode2);
    dataRegion.asyncCloseAllWorkingTsFileProcessors();
    dataRegion.syncCloseAllWorkingTsFileProcessors();

    QueryDataSource queryDataSource =
        dataRegion.query(
            Collections.singletonList(new PartialPath(deviceId, measurementId)),
            deviceId,
            context,
            null,
            null);

    Assert.assertEquals(2, queryDataSource.getSeqResources().size());
    Assert.assertEquals(1, queryDataSource.getUnseqResources().size());
    for (TsFileResource resource : queryDataSource.getSeqResources()) {
      Assert.assertTrue(resource.isClosed());
    }
  }

  @Test
  public void testSeqAndUnSeqSyncClose()
      throws WriteProcessException, QueryProcessException, IllegalPathException,
          TriggerExecutionException {
    for (int j = 21; j <= 30; j++) {
      TSRecord record = new TSRecord(j, deviceId);
      record.addTuple(DataPoint.getDataPoint(TSDataType.INT32, measurementId, String.valueOf(j)));
      dataRegion.insert(buildInsertRowNodeByTSRecord(record));
      dataRegion.asyncCloseAllWorkingTsFileProcessors();
    }
    dataRegion.syncCloseAllWorkingTsFileProcessors();

    for (int j = 10; j >= 1; j--) {
      TSRecord record = new TSRecord(j, deviceId);
      record.addTuple(DataPoint.getDataPoint(TSDataType.INT32, measurementId, String.valueOf(j)));
      dataRegion.insert(buildInsertRowNodeByTSRecord(record));
      dataRegion.asyncCloseAllWorkingTsFileProcessors();
    }

    dataRegion.syncCloseAllWorkingTsFileProcessors();

    QueryDataSource queryDataSource =
        dataRegion.query(
            Collections.singletonList(new PartialPath(deviceId, measurementId)),
            deviceId,
            context,
            null,
            null);
    Assert.assertEquals(10, queryDataSource.getSeqResources().size());
    Assert.assertEquals(10, queryDataSource.getUnseqResources().size());
    for (TsFileResource resource : queryDataSource.getSeqResources()) {
      Assert.assertTrue(resource.isClosed());
    }
    for (TsFileResource resource : queryDataSource.getUnseqResources()) {
      Assert.assertTrue(resource.isClosed());
    }
  }

  @Test
  public void testEnableDiscardOutOfOrderDataForInsertRowPlan()
      throws WriteProcessException, QueryProcessException, IllegalPathException, IOException,
          TriggerExecutionException {
    boolean defaultValue = config.isEnableDiscardOutOfOrderData();
    config.setEnableDiscardOutOfOrderData(true);

    for (int j = 21; j <= 30; j++) {
      TSRecord record = new TSRecord(j, deviceId);
      record.addTuple(DataPoint.getDataPoint(TSDataType.INT32, measurementId, String.valueOf(j)));
      dataRegion.insert(buildInsertRowNodeByTSRecord(record));
      dataRegion.asyncCloseAllWorkingTsFileProcessors();
    }
    dataRegion.syncCloseAllWorkingTsFileProcessors();

    for (int j = 10; j >= 1; j--) {
      TSRecord record = new TSRecord(j, deviceId);
      record.addTuple(DataPoint.getDataPoint(TSDataType.INT32, measurementId, String.valueOf(j)));
      dataRegion.insert(buildInsertRowNodeByTSRecord(record));
      dataRegion.asyncCloseAllWorkingTsFileProcessors();
    }

    dataRegion.syncCloseAllWorkingTsFileProcessors();

    for (TsFileProcessor tsfileProcessor : dataRegion.getWorkUnsequenceTsFileProcessors()) {
      tsfileProcessor.syncFlush();
    }

    QueryDataSource queryDataSource =
        dataRegion.query(
            Collections.singletonList(new PartialPath(deviceId, measurementId)),
            deviceId,
            context,
            null,
            null);
    Assert.assertEquals(10, queryDataSource.getSeqResources().size());
    Assert.assertEquals(0, queryDataSource.getUnseqResources().size());
    for (TsFileResource resource : queryDataSource.getSeqResources()) {
      Assert.assertTrue(resource.isClosed());
    }
    for (TsFileResource resource : queryDataSource.getUnseqResources()) {
      Assert.assertTrue(resource.isClosed());
    }

    config.setEnableDiscardOutOfOrderData(defaultValue);
  }

  @Test
  public void testEnableDiscardOutOfOrderDataForInsertTablet1()
      throws QueryProcessException, IllegalPathException, IOException, TriggerExecutionException,
          WriteProcessException {
    boolean defaultEnableDiscard = config.isEnableDiscardOutOfOrderData();
    long defaultTimePartition = config.getTimePartitionIntervalForStorage();
    boolean defaultEnablePartition = config.isEnablePartition();
    config.setEnableDiscardOutOfOrderData(true);
    config.setEnablePartition(true);
    config.setTimePartitionIntervalForStorage(100000);

    String[] measurements = new String[2];
    measurements[0] = "s0";
    measurements[1] = "s1";
    TSDataType[] dataTypes = new TSDataType[2];
    dataTypes[0] = TSDataType.INT32;
    dataTypes[1] = TSDataType.INT64;

    MeasurementSchema[] measurementSchemas = new MeasurementSchema[2];
    measurementSchemas[0] = new MeasurementSchema("s0", TSDataType.INT32, TSEncoding.PLAIN);
    measurementSchemas[1] = new MeasurementSchema("s1", TSDataType.INT64, TSEncoding.PLAIN);

    long[] times = new long[100];
    Object[] columns = new Object[2];
    columns[0] = new int[100];
    columns[1] = new long[100];

    for (int r = 0; r < 100; r++) {
      times[r] = r;
      ((int[]) columns[0])[r] = 1;
      ((long[]) columns[1])[r] = 1;
    }
    InsertTabletNode insertTabletNode1 =
        new InsertTabletNode(
            new QueryId("test_write").genPlanNodeId(),
            new PartialPath("root.vehicle.d0"),
            false,
            measurements,
            dataTypes,
            times,
            null,
            columns,
            times.length);
    insertTabletNode1.setMeasurementSchemas(measurementSchemas);

    dataRegion.insertTablet(insertTabletNode1);
    dataRegion.asyncCloseAllWorkingTsFileProcessors();

    for (int r = 149; r >= 50; r--) {
      times[r - 50] = r;
      ((int[]) columns[0])[r - 50] = 1;
      ((long[]) columns[1])[r - 50] = 1;
    }
    InsertTabletNode insertTabletNode2 =
        new InsertTabletNode(
            new QueryId("test_write").genPlanNodeId(),
            new PartialPath("root.vehicle.d0"),
            false,
            measurements,
            dataTypes,
            times,
            null,
            columns,
            times.length);
    insertTabletNode2.setMeasurementSchemas(measurementSchemas);

    dataRegion.insertTablet(insertTabletNode2);
    dataRegion.asyncCloseAllWorkingTsFileProcessors();
    dataRegion.syncCloseAllWorkingTsFileProcessors();

    for (TsFileProcessor tsfileProcessor : dataRegion.getWorkUnsequenceTsFileProcessors()) {
      tsfileProcessor.syncFlush();
    }

    QueryDataSource queryDataSource =
        dataRegion.query(
            Collections.singletonList(new PartialPath(deviceId, measurementId)),
            deviceId,
            context,
            null,
            null);

    Assert.assertEquals(2, queryDataSource.getSeqResources().size());
    Assert.assertEquals(0, queryDataSource.getUnseqResources().size());
    for (TsFileResource resource : queryDataSource.getSeqResources()) {
      Assert.assertTrue(resource.isClosed());
    }

    config.setEnableDiscardOutOfOrderData(defaultEnableDiscard);
    config.setTimePartitionIntervalForStorage(defaultTimePartition);
    config.setEnablePartition(defaultEnablePartition);
  }

  @Test
  public void testEnableDiscardOutOfOrderDataForInsertTablet2()
      throws QueryProcessException, IllegalPathException, IOException, TriggerExecutionException,
          WriteProcessException {
    boolean defaultEnableDiscard = config.isEnableDiscardOutOfOrderData();
    long defaultTimePartition = config.getTimePartitionIntervalForStorage();
    boolean defaultEnablePartition = config.isEnablePartition();
    config.setEnableDiscardOutOfOrderData(true);
    config.setEnablePartition(true);
    config.setTimePartitionIntervalForStorage(1200000);

    String[] measurements = new String[2];
    measurements[0] = "s0";
    measurements[1] = "s1";
    TSDataType[] dataTypes = new TSDataType[2];
    dataTypes[0] = TSDataType.INT32;
    dataTypes[1] = TSDataType.INT64;

    MeasurementSchema[] measurementSchemas = new MeasurementSchema[2];
    measurementSchemas[0] = new MeasurementSchema("s0", TSDataType.INT32, TSEncoding.PLAIN);
    measurementSchemas[1] = new MeasurementSchema("s1", TSDataType.INT64, TSEncoding.PLAIN);

    long[] times = new long[1200];
    Object[] columns = new Object[2];
    columns[0] = new int[1200];
    columns[1] = new long[1200];

    for (int r = 0; r < 1200; r++) {
      times[r] = r;
      ((int[]) columns[0])[r] = 1;
      ((long[]) columns[1])[r] = 1;
    }
    InsertTabletNode insertTabletNode1 =
        new InsertTabletNode(
            new QueryId("test_write").genPlanNodeId(),
            new PartialPath("root.vehicle.d0"),
            false,
            measurements,
            dataTypes,
            times,
            null,
            columns,
            times.length);
    insertTabletNode1.setMeasurementSchemas(measurementSchemas);

    dataRegion.insertTablet(insertTabletNode1);
    dataRegion.asyncCloseAllWorkingTsFileProcessors();

    for (int r = 1249; r >= 50; r--) {
      times[r - 50] = r;
      ((int[]) columns[0])[r - 50] = 1;
      ((long[]) columns[1])[r - 50] = 1;
    }
    InsertTabletNode insertTabletNode2 =
        new InsertTabletNode(
            new QueryId("test_write").genPlanNodeId(),
            new PartialPath("root.vehicle.d0"),
            false,
            measurements,
            dataTypes,
            times,
            null,
            columns,
            times.length);
    insertTabletNode2.setMeasurementSchemas(measurementSchemas);

    dataRegion.insertTablet(insertTabletNode2);
    dataRegion.asyncCloseAllWorkingTsFileProcessors();
    dataRegion.syncCloseAllWorkingTsFileProcessors();

    for (TsFileProcessor tsfileProcessor : dataRegion.getWorkUnsequenceTsFileProcessors()) {
      tsfileProcessor.syncFlush();
    }

    QueryDataSource queryDataSource =
        dataRegion.query(
            Collections.singletonList(new PartialPath(deviceId, measurementId)),
            deviceId,
            context,
            null,
            null);

    Assert.assertEquals(2, queryDataSource.getSeqResources().size());
    Assert.assertEquals(0, queryDataSource.getUnseqResources().size());
    for (TsFileResource resource : queryDataSource.getSeqResources()) {
      Assert.assertTrue(resource.isClosed());
    }

    config.setEnableDiscardOutOfOrderData(defaultEnableDiscard);
    config.setTimePartitionIntervalForStorage(defaultTimePartition);
    config.setEnablePartition(defaultEnablePartition);
  }

  @Test
  public void testEnableDiscardOutOfOrderDataForInsertTablet3()
      throws QueryProcessException, IllegalPathException, IOException, TriggerExecutionException,
          WriteProcessException {
    boolean defaultEnableDiscard = config.isEnableDiscardOutOfOrderData();
    long defaultTimePartition = config.getTimePartitionIntervalForStorage();
    boolean defaultEnablePartition = config.isEnablePartition();
    config.setEnableDiscardOutOfOrderData(true);
    config.setEnablePartition(true);
    config.setTimePartitionIntervalForStorage(1000000);

    String[] measurements = new String[2];
    measurements[0] = "s0";
    measurements[1] = "s1";
    TSDataType[] dataTypes = new TSDataType[2];
    dataTypes[0] = TSDataType.INT32;
    dataTypes[1] = TSDataType.INT64;

    MeasurementSchema[] measurementSchemas = new MeasurementSchema[2];
    measurementSchemas[0] = new MeasurementSchema("s0", TSDataType.INT32, TSEncoding.PLAIN);
    measurementSchemas[1] = new MeasurementSchema("s1", TSDataType.INT64, TSEncoding.PLAIN);

    long[] times = new long[1200];
    Object[] columns = new Object[2];
    columns[0] = new int[1200];
    columns[1] = new long[1200];

    for (int r = 0; r < 1200; r++) {
      times[r] = r;
      ((int[]) columns[0])[r] = 1;
      ((long[]) columns[1])[r] = 1;
    }
    InsertTabletNode insertTabletNode1 =
        new InsertTabletNode(
            new QueryId("test_write").genPlanNodeId(),
            new PartialPath("root.vehicle.d0"),
            false,
            measurements,
            dataTypes,
            times,
            null,
            columns,
            times.length);
    insertTabletNode1.setMeasurementSchemas(measurementSchemas);

    dataRegion.insertTablet(insertTabletNode1);
    dataRegion.asyncCloseAllWorkingTsFileProcessors();

    for (int r = 1249; r >= 50; r--) {
      times[r - 50] = r;
      ((int[]) columns[0])[r - 50] = 1;
      ((long[]) columns[1])[r - 50] = 1;
    }
    InsertTabletNode insertTabletNode2 =
        new InsertTabletNode(
            new QueryId("test_write").genPlanNodeId(),
            new PartialPath("root.vehicle.d0"),
            false,
            measurements,
            dataTypes,
            times,
            null,
            columns,
            times.length);
    insertTabletNode2.setMeasurementSchemas(measurementSchemas);

    dataRegion.insertTablet(insertTabletNode2);
    dataRegion.asyncCloseAllWorkingTsFileProcessors();
    dataRegion.syncCloseAllWorkingTsFileProcessors();

    for (TsFileProcessor tsfileProcessor : dataRegion.getWorkUnsequenceTsFileProcessors()) {
      tsfileProcessor.syncFlush();
    }

    QueryDataSource queryDataSource =
        dataRegion.query(
            Collections.singletonList(new PartialPath(deviceId, measurementId)),
            deviceId,
            context,
            null,
            null);

    Assert.assertEquals(2, queryDataSource.getSeqResources().size());
    Assert.assertEquals(0, queryDataSource.getUnseqResources().size());
    for (TsFileResource resource : queryDataSource.getSeqResources()) {
      Assert.assertTrue(resource.isClosed());
    }

    config.setEnableDiscardOutOfOrderData(defaultEnableDiscard);
    config.setTimePartitionIntervalForStorage(defaultTimePartition);
    config.setEnablePartition(defaultEnablePartition);
  }

  @Test
  public void testSmallReportProportionInsertRow()
      throws WriteProcessException, QueryProcessException, IllegalPathException, IOException,
          TriggerExecutionException, DataRegionException {
    double defaultValue = config.getWriteMemoryVariationReportProportion();
    config.setWriteMemoryVariationReportProportion(0);
    DataRegion dataRegion1 = new DummyDataRegion(systemDir, "root.ln22");

    for (int j = 21; j <= 30; j++) {
      TSRecord record = new TSRecord(j, "root.ln22");
      record.addTuple(DataPoint.getDataPoint(TSDataType.INT32, measurementId, String.valueOf(j)));
      dataRegion1.insert(buildInsertRowNodeByTSRecord(record));
      dataRegion1.asyncCloseAllWorkingTsFileProcessors();
    }
    dataRegion1.syncCloseAllWorkingTsFileProcessors();

    for (TsFileProcessor tsfileProcessor : dataRegion1.getWorkUnsequenceTsFileProcessors()) {
      tsfileProcessor.syncFlush();
    }

    QueryDataSource queryDataSource =
        dataRegion1.query(
            Collections.singletonList(new PartialPath("root.ln22", measurementId)),
            "root.ln22",
            context,
            null,
            null);
    Assert.assertEquals(10, queryDataSource.getSeqResources().size());
    Assert.assertEquals(0, queryDataSource.getUnseqResources().size());
    for (TsFileResource resource : queryDataSource.getSeqResources()) {
      Assert.assertTrue(resource.isClosed());
    }
    for (TsFileResource resource : queryDataSource.getUnseqResources()) {
      Assert.assertTrue(resource.isClosed());
    }

    dataRegion1.syncDeleteDataFiles();
    config.setWriteMemoryVariationReportProportion(defaultValue);
  }

  @Test
  public void testMerge()
      throws WriteProcessException, QueryProcessException, IllegalPathException,
          TriggerExecutionException {
    int originCandidateFileNum =
        IoTDBDescriptor.getInstance().getConfig().getMaxInnerCompactionCandidateFileNum();
    IoTDBDescriptor.getInstance().getConfig().setMaxInnerCompactionCandidateFileNum(9);
    boolean originEnableSeqSpaceCompaction =
        IoTDBDescriptor.getInstance().getConfig().isEnableSeqSpaceCompaction();
    boolean originEnableUnseqSpaceCompaction =
        IoTDBDescriptor.getInstance().getConfig().isEnableUnseqSpaceCompaction();
    IoTDBDescriptor.getInstance().getConfig().setEnableSeqSpaceCompaction(true);
    IoTDBDescriptor.getInstance().getConfig().setEnableUnseqSpaceCompaction(true);
    for (int j = 21; j <= 30; j++) {
      TSRecord record = new TSRecord(j, deviceId);
      record.addTuple(DataPoint.getDataPoint(TSDataType.INT32, measurementId, String.valueOf(j)));
      dataRegion.insert(buildInsertRowNodeByTSRecord(record));
      dataRegion.asyncCloseAllWorkingTsFileProcessors();
    }
    dataRegion.syncCloseAllWorkingTsFileProcessors();

    for (int j = 10; j >= 1; j--) {
      TSRecord record = new TSRecord(j, deviceId);
      record.addTuple(DataPoint.getDataPoint(TSDataType.INT32, measurementId, String.valueOf(j)));
      dataRegion.insert(buildInsertRowNodeByTSRecord(record));
      dataRegion.asyncCloseAllWorkingTsFileProcessors();
    }

    dataRegion.syncCloseAllWorkingTsFileProcessors();
    dataRegion.compact();
    long totalWaitingTime = 0;
    do {
      // wait
      try {
        Thread.sleep(100);
      } catch (InterruptedException e) {
        e.printStackTrace();
      }
      totalWaitingTime += 100;
      if (totalWaitingTime % 1000 == 0) {
        logger.warn("has waited for {} seconds", totalWaitingTime / 1000);
      }
      if (totalWaitingTime > 120_000) {
        Assert.fail();
        break;
      }
    } while (CompactionTaskManager.getInstance().getExecutingTaskCount() > 0);

    QueryDataSource queryDataSource =
        dataRegion.query(
            Collections.singletonList(new PartialPath(deviceId, measurementId)),
            deviceId,
            context,
            null,
            null);
    Assert.assertEquals(2, queryDataSource.getSeqResources().size());
    for (TsFileResource resource : queryDataSource.getSeqResources()) {
      Assert.assertTrue(resource.isClosed());
    }
    for (TsFileResource resource : queryDataSource.getUnseqResources()) {
      Assert.assertTrue(resource.isClosed());
    }
    IoTDBDescriptor.getInstance()
        .getConfig()
        .setMaxInnerCompactionCandidateFileNum(originCandidateFileNum);
    IoTDBDescriptor.getInstance()
        .getConfig()
        .setEnableSeqSpaceCompaction(originEnableSeqSpaceCompaction);
    IoTDBDescriptor.getInstance()
        .getConfig()
        .setEnableUnseqSpaceCompaction(originEnableUnseqSpaceCompaction);
  }

  @Ignore
  @Test
  public void testDeleteStorageGroupWhenCompacting() throws Exception {
    IoTDBDescriptor.getInstance().getConfig().setMaxInnerCompactionCandidateFileNum(10);
    try {
      for (int j = 0; j < 10; j++) {
        TSRecord record = new TSRecord(j, deviceId);
        record.addTuple(DataPoint.getDataPoint(TSDataType.INT32, measurementId, String.valueOf(j)));
        dataRegion.insert(buildInsertRowNodeByTSRecord(record));
        dataRegion.asyncCloseAllWorkingTsFileProcessors();
      }
      dataRegion.syncCloseAllWorkingTsFileProcessors();
      InnerSpaceCompactionTask task =
          new InnerSpaceCompactionTask(
              0,
              dataRegion.getTsFileManager(),
              dataRegion.getSequenceFileList(),
              true,
              new ReadChunkCompactionPerformer(dataRegion.getSequenceFileList()),
              new AtomicInteger(0),
              0);
      CompactionTaskManager.getInstance().addTaskToWaitingQueue(task);
      Thread.sleep(20);
      List<DataRegion> dataRegions = StorageEngineV2.getInstance().getAllDataRegions();
      List<DataRegion> regionsToBeDeleted = new ArrayList<>();
      for (DataRegion region : dataRegions) {
        if (region.getStorageGroupName().equals(storageGroup)) {
          regionsToBeDeleted.add(region);
        }
      }
      for (DataRegion region : regionsToBeDeleted) {
        StorageEngineV2.getInstance()
            .deleteDataRegion(new DataRegionId(Integer.parseInt(region.getDataRegionId())));
      }
      Thread.sleep(500);

      for (TsFileResource resource : dataRegion.getSequenceFileList()) {
        Assert.assertFalse(resource.getTsFile().exists());
      }
      TsFileResource targetTsFileResource =
          TsFileNameGenerator.getInnerCompactionTargetFileResource(
              dataRegion.getSequenceFileList(), true);
      Assert.assertFalse(targetTsFileResource.getTsFile().exists());
      String dataDirectory = targetTsFileResource.getTsFile().getParent();
      File logFile =
          new File(
              dataDirectory
                  + File.separator
                  + targetTsFileResource.getTsFile().getName()
                  + CompactionLogger.INNER_COMPACTION_LOG_NAME_SUFFIX);
      Assert.assertFalse(logFile.exists());
      Assert.assertFalse(CommonDescriptor.getInstance().getConfig().isReadOnly());
      Assert.assertTrue(dataRegion.getTsFileManager().isAllowCompaction());
    } finally {
      new CompactionConfigRestorer().restoreCompactionConfig();
    }
  }

  @Test
  public void testTimedFlushSeqMemTable()
      throws IllegalPathException, InterruptedException, WriteProcessException,
          TriggerExecutionException, ShutdownException {
    // create one sequence memtable
    TSRecord record = new TSRecord(10000, deviceId);
    record.addTuple(DataPoint.getDataPoint(TSDataType.INT32, measurementId, String.valueOf(1000)));
    dataRegion.insert(buildInsertRowNodeByTSRecord(record));
    Assert.assertEquals(1, MemTableManager.getInstance().getCurrentMemtableNumber());

    // change config & reboot timed service
    boolean prevEnableTimedFlushSeqMemtable = config.isEnableTimedFlushSeqMemtable();
    long preFLushInterval = config.getSeqMemtableFlushInterval();
    config.setEnableTimedFlushSeqMemtable(true);
    config.setSeqMemtableFlushInterval(5);
    StorageEngineV2.getInstance().rebootTimedService();

    Thread.sleep(500);

    Assert.assertEquals(1, dataRegion.getWorkSequenceTsFileProcessors().size());
    TsFileProcessor tsFileProcessor =
        dataRegion.getWorkSequenceTsFileProcessors().iterator().next();
    FlushManager flushManager = FlushManager.getInstance();

    // flush the sequence memtable
    dataRegion.timedFlushSeqMemTable();

    // wait until memtable flush task is done
    int waitCnt = 0;
    while (tsFileProcessor.getFlushingMemTableSize() != 0
        || tsFileProcessor.isManagedByFlushManager()
        || flushManager.getNumberOfPendingTasks() != 0
        || flushManager.getNumberOfPendingSubTasks() != 0
        || flushManager.getNumberOfWorkingTasks() != 0
        || flushManager.getNumberOfWorkingSubTasks() != 0) {
      Thread.sleep(500);
      ++waitCnt;
      if (waitCnt % 10 == 0) {
        logger.info("already wait {} s", waitCnt / 2);
      }
    }

    Assert.assertEquals(0, MemTableManager.getInstance().getCurrentMemtableNumber());

    config.setEnableTimedFlushSeqMemtable(prevEnableTimedFlushSeqMemtable);
    config.setSeqMemtableFlushInterval(preFLushInterval);
  }

  @Test
  public void testTimedFlushUnseqMemTable()
      throws IllegalPathException, InterruptedException, WriteProcessException,
          TriggerExecutionException, ShutdownException {
    // create one sequence memtable & close
    TSRecord record = new TSRecord(10000, deviceId);
    record.addTuple(DataPoint.getDataPoint(TSDataType.INT32, measurementId, String.valueOf(1000)));
    dataRegion.insert(buildInsertRowNodeByTSRecord(record));
    Assert.assertEquals(1, MemTableManager.getInstance().getCurrentMemtableNumber());
    dataRegion.syncCloseAllWorkingTsFileProcessors();
    Assert.assertEquals(0, MemTableManager.getInstance().getCurrentMemtableNumber());

    // create one unsequence memtable
    record = new TSRecord(1, deviceId);
    record.addTuple(DataPoint.getDataPoint(TSDataType.INT32, measurementId, String.valueOf(1000)));
    dataRegion.insert(buildInsertRowNodeByTSRecord(record));
    Assert.assertEquals(1, MemTableManager.getInstance().getCurrentMemtableNumber());

    // change config & reboot timed service
    boolean prevEnableTimedFlushUnseqMemtable = config.isEnableTimedFlushUnseqMemtable();
    long preFLushInterval = config.getUnseqMemtableFlushInterval();
    config.setEnableTimedFlushUnseqMemtable(true);
    config.setUnseqMemtableFlushInterval(5);
    StorageEngineV2.getInstance().rebootTimedService();

    Thread.sleep(500);

    Assert.assertEquals(1, dataRegion.getWorkUnsequenceTsFileProcessors().size());
    TsFileProcessor tsFileProcessor =
        dataRegion.getWorkUnsequenceTsFileProcessors().iterator().next();
    FlushManager flushManager = FlushManager.getInstance();

    // flush the unsequence memtable
    dataRegion.timedFlushUnseqMemTable();

    // wait until memtable flush task is done
    int waitCnt = 0;
    while (tsFileProcessor.getFlushingMemTableSize() != 0
        || tsFileProcessor.isManagedByFlushManager()
        || flushManager.getNumberOfPendingTasks() != 0
        || flushManager.getNumberOfPendingSubTasks() != 0
        || flushManager.getNumberOfWorkingTasks() != 0
        || flushManager.getNumberOfWorkingSubTasks() != 0) {
      Thread.sleep(500);
      ++waitCnt;
      if (waitCnt % 10 == 0) {
        logger.info("already wait {} s", waitCnt / 2);
      }
    }

    Assert.assertEquals(0, MemTableManager.getInstance().getCurrentMemtableNumber());

    config.setEnableTimedFlushUnseqMemtable(prevEnableTimedFlushUnseqMemtable);
    config.setUnseqMemtableFlushInterval(preFLushInterval);
  }

  /**
   * Totally 5 tsfiles<br>
   * file 0, file 2 and file 4 has d0 ~ d1, time range is 0 ~ 99, 200 ~ 299, 400 ~ 499<br>
   * file 1, file 3 has d0 ~ d2, time range is 100 ~ 199, 300 ~ 399<br>
   * delete d2 in time range 50 ~ 150 and 150 ~ 450. Therefore, only file 1 and file 3 has mods.
   */
  @Test
  public void testDeleteDataNotInFile()
      throws IllegalPathException, WriteProcessException, TriggerExecutionException,
          InterruptedException, IOException {
    for (int i = 0; i < 5; i++) {
      if (i % 2 == 0) {
        for (int d = 0; d < 2; d++) {
          for (int count = i * 100; count < i * 100 + 100; count++) {
            TSRecord record = new TSRecord(count, "root.vehicle.d" + d);
            record.addTuple(
                DataPoint.getDataPoint(TSDataType.INT32, measurementId, String.valueOf(count)));
            dataRegion.insert(buildInsertRowNodeByTSRecord(record));
          }
        }
      } else {
        for (int d = 0; d < 3; d++) {
          for (int count = i * 100; count < i * 100 + 100; count++) {
            TSRecord record = new TSRecord(count, "root.vehicle.d" + d);
            record.addTuple(
                DataPoint.getDataPoint(TSDataType.INT32, measurementId, String.valueOf(count)));
            dataRegion.insert(buildInsertRowNodeByTSRecord(record));
          }
        }
      }
      dataRegion.syncCloseAllWorkingTsFileProcessors();
    }

    // delete root.vehicle.d2.s0 data in the second file
    dataRegion.deleteByDevice(new PartialPath("root.vehicle.d2.s0"), 50, 150, 0, null);

    // delete root.vehicle.d2.s0 data in the third file
    dataRegion.deleteByDevice(new PartialPath("root.vehicle.d2.s0"), 150, 450, 0, null);

    for (int i = 0; i < dataRegion.getSequenceFileList().size(); i++) {
      TsFileResource resource = dataRegion.getSequenceFileList().get(i);
      if (i == 1) {
        Assert.assertTrue(resource.getModFile().exists());
        Assert.assertEquals(2, resource.getModFile().getModifications().size());
      } else if (i == 3) {
        Assert.assertTrue(resource.getModFile().exists());
        Assert.assertEquals(1, resource.getModFile().getModifications().size());
      } else {
        Assert.assertFalse(resource.getModFile().exists());
      }
    }

    List<DataRegion> dataRegions = StorageEngineV2.getInstance().getAllDataRegions();
    List<DataRegion> regionsToBeDeleted = new ArrayList<>();
    for (DataRegion region : dataRegions) {
      if (region.getStorageGroupName().equals(storageGroup)) {
        regionsToBeDeleted.add(region);
      }
    }
    for (DataRegion region : regionsToBeDeleted) {
      StorageEngineV2.getInstance()
          .deleteDataRegion(new DataRegionId(Integer.parseInt(region.getDataRegionId())));
    }
    Thread.sleep(500);

    for (TsFileResource resource : dataRegion.getSequenceFileList()) {
      Assert.assertFalse(resource.getTsFile().exists());
    }
  }

  @Test
  public void testDeleteDataNotInFlushingMemtable()
      throws IllegalPathException, WriteProcessException, TriggerExecutionException, IOException {
    for (int j = 0; j < 100; j++) {
      TSRecord record = new TSRecord(j, deviceId);
      record.addTuple(DataPoint.getDataPoint(TSDataType.INT32, measurementId, String.valueOf(j)));
      dataRegion.insert(buildInsertRowNodeByTSRecord(record));
    }
    TsFileResource tsFileResource = dataRegion.getTsFileManager().getTsFileList(true).get(0);
    TsFileProcessor tsFileProcessor = tsFileResource.getProcessor();
    tsFileProcessor.getFlushingMemTable().addLast(tsFileProcessor.getWorkMemTable());

    // delete data which is in memtable
    dataRegion.deleteByDevice(new PartialPath("root.vehicle.d2.s0"), 50, 70, 0, null);

    // delete data which is not in memtable
    dataRegion.deleteByDevice(new PartialPath("root.vehicle.d200.s0"), 50, 70, 0, null);

    dataRegion.syncCloseAllWorkingTsFileProcessors();
    Assert.assertFalse(tsFileResource.getModFile().exists());
  }

  @Test
  public void testDeleteDataInSeqFlushingMemtable()
      throws IllegalPathException, WriteProcessException, TriggerExecutionException, IOException {
    for (int j = 100; j < 200; j++) {
      TSRecord record = new TSRecord(j, deviceId);
      record.addTuple(DataPoint.getDataPoint(TSDataType.INT32, measurementId, String.valueOf(j)));
      dataRegion.insert(buildInsertRowNodeByTSRecord(record));
    }
    TsFileResource tsFileResource = dataRegion.getTsFileManager().getTsFileList(true).get(0);
    TsFileProcessor tsFileProcessor = tsFileResource.getProcessor();
    tsFileProcessor.getFlushingMemTable().addLast(tsFileProcessor.getWorkMemTable());

    // delete data which is not in flushing memtable
    dataRegion.deleteByDevice(new PartialPath("root.vehicle.d0.s0"), 50, 99, 0, null);
    dataRegion.deleteByDevice(new PartialPath("root.vehicle.d200.s0"), 50, 70, 0, null);

    // delete data which is in flushing memtable
    dataRegion.deleteByDevice(new PartialPath("root.vehicle.d0.s0"), 50, 100, 0, null);
    dataRegion.deleteByDevice(new PartialPath("root.vehicle.d0.s0"), 50, 150, 0, null);
    dataRegion.deleteByDevice(new PartialPath("root.vehicle.d0.s0"), 100, 300, 0, null);

    dataRegion.syncCloseAllWorkingTsFileProcessors();
    Assert.assertTrue(tsFileResource.getModFile().exists());
    Assert.assertEquals(3, tsFileResource.getModFile().getModifications().size());
  }

  @Test
  public void testDeleteDataInUnSeqFlushingMemtable()
      throws IllegalPathException, WriteProcessException, TriggerExecutionException, IOException {
    for (int j = 100; j < 200; j++) {
      TSRecord record = new TSRecord(j, deviceId);
      record.addTuple(DataPoint.getDataPoint(TSDataType.INT32, measurementId, String.valueOf(j)));
      dataRegion.insert(buildInsertRowNodeByTSRecord(record));
    }
    TsFileResource tsFileResource = dataRegion.getTsFileManager().getTsFileList(true).get(0);

    // delete data which is not in work memtable
    dataRegion.deleteByDevice(new PartialPath("root.vehicle.d0.s0"), 50, 99, 0, null);
    dataRegion.deleteByDevice(new PartialPath("root.vehicle.d200.s0"), 50, 70, 0, null);

    // delete data which is in work memtable
<<<<<<< HEAD
    dataRegion.delete(new PartialPath("root.vehicle.d0.s0"), 50, 100, 0, null);
    dataRegion.delete(new PartialPath("root.vehicle.d0.s0"), 50, 150, 0, null);
    dataRegion.delete(new PartialPath("root.vehicle.d0.s0"), 100, 190, 0, null);
=======
    dataRegion.deleteByDevice(new PartialPath("root.vehicle.d0.s0"), 50, 100, 0, null);
    dataRegion.deleteByDevice(new PartialPath("root.vehicle.d0.s0"), 50, 150, 0, null);
    dataRegion.deleteByDevice(new PartialPath("root.vehicle.d0.s0"), 100, 300, 0, null);
>>>>>>> 87a416e6

    dataRegion.syncCloseAllWorkingTsFileProcessors();
    Assert.assertFalse(tsFileResource.getModFile().exists());

    // insert unseq data points
    for (int j = 50; j < 100; j++) {
      TSRecord record = new TSRecord(j, deviceId);
      record.addTuple(DataPoint.getDataPoint(TSDataType.INT32, measurementId, String.valueOf(j)));
      dataRegion.insert(buildInsertRowNodeByTSRecord(record));
    }
    // delete data which is not in work memtable
    dataRegion.deleteByDevice(new PartialPath("root.vehicle.d0.s0"), 200, 299, 0, null);
    dataRegion.deleteByDevice(new PartialPath("root.vehicle.d200.s0"), 50, 70, 0, null);

    // delete data which is in work memtable
    dataRegion.deleteByDevice(new PartialPath("root.vehicle.d0.s0"), 80, 85, 0, null);

    Assert.assertFalse(tsFileResource.getModFile().exists());

    tsFileResource = dataRegion.getTsFileManager().getTsFileList(false).get(0);
    TsFileProcessor tsFileProcessor = tsFileResource.getProcessor();
    tsFileProcessor.getFlushingMemTable().addLast(tsFileProcessor.getWorkMemTable());

    // delete data which is not in flushing memtable
    dataRegion.deleteByDevice(new PartialPath("root.vehicle.d0.s0"), 0, 49, 0, null);
    dataRegion.deleteByDevice(new PartialPath("root.vehicle.d0.s0"), 100, 200, 0, null);
    dataRegion.deleteByDevice(new PartialPath("root.vehicle.d200.s0"), 50, 70, 0, null);

    // delete data which is in flushing memtable
    dataRegion.deleteByDevice(new PartialPath("root.vehicle.d0.s0"), 25, 50, 0, null);
    dataRegion.deleteByDevice(new PartialPath("root.vehicle.d0.s0"), 50, 80, 0, null);
    dataRegion.deleteByDevice(new PartialPath("root.vehicle.d0.s0"), 99, 150, 0, null);

    dataRegion.syncCloseAllWorkingTsFileProcessors();
    Assert.assertTrue(tsFileResource.getModFile().exists());
    Assert.assertEquals(3, tsFileResource.getModFile().getModifications().size());
  }

  static class DummyDataRegion extends DataRegion {

    DummyDataRegion(String systemInfoDir, String storageGroupName) throws DataRegionException {
      super(systemInfoDir, "0", new TsFileFlushPolicy.DirectFlushPolicy(), storageGroupName);
    }
  }
}<|MERGE_RESOLUTION|>--- conflicted
+++ resolved
@@ -1109,15 +1109,9 @@
     dataRegion.deleteByDevice(new PartialPath("root.vehicle.d200.s0"), 50, 70, 0, null);
 
     // delete data which is in work memtable
-<<<<<<< HEAD
-    dataRegion.delete(new PartialPath("root.vehicle.d0.s0"), 50, 100, 0, null);
-    dataRegion.delete(new PartialPath("root.vehicle.d0.s0"), 50, 150, 0, null);
-    dataRegion.delete(new PartialPath("root.vehicle.d0.s0"), 100, 190, 0, null);
-=======
     dataRegion.deleteByDevice(new PartialPath("root.vehicle.d0.s0"), 50, 100, 0, null);
     dataRegion.deleteByDevice(new PartialPath("root.vehicle.d0.s0"), 50, 150, 0, null);
-    dataRegion.deleteByDevice(new PartialPath("root.vehicle.d0.s0"), 100, 300, 0, null);
->>>>>>> 87a416e6
+    dataRegion.deleteByDevice(new PartialPath("root.vehicle.d0.s0"), 100, 190, 0, null);
 
     dataRegion.syncCloseAllWorkingTsFileProcessors();
     Assert.assertFalse(tsFileResource.getModFile().exists());
