--- conflicted
+++ resolved
@@ -18,25 +18,18 @@
  */
 package org.apache.iotdb.db.engine.compaction.cross;
 
-import org.apache.iotdb.commons.conf.IoTDBConstant;
-import org.apache.iotdb.commons.exception.MetadataException;
+import org.apache.iotdb.db.conf.IoTDBConstant;
 import org.apache.iotdb.db.conf.IoTDBDescriptor;
 import org.apache.iotdb.db.engine.compaction.AbstractCompactionTest;
 import org.apache.iotdb.db.engine.compaction.CompactionUtils;
-<<<<<<< HEAD
-import org.apache.iotdb.db.engine.compaction.log.CompactionLogger;
-import org.apache.iotdb.db.engine.compaction.performer.ICompactionPerformer;
-import org.apache.iotdb.db.engine.compaction.performer.impl.ReadPointCompactionPerformer;
 import org.apache.iotdb.db.engine.compaction.task.CompactionRecoverTask;
-import org.apache.iotdb.db.engine.compaction.task.CompactionTaskSummary;
-=======
-import org.apache.iotdb.db.engine.compaction.task.CompactionRecoverTask;
->>>>>>> 9ab9a717
 import org.apache.iotdb.db.engine.compaction.utils.CompactionFileGeneratorUtils;
+import org.apache.iotdb.db.engine.compaction.utils.log.CompactionLogger;
 import org.apache.iotdb.db.engine.modification.ModificationFile;
 import org.apache.iotdb.db.engine.storagegroup.TsFileManager;
 import org.apache.iotdb.db.engine.storagegroup.TsFileResource;
 import org.apache.iotdb.db.exception.StorageEngineException;
+import org.apache.iotdb.db.exception.metadata.MetadataException;
 import org.apache.iotdb.tsfile.common.constant.TsFileConstant;
 import org.apache.iotdb.tsfile.exception.write.WriteProcessException;
 import org.apache.iotdb.tsfile.utils.Pair;
@@ -52,13 +45,8 @@
 import java.util.List;
 import java.util.Map;
 
-<<<<<<< HEAD
-import static org.apache.iotdb.db.engine.compaction.log.CompactionLogger.STR_SOURCE_FILES;
-import static org.apache.iotdb.db.engine.compaction.log.CompactionLogger.STR_TARGET_FILES;
-=======
 import static org.apache.iotdb.db.engine.compaction.utils.log.CompactionLogger.STR_SOURCE_FILES;
 import static org.apache.iotdb.db.engine.compaction.utils.log.CompactionLogger.STR_TARGET_FILES;
->>>>>>> 9ab9a717
 import static org.apache.iotdb.tsfile.common.constant.TsFileConstant.PATH_SEPARATOR;
 
 public class RewriteCrossSpaceCompactionRecoverTest extends AbstractCompactionTest {
@@ -99,10 +87,7 @@
     compactionLogger.logFiles(targetResources, STR_TARGET_FILES);
     compactionLogger.logFiles(seqResources, STR_SOURCE_FILES);
     compactionLogger.logFiles(unseqResources, STR_SOURCE_FILES);
-    ICompactionPerformer performer =
-        new ReadPointCompactionPerformer(seqResources, unseqResources, targetResources);
-    performer.setSummary(new CompactionTaskSummary());
-    performer.perform();
+    CompactionUtils.compact(seqResources, unseqResources, targetResources);
     compactionLogger.close();
     new CompactionRecoverTask(COMPACTION_TEST_SG, "0", tsFileManager, compactionLogFile, false)
         .doCompaction();
@@ -162,10 +147,7 @@
     compactionLogger.logFiles(targetResources, STR_TARGET_FILES);
     compactionLogger.logFiles(seqResources, STR_SOURCE_FILES);
     compactionLogger.logFiles(unseqResources, STR_SOURCE_FILES);
-    ICompactionPerformer performer =
-        new ReadPointCompactionPerformer(seqResources, unseqResources, targetResources);
-    performer.setSummary(new CompactionTaskSummary());
-    performer.perform();
+    CompactionUtils.compact(seqResources, unseqResources, targetResources);
     // Target files may not exist
     for (int i = 0; i < targetResources.size(); i++) {
       if (i < 2) {
@@ -233,10 +215,7 @@
     compactionLogger.logFiles(targetResources, STR_TARGET_FILES);
     compactionLogger.logFiles(seqResources, STR_SOURCE_FILES);
     compactionLogger.logFiles(unseqResources, STR_SOURCE_FILES);
-    ICompactionPerformer performer =
-        new ReadPointCompactionPerformer(seqResources, unseqResources, targetResources);
-    performer.setSummary(new CompactionTaskSummary());
-    performer.perform();
+    CompactionUtils.compact(seqResources, unseqResources, targetResources);
     compactionLogger.close();
     CompactionUtils.moveTargetFile(targetResources, false, COMPACTION_TEST_SG);
     new CompactionRecoverTask(COMPACTION_TEST_SG, "0", tsFileManager, compactionLogFile, false)
@@ -297,10 +276,7 @@
     compactionLogger.logFiles(targetResources, STR_TARGET_FILES);
     compactionLogger.logFiles(seqResources, STR_SOURCE_FILES);
     compactionLogger.logFiles(unseqResources, STR_SOURCE_FILES);
-    ICompactionPerformer performer =
-        new ReadPointCompactionPerformer(seqResources, unseqResources, targetResources);
-    performer.setSummary(new CompactionTaskSummary());
-    performer.perform();
+    CompactionUtils.compact(seqResources, unseqResources, targetResources);
     CompactionUtils.moveTargetFile(targetResources, false, COMPACTION_TEST_SG);
     seqResources.get(0).getTsFile().delete();
     compactionLogger.close();
@@ -362,10 +338,7 @@
     compactionLogger.logFiles(targetResources, STR_TARGET_FILES);
     compactionLogger.logFiles(seqResources, STR_SOURCE_FILES);
     compactionLogger.logFiles(unseqResources, STR_SOURCE_FILES);
-    ICompactionPerformer performer =
-        new ReadPointCompactionPerformer(seqResources, unseqResources, targetResources);
-    performer.setSummary(new CompactionTaskSummary());
-    performer.perform();
+    CompactionUtils.compact(seqResources, unseqResources, targetResources);
     CompactionUtils.moveTargetFile(targetResources, false, COMPACTION_TEST_SG);
     compactionLogger.close();
     for (int i = 0; i < seqResources.size(); i++) {
@@ -384,7 +357,7 @@
       CompactionFileGeneratorUtils.generateMods(deleteMap, unseqResources.get(i), true);
       CompactionFileGeneratorUtils.generateMods(deleteMap, unseqResources.get(i), false);
     }
-    CompactionUtils.combineModsInCrossCompaction(seqResources, unseqResources, targetResources);
+    CompactionUtils.combineModsInCompaction(seqResources, unseqResources, targetResources);
     seqResources.get(0).remove();
 
     new CompactionRecoverTask(COMPACTION_TEST_SG, "0", tsFileManager, compactionLogFile, false)
@@ -460,10 +433,7 @@
     compactionLogger.logFiles(targetResources, STR_TARGET_FILES);
     compactionLogger.logFiles(seqResources, STR_SOURCE_FILES);
     compactionLogger.logFiles(unseqResources, STR_SOURCE_FILES);
-    ICompactionPerformer performer =
-        new ReadPointCompactionPerformer(seqResources, unseqResources, targetResources);
-    performer.setSummary(new CompactionTaskSummary());
-    performer.perform();
+    CompactionUtils.compact(seqResources, unseqResources, targetResources);
     compactionLogger.close();
     CompactionUtils.moveTargetFile(targetResources, false, COMPACTION_TEST_SG);
     for (int i = 0; i < seqResources.size(); i++) {
@@ -482,7 +452,7 @@
       CompactionFileGeneratorUtils.generateMods(deleteMap, unseqResources.get(i), true);
       CompactionFileGeneratorUtils.generateMods(deleteMap, unseqResources.get(i), false);
     }
-    CompactionUtils.combineModsInCrossCompaction(seqResources, unseqResources, targetResources);
+    CompactionUtils.combineModsInCompaction(seqResources, unseqResources, targetResources);
 
     new CompactionRecoverTask(COMPACTION_TEST_SG, "0", tsFileManager, compactionLogFile, false)
         .doCompaction();
@@ -570,10 +540,7 @@
     compactionLogger.logFiles(targetResources, STR_TARGET_FILES);
     compactionLogger.logFiles(seqResources, STR_SOURCE_FILES);
     compactionLogger.logFiles(unseqResources, STR_SOURCE_FILES);
-    ICompactionPerformer performer =
-        new ReadPointCompactionPerformer(seqResources, unseqResources, targetResources);
-    performer.setSummary(new CompactionTaskSummary());
-    performer.perform();
+    CompactionUtils.compact(seqResources, unseqResources, targetResources);
     // Target files may not exist
     for (int i = 0; i < targetResources.size(); i++) {
       if (i < 2) {
