/*
 * Licensed to the Apache Software Foundation (ASF) under one
 * or more contributor license agreements.  See the NOTICE file
 * distributed with this work for additional information
 * regarding copyright ownership.  The ASF licenses this file
 * to you under the Apache License, Version 2.0 (the
 * "License"); you may not use this file except in compliance
 * with the License.  You may obtain a copy of the License at
 *
 *     http://www.apache.org/licenses/LICENSE-2.0
 *
 * Unless required by applicable law or agreed to in writing,
 * software distributed under the License is distributed on an
 * "AS IS" BASIS, WITHOUT WARRANTIES OR CONDITIONS OF ANY
 * KIND, either express or implied.  See the License for the
 * specific language governing permissions and limitations
 * under the License.
 */

package org.apache.iotdb.db.mpp.plan.analyze;

import org.apache.iotdb.common.rpc.thrift.TSeriesPartitionSlot;
import org.apache.iotdb.commons.exception.IllegalPathException;
import org.apache.iotdb.commons.path.MeasurementPath;
import org.apache.iotdb.commons.path.PartialPath;
import org.apache.iotdb.db.mpp.common.MPPQueryContext;
import org.apache.iotdb.db.mpp.common.QueryId;
import org.apache.iotdb.db.mpp.common.header.ColumnHeader;
import org.apache.iotdb.db.mpp.common.header.DatasetHeader;
import org.apache.iotdb.db.mpp.plan.expression.Expression;
import org.apache.iotdb.db.mpp.plan.expression.binary.AdditionExpression;
import org.apache.iotdb.db.mpp.plan.expression.binary.GreaterThanExpression;
import org.apache.iotdb.db.mpp.plan.expression.binary.LessThanExpression;
import org.apache.iotdb.db.mpp.plan.expression.binary.LogicAndExpression;
import org.apache.iotdb.db.mpp.plan.expression.binary.LogicOrExpression;
import org.apache.iotdb.db.mpp.plan.expression.leaf.ConstantOperand;
import org.apache.iotdb.db.mpp.plan.expression.leaf.TimeSeriesOperand;
import org.apache.iotdb.db.mpp.plan.expression.leaf.TimestampOperand;
import org.apache.iotdb.db.mpp.plan.expression.multi.FunctionExpression;
import org.apache.iotdb.db.mpp.plan.parser.StatementGenerator;
import org.apache.iotdb.db.mpp.plan.statement.Statement;
import org.apache.iotdb.db.mpp.plan.statement.crud.QueryStatement;
import org.apache.iotdb.tsfile.file.metadata.enums.TSDataType;
import org.apache.iotdb.tsfile.read.filter.GroupByFilter;
import org.apache.iotdb.tsfile.read.filter.TimeFilter;
import org.apache.iotdb.tsfile.read.filter.operator.AndFilter;
import org.apache.iotdb.tsfile.utils.Pair;

import org.apache.ratis.thirdparty.com.google.common.collect.ImmutableMap;
import org.apache.ratis.thirdparty.com.google.common.collect.Sets;
import org.junit.Assert;
import org.junit.Test;

import java.time.ZonedDateTime;
import java.util.ArrayList;
import java.util.Arrays;
import java.util.Collections;
import java.util.HashMap;
import java.util.LinkedHashMap;
import java.util.List;
import java.util.Map;

import static org.apache.iotdb.db.mpp.common.header.ColumnHeaderConstant.DEVICE;
import static org.junit.Assert.assertEquals;
import static org.junit.Assert.fail;

public class AnalyzeTest {

  @Test
  public void testRawDataQuery() {
    String sql = "select s1, status, s1 + 1 as t from root.sg.d1 where time > 100 and s2 > 10;";
    try {
      Analysis actualAnalysis = analyzeSQL(sql);

      Analysis expectedAnalysis = new Analysis();
      expectedAnalysis.setGlobalTimeFilter(TimeFilter.gt(100));
      expectedAnalysis.setSelectExpressions(
          Sets.newHashSet(
              new TimeSeriesOperand(new PartialPath("root.sg.d1.s1")),
              new TimeSeriesOperand(new PartialPath("root.sg.d1.s2")),
              new AdditionExpression(
                  new TimeSeriesOperand(new PartialPath("root.sg.d1.s1")),
                  new ConstantOperand(TSDataType.INT64, "1"))));
      expectedAnalysis.setWhereExpression(
          new GreaterThanExpression(
              new TimeSeriesOperand(new PartialPath("root.sg.d1.s2")),
              new ConstantOperand(TSDataType.INT64, "10")));
      expectedAnalysis.setSourceTransformExpressions(
          Sets.newHashSet(
              new TimeSeriesOperand(new PartialPath("root.sg.d1.s1")),
              new TimeSeriesOperand(new PartialPath("root.sg.d1.s2")),
              new AdditionExpression(
                  new TimeSeriesOperand(new PartialPath("root.sg.d1.s1")),
                  new ConstantOperand(TSDataType.INT64, "1"))));
      expectedAnalysis.setSourceExpressions(
          Sets.newHashSet(
              new TimeSeriesOperand(new PartialPath("root.sg.d1.s1")),
              new TimeSeriesOperand(new PartialPath("root.sg.d1.s2"))));
      expectedAnalysis.setRespDatasetHeader(
          new DatasetHeader(
              Arrays.asList(
                  new ColumnHeader("root.sg.d1.s1", TSDataType.INT32),
                  new ColumnHeader("root.sg.d1.s2", TSDataType.DOUBLE, "root.sg.d1.status"),
                  new ColumnHeader("root.sg.d1.s1 + 1", TSDataType.DOUBLE, "t")),
              false));

      alignByTimeAnalysisEqualTest(actualAnalysis, expectedAnalysis);
    } catch (Exception e) {
      e.printStackTrace();
      fail(e.getMessage());
    }
  }

  @Test
  public void testAggregationQuery() {
    String sql =
        "select count(s1 + 1) + 1 as t from root.sg.d1 where time > 100 and s2 > 10 "
            + "group by ([0, 1000), 10ms) having sum(s2 + 1) + count(s1) > 100;";
    try {
      Analysis actualAnalysis = analyzeSQL(sql);

      Analysis expectedAnalysis = new Analysis();
      expectedAnalysis.setGlobalTimeFilter(
          new AndFilter(TimeFilter.gt(100), new GroupByFilter(10, 10, 0, 1000)));
      expectedAnalysis.setSelectExpressions(
          Sets.newHashSet(
              new AdditionExpression(
                  new FunctionExpression(
                      "count",
                      new LinkedHashMap<>(),
                      Collections.singletonList(
                          new AdditionExpression(
                              new TimeSeriesOperand(new PartialPath("root.sg.d1.s1")),
                              new ConstantOperand(TSDataType.INT64, "1")))),
                  new ConstantOperand(TSDataType.INT64, "1"))));
      expectedAnalysis.setHavingExpression(
          new GreaterThanExpression(
              new AdditionExpression(
                  new FunctionExpression(
                      "sum",
                      new LinkedHashMap<>(),
                      Collections.singletonList(
                          new AdditionExpression(
                              new TimeSeriesOperand(new PartialPath("root.sg.d1.s2")),
                              new ConstantOperand(TSDataType.INT64, "1")))),
                  new FunctionExpression(
                      "count",
                      new LinkedHashMap<>(),
                      Collections.singletonList(
                          new TimeSeriesOperand(new PartialPath("root.sg.d1.s1"))))),
              new ConstantOperand(TSDataType.INT64, "100")));
      expectedAnalysis.setAggregationExpressions(
          Sets.newHashSet(
              new FunctionExpression(
                  "count",
                  new LinkedHashMap<>(),
                  Collections.singletonList(
                      new AdditionExpression(
                          new TimeSeriesOperand(new PartialPath("root.sg.d1.s1")),
                          new ConstantOperand(TSDataType.INT64, "1")))),
              new FunctionExpression(
                  "sum",
                  new LinkedHashMap<>(),
                  Collections.singletonList(
                      new AdditionExpression(
                          new TimeSeriesOperand(new PartialPath("root.sg.d1.s2")),
                          new ConstantOperand(TSDataType.INT64, "1")))),
              new FunctionExpression(
                  "count",
                  new LinkedHashMap<>(),
                  Collections.singletonList(
                      new TimeSeriesOperand(new PartialPath("root.sg.d1.s1"))))));
      expectedAnalysis.setWhereExpression(
          new GreaterThanExpression(
              new TimeSeriesOperand(new PartialPath("root.sg.d1.s2")),
              new ConstantOperand(TSDataType.INT64, "10")));
      expectedAnalysis.setSourceTransformExpressions(
          Sets.newHashSet(
              new TimeSeriesOperand(new PartialPath("root.sg.d1.s1")),
              new AdditionExpression(
                  new TimeSeriesOperand(new PartialPath("root.sg.d1.s2")),
                  new ConstantOperand(TSDataType.INT64, "1")),
              new AdditionExpression(
                  new TimeSeriesOperand(new PartialPath("root.sg.d1.s1")),
                  new ConstantOperand(TSDataType.INT64, "1"))));
      expectedAnalysis.setSourceExpressions(
          Sets.newHashSet(
              new TimeSeriesOperand(new PartialPath("root.sg.d1.s1")),
              new TimeSeriesOperand(new PartialPath("root.sg.d1.s2"))));
      expectedAnalysis.setRespDatasetHeader(
          new DatasetHeader(
              Collections.singletonList(
                  new ColumnHeader("count(root.sg.d1.s1 + 1) + 1", TSDataType.DOUBLE, "t")),
              false));

      alignByTimeAnalysisEqualTest(actualAnalysis, expectedAnalysis);
    } catch (Exception e) {
      e.printStackTrace();
      fail(e.getMessage());
    }
  }

  @Test
  public void testRawDataQueryAlignByDevice() {
    String sql =
        "select s1, status, s2 + 1 from root.sg.* where time > 100 and s2 > 10 align by device;";
    try {
      Analysis actualAnalysis = analyzeSQL(sql);

      Analysis expectedAnalysis = new Analysis();
      expectedAnalysis.setGlobalTimeFilter(TimeFilter.gt(100));
      expectedAnalysis.setSelectExpressions(
          Sets.newHashSet(
              new TimeSeriesOperand(
                  new MeasurementPath(new PartialPath(DEVICE, false), TSDataType.TEXT)),
              new TimeSeriesOperand(new PartialPath("s1")),
              new TimeSeriesOperand(new PartialPath("s2")),
              new AdditionExpression(
                  new TimeSeriesOperand(new PartialPath("s2")),
                  new ConstantOperand(TSDataType.INT64, "1"))));
      expectedAnalysis.setDeviceToSelectExpressions(
          ImmutableMap.of(
              "root.sg.d1",
              Sets.newHashSet(
                  new TimeSeriesOperand(new PartialPath("root.sg.d1.s1")),
                  new TimeSeriesOperand(new PartialPath("root.sg.d1.s2")),
                  new AdditionExpression(
                      new TimeSeriesOperand(new PartialPath("root.sg.d1.s2")),
                      new ConstantOperand(TSDataType.INT64, "1"))),
              "root.sg.d2",
              Sets.newHashSet(
                  new TimeSeriesOperand(new PartialPath("root.sg.d2.s1")),
                  new TimeSeriesOperand(new PartialPath("root.sg.d2.s2")),
                  new AdditionExpression(
                      new TimeSeriesOperand(new PartialPath("root.sg.d2.s2")),
                      new ConstantOperand(TSDataType.INT64, "1")))));
      expectedAnalysis.setDeviceToWhereExpression(
          ImmutableMap.of(
              "root.sg.d1",
              new GreaterThanExpression(
                  new TimeSeriesOperand(new PartialPath("root.sg.d1.s2")),
                  new ConstantOperand(TSDataType.INT64, "10")),
              "root.sg.d2",
              new GreaterThanExpression(
                  new TimeSeriesOperand(new PartialPath("root.sg.d2.s2")),
                  new ConstantOperand(TSDataType.INT64, "10"))));
      expectedAnalysis.setDeviceToAggregationExpressions(ImmutableMap.of());
      expectedAnalysis.setDeviceToSourceTransformExpressions(
          ImmutableMap.of(
              "root.sg.d1",
              Sets.newHashSet(
                  new TimeSeriesOperand(new PartialPath("root.sg.d1.s1")),
                  new TimeSeriesOperand(new PartialPath("root.sg.d1.s2")),
                  new AdditionExpression(
                      new TimeSeriesOperand(new PartialPath("root.sg.d1.s2")),
                      new ConstantOperand(TSDataType.INT64, "1"))),
              "root.sg.d2",
              Sets.newHashSet(
                  new TimeSeriesOperand(new PartialPath("root.sg.d2.s1")),
                  new TimeSeriesOperand(new PartialPath("root.sg.d2.s2")),
                  new AdditionExpression(
                      new TimeSeriesOperand(new PartialPath("root.sg.d2.s2")),
                      new ConstantOperand(TSDataType.INT64, "1")))));
      expectedAnalysis.setDeviceToSourceExpressions(
          ImmutableMap.of(
              "root.sg.d1",
              Sets.newHashSet(
                  new TimeSeriesOperand(new PartialPath("root.sg.d1.s1")),
                  new TimeSeriesOperand(new PartialPath("root.sg.d1.s2"))),
              "root.sg.d2",
              Sets.newHashSet(
                  new TimeSeriesOperand(new PartialPath("root.sg.d2.s1")),
                  new TimeSeriesOperand(new PartialPath("root.sg.d2.s2")))));
      expectedAnalysis.setDeviceViewInputIndexesMap(
          ImmutableMap.of(
              "root.sg.d1", Arrays.asList(1, 2, 3), "root.sg.d2", Arrays.asList(1, 2, 3)));
      expectedAnalysis.setDeviceViewOutputExpressions(
          Sets.newHashSet(
              new TimeSeriesOperand(
                  new MeasurementPath(new PartialPath(DEVICE, false), TSDataType.TEXT)),
              new TimeSeriesOperand(new PartialPath("s1")),
              new TimeSeriesOperand(new PartialPath("s2")),
              new AdditionExpression(
                  new TimeSeriesOperand(new PartialPath("s2")),
                  new ConstantOperand(TSDataType.INT64, "1"))));
      expectedAnalysis.setRespDatasetHeader(
          new DatasetHeader(
              Arrays.asList(
                  new ColumnHeader("Device", TSDataType.TEXT),
                  new ColumnHeader("s1", TSDataType.INT32),
                  new ColumnHeader("s2", TSDataType.DOUBLE, "status"),
                  new ColumnHeader("s2 + 1", TSDataType.DOUBLE)),
              false));

      alignByDeviceAnalysisEqualTest(actualAnalysis, expectedAnalysis);
    } catch (Exception e) {
      e.printStackTrace();
      fail(e.getMessage());
    }
  }

  @Test
  public void testAggregationQueryAlignByDevice() {
    String sql =
        "select count(s1 + 1) + 1 from root.sg.* where time > 100 and s2 > 10 "
            + "group by ([0, 1000), 10ms) having sum(s2 + 1) + count(s1) > 100 align by device;";

    try {
      Analysis actualAnalysis = analyzeSQL(sql);

      Analysis expectedAnalysis = new Analysis();
      expectedAnalysis.setGlobalTimeFilter(
          new AndFilter(TimeFilter.gt(100), new GroupByFilter(10, 10, 0, 1000)));
      expectedAnalysis.setSelectExpressions(
          Sets.newHashSet(
              new TimeSeriesOperand(
                  new MeasurementPath(new PartialPath(DEVICE, false), TSDataType.TEXT)),
              new AdditionExpression(
                  new FunctionExpression(
                      "count",
                      new LinkedHashMap<>(),
                      Collections.singletonList(
                          new AdditionExpression(
                              new TimeSeriesOperand(new PartialPath("s1")),
                              new ConstantOperand(TSDataType.INT64, "1")))),
                  new ConstantOperand(TSDataType.INT64, "1"))));
      expectedAnalysis.setHavingExpression(
          new GreaterThanExpression(
              new AdditionExpression(
                  new FunctionExpression(
                      "sum",
                      new LinkedHashMap<>(),
                      Collections.singletonList(
                          new AdditionExpression(
                              new TimeSeriesOperand(new PartialPath("s2")),
                              new ConstantOperand(TSDataType.INT64, "1")))),
                  new FunctionExpression(
                      "count",
                      new LinkedHashMap<>(),
                      Collections.singletonList(new TimeSeriesOperand(new PartialPath("s1"))))),
              new ConstantOperand(TSDataType.INT64, "100")));
      expectedAnalysis.setDeviceToSelectExpressions(
          ImmutableMap.of(
              "root.sg.d1",
              Sets.newHashSet(
                  new AdditionExpression(
                      new FunctionExpression(
                          "count",
                          new LinkedHashMap<>(),
                          Collections.singletonList(
                              new AdditionExpression(
                                  new TimeSeriesOperand(new PartialPath("root.sg.d1.s1")),
                                  new ConstantOperand(TSDataType.INT64, "1")))),
                      new ConstantOperand(TSDataType.INT64, "1"))),
              "root.sg.d2",
              Sets.newHashSet(
                  new AdditionExpression(
                      new FunctionExpression(
                          "count",
                          new LinkedHashMap<>(),
                          Collections.singletonList(
                              new AdditionExpression(
                                  new TimeSeriesOperand(new PartialPath("root.sg.d2.s1")),
                                  new ConstantOperand(TSDataType.INT64, "1")))),
                      new ConstantOperand(TSDataType.INT64, "1")))));
      expectedAnalysis.setDeviceToWhereExpression(
          ImmutableMap.of(
              "root.sg.d1",
              new GreaterThanExpression(
                  new TimeSeriesOperand(new PartialPath("root.sg.d1.s2")),
                  new ConstantOperand(TSDataType.INT64, "10")),
              "root.sg.d2",
              new GreaterThanExpression(
                  new TimeSeriesOperand(new PartialPath("root.sg.d2.s2")),
                  new ConstantOperand(TSDataType.INT64, "10"))));
      expectedAnalysis.setDeviceToAggregationExpressions(
          ImmutableMap.of(
              "root.sg.d1",
              Sets.newHashSet(
                  new FunctionExpression(
                      "count",
                      new LinkedHashMap<>(),
                      Collections.singletonList(
                          new AdditionExpression(
                              new TimeSeriesOperand(new PartialPath("root.sg.d1.s1")),
                              new ConstantOperand(TSDataType.INT64, "1")))),
                  new FunctionExpression(
                      "sum",
                      new LinkedHashMap<>(),
                      Collections.singletonList(
                          new AdditionExpression(
                              new TimeSeriesOperand(new PartialPath("root.sg.d1.s2")),
                              new ConstantOperand(TSDataType.INT64, "1")))),
                  new FunctionExpression(
                      "count",
                      new LinkedHashMap<>(),
                      Collections.singletonList(
                          new TimeSeriesOperand(new PartialPath("root.sg.d1.s1"))))),
              "root.sg.d2",
              Sets.newHashSet(
                  new FunctionExpression(
                      "count",
                      new LinkedHashMap<>(),
                      Collections.singletonList(
                          new AdditionExpression(
                              new TimeSeriesOperand(new PartialPath("root.sg.d2.s1")),
                              new ConstantOperand(TSDataType.INT64, "1")))),
                  new FunctionExpression(
                      "sum",
                      new LinkedHashMap<>(),
                      Collections.singletonList(
                          new AdditionExpression(
                              new TimeSeriesOperand(new PartialPath("root.sg.d2.s2")),
                              new ConstantOperand(TSDataType.INT64, "1")))),
                  new FunctionExpression(
                      "count",
                      new LinkedHashMap<>(),
                      Collections.singletonList(
                          new TimeSeriesOperand(new PartialPath("root.sg.d2.s1")))))));
      expectedAnalysis.setDeviceToSourceTransformExpressions(
          ImmutableMap.of(
              "root.sg.d1",
              Sets.newHashSet(
                  new TimeSeriesOperand(new PartialPath("root.sg.d1.s1")),
                  new AdditionExpression(
                      new TimeSeriesOperand(new PartialPath("root.sg.d1.s1")),
                      new ConstantOperand(TSDataType.INT64, "1")),
                  new AdditionExpression(
                      new TimeSeriesOperand(new PartialPath("root.sg.d1.s2")),
                      new ConstantOperand(TSDataType.INT64, "1"))),
              "root.sg.d2",
              Sets.newHashSet(
                  new TimeSeriesOperand(new PartialPath("root.sg.d2.s1")),
                  new AdditionExpression(
                      new TimeSeriesOperand(new PartialPath("root.sg.d2.s1")),
                      new ConstantOperand(TSDataType.INT64, "1")),
                  new AdditionExpression(
                      new TimeSeriesOperand(new PartialPath("root.sg.d2.s2")),
                      new ConstantOperand(TSDataType.INT64, "1")))));
      expectedAnalysis.setDeviceToSourceExpressions(
          ImmutableMap.of(
              "root.sg.d1",
              Sets.newHashSet(
                  new TimeSeriesOperand(new PartialPath("root.sg.d1.s1")),
                  new TimeSeriesOperand(new PartialPath("root.sg.d1.s2"))),
              "root.sg.d2",
              Sets.newHashSet(
                  new TimeSeriesOperand(new PartialPath("root.sg.d2.s1")),
                  new TimeSeriesOperand(new PartialPath("root.sg.d2.s2")))));
      expectedAnalysis.setDeviceViewOutputExpressions(
          Sets.newHashSet(
              new TimeSeriesOperand(
                  new MeasurementPath(new PartialPath(DEVICE, false), TSDataType.TEXT)),
              new FunctionExpression(
                  "sum",
                  new LinkedHashMap<>(),
                  Collections.singletonList(
                      new AdditionExpression(
                          new TimeSeriesOperand(new PartialPath("s2")),
                          new ConstantOperand(TSDataType.INT64, "1")))),
              new FunctionExpression(
                  "count",
                  new LinkedHashMap<>(),
                  Collections.singletonList(new TimeSeriesOperand(new PartialPath("s1")))),
              new FunctionExpression(
                  "count",
                  new LinkedHashMap<>(),
                  Collections.singletonList(
                      new AdditionExpression(
                          new TimeSeriesOperand(new PartialPath("s1")),
                          new ConstantOperand(TSDataType.INT64, "1"))))));
      expectedAnalysis.setDeviceViewInputIndexesMap(
          ImmutableMap.of(
              "root.sg.d1", Arrays.asList(2, 3, 1), "root.sg.d2", Arrays.asList(2, 3, 1)));

      expectedAnalysis.setRespDatasetHeader(
          new DatasetHeader(
              Arrays.asList(
                  new ColumnHeader("Device", TSDataType.TEXT),
                  new ColumnHeader("count(s1 + 1) + 1", TSDataType.DOUBLE)),
              false));

      alignByDeviceAnalysisEqualTest(actualAnalysis, expectedAnalysis);
    } catch (Exception e) {
      e.printStackTrace();
      fail(e.getMessage());
    }
  }

  @Test
  public void testTimeFilterRewrite() throws IllegalPathException {
    // Test whether time filter has been removed after extracting
    String[] sqls =
        new String[] {
          "select s1 from root.sg.d1 where time>1 and time<3",
          "select s1 from root.sg.d1 where time>1 and time<3 or time>100",
          "select s1 from root.sg.d1 where time>1 or time<3",
          "select s1 from root.sg.d1 where time>1 and time<3 and s1>1",
          "select s1 from root.sg.d1 where time>1 and time<3 or s1>1",
          "select s1 from root.sg.d1 where time>1 or time<3 or time >5",
          "select s1 from root.sg.d1 where time>1 and time<3 and s1>1 and time>4",
          "select s1 from root.sg.d1 where time>1 and time<3 or time >4 and time>5",
          "select s1 from root.sg.d1 where time>1 or time<3 and s1>1",
          "select s1 from root.sg.d1 where time>1 or time<3 or s1>1",
          "select s1 from root.sg.d1 where time>1 or s1>1 and time<3",
          "select s1 from root.sg.d1 where time>1 or s1>1 or time<3",
        };

    Expression[] predicates =
        new Expression[] {
          null,
          null,
          null,
          new GreaterThanExpression(
              new TimeSeriesOperand(new PartialPath("s1")),
              new ConstantOperand(TSDataType.INT32, "1")),
          new LogicOrExpression(
              new LogicAndExpression(
                  new GreaterThanExpression(
                      new TimestampOperand(), new ConstantOperand(TSDataType.INT64, "1")),
                  new LessThanExpression(
                      new TimestampOperand(), new ConstantOperand(TSDataType.INT64, "3"))),
              new GreaterThanExpression(
                  new TimeSeriesOperand(new PartialPath("s1")),
                  new ConstantOperand(TSDataType.INT32, "1"))),
          null,
          new GreaterThanExpression(
              new TimeSeriesOperand(new PartialPath("s1")),
              new ConstantOperand(TSDataType.INT32, "1")),
          null,
          new LogicOrExpression(
              new GreaterThanExpression(
                  new TimestampOperand(), new ConstantOperand(TSDataType.INT64, "1")),
              new LogicAndExpression(
                  new LessThanExpression(
                      new TimestampOperand(), new ConstantOperand(TSDataType.INT64, "3")),
                  new GreaterThanExpression(
                      new TimeSeriesOperand(new PartialPath("s1")),
                      new ConstantOperand(TSDataType.INT32, "1")))),
          new LogicOrExpression(
              new GreaterThanExpression(
                  new TimestampOperand(), new ConstantOperand(TSDataType.INT64, "1")),
              new LogicOrExpression(
                  new LessThanExpression(
                      new TimestampOperand(), new ConstantOperand(TSDataType.INT64, "3")),
                  new GreaterThanExpression(
                      new TimeSeriesOperand(new PartialPath("s1")),
                      new ConstantOperand(TSDataType.INT32, "1")))),
          new LogicOrExpression(
              new GreaterThanExpression(
                  new TimestampOperand(), new ConstantOperand(TSDataType.INT64, "1")),
              new LogicAndExpression(
                  new GreaterThanExpression(
                      new TimeSeriesOperand(new PartialPath("s1")),
                      new ConstantOperand(TSDataType.INT32, "1")),
                  new LessThanExpression(
                      new TimestampOperand(), new ConstantOperand(TSDataType.INT64, "3")))),
          new LogicOrExpression(
              new GreaterThanExpression(
                  new TimestampOperand(), new ConstantOperand(TSDataType.INT64, "1")),
              new LogicOrExpression(
                  new GreaterThanExpression(
                      new TimeSeriesOperand(new PartialPath("s1")),
                      new ConstantOperand(TSDataType.INT32, "1")),
                  new LessThanExpression(
                      new TimestampOperand(), new ConstantOperand(TSDataType.INT64, "3")))),
        };

    for (int i = 0; i < sqls.length; i++) {
      Analysis analysis = analyzeSQL(sqls[i]);
      QueryStatement queryStatement = (QueryStatement) analysis.getStatement();
      if (predicates[i] == null) {
        Assert.assertNull(queryStatement.getWhereCondition());
      } else {
        assertEquals(predicates[i], queryStatement.getWhereCondition().getPredicate());
      }
    }
  }

  @Test
  public void testDataPartitionAnalyze() {
    Analysis analysis = analyzeSQL("insert into root.sg.d1(timestamp,s) values(1,10),(86401,11)");
    Assert.assertEquals(
        1,
        analysis
            .getDataPartitionInfo()
            .getDataPartitionMap()
            .get("root.sg")
            .get(new TSeriesPartitionSlot(1107))
            .size());
  }

  @Test
  public void testSelectIntoPath() throws IllegalPathException {
    List<String> sqls =
        Arrays.asList(
            "SELECT s1, s2 INTO root.sg_copy.d1(t1, t2), root.sg_copy.d2(t1, t2) FROM root.sg.d1, root.sg.d2;",
            "SELECT s1, s2 INTO root.sg_copy.d1(t1, t2, t3, t4) FROM root.sg.d1, root.sg.d2;",
            "SELECT s1, s2 INTO root.sg_copy.d1(t1), root.sg_copy.d2(t1, t2), root.sg_copy.d3(t1) FROM root.sg.d1, root.sg.d2;",
            "select count(s1 + s2), last_value(s2) into root.agg.count(s1_add_s2), root.agg.last_value(s2) from root.sg.d1 group by ([0, 100), 10ms);",
            "select s1 + s2 into root.expr.add(d1s1_d1s2, d1s1_d2s2, d2s1_d1s2, d2s1_d2s2) from root.sg.d1, root.sg.d2;",
            "select s1, s1 into root.sg_copy.d1(s1, s2)  from root.sg.d1",
            "select s1, s1 into root.sg_copy.d1(s1), root.sg_copy.d2(s1)  from root.sg.d1",
            "select s1, s2 into ::(t1, t1, t2, t2) from root.sg.*;",
            "select s1, s2 into root.sg_copy.::(::) from root.sg.*;",
            "select s1, s2 into root.sg_copy.d1_copy(${2}_${3}), root.sg_copy.d1_copy(${2}_${3}), root.sg_copy.d2_copy(${2}_${3}), root.sg_copy.d2_copy(${2}_${3}) from root.sg.d1, root.sg.d2;",
            "select d1.s1, d1.s2, d2.s1, d2.s2 into ::(s1_1, s2_2), root.sg.d2_2(s3_3), root.backup_${1}.::(s4) from root.sg",
            "select s1, s2 into root.sg_bk.new_d1(::) from root.sg.d1;");
    List<List<Pair<String, PartialPath>>> results =
        Arrays.asList(
            Arrays.asList(
                new Pair("root.sg.d1.s1", new PartialPath("root.sg_copy.d1.t1")),
                new Pair("root.sg.d2.s1", new PartialPath("root.sg_copy.d1.t2")),
                new Pair("root.sg.d1.s2", new PartialPath("root.sg_copy.d2.t1")),
                new Pair("root.sg.d2.s2", new PartialPath("root.sg_copy.d2.t2"))),
            Arrays.asList(
                new Pair("root.sg.d1.s1", new PartialPath("root.sg_copy.d1.t1")),
                new Pair("root.sg.d2.s1", new PartialPath("root.sg_copy.d1.t2")),
                new Pair("root.sg.d1.s2", new PartialPath("root.sg_copy.d1.t3")),
                new Pair("root.sg.d2.s2", new PartialPath("root.sg_copy.d1.t4"))),
            Arrays.asList(
                new Pair("root.sg.d1.s1", new PartialPath("root.sg_copy.d1.t1")),
                new Pair("root.sg.d2.s1", new PartialPath("root.sg_copy.d2.t1")),
                new Pair("root.sg.d1.s2", new PartialPath("root.sg_copy.d2.t2")),
                new Pair("root.sg.d2.s2", new PartialPath("root.sg_copy.d3.t1"))),
            Arrays.asList(
                new Pair<>(
                    "count(root.sg.d1.s1 + root.sg.d1.s2)",
                    new PartialPath("root.agg.count.s1_add_s2")),
                new Pair<>("last_value(root.sg.d1.s2)", new PartialPath("root.agg.last_value.s2"))),
            Arrays.asList(
                new Pair(
                    "root.sg.d1.s1 + root.sg.d1.s2", new PartialPath("root.expr.add.d1s1_d1s2")),
                new Pair(
                    "root.sg.d1.s1 + root.sg.d2.s2", new PartialPath("root.expr.add.d1s1_d2s2")),
                new Pair(
                    "root.sg.d2.s1 + root.sg.d1.s2", new PartialPath("root.expr.add.d2s1_d1s2")),
                new Pair(
                    "root.sg.d2.s1 + root.sg.d2.s2", new PartialPath("root.expr.add.d2s1_d2s2"))),
            Arrays.asList(
                new Pair("root.sg.d1.s1", new PartialPath("root.sg_copy.d1.s1")),
                new Pair("root.sg.d1.s1", new PartialPath("root.sg_copy.d1.s2"))),
            Arrays.asList(
                new Pair("root.sg.d1.s1", new PartialPath("root.sg_copy.d1.s1")),
                new Pair("root.sg.d1.s1", new PartialPath("root.sg_copy.d2.s1"))),
            Arrays.asList(
                new Pair("root.sg.d1.s1", new PartialPath("root.sg.d1.t1")),
                new Pair("root.sg.d2.s1", new PartialPath("root.sg.d2.t1")),
                new Pair("root.sg.d1.s2", new PartialPath("root.sg.d1.t2")),
                new Pair("root.sg.d2.s2", new PartialPath("root.sg.d2.t2"))),
            Arrays.asList(
                new Pair("root.sg.d1.s1", new PartialPath("root.sg_copy.d1.s1")),
                new Pair("root.sg.d2.s1", new PartialPath("root.sg_copy.d2.s1")),
                new Pair("root.sg.d1.s2", new PartialPath("root.sg_copy.d1.s2")),
                new Pair("root.sg.d2.s2", new PartialPath("root.sg_copy.d2.s2"))),
            Arrays.asList(
                new Pair("root.sg.d1.s1", new PartialPath("root.sg_copy.d1_copy.d1_s1")),
                new Pair("root.sg.d2.s1", new PartialPath("root.sg_copy.d1_copy.d2_s1")),
                new Pair("root.sg.d1.s2", new PartialPath("root.sg_copy.d2_copy.d1_s2")),
                new Pair("root.sg.d2.s2", new PartialPath("root.sg_copy.d2_copy.d2_s2"))),
            Arrays.asList(
                new Pair("root.sg.d1.s1", new PartialPath("root.sg.d1.s1_1")),
                new Pair("root.sg.d1.s2", new PartialPath("root.sg.d1.s2_2")),
                new Pair("root.sg.d2.s1", new PartialPath("root.sg.d2_2.s3_3")),
                new Pair("root.sg.d2.s2", new PartialPath("root.backup_sg.d2.s4"))),
            Arrays.asList(
                new Pair("root.sg.d1.s1", new PartialPath("root.sg_bk.new_d1.s1")),
                new Pair("root.sg.d1.s2", new PartialPath("root.sg_bk.new_d1.s2"))));

    for (int i = 0; i < sqls.size(); i++) {
      Analysis analysis = analyzeSQL(sqls.get(i));
      assert analysis != null;
      Assert.assertEquals(
          results.get(i), analysis.getIntoPathDescriptor().getSourceTargetPathPairList());
    }
  }

  @Test
  public void testSelectIntoPathAlignByDevice() throws IllegalPathException {
    List<String> sqls =
        Arrays.asList(
            "select s1, s2 into root.sg_copy.::(t1, t2) from root.sg.d1, root.sg.d2 align by device;",
            "select s1 + s2 into root.expr.add(d1s1_d1s2), root.expr.add(d2s1_d2s2) from root.sg.d1, root.sg.d2 align by device;",
            "select count(s1), last_value(s2) into root.agg.::(count_s1, last_value_s2) from root.sg.d1, root.sg.d2 group by ([0, 100), 10ms) align by device;",
            "select s1, s2 into root.sg1.new_d1(::), root.sg2.new_d2(::) from root.sg.d1, root.sg.d2 align by device;",
            "select s1, s2 into root.sg1.new_${2}(::) from root.sg.d1, root.sg.d2 align by device;");

    List<Map<String, List<Pair<String, PartialPath>>>> results = new ArrayList<>();
    Map<String, List<Pair<String, PartialPath>>> resultMap1 = new HashMap<>();
    resultMap1.put(
        "root.sg.d1",
        Arrays.asList(
            new Pair<>("s1", new PartialPath("root.sg_copy.d1.t1")),
            new Pair<>("s2", new PartialPath("root.sg_copy.d1.t2"))));
    resultMap1.put(
        "root.sg.d2",
        Arrays.asList(
            new Pair<>("s1", new PartialPath("root.sg_copy.d2.t1")),
            new Pair<>("s2", new PartialPath("root.sg_copy.d2.t2"))));
    results.add(resultMap1);

    Map<String, List<Pair<String, PartialPath>>> resultMap2 = new HashMap<>();
    resultMap2.put(
        "root.sg.d1",
        Collections.singletonList(
            new Pair<>("s1 + s2", new PartialPath("root.expr.add.d1s1_d1s2"))));
    resultMap2.put(
        "root.sg.d2",
        Collections.singletonList(
            new Pair<>("s1 + s2", new PartialPath("root.expr.add.d2s1_d2s2"))));
    results.add(resultMap2);

    Map<String, List<Pair<String, PartialPath>>> resultMap3 = new HashMap<>();
    resultMap3.put(
        "root.sg.d1",
        Arrays.asList(
            new Pair<>("count(s1)", new PartialPath("root.agg.d1.count_s1")),
            new Pair<>("last_value(s2)", new PartialPath("root.agg.d1.last_value_s2"))));
    resultMap3.put(
        "root.sg.d2",
        Arrays.asList(
            new Pair<>("count(s1)", new PartialPath("root.agg.d2.count_s1")),
            new Pair<>("last_value(s2)", new PartialPath("root.agg.d2.last_value_s2"))));
    results.add(resultMap3);

    Map<String, List<Pair<String, PartialPath>>> resultMap4 = new HashMap<>();
    resultMap4.put(
        "root.sg.d1",
        Arrays.asList(
            new Pair<>("s1", new PartialPath("root.sg1.new_d1.s1")),
            new Pair<>("s2", new PartialPath("root.sg1.new_d1.s2"))));
    resultMap4.put(
        "root.sg.d2",
        Arrays.asList(
            new Pair<>("s1", new PartialPath("root.sg2.new_d2.s1")),
            new Pair<>("s2", new PartialPath("root.sg2.new_d2.s2"))));
    results.add(resultMap4);

    Map<String, List<Pair<String, PartialPath>>> resultMap5 = new HashMap<>();
    resultMap5.put(
        "root.sg.d1",
        Arrays.asList(
            new Pair<>("s1", new PartialPath("root.sg1.new_d1.s1")),
            new Pair<>("s2", new PartialPath("root.sg1.new_d1.s2"))));
    resultMap5.put(
        "root.sg.d2",
        Arrays.asList(
            new Pair<>("s1", new PartialPath("root.sg1.new_d2.s1")),
            new Pair<>("s2", new PartialPath("root.sg1.new_d2.s2"))));
    results.add(resultMap5);

    for (int i = 0; i < sqls.size(); i++) {
      Analysis analysis = analyzeSQL(sqls.get(i));
      assert analysis != null;
      Assert.assertEquals(
          results.get(i),
          analysis.getDeviceViewIntoPathDescriptor().getDeviceToSourceTargetPathPairListMap());
    }
  }

  @Test
<<<<<<< HEAD
  public void testOrderByAnalyze() {
    String sql = "select s1 from root.sg.d1 order by root.sg.d1.s1 + root.sg.d1.s2";
    String sql2 = "select avg(s1) from root.sg.d1 order by avg(root.sg.d1.s1) + avg(root.sg.d1.s2)";
    try {
      Analysis actualAnalysis = analyzeSQL(sql);
      Analysis expectedAnalysis = new Analysis();
      expectedAnalysis.setOrderByExpressions(
          Sets.newHashSet(
              new AdditionExpression(
                  new TimeSeriesOperand(new PartialPath("root.sg.d1.s1")),
                  new TimeSeriesOperand(new PartialPath("root.sg.d1.s2")))));
      expectedAnalysis.setSourceTransformExpressions(
          Sets.newHashSet(
              new AdditionExpression(
                  new TimeSeriesOperand(new PartialPath("root.sg.d1.s1")),
                  new TimeSeriesOperand(new PartialPath("root.sg.d1.s2"))),
              new TimeSeriesOperand(new PartialPath("root.sg.d1.s1"))));
      expectedAnalysis.setSourceExpressions(
          Sets.newHashSet(
              new TimeSeriesOperand(new PartialPath("root.sg.d1.s1")),
              new TimeSeriesOperand(new PartialPath("root.sg.d1.s2"))));
      assert actualAnalysis != null;
      orderByAnalysisEqualTest(actualAnalysis, expectedAnalysis);

      actualAnalysis = analyzeSQL(sql2);
      expectedAnalysis = new Analysis();
      expectedAnalysis.setOrderByExpressions(
          Sets.newHashSet(
              new AdditionExpression(
                  new FunctionExpression(
                      "avg",
                      new LinkedHashMap<>(),
                      Collections.singletonList(
                          new TimeSeriesOperand(new PartialPath("root.sg.d1.s1")))),
                  new FunctionExpression(
                      "avg",
                      new LinkedHashMap<>(),
                      Collections.singletonList(
                          new TimeSeriesOperand(new PartialPath("root.sg.d1.s2")))))));
      expectedAnalysis.setAggregationExpressions(
          Sets.newHashSet(
              new FunctionExpression(
                  "avg",
                  new LinkedHashMap<>(),
                  Collections.singletonList(
                      new TimeSeriesOperand(new PartialPath("root.sg.d1.s1")))),
              new FunctionExpression(
                  "avg",
                  new LinkedHashMap<>(),
                  Collections.singletonList(
                      new TimeSeriesOperand(new PartialPath("root.sg.d1.s2"))))));
      expectedAnalysis.setSourceTransformExpressions(
          Sets.newHashSet(
              new TimeSeriesOperand(new PartialPath("root.sg.d1.s1")),
              new TimeSeriesOperand(new PartialPath("root.sg.d1.s2"))));
      expectedAnalysis.setSourceExpressions(
          Sets.newHashSet(
              new TimeSeriesOperand(new PartialPath("root.sg.d1.s1")),
              new TimeSeriesOperand(new PartialPath("root.sg.d1.s2"))));
      assert actualAnalysis != null;
      orderByAnalysisEqualTest(actualAnalysis, expectedAnalysis);
    } catch (Exception e) {
      e.printStackTrace();
      fail(sql + ", " + e.getMessage());
    }
  }

  @Test
  public void testAlignByDeviceOrderByAnalyze() {
    String sql = "select s1 from root.sg.d1 order by s1 + s2 align by device";
    String sql2 = "select avg(s1) from root.sg.d1 order by avg(s1) + avg(s2) align by device";
    try {
      Analysis actualAnalysis = analyzeSQL(sql);
      Analysis expectedAnalysis = new Analysis();
      expectedAnalysis.setOrderByExpressions(
          Sets.newHashSet(
              new AdditionExpression(
                  new TimeSeriesOperand(new PartialPath("s1")),
                  new TimeSeriesOperand(new PartialPath("s2")))));
      expectedAnalysis.setDeviceToOrderByExpressions(
          ImmutableMap.of(
              "root.sg.d1",
              Sets.newHashSet(
                  new AdditionExpression(
                      new TimeSeriesOperand(new PartialPath("root.sg.d1.s1")),
                      new TimeSeriesOperand(new PartialPath("root.sg.d1.s2"))))));
      expectedAnalysis.setDeviceToSourceTransformExpressions(
          ImmutableMap.of(
              "root.sg.d1",
              Sets.newHashSet(
                  new AdditionExpression(
                      new TimeSeriesOperand(new PartialPath("root.sg.d1.s1")),
                      new TimeSeriesOperand(new PartialPath("root.sg.d1.s2"))),
                  new TimeSeriesOperand(new PartialPath("root.sg.d1.s1")))));
      expectedAnalysis.setDeviceToAggregationExpressions(ImmutableMap.of());
      expectedAnalysis.setDeviceViewOutputExpressions(
          Sets.newHashSet(
              new TimeSeriesOperand(new PartialPath("Device")),
              new TimeSeriesOperand(new PartialPath("s1")),
              new AdditionExpression(
                  new TimeSeriesOperand(new PartialPath("s1")),
                  new TimeSeriesOperand(new PartialPath("s2")))));
      assert actualAnalysis != null;
      orderByAlignByDeviceAnalysisEqualTest(actualAnalysis, expectedAnalysis);

      actualAnalysis = analyzeSQL(sql2);
      expectedAnalysis = new Analysis();
      expectedAnalysis.setOrderByExpressions(
          Sets.newHashSet(
              new AdditionExpression(
                  new FunctionExpression(
                      "avg",
                      new LinkedHashMap<>(),
                      Collections.singletonList(new TimeSeriesOperand(new PartialPath("s1")))),
                  new FunctionExpression(
                      "avg",
                      new LinkedHashMap<>(),
                      Collections.singletonList(new TimeSeriesOperand(new PartialPath("s2")))))));
      expectedAnalysis.setDeviceToOrderByExpressions(
          ImmutableMap.of(
              "root.sg.d1",
              Sets.newHashSet(
                  new AdditionExpression(
                      new FunctionExpression(
                          "avg",
                          new LinkedHashMap<>(),
                          Collections.singletonList(
                              new TimeSeriesOperand(new PartialPath("root.sg.d1.s1")))),
                      new FunctionExpression(
                          "avg",
                          new LinkedHashMap<>(),
                          Collections.singletonList(
                              new TimeSeriesOperand(new PartialPath("root.sg.d1.s2"))))))));
      expectedAnalysis.setDeviceToAggregationExpressions(
          ImmutableMap.of(
              "root.sg.d1",
              Sets.newHashSet(
                  new FunctionExpression(
                      "avg",
                      new LinkedHashMap<>(),
                      Collections.singletonList(
                          new TimeSeriesOperand(new PartialPath("root.sg.d1.s1")))),
                  new FunctionExpression(
                      "avg",
                      new LinkedHashMap<>(),
                      Collections.singletonList(
                          new TimeSeriesOperand(new PartialPath("root.sg.d1.s2")))))));
      expectedAnalysis.setDeviceToSourceTransformExpressions(
          ImmutableMap.of(
              "root.sg.d1",
              Sets.newHashSet(
                  new TimeSeriesOperand(new PartialPath("root.sg.d1.s1")),
                  new TimeSeriesOperand(new PartialPath("root.sg.d1.s2")))));
      expectedAnalysis.setDeviceViewOutputExpressions(
          Sets.newHashSet(
              new TimeSeriesOperand(new PartialPath("Device")),
              new FunctionExpression(
                  "avg",
                  new LinkedHashMap<>(),
                  Collections.singletonList(new TimeSeriesOperand(new PartialPath("s1")))),
              new FunctionExpression(
                  "avg",
                  new LinkedHashMap<>(),
                  Collections.singletonList(new TimeSeriesOperand(new PartialPath("s2"))))));
      assert actualAnalysis != null;
      orderByAlignByDeviceAnalysisEqualTest(actualAnalysis, expectedAnalysis);
    } catch (Exception e) {
      e.printStackTrace();
      fail(sql + ", " + e.getMessage());
=======
  public void testAlias1() {
    Analysis analysis = analyzeSQL("select s1 as a, s2 as b from root.sg.d2.a, root.sg.d2.b");
    assert analysis != null;
    Assert.assertEquals(
        analysis.getRespDatasetHeader(),
        new DatasetHeader(
            Arrays.asList(
                new ColumnHeader("root.sg.d2.a.s1", TSDataType.INT32, "a"),
                new ColumnHeader("root.sg.d2.a.s2", TSDataType.DOUBLE, "b")),
            false));
  }

  @Test
  public void testAlias2() {
    assertTestFail(
        "select s1 as a from root.sg.*", "alias 'a' can only be matched with one time series");
    assertTestFail(
        "select s1 as a from root.sg.d1, root.sg.d2",
        "alias 'a' can only be matched with one time series");
  }

  private void assertTestFail(String sql, String errMsg) {
    try {
      Statement statement =
          StatementGenerator.createStatement(sql, ZonedDateTime.now().getOffset());
      MPPQueryContext context = new MPPQueryContext(new QueryId("test_query"));
      Analyzer analyzer =
          new Analyzer(context, new FakePartitionFetcherImpl(), new FakeSchemaFetcherImpl());
      analyzer.analyze(statement);
      fail("No exception!");
    } catch (Exception e) {
      Assert.assertTrue(e.getMessage(), e.getMessage().contains(errMsg));
>>>>>>> 5b1d362f
    }
  }

  private Analysis analyzeSQL(String sql) {
    try {
      Statement statement =
          StatementGenerator.createStatement(sql, ZonedDateTime.now().getOffset());
      MPPQueryContext context = new MPPQueryContext(new QueryId("test_query"));
      Analyzer analyzer =
          new Analyzer(context, new FakePartitionFetcherImpl(), new FakeSchemaFetcherImpl());
      return analyzer.analyze(statement);
    } catch (Exception e) {
      e.printStackTrace();
      fail(sql + ", " + e.getMessage());
    }
    fail();
    return null;
  }

  private void alignByTimeAnalysisEqualTest(Analysis actualAnalysis, Analysis expectedAnalysis) {
    commonAnalysisEqualTest(expectedAnalysis, actualAnalysis);
    assertEquals(expectedAnalysis.getSourceExpressions(), actualAnalysis.getSourceExpressions());
    assertEquals(
        expectedAnalysis.getSourceTransformExpressions(),
        actualAnalysis.getSourceTransformExpressions());
    assertEquals(expectedAnalysis.getWhereExpression(), actualAnalysis.getWhereExpression());
    assertEquals(
        expectedAnalysis.getAggregationExpressions(), actualAnalysis.getAggregationExpressions());
    assertEquals(
        expectedAnalysis.getCrossGroupByExpressions(), actualAnalysis.getCrossGroupByExpressions());
  }

  private void alignByDeviceAnalysisEqualTest(Analysis actualAnalysis, Analysis expectedAnalysis) {
    commonAnalysisEqualTest(expectedAnalysis, actualAnalysis);
    assertEquals(
        expectedAnalysis.getDeviceToSourceExpressions(),
        actualAnalysis.getDeviceToSourceExpressions());
    assertEquals(
        expectedAnalysis.getDeviceToSourceTransformExpressions(),
        actualAnalysis.getDeviceToSourceTransformExpressions());
    assertEquals(
        expectedAnalysis.getDeviceToWhereExpression(), actualAnalysis.getDeviceToWhereExpression());
    assertEquals(
        expectedAnalysis.getDeviceToAggregationExpressions(),
        actualAnalysis.getDeviceToAggregationExpressions());
    assertEquals(
        expectedAnalysis.getDeviceToSelectExpressions(),
        actualAnalysis.getDeviceToSelectExpressions());
    assertEquals(
        expectedAnalysis.getDeviceViewOutputExpressions(),
        actualAnalysis.getDeviceViewOutputExpressions());
    assertEquals(
        expectedAnalysis.getDeviceViewInputIndexesMap(),
        actualAnalysis.getDeviceViewInputIndexesMap());
  }

  private void commonAnalysisEqualTest(Analysis actualAnalysis, Analysis expectedAnalysis) {
    assertEquals(expectedAnalysis.getSelectExpressions(), actualAnalysis.getSelectExpressions());
    assertEquals(expectedAnalysis.getHavingExpression(), actualAnalysis.getHavingExpression());
    assertEquals(expectedAnalysis.getRespDatasetHeader(), actualAnalysis.getRespDatasetHeader());
    assertEquals(expectedAnalysis.getGlobalTimeFilter(), actualAnalysis.getGlobalTimeFilter());
  }

  private void orderByAnalysisEqualTest(Analysis actualAnalysis, Analysis expectedAnalysis) {
    assertEquals(expectedAnalysis.getOrderByExpressions(), actualAnalysis.getOrderByExpressions());
    assertEquals(
        expectedAnalysis.getAggregationExpressions(), actualAnalysis.getAggregationExpressions());
    assertEquals(
        expectedAnalysis.getSourceTransformExpressions(),
        actualAnalysis.getSourceTransformExpressions());
    assertEquals(expectedAnalysis.getSourceExpressions(), actualAnalysis.getSourceExpressions());
  }

  private void orderByAlignByDeviceAnalysisEqualTest(
      Analysis actualAnalysis, Analysis expectedAnalysis) {
    assertEquals(
        expectedAnalysis.getDeviceViewOutputExpressions(),
        actualAnalysis.getDeviceViewOutputExpressions());
    assertEquals(
        expectedAnalysis.getDeviceToOrderByExpressions(),
        actualAnalysis.getDeviceToOrderByExpressions());
    assertEquals(expectedAnalysis.getOrderByExpressions(), actualAnalysis.getOrderByExpressions());
    assertEquals(
        expectedAnalysis.getDeviceToAggregationExpressions(),
        actualAnalysis.getDeviceToAggregationExpressions());
    assertEquals(
        expectedAnalysis.getDeviceToSourceTransformExpressions(),
        actualAnalysis.getDeviceToSourceTransformExpressions());
  }
}<|MERGE_RESOLUTION|>--- conflicted
+++ resolved
@@ -759,7 +759,6 @@
   }
 
   @Test
-<<<<<<< HEAD
   public void testOrderByAnalyze() {
     String sql = "select s1 from root.sg.d1 order by root.sg.d1.s1 + root.sg.d1.s2";
     String sql2 = "select avg(s1) from root.sg.d1 order by avg(root.sg.d1.s1) + avg(root.sg.d1.s2)";
@@ -929,7 +928,10 @@
     } catch (Exception e) {
       e.printStackTrace();
       fail(sql + ", " + e.getMessage());
-=======
+          }
+  }
+
+  @Test
   public void testAlias1() {
     Analysis analysis = analyzeSQL("select s1 as a, s2 as b from root.sg.d2.a, root.sg.d2.b");
     assert analysis != null;
@@ -962,7 +964,6 @@
       fail("No exception!");
     } catch (Exception e) {
       Assert.assertTrue(e.getMessage(), e.getMessage().contains(errMsg));
->>>>>>> 5b1d362f
     }
   }
 
