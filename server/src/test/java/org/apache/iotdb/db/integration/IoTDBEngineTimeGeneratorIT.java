/*
 * Licensed to the Apache Software Foundation (ASF) under one
 * or more contributor license agreements.  See the NOTICE file
 * distributed with this work for additional information
 * regarding copyright ownership.  The ASF licenses this file
 * to you under the Apache License, Version 2.0 (the
 * "License"); you may not use this file except in compliance
 * with the License.  You may obtain a copy of the License at
 *
 *     http://www.apache.org/licenses/LICENSE-2.0
 *
 * Unless required by applicable law or agreed to in writing,
 * software distributed under the License is distributed on an
 * "AS IS" BASIS, WITHOUT WARRANTIES OR CONDITIONS OF ANY
 * KIND, either express or implied.  See the License for the
 * specific language governing permissions and limitations
 * under the License.
 */
package org.apache.iotdb.db.integration;

import org.apache.iotdb.db.conf.IoTDBDescriptor;
import org.apache.iotdb.db.constant.TestConstant;
import org.apache.iotdb.db.exception.StorageEngineException;
import org.apache.iotdb.db.exception.metadata.IllegalPathException;
import org.apache.iotdb.db.exception.query.QueryProcessException;
import org.apache.iotdb.db.metadata.PartialPath;
import org.apache.iotdb.db.qp.physical.crud.RawDataQueryPlan;
import org.apache.iotdb.db.query.timegenerator.ServerTimeGenerator;
import org.apache.iotdb.db.utils.EnvironmentUtils;
import org.apache.iotdb.jdbc.Config;
import org.apache.iotdb.tsfile.common.conf.TSFileConfig;
import org.apache.iotdb.tsfile.common.conf.TSFileDescriptor;
import org.apache.iotdb.tsfile.common.constant.TsFileConstant;
import org.apache.iotdb.tsfile.read.expression.IExpression;
import org.apache.iotdb.tsfile.read.expression.impl.BinaryExpression;
import org.apache.iotdb.tsfile.read.expression.impl.SingleSeriesExpression;
import org.apache.iotdb.tsfile.read.filter.TimeFilter;
import org.apache.iotdb.tsfile.read.filter.ValueFilter;
import org.apache.iotdb.tsfile.read.filter.factory.FilterFactory;

import org.junit.AfterClass;
import org.junit.BeforeClass;
import org.junit.Test;

import java.io.IOException;
import java.sql.Connection;
import java.sql.DriverManager;
import java.sql.Statement;
import java.util.ArrayList;
import java.util.List;

import static org.apache.iotdb.db.utils.EnvironmentUtils.TEST_QUERY_CONTEXT;
import static org.junit.Assert.assertEquals;
import static org.junit.Assert.assertTrue;
import static org.junit.Assert.fail;

/**
 * Notice that, all test begins with "IoTDB" is integration test. All test which will start the
 * IoTDB server should be defined as integration test.
 */
public class IoTDBEngineTimeGeneratorIT {

  private static TSFileConfig tsFileConfig = TSFileDescriptor.getInstance().getConfig();
  private static int maxNumberOfPointsInPage;
  private static int pageSizeInByte;
  private static int groupSizeInByte;

  private static int count = 0;
  private static int count2 = 150;

  @BeforeClass
  public static void setUp() throws Exception {
    EnvironmentUtils.closeStatMonitor();

    // use small page setting
    // origin value
    maxNumberOfPointsInPage = tsFileConfig.getMaxNumberOfPointsInPage();
    pageSizeInByte = tsFileConfig.getPageSizeInByte();
    groupSizeInByte = tsFileConfig.getGroupSizeInByte();

    // new value
    tsFileConfig.setMaxNumberOfPointsInPage(100);
    tsFileConfig.setPageSizeInByte(1024 * 1024 * 150);
    tsFileConfig.setGroupSizeInByte(1024 * 1024 * 100);
    IoTDBDescriptor.getInstance().getConfig().setMemtableSizeThreshold(1024 * 1024 * 100);

    EnvironmentUtils.envSetUp();

    insertData();
  }

  @AfterClass
  public static void tearDown() throws Exception {
    // recovery value
    tsFileConfig.setMaxNumberOfPointsInPage(maxNumberOfPointsInPage);
    tsFileConfig.setPageSizeInByte(pageSizeInByte);
    tsFileConfig.setGroupSizeInByte(groupSizeInByte);
    IoTDBDescriptor.getInstance().getConfig().setMemtableSizeThreshold(groupSizeInByte);

    EnvironmentUtils.cleanEnv();
  }

  private static void insertData() throws ClassNotFoundException {
    Class.forName(Config.JDBC_DRIVER_NAME);
    try (Connection connection =
            DriverManager.getConnection(
                Config.IOTDB_URL_PREFIX + "127.0.0.1:6667/", "root", "root");
        Statement statement = connection.createStatement()) {

      // create storage group and measurement
      for (String sql : TestConstant.create_sql) {
        statement.execute(sql);
      }

      // insert data (time from 300-999)
      for (long time = 300; time < 1000; time++) {
        String sql =
            String.format(
                "insert into root.vehicle.d0(timestamp,s0) values(%s,%s)", time, time % 17);
        statement.execute(sql);
        sql =
            String.format(
                "insert into root.vehicle.d0(timestamp,s1) values(%s,%s)", time, time % 29);
        statement.execute(sql);
        sql =
            String.format(
                "insert into root.vehicle.d0(timestamp,s2) values(%s,%s)", time, time % 31);
        statement.execute(sql);
        sql =
            String.format(
                "insert into root.vehicle.d0(timestamp,s3) values(%s,'%s')",
                time, TestConstant.stringValue[(int) time % 5]);
        statement.execute(sql);

        if (satisfyTimeFilter1(time)) {
          count++;
        }

        if (satisfyTimeFilter2(time)) {
          count2++;
        }
      }

      statement.execute("FLUSH");

      // insert data (time from 1200-1499)
      for (long time = 1200; time < 1500; time++) {
        String sql = null;
        if (time % 2 == 0) {
          sql =
              String.format(
                  "insert into root.vehicle.d0(timestamp,s0) values(%s,%s)", time, time % 17);
          statement.execute(sql);
          sql =
              String.format(
                  "insert into root.vehicle.d0(timestamp,s1) values(%s,%s)", time, time % 29);
          statement.execute(sql);
          if (satisfyTimeFilter1(time)) {
            count++;
          }
        }
        sql =
            String.format(
                "insert into root.vehicle.d0(timestamp,s2) values(%s,%s)", time, time % 31);
        statement.execute(sql);
        sql =
            String.format(
                "insert into root.vehicle.d0(timestamp,s3) values(%s,'%s')",
                time, TestConstant.stringValue[(int) time % 5]);
        statement.execute(sql);
      }

    } catch (Exception e) {
      e.printStackTrace();
      fail(e.getMessage());
    }
  }

  /** value >= 14 && time > 500 */
  private static boolean satisfyTimeFilter1(long time) {
    return time % 17 >= 14 && time > 500;
  }

  /** root.vehicle.d0.s0 >= 5 && root.vehicle.d0.s2 >= 11 || time > 900 */
  private static boolean satisfyTimeFilter2(long time) {
    return (time % 17 >= 5 || time > 900) && (time % 31 >= 11.5 || time > 900);
  }

  /** value >= 14 && time > 500 */
  @Test
  public void testOneSeriesWithValueAndTimeFilter()
      throws IOException, StorageEngineException, IllegalPathException, QueryProcessException {
    // System.out.println("Test >>> root.vehicle.d0.s0 >= 14 && time > 500");

    PartialPath pd0s0 =
        new PartialPath(TestConstant.d0 + TsFileConstant.PATH_SEPARATOR + TestConstant.s0);
    ValueFilter.ValueGtEq valueGtEq = ValueFilter.gtEq(14);
    TimeFilter.TimeGt timeGt = TimeFilter.gt(500);

    SingleSeriesExpression singleSeriesExpression =
        new SingleSeriesExpression(pd0s0, FilterFactory.and(valueGtEq, timeGt));
    RawDataQueryPlan queryPlan = new RawDataQueryPlan();
    List<PartialPath> paths = new ArrayList<>();
    paths.add(pd0s0);
    queryPlan.setDeduplicatedPaths(paths);
<<<<<<< HEAD
    ServerTimeGenerator timeGenerator =
        new ServerTimeGenerator(singleSeriesExpression, TEST_QUERY_CONTEXT, queryPlan);
=======
    queryPlan.setExpression(singleSeriesExpression);
    ServerTimeGenerator timeGenerator = new ServerTimeGenerator(TEST_QUERY_CONTEXT, queryPlan);
>>>>>>> 67d1340a

    int cnt = 0;
    while (timeGenerator.hasNext()) {
      long time = timeGenerator.next();
      assertTrue(satisfyTimeFilter1(time));
      cnt++;
      // System.out.println("cnt =" + cnt + "; time = " + time);
    }
    assertEquals(count, cnt);
  }

  /** root.vehicle.d1.s0 >= 5, and d1.s0 has no data */
  @Test
  public void testEmptySeriesWithValueFilter()
      throws IOException, StorageEngineException, IllegalPathException, QueryProcessException {
    // System.out.println("Test >>> root.vehicle.d1.s0 >= 5");

    PartialPath pd1s0 =
        new PartialPath(TestConstant.d1 + TsFileConstant.PATH_SEPARATOR + TestConstant.s0);
    ValueFilter.ValueGtEq valueGtEq = ValueFilter.gtEq(5);

    IExpression singleSeriesExpression = new SingleSeriesExpression(pd1s0, valueGtEq);
    RawDataQueryPlan queryPlan = new RawDataQueryPlan();
    List<PartialPath> paths = new ArrayList<>();
    paths.add(pd1s0);
    queryPlan.setDeduplicatedPaths(paths);
    queryPlan.setExpression(singleSeriesExpression);
    ServerTimeGenerator timeGenerator = new ServerTimeGenerator(TEST_QUERY_CONTEXT, queryPlan);

    int cnt = 0;
    while (timeGenerator.hasNext()) {
      cnt++;
    }
    assertEquals(0, cnt);
  }

  /** root.vehicle.d0.s0 >= 5 && root.vehicle.d0.s2 >= 11.5 || time > 900 */
  @Test
  public void testMultiSeriesWithValueFilterAndTimeFilter()
      throws IOException, StorageEngineException, IllegalPathException, QueryProcessException {
    System.out.println(
        "Test >>> root.vehicle.d0.s0 >= 5 && root.vehicle.d0.s2 >= 11.5 || time > 900");

    PartialPath pd0s0 =
        new PartialPath(TestConstant.d0 + TsFileConstant.PATH_SEPARATOR + TestConstant.s0);
    PartialPath pd0s2 =
        new PartialPath(TestConstant.d0 + TsFileConstant.PATH_SEPARATOR + TestConstant.s2);

    ValueFilter.ValueGtEq valueGtEq5 = ValueFilter.gtEq(5);
    ValueFilter.ValueGtEq valueGtEq11 = ValueFilter.gtEq(11.5f);
    TimeFilter.TimeGt timeGt = TimeFilter.gt(900L);

    IExpression singleSeriesExpression1 =
        new SingleSeriesExpression(pd0s0, FilterFactory.or(valueGtEq5, timeGt));
    IExpression singleSeriesExpression2 =
        new SingleSeriesExpression(pd0s2, FilterFactory.or(valueGtEq11, timeGt));
    IExpression andExpression =
        BinaryExpression.and(singleSeriesExpression1, singleSeriesExpression2);

    RawDataQueryPlan queryPlan = new RawDataQueryPlan();
    List<PartialPath> paths = new ArrayList<>();
    paths.add(pd0s0);
    paths.add(pd0s2);
    queryPlan.setDeduplicatedPaths(paths);
    queryPlan.setExpression(andExpression);
    ServerTimeGenerator timeGenerator = new ServerTimeGenerator(TEST_QUERY_CONTEXT, queryPlan);
    int cnt = 0;
    while (timeGenerator.hasNext()) {
      long time = timeGenerator.next();
      assertTrue(satisfyTimeFilter2(time));
      cnt++;
      //       System.out.println("cnt =" + cnt + "; time = " + time);
    }
    assertEquals(count2, cnt);
  }
}<|MERGE_RESOLUTION|>--- conflicted
+++ resolved
@@ -203,13 +203,8 @@
     List<PartialPath> paths = new ArrayList<>();
     paths.add(pd0s0);
     queryPlan.setDeduplicatedPaths(paths);
-<<<<<<< HEAD
-    ServerTimeGenerator timeGenerator =
-        new ServerTimeGenerator(singleSeriesExpression, TEST_QUERY_CONTEXT, queryPlan);
-=======
     queryPlan.setExpression(singleSeriesExpression);
     ServerTimeGenerator timeGenerator = new ServerTimeGenerator(TEST_QUERY_CONTEXT, queryPlan);
->>>>>>> 67d1340a
 
     int cnt = 0;
     while (timeGenerator.hasNext()) {
