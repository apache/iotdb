--- conflicted
+++ resolved
@@ -230,16 +230,9 @@
     RawDataQueryPlan queryPlan = new RawDataQueryPlan();
     List<PartialPath> paths = new ArrayList<>();
     paths.add(pd1s0);
-<<<<<<< HEAD
-    queryPlan.setDeduplicatedPathsAndUpdate(paths);
-
-    ServerTimeGenerator timeGenerator =
-        new ServerTimeGenerator(singleSeriesExpression, TEST_QUERY_CONTEXT, queryPlan);
-=======
     queryPlan.setDeduplicatedPaths(paths);
     queryPlan.setExpression(singleSeriesExpression);
     ServerTimeGenerator timeGenerator = new ServerTimeGenerator(TEST_QUERY_CONTEXT, queryPlan);
->>>>>>> 1e88f658
 
     int cnt = 0;
     while (timeGenerator.hasNext()) {
@@ -275,15 +268,9 @@
     List<PartialPath> paths = new ArrayList<>();
     paths.add(pd0s0);
     paths.add(pd0s2);
-<<<<<<< HEAD
-    queryPlan.setDeduplicatedPathsAndUpdate(paths);
-    ServerTimeGenerator timeGenerator =
-        new ServerTimeGenerator(andExpression, TEST_QUERY_CONTEXT, queryPlan);
-=======
     queryPlan.setDeduplicatedPaths(paths);
     queryPlan.setExpression(andExpression);
     ServerTimeGenerator timeGenerator = new ServerTimeGenerator(TEST_QUERY_CONTEXT, queryPlan);
->>>>>>> 1e88f658
     int cnt = 0;
     while (timeGenerator.hasNext()) {
       long time = timeGenerator.next();
