--- conflicted
+++ resolved
@@ -870,30 +870,11 @@
 
       try (ResultSet resultSet = statement.getResultSet()) {
         ResultSetMetaData resultSetMetaData = resultSet.getMetaData();
-<<<<<<< HEAD
-        StringBuilder header = new StringBuilder();
-        for (int i = 1; i <= resultSetMetaData.getColumnCount(); i++) {
-          header.append(resultSetMetaData.getColumnName(i)).append(",");
-        }
-        Assert.assertEquals("Time,Device,s0,s1,'11',s2,'22',s3,s4,", header.toString());
-        Assert.assertEquals(Types.TIMESTAMP, resultSetMetaData.getColumnType(1));
-        Assert.assertEquals(Types.VARCHAR, resultSetMetaData.getColumnType(2));
-        Assert.assertEquals(Types.INTEGER, resultSetMetaData.getColumnType(3));
-        Assert.assertEquals(Types.BIGINT, resultSetMetaData.getColumnType(4));
-        // constant column
-        Assert.assertEquals(Types.VARCHAR, resultSetMetaData.getColumnType(5));
-        Assert.assertEquals(Types.FLOAT, resultSetMetaData.getColumnType(6));
-        // constant column
-        Assert.assertEquals(Types.VARCHAR, resultSetMetaData.getColumnType(7));
-        Assert.assertEquals(Types.VARCHAR, resultSetMetaData.getColumnType(8));
-        Assert.assertEquals(Types.BOOLEAN, resultSetMetaData.getColumnType(9));
-=======
         List<Integer> actualIndexToExpectedIndexList = checkHeader(resultSetMetaData,
             "Time,Device,s0,s1,'11',s2,'22',s3,s4",
             new int[]{Types.TIMESTAMP, Types.VARCHAR, Types.INTEGER, Types.BIGINT,
                 /* constant column */ Types.VARCHAR, Types.FLOAT,
                 /* constant column */ Types.VARCHAR, Types.VARCHAR, Types.BOOLEAN,});
->>>>>>> ec0d69c7
 
         int cnt = 0;
         while (resultSet.next()) {
@@ -950,33 +931,12 @@
 
       try (ResultSet resultSet = statement.getResultSet()) {
         ResultSetMetaData resultSetMetaData = resultSet.getMetaData();
-<<<<<<< HEAD
-        StringBuilder header = new StringBuilder();
-        for (int i = 1; i <= resultSetMetaData.getColumnCount(); i++) {
-          header.append(resultSetMetaData.getColumnName(i)).append(",");
-        }
-        Assert.assertEquals("Time,Device,s0,s1,'11',s2,'22',s5,s3,s4,", header.toString());
-        Assert.assertEquals(Types.TIMESTAMP, resultSetMetaData.getColumnType(1));
-        Assert.assertEquals(Types.VARCHAR, resultSetMetaData.getColumnType(2));
-        Assert.assertEquals(Types.INTEGER, resultSetMetaData.getColumnType(3));
-        Assert.assertEquals(Types.BIGINT, resultSetMetaData.getColumnType(4));
-        // constant column
-        Assert.assertEquals(Types.VARCHAR, resultSetMetaData.getColumnType(5));
-        Assert.assertEquals(Types.FLOAT, resultSetMetaData.getColumnType(6));
-        // constant column
-        Assert.assertEquals(Types.VARCHAR, resultSetMetaData.getColumnType(7));
-        // non exist column
-        Assert.assertEquals(Types.VARCHAR, resultSetMetaData.getColumnType(8));
-        Assert.assertEquals(Types.VARCHAR, resultSetMetaData.getColumnType(9));
-        Assert.assertEquals(Types.BOOLEAN, resultSetMetaData.getColumnType(10));
-=======
         List<Integer> actualIndexToExpectedIndexList = checkHeader(resultSetMetaData,
             "Time,Device,s0,s1,'11',s2,'22',s5,s3,s4",
             new int[]{Types.TIMESTAMP, Types.VARCHAR, Types.INTEGER, Types.BIGINT,
                 /* constant column */ Types.VARCHAR, Types.FLOAT, /* constant column */
                 Types.VARCHAR, /* non exist column */ Types.VARCHAR, Types.VARCHAR,
                 Types.BOOLEAN,});
->>>>>>> ec0d69c7
 
         int cnt = 0;
         while (resultSet.next()) {
@@ -1033,30 +993,6 @@
 
       try (ResultSet resultSet = statement.getResultSet()) {
         ResultSetMetaData resultSetMetaData = resultSet.getMetaData();
-<<<<<<< HEAD
-        StringBuilder header = new StringBuilder();
-        for (int i = 1; i <= resultSetMetaData.getColumnCount(); i++) {
-          header.append(resultSetMetaData.getColumnName(i)).append(",");
-        }
-        Assert.assertEquals("Time,Device,s5,s0,s5,'11',s2,'11','22',s5,s3,s0,", header.toString());
-        Assert.assertEquals(Types.TIMESTAMP, resultSetMetaData.getColumnType(1));
-        Assert.assertEquals(Types.VARCHAR, resultSetMetaData.getColumnType(2));
-        Assert.assertEquals(Types.VARCHAR, resultSetMetaData.getColumnType(3));
-        Assert.assertEquals(Types.INTEGER, resultSetMetaData.getColumnType(4));
-        // non exist column
-        Assert.assertEquals(Types.VARCHAR, resultSetMetaData.getColumnType(5));
-        // constant column
-        Assert.assertEquals(Types.VARCHAR, resultSetMetaData.getColumnType(6));
-        Assert.assertEquals(Types.FLOAT, resultSetMetaData.getColumnType(7));
-        // constant column
-        Assert.assertEquals(Types.VARCHAR, resultSetMetaData.getColumnType(8));
-        // constant column
-        Assert.assertEquals(Types.VARCHAR, resultSetMetaData.getColumnType(9));
-        // non exist column
-        Assert.assertEquals(Types.VARCHAR, resultSetMetaData.getColumnType(10));
-        Assert.assertEquals(Types.VARCHAR, resultSetMetaData.getColumnType(11));
-        Assert.assertEquals(Types.INTEGER, resultSetMetaData.getColumnType(12));
-=======
         List<Integer> actualIndexToExpectedIndexList = checkHeader(resultSetMetaData,
             "Time,Device,s5,s0,s5,'11',s2,'11','22',s5,s3,s0",
             new int[]{Types.TIMESTAMP, Types.VARCHAR, Types.VARCHAR, Types.INTEGER,
@@ -1064,7 +1000,6 @@
                 Types.FLOAT, /* constant column */ Types.VARCHAR,
                 /* constant column */ Types.VARCHAR, /* non exist column */ Types.VARCHAR,
                 Types.VARCHAR, Types.INTEGER,});
->>>>>>> ec0d69c7
 
         int cnt = 0;
         while (resultSet.next()) {
