/*
 * Licensed to the Apache Software Foundation (ASF) under one
 * or more contributor license agreements.  See the NOTICE file
 * distributed with this work for additional information
 * regarding copyright ownership.  The ASF licenses this file
 * to you under the Apache License, Version 2.0 (the
 * "License"); you may not use this file except in compliance
 * with the License.  You may obtain a copy of the License at
 *
 *     http://www.apache.org/licenses/LICENSE-2.0
 *
 * Unless required by applicable law or agreed to in writing,
 * software distributed under the License is distributed on an
 * "AS IS" BASIS, WITHOUT WARRANTIES OR CONDITIONS OF ANY
 * KIND, either express or implied.  See the License for the
 * specific language governing permissions and limitations
 * under the License.
 */
package org.apache.iotdb.db.mpp.execution.operator.schema;

import org.apache.iotdb.commons.concurrent.IoTDBThreadPoolFactory;
import org.apache.iotdb.commons.exception.MetadataException;
import org.apache.iotdb.commons.path.PartialPath;
import org.apache.iotdb.db.metadata.schemaregion.ISchemaRegion;
import org.apache.iotdb.db.mpp.common.FragmentInstanceId;
import org.apache.iotdb.db.mpp.common.PlanFragmentId;
import org.apache.iotdb.db.mpp.common.QueryId;
import org.apache.iotdb.db.mpp.execution.driver.SchemaDriverContext;
import org.apache.iotdb.db.mpp.execution.fragment.FragmentInstanceContext;
import org.apache.iotdb.db.mpp.execution.fragment.FragmentInstanceStateMachine;
import org.apache.iotdb.db.mpp.execution.operator.OperatorContext;
import org.apache.iotdb.db.mpp.plan.planner.plan.node.PlanNodeId;
import org.apache.iotdb.tsfile.read.common.block.TsBlock;

import org.junit.Assert;
import org.junit.Test;
import org.mockito.Mockito;

import java.util.Arrays;
import java.util.Collections;
import java.util.HashMap;
import java.util.Map;
import java.util.concurrent.ExecutorService;

import static org.apache.iotdb.db.mpp.execution.fragment.FragmentInstanceContext.createFragmentInstanceContext;
import static org.junit.Assert.assertEquals;
import static org.junit.Assert.assertFalse;
import static org.junit.Assert.assertNotNull;
import static org.junit.Assert.assertTrue;
import static org.junit.Assert.fail;

public class CountMergeOperatorTest {
  private static final String COUNT_MERGE_OPERATOR_TEST_SG = "root.CountMergeOperatorTest";
<<<<<<< HEAD
  private final List<String> deviceIds = new ArrayList<>();
  private final List<MeasurementSchema> measurementSchemas = new ArrayList<>();

  private final List<TsFileResource> seqResources = new ArrayList<>();
  private final List<TsFileResource> unSeqResources = new ArrayList<>();

  @Before
  public void setUp() throws MetadataException, IOException, WriteProcessException {
    SeriesReaderTestUtil.setUp(
        measurementSchemas, deviceIds, seqResources, unSeqResources, COUNT_MERGE_OPERATOR_TEST_SG);
  }

  @After
  public void tearDown() throws IOException {
    SeriesReaderTestUtil.tearDown(seqResources, unSeqResources);
  }

  @Test
  public void testTimeSeriesCountOperator() {
    ExecutorService instanceNotificationExecutor =
        IoTDBThreadPoolFactory.newFixedThreadPool(1, "test-instance-notification");
    try {
      QueryId queryId = new QueryId("stub_query");
      FragmentInstanceId instanceId =
          new FragmentInstanceId(new PlanFragmentId(queryId, 0), "stub-instance");
      FragmentInstanceStateMachine stateMachine =
          new FragmentInstanceStateMachine(instanceId, instanceNotificationExecutor);
      FragmentInstanceContext fragmentInstanceContext =
          createFragmentInstanceContext(instanceId, stateMachine);
      PlanNodeId planNodeId = queryId.genPlanNodeId();
      OperatorContext operatorContext =
          fragmentInstanceContext.addOperatorContext(
              1, planNodeId, TimeSeriesCountOperator.class.getSimpleName());
      PartialPath partialPath = new PartialPath(COUNT_MERGE_OPERATOR_TEST_SG);
      ISchemaRegion schemaRegion =
          SchemaEngine.getInstance()
              .getSchemaRegion(
                  LocalConfigNode.getInstance().getBelongedSchemaRegionId(partialPath));
      operatorContext.setDriverContext(
          new SchemaDriverContext(fragmentInstanceContext, schemaRegion));
      TimeSeriesCountOperator timeSeriesCountOperator =
          new TimeSeriesCountOperator(
              planNodeId,
              fragmentInstanceContext.getOperatorContexts().get(0),
              partialPath,
              true,
              null,
              null,
              false,
              Collections.emptyMap());
      TsBlock tsBlock = null;
      while (timeSeriesCountOperator.hasNext()) {
        tsBlock = timeSeriesCountOperator.next();
      }
      assertNotNull(tsBlock);
      assertEquals(100, tsBlock.getColumn(0).getLong(0));
      TimeSeriesCountOperator timeSeriesCountOperator2 =
          new TimeSeriesCountOperator(
              planNodeId,
              fragmentInstanceContext.getOperatorContexts().get(0),
              new PartialPath(COUNT_MERGE_OPERATOR_TEST_SG + ".device1.*"),
              false,
              null,
              null,
              false,
              Collections.emptyMap());
      tsBlock = timeSeriesCountOperator2.next();
      assertFalse(timeSeriesCountOperator2.hasNext());
      assertTrue(timeSeriesCountOperator2.isFinished());
      assertEquals(10, tsBlock.getColumn(0).getLong(0));
    } catch (MetadataException e) {
      e.printStackTrace();
      fail();
    } finally {
      instanceNotificationExecutor.shutdown();
    }
  }
=======
>>>>>>> 42452849

  @Test
  public void testCountMergeOperator() {
    ExecutorService instanceNotificationExecutor =
        IoTDBThreadPoolFactory.newFixedThreadPool(1, "test-instance-notification");
    try {
      QueryId queryId = new QueryId("stub_query");
      FragmentInstanceId instanceId =
          new FragmentInstanceId(new PlanFragmentId(queryId, 0), "stub-instance");
      FragmentInstanceStateMachine stateMachine =
          new FragmentInstanceStateMachine(instanceId, instanceNotificationExecutor);
      FragmentInstanceContext fragmentInstanceContext =
          createFragmentInstanceContext(instanceId, stateMachine);
      PlanNodeId planNodeId = queryId.genPlanNodeId();
      OperatorContext operatorContext =
          fragmentInstanceContext.addOperatorContext(
              1, planNodeId, LevelTimeSeriesCountOperator.class.getSimpleName());
<<<<<<< HEAD
      ISchemaRegion schemaRegion =
          SchemaEngine.getInstance()
              .getSchemaRegion(
                  LocalConfigNode.getInstance()
                      .getBelongedSchemaRegionId(new PartialPath(COUNT_MERGE_OPERATOR_TEST_SG)));
      operatorContext.setDriverContext(
          new SchemaDriverContext(fragmentInstanceContext, schemaRegion));
=======
      ISchemaRegion schemaRegion = Mockito.mock(ISchemaRegion.class);
      Map<PartialPath, Long> sgResult = new HashMap<>();
      for (int i = 0; i < 10; i++) {
        sgResult.put(new PartialPath(COUNT_MERGE_OPERATOR_TEST_SG + ".device" + i), 10L);
      }
      Mockito.when(
              schemaRegion.getMeasurementCountGroupByLevel(
                  new PartialPath(COUNT_MERGE_OPERATOR_TEST_SG), 2, true))
          .thenReturn(sgResult);
      Mockito.when(
              schemaRegion.getMeasurementCountGroupByLevel(
                  new PartialPath(COUNT_MERGE_OPERATOR_TEST_SG + ".device2"), 2, true))
          .thenReturn(
              Collections.singletonMap(
                  new PartialPath(COUNT_MERGE_OPERATOR_TEST_SG + ".device2"), 10L));
      operatorContext
          .getInstanceContext()
          .setDriverContext(new SchemaDriverContext(fragmentInstanceContext, schemaRegion));
>>>>>>> 42452849
      LevelTimeSeriesCountOperator timeSeriesCountOperator1 =
          new LevelTimeSeriesCountOperator(
              planNodeId,
              fragmentInstanceContext.getOperatorContexts().get(0),
              new PartialPath(COUNT_MERGE_OPERATOR_TEST_SG),
              true,
              2,
              null,
              null,
              false);
      LevelTimeSeriesCountOperator timeSeriesCountOperator2 =
          new LevelTimeSeriesCountOperator(
              planNodeId,
              fragmentInstanceContext.getOperatorContexts().get(0),
              new PartialPath(COUNT_MERGE_OPERATOR_TEST_SG + ".device2"),
              true,
              2,
              null,
              null,
              false);
      CountMergeOperator countMergeOperator =
          new CountMergeOperator(
              planNodeId,
              fragmentInstanceContext.getOperatorContexts().get(0),
              Arrays.asList(timeSeriesCountOperator1, timeSeriesCountOperator2));
      TsBlock tsBlock = null;
      Assert.assertTrue(countMergeOperator.isBlocked().isDone());
      while (countMergeOperator.hasNext()) {
        tsBlock = countMergeOperator.next();
        if (tsBlock != null) {
          assertFalse(countMergeOperator.hasNext());
        }
      }
      assertNotNull(tsBlock);
      for (int i = 0; i < 10; i++) {
        String path = tsBlock.getColumn(0).getBinary(i).getStringValue();
        assertTrue(path.startsWith(COUNT_MERGE_OPERATOR_TEST_SG + ".device"));
        if (path.equals(COUNT_MERGE_OPERATOR_TEST_SG + ".device2")) {
          assertEquals(20, tsBlock.getColumn(1).getLong(i));
        } else {
          assertEquals(10, tsBlock.getColumn(1).getLong(i));
        }
      }
    } catch (MetadataException e) {
      e.printStackTrace();
      fail();
    } finally {
      instanceNotificationExecutor.shutdown();
    }
  }
}<|MERGE_RESOLUTION|>--- conflicted
+++ resolved
@@ -51,86 +51,6 @@
 
 public class CountMergeOperatorTest {
   private static final String COUNT_MERGE_OPERATOR_TEST_SG = "root.CountMergeOperatorTest";
-<<<<<<< HEAD
-  private final List<String> deviceIds = new ArrayList<>();
-  private final List<MeasurementSchema> measurementSchemas = new ArrayList<>();
-
-  private final List<TsFileResource> seqResources = new ArrayList<>();
-  private final List<TsFileResource> unSeqResources = new ArrayList<>();
-
-  @Before
-  public void setUp() throws MetadataException, IOException, WriteProcessException {
-    SeriesReaderTestUtil.setUp(
-        measurementSchemas, deviceIds, seqResources, unSeqResources, COUNT_MERGE_OPERATOR_TEST_SG);
-  }
-
-  @After
-  public void tearDown() throws IOException {
-    SeriesReaderTestUtil.tearDown(seqResources, unSeqResources);
-  }
-
-  @Test
-  public void testTimeSeriesCountOperator() {
-    ExecutorService instanceNotificationExecutor =
-        IoTDBThreadPoolFactory.newFixedThreadPool(1, "test-instance-notification");
-    try {
-      QueryId queryId = new QueryId("stub_query");
-      FragmentInstanceId instanceId =
-          new FragmentInstanceId(new PlanFragmentId(queryId, 0), "stub-instance");
-      FragmentInstanceStateMachine stateMachine =
-          new FragmentInstanceStateMachine(instanceId, instanceNotificationExecutor);
-      FragmentInstanceContext fragmentInstanceContext =
-          createFragmentInstanceContext(instanceId, stateMachine);
-      PlanNodeId planNodeId = queryId.genPlanNodeId();
-      OperatorContext operatorContext =
-          fragmentInstanceContext.addOperatorContext(
-              1, planNodeId, TimeSeriesCountOperator.class.getSimpleName());
-      PartialPath partialPath = new PartialPath(COUNT_MERGE_OPERATOR_TEST_SG);
-      ISchemaRegion schemaRegion =
-          SchemaEngine.getInstance()
-              .getSchemaRegion(
-                  LocalConfigNode.getInstance().getBelongedSchemaRegionId(partialPath));
-      operatorContext.setDriverContext(
-          new SchemaDriverContext(fragmentInstanceContext, schemaRegion));
-      TimeSeriesCountOperator timeSeriesCountOperator =
-          new TimeSeriesCountOperator(
-              planNodeId,
-              fragmentInstanceContext.getOperatorContexts().get(0),
-              partialPath,
-              true,
-              null,
-              null,
-              false,
-              Collections.emptyMap());
-      TsBlock tsBlock = null;
-      while (timeSeriesCountOperator.hasNext()) {
-        tsBlock = timeSeriesCountOperator.next();
-      }
-      assertNotNull(tsBlock);
-      assertEquals(100, tsBlock.getColumn(0).getLong(0));
-      TimeSeriesCountOperator timeSeriesCountOperator2 =
-          new TimeSeriesCountOperator(
-              planNodeId,
-              fragmentInstanceContext.getOperatorContexts().get(0),
-              new PartialPath(COUNT_MERGE_OPERATOR_TEST_SG + ".device1.*"),
-              false,
-              null,
-              null,
-              false,
-              Collections.emptyMap());
-      tsBlock = timeSeriesCountOperator2.next();
-      assertFalse(timeSeriesCountOperator2.hasNext());
-      assertTrue(timeSeriesCountOperator2.isFinished());
-      assertEquals(10, tsBlock.getColumn(0).getLong(0));
-    } catch (MetadataException e) {
-      e.printStackTrace();
-      fail();
-    } finally {
-      instanceNotificationExecutor.shutdown();
-    }
-  }
-=======
->>>>>>> 42452849
 
   @Test
   public void testCountMergeOperator() {
@@ -148,15 +68,6 @@
       OperatorContext operatorContext =
           fragmentInstanceContext.addOperatorContext(
               1, planNodeId, LevelTimeSeriesCountOperator.class.getSimpleName());
-<<<<<<< HEAD
-      ISchemaRegion schemaRegion =
-          SchemaEngine.getInstance()
-              .getSchemaRegion(
-                  LocalConfigNode.getInstance()
-                      .getBelongedSchemaRegionId(new PartialPath(COUNT_MERGE_OPERATOR_TEST_SG)));
-      operatorContext.setDriverContext(
-          new SchemaDriverContext(fragmentInstanceContext, schemaRegion));
-=======
       ISchemaRegion schemaRegion = Mockito.mock(ISchemaRegion.class);
       Map<PartialPath, Long> sgResult = new HashMap<>();
       for (int i = 0; i < 10; i++) {
@@ -172,10 +83,8 @@
           .thenReturn(
               Collections.singletonMap(
                   new PartialPath(COUNT_MERGE_OPERATOR_TEST_SG + ".device2"), 10L));
-      operatorContext
-          .getInstanceContext()
-          .setDriverContext(new SchemaDriverContext(fragmentInstanceContext, schemaRegion));
->>>>>>> 42452849
+      operatorContext.setDriverContext(
+          new SchemaDriverContext(fragmentInstanceContext, schemaRegion));
       LevelTimeSeriesCountOperator timeSeriesCountOperator1 =
           new LevelTimeSeriesCountOperator(
               planNodeId,
