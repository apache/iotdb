/*
 * Licensed to the Apache Software Foundation (ASF) under one
 * or more contributor license agreements.  See the NOTICE file
 * distributed with this work for additional information
 * regarding copyright ownership.  The ASF licenses this file
 * to you under the Apache License, Version 2.0 (the
 * "License"); you may not use this file except in compliance
 * with the License.  You may obtain a copy of the License at
 *
 *     http://www.apache.org/licenses/LICENSE-2.0
 *
 * Unless required by applicable law or agreed to in writing,
 * software distributed under the License is distributed on an
 * "AS IS" BASIS, WITHOUT WARRANTIES OR CONDITIONS OF ANY
 * KIND, either express or implied.  See the License for the
 * specific language governing permissions and limitations
 * under the License.
 */

package org.apache.iotdb.db.integration;

import org.apache.iotdb.db.engine.StorageEngine;
import org.apache.iotdb.db.engine.compaction.TsFileManagement;
import org.apache.iotdb.db.engine.compaction.level.LevelCompactionTsFileManagement;
import org.apache.iotdb.db.engine.flush.MemTableFlushTask;
import org.apache.iotdb.db.engine.merge.manage.MergeResource;
import org.apache.iotdb.db.engine.merge.selector.MaxFileMergeFileSelector;
import org.apache.iotdb.db.engine.merge.selector.MaxSeriesMergeFileSelector;
import org.apache.iotdb.db.engine.merge.task.MergeFileTask;
import org.apache.iotdb.db.engine.merge.task.MergeMultiChunkTask;
import org.apache.iotdb.db.engine.merge.task.MergeMultiChunkTask.MergeChunkHeapTask;
import org.apache.iotdb.db.engine.merge.task.MergeTask;
import org.apache.iotdb.db.engine.storagegroup.StorageGroupProcessor;
import org.apache.iotdb.db.engine.storagegroup.TsFileProcessor;
import org.apache.iotdb.db.engine.storagegroup.TsFileResource;
import org.apache.iotdb.db.exception.metadata.IllegalPathException;
import org.apache.iotdb.db.metadata.PartialPath;
import org.apache.iotdb.db.utils.EnvironmentUtils;
import org.apache.iotdb.jdbc.Config;

import ch.qos.logback.classic.Level;
import org.junit.After;
import org.junit.Before;
import org.junit.Test;
<<<<<<< HEAD
import org.slf4j.Logger;
=======
>>>>>>> 3b9e1c93
import org.slf4j.LoggerFactory;

import java.lang.reflect.InvocationTargetException;
import java.lang.reflect.Method;
import java.sql.Connection;
import java.sql.DriverManager;
import java.sql.ResultSet;
import java.sql.Statement;
import java.util.ArrayList;
import java.util.Arrays;
import java.util.List;

import static org.junit.Assert.assertEquals;
import static org.junit.Assert.assertFalse;

public class IoTDBRemovePartitionIT {

  private static int partitionInterval = 100;

  private void setLoggerLevel(Class clazz, String loggerLevelNew)
      throws NoSuchMethodException, ClassNotFoundException, InvocationTargetException,
          IllegalAccessException {
    Logger loggerInterface = LoggerFactory.getLogger(clazz);
    Class<?> levelLogBackClass = Class.forName("ch.qos.logback.classic.Level");
    Method toLevelMethod = levelLogBackClass.getDeclaredMethod("toLevel", String.class);
    Object traceLevel = toLevelMethod.invoke(null, loggerLevelNew);
    Method loggerSetLevelMethod =
        loggerInterface.getClass().getDeclaredMethod("setLevel", levelLogBackClass);
    loggerSetLevelMethod.invoke(loggerInterface, traceLevel);
  }

  @Before
  public void setUp() throws Exception {
<<<<<<< HEAD
    setLoggerLevel(StorageEngine.class, "DEBUG");
    setLoggerLevel(MemTableFlushTask.class, "DEBUG");
    setLoggerLevel(StorageGroupProcessor.class, "DEBUG");
    setLoggerLevel(MergeResource.class, "DEBUG");
    setLoggerLevel(TsFileProcessor.class, "DEBUG");
    setLoggerLevel(TsFileResource.class, "DEBUG");
    setLoggerLevel(LevelCompactionTsFileManagement.class, "DEBUG");
    setLoggerLevel(TsFileManagement.class, "DEBUG");
    setLoggerLevel(MaxFileMergeFileSelector.class, "DEBUG");
    setLoggerLevel(MaxSeriesMergeFileSelector.class, "DEBUG");
    setLoggerLevel(MergeMultiChunkTask.class, "DEBUG");
    setLoggerLevel(MergeChunkHeapTask.class, "DEBUG");
    setLoggerLevel(MergeFileTask.class, "DEBUG");
    setLoggerLevel(MergeTask.class, "DEBUG");

=======
    ch.qos.logback.classic.Logger rootLogger =
        (ch.qos.logback.classic.Logger)
            LoggerFactory.getLogger(ch.qos.logback.classic.Logger.ROOT_LOGGER_NAME);
    rootLogger.setLevel(Level.toLevel("trace"));
>>>>>>> 3b9e1c93
    EnvironmentUtils.closeStatMonitor();
    EnvironmentUtils.envSetUp();
    StorageEngine.setEnablePartition(true);
    StorageEngine.setTimePartitionInterval(partitionInterval);
    insertData();
  }

  @After
  public void tearDown() throws Exception {
    StorageEngine.setEnablePartition(false);
    StorageEngine.setTimePartitionInterval(-1);
    EnvironmentUtils.cleanEnv();
<<<<<<< HEAD

    setLoggerLevel(StorageEngine.class, "ERROR");
    setLoggerLevel(MemTableFlushTask.class, "ERROR");
    setLoggerLevel(StorageGroupProcessor.class, "ERROR");
    setLoggerLevel(MergeResource.class, "ERROR");
    setLoggerLevel(TsFileProcessor.class, "ERROR");
    setLoggerLevel(TsFileResource.class, "ERROR");
    setLoggerLevel(LevelCompactionTsFileManagement.class, "ERROR");
    setLoggerLevel(TsFileManagement.class, "ERROR");
    setLoggerLevel(MaxFileMergeFileSelector.class, "ERROR");
    setLoggerLevel(MaxSeriesMergeFileSelector.class, "ERROR");
    setLoggerLevel(MergeMultiChunkTask.class, "ERROR");
    setLoggerLevel(MergeChunkHeapTask.class, "ERROR");
    setLoggerLevel(MergeFileTask.class, "ERROR");
    setLoggerLevel(MergeTask.class, "ERROR");
=======
    ch.qos.logback.classic.Logger rootLogger =
        (ch.qos.logback.classic.Logger)
            LoggerFactory.getLogger(ch.qos.logback.classic.Logger.ROOT_LOGGER_NAME);
    rootLogger.setLevel(Level.toLevel("warn"));
>>>>>>> 3b9e1c93
  }

  @Test
  public void testRemoveNoPartition() throws IllegalPathException {
    StorageEngine.getInstance()
        .removePartitions(
            new PartialPath("root.test1"), (storageGroupName, timePartitionId) -> false);

    try (Connection connection =
            DriverManager.getConnection(
                Config.IOTDB_URL_PREFIX + "127.0.0.1:6667/", "root", "root");
        Statement statement = connection.createStatement()) {
      try (ResultSet resultSet = statement.executeQuery("SELECT * FROM root.test1")) {
        int count = 0;
        while (resultSet.next()) {
          assertEquals(count / 2 * 100 + count % 2 * 50, resultSet.getLong(1));
          assertEquals(count / 2 * 100 + count % 2 * 50, resultSet.getLong(2));
          count++;
        }
        assertEquals(20, count);
      }
    } catch (Exception e) {
      e.printStackTrace();
    }
  }

  @Test
  public void testRemovePartialPartition() throws IllegalPathException {
    StorageEngine.getInstance()
        .removePartitions(
            new PartialPath("root.test1"),
            (storageGroupName, timePartitionId) -> timePartitionId >= 5);
    StorageEngine.getInstance()
        .removePartitions(
            new PartialPath("root.test2"),
            (storageGroupName, timePartitionId) -> timePartitionId < 5);

    try (Connection connection =
            DriverManager.getConnection(
                Config.IOTDB_URL_PREFIX + "127.0.0.1:6667/", "root", "root");
        Statement statement = connection.createStatement()) {
      try (ResultSet resultSet = statement.executeQuery("SELECT * FROM root.test1")) {
        int count = 0;
        while (resultSet.next()) {
          assertEquals(count / 2 * 100 + count % 2 * 50, resultSet.getLong(1));
          assertEquals(count / 2 * 100 + count % 2 * 50, resultSet.getLong(2));
          count++;
        }
        assertEquals(10, count);
      }

      try (ResultSet resultSet = statement.executeQuery("SELECT * FROM root.test2")) {
        int count = 0;
        while (resultSet.next()) {
          assertEquals(count / 2 * 100 + count % 2 * 50 + 500, resultSet.getLong(1));
          assertEquals(count / 2 * 100 + count % 2 * 50 + 500, resultSet.getLong(2));
          count++;
        }
        assertEquals(10, count);
      }
    } catch (Exception e) {
      e.printStackTrace();
    }
  }

  @Test
  public void testRemoveAllPartition() throws IllegalPathException {
    StorageEngine.getInstance()
        .removePartitions(
            new PartialPath("root.test1"), (storageGroupName, timePartitionId) -> true);

    try (Connection connection =
            DriverManager.getConnection(
                Config.IOTDB_URL_PREFIX + "127.0.0.1:6667/", "root", "root");
        Statement statement = connection.createStatement()) {
      try (ResultSet resultSet = statement.executeQuery("SELECT * FROM root.test1")) {
        assertFalse(resultSet.next());
      }
    } catch (Exception e) {
      e.printStackTrace();
    }
  }

  @Test
  public void testSQLRemovePartition() {
    try (Connection connection =
            DriverManager.getConnection(
                Config.IOTDB_URL_PREFIX + "127.0.0.1:6667/", "root", "root");
        Statement statement = connection.createStatement()) {
      statement.execute("DELETE PARTITION root.test2 0,1,2,3,4");
      try (ResultSet resultSet = statement.executeQuery("SELECT * FROM root.test2")) {
        int count = 0;
        while (resultSet.next()) {
          assertEquals(count / 2 * 100 + count % 2 * 50 + 500, resultSet.getLong(1));
          assertEquals(count / 2 * 100 + count % 2 * 50 + 500, resultSet.getLong(2));
          count++;
        }
        assertEquals(10, count);
      }
    } catch (Exception e) {
      e.printStackTrace();
    }
  }

  @Test
  public void testRemoveOnePartitionAndInsertData() {
    try (Connection connection =
            DriverManager.getConnection(
                Config.IOTDB_URL_PREFIX + "127.0.0.1:6667/", "root", "root");
        Statement statement = connection.createStatement()) {
      statement.execute("set storage group to root.test");
      statement.execute("insert into root.test.wf02.wt02(timestamp,status) values(1,true)");
      statement.execute("select * from root.test.wf02.wt02");
      statement.execute("DELETE PARTITION root.test 0");
      statement.execute("select * from root.test.wf02.wt02");
      statement.execute("insert into root.test.wf02.wt02(timestamp,status) values(1,true)");
      try (ResultSet resultSet = statement.executeQuery("select * from root.test.wf02.wt02")) {
        assertEquals(true, resultSet.next());
      }
      statement.execute("flush");
      try (ResultSet resultSet = statement.executeQuery("select * from root.test.wf02.wt02")) {
        assertEquals(true, resultSet.next());
      }
    } catch (Exception e) {
      e.printStackTrace();
    }
  }

  @Test
  public void testRemovePartitionAndInsertUnSeqDataAndMerge() {
    try (Connection connection =
            DriverManager.getConnection(
                Config.IOTDB_URL_PREFIX + "127.0.0.1:6667/", "root", "root");
        Statement statement = connection.createStatement()) {
      statement.execute("set storage group to root.test");
      statement.execute("insert into root.test.wf02.wt02(timestamp,status) values(2,true)");
      statement.execute("select * from root.test.wf02.wt02");
      statement.execute("DELETE PARTITION root.test 0");
      statement.execute("select * from root.test.wf02.wt02");
      statement.execute("insert into root.test.wf02.wt02(timestamp,status) values(1,true)");
      try (ResultSet resultSet = statement.executeQuery("select * from root.test.wf02.wt02")) {
        assertEquals(true, resultSet.next());
      }
      statement.execute("insert into root.test.wf02.wt02(timestamp,status) values(3,true)");
      statement.execute("merge");
      int count = 0;
      try (ResultSet resultSet = statement.executeQuery("select * from root.test.wf02.wt02")) {
        while (resultSet.next()) {
          count++;
        }
        assertEquals(2, count);
      }
    } catch (Exception e) {
      e.printStackTrace();
    }
  }

  @Test
  public void testRemovePartitionAndInsertUnSeqDataAndUnSeqDataMerge() {
    try (Connection connection =
            DriverManager.getConnection(
                Config.IOTDB_URL_PREFIX + "127.0.0.1:6667/", "root", "root");
        Statement statement = connection.createStatement()) {
      statement.execute("set storage group to root.test");
      statement.execute("insert into root.test.wf02.wt02(timestamp,status) values(2,true)");
      statement.execute("select * from root.test.wf02.wt02");
      statement.execute("DELETE PARTITION root.test 0");
      statement.execute("select * from root.test.wf02.wt02");
      statement.execute("insert into root.test.wf02.wt02(timestamp,status) values(1,true)");
      try (ResultSet resultSet = statement.executeQuery("select * from root.test.wf02.wt02")) {
        assertEquals(true, resultSet.next());
      }
      statement.execute("insert into root.test.wf02.wt02(timestamp,status) values(2,true)");
      statement.execute("merge");
      int count = 0;
      try (ResultSet resultSet = statement.executeQuery("select * from root.test.wf02.wt02")) {
        while (resultSet.next()) {
          count++;
        }
        assertEquals(2, count);
      }
    } catch (Exception e) {
      e.printStackTrace();
    }
  }

  @Test
  public void testFlushAndRemoveOnePartitionAndInsertData() {
    try (Connection connection =
            DriverManager.getConnection(
                Config.IOTDB_URL_PREFIX + "127.0.0.1:6667/", "root", "root");
        Statement statement = connection.createStatement()) {
      statement.execute("set storage group to root.test");
      statement.execute("insert into root.test.wf02.wt02(timestamp,status) values(1,true)");
      statement.execute("flush");
      statement.execute("DELETE PARTITION root.test 0");
      statement.execute("select * from root.test.wf02.wt02");
      statement.execute("insert into root.test.wf02.wt02(timestamp,status) values(1,true)");
      try (ResultSet resultSet = statement.executeQuery("select * from root.test.wf02.wt02")) {
        assertEquals(true, resultSet.next());
      }
      statement.execute("flush");
      int count = 0;
      try (ResultSet resultSet = statement.executeQuery("select * from root.test.wf02.wt02")) {
        assertEquals(true, resultSet.next());
      }
    } catch (Exception e) {
      e.printStackTrace();
    }
  }

  private static void insertData() throws ClassNotFoundException {
    List<String> sqls =
        new ArrayList<>(
            Arrays.asList(
                "SET STORAGE GROUP TO root.test1",
                "SET STORAGE GROUP TO root.test2",
                "CREATE TIMESERIES root.test1.s0 WITH DATATYPE=INT64,ENCODING=PLAIN",
                "CREATE TIMESERIES root.test2.s0 WITH DATATYPE=INT64,ENCODING=PLAIN"));
    // 10 partitions, each one with one seq file and one unseq file
    for (int i = 0; i < 10; i++) {
      // seq files
      for (int j = 1; j <= 2; j++) {
        sqls.add(
            String.format(
                "INSERT INTO root.test%d(timestamp, s0) VALUES (%d, %d)",
                j, i * partitionInterval + 50, i * partitionInterval + 50));
      }
      // last file is unclosed
      if (i < 9) {
        sqls.add("FLUSH");
      }
      // unseq files
      for (int j = 1; j <= 2; j++) {
        sqls.add(
            String.format(
                "INSERT INTO root.test%d(timestamp, s0) VALUES (%d, %d)",
                j, i * partitionInterval, i * partitionInterval));
      }
      sqls.add("MERGE");
      // last file is unclosed
      if (i < 9) {
        sqls.add("FLUSH");
      }
    }
    Class.forName(Config.JDBC_DRIVER_NAME);
    try (Connection connection =
            DriverManager.getConnection(
                Config.IOTDB_URL_PREFIX + "127.0.0.1:6667/", "root", "root");
        Statement statement = connection.createStatement()) {

      for (String sql : sqls) {
        statement.execute(sql);
      }
    } catch (Exception e) {
      e.printStackTrace();
    }
  }
}<|MERGE_RESOLUTION|>--- conflicted
+++ resolved
@@ -20,19 +20,6 @@
 package org.apache.iotdb.db.integration;
 
 import org.apache.iotdb.db.engine.StorageEngine;
-import org.apache.iotdb.db.engine.compaction.TsFileManagement;
-import org.apache.iotdb.db.engine.compaction.level.LevelCompactionTsFileManagement;
-import org.apache.iotdb.db.engine.flush.MemTableFlushTask;
-import org.apache.iotdb.db.engine.merge.manage.MergeResource;
-import org.apache.iotdb.db.engine.merge.selector.MaxFileMergeFileSelector;
-import org.apache.iotdb.db.engine.merge.selector.MaxSeriesMergeFileSelector;
-import org.apache.iotdb.db.engine.merge.task.MergeFileTask;
-import org.apache.iotdb.db.engine.merge.task.MergeMultiChunkTask;
-import org.apache.iotdb.db.engine.merge.task.MergeMultiChunkTask.MergeChunkHeapTask;
-import org.apache.iotdb.db.engine.merge.task.MergeTask;
-import org.apache.iotdb.db.engine.storagegroup.StorageGroupProcessor;
-import org.apache.iotdb.db.engine.storagegroup.TsFileProcessor;
-import org.apache.iotdb.db.engine.storagegroup.TsFileResource;
 import org.apache.iotdb.db.exception.metadata.IllegalPathException;
 import org.apache.iotdb.db.metadata.PartialPath;
 import org.apache.iotdb.db.utils.EnvironmentUtils;
@@ -42,14 +29,8 @@
 import org.junit.After;
 import org.junit.Before;
 import org.junit.Test;
-<<<<<<< HEAD
-import org.slf4j.Logger;
-=======
->>>>>>> 3b9e1c93
 import org.slf4j.LoggerFactory;
 
-import java.lang.reflect.InvocationTargetException;
-import java.lang.reflect.Method;
 import java.sql.Connection;
 import java.sql.DriverManager;
 import java.sql.ResultSet;
@@ -65,42 +46,12 @@
 
   private static int partitionInterval = 100;
 
-  private void setLoggerLevel(Class clazz, String loggerLevelNew)
-      throws NoSuchMethodException, ClassNotFoundException, InvocationTargetException,
-          IllegalAccessException {
-    Logger loggerInterface = LoggerFactory.getLogger(clazz);
-    Class<?> levelLogBackClass = Class.forName("ch.qos.logback.classic.Level");
-    Method toLevelMethod = levelLogBackClass.getDeclaredMethod("toLevel", String.class);
-    Object traceLevel = toLevelMethod.invoke(null, loggerLevelNew);
-    Method loggerSetLevelMethod =
-        loggerInterface.getClass().getDeclaredMethod("setLevel", levelLogBackClass);
-    loggerSetLevelMethod.invoke(loggerInterface, traceLevel);
-  }
-
   @Before
   public void setUp() throws Exception {
-<<<<<<< HEAD
-    setLoggerLevel(StorageEngine.class, "DEBUG");
-    setLoggerLevel(MemTableFlushTask.class, "DEBUG");
-    setLoggerLevel(StorageGroupProcessor.class, "DEBUG");
-    setLoggerLevel(MergeResource.class, "DEBUG");
-    setLoggerLevel(TsFileProcessor.class, "DEBUG");
-    setLoggerLevel(TsFileResource.class, "DEBUG");
-    setLoggerLevel(LevelCompactionTsFileManagement.class, "DEBUG");
-    setLoggerLevel(TsFileManagement.class, "DEBUG");
-    setLoggerLevel(MaxFileMergeFileSelector.class, "DEBUG");
-    setLoggerLevel(MaxSeriesMergeFileSelector.class, "DEBUG");
-    setLoggerLevel(MergeMultiChunkTask.class, "DEBUG");
-    setLoggerLevel(MergeChunkHeapTask.class, "DEBUG");
-    setLoggerLevel(MergeFileTask.class, "DEBUG");
-    setLoggerLevel(MergeTask.class, "DEBUG");
-
-=======
     ch.qos.logback.classic.Logger rootLogger =
         (ch.qos.logback.classic.Logger)
             LoggerFactory.getLogger(ch.qos.logback.classic.Logger.ROOT_LOGGER_NAME);
     rootLogger.setLevel(Level.toLevel("trace"));
->>>>>>> 3b9e1c93
     EnvironmentUtils.closeStatMonitor();
     EnvironmentUtils.envSetUp();
     StorageEngine.setEnablePartition(true);
@@ -113,28 +64,11 @@
     StorageEngine.setEnablePartition(false);
     StorageEngine.setTimePartitionInterval(-1);
     EnvironmentUtils.cleanEnv();
-<<<<<<< HEAD
-
-    setLoggerLevel(StorageEngine.class, "ERROR");
-    setLoggerLevel(MemTableFlushTask.class, "ERROR");
-    setLoggerLevel(StorageGroupProcessor.class, "ERROR");
-    setLoggerLevel(MergeResource.class, "ERROR");
-    setLoggerLevel(TsFileProcessor.class, "ERROR");
-    setLoggerLevel(TsFileResource.class, "ERROR");
-    setLoggerLevel(LevelCompactionTsFileManagement.class, "ERROR");
-    setLoggerLevel(TsFileManagement.class, "ERROR");
-    setLoggerLevel(MaxFileMergeFileSelector.class, "ERROR");
-    setLoggerLevel(MaxSeriesMergeFileSelector.class, "ERROR");
-    setLoggerLevel(MergeMultiChunkTask.class, "ERROR");
-    setLoggerLevel(MergeChunkHeapTask.class, "ERROR");
-    setLoggerLevel(MergeFileTask.class, "ERROR");
-    setLoggerLevel(MergeTask.class, "ERROR");
-=======
+
     ch.qos.logback.classic.Logger rootLogger =
         (ch.qos.logback.classic.Logger)
             LoggerFactory.getLogger(ch.qos.logback.classic.Logger.ROOT_LOGGER_NAME);
     rootLogger.setLevel(Level.toLevel("warn"));
->>>>>>> 3b9e1c93
   }
 
   @Test
