--- conflicted
+++ resolved
@@ -365,14 +365,7 @@
   }
 
   @Test
-<<<<<<< HEAD
   public void testAppendPage() throws Exception {
-=======
-  public void testAppendPage()
-      throws IOException, MetadataException, InterruptedException, StorageEngineException,
-          WriteProcessException, ExecutionException {
->>>>>>> 38831292
-
     for (int toMergeFileNum : toMergeFileNums) {
       for (CompactionTimeseriesType compactionTimeseriesType : compactionTimeseriesTypes) {
         for (boolean compactionBeforeHasMod : compactionBeforeHasMods) {
@@ -636,13 +629,7 @@
   }
 
   @Test
-<<<<<<< HEAD
   public void testAppendChunk() throws Exception {
-=======
-  public void testAppendChunk()
-      throws IOException, IllegalPathException, MetadataException, StorageEngineException,
-          WriteProcessException, ExecutionException {
->>>>>>> 38831292
     long prevChunkPointNumLowerBoundInCompaction =
         IoTDBDescriptor.getInstance().getConfig().getChunkPointNumLowerBoundInCompaction();
     IoTDBDescriptor.getInstance().getConfig().setChunkPointNumLowerBoundInCompaction(1);
