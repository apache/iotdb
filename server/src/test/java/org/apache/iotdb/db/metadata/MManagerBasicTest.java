--- conflicted
+++ resolved
@@ -1094,12 +1094,9 @@
     // set device template
     SetTemplatePlan setTemplatePlan = new SetTemplatePlan("template1", "root.sg1.d1");
 
-<<<<<<< HEAD
-    manager.setSchemaTemplate(setSchemaTemplatePlan);
-    manager.setSchemaTemplate(new SetSchemaTemplatePlan("treeTemplate", "root.tree.sg0"));
-=======
+
     manager.setSchemaTemplate(setTemplatePlan);
->>>>>>> 96df1861
+    manager.setSchemaTemplate(new SetTemplatePlan("treeTemplate", "root.tree.sg0"));
 
     CreateTimeSeriesPlan createTimeSeriesPlan =
         new CreateTimeSeriesPlan(
@@ -1175,8 +1172,8 @@
     // set device template
     SetTemplatePlan setTemplatePlan = new SetTemplatePlan("template1", "root.sg1.d1");
 
-    SetSchemaTemplatePlan setSchemaTemplatePlan2 =
-        new SetSchemaTemplatePlan("treeTemplate", "root.tree.sg0");
+    SetTemplatePlan setSchemaTemplatePlan2 =
+        new SetTemplatePlan("treeTemplate", "root.tree.sg0");
 
     CreateTimeSeriesPlan createTimeSeriesPlan =
         new CreateTimeSeriesPlan(
@@ -1203,7 +1200,7 @@
             null));
 
     manager.setSchemaTemplate(setSchemaTemplatePlan2);
-    manager.unsetSchemaTemplate(new UnsetSchemaTemplatePlan("root.tree.sg0", "treeTemplate"));
+    manager.unsetSchemaTemplate(new UnsetTemplatePlan("root.tree.sg0", "treeTemplate"));
     try {
       manager.setSchemaTemplate(setTemplatePlan);
       fail();
@@ -1427,17 +1424,13 @@
       manager.createSchemaTemplate(treePlan);
 
       // set device template
-<<<<<<< HEAD
-      SetSchemaTemplatePlan setSchemaTemplatePlan =
-          new SetSchemaTemplatePlan("template1", "root.laptop.d1");
-      SetSchemaTemplatePlan setSchemaTemplatePlan1 =
-          new SetSchemaTemplatePlan("treeTemplate", "root.tree.d0");
+
+      SetTemplatePlan setSchemaTemplatePlan =
+          new SetTemplatePlan("template1", "root.laptop.d1");
+      SetTemplatePlan setSchemaTemplatePlan1 =
+          new SetTemplatePlan("treeTemplate", "root.tree.d0");
       manager.setSchemaTemplate(setSchemaTemplatePlan);
       manager.setSchemaTemplate(setSchemaTemplatePlan1);
-=======
-      SetTemplatePlan setTemplatePlan = new SetTemplatePlan("template1", "root.laptop.d1");
-      manager.setSchemaTemplate(setTemplatePlan);
->>>>>>> 96df1861
       manager.setUsingSchemaTemplate(manager.getDeviceNode(new PartialPath("root.laptop.d1")));
       manager.setUsingSchemaTemplate(manager.getDeviceNode(new PartialPath("root.tree.d0")));
 
@@ -1517,8 +1510,8 @@
     manager.createSchemaTemplate(treePlan);
 
     // set device template
-    SetSchemaTemplatePlan setSchemaTemplatePlan1 =
-        new SetSchemaTemplatePlan("treeTemplate", "root.tree.d0");
+    SetTemplatePlan setSchemaTemplatePlan1 =
+        new SetTemplatePlan("treeTemplate", "root.tree.d0");
     manager.setSchemaTemplate(setSchemaTemplatePlan1);
     manager.setUsingSchemaTemplate(manager.getDeviceNode(new PartialPath("root.tree.d0")));
 
@@ -1566,15 +1559,10 @@
       manager.createSchemaTemplate(getTreeTemplatePlan());
 
       // set device template
-<<<<<<< HEAD
-      SetSchemaTemplatePlan setSchemaTemplatePlan =
-          new SetSchemaTemplatePlan("template1", "root.laptop.d1");
+      SetTemplatePlan setSchemaTemplatePlan =
+          new SetTemplatePlan("template1", "root.laptop.d1");
       manager.setSchemaTemplate(setSchemaTemplatePlan);
-      manager.setSchemaTemplate(new SetSchemaTemplatePlan("treeTemplate", "root.tree.d0"));
-=======
-      SetTemplatePlan setTemplatePlan = new SetTemplatePlan("template1", "root.laptop.d1");
-      manager.setSchemaTemplate(setTemplatePlan);
->>>>>>> 96df1861
+      manager.setSchemaTemplate(new SetTemplatePlan("treeTemplate", "root.tree.d0"));
       manager.setUsingSchemaTemplate(manager.getDeviceNode(new PartialPath("root.laptop.d1")));
 
       manager.createTimeseries(
@@ -1584,7 +1572,7 @@
           CompressionType.GZIP,
           null);
 
-      setTemplatePlan = new SetTemplatePlan("template1", "root.computer");
+      SetTemplatePlan setTemplatePlan = new SetTemplatePlan("template1", "root.computer");
       manager.setSchemaTemplate(setTemplatePlan);
       manager.setUsingSchemaTemplate(manager.getDeviceNode(new PartialPath("root.computer.d1")));
       manager.setUsingSchemaTemplate(manager.getDeviceNode(new PartialPath("root.tree.d0")));
@@ -1645,15 +1633,10 @@
       manager.createSchemaTemplate(plan);
       manager.createSchemaTemplate(getTreeTemplatePlan());
       // set device template
-<<<<<<< HEAD
-      SetSchemaTemplatePlan setSchemaTemplatePlan =
-          new SetSchemaTemplatePlan("template1", "root.laptop.d1");
+      SetTemplatePlan setSchemaTemplatePlan =
+          new SetTemplatePlan("template1", "root.laptop.d1");
       manager.setSchemaTemplate(setSchemaTemplatePlan);
-      manager.setSchemaTemplate(new SetSchemaTemplatePlan("treeTemplate", "root.tree.d0"));
-=======
-      SetTemplatePlan setTemplatePlan = new SetTemplatePlan("template1", "root.laptop.d1");
-      manager.setSchemaTemplate(setTemplatePlan);
->>>>>>> 96df1861
+      manager.setSchemaTemplate(new SetTemplatePlan("treeTemplate", "root.tree.d0"));
       manager.setUsingSchemaTemplate(manager.getDeviceNode(new PartialPath("root.laptop.d1")));
       manager.setUsingSchemaTemplate(manager.getDeviceNode(new PartialPath("root.tree.d0")));
 
