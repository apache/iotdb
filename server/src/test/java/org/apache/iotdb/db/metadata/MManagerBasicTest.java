/*
 * Licensed to the Apache Software Foundation (ASF) under one
 * or more contributor license agreements.  See the NOTICE file
 * distributed with this work for additional information
 * regarding copyright ownership.  The ASF licenses this file
 * to you under the Apache License, Version 2.0 (the
 * "License"); you may not use this file except in compliance
 * with the License.  You may obtain a copy of the License at
 *
 *     http://www.apache.org/licenses/LICENSE-2.0
 *
 * Unless required by applicable law or agreed to in writing,
 * software distributed under the License is distributed on an
 * "AS IS" BASIS, WITHOUT WARRANTIES OR CONDITIONS OF ANY
 * KIND, either express or implied.  See the License for the
 * specific language governing permissions and limitations
 * under the License.
 */
package org.apache.iotdb.db.metadata;

import org.apache.iotdb.db.conf.IoTDBDescriptor;
import org.apache.iotdb.db.exception.metadata.IllegalPathException;
import org.apache.iotdb.db.exception.metadata.MetadataException;
import org.apache.iotdb.db.service.IoTDB;
import org.apache.iotdb.db.utils.EnvironmentUtils;
import org.apache.iotdb.tsfile.common.conf.TSFileDescriptor;
import org.apache.iotdb.tsfile.file.metadata.enums.CompressionType;
import org.apache.iotdb.tsfile.file.metadata.enums.TSDataType;
import org.apache.iotdb.tsfile.file.metadata.enums.TSEncoding;

import org.junit.After;
import org.junit.Assert;
import org.junit.Before;
import org.junit.Test;

import java.util.ArrayList;
import java.util.Arrays;
import java.util.Collections;
import java.util.HashSet;
import java.util.List;
import java.util.Set;
import java.util.TreeSet;
import java.util.stream.Collectors;

import static org.junit.Assert.assertEquals;
import static org.junit.Assert.assertFalse;
import static org.junit.Assert.assertTrue;
import static org.junit.Assert.fail;

public class MManagerBasicTest {

  private CompressionType compressionType;

  @Before
  public void setUp() {
    compressionType = TSFileDescriptor.getInstance().getConfig().getCompressor();
    EnvironmentUtils.envSetUp();
  }

  @After
  public void tearDown() throws Exception {
    EnvironmentUtils.cleanEnv();
  }

  @Test
  public void testAddPathAndExist() throws IllegalPathException {

    MManager manager = IoTDB.metaManager;
    assertTrue(manager.isPathExist(new PartialPath("root")));

    assertFalse(manager.isPathExist(new PartialPath("root.laptop")));

    try {
      manager.setStorageGroup(new PartialPath("root.laptop.d1"));
      manager.setStorageGroup(new PartialPath("root.1"));
    } catch (MetadataException e) {
      e.printStackTrace();
      fail(e.getMessage());
    }

    assertTrue(manager.isPathExist(new PartialPath("root.1")));

    try {
      manager.setStorageGroup(new PartialPath("root.laptop"));
    } catch (MetadataException e) {
      Assert.assertEquals(
          "some children of root.laptop have already been set to storage group", e.getMessage());
    }

    try {
      manager.createTimeseries(
          new PartialPath("root.laptop.d1.s0"),
          TSDataType.valueOf("INT32"),
          TSEncoding.valueOf("RLE"),
          compressionType,
          Collections.emptyMap());
    } catch (MetadataException e) {
      e.printStackTrace();
      fail(e.getMessage());
    }
    assertTrue(manager.isPathExist(new PartialPath("root.laptop")));
    assertTrue(manager.isPathExist(new PartialPath("root.laptop.d1")));
    assertTrue(manager.isPathExist(new PartialPath("root.laptop.d1.s0")));
    assertFalse(manager.isPathExist(new PartialPath("root.laptop.d1.s1")));
    try {
      manager.createTimeseries(
          new PartialPath("root.laptop.d1.s1"),
          TSDataType.valueOf("INT32"),
          TSEncoding.valueOf("RLE"),
          compressionType,
          Collections.emptyMap());
      manager.createTimeseries(
          new PartialPath("root.laptop.d1.1_2"),
          TSDataType.INT32,
          TSEncoding.RLE,
          TSFileDescriptor.getInstance().getConfig().getCompressor(),
          Collections.EMPTY_MAP);
      manager.createTimeseries(
          new PartialPath("root.laptop.d1.\"1.2.3\""),
          TSDataType.INT32,
          TSEncoding.RLE,
          TSFileDescriptor.getInstance().getConfig().getCompressor(),
          Collections.EMPTY_MAP);
      manager.createTimeseries(
          new PartialPath("root.1.2.3"),
          TSDataType.INT32,
          TSEncoding.RLE,
          TSFileDescriptor.getInstance().getConfig().getCompressor(),
          Collections.EMPTY_MAP);

      assertTrue(manager.isPathExist(new PartialPath("root.laptop.d1.s1")));
      assertTrue(manager.isPathExist(new PartialPath("root.laptop.d1.1_2")));
      assertTrue(manager.isPathExist(new PartialPath("root.laptop.d1.\"1.2.3\"")));
      assertTrue(manager.isPathExist(new PartialPath("root.1.2")));
      assertTrue(manager.isPathExist(new PartialPath("root.1.2.3")));
    } catch (MetadataException e1) {
      e1.printStackTrace();
      fail(e1.getMessage());
    }

    try {
      manager.deleteTimeseries(new PartialPath("root.laptop.d1.s1"));
    } catch (MetadataException e) {
      e.printStackTrace();
      fail(e.getMessage());
    }
    assertFalse(manager.isPathExist(new PartialPath("root.laptop.d1.s1")));

    try {
      manager.deleteTimeseries(new PartialPath("root.laptop.d1.s0"));
    } catch (MetadataException e) {
      e.printStackTrace();
      fail(e.getMessage());
    }
    assertFalse(manager.isPathExist(new PartialPath("root.laptop.d1.s0")));
    assertTrue(manager.isPathExist(new PartialPath("root.laptop.d1")));
    assertTrue(manager.isPathExist(new PartialPath("root.laptop")));
    assertTrue(manager.isPathExist(new PartialPath("root")));

    try {
      manager.createTimeseries(
          new PartialPath("root.laptop.d1.s1"),
          TSDataType.valueOf("INT32"),
          TSEncoding.valueOf("RLE"),
          compressionType,
          Collections.emptyMap());
    } catch (MetadataException e1) {
      e1.printStackTrace();
      fail(e1.getMessage());
    }

    try {
      manager.createTimeseries(
          new PartialPath("root.laptop.d1.s0"),
          TSDataType.valueOf("INT32"),
          TSEncoding.valueOf("RLE"),
          compressionType,
          Collections.emptyMap());
    } catch (MetadataException e1) {
      e1.printStackTrace();
      fail(e1.getMessage());
    }

    assertFalse(manager.isPathExist(new PartialPath("root.laptop.d2")));
    assertFalse(manager.checkStorageGroupByPath(new PartialPath("root.laptop.d2")));

    try {
      manager.deleteTimeseries(new PartialPath("root.laptop.d1.s0"));
    } catch (MetadataException e) {
      e.printStackTrace();
      fail(e.getMessage());
    }
    try {
      manager.deleteTimeseries(new PartialPath("root.laptop.d1.s1"));
    } catch (MetadataException e) {
      e.printStackTrace();
      fail(e.getMessage());
    }

    try {
      manager.setStorageGroup(new PartialPath("root.laptop1"));
    } catch (MetadataException e) {
      Assert.assertEquals(
          String.format(
              "The seriesPath of %s already exist, it can't be set to the storage group",
              "root.laptop1"),
          e.getMessage());
    }

    try {
      manager.deleteTimeseries(new PartialPath("root.laptop.d1.1_2"));
      manager.deleteTimeseries(new PartialPath("root.laptop.d1.\"1.2.3\""));
      manager.deleteTimeseries(new PartialPath("root.1.2.3"));
    } catch (MetadataException e) {
      e.printStackTrace();
      fail(e.getMessage());
    }
    assertFalse(manager.isPathExist(new PartialPath("root.laptop.d1.1_2")));
    assertFalse(manager.isPathExist(new PartialPath("root.laptop.d1.\"1.2.3\"")));
    assertFalse(manager.isPathExist(new PartialPath("root.1.2.3")));
    assertFalse(manager.isPathExist(new PartialPath("root.1.2")));
    assertTrue(manager.isPathExist(new PartialPath("root.1")));

    try {
      manager.deleteStorageGroups(Collections.singletonList(new PartialPath("root.1")));
    } catch (MetadataException e) {
      e.printStackTrace();
      fail(e.getMessage());
    }
    assertFalse(manager.isPathExist(new PartialPath("root.1")));
  }

  @Test
  public void testGetAllTimeseriesCount() {
    MManager manager = IoTDB.metaManager;

    try {
      manager.setStorageGroup(new PartialPath("root.laptop"));
      manager.createTimeseries(
          new PartialPath("root.laptop.d1"),
          TSDataType.INT32,
          TSEncoding.PLAIN,
          CompressionType.GZIP,
          null);
      manager.createTimeseries(
          new PartialPath("root.laptop.d1.s1"),
          TSDataType.INT32,
          TSEncoding.PLAIN,
          CompressionType.GZIP,
          null);
      manager.createTimeseries(
          new PartialPath("root.laptop.d1.s1.t1"),
          TSDataType.INT32,
          TSEncoding.PLAIN,
          CompressionType.GZIP,
          null);
      manager.createTimeseries(
          new PartialPath("root.laptop.d1.s2"),
          TSDataType.INT32,
          TSEncoding.PLAIN,
          CompressionType.GZIP,
          null);
      manager.createTimeseries(
          new PartialPath("root.laptop.d2.s1"),
          TSDataType.INT32,
          TSEncoding.PLAIN,
          CompressionType.GZIP,
          null);
      manager.createTimeseries(
          new PartialPath("root.laptop.d2.s2"),
          TSDataType.INT32,
          TSEncoding.PLAIN,
          CompressionType.GZIP,
          null);

      assertEquals(manager.getAllTimeseriesCount(new PartialPath("root")), 6);
      assertEquals(manager.getAllTimeseriesCount(new PartialPath("root.laptop")), 6);
      assertEquals(manager.getAllTimeseriesCount(new PartialPath("root.laptop.*")), 6);
      assertEquals(manager.getAllTimeseriesCount(new PartialPath("root.laptop.*.*")), 5);
      assertEquals(manager.getAllTimeseriesCount(new PartialPath("root.laptop.*.*.t1")), 1);
      assertEquals(manager.getAllTimeseriesCount(new PartialPath("root.laptop.*.s1")), 3);
      assertEquals(manager.getAllTimeseriesCount(new PartialPath("root.laptop.d1")), 4);
      assertEquals(manager.getAllTimeseriesCount(new PartialPath("root.laptop.d1.*")), 3);
      assertEquals(manager.getAllTimeseriesCount(new PartialPath("root.laptop.d2.s1")), 1);
      assertEquals(manager.getAllTimeseriesCount(new PartialPath("root.laptop.d2")), 2);

      try {
        manager.getAllTimeseriesCount(new PartialPath("root.laptop.d3.s1"));
        fail("Expected exception");
      } catch (MetadataException e) {
        assertEquals("Path [root.laptop.d3.s1] does not exist", e.getMessage());
      }
    } catch (MetadataException e) {
      e.printStackTrace();
      fail(e.getMessage());
    }
  }

  @Test
  public void testSetStorageGroupAndExist() {

    MManager manager = IoTDB.metaManager;

    try {
      assertFalse(manager.isStorageGroup(new PartialPath("root")));
      assertFalse(manager.isStorageGroup(new PartialPath("root1.laptop.d2")));

      manager.setStorageGroup(new PartialPath("root.laptop.d1"));
      assertTrue(manager.isStorageGroup(new PartialPath("root.laptop.d1")));
      assertFalse(manager.isStorageGroup(new PartialPath("root.laptop.d2")));
      assertFalse(manager.isStorageGroup(new PartialPath("root.laptop")));
      assertFalse(manager.isStorageGroup(new PartialPath("root.laptop.d1.s1")));

      manager.setStorageGroup(new PartialPath("root.laptop.d2"));
      assertTrue(manager.isStorageGroup(new PartialPath("root.laptop.d1")));
      assertTrue(manager.isStorageGroup(new PartialPath("root.laptop.d2")));
      assertFalse(manager.isStorageGroup(new PartialPath("root.laptop.d3")));
      assertFalse(manager.isStorageGroup(new PartialPath("root.laptop")));
    } catch (MetadataException e) {
      e.printStackTrace();
      fail(e.getMessage());
    }
  }

  @Test
  public void testRecover() {

    MManager manager = IoTDB.metaManager;

    try {

      manager.setStorageGroup(new PartialPath("root.laptop.d1"));
      manager.setStorageGroup(new PartialPath("root.laptop.d2"));
      manager.createTimeseries(
          new PartialPath("root.laptop.d1.s1"),
          TSDataType.INT32,
          TSEncoding.PLAIN,
          CompressionType.GZIP,
          null);
      manager.createTimeseries(
          new PartialPath("root.laptop.d2.s1"),
          TSDataType.INT32,
          TSEncoding.PLAIN,
          CompressionType.GZIP,
          null);
      assertTrue(manager.isStorageGroup(new PartialPath("root.laptop.d1")));
      assertTrue(manager.isStorageGroup(new PartialPath("root.laptop.d2")));
      assertFalse(manager.isStorageGroup(new PartialPath("root.laptop.d3")));
      assertFalse(manager.isStorageGroup(new PartialPath("root.laptop")));
      Set<String> devices =
          new TreeSet<String>() {
            {
              add("root.laptop.d1");
              add("root.laptop.d2");
            }
          };
      // prefix with *
      assertEquals(
          devices,
          manager.getDevices(new PartialPath("root.*")).stream()
              .map(PartialPath::getFullPath)
              .collect(Collectors.toSet()));

      manager.deleteStorageGroups(Collections.singletonList(new PartialPath("root.laptop.d2")));
      assertTrue(manager.isStorageGroup(new PartialPath("root.laptop.d1")));
      assertFalse(manager.isStorageGroup(new PartialPath("root.laptop.d2")));
      assertFalse(manager.isStorageGroup(new PartialPath("root.laptop.d3")));
      assertFalse(manager.isStorageGroup(new PartialPath("root.laptop")));
      devices.remove("root.laptop.d2");
      // prefix with *
      assertEquals(
          devices,
          manager.getDevices(new PartialPath("root.*")).stream()
              .map(PartialPath::getFullPath)
              .collect(Collectors.toSet()));

      MManager recoverManager = new MManager();
      recoverManager.init();

      assertTrue(recoverManager.isStorageGroup(new PartialPath("root.laptop.d1")));
      assertFalse(recoverManager.isStorageGroup(new PartialPath("root.laptop.d2")));
      assertFalse(recoverManager.isStorageGroup(new PartialPath("root.laptop.d3")));
      assertFalse(recoverManager.isStorageGroup(new PartialPath("root.laptop")));
      // prefix with *
      assertEquals(
          devices,
          recoverManager.getDevices(new PartialPath("root.*")).stream()
              .map(PartialPath::getFullPath)
              .collect(Collectors.toSet()));

      recoverManager.clear();
    } catch (MetadataException e) {
      e.printStackTrace();
      fail(e.getMessage());
    }
  }

  @Test
  public void testGetAllFileNamesByPath() {

    MManager manager = IoTDB.metaManager;
    try {
      manager.setStorageGroup(new PartialPath("root.laptop.d1"));
      manager.setStorageGroup(new PartialPath("root.laptop.d2"));
      manager.createTimeseries(
          new PartialPath("root.laptop.d1.s1"),
          TSDataType.INT32,
          TSEncoding.PLAIN,
          CompressionType.GZIP,
          null);
      manager.createTimeseries(
          new PartialPath("root.laptop.d2.s1"),
          TSDataType.INT32,
          TSEncoding.PLAIN,
          CompressionType.GZIP,
          null);

      List<String> list = new ArrayList<>();

      list.add("root.laptop.d1");
      assertEquals(list, manager.getStorageGroupByPath(new PartialPath("root.laptop.d1.s1")));
      assertEquals(list, manager.getStorageGroupByPath(new PartialPath("root.laptop.d1")));
      list.add("root.laptop.d2");
      assertEquals(list, manager.getStorageGroupByPath(new PartialPath("root.laptop")));
      assertEquals(list, manager.getStorageGroupByPath(new PartialPath("root")));
    } catch (MetadataException e) {
      e.printStackTrace();
      fail(e.getMessage());
    }
  }

  @Test
  public void testCheckStorageExistOfPath() {
    MManager manager = IoTDB.metaManager;

    try {
      assertTrue(manager.getAllTimeseriesPath(new PartialPath("root")).isEmpty());
      assertTrue(manager.getStorageGroupByPath(new PartialPath("root.vehicle")).isEmpty());
      assertTrue(manager.getStorageGroupByPath(new PartialPath("root.vehicle.device")).isEmpty());
      assertTrue(
          manager.getStorageGroupByPath(new PartialPath("root.vehicle.device.sensor")).isEmpty());

      manager.setStorageGroup(new PartialPath("root.vehicle"));
      assertFalse(manager.getStorageGroupByPath(new PartialPath("root.vehicle")).isEmpty());
      assertFalse(manager.getStorageGroupByPath(new PartialPath("root.vehicle.device")).isEmpty());
      assertFalse(
          manager.getStorageGroupByPath(new PartialPath("root.vehicle.device.sensor")).isEmpty());
      assertTrue(manager.getStorageGroupByPath(new PartialPath("root.vehicle1")).isEmpty());
      assertTrue(manager.getStorageGroupByPath(new PartialPath("root.vehicle1.device")).isEmpty());

      manager.setStorageGroup(new PartialPath("root.vehicle1.device"));
      assertTrue(manager.getStorageGroupByPath(new PartialPath("root.vehicle1.device1")).isEmpty());
      assertTrue(manager.getStorageGroupByPath(new PartialPath("root.vehicle1.device2")).isEmpty());
      assertTrue(manager.getStorageGroupByPath(new PartialPath("root.vehicle1.device3")).isEmpty());
      assertFalse(manager.getStorageGroupByPath(new PartialPath("root.vehicle1.device")).isEmpty());
    } catch (MetadataException e) {
      e.printStackTrace();
      fail(e.getMessage());
    }
  }

  @Test
  public void testShowChildNodesWithGivenPrefix() {
    MManager manager = IoTDB.metaManager;
    try {
      manager.setStorageGroup(new PartialPath("root.laptop"));
      manager.createTimeseries(
          new PartialPath("root.laptop.d1.s1"),
          TSDataType.INT32,
          TSEncoding.PLAIN,
          CompressionType.GZIP,
          null);
      manager.createTimeseries(
          new PartialPath("root.laptop.d2.s1"),
          TSDataType.INT32,
          TSEncoding.PLAIN,
          CompressionType.GZIP,
          null);
      manager.createTimeseries(
          new PartialPath("root.laptop.d1.s2"),
          TSDataType.INT32,
          TSEncoding.PLAIN,
          CompressionType.GZIP,
          null);
      Set<String> nodes = new HashSet<>(Arrays.asList("s1", "s2"));
      Set<String> nodes2 = new HashSet<>(Arrays.asList("laptop"));
      Set<String> nodes3 = new HashSet<>(Arrays.asList("d1", "d2"));
      Set<String> nexLevelNodes1 =
          manager.getChildNodeInNextLevel(new PartialPath("root.laptop.d1"));
      Set<String> nexLevelNodes2 = manager.getChildNodeInNextLevel(new PartialPath("root"));
      Set<String> nexLevelNodes3 = manager.getChildNodeInNextLevel(new PartialPath("root.laptop"));
      // usual condition
      assertEquals(nodes, nexLevelNodes1);
      assertEquals(nodes2, nexLevelNodes2);
      assertEquals(nodes3, nexLevelNodes3);

    } catch (MetadataException e) {
      e.printStackTrace();
      fail(e.getMessage());
    }
  }

  @Test
  public void testGetStorageGroupNameByAutoLevel() {
    int level = IoTDBDescriptor.getInstance().getConfig().getDefaultStorageGroupLevel();

    try {
      assertEquals(
          "root.laptop",
          MetaUtils.getStorageGroupPathByLevel(new PartialPath("root.laptop.d1.s1"), level)
              .getFullPath());
    } catch (MetadataException e) {
      e.printStackTrace();
      fail(e.getMessage());
    }

    boolean caughtException = false;
    try {
      MetaUtils.getStorageGroupPathByLevel(new PartialPath("root1.laptop.d1.s1"), level);
    } catch (MetadataException e) {
      caughtException = true;
      assertEquals("root1.laptop.d1.s1 is not a legal path", e.getMessage());
    }
    assertTrue(caughtException);

    caughtException = false;
    try {
      MetaUtils.getStorageGroupPathByLevel(new PartialPath("root"), level);
    } catch (MetadataException e) {
      caughtException = true;
      assertEquals("root is not a legal path", e.getMessage());
    }
    assertTrue(caughtException);
  }

  @Test
  public void testSetStorageGroupWithIllegalName() {
    MManager manager = IoTDB.metaManager;
    try {
      PartialPath path1 = new PartialPath("root.laptop\n");
      try {
        manager.setStorageGroup(path1);
        fail();
      } catch (MetadataException e) {
      }
    } catch (IllegalPathException e1) {
      fail();
    }
    try {
      PartialPath path2 = new PartialPath("root.laptop\t");
      try {
        manager.setStorageGroup(path2);
        fail();
      } catch (MetadataException e) {
      }
    } catch (IllegalPathException e1) {
      fail();
    }
  }

  @Test
  public void testCreateTimeseriesWithIllegalName() {
    MManager manager = IoTDB.metaManager;
    try {
      PartialPath path1 = new PartialPath("root.laptop.d1\n.s1");
      try {
        manager.createTimeseries(
            path1, TSDataType.INT32, TSEncoding.PLAIN, CompressionType.SNAPPY, null);
        fail();
      } catch (MetadataException e) {
      }
    } catch (IllegalPathException e1) {
      fail();
    }
    try {
      PartialPath path2 = new PartialPath("root.laptop.d1\t.s1");
      try {
        manager.createTimeseries(
            path2, TSDataType.INT32, TSEncoding.PLAIN, CompressionType.SNAPPY, null);
        fail();
      } catch (MetadataException e) {
      }
    } catch (IllegalPathException e1) {
      fail();
    }
  }

  @Test
  public void testGetDevicesWithGivenPrefix() {
    MManager manager = IoTDB.metaManager;

    try {
      manager.setStorageGroup(new PartialPath("root.laptop"));
      manager.createTimeseries(
          new PartialPath("root.laptop.d1.s1"),
          TSDataType.INT32,
          TSEncoding.PLAIN,
          CompressionType.GZIP,
          null);
      manager.createTimeseries(
          new PartialPath("root.laptop.d2.s1"),
          TSDataType.INT32,
          TSEncoding.PLAIN,
          CompressionType.GZIP,
          null);
      Set<String> devices = new TreeSet<>();
      devices.add("root.laptop.d1");
      devices.add("root.laptop.d2");
      // usual condition
      assertEquals(
          devices,
          manager.getDevices(new PartialPath("root.laptop")).stream()
              .map(PartialPath::getFullPath)
              .collect(Collectors.toSet()));
      manager.setStorageGroup(new PartialPath("root.vehicle"));
      manager.createTimeseries(
          new PartialPath("root.vehicle.d1.s1"),
          TSDataType.INT32,
          TSEncoding.PLAIN,
          CompressionType.GZIP,
          null);
      devices.add("root.vehicle.d1");
      // prefix with *
      assertEquals(
          devices,
          manager.getDevices(new PartialPath("root.*")).stream()
              .map(PartialPath::getFullPath)
              .collect(Collectors.toSet()));
    } catch (MetadataException e) {
      e.printStackTrace();
      fail(e.getMessage());
    }
  }

  @Test
  public void testGetChildNodePathInNextLevel() {
    MManager manager = IoTDB.metaManager;
    String[] res =
        new String[] {
          "[root.laptop, root.vehicle]",
          "[root.laptop.b1, root.laptop.b2]",
          "[root.laptop.b1.d1, root.laptop.b1.d2]",
          "[root.laptop.b1, root.laptop.b2, root.vehicle.b1, root.vehicle.b2]",
          "[root.laptop.b1.d1, root.laptop.b1.d2, root.vehicle.b1.d0, root.vehicle.b1.d2, root.vehicle.b1.d3]",
          "[root.laptop.b1.d1, root.laptop.b1.d2]",
          "[root.vehicle.b1.d0, root.vehicle.b1.d2, root.vehicle.b1.d3, root.vehicle.b2.d0]",
          "[root.laptop.b1.d1.s0, root.laptop.b1.d1.s1, root.laptop.b1.d2.s0, root.laptop.b2.d1.s1, root.laptop.b2.d1.s3, root.laptop.b2.d2.s2]",
          "[]"
        };

    try {
      manager.setStorageGroup(new PartialPath("root.laptop"));
      manager.setStorageGroup(new PartialPath("root.vehicle"));

      manager.createTimeseries(
          new PartialPath("root.laptop.b1.d1.s0"),
          TSDataType.INT32,
          TSEncoding.PLAIN,
          CompressionType.GZIP,
          null);
      manager.createTimeseries(
          new PartialPath("root.laptop.b1.d1.s1"),
          TSDataType.INT32,
          TSEncoding.PLAIN,
          CompressionType.GZIP,
          null);
      manager.createTimeseries(
          new PartialPath("root.laptop.b1.d2.s0"),
          TSDataType.INT32,
          TSEncoding.PLAIN,
          CompressionType.GZIP,
          null);
      manager.createTimeseries(
          new PartialPath("root.laptop.b2.d1.s1"),
          TSDataType.INT32,
          TSEncoding.PLAIN,
          CompressionType.GZIP,
          null);
      manager.createTimeseries(
          new PartialPath("root.laptop.b2.d1.s3"),
          TSDataType.INT32,
          TSEncoding.PLAIN,
          CompressionType.GZIP,
          null);
      manager.createTimeseries(
          new PartialPath("root.laptop.b2.d2.s2"),
          TSDataType.INT32,
          TSEncoding.PLAIN,
          CompressionType.GZIP,
          null);
      manager.createTimeseries(
          new PartialPath("root.vehicle.b1.d0.s0"),
          TSDataType.INT32,
          TSEncoding.PLAIN,
          CompressionType.GZIP,
          null);
      manager.createTimeseries(
          new PartialPath("root.vehicle.b1.d2.s2"),
          TSDataType.INT32,
          TSEncoding.PLAIN,
          CompressionType.GZIP,
          null);
      manager.createTimeseries(
          new PartialPath("root.vehicle.b1.d3.s3"),
          TSDataType.INT32,
          TSEncoding.PLAIN,
          CompressionType.GZIP,
          null);
      manager.createTimeseries(
          new PartialPath("root.vehicle.b2.d0.s1"),
          TSDataType.INT32,
          TSEncoding.PLAIN,
          CompressionType.GZIP,
          null);

      assertEquals(res[0], manager.getChildNodePathInNextLevel(new PartialPath("root")).toString());
      assertEquals(
          res[1], manager.getChildNodePathInNextLevel(new PartialPath("root.laptop")).toString());
      assertEquals(
          res[2],
          manager.getChildNodePathInNextLevel(new PartialPath("root.laptop.b1")).toString());
      assertEquals(
          res[3], manager.getChildNodePathInNextLevel(new PartialPath("root.*")).toString());
      assertEquals(
          res[4], manager.getChildNodePathInNextLevel(new PartialPath("root.*.b1")).toString());
      assertEquals(
          res[5], manager.getChildNodePathInNextLevel(new PartialPath("root.l*.b1")).toString());
      assertEquals(
          res[6], manager.getChildNodePathInNextLevel(new PartialPath("root.v*.*")).toString());
      assertEquals(
          res[7], manager.getChildNodePathInNextLevel(new PartialPath("root.l*.b*.*")).toString());
      assertEquals(
          res[8], manager.getChildNodePathInNextLevel(new PartialPath("root.laptopp")).toString());
    } catch (MetadataException e) {
      e.printStackTrace();
      fail(e.getMessage());
    }
  }

  @Test
<<<<<<< HEAD
  public void testStorageGroupNameWithHyphen() throws IllegalPathException {
    MManager manager = IoTDB.metaManager;
    assertTrue(manager.isPathExist(new PartialPath("root")));

    assertFalse(manager.isPathExist(new PartialPath("root.group-with-hyphen")));

    try {
      manager.setStorageGroup(new PartialPath("root.group-with-hyphen"));
=======
  public void testTotalSeriesNumber() {
    MManager manager = IoTDB.metaManager;

    try {
      manager.setStorageGroup(new PartialPath("root.laptop"));
      manager.createTimeseries(
          new PartialPath("root.laptop.d1"),
          TSDataType.INT32,
          TSEncoding.PLAIN,
          CompressionType.GZIP,
          null);
      manager.createTimeseries(
          new PartialPath("root.laptop.d1.s1"),
          TSDataType.INT32,
          TSEncoding.PLAIN,
          CompressionType.GZIP,
          null);
      manager.createTimeseries(
          new PartialPath("root.laptop.d1.s1.t1"),
          TSDataType.INT32,
          TSEncoding.PLAIN,
          CompressionType.GZIP,
          null);
      manager.createTimeseries(
          new PartialPath("root.laptop.d1.s2"),
          TSDataType.INT32,
          TSEncoding.PLAIN,
          CompressionType.GZIP,
          null);
      manager.createTimeseries(
          new PartialPath("root.laptop.d2.s1"),
          TSDataType.INT32,
          TSEncoding.PLAIN,
          CompressionType.GZIP,
          null);
      manager.createTimeseries(
          new PartialPath("root.laptop.d2.s2"),
          TSDataType.INT32,
          TSEncoding.PLAIN,
          CompressionType.GZIP,
          null);

      assertEquals(6, manager.getTotalSeriesNumber());
      manager.deleteTimeseries(new PartialPath("root.laptop.d2.s1"));
      assertEquals(5, manager.getTotalSeriesNumber());
      manager.deleteStorageGroups(Collections.singletonList(new PartialPath("root.laptop")));
      assertEquals(0, manager.getTotalSeriesNumber());
>>>>>>> a68728d9
    } catch (MetadataException e) {
      e.printStackTrace();
      fail(e.getMessage());
    }
<<<<<<< HEAD

    assertTrue(manager.isPathExist(new PartialPath("root.group-with-hyphen")));
=======
>>>>>>> a68728d9
  }
}<|MERGE_RESOLUTION|>--- conflicted
+++ resolved
@@ -738,16 +738,6 @@
   }
 
   @Test
-<<<<<<< HEAD
-  public void testStorageGroupNameWithHyphen() throws IllegalPathException {
-    MManager manager = IoTDB.metaManager;
-    assertTrue(manager.isPathExist(new PartialPath("root")));
-
-    assertFalse(manager.isPathExist(new PartialPath("root.group-with-hyphen")));
-
-    try {
-      manager.setStorageGroup(new PartialPath("root.group-with-hyphen"));
-=======
   public void testTotalSeriesNumber() {
     MManager manager = IoTDB.metaManager;
 
@@ -795,15 +785,9 @@
       assertEquals(5, manager.getTotalSeriesNumber());
       manager.deleteStorageGroups(Collections.singletonList(new PartialPath("root.laptop")));
       assertEquals(0, manager.getTotalSeriesNumber());
->>>>>>> a68728d9
-    } catch (MetadataException e) {
-      e.printStackTrace();
-      fail(e.getMessage());
-    }
-<<<<<<< HEAD
-
-    assertTrue(manager.isPathExist(new PartialPath("root.group-with-hyphen")));
-=======
->>>>>>> a68728d9
+    } catch (MetadataException e) {
+      e.printStackTrace();
+      fail(e.getMessage());
+    }
   }
 }