--- conflicted
+++ resolved
@@ -81,11 +81,7 @@
     PlanNode planNode = null;
     try {
       MPPQueryContext context = new MPPQueryContext();
-<<<<<<< HEAD
-      StatementAnalyzer analyzer = new StatementAnalyzer(new Analysis(), context, null);
-=======
       Analyzer analyzer = new Analyzer(context);
->>>>>>> 8b528a8f
       Analysis analysis =
           analyzer.analyze(
               StatementGenerator.createStatement(sql, ZonedDateTime.now().getOffset()));
