/*
 * Licensed to the Apache Software Foundation (ASF) under one
 * or more contributor license agreements.  See the NOTICE file
 * distributed with this work for additional information
 * regarding copyright ownership.  The ASF licenses this file
 * to you under the Apache License, Version 2.0 (the
 * "License"); you may not use this file except in compliance
 * with the License.  You may obtain a copy of the License at
 *
 *     http://www.apache.org/licenses/LICENSE-2.0
 *
 * Unless required by applicable law or agreed to in writing,
 * software distributed under the License is distributed on an
 * "AS IS" BASIS, WITHOUT WARRANTIES OR CONDITIONS OF ANY
 * KIND, either express or implied.  See the License for the
 * specific language governing permissions and limitations
 * under the License.
 */

package org.apache.iotdb.db.mpp.sql.plan;

import org.apache.iotdb.db.exception.metadata.IllegalPathException;
import org.apache.iotdb.db.metadata.path.PartialPath;
import org.apache.iotdb.db.mpp.common.MPPQueryContext;
import org.apache.iotdb.db.mpp.common.QueryId;
import org.apache.iotdb.db.mpp.sql.analyze.Analysis;
import org.apache.iotdb.db.mpp.sql.analyze.Analyzer;
import org.apache.iotdb.db.mpp.sql.analyze.FakePartitionFetcherImpl;
import org.apache.iotdb.db.mpp.sql.analyze.FakeSchemaFetcherImpl;
import org.apache.iotdb.db.mpp.sql.parser.StatementGenerator;
import org.apache.iotdb.db.mpp.sql.plan.node.PlanNodeDeserializeHelper;
import org.apache.iotdb.db.mpp.sql.planner.LogicalPlanner;
import org.apache.iotdb.db.mpp.sql.planner.plan.node.PlanNode;
import org.apache.iotdb.db.mpp.sql.planner.plan.node.PlanNodeType;
import org.apache.iotdb.db.mpp.sql.planner.plan.node.metedata.read.DevicesSchemaScanNode;
import org.apache.iotdb.db.mpp.sql.planner.plan.node.metedata.read.SchemaMergeNode;
import org.apache.iotdb.db.mpp.sql.planner.plan.node.metedata.read.TimeSeriesSchemaScanNode;
import org.apache.iotdb.db.mpp.sql.planner.plan.node.metedata.write.AlterTimeSeriesNode;
import org.apache.iotdb.db.mpp.sql.planner.plan.node.metedata.write.CreateAlignedTimeSeriesNode;
import org.apache.iotdb.db.mpp.sql.planner.plan.node.metedata.write.CreateTimeSeriesNode;
import org.apache.iotdb.db.mpp.sql.planner.plan.node.process.LimitNode;
import org.apache.iotdb.db.mpp.sql.planner.plan.node.process.OffsetNode;
import org.apache.iotdb.db.mpp.sql.statement.Statement;
import org.apache.iotdb.db.mpp.sql.statement.metadata.AlterTimeSeriesStatement;
import org.apache.iotdb.tsfile.file.metadata.enums.CompressionType;
import org.apache.iotdb.tsfile.file.metadata.enums.TSDataType;
import org.apache.iotdb.tsfile.file.metadata.enums.TSEncoding;

import org.junit.Assert;
import org.junit.Test;

import java.nio.ByteBuffer;
import java.time.ZonedDateTime;
import java.util.ArrayList;
import java.util.HashMap;
import java.util.Map;

import static org.apache.iotdb.db.mpp.sql.plan.QueryLogicalPlanUtil.querySQLs;
import static org.apache.iotdb.db.mpp.sql.plan.QueryLogicalPlanUtil.sqlToPlanMap;
import static org.junit.Assert.fail;

public class LogicalPlannerTest {

  @Test
<<<<<<< HEAD
  public void queryPlanTest() {
=======
  @Ignore // TODO: @zyk implement getBelongedStorageGroup() in SchemaTree
  public void testQueryPlan() {
>>>>>>> b16c381e
    for (String sql : querySQLs) {
      Assert.assertEquals(sqlToPlanMap.get(sql), parseSQLToPlanNode(sql));
    }
  }

  @Test
  public void testCreateTimeseriesPlan() {
    String sql =
        "CREATE TIMESERIES root.ln.wf01.wt01.status(状态) BOOLEAN ENCODING=PLAIN COMPRESSOR=SNAPPY TAGS(tag1=v1, tag2=v2) ATTRIBUTES(attr1=v1, attr2=v2)";
    try {
      CreateTimeSeriesNode createTimeSeriesNode = (CreateTimeSeriesNode) parseSQLToPlanNode(sql);
      Assert.assertNotNull(createTimeSeriesNode);
      Assert.assertEquals(
          new PartialPath("root.ln.wf01.wt01.status"), createTimeSeriesNode.getPath());
      Assert.assertEquals("状态", createTimeSeriesNode.getAlias());
      Assert.assertEquals(TSDataType.BOOLEAN, createTimeSeriesNode.getDataType());
      Assert.assertEquals(TSEncoding.PLAIN, createTimeSeriesNode.getEncoding());
      Assert.assertEquals(CompressionType.SNAPPY, createTimeSeriesNode.getCompressor());
      Assert.assertEquals(
          new HashMap<String, String>() {
            {
              put("tag1", "v1");
              put("tag2", "v2");
            }
          },
          createTimeSeriesNode.getTags());
      Assert.assertEquals(
          new HashMap<String, String>() {
            {
              put("attr1", "v1");
              put("attr2", "v2");
            }
          },
          createTimeSeriesNode.getAttributes());
    } catch (Exception e) {
      e.printStackTrace();
      fail();
    }
  }

  @Test
  public void testCreateAlignedTimeseriesPlan() {
    String sql =
        "CREATE ALIGNED TIMESERIES root.ln.wf01.GPS(latitude(meter1) FLOAT encoding=PLAIN compressor=SNAPPY tags(tag1=t1) attributes(attr1=a1), longitude FLOAT encoding=PLAIN compressor=SNAPPY)";
    try {
      CreateAlignedTimeSeriesNode createAlignedTimeSeriesNode =
          (CreateAlignedTimeSeriesNode) parseSQLToPlanNode(sql);
      Assert.assertNotNull(createAlignedTimeSeriesNode);
      Assert.assertEquals(
          new PartialPath("root.ln.wf01.GPS"), createAlignedTimeSeriesNode.getDevicePath());
      Assert.assertEquals(
          new ArrayList<String>() {
            {
              add("meter1");
              add(null);
            }
          },
          createAlignedTimeSeriesNode.getAliasList());
      Assert.assertEquals(
          new ArrayList<TSDataType>() {
            {
              add(TSDataType.FLOAT);
              add(TSDataType.FLOAT);
            }
          },
          createAlignedTimeSeriesNode.getDataTypes());
      Assert.assertEquals(
          new ArrayList<TSEncoding>() {
            {
              add(TSEncoding.PLAIN);
              add(TSEncoding.PLAIN);
            }
          },
          createAlignedTimeSeriesNode.getEncodings());
      Assert.assertEquals(
          new ArrayList<CompressionType>() {
            {
              add(CompressionType.SNAPPY);
              add(CompressionType.SNAPPY);
            }
          },
          createAlignedTimeSeriesNode.getCompressors());
      Assert.assertEquals(
          new ArrayList<Map<String, String>>() {
            {
              add(
                  new HashMap<String, String>() {
                    {
                      put("attr1", "a1");
                    }
                  });
              add(null);
            }
          },
          createAlignedTimeSeriesNode.getAttributesList());
      Assert.assertEquals(
          new ArrayList<Map<String, String>>() {
            {
              add(
                  new HashMap<String, String>() {
                    {
                      put("tag1", "t1");
                    }
                  });
              add(null);
            }
          },
          createAlignedTimeSeriesNode.getTagsList());

      // Test serialize and deserialize
      ByteBuffer byteBuffer = ByteBuffer.allocate(1000);
      createAlignedTimeSeriesNode.serialize(byteBuffer);
      byteBuffer.flip();

      CreateAlignedTimeSeriesNode createAlignedTimeSeriesNode1 =
          (CreateAlignedTimeSeriesNode) PlanNodeDeserializeHelper.deserialize(byteBuffer);
      Assert.assertTrue(createAlignedTimeSeriesNode.equals(createAlignedTimeSeriesNode1));
    } catch (IllegalPathException e) {
      e.printStackTrace();
      fail();
    }
  }

  @Test
  public void testAlterTimeseriesPlan() {
    String sql = "ALTER timeseries root.turbine.d1.s1 RENAME tag1 TO newTag1";
    try {
      AlterTimeSeriesNode alterTimeSeriesNode = (AlterTimeSeriesNode) parseSQLToPlanNode(sql);
      Assert.assertNotNull(alterTimeSeriesNode);
      Assert.assertEquals(new PartialPath("root.turbine.d1.s1"), alterTimeSeriesNode.getPath());
      Assert.assertEquals(
          AlterTimeSeriesStatement.AlterType.RENAME, alterTimeSeriesNode.getAlterType());
      Assert.assertEquals(
          new HashMap<String, String>() {
            {
              put("tag1", "newTag1");
            }
          },
          alterTimeSeriesNode.getAlterMap());

      // Test serialize and deserialize
      ByteBuffer byteBuffer = ByteBuffer.allocate(1000);
      alterTimeSeriesNode.serialize(byteBuffer);
      byteBuffer.flip();

      AlterTimeSeriesNode alterTimeSeriesNode1 =
          (AlterTimeSeriesNode) PlanNodeDeserializeHelper.deserialize(byteBuffer);
      Assert.assertTrue(alterTimeSeriesNode.equals(alterTimeSeriesNode1));
    } catch (IllegalPathException e) {
      e.printStackTrace();
      fail();
    }

    sql = "ALTER timeseries root.turbine.d1.s1 SET newTag1=newV1, attr1=newV1";
    try {
      AlterTimeSeriesNode alterTimeSeriesNode = (AlterTimeSeriesNode) parseSQLToPlanNode(sql);
      Assert.assertNotNull(alterTimeSeriesNode);
      Assert.assertEquals(new PartialPath("root.turbine.d1.s1"), alterTimeSeriesNode.getPath());
      Assert.assertEquals(
          AlterTimeSeriesStatement.AlterType.SET, alterTimeSeriesNode.getAlterType());
      Assert.assertEquals(
          new HashMap<String, String>() {
            {
              put("newTag1", "newV1");
              put("attr1", "newV1");
            }
          },
          alterTimeSeriesNode.getAlterMap());

      // Test serialize and deserialize
      ByteBuffer byteBuffer = ByteBuffer.allocate(1000);
      alterTimeSeriesNode.serialize(byteBuffer);
      byteBuffer.flip();

      AlterTimeSeriesNode alterTimeSeriesNode1 =
          (AlterTimeSeriesNode) PlanNodeDeserializeHelper.deserialize(byteBuffer);
      Assert.assertTrue(alterTimeSeriesNode.equals(alterTimeSeriesNode1));
    } catch (IllegalPathException e) {
      e.printStackTrace();
      fail();
    }

    sql = "ALTER timeseries root.turbine.d1.s1 DROP tag1, tag2";
    try {
      AlterTimeSeriesNode alterTimeSeriesNode = (AlterTimeSeriesNode) parseSQLToPlanNode(sql);
      Assert.assertNotNull(alterTimeSeriesNode);
      Assert.assertEquals(new PartialPath("root.turbine.d1.s1"), alterTimeSeriesNode.getPath());
      Assert.assertEquals(
          AlterTimeSeriesStatement.AlterType.DROP, alterTimeSeriesNode.getAlterType());
      Assert.assertEquals(
          new HashMap<String, String>() {
            {
              put("tag1", null);
              put("tag2", null);
            }
          },
          alterTimeSeriesNode.getAlterMap());

      // Test serialize and deserialize
      ByteBuffer byteBuffer = ByteBuffer.allocate(1000);
      alterTimeSeriesNode.serialize(byteBuffer);
      byteBuffer.flip();

      AlterTimeSeriesNode alterTimeSeriesNode1 =
          (AlterTimeSeriesNode) PlanNodeDeserializeHelper.deserialize(byteBuffer);
      Assert.assertTrue(alterTimeSeriesNode.equals(alterTimeSeriesNode1));
    } catch (IllegalPathException e) {
      e.printStackTrace();
      fail();
    }

    sql = "ALTER timeseries root.turbine.d1.s1 ADD TAGS tag3=v3, tag4=v4";
    try {
      AlterTimeSeriesNode alterTimeSeriesNode = (AlterTimeSeriesNode) parseSQLToPlanNode(sql);
      Assert.assertNotNull(alterTimeSeriesNode);
      Assert.assertEquals(new PartialPath("root.turbine.d1.s1"), alterTimeSeriesNode.getPath());
      Assert.assertEquals(
          AlterTimeSeriesStatement.AlterType.ADD_TAGS, alterTimeSeriesNode.getAlterType());
      Assert.assertEquals(
          new HashMap<String, String>() {
            {
              put("tag3", "v3");
              put("tag4", "v4");
            }
          },
          alterTimeSeriesNode.getAlterMap());

      // Test serialize and deserialize
      ByteBuffer byteBuffer = ByteBuffer.allocate(1000);
      alterTimeSeriesNode.serialize(byteBuffer);
      byteBuffer.flip();

      AlterTimeSeriesNode alterTimeSeriesNode1 =
          (AlterTimeSeriesNode) PlanNodeDeserializeHelper.deserialize(byteBuffer);
      Assert.assertTrue(alterTimeSeriesNode.equals(alterTimeSeriesNode1));
    } catch (IllegalPathException e) {
      e.printStackTrace();
      fail();
    }

    sql = "ALTER timeseries root.turbine.d1.s1 ADD ATTRIBUTES attr3=v3, attr4=v4";
    try {
      AlterTimeSeriesNode alterTimeSeriesNode = (AlterTimeSeriesNode) parseSQLToPlanNode(sql);
      Assert.assertNotNull(alterTimeSeriesNode);
      Assert.assertEquals(new PartialPath("root.turbine.d1.s1"), alterTimeSeriesNode.getPath());
      Assert.assertEquals(
          AlterTimeSeriesStatement.AlterType.ADD_ATTRIBUTES, alterTimeSeriesNode.getAlterType());
      Assert.assertEquals(
          new HashMap<String, String>() {
            {
              put("attr3", "v3");
              put("attr4", "v4");
            }
          },
          alterTimeSeriesNode.getAlterMap());

      // Test serialize and deserialize
      ByteBuffer byteBuffer = ByteBuffer.allocate(1000);
      alterTimeSeriesNode.serialize(byteBuffer);
      byteBuffer.flip();

      AlterTimeSeriesNode alterTimeSeriesNode1 =
          (AlterTimeSeriesNode) PlanNodeDeserializeHelper.deserialize(byteBuffer);
      Assert.assertTrue(alterTimeSeriesNode.equals(alterTimeSeriesNode1));
    } catch (IllegalPathException e) {
      e.printStackTrace();
      fail();
    }

    sql =
        "ALTER timeseries root.turbine.d1.s1 UPSERT ALIAS=newAlias TAGS(tag2=newV2, tag3=v3) ATTRIBUTES(attr3=v3, attr4=v4)";
    try {
      AlterTimeSeriesNode alterTimeSeriesNode = (AlterTimeSeriesNode) parseSQLToPlanNode(sql);
      Assert.assertNotNull(alterTimeSeriesNode);
      Assert.assertEquals(new PartialPath("root.turbine.d1.s1"), alterTimeSeriesNode.getPath());
      Assert.assertEquals(
          AlterTimeSeriesStatement.AlterType.UPSERT, alterTimeSeriesNode.getAlterType());
      Assert.assertEquals(
          new HashMap<String, String>() {
            {
              put("tag2", "newV2");
              put("tag3", "v3");
            }
          },
          alterTimeSeriesNode.getTagsMap());
      Assert.assertEquals(
          new HashMap<String, String>() {
            {
              put("attr3", "v3");
              put("attr4", "v4");
            }
          },
          alterTimeSeriesNode.getAttributesMap());

      // Test serialize and deserialize
      ByteBuffer byteBuffer = ByteBuffer.allocate(1000);
      alterTimeSeriesNode.serialize(byteBuffer);
      byteBuffer.flip();

      AlterTimeSeriesNode alterTimeSeriesNode1 =
          (AlterTimeSeriesNode) PlanNodeDeserializeHelper.deserialize(byteBuffer);
      Assert.assertTrue(alterTimeSeriesNode.equals(alterTimeSeriesNode1));
    } catch (IllegalPathException e) {
      e.printStackTrace();
      fail();
    }
  }

  @Test
  public void testShowTimeSeries() {
    String sql =
        "SHOW LATEST TIMESERIES root.ln.wf01.wt01.status WHERE tagK = tagV limit 20 offset 10";

    try {
      LimitNode limitNode = (LimitNode) parseSQLToPlanNode(sql);
      OffsetNode offsetNode = (OffsetNode) limitNode.getChild();
      SchemaMergeNode metaMergeNode = (SchemaMergeNode) offsetNode.getChild();
      metaMergeNode.getChildren().forEach(n -> System.out.println(n.toString()));
      TimeSeriesSchemaScanNode showTimeSeriesNode =
          (TimeSeriesSchemaScanNode) metaMergeNode.getChildren().get(0);
      Assert.assertNotNull(showTimeSeriesNode);
      Assert.assertEquals(
          new PartialPath("root.ln.wf01.wt01.status"), showTimeSeriesNode.getPath());
      Assert.assertEquals("root.ln.wf01.wt01", showTimeSeriesNode.getPath().getDevice());
      Assert.assertTrue(showTimeSeriesNode.isOrderByHeat());
      Assert.assertFalse(showTimeSeriesNode.isContains());
      Assert.assertEquals("tagK", showTimeSeriesNode.getKey());
      Assert.assertEquals("tagV", showTimeSeriesNode.getValue());
      Assert.assertEquals(20, showTimeSeriesNode.getLimit());
      Assert.assertEquals(10, showTimeSeriesNode.getOffset());
      Assert.assertTrue(showTimeSeriesNode.isHasLimit());

      // test serialize and deserialize
      ByteBuffer byteBuffer = ByteBuffer.allocate(1024);
      showTimeSeriesNode.serialize(byteBuffer);
      byteBuffer.flip();
      TimeSeriesSchemaScanNode showTimeSeriesNode2 =
          (TimeSeriesSchemaScanNode) PlanNodeType.deserialize(byteBuffer);
      Assert.assertNotNull(showTimeSeriesNode2);
      Assert.assertEquals(
          new PartialPath("root.ln.wf01.wt01.status"), showTimeSeriesNode2.getPath());
      Assert.assertEquals("root.ln.wf01.wt01", showTimeSeriesNode2.getPath().getDevice());
      Assert.assertTrue(showTimeSeriesNode2.isOrderByHeat());
      Assert.assertFalse(showTimeSeriesNode2.isContains());
      Assert.assertEquals("tagK", showTimeSeriesNode2.getKey());
      Assert.assertEquals("tagV", showTimeSeriesNode2.getValue());
      Assert.assertEquals(20, showTimeSeriesNode2.getLimit());
      Assert.assertEquals(10, showTimeSeriesNode2.getOffset());
      Assert.assertTrue(showTimeSeriesNode2.isHasLimit());
    } catch (Exception e) {
      e.printStackTrace();
      fail();
    }
  }

  @Test
  public void testShowDevices() {
    String sql = "SHOW DEVICES root.ln.wf01.wt01 WITH STORAGE GROUP limit 20 offset 10";
    try {
      LimitNode limitNode = (LimitNode) parseSQLToPlanNode(sql);
      OffsetNode offsetNode = (OffsetNode) limitNode.getChild();
      SchemaMergeNode metaMergeNode = (SchemaMergeNode) offsetNode.getChild();
      DevicesSchemaScanNode showDevicesNode =
          (DevicesSchemaScanNode) metaMergeNode.getChildren().get(0);
      Assert.assertNotNull(showDevicesNode);
      Assert.assertEquals(new PartialPath("root.ln.wf01.wt01"), showDevicesNode.getPath());
      Assert.assertTrue(showDevicesNode.isHasSgCol());
      Assert.assertEquals(20, showDevicesNode.getLimit());
      Assert.assertEquals(10, showDevicesNode.getOffset());
      Assert.assertTrue(showDevicesNode.isHasLimit());

      // test serialize and deserialize
      ByteBuffer byteBuffer = ByteBuffer.allocate(1024);
      showDevicesNode.serialize(byteBuffer);
      byteBuffer.flip();
      DevicesSchemaScanNode showDevicesNode2 =
          (DevicesSchemaScanNode) PlanNodeType.deserialize(byteBuffer);
      Assert.assertNotNull(showDevicesNode2);
      Assert.assertEquals(new PartialPath("root.ln.wf01.wt01"), showDevicesNode2.getPath());
      Assert.assertEquals(20, showDevicesNode2.getLimit());
      Assert.assertEquals(10, showDevicesNode2.getOffset());
      Assert.assertTrue(showDevicesNode2.isHasLimit());
    } catch (Exception e) {
      e.printStackTrace();
      fail();
    }
  }

  private PlanNode parseSQLToPlanNode(String sql) {
    PlanNode planNode = null;
    try {
      Statement statement =
          StatementGenerator.createStatement(sql, ZonedDateTime.now().getOffset());
      MPPQueryContext context = new MPPQueryContext(new QueryId("test_query"));
      Analyzer analyzer =
          new Analyzer(context, new FakePartitionFetcherImpl(), new FakeSchemaFetcherImpl());
      Analysis analysis = analyzer.analyze(statement);
      LogicalPlanner planner = new LogicalPlanner(context, new ArrayList<>());
      planNode = planner.plan(analysis).getRootNode();
    } catch (Exception e) {
      e.printStackTrace();
      fail();
    }
    return planNode;
  }
}<|MERGE_RESOLUTION|>--- conflicted
+++ resolved
@@ -62,12 +62,7 @@
 public class LogicalPlannerTest {
 
   @Test
-<<<<<<< HEAD
-  public void queryPlanTest() {
-=======
-  @Ignore // TODO: @zyk implement getBelongedStorageGroup() in SchemaTree
   public void testQueryPlan() {
->>>>>>> b16c381e
     for (String sql : querySQLs) {
       Assert.assertEquals(sqlToPlanMap.get(sql), parseSQLToPlanNode(sql));
     }
