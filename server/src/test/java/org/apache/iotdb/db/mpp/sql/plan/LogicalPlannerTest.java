/*
 * Licensed to the Apache Software Foundation (ASF) under one
 * or more contributor license agreements.  See the NOTICE file
 * distributed with this work for additional information
 * regarding copyright ownership.  The ASF licenses this file
 * to you under the Apache License, Version 2.0 (the
 * "License"); you may not use this file except in compliance
 * with the License.  You may obtain a copy of the License at
 *
 *     http://www.apache.org/licenses/LICENSE-2.0
 *
 * Unless required by applicable law or agreed to in writing,
 * software distributed under the License is distributed on an
 * "AS IS" BASIS, WITHOUT WARRANTIES OR CONDITIONS OF ANY
 * KIND, either express or implied.  See the License for the
 * specific language governing permissions and limitations
 * under the License.
 */

package org.apache.iotdb.db.mpp.sql.plan;

import org.apache.iotdb.db.exception.metadata.IllegalPathException;
import org.apache.iotdb.db.metadata.path.PartialPath;
import org.apache.iotdb.db.mpp.common.MPPQueryContext;
import org.apache.iotdb.db.mpp.common.QueryId;
import org.apache.iotdb.db.mpp.sql.analyze.Analysis;
import org.apache.iotdb.db.mpp.sql.analyze.Analyzer;
import org.apache.iotdb.db.mpp.sql.parser.StatementGenerator;
import org.apache.iotdb.db.mpp.sql.planner.LogicalPlanner;
import org.apache.iotdb.db.mpp.sql.planner.plan.node.PlanNode;
import org.apache.iotdb.db.mpp.sql.planner.plan.node.PlanNodeType;
import org.apache.iotdb.db.mpp.sql.planner.plan.node.metedata.read.DevicesMetaScanNode;
import org.apache.iotdb.db.mpp.sql.planner.plan.node.metedata.read.MetaMergeNode;
import org.apache.iotdb.db.mpp.sql.planner.plan.node.metedata.read.TimeSeriesMetaScanNode;
import org.apache.iotdb.db.mpp.sql.planner.plan.node.metedata.write.AlterTimeSeriesNode;
import org.apache.iotdb.db.mpp.sql.planner.plan.node.metedata.write.AuthorNode;
import org.apache.iotdb.db.mpp.sql.planner.plan.node.metedata.write.CreateAlignedTimeSeriesNode;
import org.apache.iotdb.db.mpp.sql.planner.plan.node.metedata.write.CreateTimeSeriesNode;
import org.apache.iotdb.db.mpp.sql.planner.plan.node.process.LimitNode;
import org.apache.iotdb.db.mpp.sql.planner.plan.node.process.OffsetNode;
import org.apache.iotdb.db.mpp.sql.statement.Statement;
import org.apache.iotdb.db.mpp.sql.statement.metadata.AlterTimeSeriesStatement;
import org.apache.iotdb.db.qp.logical.sys.AuthorOperator;
import org.apache.iotdb.tsfile.file.metadata.enums.CompressionType;
import org.apache.iotdb.tsfile.file.metadata.enums.TSDataType;
import org.apache.iotdb.tsfile.file.metadata.enums.TSEncoding;

import org.junit.Assert;
import org.junit.Test;

import java.nio.ByteBuffer;
import java.time.ZonedDateTime;
import java.util.ArrayList;
import java.util.HashMap;
import java.util.Map;

import static org.apache.iotdb.db.mpp.sql.plan.QueryLogicalPlanUtil.querySQLs;
import static org.apache.iotdb.db.mpp.sql.plan.QueryLogicalPlanUtil.sqlToPlanMap;
import static org.junit.Assert.fail;

public class LogicalPlannerTest {

  @Test
  public void queryPlanTest() {
    for (String sql : querySQLs) {
      Assert.assertEquals(sqlToPlanMap.get(sql), parseSQLToPlanNode(sql));
    }
  }

  @Test
  public void createTimeseriesPlanTest() {
    String sql =
        "CREATE TIMESERIES root.ln.wf01.wt01.status(状态) BOOLEAN ENCODING=PLAIN COMPRESSOR=SNAPPY TAGS(tag1=v1, tag2=v2) ATTRIBUTES(attr1=v1, attr2=v2)";
    try {
      CreateTimeSeriesNode createTimeSeriesNode = (CreateTimeSeriesNode) parseSQLToPlanNode(sql);
      Assert.assertNotNull(createTimeSeriesNode);
      Assert.assertEquals(
          new PartialPath("root.ln.wf01.wt01.status"), createTimeSeriesNode.getPath());
      Assert.assertEquals("状态", createTimeSeriesNode.getAlias());
      Assert.assertEquals(TSDataType.BOOLEAN, createTimeSeriesNode.getDataType());
      Assert.assertEquals(TSEncoding.PLAIN, createTimeSeriesNode.getEncoding());
      Assert.assertEquals(CompressionType.SNAPPY, createTimeSeriesNode.getCompressor());
      Assert.assertEquals(
          new HashMap<String, String>() {
            {
              put("tag1", "v1");
              put("tag2", "v2");
            }
          },
          createTimeSeriesNode.getTags());
      Assert.assertEquals(
          new HashMap<String, String>() {
            {
              put("attr1", "v1");
              put("attr2", "v2");
            }
          },
          createTimeSeriesNode.getAttributes());
    } catch (Exception e) {
      e.printStackTrace();
      fail();
    }
  }

  @Test
  public void createAlignedTimeseriesPlanTest() {
    String sql =
        "CREATE ALIGNED TIMESERIES root.ln.wf01.GPS(latitude(meter1) FLOAT encoding=PLAIN compressor=SNAPPY tags(tag1=t1) attributes(attr1=a1), longitude FLOAT encoding=PLAIN compressor=SNAPPY)";
    try {
      CreateAlignedTimeSeriesNode createAlignedTimeSeriesNode =
          (CreateAlignedTimeSeriesNode) parseSQLToPlanNode(sql);
      Assert.assertNotNull(createAlignedTimeSeriesNode);
      Assert.assertEquals(
          new PartialPath("root.ln.wf01.GPS"), createAlignedTimeSeriesNode.getDevicePath());
      Assert.assertEquals(
          new ArrayList<String>() {
            {
              add("meter1");
              add(null);
            }
          },
          createAlignedTimeSeriesNode.getAliasList());
      Assert.assertEquals(
          new ArrayList<TSDataType>() {
            {
              add(TSDataType.FLOAT);
              add(TSDataType.FLOAT);
            }
          },
          createAlignedTimeSeriesNode.getDataTypes());
      Assert.assertEquals(
          new ArrayList<TSEncoding>() {
            {
              add(TSEncoding.PLAIN);
              add(TSEncoding.PLAIN);
            }
          },
          createAlignedTimeSeriesNode.getEncodings());
      Assert.assertEquals(
          new ArrayList<CompressionType>() {
            {
              add(CompressionType.SNAPPY);
              add(CompressionType.SNAPPY);
            }
          },
          createAlignedTimeSeriesNode.getCompressors());
      Assert.assertEquals(
          new ArrayList<Map<String, String>>() {
            {
              add(
                  new HashMap<String, String>() {
                    {
                      put("attr1", "a1");
                    }
                  });
              add(null);
            }
          },
          createAlignedTimeSeriesNode.getAttributesList());
      Assert.assertEquals(
          new ArrayList<Map<String, String>>() {
            {
              add(
                  new HashMap<String, String>() {
                    {
                      put("tag1", "t1");
                    }
                  });
              add(null);
            }
          },
          createAlignedTimeSeriesNode.getTagsList());

      // Test serialize and deserialize
      ByteBuffer byteBuffer = ByteBuffer.allocate(1000);
      createAlignedTimeSeriesNode.serialize(byteBuffer);
      byteBuffer.flip();

      CreateAlignedTimeSeriesNode createAlignedTimeSeriesNode1 =
          (CreateAlignedTimeSeriesNode) PlanNodeType.deserialize(byteBuffer);
      Assert.assertTrue(createAlignedTimeSeriesNode.equals(createAlignedTimeSeriesNode1));
    } catch (IllegalPathException e) {
      e.printStackTrace();
      fail();
    }
  }

  @Test
  public void alterTimeseriesPlanTest() {
    String sql = "ALTER timeseries root.turbine.d1.s1 RENAME tag1 TO newTag1";
    try {
      AlterTimeSeriesNode alterTimeSeriesNode = (AlterTimeSeriesNode) parseSQLToPlanNode(sql);
      Assert.assertNotNull(alterTimeSeriesNode);
      Assert.assertEquals(new PartialPath("root.turbine.d1.s1"), alterTimeSeriesNode.getPath());
      Assert.assertEquals(
          AlterTimeSeriesStatement.AlterType.RENAME, alterTimeSeriesNode.getAlterType());
      Assert.assertEquals(
          new HashMap<String, String>() {
            {
              put("tag1", "newTag1");
            }
          },
          alterTimeSeriesNode.getAlterMap());

      // Test serialize and deserialize
      ByteBuffer byteBuffer = ByteBuffer.allocate(1000);
      alterTimeSeriesNode.serialize(byteBuffer);
      byteBuffer.flip();

      AlterTimeSeriesNode alterTimeSeriesNode1 =
          (AlterTimeSeriesNode) PlanNodeType.deserialize(byteBuffer);
      Assert.assertTrue(alterTimeSeriesNode.equals(alterTimeSeriesNode1));
    } catch (IllegalPathException e) {
      e.printStackTrace();
      fail();
    }

    sql = "ALTER timeseries root.turbine.d1.s1 SET newTag1=newV1, attr1=newV1";
    try {
      AlterTimeSeriesNode alterTimeSeriesNode = (AlterTimeSeriesNode) parseSQLToPlanNode(sql);
      Assert.assertNotNull(alterTimeSeriesNode);
      Assert.assertEquals(new PartialPath("root.turbine.d1.s1"), alterTimeSeriesNode.getPath());
      Assert.assertEquals(
          AlterTimeSeriesStatement.AlterType.SET, alterTimeSeriesNode.getAlterType());
      Assert.assertEquals(
          new HashMap<String, String>() {
            {
              put("newTag1", "newV1");
              put("attr1", "newV1");
            }
          },
          alterTimeSeriesNode.getAlterMap());

      // Test serialize and deserialize
      ByteBuffer byteBuffer = ByteBuffer.allocate(1000);
      alterTimeSeriesNode.serialize(byteBuffer);
      byteBuffer.flip();

      AlterTimeSeriesNode alterTimeSeriesNode1 =
          (AlterTimeSeriesNode) PlanNodeType.deserialize(byteBuffer);
      Assert.assertTrue(alterTimeSeriesNode.equals(alterTimeSeriesNode1));
    } catch (IllegalPathException e) {
      e.printStackTrace();
      fail();
    }

    sql = "ALTER timeseries root.turbine.d1.s1 DROP tag1, tag2";
    try {
      AlterTimeSeriesNode alterTimeSeriesNode = (AlterTimeSeriesNode) parseSQLToPlanNode(sql);
      Assert.assertNotNull(alterTimeSeriesNode);
      Assert.assertEquals(new PartialPath("root.turbine.d1.s1"), alterTimeSeriesNode.getPath());
      Assert.assertEquals(
          AlterTimeSeriesStatement.AlterType.DROP, alterTimeSeriesNode.getAlterType());
      Assert.assertEquals(
          new HashMap<String, String>() {
            {
              put("tag1", null);
              put("tag2", null);
            }
          },
          alterTimeSeriesNode.getAlterMap());

      // Test serialize and deserialize
      ByteBuffer byteBuffer = ByteBuffer.allocate(1000);
      alterTimeSeriesNode.serialize(byteBuffer);
      byteBuffer.flip();

      AlterTimeSeriesNode alterTimeSeriesNode1 =
          (AlterTimeSeriesNode) PlanNodeType.deserialize(byteBuffer);
      Assert.assertTrue(alterTimeSeriesNode.equals(alterTimeSeriesNode1));
    } catch (IllegalPathException e) {
      e.printStackTrace();
      fail();
    }

    sql = "ALTER timeseries root.turbine.d1.s1 ADD TAGS tag3=v3, tag4=v4";
    try {
      AlterTimeSeriesNode alterTimeSeriesNode = (AlterTimeSeriesNode) parseSQLToPlanNode(sql);
      Assert.assertNotNull(alterTimeSeriesNode);
      Assert.assertEquals(new PartialPath("root.turbine.d1.s1"), alterTimeSeriesNode.getPath());
      Assert.assertEquals(
          AlterTimeSeriesStatement.AlterType.ADD_TAGS, alterTimeSeriesNode.getAlterType());
      Assert.assertEquals(
          new HashMap<String, String>() {
            {
              put("tag3", "v3");
              put("tag4", "v4");
            }
          },
          alterTimeSeriesNode.getAlterMap());

      // Test serialize and deserialize
      ByteBuffer byteBuffer = ByteBuffer.allocate(1000);
      alterTimeSeriesNode.serialize(byteBuffer);
      byteBuffer.flip();

      AlterTimeSeriesNode alterTimeSeriesNode1 =
          (AlterTimeSeriesNode) PlanNodeType.deserialize(byteBuffer);
      Assert.assertTrue(alterTimeSeriesNode.equals(alterTimeSeriesNode1));
    } catch (IllegalPathException e) {
      e.printStackTrace();
      fail();
    }

    sql = "ALTER timeseries root.turbine.d1.s1 ADD ATTRIBUTES attr3=v3, attr4=v4";
    try {
      AlterTimeSeriesNode alterTimeSeriesNode = (AlterTimeSeriesNode) parseSQLToPlanNode(sql);
      Assert.assertNotNull(alterTimeSeriesNode);
      Assert.assertEquals(new PartialPath("root.turbine.d1.s1"), alterTimeSeriesNode.getPath());
      Assert.assertEquals(
          AlterTimeSeriesStatement.AlterType.ADD_ATTRIBUTES, alterTimeSeriesNode.getAlterType());
      Assert.assertEquals(
          new HashMap<String, String>() {
            {
              put("attr3", "v3");
              put("attr4", "v4");
            }
          },
          alterTimeSeriesNode.getAlterMap());

      // Test serialize and deserialize
      ByteBuffer byteBuffer = ByteBuffer.allocate(1000);
      alterTimeSeriesNode.serialize(byteBuffer);
      byteBuffer.flip();

      AlterTimeSeriesNode alterTimeSeriesNode1 =
          (AlterTimeSeriesNode) PlanNodeType.deserialize(byteBuffer);
      Assert.assertTrue(alterTimeSeriesNode.equals(alterTimeSeriesNode1));
    } catch (IllegalPathException e) {
      e.printStackTrace();
      fail();
    }

    sql =
        "ALTER timeseries root.turbine.d1.s1 UPSERT ALIAS=newAlias TAGS(tag2=newV2, tag3=v3) ATTRIBUTES(attr3=v3, attr4=v4)";
    try {
      AlterTimeSeriesNode alterTimeSeriesNode = (AlterTimeSeriesNode) parseSQLToPlanNode(sql);
      Assert.assertNotNull(alterTimeSeriesNode);
      Assert.assertEquals(new PartialPath("root.turbine.d1.s1"), alterTimeSeriesNode.getPath());
      Assert.assertEquals(
          AlterTimeSeriesStatement.AlterType.UPSERT, alterTimeSeriesNode.getAlterType());
      Assert.assertEquals(
          new HashMap<String, String>() {
            {
              put("tag2", "newV2");
              put("tag3", "v3");
            }
          },
          alterTimeSeriesNode.getTagsMap());
      Assert.assertEquals(
          new HashMap<String, String>() {
            {
              put("attr3", "v3");
              put("attr4", "v4");
            }
          },
          alterTimeSeriesNode.getAttributesMap());

      // Test serialize and deserialize
      ByteBuffer byteBuffer = ByteBuffer.allocate(1000);
      alterTimeSeriesNode.serialize(byteBuffer);
      byteBuffer.flip();

      AlterTimeSeriesNode alterTimeSeriesNode1 =
          (AlterTimeSeriesNode) PlanNodeType.deserialize(byteBuffer);
      Assert.assertTrue(alterTimeSeriesNode.equals(alterTimeSeriesNode1));
    } catch (IllegalPathException e) {
      e.printStackTrace();
      fail();
    }
  }

  @Test
<<<<<<< HEAD
  public void testShowTimeSeries() {
    String sql =
        "SHOW LATEST TIMESERIES root.ln.wf01.wt01.status WHERE tagK = tagV limit 20 offset 10";

    try {
      LimitNode limitNode = (LimitNode) parseSQLToPlanNode(sql);
      OffsetNode offsetNode = (OffsetNode) limitNode.getChild();
      MetaMergeNode metaMergeNode = (MetaMergeNode) offsetNode.getChild();
      metaMergeNode.getChildren().forEach(n -> System.out.println(n.toString()));
      TimeSeriesMetaScanNode showTimeSeriesNode =
          (TimeSeriesMetaScanNode) metaMergeNode.getChildren().get(0);
      Assert.assertNotNull(showTimeSeriesNode);
      Assert.assertEquals(
          new PartialPath("root.ln.wf01.wt01.status"), showTimeSeriesNode.getPath());
      Assert.assertEquals("root.ln.wf01.wt01", showTimeSeriesNode.getPath().getDevice());
      Assert.assertTrue(showTimeSeriesNode.isOrderByHeat());
      Assert.assertFalse(showTimeSeriesNode.isContains());
      Assert.assertEquals("tagK", showTimeSeriesNode.getKey());
      Assert.assertEquals("tagV", showTimeSeriesNode.getValue());
      Assert.assertEquals(20, showTimeSeriesNode.getLimit());
      Assert.assertEquals(10, showTimeSeriesNode.getOffset());
      Assert.assertTrue(showTimeSeriesNode.isHasLimit());

      // test serialize and deserialize
      ByteBuffer byteBuffer = ByteBuffer.allocate(1024);
      showTimeSeriesNode.serialize(byteBuffer);
      byteBuffer.flip();
      TimeSeriesMetaScanNode showTimeSeriesNode2 =
          (TimeSeriesMetaScanNode) PlanNodeType.deserialize(byteBuffer);
      Assert.assertNotNull(showTimeSeriesNode2);
      Assert.assertEquals(
          new PartialPath("root.ln.wf01.wt01.status"), showTimeSeriesNode2.getPath());
      Assert.assertEquals("root.ln.wf01.wt01", showTimeSeriesNode2.getPath().getDevice());
      Assert.assertTrue(showTimeSeriesNode2.isOrderByHeat());
      Assert.assertFalse(showTimeSeriesNode2.isContains());
      Assert.assertEquals("tagK", showTimeSeriesNode2.getKey());
      Assert.assertEquals("tagV", showTimeSeriesNode2.getValue());
      Assert.assertEquals(20, showTimeSeriesNode2.getLimit());
      Assert.assertEquals(10, showTimeSeriesNode2.getOffset());
      Assert.assertTrue(showTimeSeriesNode2.isHasLimit());
    } catch (Exception e) {
      e.printStackTrace();
      fail();
    }
  }

  @Test
  public void testShowDevices() {
    String sql = "SHOW DEVICES root.ln.wf01.wt01 WITH STORAGE GROUP limit 20 offset 10";
    try {
      LimitNode limitNode = (LimitNode) parseSQLToPlanNode(sql);
      OffsetNode offsetNode = (OffsetNode) limitNode.getChild();
      MetaMergeNode metaMergeNode = (MetaMergeNode) offsetNode.getChild();
      DevicesMetaScanNode showDevicesNode =
          (DevicesMetaScanNode) metaMergeNode.getChildren().get(0);
      Assert.assertNotNull(showDevicesNode);
      Assert.assertEquals(new PartialPath("root.ln.wf01.wt01"), showDevicesNode.getPath());
      Assert.assertTrue(showDevicesNode.isHasSgCol());
      Assert.assertEquals(20, showDevicesNode.getLimit());
      Assert.assertEquals(10, showDevicesNode.getOffset());
      Assert.assertTrue(showDevicesNode.isHasLimit());

      // test serialize and deserialize
      ByteBuffer byteBuffer = ByteBuffer.allocate(1024);
      showDevicesNode.serialize(byteBuffer);
      byteBuffer.flip();
      DevicesMetaScanNode showDevicesNode2 =
          (DevicesMetaScanNode) PlanNodeType.deserialize(byteBuffer);
      Assert.assertNotNull(showDevicesNode2);
      Assert.assertEquals(new PartialPath("root.ln.wf01.wt01"), showDevicesNode2.getPath());
      Assert.assertEquals(20, showDevicesNode2.getLimit());
      Assert.assertEquals(10, showDevicesNode2.getOffset());
      Assert.assertTrue(showDevicesNode2.isHasLimit());
    } catch (Exception e) {
      e.printStackTrace();
      fail();
    }
  }

  @Test
  public void authorTest() throws AuthException {
=======
  public void authorTest() {
>>>>>>> 5d5f67f3

    String sql = null;
    String[] privilegeList = {"DELETE_TIMESERIES"};

    // create user
    sql = "CREATE USER thulab 'passwd';";
    try {
      AuthorNode authorNode = (AuthorNode) parseSQLToPlanNode(sql);
      Assert.assertNotNull(authorNode);
      Assert.assertEquals(AuthorOperator.AuthorType.CREATE_USER, authorNode.getAuthorType());
      Assert.assertEquals("thulab", authorNode.getUserName());
      Assert.assertEquals("passwd", authorNode.getPassword());

      // Test serialize and deserialize
      ByteBuffer byteBuffer = ByteBuffer.allocate(1000);
      authorNode.serialize(byteBuffer);
      byteBuffer.flip();

      AuthorNode authorNode1 = (AuthorNode) PlanNodeType.deserialize(byteBuffer);
      Assert.assertTrue(authorNode.equals(authorNode1));
    } catch (Exception e) {
      e.printStackTrace();
      fail();
    }

    // create role
    sql = "CREATE ROLE admin;";
    try {
      AuthorNode authorNode = (AuthorNode) parseSQLToPlanNode(sql);
      Assert.assertNotNull(authorNode);
      Assert.assertEquals(AuthorOperator.AuthorType.CREATE_ROLE, authorNode.getAuthorType());
      Assert.assertEquals("admin", authorNode.getRoleName());
      // Test serialize and deserialize
      ByteBuffer byteBuffer = ByteBuffer.allocate(1000);
      authorNode.serialize(byteBuffer);
      byteBuffer.flip();
      AuthorNode authorNode1 = (AuthorNode) PlanNodeType.deserialize(byteBuffer);
      Assert.assertTrue(authorNode.equals(authorNode1));
    } catch (Exception e) {
      e.printStackTrace();
      fail();
    }

    // alter user
    sql = "ALTER USER tempuser SET PASSWORD 'newpwd';";
    try {
      AuthorNode authorNode = (AuthorNode) parseSQLToPlanNode(sql);
      Assert.assertNotNull(authorNode);
      Assert.assertEquals(AuthorOperator.AuthorType.UPDATE_USER, authorNode.getAuthorType());
      Assert.assertEquals("tempuser", authorNode.getUserName());
      Assert.assertEquals("newpwd", authorNode.getNewPassword());
      // Test serialize and deserialize
      ByteBuffer byteBuffer = ByteBuffer.allocate(1000);
      authorNode.serialize(byteBuffer);
      byteBuffer.flip();

      AuthorNode authorNode1 = null;

      authorNode1 = (AuthorNode) PlanNodeType.deserialize(byteBuffer);
      Assert.assertTrue(authorNode.equals(authorNode1));
    } catch (Exception e) {
      e.printStackTrace();
      fail();
    }

    // grant user
    sql = "GRANT USER tempuser PRIVILEGES DELETE_TIMESERIES on root.ln;";
    try {
      AuthorNode authorNode = (AuthorNode) parseSQLToPlanNode(sql);
      Assert.assertNotNull(authorNode);
      Assert.assertEquals(AuthorOperator.AuthorType.GRANT_USER, authorNode.getAuthorType());
      Assert.assertEquals("tempuser", authorNode.getUserName());

      Assert.assertEquals(authorNode.strToPermissions(privilegeList), authorNode.getPermissions());
      Assert.assertEquals("root.ln", authorNode.getNodeName().getFullPath());
      // Test serialize and deserialize
      ByteBuffer byteBuffer = ByteBuffer.allocate(1000);
      authorNode.serialize(byteBuffer);
      byteBuffer.flip();

      AuthorNode authorNode1 = null;
      authorNode1 = (AuthorNode) PlanNodeType.deserialize(byteBuffer);
      Assert.assertTrue(authorNode.equals(authorNode1));
    } catch (Exception e) {
      e.printStackTrace();
      fail();
    }

    // grant role
    sql = "GRANT ROLE temprole PRIVILEGES DELETE_TIMESERIES ON root.ln;";
    try {
      AuthorNode authorNode = (AuthorNode) parseSQLToPlanNode(sql);
      Assert.assertNotNull(authorNode);
      Assert.assertEquals(AuthorOperator.AuthorType.GRANT_ROLE, authorNode.getAuthorType());
      Assert.assertEquals("temprole", authorNode.getRoleName());

      Assert.assertEquals(authorNode.strToPermissions(privilegeList), authorNode.getPermissions());
      Assert.assertEquals("root.ln", authorNode.getNodeName().getFullPath());
      // Test serialize and deserialize
      ByteBuffer byteBuffer = ByteBuffer.allocate(1000);
      authorNode.serialize(byteBuffer);
      byteBuffer.flip();

      AuthorNode authorNode1 = null;
      authorNode1 = (AuthorNode) PlanNodeType.deserialize(byteBuffer);
      Assert.assertTrue(authorNode.equals(authorNode1));
    } catch (Exception e) {
      e.printStackTrace();
      fail();
    }

    // grant role to user
    sql = "GRANT temprole TO tempuser;";
    try {
      AuthorNode authorNode = (AuthorNode) parseSQLToPlanNode(sql);
      Assert.assertNotNull(authorNode);
      Assert.assertEquals(AuthorOperator.AuthorType.GRANT_ROLE_TO_USER, authorNode.getAuthorType());
      Assert.assertEquals("temprole", authorNode.getRoleName());
      Assert.assertEquals("tempuser", authorNode.getUserName());
      // Test serialize and deserialize
      ByteBuffer byteBuffer = ByteBuffer.allocate(1000);
      authorNode.serialize(byteBuffer);
      byteBuffer.flip();

      AuthorNode authorNode1 = null;

      authorNode1 = (AuthorNode) PlanNodeType.deserialize(byteBuffer);
      Assert.assertTrue(authorNode.equals(authorNode1));
    } catch (Exception e) {
      e.printStackTrace();
      fail();
    }

    // revoke user
    sql = "REVOKE USER tempuser PRIVILEGES DELETE_TIMESERIES on root.ln;";
    try {
      AuthorNode authorNode = (AuthorNode) parseSQLToPlanNode(sql);
      Assert.assertNotNull(authorNode);
      Assert.assertEquals(AuthorOperator.AuthorType.REVOKE_USER, authorNode.getAuthorType());
      Assert.assertEquals("tempuser", authorNode.getUserName());
      Assert.assertEquals(authorNode.strToPermissions(privilegeList), authorNode.getPermissions());
      Assert.assertEquals("root.ln", authorNode.getNodeName().getFullPath());
      // Test serialize and deserialize
      ByteBuffer byteBuffer = ByteBuffer.allocate(1000);
      authorNode.serialize(byteBuffer);
      byteBuffer.flip();

      AuthorNode authorNode1 = null;
      authorNode1 = (AuthorNode) PlanNodeType.deserialize(byteBuffer);
      Assert.assertTrue(authorNode.equals(authorNode1));
    } catch (Exception e) {
      e.printStackTrace();
      fail();
    }

    // revoke role
    sql = "REVOKE ROLE temprole PRIVILEGES DELETE_TIMESERIES ON root.ln;";
    try {
      AuthorNode authorNode = (AuthorNode) parseSQLToPlanNode(sql);
      Assert.assertNotNull(authorNode);
      Assert.assertEquals(AuthorOperator.AuthorType.REVOKE_ROLE, authorNode.getAuthorType());
      Assert.assertEquals("temprole", authorNode.getRoleName());
      Assert.assertEquals("root.ln", authorNode.getNodeName().getFullPath());
      Assert.assertEquals(authorNode.strToPermissions(privilegeList), authorNode.getPermissions());
      // Test serialize and deserialize
      ByteBuffer byteBuffer = ByteBuffer.allocate(1000);
      authorNode.serialize(byteBuffer);
      byteBuffer.flip();

      AuthorNode authorNode1 = null;
      authorNode1 = (AuthorNode) PlanNodeType.deserialize(byteBuffer);
      Assert.assertTrue(authorNode.equals(authorNode1));

    } catch (Exception e) {
      e.printStackTrace();
      fail();
    }

    // revoke role from user
    sql = "REVOKE temprole FROM tempuser;";
    try {
      AuthorNode authorNode = (AuthorNode) parseSQLToPlanNode(sql);
      Assert.assertNotNull(authorNode);
      Assert.assertEquals(
          AuthorOperator.AuthorType.REVOKE_ROLE_FROM_USER, authorNode.getAuthorType());
      Assert.assertEquals("temprole", authorNode.getRoleName());
      Assert.assertEquals("tempuser", authorNode.getUserName());
      // Test serialize and deserialize
      ByteBuffer byteBuffer = ByteBuffer.allocate(1000);
      authorNode.serialize(byteBuffer);
      byteBuffer.flip();

      AuthorNode authorNode1 = null;

      authorNode1 = (AuthorNode) PlanNodeType.deserialize(byteBuffer);
      Assert.assertTrue(authorNode.equals(authorNode1));
    } catch (Exception e) {
      e.printStackTrace();
      fail();
    }

    // drop user
    sql = "DROP USER xiaoming;";
    try {
      AuthorNode authorNode = (AuthorNode) parseSQLToPlanNode(sql);
      Assert.assertNotNull(authorNode);
      Assert.assertEquals(AuthorOperator.AuthorType.DROP_USER, authorNode.getAuthorType());
      Assert.assertEquals("xiaoming", authorNode.getUserName());
      // Test serialize and deserialize
      ByteBuffer byteBuffer = ByteBuffer.allocate(1000);
      authorNode.serialize(byteBuffer);
      byteBuffer.flip();

      AuthorNode authorNode1 = null;

      authorNode1 = (AuthorNode) PlanNodeType.deserialize(byteBuffer);
      Assert.assertTrue(authorNode.equals(authorNode1));
    } catch (Exception e) {
      e.printStackTrace();
      fail();
    }

    // drop role
    sql = "DROP ROLE admin;";
    try {
      AuthorNode authorNode = (AuthorNode) parseSQLToPlanNode(sql);
      Assert.assertNotNull(authorNode);
      Assert.assertEquals(AuthorOperator.AuthorType.DROP_ROLE, authorNode.getAuthorType());
      Assert.assertEquals("admin", authorNode.getRoleName());
      // Test serialize and deserialize
      ByteBuffer byteBuffer = ByteBuffer.allocate(1000);
      authorNode.serialize(byteBuffer);
      byteBuffer.flip();

      AuthorNode authorNode1 = null;

      authorNode1 = (AuthorNode) PlanNodeType.deserialize(byteBuffer);
      Assert.assertTrue(authorNode.equals(authorNode1));
    } catch (Exception e) {
      e.printStackTrace();
      fail();
    }

    // list user
    sql = "LIST USER";
    try {
      AuthorNode authorNode = (AuthorNode) parseSQLToPlanNode(sql);
      Assert.assertNotNull(authorNode);
      Assert.assertEquals(AuthorOperator.AuthorType.LIST_USER, authorNode.getAuthorType());
      // Test serialize and deserialize
      ByteBuffer byteBuffer = ByteBuffer.allocate(1000);
      authorNode.serialize(byteBuffer);
      byteBuffer.flip();

      AuthorNode authorNode1 = null;

      authorNode1 = (AuthorNode) PlanNodeType.deserialize(byteBuffer);
      Assert.assertTrue(authorNode.equals(authorNode1));
    } catch (Exception e) {
      e.printStackTrace();
      fail();
    }

    // list role
    sql = "LIST ROLE";
    try {
      AuthorNode authorNode = (AuthorNode) parseSQLToPlanNode(sql);
      Assert.assertNotNull(authorNode);
      Assert.assertEquals(AuthorOperator.AuthorType.LIST_ROLE, authorNode.getAuthorType());
      // Test serialize and deserialize
      ByteBuffer byteBuffer = ByteBuffer.allocate(1000);
      authorNode.serialize(byteBuffer);
      byteBuffer.flip();

      AuthorNode authorNode1 = null;

      authorNode1 = (AuthorNode) PlanNodeType.deserialize(byteBuffer);
      Assert.assertTrue(authorNode.equals(authorNode1));
    } catch (Exception e) {
      e.printStackTrace();
      fail();
    }

    // list privileges user
    sql = "LIST PRIVILEGES USER sgcc_wirte_user ON root.sgcc;";
    try {
      AuthorNode authorNode = (AuthorNode) parseSQLToPlanNode(sql);
      Assert.assertNotNull(authorNode);
      Assert.assertEquals(
          AuthorOperator.AuthorType.LIST_USER_PRIVILEGE, authorNode.getAuthorType());
      // Test serialize and deserialize
      ByteBuffer byteBuffer = ByteBuffer.allocate(1000);
      authorNode.serialize(byteBuffer);
      byteBuffer.flip();

      AuthorNode authorNode1 = null;

      authorNode1 = (AuthorNode) PlanNodeType.deserialize(byteBuffer);
      Assert.assertTrue(authorNode.equals(authorNode1));
    } catch (Exception e) {
      e.printStackTrace();
      fail();
    }

    // list privileges role
    sql = "LIST PRIVILEGES ROLE wirte_role ON root.sgcc;";
    try {
      AuthorNode authorNode = (AuthorNode) parseSQLToPlanNode(sql);
      Assert.assertNotNull(authorNode);
      Assert.assertEquals(
          AuthorOperator.AuthorType.LIST_ROLE_PRIVILEGE, authorNode.getAuthorType());
      // Test serialize and deserialize
      ByteBuffer byteBuffer = ByteBuffer.allocate(1000);
      authorNode.serialize(byteBuffer);
      byteBuffer.flip();

      AuthorNode authorNode1 = null;

      authorNode1 = (AuthorNode) PlanNodeType.deserialize(byteBuffer);
      Assert.assertTrue(authorNode.equals(authorNode1));
    } catch (Exception e) {
      e.printStackTrace();
      fail();
    }

    // list user privileges
    sql = "LIST USER PRIVILEGES tempuser;";
    try {
      AuthorNode authorNode = (AuthorNode) parseSQLToPlanNode(sql);
      Assert.assertNotNull(authorNode);
      Assert.assertEquals(
          AuthorOperator.AuthorType.LIST_USER_PRIVILEGE, authorNode.getAuthorType());
      // Test serialize and deserialize
      ByteBuffer byteBuffer = ByteBuffer.allocate(1000);
      authorNode.serialize(byteBuffer);
      byteBuffer.flip();

      AuthorNode authorNode1 = null;

      authorNode1 = (AuthorNode) PlanNodeType.deserialize(byteBuffer);
      Assert.assertTrue(authorNode.equals(authorNode1));
    } catch (Exception e) {
      e.printStackTrace();
      fail();
    }

    // list role privileges
    sql = "LIST ROLE PRIVILEGES actor;";
    try {
      AuthorNode authorNode = (AuthorNode) parseSQLToPlanNode(sql);
      Assert.assertNotNull(authorNode);
      Assert.assertEquals(
          AuthorOperator.AuthorType.LIST_ROLE_PRIVILEGE, authorNode.getAuthorType());
      // Test serialize and deserialize
      ByteBuffer byteBuffer = ByteBuffer.allocate(1000);
      authorNode.serialize(byteBuffer);
      byteBuffer.flip();

      AuthorNode authorNode1 = null;

      authorNode1 = (AuthorNode) PlanNodeType.deserialize(byteBuffer);
      Assert.assertTrue(authorNode.equals(authorNode1));
    } catch (Exception e) {
      e.printStackTrace();
      fail();
    }

    // list all role of user
    sql = "LIST ALL ROLE OF USER tempuser;";
    try {
      AuthorNode authorNode = (AuthorNode) parseSQLToPlanNode(sql);
      Assert.assertNotNull(authorNode);
      Assert.assertEquals(AuthorOperator.AuthorType.LIST_USER_ROLES, authorNode.getAuthorType());
      // Test serialize and deserialize
      ByteBuffer byteBuffer = ByteBuffer.allocate(1000);
      authorNode.serialize(byteBuffer);
      byteBuffer.flip();

      AuthorNode authorNode1 = null;

      authorNode1 = (AuthorNode) PlanNodeType.deserialize(byteBuffer);
      Assert.assertTrue(authorNode.equals(authorNode1));
    } catch (Exception e) {
      e.printStackTrace();
      fail();
    }

    // list all user of role
    sql = "LIST ALL USER OF ROLE roleuser;";
    try {
      AuthorNode authorNode = (AuthorNode) parseSQLToPlanNode(sql);
      Assert.assertNotNull(authorNode);
      Assert.assertEquals(AuthorOperator.AuthorType.LIST_ROLE_USERS, authorNode.getAuthorType());
      // Test serialize and deserialize
      ByteBuffer byteBuffer = ByteBuffer.allocate(1000);
      authorNode.serialize(byteBuffer);
      byteBuffer.flip();

      AuthorNode authorNode1 = null;

      authorNode1 = (AuthorNode) PlanNodeType.deserialize(byteBuffer);
      Assert.assertTrue(authorNode.equals(authorNode1));
    } catch (Exception e) {
      e.printStackTrace();
      fail();
    }
  }

  private PlanNode parseSQLToPlanNode(String sql) {
    PlanNode planNode = null;
    try {
      Statement statement =
          StatementGenerator.createStatement(sql, ZonedDateTime.now().getOffset());
      MPPQueryContext context = new MPPQueryContext(new QueryId("test_query"));
      Analyzer analyzer = new Analyzer(context);
      Analysis analysis = analyzer.analyze(statement);
      LogicalPlanner planner = new LogicalPlanner(context, new ArrayList<>());
      planNode = planner.plan(analysis).getRootNode();
    } catch (Exception e) {
      e.printStackTrace();
      fail();
    }
    return planNode;
  }
}<|MERGE_RESOLUTION|>--- conflicted
+++ resolved
@@ -371,7 +371,6 @@
   }
 
   @Test
-<<<<<<< HEAD
   public void testShowTimeSeries() {
     String sql =
         "SHOW LATEST TIMESERIES root.ln.wf01.wt01.status WHERE tagK = tagV limit 20 offset 10";
@@ -452,10 +451,7 @@
   }
 
   @Test
-  public void authorTest() throws AuthException {
-=======
   public void authorTest() {
->>>>>>> 5d5f67f3
 
     String sql = null;
     String[] privilegeList = {"DELETE_TIMESERIES"};
