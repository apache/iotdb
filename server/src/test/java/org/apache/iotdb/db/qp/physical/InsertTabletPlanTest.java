--- conflicted
+++ resolved
@@ -30,6 +30,8 @@
 import org.apache.iotdb.db.qp.physical.crud.CreateTemplatePlan;
 import org.apache.iotdb.db.qp.physical.crud.InsertTabletPlan;
 import org.apache.iotdb.db.qp.physical.crud.QueryPlan;
+import org.apache.iotdb.db.qp.physical.crud.SetSchemaTemplatePlan;
+import org.apache.iotdb.db.service.IoTDB;
 import org.apache.iotdb.db.utils.EnvironmentUtils;
 import org.apache.iotdb.tsfile.exception.filter.QueryFilterOptimizationException;
 import org.apache.iotdb.tsfile.file.metadata.enums.CompressionType;
@@ -238,7 +240,6 @@
     }
   }
 
-<<<<<<< HEAD
   @Test
   public void testInsertTabletPlanWithSchemaTemplate()
       throws QueryProcessException, MetadataException, InterruptedException,
@@ -268,8 +269,6 @@
     }
   }
 
-=======
->>>>>>> c8513e6f
   private CreateTemplatePlan getCreateTemplatePlan() {
     List<List<String>> measurementList = new ArrayList<>();
     for (int i = 1; i <= 6; i++) {
@@ -289,11 +288,6 @@
       encodingList.add(Collections.singletonList(TSEncoding.PLAIN));
     }
 
-<<<<<<< HEAD
-    List<CompressionType> compressionTypes = new ArrayList<>();
-    for (int i = 0; i < 6; i++) {
-      compressionTypes.add(CompressionType.SNAPPY);
-=======
     List<List<CompressionType>> compressionTypes = new ArrayList<>();
     for (int i = 0; i < 3; i++) {
       List<CompressionType> compressorList = new ArrayList<>();
@@ -301,7 +295,6 @@
         compressorList.add(CompressionType.SNAPPY);
       }
       compressionTypes.add(compressorList);
->>>>>>> c8513e6f
     }
 
     List<String> schemaNames = new ArrayList<>();
@@ -314,7 +307,6 @@
   }
 
   @Test
-<<<<<<< HEAD
   public void testInsertTabletPlanWithSchemaTemplateAndAutoCreateSchema()
       throws QueryProcessException, MetadataException, InterruptedException,
           QueryFilterOptimizationException, StorageEngineException, IOException {
@@ -358,8 +350,6 @@
   }
 
   @Test
-=======
->>>>>>> c8513e6f
   public void testInsertTabletSerialization() throws IllegalPathException, QueryProcessException {
     InsertTabletPlan plan1 = getAlignedInsertTabletPlan();
 
