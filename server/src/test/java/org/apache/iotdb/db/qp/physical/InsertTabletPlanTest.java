/*
 * Licensed to the Apache Software Foundation (ASF) under one
 * or more contributor license agreements.  See the NOTICE file
 * distributed with this work for additional information
 * regarding copyright ownership.  The ASF licenses this file
 * to you under the Apache License, Version 2.0 (the
 * "License"); you may not use this file except in compliance
 * with the License.  You may obtain a copy of the License at
 *
 *     http://www.apache.org/licenses/LICENSE-2.0
 *
 * Unless required by applicable law or agreed to in writing,
 * software distributed under the License is distributed on an
 * "AS IS" BASIS, WITHOUT WARRANTIES OR CONDITIONS OF ANY
 * KIND, either express or implied.  See the License for the
 * specific language governing permissions and limitations
 * under the License.
 */
package org.apache.iotdb.db.qp.physical;

import org.apache.iotdb.db.conf.IoTDBDescriptor;
import org.apache.iotdb.db.exception.StorageEngineException;
import org.apache.iotdb.db.exception.metadata.IllegalPathException;
import org.apache.iotdb.db.exception.metadata.MetadataException;
import org.apache.iotdb.db.exception.query.QueryProcessException;
import org.apache.iotdb.db.metadata.PartialPath;
import org.apache.iotdb.db.qp.Planner;
import org.apache.iotdb.db.qp.executor.PlanExecutor;
import org.apache.iotdb.db.qp.physical.PhysicalPlan.PhysicalPlanType;
import org.apache.iotdb.db.qp.physical.crud.InsertTabletPlan;
import org.apache.iotdb.db.qp.physical.crud.QueryPlan;
<<<<<<< HEAD
import org.apache.iotdb.db.qp.physical.sys.CreateSchemaTemplatePlan;
import org.apache.iotdb.db.qp.physical.sys.SetSchemaTemplatePlan;
import org.apache.iotdb.db.service.IoTDB;
=======
>>>>>>> 206412a7
import org.apache.iotdb.db.utils.EnvironmentUtils;
import org.apache.iotdb.tsfile.exception.filter.QueryFilterOptimizationException;
import org.apache.iotdb.tsfile.file.metadata.enums.CompressionType;
import org.apache.iotdb.tsfile.file.metadata.enums.TSDataType;
import org.apache.iotdb.tsfile.file.metadata.enums.TSEncoding;
import org.apache.iotdb.tsfile.read.common.Field;
import org.apache.iotdb.tsfile.read.common.RowRecord;
import org.apache.iotdb.tsfile.read.query.dataset.QueryDataSet;
import org.apache.iotdb.tsfile.utils.Binary;
import org.apache.iotdb.tsfile.utils.BitMap;

import org.junit.After;
import org.junit.Assert;
import org.junit.Before;
import org.junit.Test;

import java.io.IOException;
import java.nio.ByteBuffer;
import java.util.ArrayList;
import java.util.Arrays;
import java.util.Collections;
import java.util.List;

public class InsertTabletPlanTest {

  private final Planner processor = new Planner();

  @Before
  public void before() {
    EnvironmentUtils.envSetUp();
  }

  @After
  public void clean() throws IOException, StorageEngineException {
    IoTDBDescriptor.getInstance().getConfig().setAutoCreateSchemaEnabled(true);
    EnvironmentUtils.cleanEnv();
  }

  @Test
  public void testInsertTabletPlan()
      throws QueryProcessException, MetadataException, InterruptedException,
          QueryFilterOptimizationException, StorageEngineException, IOException {
    long[] times = new long[] {110L, 111L, 112L, 113L};
    List<Integer> dataTypes = new ArrayList<>();
    dataTypes.add(TSDataType.DOUBLE.ordinal());
    dataTypes.add(TSDataType.FLOAT.ordinal());
    dataTypes.add(TSDataType.INT64.ordinal());
    dataTypes.add(TSDataType.INT32.ordinal());
    dataTypes.add(TSDataType.BOOLEAN.ordinal());
    dataTypes.add(TSDataType.TEXT.ordinal());

    Object[] columns = new Object[6];
    columns[0] = new double[4];
    columns[1] = new float[4];
    columns[2] = new long[4];
    columns[3] = new int[4];
    columns[4] = new boolean[4];
    columns[5] = new Binary[4];

    for (int r = 0; r < 4; r++) {
      ((double[]) columns[0])[r] = 1.0;
      ((float[]) columns[1])[r] = 2;
      ((long[]) columns[2])[r] = 10000;
      ((int[]) columns[3])[r] = 100;
      ((boolean[]) columns[4])[r] = false;
      ((Binary[]) columns[5])[r] = new Binary("hh" + r);
    }

    InsertTabletPlan tabletPlan =
        new InsertTabletPlan(
            new PartialPath("root.isp.d1"),
            new String[] {"s1", "s2", "s3", "s4", "s5", "s6"},
            dataTypes);
    tabletPlan.setTimes(times);
    tabletPlan.setColumns(columns);
    tabletPlan.setRowCount(times.length);

    PlanExecutor executor = new PlanExecutor();
    executor.insertTablet(tabletPlan);

    QueryPlan queryPlan = (QueryPlan) processor.parseSQLToPhysicalPlan("select * from root.isp.d1");
    QueryDataSet dataSet = executor.processQuery(queryPlan, EnvironmentUtils.TEST_QUERY_CONTEXT);
    Assert.assertEquals(6, dataSet.getPaths().size());
    while (dataSet.hasNext()) {
      RowRecord record = dataSet.next();
      Assert.assertEquals(6, record.getFields().size());
    }
  }

  @Test
  public void testInsertNullableTabletPlan()
      throws QueryProcessException, MetadataException, InterruptedException,
          QueryFilterOptimizationException, StorageEngineException, IOException {
    long[] times = new long[] {110L, 111L, 112L, 113L};
    List<Integer> dataTypes = new ArrayList<>();
    dataTypes.add(TSDataType.DOUBLE.ordinal());
    dataTypes.add(TSDataType.FLOAT.ordinal());
    dataTypes.add(TSDataType.INT64.ordinal());
    dataTypes.add(TSDataType.INT32.ordinal());
    dataTypes.add(TSDataType.BOOLEAN.ordinal());
    dataTypes.add(TSDataType.TEXT.ordinal());

    Object[] columns = new Object[6];
    columns[0] = new double[4];
    columns[1] = new float[4];
    columns[2] = new long[4];
    columns[3] = new int[4];
    columns[4] = new boolean[4];
    columns[5] = new Binary[4];

    for (int r = 0; r < 4; r++) {
      ((double[]) columns[0])[r] = 1.0 + r;
      ((float[]) columns[1])[r] = 2 + r;
      ((long[]) columns[2])[r] = 10000 + r;
      ((int[]) columns[3])[r] = 100 + r;
      ((boolean[]) columns[4])[r] = (r % 2 == 0);
      ((Binary[]) columns[5])[r] = new Binary("hh" + r);
    }

    BitMap[] bitMaps = new BitMap[dataTypes.size()];
    for (int i = 0; i < dataTypes.size(); i++) {
      if (bitMaps[i] == null) {
        bitMaps[i] = new BitMap(times.length);
      }
      bitMaps[i].mark(i % times.length);
    }

    InsertTabletPlan tabletPlan =
        new InsertTabletPlan(
            new PartialPath("root.isp.d1"),
            new String[] {"s1", "s2", "s3", "s4", "s5", "s6"},
            dataTypes);
    tabletPlan.setTimes(times);
    tabletPlan.setColumns(columns);
    tabletPlan.setRowCount(times.length);
    tabletPlan.setBitMaps(bitMaps);

    PlanExecutor executor = new PlanExecutor();
    executor.insertTablet(tabletPlan);

    QueryPlan queryPlan = (QueryPlan) processor.parseSQLToPhysicalPlan("select * from root.isp.d1");
    QueryDataSet dataSet = executor.processQuery(queryPlan, EnvironmentUtils.TEST_QUERY_CONTEXT);
    Assert.assertEquals(6, dataSet.getPaths().size());
    int rowNum = 0;
    while (dataSet.hasNext()) {
      RowRecord record = dataSet.next();
      Assert.assertEquals(6, record.getFields().size());
      List<Field> fields = record.getFields();
      for (int i = 0; i < 6; ++i) {
        if (i % times.length == rowNum) {
          Assert.assertNull(fields.get(i));
        } else {
          Assert.assertNotNull(fields.get(i));
        }
      }
      rowNum++;
    }
  }

  @Test
  public void testInsertTabletPlanWithAlignedTimeseries()
      throws QueryProcessException, MetadataException, InterruptedException,
          QueryFilterOptimizationException, StorageEngineException, IOException {
    InsertTabletPlan tabletPlan = getVectorInsertTabletPlan();

    PlanExecutor executor = new PlanExecutor();
    executor.insertTablet(tabletPlan);

    Assert.assertEquals(
        "[vector, vector, vector]", Arrays.toString(tabletPlan.getMeasurementMNodes()));

    QueryPlan queryPlan =
        (QueryPlan) processor.parseSQLToPhysicalPlan("select ** from root.isp.d1");
    QueryDataSet dataSet = executor.processQuery(queryPlan, EnvironmentUtils.TEST_QUERY_CONTEXT);
    Assert.assertEquals(1, dataSet.getPaths().size());
    while (dataSet.hasNext()) {
      RowRecord record = dataSet.next();
      Assert.assertEquals(3, record.getFields().size());
    }
  }

  @Test
  public void testInsertNullableTabletPlanWithAlignedTimeseries()
      throws QueryProcessException, MetadataException, InterruptedException,
          QueryFilterOptimizationException, StorageEngineException, IOException {
    InsertTabletPlan tabletPlan = getVectorInsertTabletPlan();
    tabletPlan.setBitMaps(new BitMap[3]);
    BitMap[] bitMaps = tabletPlan.getBitMaps();
    for (int i = 0; i < 3; i++) {
      if (bitMaps[i] == null) {
        bitMaps[i] = new BitMap(4);
      }
      bitMaps[i].mark(i);
    }
    PlanExecutor executor = new PlanExecutor();
    executor.insertTablet(tabletPlan);

    Assert.assertEquals(
        "[vector, vector, vector]", Arrays.toString(tabletPlan.getMeasurementMNodes()));

    QueryPlan queryPlan =
        (QueryPlan) processor.parseSQLToPhysicalPlan("select ** from root.isp.d1");
    QueryDataSet dataSet = executor.processQuery(queryPlan, EnvironmentUtils.TEST_QUERY_CONTEXT);
    Assert.assertEquals(1, dataSet.getPaths().size());
    while (dataSet.hasNext()) {
      RowRecord record = dataSet.next();
      Assert.assertEquals(3, record.getFields().size());
    }
  }

<<<<<<< HEAD
  @Test
  public void testInsertTabletPlanWithSchemaTemplate()
      throws QueryProcessException, MetadataException, InterruptedException,
          QueryFilterOptimizationException, StorageEngineException, IOException {
    CreateSchemaTemplatePlan plan = getCreateSchemaTemplatePlan();

    IoTDB.metaManager.createSchemaTemplate(plan);
    IoTDB.metaManager.setSchemaTemplate(new SetSchemaTemplatePlan("template1", "root.isp"));

    InsertTabletPlan tabletPlan = getVectorInsertTabletPlan();

    PlanExecutor executor = new PlanExecutor();

    // nothing can be found when we not insert data
    QueryPlan queryPlan = (QueryPlan) processor.parseSQLToPhysicalPlan("select ** from root.isp");
    QueryDataSet dataSet = executor.processQuery(queryPlan, EnvironmentUtils.TEST_QUERY_CONTEXT);
    Assert.assertEquals(0, dataSet.getPaths().size());

    executor.insertTablet(tabletPlan);

    queryPlan = (QueryPlan) processor.parseSQLToPhysicalPlan("select ** from root.isp");
    dataSet = executor.processQuery(queryPlan, EnvironmentUtils.TEST_QUERY_CONTEXT);
    Assert.assertEquals(3, dataSet.getPaths().size());
    while (dataSet.hasNext()) {
      RowRecord record = dataSet.next();
      Assert.assertEquals(6, record.getFields().size());
    }
  }

  private CreateSchemaTemplatePlan getCreateSchemaTemplatePlan() {
=======
  private CreateTemplatePlan getCreateTemplatePlan() {
>>>>>>> 206412a7
    List<List<String>> measurementList = new ArrayList<>();
    List<String> v1 = new ArrayList<>();
    v1.add("s1");
    v1.add("s2");
    v1.add("s3");
    measurementList.add(v1);
    List<String> v2 = new ArrayList<>();
    v2.add("s4");
    v2.add("s5");
    measurementList.add(v2);
    measurementList.add(Collections.singletonList("s6"));

    List<List<TSDataType>> dataTypesList = new ArrayList<>();
    List<TSDataType> d1 = new ArrayList<>();
    d1.add(TSDataType.DOUBLE);
    d1.add(TSDataType.FLOAT);
    d1.add(TSDataType.INT64);
    dataTypesList.add(d1);
    List<TSDataType> d2 = new ArrayList<>();
    d2.add(TSDataType.INT32);
    d2.add(TSDataType.BOOLEAN);
    dataTypesList.add(d2);
    dataTypesList.add(Collections.singletonList(TSDataType.TEXT));

    List<List<TSEncoding>> encodingList = new ArrayList<>();
    List<TSEncoding> e1 = new ArrayList<>();
    e1.add(TSEncoding.PLAIN);
    e1.add(TSEncoding.PLAIN);
    e1.add(TSEncoding.PLAIN);
    encodingList.add(e1);
    List<TSEncoding> e2 = new ArrayList<>();
    e2.add(TSEncoding.PLAIN);
    e2.add(TSEncoding.PLAIN);
    encodingList.add(e2);
    encodingList.add(Collections.singletonList(TSEncoding.PLAIN));

    List<List<CompressionType>> compressionTypes = new ArrayList<>();
    for (int i = 0; i < 3; i++) {
      List<CompressionType> compressorList = new ArrayList<>();
      for (int j = 0; j < 3; j++) {
        compressorList.add(CompressionType.SNAPPY);
      }
      compressionTypes.add(compressorList);
    }

    List<String> schemaNames = new ArrayList<>();
    schemaNames.add("vector");
    schemaNames.add("vector2");
    schemaNames.add("s6");

    return new CreateSchemaTemplatePlan(
        "template1", schemaNames, measurementList, dataTypesList, encodingList, compressionTypes);
  }

  @Test
<<<<<<< HEAD
  public void testInsertTabletPlanWithSchemaTemplateAndAutoCreateSchema()
      throws QueryProcessException, MetadataException, InterruptedException,
          QueryFilterOptimizationException, StorageEngineException, IOException {
    CreateSchemaTemplatePlan plan = getCreateSchemaTemplatePlan();

    IoTDB.metaManager.createSchemaTemplate(plan);
    IoTDB.metaManager.setSchemaTemplate(new SetSchemaTemplatePlan("template1", "root.isp"));
    InsertTabletPlan tabletPlan = getVectorInsertTabletPlan();

    PlanExecutor executor = new PlanExecutor();
    executor.insertTablet(tabletPlan);

    QueryPlan queryPlan =
        (QueryPlan) processor.parseSQLToPhysicalPlan("select ** from root.isp.d1");
    QueryDataSet dataSet = executor.processQuery(queryPlan, EnvironmentUtils.TEST_QUERY_CONTEXT);
    Assert.assertEquals(3, dataSet.getPaths().size());
    while (dataSet.hasNext()) {
      RowRecord record = dataSet.next();
      Assert.assertEquals(6, record.getFields().size());
    }

    // test recover
    EnvironmentUtils.stopDaemon();
    IoTDB.metaManager.clear();
    // wait for close
    try {
      Thread.sleep(1000);
    } catch (InterruptedException e) {
      e.printStackTrace();
      Thread.currentThread().interrupt();
    }
    EnvironmentUtils.activeDaemon();

    queryPlan = (QueryPlan) processor.parseSQLToPhysicalPlan("select ** from root.isp.d1");
    dataSet = executor.processQuery(queryPlan, EnvironmentUtils.TEST_QUERY_CONTEXT);
    Assert.assertEquals(3, dataSet.getPaths().size());
    while (dataSet.hasNext()) {
      RowRecord record = dataSet.next();
      Assert.assertEquals(6, record.getFields().size());
    }
  }

  @Test
=======
>>>>>>> 206412a7
  public void testInsertTabletSerialization() throws IllegalPathException, QueryProcessException {
    InsertTabletPlan plan1 = getVectorInsertTabletPlan();

    PlanExecutor executor = new PlanExecutor();
    executor.insertTablet(plan1);

    ByteBuffer byteBuffer = ByteBuffer.allocate(10000);
    plan1.serialize(byteBuffer);
    byteBuffer.flip();

    Assert.assertEquals(PhysicalPlanType.BATCHINSERT.ordinal(), byteBuffer.get());

    InsertTabletPlan plan2 = new InsertTabletPlan();
    plan2.deserialize(byteBuffer);
    executor.insertTablet(plan2);

    Assert.assertEquals(plan1, plan2);
  }

  @Test
  public void testInsertTabletWithBitMapsSerialization()
      throws IllegalPathException, QueryProcessException {
    InsertTabletPlan plan1 = getVectorInsertTabletPlan();
    plan1.setBitMaps(new BitMap[3]);
    BitMap[] bitMaps = plan1.getBitMaps();
    for (int i = 0; i < 3; i++) {
      if (bitMaps[i] == null) {
        bitMaps[i] = new BitMap(4);
      }
      bitMaps[i].mark(i);
    }
    PlanExecutor executor = new PlanExecutor();
    executor.insertTablet(plan1);

    ByteBuffer byteBuffer = ByteBuffer.allocate(10000);
    plan1.serialize(byteBuffer);
    byteBuffer.flip();

    Assert.assertEquals(PhysicalPlanType.BATCHINSERT.ordinal(), byteBuffer.get());

    InsertTabletPlan plan2 = new InsertTabletPlan();
    plan2.deserialize(byteBuffer);
    executor.insertTablet(plan2);

    Assert.assertEquals(plan1, plan2);
  }

  private InsertTabletPlan getVectorInsertTabletPlan() throws IllegalPathException {
    long[] times = new long[] {110L, 111L, 112L, 113L};
    List<Integer> dataTypes = new ArrayList<>();
    dataTypes.add(TSDataType.DOUBLE.ordinal());
    dataTypes.add(TSDataType.FLOAT.ordinal());
    dataTypes.add(TSDataType.INT64.ordinal());

    Object[] columns = new Object[3];
    columns[0] = new double[4];
    columns[1] = new float[4];
    columns[2] = new long[4];

    for (int r = 0; r < 4; r++) {
      ((double[]) columns[0])[r] = 1.0;
      ((float[]) columns[1])[r] = 2;
      ((long[]) columns[2])[r] = 10000;
    }

    InsertTabletPlan tabletPlan =
        new InsertTabletPlan(
            new PartialPath("root.isp.d1.vector"), new String[] {"s1", "s2", "s3"}, dataTypes);
    tabletPlan.setTimes(times);
    tabletPlan.setColumns(columns);
    tabletPlan.setRowCount(times.length);
    tabletPlan.setAligned(true);
    return tabletPlan;
  }
}<|MERGE_RESOLUTION|>--- conflicted
+++ resolved
@@ -29,12 +29,9 @@
 import org.apache.iotdb.db.qp.physical.PhysicalPlan.PhysicalPlanType;
 import org.apache.iotdb.db.qp.physical.crud.InsertTabletPlan;
 import org.apache.iotdb.db.qp.physical.crud.QueryPlan;
-<<<<<<< HEAD
 import org.apache.iotdb.db.qp.physical.sys.CreateSchemaTemplatePlan;
 import org.apache.iotdb.db.qp.physical.sys.SetSchemaTemplatePlan;
 import org.apache.iotdb.db.service.IoTDB;
-=======
->>>>>>> 206412a7
 import org.apache.iotdb.db.utils.EnvironmentUtils;
 import org.apache.iotdb.tsfile.exception.filter.QueryFilterOptimizationException;
 import org.apache.iotdb.tsfile.file.metadata.enums.CompressionType;
@@ -245,40 +242,7 @@
     }
   }
 
-<<<<<<< HEAD
-  @Test
-  public void testInsertTabletPlanWithSchemaTemplate()
-      throws QueryProcessException, MetadataException, InterruptedException,
-          QueryFilterOptimizationException, StorageEngineException, IOException {
-    CreateSchemaTemplatePlan plan = getCreateSchemaTemplatePlan();
-
-    IoTDB.metaManager.createSchemaTemplate(plan);
-    IoTDB.metaManager.setSchemaTemplate(new SetSchemaTemplatePlan("template1", "root.isp"));
-
-    InsertTabletPlan tabletPlan = getVectorInsertTabletPlan();
-
-    PlanExecutor executor = new PlanExecutor();
-
-    // nothing can be found when we not insert data
-    QueryPlan queryPlan = (QueryPlan) processor.parseSQLToPhysicalPlan("select ** from root.isp");
-    QueryDataSet dataSet = executor.processQuery(queryPlan, EnvironmentUtils.TEST_QUERY_CONTEXT);
-    Assert.assertEquals(0, dataSet.getPaths().size());
-
-    executor.insertTablet(tabletPlan);
-
-    queryPlan = (QueryPlan) processor.parseSQLToPhysicalPlan("select ** from root.isp");
-    dataSet = executor.processQuery(queryPlan, EnvironmentUtils.TEST_QUERY_CONTEXT);
-    Assert.assertEquals(3, dataSet.getPaths().size());
-    while (dataSet.hasNext()) {
-      RowRecord record = dataSet.next();
-      Assert.assertEquals(6, record.getFields().size());
-    }
-  }
-
   private CreateSchemaTemplatePlan getCreateSchemaTemplatePlan() {
-=======
-  private CreateTemplatePlan getCreateTemplatePlan() {
->>>>>>> 206412a7
     List<List<String>> measurementList = new ArrayList<>();
     List<String> v1 = new ArrayList<>();
     v1.add("s1");
@@ -334,52 +298,6 @@
   }
 
   @Test
-<<<<<<< HEAD
-  public void testInsertTabletPlanWithSchemaTemplateAndAutoCreateSchema()
-      throws QueryProcessException, MetadataException, InterruptedException,
-          QueryFilterOptimizationException, StorageEngineException, IOException {
-    CreateSchemaTemplatePlan plan = getCreateSchemaTemplatePlan();
-
-    IoTDB.metaManager.createSchemaTemplate(plan);
-    IoTDB.metaManager.setSchemaTemplate(new SetSchemaTemplatePlan("template1", "root.isp"));
-    InsertTabletPlan tabletPlan = getVectorInsertTabletPlan();
-
-    PlanExecutor executor = new PlanExecutor();
-    executor.insertTablet(tabletPlan);
-
-    QueryPlan queryPlan =
-        (QueryPlan) processor.parseSQLToPhysicalPlan("select ** from root.isp.d1");
-    QueryDataSet dataSet = executor.processQuery(queryPlan, EnvironmentUtils.TEST_QUERY_CONTEXT);
-    Assert.assertEquals(3, dataSet.getPaths().size());
-    while (dataSet.hasNext()) {
-      RowRecord record = dataSet.next();
-      Assert.assertEquals(6, record.getFields().size());
-    }
-
-    // test recover
-    EnvironmentUtils.stopDaemon();
-    IoTDB.metaManager.clear();
-    // wait for close
-    try {
-      Thread.sleep(1000);
-    } catch (InterruptedException e) {
-      e.printStackTrace();
-      Thread.currentThread().interrupt();
-    }
-    EnvironmentUtils.activeDaemon();
-
-    queryPlan = (QueryPlan) processor.parseSQLToPhysicalPlan("select ** from root.isp.d1");
-    dataSet = executor.processQuery(queryPlan, EnvironmentUtils.TEST_QUERY_CONTEXT);
-    Assert.assertEquals(3, dataSet.getPaths().size());
-    while (dataSet.hasNext()) {
-      RowRecord record = dataSet.next();
-      Assert.assertEquals(6, record.getFields().size());
-    }
-  }
-
-  @Test
-=======
->>>>>>> 206412a7
   public void testInsertTabletSerialization() throws IllegalPathException, QueryProcessException {
     InsertTabletPlan plan1 = getVectorInsertTabletPlan();
 
