--- conflicted
+++ resolved
@@ -235,64 +235,6 @@
     }
   }
 
-<<<<<<< HEAD
-  private CreateSchemaTemplatePlan getCreateSchemaTemplatePlan() {
-    List<List<String>> measurementList = new ArrayList<>();
-    List<String> v1 = new ArrayList<>();
-    v1.add("s1");
-    v1.add("s2");
-    v1.add("s3");
-    measurementList.add(v1);
-    List<String> v2 = new ArrayList<>();
-    v2.add("s4");
-    v2.add("s5");
-    measurementList.add(v2);
-    measurementList.add(Collections.singletonList("s6"));
-
-    List<List<TSDataType>> dataTypesList = new ArrayList<>();
-    List<TSDataType> d1 = new ArrayList<>();
-    d1.add(TSDataType.DOUBLE);
-    d1.add(TSDataType.FLOAT);
-    d1.add(TSDataType.INT64);
-    dataTypesList.add(d1);
-    List<TSDataType> d2 = new ArrayList<>();
-    d2.add(TSDataType.INT32);
-    d2.add(TSDataType.BOOLEAN);
-    dataTypesList.add(d2);
-    dataTypesList.add(Collections.singletonList(TSDataType.TEXT));
-
-    List<List<TSEncoding>> encodingList = new ArrayList<>();
-    List<TSEncoding> e1 = new ArrayList<>();
-    e1.add(TSEncoding.PLAIN);
-    e1.add(TSEncoding.PLAIN);
-    e1.add(TSEncoding.PLAIN);
-    encodingList.add(e1);
-    List<TSEncoding> e2 = new ArrayList<>();
-    e2.add(TSEncoding.PLAIN);
-    e2.add(TSEncoding.PLAIN);
-    encodingList.add(e2);
-    encodingList.add(Collections.singletonList(TSEncoding.PLAIN));
-
-    List<List<CompressionType>> compressionTypes = new ArrayList<>();
-    for (int i = 0; i < 3; i++) {
-      List<CompressionType> compressorList = new ArrayList<>();
-      for (int j = 0; j < 3; j++) {
-        compressorList.add(CompressionType.SNAPPY);
-      }
-      compressionTypes.add(compressorList);
-    }
-
-    List<String> schemaNames = new ArrayList<>();
-    schemaNames.add("vector");
-    schemaNames.add("vector2");
-    schemaNames.add("s6");
-
-    return new CreateSchemaTemplatePlan(
-        "template1", schemaNames, measurementList, dataTypesList, encodingList, compressionTypes);
-  }
-
-=======
->>>>>>> 60e92f90
   @Test
   public void testInsertTabletSerialization() throws IllegalPathException, QueryProcessException {
     InsertTabletPlan plan1 = getAlignedInsertTabletPlan();
