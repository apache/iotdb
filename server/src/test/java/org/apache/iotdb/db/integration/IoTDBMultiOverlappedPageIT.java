/*
 * Licensed to the Apache Software Foundation (ASF) under one
 * or more contributor license agreements.  See the NOTICE file
 * distributed with this work for additional information
 * regarding copyright ownership.  The ASF licenses this file
 * to you under the Apache License, Version 2.0 (the
 * "License"); you may not use this file except in compliance
 * with the License.  You may obtain a copy of the License at
 *
 *     http://www.apache.org/licenses/LICENSE-2.0
 *
 * Unless required by applicable law or agreed to in writing,
 * software distributed under the License is distributed on an
 * "AS IS" BASIS, WITHOUT WARRANTIES OR CONDITIONS OF ANY
 * KIND, either express or implied.  See the License for the
 * specific language governing permissions and limitations
 * under the License.
 */

package org.apache.iotdb.db.integration;

import static org.apache.iotdb.db.constant.TestConstant.TIMESTAMP_STR;
import static org.apache.iotdb.db.constant.TestConstant.first_value;
import static org.junit.Assert.assertEquals;
import static org.junit.Assert.fail;

import java.sql.Connection;
import java.sql.DriverManager;
import java.sql.ResultSet;
import java.sql.Statement;
import org.apache.iotdb.db.conf.IoTDBDescriptor;
import org.apache.iotdb.db.utils.EnvironmentUtils;
import org.apache.iotdb.jdbc.Config;
import org.apache.iotdb.tsfile.common.conf.TSFileDescriptor;
import org.junit.AfterClass;
import org.junit.BeforeClass;
import org.junit.Test;

/**
 * Notice that, all test begins with "IoTDB" is integration test. All test which will start the
 * IoTDB server should be defined as integration test.
 */
public class IoTDBMultiOverlappedPageIT {

  private static int beforeMaxNumberOfPointsInPage;
  private static long beforeMemtableSizeThreshold;

  @BeforeClass
  public static void setUp() throws Exception {
    EnvironmentUtils.closeStatMonitor();
    beforeMemtableSizeThreshold = IoTDBDescriptor.getInstance().getConfig().getMemtableSizeThreshold();
    IoTDBDescriptor.getInstance().getConfig().setMemtableSizeThreshold(1024 * 16);
    // max_number_of_points_in_page = 10
    beforeMaxNumberOfPointsInPage = TSFileDescriptor.getInstance().getConfig().getMaxNumberOfPointsInPage();
    TSFileDescriptor.getInstance().getConfig().setMaxNumberOfPointsInPage(10);
    EnvironmentUtils.envSetUp();
    Class.forName(Config.JDBC_DRIVER_NAME);
    insertData();
  }

  @AfterClass
  public static void tearDown() throws Exception {
    // recovery value
    TSFileDescriptor.getInstance().getConfig().setMaxNumberOfPointsInPage(beforeMaxNumberOfPointsInPage);
    EnvironmentUtils.cleanEnv();
    IoTDBDescriptor.getInstance().getConfig().setMemtableSizeThreshold(beforeMemtableSizeThreshold);
  }

  @Test
  public void selectOverlappedPageTest() {
    String[] res = {
            "11,111",
            "12,112",
            "13,113",
            "14,114",
            "15,215",
            "16,216",
            "17,217",
            "18,218",
            "19,219",
            "20,220",
            "21,221",
            "22,222",
            "23,223",
            "24,224"
    };

    try (Connection connection = DriverManager
            .getConnection(Config.IOTDB_URL_PREFIX + "127.0.0.1:6667/", "root", "root");
         Statement statement = connection.createStatement()) {
      String sql = "select s0 from root.vehicle.d0 where time >= 1 and time <= 50 AND root.vehicle.d0.s0 >= 111";
      int cnt = 0;
<<<<<<< HEAD
      try {
=======
      try (ResultSet resultSet = statement.executeQuery(sql)) {
>>>>>>> b3ea173d
        while (resultSet.next()) {
          String ans = resultSet.getString(TIMESTAMP_STR) + "," + resultSet.getString("root.vehicle.d0.s0");
          assertEquals(res[cnt], ans);
          cnt++;
        }
<<<<<<< HEAD
      } finally {
        resultSet.close();
=======
>>>>>>> b3ea173d
      }
    } catch (Exception e) {
      e.printStackTrace();
      fail(e.getMessage());
    }
  }

  @Test
  public void selectOverlappedPageTest2() {

    try (Connection connection = DriverManager
        .getConnection(Config.IOTDB_URL_PREFIX + "127.0.0.1:6667/", "root", "root");
        Statement statement = connection.createStatement()) {
      String sql = "select first_value(s0) from root.vehicle.d0 where time > 18";
<<<<<<< HEAD
      ResultSet resultSet = statement.executeQuery(sql);
      try {
=======
      try (ResultSet resultSet = statement.executeQuery(sql)) {
>>>>>>> b3ea173d
        while (resultSet.next()) {
          String ans = resultSet.getString(first_value("root.vehicle.d0.s0"));
          assertEquals("219", ans);
        }
<<<<<<< HEAD
      } finally {
        resultSet.close();
=======
>>>>>>> b3ea173d
      }
    } catch (Exception e) {
      e.printStackTrace();
      fail(e.getMessage());
    }
  }

  private static void insertData() {
    try (Connection connection = DriverManager
            .getConnection(Config.IOTDB_URL_PREFIX + "127.0.0.1:6667/", "root", "root");
         Statement statement = connection.createStatement()) {

      statement.execute("CREATE TIMESERIES root.vehicle.d0.s0 WITH DATATYPE=INT32, ENCODING=RLE");

      for (long time = 1; time <= 10; time++) {
        String sql = String
                .format("insert into root.vehicle.d0(timestamp,s0) values(%s,%s)", time, time);
        statement.execute(sql);
      }
      for (long time = 11; time <= 20; time++) {
        String sql = String
                .format("insert into root.vehicle.d0(timestamp,s0) values(%s,%s)", time, 100+time);
        statement.execute(sql);
      }

      for (long time = 21; time <= 30; time++) {
        String sql = String
            .format("insert into root.vehicle.d0(timestamp,s0) values(%s,%s)", time, time);
        statement.execute(sql);
      }
      statement.execute("flush");
      for (long time = 101; time <= 110; time++) {
        String sql = String
                .format("insert into root.vehicle.d0(timestamp,s0) values(%s,%s)", time, time);
        statement.execute(sql);
      }
      statement.execute("flush");
      for (long time = 1; time <= 10; time++) {
        String sql = String
                .format("insert into root.vehicle.d0(timestamp,s0) values(%s,%s)", time, time+100);
        statement.execute(sql);
      }
      for (long time = 15; time <= 24; time++) {
        String sql = String
                .format("insert into root.vehicle.d0(timestamp,s0) values(%s,%s)", time, time+200);
        statement.execute(sql);
      }
      statement.execute("flush");
    } catch (Exception e) {
      e.printStackTrace();
      fail(e.getMessage());
    }
  }
}
<|MERGE_RESOLUTION|>--- conflicted
+++ resolved
@@ -90,21 +90,12 @@
          Statement statement = connection.createStatement()) {
       String sql = "select s0 from root.vehicle.d0 where time >= 1 and time <= 50 AND root.vehicle.d0.s0 >= 111";
       int cnt = 0;
-<<<<<<< HEAD
-      try {
-=======
       try (ResultSet resultSet = statement.executeQuery(sql)) {
->>>>>>> b3ea173d
         while (resultSet.next()) {
           String ans = resultSet.getString(TIMESTAMP_STR) + "," + resultSet.getString("root.vehicle.d0.s0");
           assertEquals(res[cnt], ans);
           cnt++;
         }
-<<<<<<< HEAD
-      } finally {
-        resultSet.close();
-=======
->>>>>>> b3ea173d
       }
     } catch (Exception e) {
       e.printStackTrace();
@@ -119,21 +110,11 @@
         .getConnection(Config.IOTDB_URL_PREFIX + "127.0.0.1:6667/", "root", "root");
         Statement statement = connection.createStatement()) {
       String sql = "select first_value(s0) from root.vehicle.d0 where time > 18";
-<<<<<<< HEAD
-      ResultSet resultSet = statement.executeQuery(sql);
-      try {
-=======
       try (ResultSet resultSet = statement.executeQuery(sql)) {
->>>>>>> b3ea173d
         while (resultSet.next()) {
           String ans = resultSet.getString(first_value("root.vehicle.d0.s0"));
           assertEquals("219", ans);
         }
-<<<<<<< HEAD
-      } finally {
-        resultSet.close();
-=======
->>>>>>> b3ea173d
       }
     } catch (Exception e) {
       e.printStackTrace();
