--- conflicted
+++ resolved
@@ -19,13 +19,10 @@
 package org.apache.iotdb.db.engine.compaction;
 
 import org.apache.iotdb.db.constant.TestConstant;
-import org.apache.iotdb.db.engine.compaction.cross.CrossSpaceCompactionTask;
+import org.apache.iotdb.db.engine.compaction.cross.rewrite.task.RewriteCrossSpaceCompactionTask;
 import org.apache.iotdb.db.engine.compaction.inner.InnerCompactionTest;
-import org.apache.iotdb.db.engine.compaction.inner.InnerSpaceCompactionTask;
-import org.apache.iotdb.db.engine.compaction.performer.impl.ReadChunkCompactionPerformer;
-import org.apache.iotdb.db.engine.compaction.performer.impl.ReadPointCompactionPerformer;
+import org.apache.iotdb.db.engine.compaction.inner.sizetiered.SizeTieredCompactionTask;
 import org.apache.iotdb.db.engine.compaction.task.AbstractCompactionTask;
-import org.apache.iotdb.db.engine.compaction.task.CompactionTaskSummary;
 import org.apache.iotdb.db.engine.storagegroup.TsFileManager;
 import org.apache.iotdb.db.engine.storagegroup.TsFileResource;
 import org.apache.iotdb.db.exception.StorageEngineException;
@@ -41,7 +38,6 @@
 import java.io.File;
 import java.io.IOException;
 import java.util.List;
-import java.util.concurrent.Future;
 import java.util.concurrent.atomic.AtomicInteger;
 
 public class CompactionTaskManagerTest extends InnerCompactionTest {
@@ -72,54 +68,49 @@
     TsFileManager tsFileManager =
         new TsFileManager("root.compactionTest", "0", tempSGDir.getAbsolutePath());
     tsFileManager.addAll(seqResources, true);
-    InnerSpaceCompactionTask task1 =
-        new InnerSpaceCompactionTask(
-            0,
-            tsFileManager,
-            seqResources,
-            true,
-            new ReadChunkCompactionPerformer(seqResources),
-            new AtomicInteger(0),
-            0);
-    InnerSpaceCompactionTask task2 =
-        new InnerSpaceCompactionTask(
-            0,
-            tsFileManager,
-            seqResources,
-            true,
-            new ReadChunkCompactionPerformer(seqResources),
-            new AtomicInteger(0),
-            0);
+    SizeTieredCompactionTask task1 =
+        new SizeTieredCompactionTask(
+            "root.compactionTest", "0", 0, tsFileManager, seqResources, true, new AtomicInteger(0));
+    SizeTieredCompactionTask task2 =
+        new SizeTieredCompactionTask(
+            "root.compactionTest", "0", 0, tsFileManager, seqResources, true, new AtomicInteger(0));
     seqResources.get(0).readLock();
     CompactionTaskManager manager = CompactionTaskManager.getInstance();
-    Future<CompactionTaskSummary> summaryFuture = null;
     try {
       for (TsFileResource resource : seqResources) {
         Assert.assertFalse(resource.isCompactionCandidate());
       }
       Assert.assertTrue(manager.addTaskToWaitingQueue(task1));
-      summaryFuture = CompactionTaskManager.getInstance().getCompactionTaskFutureMayBlock(task1);
       Assert.assertEquals(manager.getTotalTaskCount(), 1);
       for (TsFileResource resource : seqResources) {
-        Assert.assertTrue(resource.isCompacting());
+        Assert.assertTrue(resource.isCompactionCandidate());
       }
       // a same task should not be submitted compaction task manager
       Assert.assertFalse(manager.addTaskToWaitingQueue(task2));
       Assert.assertEquals(manager.getTotalTaskCount(), 1);
       for (TsFileResource resource : seqResources) {
-        Assert.assertTrue(resource.isCompacting());
-      }
+        Assert.assertTrue(resource.isCompactionCandidate());
+      }
+      manager.submitTaskFromTaskQueue();
     } finally {
       seqResources.get(0).readUnlock();
     }
-    if (summaryFuture != null) {
-      summaryFuture.get();
-    }
+    Thread.sleep(5000);
     Assert.assertEquals(0, manager.getTotalTaskCount());
     for (TsFileResource resource : seqResources) {
       Assert.assertFalse(resource.isCompactionCandidate());
     }
-    manager.waitAllCompactionFinish();
+    long waitingTime = 0;
+    while (manager.getRunningCompactionTaskList().size() > 0) {
+      Thread.sleep(50);
+      waitingTime += 50;
+      if (waitingTime % 10000 == 0) {
+        logger.warn("{}", manager.getRunningCompactionTaskList());
+      }
+      if (waitingTime > MAX_WAITING_TIME) {
+        Assert.fail();
+      }
+    }
   }
 
   @Test
@@ -128,34 +119,24 @@
     TsFileManager tsFileManager =
         new TsFileManager("root.compactionTest", "0", tempSGDir.getAbsolutePath());
     tsFileManager.addAll(seqResources, true);
-    InnerSpaceCompactionTask task1 =
-        new InnerSpaceCompactionTask(
-            0,
-            tsFileManager,
-            seqResources,
-            true,
-            new ReadChunkCompactionPerformer(seqResources),
-            new AtomicInteger(0),
-            0);
-    InnerSpaceCompactionTask task2 =
-        new InnerSpaceCompactionTask(
-            0,
-            tsFileManager,
-            seqResources,
-            true,
-            new ReadChunkCompactionPerformer(seqResources),
-            new AtomicInteger(0),
-            0);
+    SizeTieredCompactionTask task1 =
+        new SizeTieredCompactionTask(
+            "root.compactionTest", "0", 0, tsFileManager, seqResources, true, new AtomicInteger(0));
+    SizeTieredCompactionTask task2 =
+        new SizeTieredCompactionTask(
+            "root.compactionTest", "0", 0, tsFileManager, seqResources, true, new AtomicInteger(0));
     seqResources.get(0).readLock();
-    Future<CompactionTaskSummary> summaryFuture = null;
     try {
       CompactionTaskManager manager = CompactionTaskManager.getInstance();
       for (TsFileResource resource : seqResources) {
         Assert.assertFalse(resource.isCompactionCandidate());
       }
       manager.addTaskToWaitingQueue(task1);
-
-      summaryFuture = CompactionTaskManager.getInstance().getCompactionTaskFutureMayBlock(task1);
+      for (TsFileResource resource : seqResources) {
+        Assert.assertTrue(resource.isCompactionCandidate());
+      }
+      manager.submitTaskFromTaskQueue();
+      Thread.sleep(2000);
       for (TsFileResource resource : seqResources) {
         Assert.assertFalse(resource.isCompactionCandidate());
       }
@@ -168,44 +149,35 @@
     } finally {
       seqResources.get(0).readUnlock();
     }
-    if (summaryFuture != null) {
-      summaryFuture.get();
-    }
-    for (TsFileResource resource : seqResources) {
-      Assert.assertFalse(resource.isCompactionCandidate());
-    }
-  }
-
-  @Test(expected = RuntimeException.class)
+    long waitingTime = 0;
+    while (CompactionTaskManager.getInstance().getRunningCompactionTaskList().size() > 0) {
+      Thread.sleep(100);
+      waitingTime += 100;
+      if (waitingTime % 10000 == 0) {
+        logger.warn("{}", CompactionTaskManager.getInstance().getRunningCompactionTaskList());
+      }
+      if (waitingTime > MAX_WAITING_TIME) {
+        Assert.fail();
+      }
+    }
+    for (TsFileResource resource : seqResources) {
+      Assert.assertFalse(resource.isCompactionCandidate());
+    }
+  }
+
+  @Test
   public void testRepeatedSubmitAfterExecution() throws Exception {
     logger.warn("testRepeatedSubmitAfterExecution");
     TsFileManager tsFileManager =
         new TsFileManager("root.compactionTest", "0", tempSGDir.getAbsolutePath());
     tsFileManager.addAll(seqResources, true);
-    InnerSpaceCompactionTask task1 =
-        new InnerSpaceCompactionTask(
-            0,
-            tsFileManager,
-            seqResources,
-            true,
-            new ReadChunkCompactionPerformer(seqResources),
-            new AtomicInteger(0),
-            0);
-    InnerSpaceCompactionTask task2 =
-        new InnerSpaceCompactionTask(
-            0,
-            tsFileManager,
-            seqResources,
-            true,
-            new ReadChunkCompactionPerformer(seqResources),
-            new AtomicInteger(0),
-            0);
+    SizeTieredCompactionTask task1 =
+        new SizeTieredCompactionTask(
+            "root.compactionTest", "0", 0, tsFileManager, seqResources, true, new AtomicInteger(0));
+    SizeTieredCompactionTask task2 =
+        new SizeTieredCompactionTask(
+            "root.compactionTest", "0", 0, tsFileManager, seqResources, true, new AtomicInteger(0));
     CompactionTaskManager manager = CompactionTaskManager.getInstance();
-<<<<<<< HEAD
-    seqResources.get(0).readLock();
-    Assert.assertTrue(manager.addTaskToWaitingQueue(task1));
-    Future future = CompactionTaskManager.getInstance().getCompactionTaskFutureMayBlock(task1);
-=======
     Assert.assertTrue(manager.addTaskToWaitingQueue(task1));
     manager.submitTaskFromTaskQueue();
     while (manager.getTotalTaskCount() > 0) {
@@ -217,16 +189,17 @@
     Assert.assertTrue(manager.addTaskToWaitingQueue(task2));
     manager.submitTaskFromTaskQueue();
     Assert.assertEquals(manager.getExecutingTaskCount(), 0);
->>>>>>> 9ab9a717
     seqResources.get(0).readUnlock();
-    CompactionTaskManager.getInstance().waitAllCompactionFinish();
-
-    // an invalid task can be submitted to waiting queue, but should not be submitted to thread pool
-    try {
-      Assert.assertTrue(manager.addTaskToWaitingQueue(task2));
-      Assert.assertEquals(manager.getExecutingTaskCount(), 0);
-    } finally {
-      CompactionTaskManager.getInstance().waitAllCompactionFinish();
+    long waitingTime = 0;
+    while (manager.getRunningCompactionTaskList().size() > 0) {
+      Thread.sleep(100);
+      waitingTime += 100;
+      if (waitingTime % 10000 == 0) {
+        logger.warn("{}", manager.getRunningCompactionTaskList());
+      }
+      if (waitingTime > MAX_WAITING_TIME) {
+        Assert.fail();
+      }
     }
   }
 
@@ -236,22 +209,16 @@
     TsFileManager tsFileManager =
         new TsFileManager("root.compactionTest", "0", tempSGDir.getAbsolutePath());
     tsFileManager.addAll(seqResources, true);
-    InnerSpaceCompactionTask task1 =
-        new InnerSpaceCompactionTask(
-            0,
-            tsFileManager,
-            seqResources,
-            true,
-            new ReadChunkCompactionPerformer(seqResources),
-            new AtomicInteger(0),
-            0);
+    SizeTieredCompactionTask task1 =
+        new SizeTieredCompactionTask(
+            "root.compactionTest", "0", 0, tsFileManager, seqResources, true, new AtomicInteger(0));
     CompactionTaskManager manager = CompactionTaskManager.getInstance();
     manager.restart();
     seqResources.get(0).readLock();
-    Future future = null;
     try {
       manager.addTaskToWaitingQueue(task1);
-      future = CompactionTaskManager.getInstance().getCompactionTaskFutureMayBlock(task1);
+      manager.submitTaskFromTaskQueue();
+      Thread.sleep(5000);
       List<AbstractCompactionTask> runningList = manager.getRunningCompactionTaskList();
       // compaction task should add itself to running list
       Assert.assertEquals(1, runningList.size());
@@ -260,11 +227,20 @@
       seqResources.get(0).readUnlock();
     }
     // after execution, task should remove itself from running list
-    future.get();
-    Thread.sleep(10);
+    Thread.sleep(5000);
     List<AbstractCompactionTask> runningList = manager.getRunningCompactionTaskList();
     Assert.assertEquals(0, runningList.size());
-    manager.waitAllCompactionFinish();
+    long waitingTime = 0;
+    while (manager.getRunningCompactionTaskList().size() > 0) {
+      Thread.sleep(100);
+      waitingTime += 100;
+      if (waitingTime % 10000 == 0) {
+        logger.warn("{}", manager.getRunningCompactionTaskList());
+      }
+      if (waitingTime > MAX_WAITING_TIME) {
+        Assert.fail();
+      }
+    }
   }
 
   @Test
@@ -272,25 +248,17 @@
     TsFileManager tsFileManager =
         new TsFileManager("root.compactionTest", "0", tempSGDir.getAbsolutePath());
     tsFileManager.addAll(seqResources, true);
-    InnerSpaceCompactionTask task =
-        new InnerSpaceCompactionTask(
-            0,
-            tsFileManager,
-            seqResources,
-            true,
-            new ReadChunkCompactionPerformer(seqResources),
-            new AtomicInteger(0),
-            0);
-    seqResources.get(0).readLock();
+    SizeTieredCompactionTask task =
+        new SizeTieredCompactionTask(
+            "root.compactionTest", "0", 0, tsFileManager, seqResources, true, new AtomicInteger(0));
     CompactionTaskManager.getInstance().addTaskToWaitingQueue(task);
 
     for (TsFileResource resource : seqResources) {
-      Assert.assertTrue(resource.isCompactionCandidate() || resource.isCompacting());
-    }
-    Future future = CompactionTaskManager.getInstance().getCompactionTaskFutureMayBlock(task);
-    seqResources.get(0).readUnlock();
-    future.get();
-
+      Assert.assertTrue(resource.isCompactionCandidate());
+    }
+
+    CompactionTaskManager.getInstance().submitTaskFromTaskQueue();
+    Thread.sleep(50);
     for (TsFileResource resource : seqResources) {
       Assert.assertFalse(resource.isCompactionCandidate());
     }
@@ -300,18 +268,17 @@
   public void testRewriteCrossCompactionFileStatus() throws Exception {
     TsFileManager tsFileManager =
         new TsFileManager("root.compactionTest", "0", tempSGDir.getAbsolutePath());
-    seqResources = seqResources.subList(1, 5);
     tsFileManager.addAll(seqResources, true);
     tsFileManager.addAll(unseqResources, false);
-    CrossSpaceCompactionTask task =
-        new CrossSpaceCompactionTask(
+    RewriteCrossSpaceCompactionTask task =
+        new RewriteCrossSpaceCompactionTask(
+            COMPACTION_TEST_SG,
+            "0",
             0,
             tsFileManager,
             seqResources,
             unseqResources,
-            new ReadPointCompactionPerformer(),
-            new AtomicInteger(0),
-            0);
+            new AtomicInteger(0));
 
     for (TsFileResource resource : seqResources) {
       Assert.assertFalse(resource.isCompactionCandidate());
@@ -321,17 +288,15 @@
     }
 
     CompactionTaskManager.getInstance().addTaskToWaitingQueue(task);
-    seqResources.get(0).readLock();
-    for (TsFileResource resource : seqResources) {
-      Assert.assertTrue(resource.isCompactionCandidate() || resource.isCompacting());
+    for (TsFileResource resource : seqResources) {
+      Assert.assertTrue(resource.isCompactionCandidate());
     }
     for (TsFileResource resource : unseqResources) {
-      Assert.assertTrue(resource.isCompactionCandidate() || resource.isCompacting());
-    }
-
-    Future future = CompactionTaskManager.getInstance().getCompactionTaskFutureMayBlock(task);
-    seqResources.get(0).readUnlock();
-    future.get();
+      Assert.assertTrue(resource.isCompactionCandidate());
+    }
+
+    CompactionTaskManager.getInstance().submitTaskFromTaskQueue();
+    CompactionTaskManager.getInstance().waitAllCompactionFinish();
     for (TsFileResource resource : seqResources) {
       Assert.assertFalse(resource.isCompactionCandidate());
     }
