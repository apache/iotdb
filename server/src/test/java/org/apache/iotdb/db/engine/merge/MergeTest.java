--- conflicted
+++ resolved
@@ -113,12 +113,8 @@
     }
   }
 
-<<<<<<< HEAD
   private void prepareFiles(int seqFileNum, int unseqFileNum)
       throws IOException, WriteProcessException {
-=======
-  void prepareFiles(int seqFileNum, int unseqFileNum) throws IOException, WriteProcessException {
->>>>>>> becc6d5b
     for (int i = 0; i < seqFileNum; i++) {
       File file = new File(
           i + "seq" + IoTDBConstant.TSFILE_NAME_SEPARATOR + i + IoTDBConstant.TSFILE_NAME_SEPARATOR
