/*
 * Licensed to the Apache Software Foundation (ASF) under one
 * or more contributor license agreements.  See the NOTICE file
 * distributed with this work for additional information
 * regarding copyright ownership.  The ASF licenses this file
 * to you under the Apache License, Version 2.0 (the
 * "License"); you may not use this file except in compliance
 * with the License.  You may obtain a copy of the License at
 *
 *     http://www.apache.org/licenses/LICENSE-2.0
 *
 * Unless required by applicable law or agreed to in writing,
 * software distributed under the License is distributed on an
 * "AS IS" BASIS, WITHOUT WARRANTIES OR CONDITIONS OF ANY
 * KIND, either express or implied.  See the License for the
 * specific language governing permissions and limitations
 * under the License.
 *
 */

package org.apache.iotdb.db.engine.storagegroup;

import static org.junit.Assert.assertEquals;
import static org.junit.Assert.assertTrue;

import java.io.File;
import java.io.IOException;
import java.sql.SQLException;
import java.util.ArrayList;
import java.util.Collections;
import java.util.List;
import org.apache.iotdb.db.conf.IoTDBConstant;
import org.apache.iotdb.db.conf.IoTDBDescriptor;
import org.apache.iotdb.db.conf.directories.DirectoryManager;
import org.apache.iotdb.db.engine.flush.TsFileFlushPolicy.DirectFlushPolicy;
import org.apache.iotdb.db.engine.querycontext.QueryDataSource;
import org.apache.iotdb.db.exception.StartupException;
import org.apache.iotdb.db.exception.StorageEngineException;
import org.apache.iotdb.db.exception.metadata.MetadataException;
import org.apache.iotdb.db.exception.query.OutOfTTLException;
import org.apache.iotdb.db.exception.query.QueryProcessException;
import org.apache.iotdb.db.exception.storageGroup.StorageGroupException;
import org.apache.iotdb.db.exception.storageGroup.StorageGroupProcessorException;
import org.apache.iotdb.db.metadata.MManager;
import org.apache.iotdb.db.metadata.MNode;
import org.apache.iotdb.db.qp.QueryProcessor;
import org.apache.iotdb.db.qp.executor.QueryProcessExecutor;
import org.apache.iotdb.db.qp.physical.crud.InsertPlan;
import org.apache.iotdb.db.qp.physical.sys.SetTTLPlan;
import org.apache.iotdb.db.qp.physical.sys.ShowTTLPlan;
import org.apache.iotdb.db.query.control.QueryResourceManager;
import org.apache.iotdb.db.query.reader.resourceRelated.SeqResourceIterateReader;
import org.apache.iotdb.db.utils.EnvironmentUtils;
import org.apache.iotdb.tsfile.common.constant.TsFileConstant;
import org.apache.iotdb.tsfile.exception.filter.QueryFilterOptimizationException;
import org.apache.iotdb.tsfile.file.metadata.enums.CompressionType;
import org.apache.iotdb.tsfile.file.metadata.enums.TSDataType;
import org.apache.iotdb.tsfile.file.metadata.enums.TSEncoding;
import org.apache.iotdb.tsfile.read.common.BatchData;
import org.apache.iotdb.tsfile.read.common.Path;
import org.apache.iotdb.tsfile.read.common.RowRecord;
import org.apache.iotdb.tsfile.read.query.dataset.QueryDataSet;
import org.junit.After;
import org.junit.Before;
import org.junit.Test;

public class TTLTest {

  private String sg1 = "root.TTL_SG1";
  private String sg2 = "root.TTL_SG2";
  private long ttl = 12345;
  private StorageGroupProcessor storageGroupProcessor;
  private String s1 = "s1";
  private String g1s1 = sg1 + IoTDBConstant.PATH_SEPARATOR + s1;

  @Before
  public void setUp()
      throws MetadataException, IOException, StartupException, MetadataException, StorageGroupProcessorException {
    EnvironmentUtils.envSetUp();
    createSchemas();
  }

  @After
  public void tearDown() throws IOException, StorageEngineException {
    storageGroupProcessor.waitForAllCurrentTsFileProcessorsClosed();
    EnvironmentUtils.cleanEnv();
  }

  private void createSchemas()
      throws MetadataException, MetadataException, StorageGroupProcessorException {
    MManager.getInstance().setStorageGroupToMTree(sg1);
    MManager.getInstance().setStorageGroupToMTree(sg2);
    storageGroupProcessor = new StorageGroupProcessor(IoTDBDescriptor.getInstance().getConfig()
        .getSystemDir(), sg1, new DirectFlushPolicy());
    MManager.getInstance().addPathToMTree(g1s1, TSDataType.INT64, TSEncoding.PLAIN,
        CompressionType.UNCOMPRESSED, Collections.emptyMap());
    storageGroupProcessor.addMeasurement("s1", TSDataType.INT64, TSEncoding.PLAIN,
        CompressionType.UNCOMPRESSED, Collections.emptyMap());
  }

  @Test
  public void testSetMetaTTL() throws IOException, MetadataException, StorageGroupException {
    // exception is expected when setting ttl to a non-exist storage group
    boolean caught = false;
    try {
      MManager.getInstance().setTTL(sg1 + ".notExist", ttl);
    } catch (MetadataException e) {
      caught = true;
    }
    assertTrue(caught);

    // normally set ttl
    MManager.getInstance().setTTL(sg1, ttl);
    MNode mNode = MManager.getInstance().getNodeByPathWithCheck(sg1);
    assertEquals(ttl, mNode.getDataTTL());

    // default ttl
    mNode = MManager.getInstance().getNodeByPathWithCheck(sg2);
    assertEquals(Long.MAX_VALUE, mNode.getDataTTL());
  }

  @Test
  public void testTTLWrite() throws QueryProcessException {
    InsertPlan insertPlan = new InsertPlan();
    insertPlan.setDeviceId(sg1);
    insertPlan.setTime(System.currentTimeMillis());
    insertPlan.setMeasurements(new String[]{"s1"});
    insertPlan.setValues(new String[]{"1"});
    insertPlan.setDataTypes(new TSDataType[]{TSDataType.INT64});

    // ok without ttl
    storageGroupProcessor.insert(insertPlan);

    storageGroupProcessor.setDataTTL(1000);
    // with ttl
    insertPlan.setTime(System.currentTimeMillis() - 1001);
    boolean caught = false;
    try {
      storageGroupProcessor.insert(insertPlan);
    } catch (OutOfTTLException e) {
      caught = true;
    }
    assertTrue(caught);
    insertPlan.setTime(System.currentTimeMillis() - 900);
    storageGroupProcessor.insert(insertPlan);
  }

  private void prepareData() throws QueryProcessException {
    InsertPlan insertPlan = new InsertPlan();
    insertPlan.setDeviceId(sg1);
    insertPlan.setTime(System.currentTimeMillis());
    insertPlan.setMeasurements(new String[]{"s1"});
    insertPlan.setValues(new String[]{"1"});
    insertPlan.setDataTypes(new TSDataType[]{TSDataType.INT64});

    long initTime = System.currentTimeMillis();
    // sequence data
    for (int i = 1000; i < 2000; i++) {
      insertPlan.setTime(initTime - 2000 + i);
      storageGroupProcessor.insert(insertPlan);
      if ((i + 1) % 300 == 0) {
        storageGroupProcessor.putAllWorkingTsFileProcessorIntoClosingList();
      }
    }
    // unsequence data
    for (int i = 0; i < 1000; i++) {
      insertPlan.setTime(initTime - 2000 + i);
      storageGroupProcessor.insert(insertPlan);
      if ((i + 1) % 300 == 0) {
        storageGroupProcessor.putAllWorkingTsFileProcessorIntoClosingList();
      }
    }
  }

  @Test
  public void testTTLRead() throws IOException, QueryProcessException, StorageEngineException {
    prepareData();

    // files before ttl
    QueryDataSource dataSource = storageGroupProcessor
        .query(sg1, s1, EnvironmentUtils.TEST_QUERY_CONTEXT
            , null);
    List<TsFileResource> seqResource = dataSource.getSeqResources();
    List<TsFileResource> unseqResource = dataSource.getUnseqResources();
    assertEquals(4, seqResource.size());
    assertEquals(4, unseqResource.size());

    storageGroupProcessor.setDataTTL(500);

    // files after ttl
    dataSource = storageGroupProcessor.query(sg1, s1, EnvironmentUtils.TEST_QUERY_CONTEXT
        , null);
    seqResource = dataSource.getSeqResources();
    unseqResource = dataSource.getUnseqResources();
    assertTrue(seqResource.size() < 4);
    assertEquals(0, unseqResource.size());
    Path path = new Path(sg1, s1);
    SeqResourceIterateReader reader = new SeqResourceIterateReader(path,
        seqResource, null, EnvironmentUtils.TEST_QUERY_CONTEXT);

    int cnt = 0;
    while (reader.hasNextBatch()) {
      BatchData batchData = reader.nextBatch();
      while (batchData.hasCurrent()) {
        batchData.next();
        cnt++;
      }
    }
    reader.close();
    // we cannot offer the exact number since when exactly ttl will be checked is unknown
    assertTrue(cnt <= 1000);

    storageGroupProcessor.setDataTTL(0);
    dataSource = storageGroupProcessor.query(sg1, s1, EnvironmentUtils.TEST_QUERY_CONTEXT
        , null);
    seqResource = dataSource.getSeqResources();
    unseqResource = dataSource.getUnseqResources();
    assertEquals(0, seqResource.size());
    assertEquals(0, unseqResource.size());

    QueryResourceManager.getInstance().endQuery(EnvironmentUtils.TEST_QUERY_JOB_ID);
  }

  @Test
  public void testTTLRemoval() throws StorageEngineException, QueryProcessException {
    prepareData();

    storageGroupProcessor.waitForAllCurrentTsFileProcessorsClosed();

    // files before ttl
    File seqDir = new File(DirectoryManager.getInstance().getNextFolderForSequenceFile(), sg1);
    File unseqDir = new File(DirectoryManager.getInstance().getNextFolderForUnSequenceFile(), sg1);
    File[] seqFiles = seqDir.listFiles(f -> f.getName().endsWith(TsFileConstant.TSFILE_SUFFIX));
    File[] unseqFiles = unseqDir.listFiles(f -> f.getName().endsWith(TsFileConstant.TSFILE_SUFFIX));

    assertEquals(4, seqFiles.length);
    assertEquals(4, unseqFiles.length);

    storageGroupProcessor.setDataTTL(500);
    storageGroupProcessor.checkFilesTTL();

    // files after ttl
    seqFiles = seqDir.listFiles(f -> f.getName().endsWith(TsFileConstant.TSFILE_SUFFIX));
    unseqFiles = unseqDir.listFiles(f -> f.getName().endsWith(TsFileConstant.TSFILE_SUFFIX));
    assertTrue(seqFiles.length <= 2);
    assertEquals(0, unseqFiles.length);
  }

  @Test
  public void testParseSetTTL()
      throws MetadataException, QueryProcessException {
    QueryProcessor queryProcessor = new QueryProcessor(new QueryProcessExecutor());
    SetTTLPlan plan = (SetTTLPlan) queryProcessor
        .parseSQLToPhysicalPlan("SET TTL TO " + sg1 + " 10000");
    assertEquals(sg1, plan.getStorageGroup());
    assertEquals(10000, plan.getDataTTL());

    plan = (SetTTLPlan) queryProcessor.parseSQLToPhysicalPlan("UNSET TTL TO " + sg2);
    assertEquals(sg2, plan.getStorageGroup());
    assertEquals(Long.MAX_VALUE, plan.getDataTTL());
  }

  @Test
  public void testParseShowTTL()
      throws MetadataException, QueryProcessException {
    QueryProcessor queryProcessor = new QueryProcessor(new QueryProcessExecutor());
    ShowTTLPlan plan = (ShowTTLPlan) queryProcessor.parseSQLToPhysicalPlan("SHOW ALL TTL");
    assertTrue(plan.getStorageGroups().isEmpty());

    List<String> sgs = new ArrayList<>();
    sgs.add("root.sg1");
    sgs.add("root.sg2");
    sgs.add("root.sg3");
    plan = (ShowTTLPlan) queryProcessor
        .parseSQLToPhysicalPlan("SHOW TTL ON root.sg1,root.sg2,root.sg3");
    assertEquals(sgs, plan.getStorageGroups());
  }

  @Test
  public void testShowTTL()
<<<<<<< HEAD
      throws IOException, QueryProcessException, QueryFilterOptimizationException, StorageEngineException, MetadataException {
=======
      throws IOException, QueryProcessException, QueryFilterOptimizationException, StorageEngineException, MetadataException, SQLException {
>>>>>>> 6366f2b8
    MManager.getInstance().setTTL(sg1, ttl);

    ShowTTLPlan plan = new ShowTTLPlan(Collections.emptyList());
    QueryProcessExecutor executor = new QueryProcessExecutor();
    QueryDataSet queryDataSet = executor.processQuery(plan, EnvironmentUtils.TEST_QUERY_CONTEXT);
    RowRecord rowRecord = queryDataSet.next();
    assertEquals(sg1, rowRecord.getFields().get(0).getStringValue());
    assertEquals(ttl, rowRecord.getFields().get(1).getLongV());

    rowRecord = queryDataSet.next();
    assertEquals(sg2, rowRecord.getFields().get(0).getStringValue());
    assertEquals("null", rowRecord.getFields().get(1).getStringValue());
  }

  @Test
  public void testTTLCleanFile() throws QueryProcessException {
    prepareData();
    storageGroupProcessor.waitForAllCurrentTsFileProcessorsClosed();

    assertEquals(4, storageGroupProcessor.getSequenceFileList().size());
    assertEquals(4, storageGroupProcessor.getUnSequenceFileList().size());

    storageGroupProcessor.setDataTTL(0);
    assertEquals(0, storageGroupProcessor.getSequenceFileList().size());
    assertEquals(0, storageGroupProcessor.getUnSequenceFileList().size());
  }
}<|MERGE_RESOLUTION|>--- conflicted
+++ resolved
@@ -39,7 +39,6 @@
 import org.apache.iotdb.db.exception.metadata.MetadataException;
 import org.apache.iotdb.db.exception.query.OutOfTTLException;
 import org.apache.iotdb.db.exception.query.QueryProcessException;
-import org.apache.iotdb.db.exception.storageGroup.StorageGroupException;
 import org.apache.iotdb.db.exception.storageGroup.StorageGroupProcessorException;
 import org.apache.iotdb.db.metadata.MManager;
 import org.apache.iotdb.db.metadata.MNode;
@@ -75,7 +74,7 @@
 
   @Before
   public void setUp()
-      throws MetadataException, IOException, StartupException, MetadataException, StorageGroupProcessorException {
+      throws IOException, StartupException, MetadataException, StorageGroupProcessorException {
     EnvironmentUtils.envSetUp();
     createSchemas();
   }
@@ -87,7 +86,7 @@
   }
 
   private void createSchemas()
-      throws MetadataException, MetadataException, StorageGroupProcessorException {
+      throws MetadataException, StorageGroupProcessorException {
     MManager.getInstance().setStorageGroupToMTree(sg1);
     MManager.getInstance().setStorageGroupToMTree(sg2);
     storageGroupProcessor = new StorageGroupProcessor(IoTDBDescriptor.getInstance().getConfig()
@@ -99,7 +98,7 @@
   }
 
   @Test
-  public void testSetMetaTTL() throws IOException, MetadataException, StorageGroupException {
+  public void testSetMetaTTL() throws IOException, MetadataException {
     // exception is expected when setting ttl to a non-exist storage group
     boolean caught = false;
     try {
@@ -248,7 +247,7 @@
 
   @Test
   public void testParseSetTTL()
-      throws MetadataException, QueryProcessException {
+      throws QueryProcessException {
     QueryProcessor queryProcessor = new QueryProcessor(new QueryProcessExecutor());
     SetTTLPlan plan = (SetTTLPlan) queryProcessor
         .parseSQLToPhysicalPlan("SET TTL TO " + sg1 + " 10000");
@@ -262,7 +261,7 @@
 
   @Test
   public void testParseShowTTL()
-      throws MetadataException, QueryProcessException {
+      throws QueryProcessException {
     QueryProcessor queryProcessor = new QueryProcessor(new QueryProcessExecutor());
     ShowTTLPlan plan = (ShowTTLPlan) queryProcessor.parseSQLToPhysicalPlan("SHOW ALL TTL");
     assertTrue(plan.getStorageGroups().isEmpty());
@@ -278,11 +277,7 @@
 
   @Test
   public void testShowTTL()
-<<<<<<< HEAD
-      throws IOException, QueryProcessException, QueryFilterOptimizationException, StorageEngineException, MetadataException {
-=======
       throws IOException, QueryProcessException, QueryFilterOptimizationException, StorageEngineException, MetadataException, SQLException {
->>>>>>> 6366f2b8
     MManager.getInstance().setTTL(sg1, ttl);
 
     ShowTTLPlan plan = new ShowTTLPlan(Collections.emptyList());
