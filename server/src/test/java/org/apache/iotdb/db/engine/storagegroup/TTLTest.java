/*
 * Licensed to the Apache Software Foundation (ASF) under one
 * or more contributor license agreements.  See the NOTICE file
 * distributed with this work for additional information
 * regarding copyright ownership.  The ASF licenses this file
 * to you under the Apache License, Version 2.0 (the
 * "License"); you may not use this file except in compliance
 * with the License.  You may obtain a copy of the License at
 *
 *     http://www.apache.org/licenses/LICENSE-2.0
 *
 * Unless required by applicable law or agreed to in writing,
 * software distributed under the License is distributed on an
 * "AS IS" BASIS, WITHOUT WARRANTIES OR CONDITIONS OF ANY
 * KIND, either express or implied.  See the License for the
 * specific language governing permissions and limitations
 * under the License.
 *
 */

package org.apache.iotdb.db.engine.storagegroup;

import org.apache.iotdb.db.conf.IoTDBConstant;
import org.apache.iotdb.db.conf.IoTDBDescriptor;
import org.apache.iotdb.db.conf.directories.DirectoryManager;
import org.apache.iotdb.db.engine.flush.TsFileFlushPolicy.DirectFlushPolicy;
import org.apache.iotdb.db.engine.querycontext.QueryDataSource;
import org.apache.iotdb.db.exception.StorageEngineException;
import org.apache.iotdb.db.exception.StorageGroupProcessorException;
import org.apache.iotdb.db.exception.TriggerExecutionException;
import org.apache.iotdb.db.exception.WriteProcessException;
import org.apache.iotdb.db.exception.metadata.IllegalPathException;
import org.apache.iotdb.db.exception.metadata.MetadataException;
import org.apache.iotdb.db.exception.query.OutOfTTLException;
import org.apache.iotdb.db.exception.query.QueryProcessException;
import org.apache.iotdb.db.metadata.mnode.IMeasurementMNode;
import org.apache.iotdb.db.metadata.mnode.IStorageGroupMNode;
import org.apache.iotdb.db.metadata.mnode.MeasurementMNode;
import org.apache.iotdb.db.metadata.path.MeasurementPath;
import org.apache.iotdb.db.metadata.path.PartialPath;
import org.apache.iotdb.db.qp.Planner;
import org.apache.iotdb.db.qp.executor.PlanExecutor;
import org.apache.iotdb.db.qp.physical.crud.InsertRowPlan;
import org.apache.iotdb.db.qp.physical.sys.SetTTLPlan;
import org.apache.iotdb.db.qp.physical.sys.ShowTTLPlan;
import org.apache.iotdb.db.query.reader.series.SeriesRawDataBatchReader;
import org.apache.iotdb.db.service.IoTDB;
import org.apache.iotdb.db.utils.EnvironmentUtils;
import org.apache.iotdb.db.utils.SchemaTestUtils;
import org.apache.iotdb.tsfile.common.constant.TsFileConstant;
import org.apache.iotdb.tsfile.exception.filter.QueryFilterOptimizationException;
import org.apache.iotdb.tsfile.file.metadata.enums.CompressionType;
import org.apache.iotdb.tsfile.file.metadata.enums.TSDataType;
import org.apache.iotdb.tsfile.file.metadata.enums.TSEncoding;
import org.apache.iotdb.tsfile.read.common.BatchData;
import org.apache.iotdb.tsfile.read.common.RowRecord;
import org.apache.iotdb.tsfile.read.query.dataset.QueryDataSet;
import org.apache.iotdb.tsfile.read.reader.IBatchReader;
import org.apache.iotdb.tsfile.write.schema.UnaryMeasurementSchema;

import org.junit.After;
import org.junit.Before;
import org.junit.Test;

import java.io.File;
import java.io.IOException;
import java.util.ArrayList;
import java.util.Collections;
import java.util.HashSet;
import java.util.List;
import java.util.Set;
import java.util.stream.Collectors;

import static org.junit.Assert.assertEquals;
import static org.junit.Assert.assertNull;
import static org.junit.Assert.assertTrue;
import static org.junit.Assert.fail;

public class TTLTest {

  private String sg1 = "root.TTL_SG1";
  private String sg2 = "root.TTL_SG2";
  private long ttl = 12345;
  private VirtualStorageGroupProcessor virtualStorageGroupProcessor;
  private String s1 = "s1";
  private String g1s1 = sg1 + IoTDBConstant.PATH_SEPARATOR + s1;
  private long prevPartitionInterval;

  @Before
  public void setUp() throws MetadataException, StorageGroupProcessorException {
    prevPartitionInterval = IoTDBDescriptor.getInstance().getConfig().getPartitionInterval();
    IoTDBDescriptor.getInstance().getConfig().setPartitionInterval(86400);
    EnvironmentUtils.envSetUp();
    createSchemas();
  }

  @After
  public void tearDown() throws IOException, StorageEngineException {
    virtualStorageGroupProcessor.syncCloseAllWorkingTsFileProcessors();
    EnvironmentUtils.cleanEnv();
    IoTDBDescriptor.getInstance().getConfig().setPartitionInterval(prevPartitionInterval);
  }

  private void createSchemas() throws MetadataException, StorageGroupProcessorException {
    IoTDB.metaManager.setStorageGroup(new PartialPath(sg1));
    IoTDB.metaManager.setStorageGroup(new PartialPath(sg2));
    virtualStorageGroupProcessor =
        new VirtualStorageGroupProcessor(
            IoTDBDescriptor.getInstance().getConfig().getSystemDir(),
            sg1,
            new DirectFlushPolicy(),
            sg1);
    IoTDB.metaManager.createTimeseries(
        new PartialPath(g1s1),
        TSDataType.INT64,
        TSEncoding.PLAIN,
        CompressionType.UNCOMPRESSED,
        Collections.emptyMap());
  }

  @Test
  public void testSetMetaTTL() throws IOException, MetadataException {
    // exception is expected when setting ttl to a non-exist storage group
    boolean caught = false;

    try {
      IoTDB.metaManager.setTTL(new PartialPath(sg1 + ".notExist"), ttl);
    } catch (MetadataException e) {
      caught = true;
    }
    assertTrue(caught);

    // normally set ttl
    IoTDB.metaManager.setTTL(new PartialPath(sg1), ttl);
    IStorageGroupMNode mNode =
        IoTDB.metaManager.getStorageGroupNodeByStorageGroupPath(new PartialPath(sg1));
    assertEquals(ttl, mNode.getDataTTL());

    // default ttl
    mNode = IoTDB.metaManager.getStorageGroupNodeByStorageGroupPath(new PartialPath(sg2));
    assertEquals(Long.MAX_VALUE, mNode.getDataTTL());
  }

  @Test
  public void testTTLWrite()
      throws WriteProcessException, QueryProcessException, IllegalPathException,
          TriggerExecutionException {
    InsertRowPlan plan = new InsertRowPlan();
    plan.setDeviceId(new PartialPath(sg1));
    plan.setTime(System.currentTimeMillis());
    plan.setMeasurements(new String[] {"s1"});
    plan.setDataTypes(new TSDataType[] {TSDataType.INT64});
    plan.setValues(new Object[] {1L});
    plan.setMeasurementMNodes(
        new IMeasurementMNode[] {
          MeasurementMNode.getMeasurementMNode(
              null,
              "s1",
              new UnaryMeasurementSchema("s1", TSDataType.INT64, TSEncoding.PLAIN),
              null)
        });
    plan.transferType();

    // ok without ttl
    virtualStorageGroupProcessor.insert(plan);

    virtualStorageGroupProcessor.setDataTTL(1000);
    // with ttl
    plan.setTime(System.currentTimeMillis() - 1001);
    boolean caught = false;
    try {
      virtualStorageGroupProcessor.insert(plan);
    } catch (OutOfTTLException e) {
      caught = true;
    }
    assertTrue(caught);
    plan.setTime(System.currentTimeMillis() - 900);
    virtualStorageGroupProcessor.insert(plan);
  }

  private void prepareData()
      throws WriteProcessException, QueryProcessException, IllegalPathException,
          TriggerExecutionException {
    InsertRowPlan plan = new InsertRowPlan();
    plan.setDeviceId(new PartialPath(sg1));
    plan.setTime(System.currentTimeMillis());
    plan.setMeasurements(new String[] {"s1"});
    plan.setDataTypes(new TSDataType[] {TSDataType.INT64});
    plan.setValues(new Object[] {1L});
    plan.setMeasurementMNodes(
        new IMeasurementMNode[] {
          MeasurementMNode.getMeasurementMNode(
              null,
              "s1",
              new UnaryMeasurementSchema("s1", TSDataType.INT64, TSEncoding.PLAIN),
              null)
        });
    plan.transferType();

    long initTime = System.currentTimeMillis();
    // sequence data
    for (int i = 1000; i < 2000; i++) {
      plan.setTime(initTime - 2000 + i);
      virtualStorageGroupProcessor.insert(plan);
      if ((i + 1) % 300 == 0) {
        virtualStorageGroupProcessor.syncCloseAllWorkingTsFileProcessors();
      }
    }
    // unsequence data
    for (int i = 0; i < 1000; i++) {
      plan.setTime(initTime - 2000 + i);
      virtualStorageGroupProcessor.insert(plan);
      if ((i + 1) % 300 == 0) {
        virtualStorageGroupProcessor.syncCloseAllWorkingTsFileProcessors();
      }
    }
  }

  @Test
  public void testTTLRead()
      throws IOException, WriteProcessException, StorageEngineException, QueryProcessException,
          MetadataException {
    prepareData();

    // files before ttl
    QueryDataSource dataSource =
<<<<<<< HEAD
        storageGroupProcessor.query(
            Collections.singletonList(
                SchemaTestUtils.getMeasurementPath(sg1 + TsFileConstant.PATH_SEPARATOR + s1)),
=======
        virtualStorageGroupProcessor.query(
            SchemaTestUtils.getMeasurementPath(sg1 + TsFileConstant.PATH_SEPARATOR + s1),
>>>>>>> 421ee8b3
            EnvironmentUtils.TEST_QUERY_CONTEXT,
            null,
            null);
    List<TsFileResource> seqResource = dataSource.getSeqResources();
    List<TsFileResource> unseqResource = dataSource.getUnseqResources();
    assertEquals(4, seqResource.size());
    assertEquals(4, unseqResource.size());

    virtualStorageGroupProcessor.setDataTTL(500);

    // files after ttl
    dataSource =
<<<<<<< HEAD
        storageGroupProcessor.query(
            Collections.singletonList(
                SchemaTestUtils.getMeasurementPath(sg1 + TsFileConstant.PATH_SEPARATOR + s1)),
            EnvironmentUtils.TEST_QUERY_CONTEXT,
            null,
            null);
=======
        virtualStorageGroupProcessor.query(
            new PartialPath(sg1, s1), EnvironmentUtils.TEST_QUERY_CONTEXT, null, null);
>>>>>>> 421ee8b3
    seqResource = dataSource.getSeqResources();
    unseqResource = dataSource.getUnseqResources();
    assertTrue(seqResource.size() < 4);
    assertEquals(0, unseqResource.size());
    MeasurementPath path =
        SchemaTestUtils.getMeasurementPath(sg1 + TsFileConstant.PATH_SEPARATOR + s1);
    Set<String> allSensors = new HashSet<>();
    allSensors.add(s1);
    IBatchReader reader =
        new SeriesRawDataBatchReader(
            path,
            TSDataType.INT64,
            EnvironmentUtils.TEST_QUERY_CONTEXT,
            seqResource,
            unseqResource,
            null,
            null,
            true);

    int cnt = 0;
    while (reader.hasNextBatch()) {
      BatchData batchData = reader.nextBatch();
      while (batchData.hasCurrent()) {
        batchData.next();
        cnt++;
      }
    }
    reader.close();
    // we cannot offer the exact number since when exactly ttl will be checked is unknown
    assertTrue(cnt <= 1000);

    virtualStorageGroupProcessor.setDataTTL(0);
    dataSource =
<<<<<<< HEAD
        storageGroupProcessor.query(
            Collections.singletonList(
                SchemaTestUtils.getMeasurementPath(sg1 + TsFileConstant.PATH_SEPARATOR + s1)),
            EnvironmentUtils.TEST_QUERY_CONTEXT,
            null,
            null);
=======
        virtualStorageGroupProcessor.query(
            new PartialPath(sg1, s1), EnvironmentUtils.TEST_QUERY_CONTEXT, null, null);
>>>>>>> 421ee8b3
    seqResource = dataSource.getSeqResources();
    unseqResource = dataSource.getUnseqResources();
    assertEquals(0, seqResource.size());
    assertEquals(0, unseqResource.size());
  }

  @Test
  public void testTTLRemoval()
      throws StorageEngineException, WriteProcessException, QueryProcessException,
          IllegalPathException {
    prepareData();

    virtualStorageGroupProcessor.syncCloseAllWorkingTsFileProcessors();

    // files before ttl
    File seqDir = new File(DirectoryManager.getInstance().getNextFolderForSequenceFile(), sg1);
    File unseqDir = new File(DirectoryManager.getInstance().getNextFolderForUnSequenceFile(), sg1);

    List<File> seqFiles = new ArrayList<>();
    for (File directory : seqDir.listFiles()) {
      if (directory.isDirectory()) {
        for (File file : directory.listFiles()) {
          if (file.isDirectory()) {
            for (File tsfile : file.listFiles()) {
              if (tsfile.getPath().endsWith(TsFileConstant.TSFILE_SUFFIX)) {
                seqFiles.add(file);
              }
            }
          }
        }
      }
    }

    List<File> unseqFiles = new ArrayList<>();
    for (File directory : unseqDir.listFiles()) {
      if (directory.isDirectory()) {
        for (File file : directory.listFiles()) {
          if (file.isDirectory()) {
            for (File tsfile : file.listFiles()) {
              if (tsfile.getPath().endsWith(TsFileConstant.TSFILE_SUFFIX)) {
                unseqFiles.add(file);
              }
            }
          }
        }
      }
    }

    assertEquals(4, seqFiles.size());
    assertEquals(4, unseqFiles.size());

    try {
      Thread.sleep(500);
    } catch (InterruptedException e) {
      e.printStackTrace();
    }
    virtualStorageGroupProcessor.setDataTTL(500);
    virtualStorageGroupProcessor.checkFilesTTL();

    // files after ttl
    seqFiles = new ArrayList<>();
    for (File directory : seqDir.listFiles()) {
      if (directory.isDirectory()) {
        for (File file : directory.listFiles()) {
          if (file.isDirectory()) {
            for (File tsfile : file.listFiles()) {
              if (tsfile.getPath().endsWith(TsFileConstant.TSFILE_SUFFIX)) {
                seqFiles.add(file);
              }
            }
          }
        }
      }
    }

    unseqFiles = new ArrayList<>();
    for (File directory : unseqDir.listFiles()) {
      if (directory.isDirectory()) {
        for (File file : directory.listFiles()) {
          if (file.isDirectory()) {
            for (File tsfile : file.listFiles()) {
              if (tsfile.getPath().endsWith(TsFileConstant.TSFILE_SUFFIX)) {
                unseqFiles.add(file);
              }
            }
          }
        }
      }
    }

    assertTrue(seqFiles.size() <= 2);
    assertEquals(0, unseqFiles.size());
  }

  @Test
  public void testParseSetTTL() throws QueryProcessException {
    Planner planner = new Planner();
    SetTTLPlan plan = (SetTTLPlan) planner.parseSQLToPhysicalPlan("SET TTL TO " + sg1 + " 10000");
    assertEquals(sg1, plan.getStorageGroup().getFullPath());
    assertEquals(10000, plan.getDataTTL());

    plan = (SetTTLPlan) planner.parseSQLToPhysicalPlan("UNSET TTL TO " + sg2);
    assertEquals(sg2, plan.getStorageGroup().getFullPath());
    assertEquals(Long.MAX_VALUE, plan.getDataTTL());
  }

  @Test
  public void testParseShowTTL() throws QueryProcessException {
    Planner planner = new Planner();
    ShowTTLPlan plan = (ShowTTLPlan) planner.parseSQLToPhysicalPlan("SHOW ALL TTL");
    assertTrue(plan.getStorageGroups().isEmpty());

    List<String> sgs = new ArrayList<>();
    sgs.add("root.sg1");
    sgs.add("root.sg2");
    sgs.add("root.sg3");
    plan = (ShowTTLPlan) planner.parseSQLToPhysicalPlan("SHOW TTL ON root.sg1,root.sg2,root.sg3");
    assertEquals(
        sgs,
        plan.getStorageGroups().stream()
            .map(PartialPath::getFullPath)
            .collect(Collectors.toList()));
  }

  @Test
  public void testShowTTL()
      throws IOException, QueryProcessException, QueryFilterOptimizationException,
          StorageEngineException, MetadataException, InterruptedException {
    IoTDB.metaManager.setTTL(new PartialPath(sg1), ttl);

    ShowTTLPlan plan = new ShowTTLPlan(Collections.emptyList());
    PlanExecutor executor = new PlanExecutor();
    QueryDataSet queryDataSet = executor.processQuery(plan, EnvironmentUtils.TEST_QUERY_CONTEXT);

    while (queryDataSet.hasNext()) {
      RowRecord rowRecord = queryDataSet.next();
      String sg = rowRecord.getFields().get(0).getStringValue();
      if (sg.equals(sg1)) {
        assertEquals(ttl, rowRecord.getFields().get(1).getLongV());
      } else if (sg.equals(sg2)) {
        assertNull(rowRecord.getFields().get(1));
      } else {
        fail();
      }
    }
  }

  @Test
  public void testTTLCleanFile()
      throws WriteProcessException, QueryProcessException, IllegalPathException,
          TriggerExecutionException {
    prepareData();
    virtualStorageGroupProcessor.syncCloseAllWorkingTsFileProcessors();

    assertEquals(4, virtualStorageGroupProcessor.getSequenceFileTreeSet().size());
    assertEquals(4, virtualStorageGroupProcessor.getUnSequenceFileList().size());

    virtualStorageGroupProcessor.setDataTTL(0);
    assertEquals(0, virtualStorageGroupProcessor.getSequenceFileTreeSet().size());
    assertEquals(0, virtualStorageGroupProcessor.getUnSequenceFileList().size());
  }
}<|MERGE_RESOLUTION|>--- conflicted
+++ resolved
@@ -104,8 +104,8 @@
   private void createSchemas() throws MetadataException, StorageGroupProcessorException {
     IoTDB.metaManager.setStorageGroup(new PartialPath(sg1));
     IoTDB.metaManager.setStorageGroup(new PartialPath(sg2));
-    virtualStorageGroupProcessor =
-        new VirtualStorageGroupProcessor(
+    storageGroupProcessor =
+        new StorageGroupProcessor(
             IoTDBDescriptor.getInstance().getConfig().getSystemDir(),
             sg1,
             new DirectFlushPolicy(),
@@ -224,14 +224,9 @@
 
     // files before ttl
     QueryDataSource dataSource =
-<<<<<<< HEAD
-        storageGroupProcessor.query(
+            virtualStorageGroupProcessor.query(
             Collections.singletonList(
                 SchemaTestUtils.getMeasurementPath(sg1 + TsFileConstant.PATH_SEPARATOR + s1)),
-=======
-        virtualStorageGroupProcessor.query(
-            SchemaTestUtils.getMeasurementPath(sg1 + TsFileConstant.PATH_SEPARATOR + s1),
->>>>>>> 421ee8b3
             EnvironmentUtils.TEST_QUERY_CONTEXT,
             null,
             null);
@@ -244,17 +239,12 @@
 
     // files after ttl
     dataSource =
-<<<<<<< HEAD
-        storageGroupProcessor.query(
+            virtualStorageGroupProcessor.query(
             Collections.singletonList(
                 SchemaTestUtils.getMeasurementPath(sg1 + TsFileConstant.PATH_SEPARATOR + s1)),
             EnvironmentUtils.TEST_QUERY_CONTEXT,
             null,
             null);
-=======
-        virtualStorageGroupProcessor.query(
-            new PartialPath(sg1, s1), EnvironmentUtils.TEST_QUERY_CONTEXT, null, null);
->>>>>>> 421ee8b3
     seqResource = dataSource.getSeqResources();
     unseqResource = dataSource.getUnseqResources();
     assertTrue(seqResource.size() < 4);
@@ -288,17 +278,12 @@
 
     virtualStorageGroupProcessor.setDataTTL(0);
     dataSource =
-<<<<<<< HEAD
-        storageGroupProcessor.query(
+            virtualStorageGroupProcessor.query(
             Collections.singletonList(
                 SchemaTestUtils.getMeasurementPath(sg1 + TsFileConstant.PATH_SEPARATOR + s1)),
             EnvironmentUtils.TEST_QUERY_CONTEXT,
             null,
             null);
-=======
-        virtualStorageGroupProcessor.query(
-            new PartialPath(sg1, s1), EnvironmentUtils.TEST_QUERY_CONTEXT, null, null);
->>>>>>> 421ee8b3
     seqResource = dataSource.getSeqResources();
     unseqResource = dataSource.getUnseqResources();
     assertEquals(0, seqResource.size());
