/*
 * Licensed to the Apache Software Foundation (ASF) under one
 * or more contributor license agreements.  See the NOTICE file
 * distributed with this work for additional information
 * regarding copyright ownership.  The ASF licenses this file
 * to you under the Apache License, Version 2.0 (the
 * "License"); you may not use this file except in compliance
 * with the License.  You may obtain a copy of the License at
 *
 *      http://www.apache.org/licenses/LICENSE-2.0
 *
 * Unless required by applicable law or agreed to in writing,
 * software distributed under the License is distributed on an
 * "AS IS" BASIS, WITHOUT WARRANTIES OR CONDITIONS OF ANY
 * KIND, either express or implied.  See the License for the
 * specific language governing permissions and limitations
 * under the License.
 */
package org.apache.iotdb.db.engine.compaction;

import org.apache.iotdb.db.engine.storagegroup.FakedTsFileResource;
import org.apache.iotdb.db.engine.storagegroup.TsFileResourceList;

import org.junit.Test;

public class CompactionSchedulerTest {

  @Test
  private void testFileSelecter() {
    TsFileResourceList tsFileResources = new TsFileResourceList();
    tsFileResources.add(new FakedTsFileResource(100));
    tsFileResources.add(new FakedTsFileResource(100));
    tsFileResources.add(new FakedTsFileResource(100));
    tsFileResources.add(new FakedTsFileResource(100, true, true));
<<<<<<< HEAD
=======
    tsFileResources.add(new FakedTsFileResource(100));
    tsFileResources.add(new FakedTsFileResource(100));

    CompactionScheduler.tryToSubmitInnerSpaceCompactionTask("testsg", 0L, tsFileResources, true, FakedInnerSpaceCompactionTask.class);


>>>>>>> db5a3c7f
  }
}<|MERGE_RESOLUTION|>--- conflicted
+++ resolved
@@ -32,14 +32,10 @@
     tsFileResources.add(new FakedTsFileResource(100));
     tsFileResources.add(new FakedTsFileResource(100));
     tsFileResources.add(new FakedTsFileResource(100, true, true));
-<<<<<<< HEAD
-=======
     tsFileResources.add(new FakedTsFileResource(100));
     tsFileResources.add(new FakedTsFileResource(100));
 
     CompactionScheduler.tryToSubmitInnerSpaceCompactionTask("testsg", 0L, tsFileResources, true, FakedInnerSpaceCompactionTask.class);
 
-
->>>>>>> db5a3c7f
   }
 }