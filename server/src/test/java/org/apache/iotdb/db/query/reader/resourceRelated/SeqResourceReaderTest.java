--- conflicted
+++ resolved
@@ -20,11 +20,7 @@
 
 import java.io.IOException;
 import org.apache.iotdb.db.engine.querycontext.QueryDataSource;
-<<<<<<< HEAD
-import org.apache.iotdb.db.exception.StorageEngineException;
-=======
 import org.apache.iotdb.db.exception.qp.QueryProcessorException;
->>>>>>> ad3b9241
 import org.apache.iotdb.db.query.context.QueryContext;
 import org.apache.iotdb.db.query.reader.ReaderTestHelper;
 import org.apache.iotdb.db.utils.EnvironmentUtils;
@@ -82,11 +78,7 @@
   }
 
   @Override
-<<<<<<< HEAD
-  protected void insertData() throws IOException, StorageEngineException {
-=======
   protected void insertData() throws IOException, QueryProcessorException {
->>>>>>> ad3b9241
     for (int j = 1000; j <= 1009; j++) {
       insertOneRecord(j, j);
       storageGroupProcessor.putAllWorkingTsFileProcessorIntoClosingList();
