--- conflicted
+++ resolved
@@ -138,14 +138,9 @@
     try (Connection connection = DriverManager
         .getConnection(Config.IOTDB_URL_PREFIX + "127.0.0.1:6667/", "root", "root");
         Statement statement = connection.createStatement()) {
-<<<<<<< HEAD
-      String[] sqls = new String[]{"show storage group", "show storage group root.ln.wf01.wt01.temperature"};
-      String[] standards = new String[]{"root.ln.wf01.wt01,\n", ""};
-=======
       String[] sqls = new String[]{"show storage group", "show storage group root.ln.wf01",
           "show storage group root.ln.wf01.wt01.status"};
       String[] standards = new String[]{"root.ln.wf01.wt01,\n", "root.ln.wf01.wt01,\n", ""};
->>>>>>> 75ff478d
       for (int n = 0; n < sqls.length; n++) {
         String sql = sqls[n];
         String standard = standards[n];
@@ -240,11 +235,7 @@
           }
           Assert.assertEquals(builder.toString(), standard);
         } catch (SQLException e) {
-<<<<<<< HEAD
-          logger.error("showDevices() failed", e);
-=======
           logger.error("showDevicesTest() failed", e);
->>>>>>> 75ff478d
           fail(e.getMessage());
         }
       }
