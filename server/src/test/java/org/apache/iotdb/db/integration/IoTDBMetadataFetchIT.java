/*
 * Licensed to the Apache Software Foundation (ASF) under one
 * or more contributor license agreements.  See the NOTICE file
 * distributed with this work for additional information
 * regarding copyright ownership.  The ASF licenses this file
 * to you under the Apache License, Version 2.0 (the
 * "License"); you may not use this file except in compliance
 * with the License.  You may obtain a copy of the License at
 *
 *     http://www.apache.org/licenses/LICENSE-2.0
 *
 * Unless required by applicable law or agreed to in writing,
 * software distributed under the License is distributed on an
 * "AS IS" BASIS, WITHOUT WARRANTIES OR CONDITIONS OF ANY
 * KIND, either express or implied.  See the License for the
 * specific language governing permissions and limitations
 * under the License.
 */
package org.apache.iotdb.db.integration;

import org.apache.iotdb.db.conf.IoTDBConstant;
import org.apache.iotdb.db.utils.EnvironmentUtils;
import org.apache.iotdb.jdbc.Config;
import org.junit.After;
import org.junit.Assert;
import org.junit.Before;
import org.junit.Test;

import java.sql.*;
import org.slf4j.Logger;
import org.slf4j.LoggerFactory;

import static org.junit.Assert.fail;

/**
 * Notice that, all test begins with "IoTDB" is integration test. All test which will start the
 * IoTDB server should be defined as integration test.
 */
public class IoTDBMetadataFetchIT {

  private DatabaseMetaData databaseMetaData;
  private static final Logger logger = LoggerFactory.getLogger(IoTDBMetadataFetchIT.class);

  private static void insertSQL() throws ClassNotFoundException, SQLException {
    Class.forName(Config.JDBC_DRIVER_NAME);
    try (Connection connection = DriverManager
        .getConnection(Config.IOTDB_URL_PREFIX + "127.0.0.1:6667/", "root", "root");
        Statement statement = connection.createStatement()) {

      String[] insertSqls = new String[]{"SET STORAGE GROUP TO root.ln.wf01.wt01",
          "SET STORAGE GROUP TO root.ln1.wf01.wt01", "SET STORAGE GROUP TO root.ln2.wf01.wt01",
          "CREATE TIMESERIES root.ln.wf01.wt01.status WITH DATATYPE = BOOLEAN, ENCODING = PLAIN",
          "CREATE TIMESERIES root.ln.wf01.wt01.status.s1 WITH DATATYPE = BOOLEAN, ENCODING = PLAIN",
          "CREATE TIMESERIES root.ln.wf01.wt01.temperature WITH DATATYPE = FLOAT, ENCODING = RLE, "
              + "compressor = SNAPPY, MAX_POINT_NUMBER = 3"};

      for (String sql : insertSqls) {
        statement.execute(sql);
      }
    } catch (Exception e) {
      logger.error("insertSQL() failed", e);
      fail(e.getMessage());
    }
  }

  @Before
  public void setUp() throws Exception {
    EnvironmentUtils.closeStatMonitor();
    EnvironmentUtils.envSetUp();

    insertSQL();
  }

  @After
  public void tearDown() throws Exception {
    EnvironmentUtils.cleanEnv();
  }

  @Test
  public void showTimeseriesTest() throws ClassNotFoundException, SQLException {
    Class.forName(Config.JDBC_DRIVER_NAME);
    try (Connection connection = DriverManager
        .getConnection(Config.IOTDB_URL_PREFIX + "127.0.0.1:6667/", "root", "root");
        Statement statement = connection.createStatement()) {

      String[] sqls = new String[]{"show timeseries root.ln.wf01.wt01.status", // full seriesPath
          "show timeseries root.ln", // prefix seriesPath
          "show timeseries root.ln.*.wt01", // seriesPath with stars
          "show timeseries", // the same as root
          "show timeseries root.a.b", // nonexistent timeseries, thus returning ""
      };
      String[] standards = new String[]{
          "root.ln.wf01.wt01.status,null,root.ln.wf01.wt01,BOOLEAN,PLAIN,SNAPPY,\n"
              + "root.ln.wf01.wt01.status.s1,null,root.ln.wf01.wt01,BOOLEAN,PLAIN,SNAPPY,\n",

          "root.ln.wf01.wt01.status,null,root.ln.wf01.wt01,BOOLEAN,PLAIN,SNAPPY,\n"
              + "root.ln.wf01.wt01.status.s1,null,root.ln.wf01.wt01,BOOLEAN,PLAIN,SNAPPY,\n"
              + "root.ln.wf01.wt01.temperature,null,root.ln.wf01.wt01,FLOAT,RLE,SNAPPY,\n",

          "root.ln.wf01.wt01.status,null,root.ln.wf01.wt01,BOOLEAN,PLAIN,SNAPPY,\n"
              + "root.ln.wf01.wt01.status.s1,null,root.ln.wf01.wt01,BOOLEAN,PLAIN,SNAPPY,\n"
              + "root.ln.wf01.wt01.temperature,null,root.ln.wf01.wt01,FLOAT,RLE,SNAPPY,\n",

          "root.ln.wf01.wt01.status,null,root.ln.wf01.wt01,BOOLEAN,PLAIN,SNAPPY,\n"
              + "root.ln.wf01.wt01.status.s1,null,root.ln.wf01.wt01,BOOLEAN,PLAIN,SNAPPY,\n"
              + "root.ln.wf01.wt01.temperature,null,root.ln.wf01.wt01,FLOAT,RLE,SNAPPY,\n",

          ""
      };
      for (int n = 0; n < sqls.length; n++) {
        String sql = sqls[n];
        String standard = standards[n];
        StringBuilder builder = new StringBuilder();
        try {
          boolean hasResultSet = statement.execute(sql);
          if (hasResultSet) {
            try (ResultSet resultSet = statement.getResultSet()) {
              ResultSetMetaData resultSetMetaData = resultSet.getMetaData();
              while (resultSet.next()) {
                for (int i = 1; i <= resultSetMetaData.getColumnCount(); i++) {
                  builder.append(resultSet.getString(i)).append(",");
                }
                builder.append("\n");
              }
            }
          }
          Assert.assertEquals(standard, builder.toString());
        } catch (SQLException e) {
          logger.error("showTimeseriesTest() failed", e);
          fail(e.getMessage());
        }
      }
    }
  }

  @Test
  public void showStorageGroupTest() throws ClassNotFoundException, SQLException {
    Class.forName(Config.JDBC_DRIVER_NAME);
    try (Connection connection = DriverManager
        .getConnection(Config.IOTDB_URL_PREFIX + "127.0.0.1:6667/", "root", "root");
        Statement statement = connection.createStatement()) {
<<<<<<< HEAD
      String[] sqls = new String[]{"show storage group"};
      String[] standards = new String[]{
          "root.ln.wf01.wt01,\n" + "root.ln1.wf01.wt01,\n" + "root.ln2.wf01.wt01,\n"};
=======
      String[] sqls = new String[]{"show storage group", "show storage group root.ln.wf01",
          "show storage group root.ln.wf01.wt01.status"};
      String[] standards = new String[]{"root.ln.wf01.wt01,\n", "root.ln.wf01.wt01,\n", ""};
>>>>>>> 4e4df332
      for (int n = 0; n < sqls.length; n++) {
        String sql = sqls[n];
        String standard = standards[n];
        StringBuilder builder = new StringBuilder();
        try {
          boolean hasResultSet = statement.execute(sql);
          if (hasResultSet) {
            try (ResultSet resultSet = statement.getResultSet()) {
              ResultSetMetaData resultSetMetaData = resultSet.getMetaData();
              while (resultSet.next()) {
                for (int i = 1; i <= resultSetMetaData.getColumnCount(); i++) {
                  builder.append(resultSet.getString(i)).append(",");
                }
                builder.append("\n");
              }
            }
          }
          Assert.assertEquals(standard, builder.toString());
        } catch (SQLException e) {
          logger.error("showStorageGroupTest() failed", e);
          fail(e.getMessage());
        }
      }
    }
  }

  @Test
  public void databaseMetaDataTest() throws ClassNotFoundException, SQLException {
    Class.forName(Config.JDBC_DRIVER_NAME);
    Connection connection = null;
    try {
      connection = DriverManager
          .getConnection(Config.IOTDB_URL_PREFIX + "127.0.0.1:6667/", "root", "root");
      databaseMetaData = connection.getMetaData();
      showTimeseriesInJson();

    } catch (Exception e) {
      logger.error("databaseMetaDataTest() failed", e);
      fail(e.getMessage());
    } finally {
      if (connection != null) {
        connection.close();
      }
    }
  }

  @Test
  public void showVersion() throws SQLException, ClassNotFoundException {
    Class.forName(Config.JDBC_DRIVER_NAME);
    try (Connection connection = DriverManager
        .getConnection(Config.IOTDB_URL_PREFIX + "127.0.0.1:6667/", "root", "root");
        Statement statement = connection.createStatement()) {
      String sql = "show version";
      try {
        boolean hasResultSet = statement.execute(sql);
        if (hasResultSet) {
          try (ResultSet resultSet = statement.getResultSet()) {
            resultSet.next();
            Assert.assertEquals(IoTDBConstant.VERSION, resultSet.getString(1));
          }
        }
      } catch (Exception e) {
        fail(e.getMessage());
      }
    }
  }

  @Test
  public void showDevicesTest() throws SQLException, ClassNotFoundException {
    Class.forName(Config.JDBC_DRIVER_NAME);
    try (Connection connection = DriverManager
        .getConnection(Config.IOTDB_URL_PREFIX + "127.0.0.1:6667/", "root", "root");
        Statement statement = connection.createStatement()) {
      String[] sqls = new String[]{"show devices root.ln", "show devices root.ln.wf01.wt01.temperature"};
      String[] standards = new String[]{"root.ln.wf01.wt01,\n" + "root.ln.wf01.wt01.status,\n", ""};
      for (int n = 0; n < sqls.length; n++) {
        String sql = sqls[n];
        String standard = standards[n];
        StringBuilder builder = new StringBuilder();
        try {
          boolean hasResultSet = statement.execute(sql);
          if (hasResultSet) {
            try (ResultSet resultSet = statement.getResultSet()) {
              ResultSetMetaData resultSetMetaData = resultSet.getMetaData();
              while (resultSet.next()) {
                for (int i = 1; i <= resultSetMetaData.getColumnCount(); i++) {
                  builder.append(resultSet.getString(i)).append(",");
                }
                builder.append("\n");
              }
            }
          }
          Assert.assertEquals(standard, builder.toString());
        } catch (SQLException e) {
          logger.error("showDevicesTest() failed", e);
          fail(e.getMessage());
        }
      }
    }
  }

  @Test
  public void showChildPaths() throws SQLException, ClassNotFoundException {
    Class.forName(Config.JDBC_DRIVER_NAME);
    try (Connection connection = DriverManager
        .getConnection(Config.IOTDB_URL_PREFIX + "127.0.0.1:6667/", "root", "root");
        Statement statement = connection.createStatement()) {
      String[] sqls = new String[]{"show child paths root.ln"};
      String[] standards = new String[]{"root.ln.wf01,\n"};
      for (int n = 0; n < sqls.length; n++) {
        String sql = sqls[n];
        String standard = standards[n];
        StringBuilder builder = new StringBuilder();
        try {
          boolean hasResultSet = statement.execute(sql);
          if (hasResultSet) {
            try (ResultSet resultSet = statement.getResultSet()) {
              ResultSetMetaData resultSetMetaData = resultSet.getMetaData();
              while (resultSet.next()) {
                for (int i = 1; i <= resultSetMetaData.getColumnCount(); i++) {
                  builder.append(resultSet.getString(i)).append(",");
                }
                builder.append("\n");
              }
            }
          }
          Assert.assertEquals(standard, builder.toString());
        } catch (SQLException e) {
          logger.error("showChildPaths() failed", e);
          fail(e.getMessage());
        }
      }
    }
  }

  @Test
  public void showCountTimeSeries() throws SQLException, ClassNotFoundException {
    Class.forName(Config.JDBC_DRIVER_NAME);
    try (Connection connection = DriverManager
        .getConnection(Config.IOTDB_URL_PREFIX + "127.0.0.1:6667/", "root", "root");
        Statement statement = connection.createStatement()) {
      String[] sqls = new String[]{"COUNT TIMESERIES root.ln", "COUNT TIMESERIES"};
      String[] standards = new String[]{"3,\n", "3,\n"};
      for (int n = 0; n < sqls.length; n++) {
        String sql = sqls[n];
        String standard = standards[n];
        StringBuilder builder = new StringBuilder();
        try {
          boolean hasResultSet = statement.execute(sql);
          if (hasResultSet) {
            try (ResultSet resultSet = statement.getResultSet()) {
              ResultSetMetaData resultSetMetaData = resultSet.getMetaData();
              while (resultSet.next()) {
                for (int i = 1; i <= resultSetMetaData.getColumnCount(); i++) {
                  builder.append(resultSet.getString(i)).append(",");
                }
                builder.append("\n");
              }
            }
          }
          Assert.assertEquals(standard, builder.toString());
        } catch (SQLException e) {
          logger.error("showCountTimeSeries() failed", e);
          fail(e.getMessage());
        }
      }
    }
  }

  @Test
  public void showCountDevices() throws SQLException, ClassNotFoundException {
    Class.forName(Config.JDBC_DRIVER_NAME);
    try (Connection connection = DriverManager
        .getConnection(Config.IOTDB_URL_PREFIX + "127.0.0.1:6667/", "root", "root");
        Statement statement = connection.createStatement()) {
      String[] sqls = new String[]{"COUNT DEVICES root.ln", "COUNT DEVICES", "COUNT DEVICES root.ln.wf01.wt01.temperature"};
      String[] standards = new String[]{"2,\n", "2,\n", "0,\n"};
      for (int n = 0; n < sqls.length; n++) {
        String sql = sqls[n];
        String standard = standards[n];
        StringBuilder builder = new StringBuilder();
        try {
          boolean hasResultSet = statement.execute(sql);
          if (hasResultSet) {
            try (ResultSet resultSet = statement.getResultSet()) {
              ResultSetMetaData resultSetMetaData = resultSet.getMetaData();
              while (resultSet.next()) {
                for (int i = 1; i <= resultSetMetaData.getColumnCount(); i++) {
                  builder.append(resultSet.getString(i)).append(",");
                }
                builder.append("\n");
              }
            }
          }
          Assert.assertEquals(standard, builder.toString());
        } catch (SQLException e) {
          logger.error("showCountDevices() failed", e);
          fail(e.getMessage());
        }
      }
    }
  }

  @Test
  public void showCountStorageGroup() throws SQLException, ClassNotFoundException {
    Class.forName(Config.JDBC_DRIVER_NAME);
    try (Connection connection = DriverManager
        .getConnection(Config.IOTDB_URL_PREFIX + "127.0.0.1:6667/", "root", "root");
        Statement statement = connection.createStatement()) {
      String[] sqls = new String[]{"count storage group root.ln", "count storage group",
          "count storage group root.ln.wf01.wt01.status"};
      String[] standards = new String[]{"1,\n", "3,\n", "0,\n"};
      for (int n = 0; n < sqls.length; n++) {
        String sql = sqls[n];
        String standard = standards[n];
        StringBuilder builder = new StringBuilder();
        try {
          boolean hasResultSet = statement.execute(sql);
          if (hasResultSet) {
            try (ResultSet resultSet = statement.getResultSet()) {
              ResultSetMetaData resultSetMetaData = resultSet.getMetaData();
              while (resultSet.next()) {
                for (int i = 1; i <= resultSetMetaData.getColumnCount(); i++) {
                  builder.append(resultSet.getString(i)).append(",");
                }
                builder.append("\n");
              }
            }
          }
          Assert.assertEquals(standard, builder.toString());
        } catch (SQLException e) {
          logger.error("showCountStorageGroup() failed", e);
          fail(e.getMessage());
        }
      }
    }
  }

  @Test
  public void showCountTimeSeriesGroupBy() throws SQLException, ClassNotFoundException {
    Class.forName(Config.JDBC_DRIVER_NAME);
    try (Connection connection = DriverManager
        .getConnection(Config.IOTDB_URL_PREFIX + "127.0.0.1:6667/", "root", "root");
        Statement statement = connection.createStatement()) {
      String[] sqls = new String[]{"COUNT TIMESERIES root group by level=1"};
      String[] standards = new String[]{"root.ln,3,\n" + "root.ln1,0,\n" + "root.ln2,0,\n"};
      for (int n = 0; n < sqls.length; n++) {
        String sql = sqls[n];
        String standard = standards[n];
        StringBuilder builder = new StringBuilder();
        try {
          boolean hasResultSet = statement.execute(sql);
          if (hasResultSet) {
            try (ResultSet resultSet = statement.getResultSet()) {
              ResultSetMetaData resultSetMetaData = resultSet.getMetaData();
              while (resultSet.next()) {
                for (int i = 1; i <= resultSetMetaData.getColumnCount(); i++) {
                  builder.append(resultSet.getString(i)).append(",");
                }
                builder.append("\n");
              }
            }
          }
          Assert.assertEquals(standard, builder.toString());
        } catch (SQLException e) {
          logger.error("showCountTimeSeriesGroupBy() failed", e);
          fail(e.getMessage());
        }
      }
    }
  }

  @Test
  public void showCountNodes() throws SQLException, ClassNotFoundException {
    Class.forName(Config.JDBC_DRIVER_NAME);
    try (Connection connection = DriverManager
        .getConnection(Config.IOTDB_URL_PREFIX + "127.0.0.1:6667/", "root", "root");
        Statement statement = connection.createStatement()) {
      String[] sqls = new String[]{"COUNT NODES root level=1"};
      String[] standards = new String[]{"3,\n"};
      for (int n = 0; n < sqls.length; n++) {
        String sql = sqls[n];
        String standard = standards[n];
        StringBuilder builder = new StringBuilder();
        try {
          boolean hasResultSet = statement.execute(sql);
          if (hasResultSet) {
            try (ResultSet resultSet = statement.getResultSet()) {
              ResultSetMetaData resultSetMetaData = resultSet.getMetaData();
              while (resultSet.next()) {
                for (int i = 1; i <= resultSetMetaData.getColumnCount(); i++) {
                  builder.append(resultSet.getString(i)).append(",");
                }
                builder.append("\n");
              }
            }
          }
          Assert.assertEquals(standard, builder.toString());
        } catch (SQLException e) {
          logger.error("showCountNodes() failed", e);
          fail(e.getMessage());
        }
      }
    }
  }


  /**
   * show metadata in json
   */
  private void showTimeseriesInJson() {
    String metadataInJson = databaseMetaData.toString();
    String standard =
        "===  Timeseries Tree  ===\n"
            + "\n"
            + "{\n"
            + "\t\"root\":{\n"
            + "\t\t\"ln2\":{\n"
            + "\t\t\t\"wf01\":{\n"
            + "\t\t\t\t\"wt01\":{}\n"
            + "\t\t\t}\n"
            + "\t\t},\n"
            + "\t\t\"ln\":{\n"
            + "\t\t\t\"wf01\":{\n"
            + "\t\t\t\t\"wt01\":{\n"
            + "\t\t\t\t\t\"temperature\":{\n"
            + "\t\t\t\t\t\t\"args\":\"{max_point_number=3}\",\n"
            + "\t\t\t\t\t\t\"StorageGroup\":\"root.ln.wf01.wt01\",\n"
            + "\t\t\t\t\t\t\"DataType\":\"FLOAT\",\n"
            + "\t\t\t\t\t\t\"Compressor\":\"SNAPPY\",\n"
            + "\t\t\t\t\t\t\"Encoding\":\"RLE\"\n"
            + "\t\t\t\t\t},\n"
            + "\t\t\t\t\t\"status\":{\n"
            + "\t\t\t\t\t\t\"s1\":{\n"
            + "\t\t\t\t\t\t\t\"StorageGroup\":\"root.ln.wf01.wt01\",\n"
            + "\t\t\t\t\t\t\t\"DataType\":\"BOOLEAN\",\n"
            + "\t\t\t\t\t\t\t\"Compressor\":\"SNAPPY\",\n"
            + "\t\t\t\t\t\t\t\"Encoding\":\"PLAIN\"\n"
            + "\t\t\t\t\t\t}\n"
            + "\t\t\t\t\t}\n"
            + "\t\t\t\t}\n"
            + "\t\t\t}\n"
            + "\t\t},\n"
            + "\t\t\"ln1\":{\n"
            + "\t\t\t\"wf01\":{\n"
            + "\t\t\t\t\"wt01\":{}\n"
            + "\t\t\t}\n"
            + "\t\t}\n"
            + "\t}\n"
            + "}";

    Assert.assertEquals(standard, metadataInJson);
  }
}<|MERGE_RESOLUTION|>--- conflicted
+++ resolved
@@ -139,15 +139,10 @@
     try (Connection connection = DriverManager
         .getConnection(Config.IOTDB_URL_PREFIX + "127.0.0.1:6667/", "root", "root");
         Statement statement = connection.createStatement()) {
-<<<<<<< HEAD
-      String[] sqls = new String[]{"show storage group"};
-      String[] standards = new String[]{
-          "root.ln.wf01.wt01,\n" + "root.ln1.wf01.wt01,\n" + "root.ln2.wf01.wt01,\n"};
-=======
       String[] sqls = new String[]{"show storage group", "show storage group root.ln.wf01",
           "show storage group root.ln.wf01.wt01.status"};
-      String[] standards = new String[]{"root.ln.wf01.wt01,\n", "root.ln.wf01.wt01,\n", ""};
->>>>>>> 4e4df332
+      String[] standards = new String[]{"root.ln.wf01.wt01,\n" + "root.ln1.wf01.wt01,\n" + "root.ln2.wf01.wt01,\n", 
+                                        "root.ln.wf01.wt01,\n", ""};
       for (int n = 0; n < sqls.length; n++) {
         String sql = sqls[n];
         String standard = standards[n];
