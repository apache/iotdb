/*
 * Licensed to the Apache Software Foundation (ASF) under one
 * or more contributor license agreements.  See the NOTICE file
 * distributed with this work for additional information
 * regarding copyright ownership.  The ASF licenses this file
 * to you under the Apache License, Version 2.0 (the
 * "License"); you may not use this file except in compliance
 * with the License.  You may obtain a copy of the License at
 *
 *     http://www.apache.org/licenses/LICENSE-2.0
 *
 * Unless required by applicable law or agreed to in writing,
 * software distributed under the License is distributed on an
 * "AS IS" BASIS, WITHOUT WARRANTIES OR CONDITIONS OF ANY
 * KIND, either express or implied.  See the License for the
 * specific language governing permissions and limitations
 * under the License.
 */

package org.apache.iotdb.db.mpp.plan.plan.distribution;

import org.apache.iotdb.common.rpc.thrift.TConsensusGroupId;
import org.apache.iotdb.common.rpc.thrift.TConsensusGroupType;
import org.apache.iotdb.common.rpc.thrift.TDataNodeLocation;
import org.apache.iotdb.common.rpc.thrift.TEndPoint;
import org.apache.iotdb.common.rpc.thrift.TRegionReplicaSet;
import org.apache.iotdb.common.rpc.thrift.TSeriesPartitionSlot;
import org.apache.iotdb.common.rpc.thrift.TTimePartitionSlot;
import org.apache.iotdb.commons.exception.IllegalPathException;
import org.apache.iotdb.commons.partition.DataPartition;
import org.apache.iotdb.commons.partition.SchemaPartition;
import org.apache.iotdb.commons.partition.executor.SeriesPartitionExecutor;
import org.apache.iotdb.commons.path.PartialPath;
import org.apache.iotdb.db.conf.IoTDBDescriptor;
import org.apache.iotdb.db.mpp.plan.analyze.Analysis;
import org.apache.iotdb.db.mpp.plan.expression.Expression;
import org.apache.iotdb.db.mpp.plan.expression.leaf.TimeSeriesOperand;

import java.util.ArrayList;
import java.util.Arrays;
import java.util.HashMap;
import java.util.HashSet;
import java.util.List;
import java.util.Map;
import java.util.Set;

public class Util {
  public static Analysis constructAnalysis() throws IllegalPathException {

    SeriesPartitionExecutor executor =
        SeriesPartitionExecutor.getSeriesPartitionExecutor(
            IoTDBDescriptor.getInstance().getConfig().getSeriesPartitionExecutorClass(),
            IoTDBDescriptor.getInstance().getConfig().getSeriesPartitionSlotNum());
    Analysis analysis = new Analysis();

    String device1 = "root.sg.d1";
    String device2 = "root.sg.d22";
    String device3 = "root.sg.d333";
    String device4 = "root.sg.d4444";

    TRegionReplicaSet dataRegion1 =
        new TRegionReplicaSet(
            new TConsensusGroupId(TConsensusGroupType.DataRegion, 1),
            Arrays.asList(
                genDataNodeLocation(11, "192.0.1.1"), genDataNodeLocation(12, "192.0.1.2")));

    TRegionReplicaSet dataRegion2 =
        new TRegionReplicaSet(
            new TConsensusGroupId(TConsensusGroupType.DataRegion, 2),
            Arrays.asList(
                genDataNodeLocation(21, "192.0.2.1"), genDataNodeLocation(22, "192.0.2.2")));

    TRegionReplicaSet dataRegion3 =
        new TRegionReplicaSet(
            new TConsensusGroupId(TConsensusGroupType.DataRegion, 3),
            Arrays.asList(
                genDataNodeLocation(31, "192.0.3.1"), genDataNodeLocation(32, "192.0.3.2")));

    TRegionReplicaSet dataRegion4 =
        new TRegionReplicaSet(
            new TConsensusGroupId(TConsensusGroupType.DataRegion, 4),
            Arrays.asList(
                genDataNodeLocation(41, "192.0.4.1"), genDataNodeLocation(42, "192.0.4.2")));

    TRegionReplicaSet dataRegion5 =
        new TRegionReplicaSet(
            new TConsensusGroupId(TConsensusGroupType.DataRegion, 5),
            Arrays.asList(
                genDataNodeLocation(51, "192.0.5.1"), genDataNodeLocation(52, "192.0.5.2")));

    DataPartition dataPartition =
        new DataPartition(
            IoTDBDescriptor.getInstance().getConfig().getSeriesPartitionExecutorClass(),
            IoTDBDescriptor.getInstance().getConfig().getSeriesPartitionSlotNum());

    Map<String, Map<TSeriesPartitionSlot, Map<TTimePartitionSlot, List<TRegionReplicaSet>>>>
        dataPartitionMap = new HashMap<>();
    Map<TSeriesPartitionSlot, Map<TTimePartitionSlot, List<TRegionReplicaSet>>> sgPartitionMap =
        new HashMap<>();

    List<TRegionReplicaSet> d1DataRegions = new ArrayList<>();
    d1DataRegions.add(dataRegion1);
    d1DataRegions.add(dataRegion2);
    Map<TTimePartitionSlot, List<TRegionReplicaSet>> d1DataRegionMap = new HashMap<>();
    d1DataRegionMap.put(new TTimePartitionSlot(), d1DataRegions);

    List<TRegionReplicaSet> d2DataRegions = new ArrayList<>();
    d2DataRegions.add(dataRegion3);
    Map<TTimePartitionSlot, List<TRegionReplicaSet>> d2DataRegionMap = new HashMap<>();
    d2DataRegionMap.put(new TTimePartitionSlot(), d2DataRegions);

    List<TRegionReplicaSet> d3DataRegions = new ArrayList<>();
    d3DataRegions.add(dataRegion1);
    d3DataRegions.add(dataRegion4);
    Map<TTimePartitionSlot, List<TRegionReplicaSet>> d3DataRegionMap = new HashMap<>();
    d3DataRegionMap.put(new TTimePartitionSlot(), d3DataRegions);

    List<TRegionReplicaSet> d4DataRegions = new ArrayList<>();
    d4DataRegions.add(dataRegion1);
    d4DataRegions.add(dataRegion4);
    Map<TTimePartitionSlot, List<TRegionReplicaSet>> d4DataRegionMap = new HashMap<>();
    d4DataRegionMap.put(new TTimePartitionSlot(), d4DataRegions);

    sgPartitionMap.put(executor.getSeriesPartitionSlot(device1), d1DataRegionMap);
    sgPartitionMap.put(executor.getSeriesPartitionSlot(device2), d2DataRegionMap);
    sgPartitionMap.put(executor.getSeriesPartitionSlot(device3), d3DataRegionMap);
    sgPartitionMap.put(executor.getSeriesPartitionSlot(device4), d4DataRegionMap);

    dataPartitionMap.put("root.sg", sgPartitionMap);

    dataPartition.setDataPartitionMap(dataPartitionMap);

    analysis.setDataPartitionInfo(dataPartition);

    // construct AggregationExpression for GroupByLevel
    Map<String, Set<Expression>> aggregationExpression = new HashMap<>();
    Set<Expression> s1Expression = new HashSet<>();
    s1Expression.add(new TimeSeriesOperand(new PartialPath("root.sg.d1.s1")));
    s1Expression.add(new TimeSeriesOperand(new PartialPath("root.sg.d22.s1")));
    s1Expression.add(new TimeSeriesOperand(new PartialPath("root.sg.d333.s1")));
    s1Expression.add(new TimeSeriesOperand(new PartialPath("root.sg.d4444.s1")));

    Set<Expression> s2Expression = new HashSet<>();
    s2Expression.add(new TimeSeriesOperand(new PartialPath("root.sg.d1.s2")));
    s2Expression.add(new TimeSeriesOperand(new PartialPath("root.sg.d22.s2")));
    s2Expression.add(new TimeSeriesOperand(new PartialPath("root.sg.d333.s2")));
    s2Expression.add(new TimeSeriesOperand(new PartialPath("root.sg.d4444.s2")));

    aggregationExpression.put("root.sg.*.s1", s1Expression);
    aggregationExpression.put("root.sg.*.s2", s2Expression);
    // analysis.setAggregationExpressions(aggregationExpression);

    // construct schema partition
    SchemaPartition schemaPartition =
        new SchemaPartition(
            IoTDBDescriptor.getInstance().getConfig().getSeriesPartitionExecutorClass(),
            IoTDBDescriptor.getInstance().getConfig().getSeriesPartitionSlotNum());
    Map<String, Map<TSeriesPartitionSlot, TRegionReplicaSet>> schemaPartitionMap = new HashMap<>();

    TRegionReplicaSet schemaRegion1 =
        new TRegionReplicaSet(
            new TConsensusGroupId(TConsensusGroupType.SchemaRegion, 11),
            Arrays.asList(
                genDataNodeLocation(11, "192.0.1.1"), genDataNodeLocation(12, "192.0.1.2")));

    TRegionReplicaSet schemaRegion2 =
        new TRegionReplicaSet(
            new TConsensusGroupId(TConsensusGroupType.SchemaRegion, 21),
            Arrays.asList(
                genDataNodeLocation(21, "192.0.2.1"), genDataNodeLocation(22, "192.0.2.2")));

    Map<TSeriesPartitionSlot, TRegionReplicaSet> schemaRegionMap = new HashMap<>();
    schemaRegionMap.put(executor.getSeriesPartitionSlot(device1), schemaRegion1);
    schemaRegionMap.put(executor.getSeriesPartitionSlot(device2), schemaRegion2);
    schemaRegionMap.put(executor.getSeriesPartitionSlot(device3), schemaRegion2);
    schemaPartitionMap.put("root.sg", schemaRegionMap);
    schemaPartition.setSchemaPartitionMap(schemaPartitionMap);

    analysis.setDataPartitionInfo(dataPartition);
    analysis.setSchemaPartitionInfo(schemaPartition);
    return analysis;
  }

  private static TDataNodeLocation genDataNodeLocation(int dataNodeId, String ip) {
    return new TDataNodeLocation()
        .setDataNodeId(dataNodeId)
<<<<<<< HEAD
        .setClientRpcEndPoint(new TEndPoint(ip, 9000))
        .setMppDataExchangeEndPoint(new TEndPoint(ip, 9001))
=======
        .setExternalEndPoint(new TEndPoint(ip, 9000))
        .setMPPDataExchangeEndPoint(new TEndPoint(ip, 9001))
>>>>>>> 37bd1585
        .setInternalEndPoint(new TEndPoint(ip, 9002));
  }
}<|MERGE_RESOLUTION|>--- conflicted
+++ resolved
@@ -184,13 +184,8 @@
   private static TDataNodeLocation genDataNodeLocation(int dataNodeId, String ip) {
     return new TDataNodeLocation()
         .setDataNodeId(dataNodeId)
-<<<<<<< HEAD
         .setClientRpcEndPoint(new TEndPoint(ip, 9000))
-        .setMppDataExchangeEndPoint(new TEndPoint(ip, 9001))
-=======
-        .setExternalEndPoint(new TEndPoint(ip, 9000))
         .setMPPDataExchangeEndPoint(new TEndPoint(ip, 9001))
->>>>>>> 37bd1585
         .setInternalEndPoint(new TEndPoint(ip, 9002));
   }
 }