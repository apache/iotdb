/*
 * Licensed to the Apache Software Foundation (ASF) under one
 * or more contributor license agreements.  See the NOTICE file
 * distributed with this work for additional information
 * regarding copyright ownership.  The ASF licenses this file
 * to you under the Apache License, Version 2.0 (the
 * "License"); you may not use this file except in compliance
 * with the License.  You may obtain a copy of the License at
 *
 *     http://www.apache.org/licenses/LICENSE-2.0
 *
 * Unless required by applicable law or agreed to in writing,
 * software distributed under the License is distributed on an
 * "AS IS" BASIS, WITHOUT WARRANTIES OR CONDITIONS OF ANY
 * KIND, either express or implied.  See the License for the
 * specific language governing permissions and limitations
 * under the License.
 */
package org.apache.iotdb.db.metadata;

import static org.junit.Assert.assertEquals;
import static org.junit.Assert.assertFalse;
import static org.junit.Assert.assertTrue;
import static org.junit.Assert.fail;

import java.util.ArrayList;
import java.util.Collections;
import java.util.List;
import org.apache.iotdb.db.exception.metadata.AliasAlreadyExistException;
import org.apache.iotdb.db.exception.metadata.IllegalPathException;
import org.apache.iotdb.db.exception.metadata.MetadataException;
import org.apache.iotdb.db.metadata.mnode.MNode;
import org.apache.iotdb.db.utils.EnvironmentUtils;
import org.apache.iotdb.tsfile.common.conf.TSFileDescriptor;
import org.apache.iotdb.tsfile.file.metadata.enums.CompressionType;
import org.apache.iotdb.tsfile.file.metadata.enums.TSDataType;
import org.apache.iotdb.tsfile.file.metadata.enums.TSEncoding;
import org.junit.After;
import org.junit.Assert;
import org.junit.Before;
import org.junit.Test;

public class MTreeTest {

  @Before
  public void setUp() throws Exception {
    EnvironmentUtils.envSetUp();
  }

  @After
  public void tearDown() throws Exception {
    EnvironmentUtils.cleanEnv();
  }

  @Test
  public void testAddLeftNodePathWithAlias() throws MetadataException {
    MTree root = new MTree();
    root.setStorageGroup(new PartialPath("root.laptop"));
    try {
      root.createTimeseries(new PartialPath("root.laptop.d1.s1"), TSDataType.INT32, TSEncoding.RLE,
          TSFileDescriptor.getInstance().getConfig().getCompressor(), Collections.emptyMap(),
          "status");
    } catch (MetadataException e) {
      e.printStackTrace();
      fail(e.getMessage());
    }
    try {
      root.createTimeseries(new PartialPath("root.laptop.d1.s2"), TSDataType.INT32, TSEncoding.RLE,
          TSFileDescriptor.getInstance().getConfig().getCompressor(), Collections.emptyMap(),
          "status");
    } catch (MetadataException e) {
      assertTrue(e instanceof AliasAlreadyExistException);
    }
  }

  @Test
  public void testAddAndPathExist() throws MetadataException {
    MTree root = new MTree();
    String path1 = "root";
    root.setStorageGroup(new PartialPath("root.laptop"));
    assertTrue(root.isPathExist(new PartialPath(path1)));
    assertFalse(root.isPathExist(new PartialPath("root.laptop.d1")));
    try {
      root.createTimeseries(new PartialPath("root.laptop.d1.s1"), TSDataType.INT32, TSEncoding.RLE,
          TSFileDescriptor.getInstance().getConfig().getCompressor(), Collections.emptyMap(), null);
    } catch (MetadataException e1) {
      fail(e1.getMessage());
    }
    assertTrue(root.isPathExist(new PartialPath("root.laptop.d1")));
    assertTrue(root.isPathExist(new PartialPath("root.laptop")));
    assertFalse(root.isPathExist(new PartialPath("root.laptop.d1.s2")));
    try {
      root.createTimeseries(new PartialPath("aa.bb.cc"), TSDataType.INT32, TSEncoding.RLE,
          TSFileDescriptor.getInstance().getConfig().getCompressor(), Collections.emptyMap(), null);
    } catch (MetadataException e) {
      Assert.assertEquals(String.format("%s is not a legal path", "aa.bb.cc"),
          e.getMessage());
    }
  }

  @Test
  public void testAddAndQueryPath() {
    MTree root = new MTree();
    try {
      assertFalse(root.isPathExist(new PartialPath("root.a.d0")));
      assertFalse(root.checkStorageGroupByPath(new PartialPath("root.a.d0")));
      root.setStorageGroup(new PartialPath("root.a.d0"));
      root.createTimeseries(new PartialPath("root.a.d0.s0"), TSDataType.INT32, TSEncoding.RLE,
          TSFileDescriptor.getInstance().getConfig().getCompressor(), Collections.emptyMap(), null);
      root.createTimeseries(new PartialPath("root.a.d0.s1"), TSDataType.INT32, TSEncoding.RLE,
          TSFileDescriptor.getInstance().getConfig().getCompressor(), Collections.emptyMap(), null);

      assertFalse(root.isPathExist(new PartialPath("root.a.d1")));
      assertFalse(root.checkStorageGroupByPath(new PartialPath("root.a.d1")));
      root.setStorageGroup(new PartialPath("root.a.d1"));
      root.createTimeseries(new PartialPath("root.a.d1.s0"), TSDataType.INT32, TSEncoding.RLE,
          TSFileDescriptor.getInstance().getConfig().getCompressor(), Collections.emptyMap(), null);
      root.createTimeseries(new PartialPath("root.a.d1.s1"), TSDataType.INT32, TSEncoding.RLE,
          TSFileDescriptor.getInstance().getConfig().getCompressor(), Collections.emptyMap(), null);

      root.setStorageGroup(new PartialPath("root.a.b.d0"));
      root.createTimeseries(new PartialPath("root.a.b.d0.s0"), TSDataType.INT32, TSEncoding.RLE,
          TSFileDescriptor.getInstance().getConfig().getCompressor(), Collections.emptyMap(), null);

    } catch (MetadataException e1) {
      e1.printStackTrace();
    }

    try {
      List<PartialPath> result = root.getAllTimeseriesPath(new PartialPath("root.a.*.s0"));
      assertEquals(2, result.size());
      assertEquals("root.a.d0.s0", result.get(0).getFullPath());
      assertEquals("root.a.d1.s0", result.get(1).getFullPath());

      result = root.getAllTimeseriesPath(new PartialPath("root.a.*.*.s0"));
      assertEquals("root.a.b.d0.s0", result.get(0).getFullPath());
    } catch (MetadataException e) {
      e.printStackTrace();
      fail(e.getMessage());
    }

  }

  @Test
  public void testAddAndQueryPathWithAlias() {
    MTree root = new MTree();
    try {
      assertFalse(root.isPathExist(new PartialPath("root.a.d0")));
      assertFalse(root.checkStorageGroupByPath(new PartialPath("root.a.d0")));
      root.setStorageGroup(new PartialPath("root.a.d0"));
      root.createTimeseries(new PartialPath("root.a.d0.s0"), TSDataType.INT32, TSEncoding.RLE,
          TSFileDescriptor.getInstance().getConfig().getCompressor(), Collections.emptyMap(),
          "temperature");
      root.createTimeseries(new PartialPath("root.a.d0.s1"), TSDataType.INT32, TSEncoding.RLE,
          TSFileDescriptor.getInstance().getConfig().getCompressor(), Collections.emptyMap(),
          "status");

      assertFalse(root.isPathExist(new PartialPath("root.a.d1")));
      assertFalse(root.checkStorageGroupByPath(new PartialPath("root.a.d1")));
      root.setStorageGroup(new PartialPath("root.a.d1"));
      root.createTimeseries(new PartialPath("root.a.d1.s0"), TSDataType.INT32, TSEncoding.RLE,
          TSFileDescriptor.getInstance().getConfig().getCompressor(), Collections.emptyMap(),
          "temperature");
      root.createTimeseries(new PartialPath("root.a.d1.s1"), TSDataType.INT32, TSEncoding.RLE,
          TSFileDescriptor.getInstance().getConfig().getCompressor(), Collections.emptyMap(), null);

      root.setStorageGroup(new PartialPath("root.a.b.d0"));
      root.createTimeseries(new PartialPath("root.a.b.d0.s0"), TSDataType.INT32, TSEncoding.RLE,
          TSFileDescriptor.getInstance().getConfig().getCompressor(), Collections.emptyMap(), null);

    } catch (MetadataException e1) {
      e1.printStackTrace();
    }

    try {
      List<PartialPath> result = root.getAllTimeseriesPath(new PartialPath("root.a.*.s0"));
      assertEquals(2, result.size());
      assertEquals("root.a.d0.s0", result.get(0).getFullPath());
      assertEquals("root.a.d1.s0", result.get(1).getFullPath());

      result = root.getAllTimeseriesPath(new PartialPath("root.a.*.temperature"));
      assertEquals(2, result.size());
      assertEquals("root.a.d0.s0", result.get(0).getFullPath());
      assertEquals("root.a.d1.s0", result.get(1).getFullPath());

      List<PartialPath> result2 = root
          .getAllTimeseriesPathWithAlias(new PartialPath("root.a.*.s0"), 0, 0).left;
      assertEquals(2, result2.size());
      assertEquals("root.a.d0.s0", result2.get(0).getFullPath());
      assertFalse(result2.get(0).isMeasurementAliasExists());
      assertEquals("root.a.d1.s0", result2.get(1).getFullPath());
      assertFalse(result2.get(1).isMeasurementAliasExists());

      result2 = root
          .getAllTimeseriesPathWithAlias(new PartialPath("root.a.*.temperature"), 0, 0).left;
      assertEquals(2, result2.size());
      assertEquals("root.a.d0.temperature", result2.get(0).getFullPathWithAlias());
      assertEquals("root.a.d1.temperature", result2.get(1).getFullPathWithAlias());
    } catch (MetadataException e) {
      e.printStackTrace();
      fail(e.getMessage());
    }

  }

  @Test
  public void testCombineMetadataInStrings() {
    MTree root = new MTree();
    MTree root1 = new MTree();
    MTree root2 = new MTree();
    MTree root3 = new MTree();
    try {
      CompressionType compressionType = TSFileDescriptor.getInstance().getConfig().getCompressor();

      root.setStorageGroup(new PartialPath("root.a.d0"));
      root.createTimeseries(new PartialPath("root.a.d0.s0"), TSDataType.valueOf("INT32"),
          TSEncoding.valueOf("RLE"), compressionType, Collections.emptyMap(), null);
      root.createTimeseries(new PartialPath("root.a.d0.s1"), TSDataType.valueOf("INT32"),
          TSEncoding.valueOf("RLE"), compressionType, Collections.emptyMap(), null);

      root.setStorageGroup(new PartialPath("root.a.d1"));
      root.createTimeseries(new PartialPath("root.a.d1.s0"), TSDataType.valueOf("INT32"),
          TSEncoding.valueOf("RLE"), compressionType, Collections.emptyMap(), null);
      root.createTimeseries(new PartialPath("root.a.d1.s1"), TSDataType.valueOf("INT32"),
          TSEncoding.valueOf("RLE"), compressionType, Collections.emptyMap(), null);

      root.setStorageGroup(new PartialPath("root.a.b.d0"));
      root.createTimeseries(new PartialPath("root.a.b.d0.s0"), TSDataType.valueOf("INT32"),
          TSEncoding.valueOf("RLE"), compressionType, Collections.emptyMap(), null);

      root1.setStorageGroup(new PartialPath("root.a.d0"));
      root1.createTimeseries(new PartialPath("root.a.d0.s0"), TSDataType.valueOf("INT32"),
          TSEncoding.valueOf("RLE"), compressionType, Collections.emptyMap(), null);
      root1.createTimeseries(new PartialPath("root.a.d0.s1"), TSDataType.valueOf("INT32"),
          TSEncoding.valueOf("RLE"), compressionType, Collections.emptyMap(), null);

      root2.setStorageGroup(new PartialPath("root.a.d1"));
      root2.createTimeseries(new PartialPath("root.a.d1.s0"), TSDataType.valueOf("INT32"),
          TSEncoding.valueOf("RLE"), compressionType, Collections.emptyMap(), null);
      root2.createTimeseries(new PartialPath("root.a.d1.s1"), TSDataType.valueOf("INT32"),
          TSEncoding.valueOf("RLE"), compressionType, Collections.emptyMap(), null);

      root3.setStorageGroup(new PartialPath("root.a.b.d0"));
      root3.createTimeseries(new PartialPath("root.a.b.d0.s0"), TSDataType.valueOf("INT32"),
          TSEncoding.valueOf("RLE"), compressionType, Collections.emptyMap(), null);

      String[] metadatas = new String[3];
      metadatas[0] = root1.toString();
      metadatas[1] = root2.toString();
      metadatas[2] = root3.toString();
      assertEquals(MTree.combineMetadataInStrings(metadatas),
          MTree.combineMetadataInStrings(new String[]{root.toString()}));
    } catch (MetadataException e) {
      e.printStackTrace();
      fail(e.getMessage());
    }
  }

  @Test
  public void testSetStorageGroup() throws IllegalPathException {
    // set storage group first
    MTree root = new MTree();
    try {
      root.setStorageGroup(new PartialPath("root.laptop.d1"));
      assertTrue(root.isPathExist(new PartialPath("root.laptop.d1")));
      assertTrue(root.checkStorageGroupByPath(new PartialPath("root.laptop.d1")));
      assertEquals("root.laptop.d1",
          root.getStorageGroupPath(new PartialPath("root.laptop.d1")).getFullPath());
      assertFalse(root.isPathExist(new PartialPath("root.laptop.d1.s1")));
      assertTrue(root.checkStorageGroupByPath(new PartialPath("root.laptop.d1.s1")));
      assertEquals("root.laptop.d1",
          root.getStorageGroupPath(new PartialPath("root.laptop.d1.s1")).getFullPath());
    } catch (MetadataException e) {
      e.printStackTrace();
      fail(e.getMessage());
    }
    try {
      root.setStorageGroup(new PartialPath("root.laptop.d2"));
    } catch (MetadataException e) {
      fail(e.getMessage());
    }
    try {
      root.setStorageGroup(new PartialPath("root.laptop"));
    } catch (MetadataException e) {
      Assert.assertEquals(
          "root.laptop has already been set to storage group",
          e.getMessage());
    }
    // check timeseries
    assertFalse(root.isPathExist(new PartialPath("root.laptop.d1.s0")));
    assertFalse(root.isPathExist(new PartialPath("root.laptop.d1.s1")));
    assertFalse(root.isPathExist(new PartialPath("root.laptop.d2.s0")));
    assertFalse(root.isPathExist(new PartialPath("root.laptop.d2.s1")));

    try {
      assertEquals("root.laptop.d1",
          root.getStorageGroupPath(new PartialPath("root.laptop.d1.s0")).getFullPath());
      root.createTimeseries(new PartialPath("root.laptop.d1.s0"), TSDataType.INT32, TSEncoding.RLE,
          TSFileDescriptor.getInstance().getConfig().getCompressor(), Collections.emptyMap(), null);
      assertEquals("root.laptop.d1",
          root.getStorageGroupPath(new PartialPath("root.laptop.d1.s1")).getFullPath());
      root.createTimeseries(new PartialPath("root.laptop.d1.s1"), TSDataType.INT32, TSEncoding.RLE,
          TSFileDescriptor.getInstance().getConfig().getCompressor(), Collections.emptyMap(), null);
      assertEquals("root.laptop.d2",
          root.getStorageGroupPath(new PartialPath("root.laptop.d2.s0")).getFullPath());
      root.createTimeseries(new PartialPath("root.laptop.d2.s0"), TSDataType.INT32, TSEncoding.RLE,
          TSFileDescriptor.getInstance().getConfig().getCompressor(), Collections.emptyMap(), null);
      assertEquals("root.laptop.d2",
          root.getStorageGroupPath(new PartialPath("root.laptop.d2.s1")).getFullPath());
      root.createTimeseries(new PartialPath("root.laptop.d2.s1"), TSDataType.INT32, TSEncoding.RLE,
          TSFileDescriptor.getInstance().getConfig().getCompressor(), Collections.emptyMap(), null);
    } catch (MetadataException e) {
      e.printStackTrace();
      fail(e.getMessage());
    }
    try {
      root.deleteTimeseriesAndReturnEmptyStorageGroup(new PartialPath("root.laptop.d1.s0"));
    } catch (MetadataException e) {
      e.printStackTrace();
      fail(e.getMessage());
    }
    assertFalse(root.isPathExist(new PartialPath("root.laptop.d1.s0")));
    try {
      root.deleteStorageGroup(new PartialPath("root.laptop.d1"));
    } catch (MetadataException e) {
      e.printStackTrace();
      fail(e.getMessage());
    }
    assertFalse(root.isPathExist(new PartialPath("root.laptop.d1.s1")));
    assertFalse(root.isPathExist(new PartialPath("root.laptop.d1")));
    assertTrue(root.isPathExist(new PartialPath("root.laptop")));
    assertTrue(root.isPathExist(new PartialPath("root.laptop.d2")));
    assertTrue(root.isPathExist(new PartialPath("root.laptop.d2.s0")));
  }

  @Test
  public void testCheckStorageGroup() {
    // set storage group first
    MTree root = new MTree();
    try {
      assertFalse(root.isStorageGroup(new PartialPath("root")));
      assertFalse(root.isStorageGroup(new PartialPath("root1.laptop.d2")));

      root.setStorageGroup(new PartialPath("root.laptop.d1"));
      assertTrue(root.isStorageGroup(new PartialPath("root.laptop.d1")));
      assertFalse(root.isStorageGroup(new PartialPath("root.laptop.d2")));
      assertFalse(root.isStorageGroup(new PartialPath("root.laptop")));
      assertFalse(root.isStorageGroup(new PartialPath("root.laptop.d1.s1")));

      root.setStorageGroup(new PartialPath("root.laptop.d2"));
      assertTrue(root.isStorageGroup(new PartialPath("root.laptop.d1")));
      assertTrue(root.isStorageGroup(new PartialPath("root.laptop.d2")));
      assertFalse(root.isStorageGroup(new PartialPath("root.laptop.d3")));

      root.setStorageGroup(new PartialPath("root.1"));
      assertTrue(root.isStorageGroup(new PartialPath("root.1")));
    } catch (MetadataException e) {
      e.printStackTrace();
      fail(e.getMessage());
    }
  }

  @Test
  public void testGetAllFileNamesByPath() {
    // set storage group first
    MTree root = new MTree();
    try {
      root.setStorageGroup(new PartialPath("root.laptop.d1"));
      root.setStorageGroup(new PartialPath("root.laptop.d2"));
      root.createTimeseries(new PartialPath("root.laptop.d1.s1"), TSDataType.INT32,
          TSEncoding.PLAIN,
          CompressionType.GZIP, null, null);
      root.createTimeseries(new PartialPath("root.laptop.d1.s2"), TSDataType.INT32,
          TSEncoding.PLAIN,
          CompressionType.GZIP, null, null);

      List<String> list = new ArrayList<>();

      list.add("root.laptop.d1");
      assertEquals(list, root.getStorageGroupByPath(new PartialPath("root.laptop.d1.s1")));
      assertEquals(list, root.getStorageGroupByPath(new PartialPath("root.laptop.d1")));

      list.add("root.laptop.d2");
      assertEquals(list, root.getStorageGroupByPath(new PartialPath("root.laptop")));
      assertEquals(list, root.getStorageGroupByPath(new PartialPath("root")));
    } catch (MetadataException e) {
      e.printStackTrace();
      fail(e.getMessage());
    }
  }

  @Test
  public void testCheckStorageExistOfPath() {
    // set storage group first
    MTree root = new MTree();
    try {
      assertTrue(root.getStorageGroupByPath(new PartialPath("root")).isEmpty());
      assertTrue(root.getStorageGroupByPath(new PartialPath("root.vehicle")).isEmpty());
      assertTrue(root.getStorageGroupByPath(new PartialPath("root.vehicle.device")).isEmpty());
      assertTrue(
          root.getStorageGroupByPath(new PartialPath("root.vehicle.device.sensor")).isEmpty());

      root.setStorageGroup(new PartialPath("root.vehicle"));
      assertFalse(root.getStorageGroupByPath(new PartialPath("root.vehicle")).isEmpty());
      assertFalse(root.getStorageGroupByPath(new PartialPath("root.vehicle.device")).isEmpty());
      assertFalse(
          root.getStorageGroupByPath(new PartialPath("root.vehicle.device.sensor")).isEmpty());
      assertTrue(root.getStorageGroupByPath(new PartialPath("root.vehicle1")).isEmpty());
      assertTrue(root.getStorageGroupByPath(new PartialPath("root.vehicle1.device")).isEmpty());

      root.setStorageGroup(new PartialPath("root.vehicle1.device"));
      assertTrue(root.getStorageGroupByPath(new PartialPath("root.vehicle1.device1")).isEmpty());
      assertTrue(root.getStorageGroupByPath(new PartialPath("root.vehicle1.device2")).isEmpty());
      assertTrue(root.getStorageGroupByPath(new PartialPath("root.vehicle1.device3")).isEmpty());
      assertFalse(root.getStorageGroupByPath(new PartialPath("root.vehicle1.device")).isEmpty());
    } catch (MetadataException e) {
      e.printStackTrace();
      fail(e.getMessage());
    }
  }

  @Test
  public void testGetAllTimeseriesCount() {
    // set storage group first
    MTree root = new MTree();
    try {
      root.setStorageGroup(new PartialPath("root.laptop"));
      root.createTimeseries(new PartialPath("root.laptop.d1.s1"), TSDataType.INT32,
          TSEncoding.PLAIN,
          CompressionType.GZIP, null, null);
      root.createTimeseries(new PartialPath("root.laptop.d1.s2"), TSDataType.INT32,
          TSEncoding.PLAIN,
          CompressionType.GZIP, null, null);
      root.createTimeseries(new PartialPath("root.laptop.d2.s1"), TSDataType.INT32,
          TSEncoding.PLAIN,
          CompressionType.GZIP, null, null);
      root.createTimeseries(new PartialPath("root.laptop.d2.s2"), TSDataType.INT32,
          TSEncoding.PLAIN,
          CompressionType.GZIP, null, null);

      assertEquals(4, root.getAllTimeseriesCount(new PartialPath("root.laptop")));
      assertEquals(2, root.getAllTimeseriesCount(new PartialPath("root.laptop.*.s1")));
      PartialPath partialPath = new PartialPath("root.laptop.d1.s3");
      try {
        root.getAllTimeseriesCount(partialPath);
        fail("Expected exception");
      } catch (MetadataException e) {
        assertEquals("Path [root.laptop.d1.s3] does not exist", e.getMessage());
      }

      assertEquals(2, root.getNodesCountInGivenLevel(new PartialPath("root.laptop"), 2));
      assertEquals(4, root.getNodesCountInGivenLevel(new PartialPath("root.laptop"), 3));
      assertEquals(2, root.getNodesCountInGivenLevel(new PartialPath("root.laptop.*"), 2));
      assertEquals(4, root.getNodesCountInGivenLevel(new PartialPath("root.laptop.*"), 3));
      assertEquals(2, root.getNodesCountInGivenLevel(new PartialPath("root.laptop.d1"), 3));
      assertEquals(0, root.getNodesCountInGivenLevel(new PartialPath("root.laptop.d1"), 4));
    } catch (MetadataException e) {
      e.printStackTrace();
      fail(e.getMessage());
    }
  }

  @Test
  public void testAddSubDevice() throws MetadataException {
    MTree root = new MTree();
    root.setStorageGroup(new PartialPath("root.laptop"));
    root.createTimeseries(new PartialPath("root.laptop.d1.s1"), TSDataType.INT32, TSEncoding.RLE,
        TSFileDescriptor.getInstance().getConfig().getCompressor(), Collections.emptyMap(), null);
    root.createTimeseries(new PartialPath("root.laptop.d1.s1.b"), TSDataType.INT32, TSEncoding.RLE,
        TSFileDescriptor.getInstance().getConfig().getCompressor(), Collections.emptyMap(), null);

    assertEquals(2, root.getDevices(new PartialPath("root")).size());
    assertEquals(2, root.getAllTimeseriesCount(new PartialPath("root")));
    assertEquals(2, root.getAllTimeseriesPath(new PartialPath("root")).size());
    assertEquals(2, root.getAllTimeseriesPathWithAlias(new PartialPath("root"), 0, 0).left.size());
  }

  @Test
  public void testIllegalStorageGroup() {
    MTree root = new MTree();
    try {
      root.setStorageGroup(new PartialPath("root.\"sg.ln\""));
    } catch (MetadataException e) {
      Assert.assertEquals(
          "The storage group name can only be characters, numbers and underscores. root.\"sg.ln\" is not a legal path",
          e.getMessage());
    }
  }

  @Test
  public void testSearchStorageGroup() throws MetadataException {
    MTree root = new MTree();
    String path1 = "root";
    String sgPath1 = "root.vehicle";
    root.setStorageGroup(new PartialPath(sgPath1));
    assertTrue(root.isPathExist(new PartialPath(path1)));
    try {
      root.createTimeseries(new PartialPath("root.vehicle.d1.s1"), TSDataType.INT32, TSEncoding.RLE,
          TSFileDescriptor.getInstance().getConfig().getCompressor(), Collections.emptyMap(), null);
      root.createTimeseries(new PartialPath("root.vehicle.d1.s2"), TSDataType.INT32, TSEncoding.RLE,
          TSFileDescriptor.getInstance().getConfig().getCompressor(), Collections.emptyMap(), null);
    } catch (MetadataException e1) {
      fail(e1.getMessage());
    }

    assertEquals(root.searchAllRelatedStorageGroups(new PartialPath("root.vehicle.d1.s1")),
        Collections.singletonList(new PartialPath(sgPath1)));
  }

  @Test
  public void testDeleteChildOfMeasurementMNode() throws MetadataException {
    MTree root = new MTree();
    String sgPath = "root.sg1";
    root.setStorageGroup(new PartialPath(sgPath));
    try {
      root.createTimeseries(new PartialPath("root.sg1.a.b"), TSDataType.INT32, TSEncoding.RLE,
          TSFileDescriptor.getInstance().getConfig().getCompressor(), Collections.emptyMap(), null);
      root.createTimeseries(new PartialPath("root.sg1.a.b.c"), TSDataType.INT32, TSEncoding.RLE,
          TSFileDescriptor.getInstance().getConfig().getCompressor(), Collections.emptyMap(), null);
      assertTrue(root.isTimeSeriesExist(new PartialPath("root.sg1.a.b")));
      assertTrue(root.isTimeSeriesExist(new PartialPath("root.sg1.a.b.c")));

      root.deleteTimeseriesAndReturnEmptyStorageGroup(new PartialPath("root.sg1.a.b.c"));
      assertFalse(root.isTimeSeriesExist(new PartialPath("root.sg1.a.b.c")));
      assertTrue(root.isTimeSeriesExist(new PartialPath("root.sg1.a.b")));

      root.createTimeseries(new PartialPath("root.sg1.aa.bb"), TSDataType.INT32, TSEncoding.RLE,
          TSFileDescriptor.getInstance().getConfig().getCompressor(), Collections.emptyMap(), null);
      root.createTimeseries(new PartialPath("root.sg1.aa.bb.cc"), TSDataType.INT32, TSEncoding.RLE,
          TSFileDescriptor.getInstance().getConfig().getCompressor(), Collections.emptyMap(), null);
      root.deleteTimeseriesAndReturnEmptyStorageGroup(new PartialPath("root.sg1.aa.bb"));
      assertFalse(root.isTimeSeriesExist(new PartialPath("root.sg1.aa.bb")));
      assertTrue(root.isTimeSeriesExist(new PartialPath("root.sg1.aa.bb.cc")));

    } catch (MetadataException e1) {
      fail(e1.getMessage());
    }
  }

  @Test
<<<<<<< HEAD
  public void testCreateTimeseries() throws MetadataException {
    MTree root = new MTree();
    String sgPath = "root.sg1";
    root.setStorageGroup(new PartialPath(sgPath));

    root.createTimeseries(new PartialPath("root.sg1.a.b.c"), TSDataType.INT32, TSEncoding.RLE,
        TSFileDescriptor.getInstance().getConfig().getCompressor(), Collections.emptyMap(), null);

    root.createTimeseries(new PartialPath("root.sg1.a.b"), TSDataType.INT32, TSEncoding.RLE,
        TSFileDescriptor.getInstance().getConfig().getCompressor(), Collections.emptyMap(), null);

    assertTrue(root.isPathExist(new PartialPath("root.sg1.a.b")));
=======
  public void testGetMeasurementMNodeCount() throws MetadataException {
    MTree root = new MTree();
    PartialPath sgPath = new PartialPath("root.sg1");
    root.setStorageGroup(sgPath);
    try {
      root.createTimeseries(new PartialPath("root.sg1.a.b"), TSDataType.INT32, TSEncoding.RLE,
          TSFileDescriptor.getInstance().getConfig().getCompressor(), Collections.emptyMap(), null);
      MNode sgNode = root.getNodeByPath(sgPath);
      assertEquals(1, sgNode.getMeasurementMNodeCount()); // b

      root.createTimeseries(new PartialPath("root.sg1.a.b.c"), TSDataType.INT32, TSEncoding.RLE,
          TSFileDescriptor.getInstance().getConfig().getCompressor(), Collections.emptyMap(), null);
      assertEquals(2, sgNode.getMeasurementMNodeCount()); // b and c
      MNode cNode = sgNode.getChild("a").getChild("b").getChild("c");
      assertEquals(1, cNode.getMeasurementMNodeCount()); // c

      root.createTimeseries(new PartialPath("root.sg1.a.b.c.d"), TSDataType.INT32, TSEncoding.RLE,
          TSFileDescriptor.getInstance().getConfig().getCompressor(), Collections.emptyMap(), null);
      assertEquals(3, sgNode.getMeasurementMNodeCount()); // b, c and d
      assertEquals(2, cNode.getMeasurementMNodeCount()); // c and d
      MNode dNode = cNode.getChild("d");
      assertEquals(1, dNode.getMeasurementMNodeCount()); // d

    } catch (MetadataException e1) {
      fail(e1.getMessage());
    }
>>>>>>> ceb9756c
  }
}<|MERGE_RESOLUTION|>--- conflicted
+++ resolved
@@ -538,20 +538,6 @@
   }
 
   @Test
-<<<<<<< HEAD
-  public void testCreateTimeseries() throws MetadataException {
-    MTree root = new MTree();
-    String sgPath = "root.sg1";
-    root.setStorageGroup(new PartialPath(sgPath));
-
-    root.createTimeseries(new PartialPath("root.sg1.a.b.c"), TSDataType.INT32, TSEncoding.RLE,
-        TSFileDescriptor.getInstance().getConfig().getCompressor(), Collections.emptyMap(), null);
-
-    root.createTimeseries(new PartialPath("root.sg1.a.b"), TSDataType.INT32, TSEncoding.RLE,
-        TSFileDescriptor.getInstance().getConfig().getCompressor(), Collections.emptyMap(), null);
-
-    assertTrue(root.isPathExist(new PartialPath("root.sg1.a.b")));
-=======
   public void testGetMeasurementMNodeCount() throws MetadataException {
     MTree root = new MTree();
     PartialPath sgPath = new PartialPath("root.sg1");
@@ -578,6 +564,5 @@
     } catch (MetadataException e1) {
       fail(e1.getMessage());
     }
->>>>>>> ceb9756c
   }
 }