--- conflicted
+++ resolved
@@ -186,15 +186,9 @@
       List<PartialPath> result2 = root.getAllTimeseriesPathWithAlias(new PartialPath("root.a.*.s0"));
       assertEquals(2, result2.size());
       assertEquals("root.a.d0.s0", result2.get(0).getFullPath());
-<<<<<<< HEAD
-      assertNull(result2.get(0).getAlias());
-      assertEquals("root.a.d1.s0", result2.get(1).getFullPath());
-      assertNull(result2.get(1).getAlias());
-=======
       assertNull(result2.get(0).getMeasurementAlias());
       assertEquals("root.a.d1.s0", result2.get(1).getFullPath());
       assertNull(result2.get(1).getMeasurementAlias());
->>>>>>> c626197c
 
       result2 = root.getAllTimeseriesPathWithAlias(new PartialPath("root.a.*.temperature"));
       assertEquals(2, result2.size());
