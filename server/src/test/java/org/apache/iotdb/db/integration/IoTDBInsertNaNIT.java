/*
 * Licensed to the Apache Software Foundation (ASF) under one
 * or more contributor license agreements.  See the NOTICE file
 * distributed with this work for additional information
 * regarding copyright ownership.  The ASF licenses this file
 * to you under the Apache License, Version 2.0 (the
 * "License"); you may not use this file except in compliance
 * with the License.  You may obtain a copy of the License at
 *
 *     http://www.apache.org/licenses/LICENSE-2.0
 *
 * Unless required by applicable law or agreed to in writing,
 * software distributed under the License is distributed on an
 * "AS IS" BASIS, WITHOUT WARRANTIES OR CONDITIONS OF ANY
 * KIND, either express or implied.  See the License for the
 * specific language governing permissions and limitations
 * under the License.
 */
package org.apache.iotdb.db.integration;

import org.apache.iotdb.db.utils.EnvironmentUtils;
import org.apache.iotdb.db.utils.MathUtils;
import org.apache.iotdb.jdbc.Config;

import org.junit.AfterClass;
import org.junit.Assert;
import org.junit.BeforeClass;
import org.junit.Test;

import java.sql.Connection;
import java.sql.DriverManager;
import java.sql.ResultSet;
import java.sql.Statement;
import java.util.ArrayList;
import java.util.List;

import static org.apache.iotdb.db.constant.TestConstant.TIMESTAMP_STR;
import static org.junit.Assert.assertEquals;
import static org.junit.Assert.assertTrue;
import static org.junit.Assert.fail;

/**
 * Notice that, all test begins with "IoTDB" is integration test. All test which will start the
 * IoTDB server should be defined as integration test.
 *
 * <p>This test stores NaN Values and retrieves them via SQL Interface.
 */
public class IoTDBInsertNaNIT {

  private static final String CREATE_TEMPLATE_SQL =
      "CREATE TIMESERIES root.vehicle.%s.%s WITH DATATYPE=%s, ENCODING=%s, MAX_POINT_NUMBER=%d";
  private static final String INSERT_TEMPLATE_SQL =
      "insert into root.vehicle.%s(timestamp,%s) values(%d,%s)";
  private static final String INSERT_BRAND_NEW_TEMPLATE_SQL =
      "insert into root.cycle.%s(timestamp,%s) values(%d,%s)";
  private static List<String> sqls = new ArrayList<>();
  private static final int TIMESTAMP = 10;
  private static final String VALUE = "NaN";
  private static final float DELTA_FLOAT = 0.0000001f;
  private static final double DELTA_DOUBLE = 0.0000001d;

  @BeforeClass
  public static void setUp() throws Exception {
    EnvironmentUtils.closeStatMonitor();
    initCreateSQLStatement();
    EnvironmentUtils.envSetUp();
    insertData();
  }

  @AfterClass
  public static void tearDown() throws Exception {
    EnvironmentUtils.cleanEnv();
  }

  private static void initCreateSQLStatement() {
    sqls.add("SET STORAGE GROUP TO root.vehicle.f0");
    sqls.add("SET STORAGE GROUP TO root.vehicle.d0");
    for (int i = 0; i < 10; i++) {
      sqls.add(String.format(CREATE_TEMPLATE_SQL, "f0", "s" + i + "rle", "FLOAT", "RLE", i));
      sqls.add(String.format(CREATE_TEMPLATE_SQL, "f0", "s" + i + "2f", "FLOAT", "TS_2DIFF", i));
      sqls.add(String.format(CREATE_TEMPLATE_SQL, "d0", "s" + i + "rle", "DOUBLE", "RLE", i));
      sqls.add(String.format(CREATE_TEMPLATE_SQL, "d0", "s" + i + "2f", "DOUBLE", "TS_2DIFF", i));
    }
    for (int i = 0; i < 10; i++) {
      sqls.add(String.format(INSERT_TEMPLATE_SQL, "f0", "s" + i + "rle", TIMESTAMP, VALUE));
      sqls.add(String.format(INSERT_TEMPLATE_SQL, "f0", "s" + i + "2f", TIMESTAMP, VALUE));
      sqls.add(String.format(INSERT_TEMPLATE_SQL, "d0", "s" + i + "rle", TIMESTAMP, VALUE));
      sqls.add(String.format(INSERT_TEMPLATE_SQL, "d0", "s" + i + "2f", TIMESTAMP, VALUE));
    }
  }

  private static void insertData() throws ClassNotFoundException {
    Class.forName(Config.JDBC_DRIVER_NAME);
    try (Connection connection =
            DriverManager.getConnection(
                Config.IOTDB_URL_PREFIX + "127.0.0.1:6667/", "root", "root");
        Statement statement = connection.createStatement()) {

      for (String sql : sqls) {
        statement.execute(sql);
      }
    } catch (Exception e) {
      e.printStackTrace();
    }
  }

  @Test
  public void selectAllSQLTest() throws ClassNotFoundException {
    Class.forName(Config.JDBC_DRIVER_NAME);
    try (Connection connection =
            DriverManager.getConnection(
                Config.IOTDB_URL_PREFIX + "127.0.0.1:6667/", "root", "root");
        Statement statement = connection.createStatement()) {
      boolean hasResultSet = statement.execute("select * from root.vehicle.*");
      Assert.assertTrue(hasResultSet);
      int cnt;
      try (ResultSet resultSet = statement.getResultSet()) {
        cnt = 0;
        while (resultSet.next()) {
          assertEquals(TIMESTAMP + "", resultSet.getString(TIMESTAMP_STR));
          for (int i = 0; i < 10; i++) {
<<<<<<< HEAD
            Assert.assertEquals(Float.parseFloat(VALUE),
                resultSet.getFloat(String.format("root.vehicle.%s.%s", "f0", "s" + i + "rle")),
                DELTA_FLOAT);
            Assert.assertEquals(Float.parseFloat(VALUE),
                resultSet.getFloat(String.format("root.vehicle.%s.%s", "f0", "s" + i + "2f")),
                DELTA_FLOAT);
            Assert.assertEquals(Double.parseDouble(VALUE),
                resultSet.getDouble(String.format("root.vehicle.%s.%s", "d0", "s" + i + "rle")),
                DELTA_DOUBLE);
            Assert.assertEquals(Double.parseDouble(VALUE),
=======
            Assert.assertEquals(
                MathUtils.roundWithGivenPrecision(Float.parseFloat(VALUE), i),
                resultSet.getFloat(String.format("root.vehicle.%s.%s", "f0", "s" + i + "rle")),
                DELTA_FLOAT);
            Assert.assertEquals(
                MathUtils.roundWithGivenPrecision(Float.parseFloat(VALUE), i),
                resultSet.getFloat(String.format("root.vehicle.%s.%s", "f0", "s" + i + "2f")),
                DELTA_FLOAT);
            Assert.assertEquals(
                MathUtils.roundWithGivenPrecision(Double.parseDouble(VALUE), i),
                resultSet.getDouble(String.format("root.vehicle.%s.%s", "d0", "s" + i + "rle")),
                DELTA_DOUBLE);
            Assert.assertEquals(
                MathUtils.roundWithGivenPrecision(Double.parseDouble(VALUE), i),
>>>>>>> 70fc76de
                resultSet.getDouble(String.format("root.vehicle.%s.%s", "d0", "s" + i + "2f")),
                DELTA_DOUBLE);
          }
          cnt++;
        }
        Assert.assertEquals(1, cnt);
      }
    } catch (Exception e) {
      e.printStackTrace();
      fail(e.getMessage());
    }
  }

  @Test
  public void selectTest() throws ClassNotFoundException {
    try (Connection connection = DriverManager
        .getConnection(Config.IOTDB_URL_PREFIX + "127.0.0.1:6667/", "root", "root");
        Statement statement = connection.createStatement()) {
      statement.execute("CREATE TIMESERIES root.happy.device1.sensor1.temperature WITH DATATYPE=DOUBLE, ENCODING=RLE");
      statement.execute("INSERT INTO root.happy.device1.sensor1(timestamp,temperature) values(7925, NaN)");
      boolean hasResultSet = statement.execute("select * from root.happy.device1.sensor1");
      Assert.assertTrue(hasResultSet);
      int cnt;
      try (ResultSet resultSet = statement.getResultSet()) {
        cnt = 0;
        while (resultSet.next()) {
          assertEquals(7925 + "", resultSet.getString(TIMESTAMP_STR));
          assertEquals(Double.parseDouble(VALUE),
              resultSet.getDouble("root.happy.device1.sensor1.temperature"),
              DELTA_DOUBLE);
          cnt++;
        }
        Assert.assertEquals(1, cnt);
      }
    } catch (Exception e) {
      e.printStackTrace();
      fail(e.getMessage());
    }
  }

  @Test
  public void testNaNValue() {
    try (Connection connection =
            DriverManager.getConnection(
                Config.IOTDB_URL_PREFIX + "127.0.0.1:6667/", "root", "root");
        Statement statement = connection.createStatement()) {
      statement.execute(
          String.format(INSERT_BRAND_NEW_TEMPLATE_SQL, "d0", "s0" + "2f", TIMESTAMP, VALUE));
      boolean hasResultSet = statement.execute("show timeseries");
      Assert.assertTrue(hasResultSet);
      boolean exist = false;
      try (ResultSet resultSet = statement.getResultSet()) {
        while (resultSet.next()) {
          if ((resultSet.getString("timeseries")).contains("root.cycle.d0.s0")) {
            exist = true;
          }
        }
      }
      assertTrue(exist);
    } catch (Exception e) {
      e.printStackTrace();
      fail(e.getMessage());
    }
  }
}<|MERGE_RESOLUTION|>--- conflicted
+++ resolved
@@ -119,33 +119,20 @@
         while (resultSet.next()) {
           assertEquals(TIMESTAMP + "", resultSet.getString(TIMESTAMP_STR));
           for (int i = 0; i < 10; i++) {
-<<<<<<< HEAD
-            Assert.assertEquals(Float.parseFloat(VALUE),
+            Assert.assertEquals(
+                Float.parseFloat(VALUE),
                 resultSet.getFloat(String.format("root.vehicle.%s.%s", "f0", "s" + i + "rle")),
                 DELTA_FLOAT);
-            Assert.assertEquals(Float.parseFloat(VALUE),
+            Assert.assertEquals(
+                Float.parseFloat(VALUE),
                 resultSet.getFloat(String.format("root.vehicle.%s.%s", "f0", "s" + i + "2f")),
                 DELTA_FLOAT);
-            Assert.assertEquals(Double.parseDouble(VALUE),
+            Assert.assertEquals(
+                Double.parseDouble(VALUE),
                 resultSet.getDouble(String.format("root.vehicle.%s.%s", "d0", "s" + i + "rle")),
                 DELTA_DOUBLE);
-            Assert.assertEquals(Double.parseDouble(VALUE),
-=======
-            Assert.assertEquals(
-                MathUtils.roundWithGivenPrecision(Float.parseFloat(VALUE), i),
-                resultSet.getFloat(String.format("root.vehicle.%s.%s", "f0", "s" + i + "rle")),
-                DELTA_FLOAT);
-            Assert.assertEquals(
-                MathUtils.roundWithGivenPrecision(Float.parseFloat(VALUE), i),
-                resultSet.getFloat(String.format("root.vehicle.%s.%s", "f0", "s" + i + "2f")),
-                DELTA_FLOAT);
-            Assert.assertEquals(
-                MathUtils.roundWithGivenPrecision(Double.parseDouble(VALUE), i),
-                resultSet.getDouble(String.format("root.vehicle.%s.%s", "d0", "s" + i + "rle")),
-                DELTA_DOUBLE);
-            Assert.assertEquals(
-                MathUtils.roundWithGivenPrecision(Double.parseDouble(VALUE), i),
->>>>>>> 70fc76de
+            Assert.assertEquals(
+                Double.parseDouble(VALUE),
                 resultSet.getDouble(String.format("root.vehicle.%s.%s", "d0", "s" + i + "2f")),
                 DELTA_DOUBLE);
           }
@@ -161,11 +148,14 @@
 
   @Test
   public void selectTest() throws ClassNotFoundException {
-    try (Connection connection = DriverManager
-        .getConnection(Config.IOTDB_URL_PREFIX + "127.0.0.1:6667/", "root", "root");
-        Statement statement = connection.createStatement()) {
-      statement.execute("CREATE TIMESERIES root.happy.device1.sensor1.temperature WITH DATATYPE=DOUBLE, ENCODING=RLE");
-      statement.execute("INSERT INTO root.happy.device1.sensor1(timestamp,temperature) values(7925, NaN)");
+    try (Connection connection =
+            DriverManager.getConnection(
+                Config.IOTDB_URL_PREFIX + "127.0.0.1:6667/", "root", "root");
+        Statement statement = connection.createStatement()) {
+      statement.execute(
+          "CREATE TIMESERIES root.happy.device1.sensor1.temperature WITH DATATYPE=DOUBLE, ENCODING=RLE");
+      statement.execute(
+          "INSERT INTO root.happy.device1.sensor1(timestamp,temperature) values(7925, NaN)");
       boolean hasResultSet = statement.execute("select * from root.happy.device1.sensor1");
       Assert.assertTrue(hasResultSet);
       int cnt;
@@ -173,7 +163,8 @@
         cnt = 0;
         while (resultSet.next()) {
           assertEquals(7925 + "", resultSet.getString(TIMESTAMP_STR));
-          assertEquals(Double.parseDouble(VALUE),
+          assertEquals(
+              Double.parseDouble(VALUE),
               resultSet.getDouble("root.happy.device1.sensor1.temperature"),
               DELTA_DOUBLE);
           cnt++;
