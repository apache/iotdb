/*
 * Licensed to the Apache Software Foundation (ASF) under one
 * or more contributor license agreements.  See the NOTICE file
 * distributed with this work for additional information
 * regarding copyright ownership.  The ASF licenses this file
 * to you under the Apache License, Version 2.0 (the
 * "License"); you may not use this file except in compliance
 * with the License.  You may obtain a copy of the License at
 *
 *     http://www.apache.org/licenses/LICENSE-2.0
 *
 * Unless required by applicable law or agreed to in writing,
 * software distributed under the License is distributed on an
 * "AS IS" BASIS, WITHOUT WARRANTIES OR CONDITIONS OF ANY
 * KIND, either express or implied.  See the License for the
 * specific language governing permissions and limitations
 * under the License.
 */
package org.apache.iotdb.db.metadata.upgrade;

import org.apache.iotdb.db.conf.IoTDBConfig;
import org.apache.iotdb.db.conf.IoTDBDescriptor;
import org.apache.iotdb.db.exception.metadata.IllegalPathException;
import org.apache.iotdb.db.metadata.LocalSchemaProcessor;
import org.apache.iotdb.db.metadata.MetadataConstant;
import org.apache.iotdb.db.metadata.logfile.MLogWriter;
import org.apache.iotdb.db.metadata.mnode.EntityMNode;
import org.apache.iotdb.db.metadata.mnode.IEntityMNode;
import org.apache.iotdb.db.metadata.mnode.IMNode;
import org.apache.iotdb.db.metadata.mnode.IMeasurementMNode;
import org.apache.iotdb.db.metadata.mnode.IStorageGroupMNode;
import org.apache.iotdb.db.metadata.mnode.InternalMNode;
import org.apache.iotdb.db.metadata.mnode.MeasurementMNode;
import org.apache.iotdb.db.metadata.mnode.StorageGroupMNode;
import org.apache.iotdb.db.metadata.path.PartialPath;
import org.apache.iotdb.db.metadata.tag.TagLogFile;
import org.apache.iotdb.db.qp.physical.sys.AutoCreateDeviceMNodePlan;
import org.apache.iotdb.db.qp.physical.sys.CreateAlignedTimeSeriesPlan;
import org.apache.iotdb.db.qp.physical.sys.CreateTemplatePlan;
import org.apache.iotdb.db.qp.physical.sys.CreateTimeSeriesPlan;
import org.apache.iotdb.db.qp.physical.sys.SetTemplatePlan;
import org.apache.iotdb.db.qp.physical.sys.ShowTimeSeriesPlan;
import org.apache.iotdb.db.qp.physical.sys.UnsetTemplatePlan;
import org.apache.iotdb.db.query.dataset.ShowTimeSeriesResult;
import org.apache.iotdb.db.service.IoTDB;
import org.apache.iotdb.db.utils.EnvironmentUtils;
import org.apache.iotdb.db.writelog.io.LogWriter;
import org.apache.iotdb.tsfile.file.metadata.enums.CompressionType;
import org.apache.iotdb.tsfile.file.metadata.enums.TSDataType;
import org.apache.iotdb.tsfile.file.metadata.enums.TSEncoding;
import org.apache.iotdb.tsfile.write.schema.IMeasurementSchema;
import org.apache.iotdb.tsfile.write.schema.MeasurementSchema;

import org.junit.After;
import org.junit.Assert;
import org.junit.Before;
import org.junit.Test;

import java.io.File;
import java.nio.ByteBuffer;
import java.util.ArrayList;
import java.util.Arrays;
import java.util.Collections;
import java.util.Comparator;
import java.util.HashMap;
import java.util.List;
import java.util.Map;
import java.util.stream.Collectors;

import static org.apache.iotdb.commons.conf.IoTDBConstant.PATH_ROOT;

public class MetadataUpgradeTest {

  private IoTDBConfig config = IoTDBDescriptor.getInstance().getConfig();
  private String schemaDirPath = config.getSchemaDir();

  @Before
  public void setUp() {
    EnvironmentUtils.envSetUp();
  }

  @After
  public void tearDown() throws Exception {
    EnvironmentUtils.cleanEnv();
  }

  @Test
  public void testMetadataUpgrade() throws Exception {
    prepareSnapshot();
    prepareTagFile();
    prepareMLog();

<<<<<<< HEAD
    SchemaEngine schemaEngine = (SchemaEngine) IoTDB.schemaEngine;
    schemaEngine.clear();
=======
    IoTDB.configManager.clear();
>>>>>>> 9c5fdd54
    MetadataUpgrader.upgrade();
    IoTDB.configManager.init();

    LocalSchemaProcessor schemaProcessor = IoTDB.schemaProcessor;
    Assert.assertEquals(8, schemaProcessor.getStorageGroupNum(new PartialPath("root.**"), false));
    Assert.assertEquals(10, schemaProcessor.getAllTimeseriesCount(new PartialPath("root.**")));

    ShowTimeSeriesPlan showTimeSeriesPlan =
        new ShowTimeSeriesPlan(
            new PartialPath("root.**"), false, "t-k-0", "t-k-0-v-0", 0, 0, false);
    List<ShowTimeSeriesResult> resultList =
        schemaProcessor.showTimeseries(showTimeSeriesPlan, null);
    Assert.assertEquals(1, resultList.size());
    ShowTimeSeriesResult result = resultList.get(0);
    Assert.assertEquals("root.test.sg1.d1.s1", result.getName());

    showTimeSeriesPlan =
        new ShowTimeSeriesPlan(
            new PartialPath("root.**"), false, "t-k-1", "t-k-1-v-1", 0, 0, false);
    resultList = schemaProcessor.showTimeseries(showTimeSeriesPlan, null);
    resultList =
        resultList.stream()
            .sorted(Comparator.comparing(ShowTimeSeriesResult::getName))
            .collect(Collectors.toList());
    Assert.assertEquals(2, resultList.size());
    result = resultList.get(0);
    Assert.assertEquals("root.test.sg1.d2.s1", result.getName());
    result = resultList.get(1);
    Assert.assertEquals("root.test.sg2.d1.s1", result.getName());

    Assert.assertEquals(4, schemaProcessor.getPathsSetTemplate("template").size());
    Assert.assertEquals(0, schemaProcessor.getPathsSetTemplate("unsetTemplate").size());

    Assert.assertEquals(
        "root.test.sg3.d3",
        new ArrayList<>(schemaProcessor.getPathsUsingTemplate("template")).get(0));
  }

  private void prepareMLog() throws Exception {
    try (MLogWriter logWriter =
        new MLogWriter(schemaDirPath + File.separator + MetadataConstant.METADATA_LOG)) {

      CreateTimeSeriesPlan createTimeSeriesPlan =
          new CreateTimeSeriesPlan(
              new PartialPath("root.test.sg1.d2.s1"),
              TSDataType.INT32,
              TSEncoding.PLAIN,
              CompressionType.GZIP,
              null,
              null,
              null,
              null);
      createTimeSeriesPlan.setTagOffset(-1);
      logWriter.createTimeseries(createTimeSeriesPlan);

      createTimeSeriesPlan =
          new CreateTimeSeriesPlan(
              new PartialPath("root.test.sg1.d2.s2"),
              TSDataType.INT32,
              TSEncoding.PLAIN,
              CompressionType.GZIP,
              null,
              null,
              null,
              null);
      logWriter.createTimeseries(createTimeSeriesPlan);

      logWriter.setStorageGroup(new PartialPath("root.test.sg2"));

      Map<String, String> tags = new HashMap<>();
      tags.put("t-k-1", "t-k-1-v-1");
      createTimeSeriesPlan =
          new CreateTimeSeriesPlan(
              new PartialPath("root.test.sg2.d1.s1"),
              TSDataType.INT32,
              TSEncoding.PLAIN,
              CompressionType.GZIP,
              null,
              tags,
              null,
              null);
      createTimeSeriesPlan.setTagOffset(config.getTagAttributeTotalSize());
      logWriter.createTimeseries(createTimeSeriesPlan);

      logWriter.changeOffset(
          new PartialPath("root.test.sg1.d2.s1"), 2L * config.getTagAttributeTotalSize());

      CreateTemplatePlan createTemplatePlan = getCreateTemplatePlan("template", "s3");
      logWriter.createSchemaTemplate(createTemplatePlan);
      SetTemplatePlan setTemplatePlan = new SetTemplatePlan("template", "root.test");
      logWriter.setSchemaTemplate(setTemplatePlan);

      logWriter.setStorageGroup(new PartialPath("root.test.sg3"));
      logWriter.autoCreateDeviceMNode(
          new AutoCreateDeviceMNodePlan(new PartialPath("root.test.sg3.d3")));
      logWriter.setUsingSchemaTemplate(new PartialPath("root.test.sg3.d3"));

      logWriter.setStorageGroup(new PartialPath("root.unsetTemplate1.sg1"));
      logWriter.createSchemaTemplate(getCreateTemplatePlan("unsetTemplate", "s1"));
      logWriter.setSchemaTemplate(new SetTemplatePlan("unsetTemplate", "root.unsetTemplate1"));
      logWriter.setStorageGroup(new PartialPath("root.unsetTemplate1.sg2"));
      logWriter.unsetSchemaTemplate(new UnsetTemplatePlan("root.unsetTemplate1", "unsetTemplate"));

      logWriter.setStorageGroup(new PartialPath("root.unsetTemplate2.sg1"));
      logWriter.setSchemaTemplate(new SetTemplatePlan("unsetTemplate", "root.unsetTemplate2"));
      logWriter.unsetSchemaTemplate(new UnsetTemplatePlan("root.unsetTemplate2", "unsetTemplate"));

      logWriter.setStorageGroup(new PartialPath("root.test.sg4"));
      logWriter.setStorageGroup(new PartialPath("root.unsetTemplate2.sg2"));

      logWriter.force();
    }

    CreateAlignedTimeSeriesPlan createAlignedTimeSeriesPlan = getCreateAlignedTimeseriesPlan();
    LogWriter rawLogWriter =
        new LogWriter(schemaDirPath + File.separator + MetadataConstant.METADATA_LOG, true);
    try {
      ByteBuffer byteBuffer = ByteBuffer.allocate(1024 * 1024);
      createAlignedTimeSeriesPlan.formerSerialize(byteBuffer);
      rawLogWriter.write(byteBuffer);
      rawLogWriter.force();
    } finally {
      rawLogWriter.close();
    }
  }

  private CreateTemplatePlan getCreateTemplatePlan(String templateName, String measurementName) {
    List<List<String>> measurementList = new ArrayList<>();
    measurementList.add(Collections.singletonList(measurementName));

    List<List<TSDataType>> dataTypeList = new ArrayList<>();
    dataTypeList.add(Collections.singletonList(TSDataType.INT64));

    List<List<TSEncoding>> encodingList = new ArrayList<>();
    encodingList.add(Collections.singletonList(TSEncoding.RLE));

    List<List<CompressionType>> compressionTypes = new ArrayList<>();
    compressionTypes.add(Collections.singletonList(CompressionType.SNAPPY));

    List<String> schemaNames = new ArrayList<>();
    schemaNames.add(measurementName);

    return new CreateTemplatePlan(
        templateName, schemaNames, measurementList, dataTypeList, encodingList, compressionTypes);
  }

  private CreateAlignedTimeSeriesPlan getCreateAlignedTimeseriesPlan() throws IllegalPathException {
    PartialPath devicePath = new PartialPath("root.unsetTemplate1.sg1.device");
    List<String> measurements = Arrays.asList("s1", "s2", "s3", "s4", "s5");
    List<TSDataType> tsDataTypes =
        Arrays.asList(
            TSDataType.DOUBLE,
            TSDataType.TEXT,
            TSDataType.FLOAT,
            TSDataType.BOOLEAN,
            TSDataType.INT32);
    List<TSEncoding> tsEncodings =
        Arrays.asList(
            TSEncoding.PLAIN,
            TSEncoding.PLAIN,
            TSEncoding.PLAIN,
            TSEncoding.PLAIN,
            TSEncoding.PLAIN);
    List<CompressionType> compressionTypes =
        Arrays.asList(
            CompressionType.UNCOMPRESSED,
            CompressionType.UNCOMPRESSED,
            CompressionType.UNCOMPRESSED,
            CompressionType.UNCOMPRESSED,
            CompressionType.UNCOMPRESSED);
    return new CreateAlignedTimeSeriesPlan(
        devicePath, measurements, tsDataTypes, tsEncodings, compressionTypes, null, null, null);
  }

  private void prepareTagFile() throws Exception {
    try (TagLogFile tagLogFile = new TagLogFile(schemaDirPath, MetadataConstant.TAG_LOG)) {
      Map<String, String> tags = new HashMap<>();
      Map<String, String> attributes = new HashMap<>();

      tags.put("t-k-0", "t-k-0-v-0");
      tagLogFile.write(tags, attributes);

      tags.clear();
      tags.put("t-k-1", "t-k-1-v-1");
      tagLogFile.write(tags, attributes);

      tags.clear();
      tags.put("t-k-1", "t-k-1-v-1");
      tagLogFile.write(tags, attributes);
    }
  }

  private void prepareSnapshot() throws Exception {
    IMNode root = new InternalMNode(null, PATH_ROOT);
    IMNode test = new InternalMNode(root, "test");
    root.addChild(test);
    IStorageGroupMNode storageGroupMNode = new StorageGroupMNode(test, "sg1", 10000);
    test.addChild(storageGroupMNode);
    IEntityMNode entityMNode = new EntityMNode(storageGroupMNode, "d1");
    storageGroupMNode.addChild(entityMNode);
    IMeasurementSchema schema =
        new MeasurementSchema("s1", TSDataType.INT32, TSEncoding.PLAIN, CompressionType.GZIP, null);
    IMeasurementMNode measurementMNode =
        MeasurementMNode.getMeasurementMNode(entityMNode, "s1", schema, "first");
    measurementMNode.setOffset(0);
    entityMNode.addChild(measurementMNode);
    entityMNode.addAlias("first", measurementMNode);
    try (MLogWriter mLogWriter =
        new MLogWriter(schemaDirPath + File.separator + MetadataConstant.MTREE_SNAPSHOT)) {
      root.serializeTo(mLogWriter);
    }
  }
}<|MERGE_RESOLUTION|>--- conflicted
+++ resolved
@@ -90,12 +90,7 @@
     prepareTagFile();
     prepareMLog();
 
-<<<<<<< HEAD
-    SchemaEngine schemaEngine = (SchemaEngine) IoTDB.schemaEngine;
-    schemaEngine.clear();
-=======
     IoTDB.configManager.clear();
->>>>>>> 9c5fdd54
     MetadataUpgrader.upgrade();
     IoTDB.configManager.init();
 
