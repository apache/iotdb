--- conflicted
+++ resolved
@@ -89,15 +89,11 @@
     InsertRowNode tmpNode = InsertRowNode.deserialize(dataInputStream);
 
     Assert.assertEquals(tmpNode.getTime(), insertRowNode.getTime());
-<<<<<<< HEAD
-    Assert.assertArrayEquals(tmpNode.getMeasurements(), new String[] {"s1", "s3", "s5"});
-=======
     Assert.assertEquals(tmpNode.getDevicePath(), insertRowNode.getDevicePath());
     Assert.assertEquals(tmpNode.isAligned(), insertRowNode.isAligned());
     Assert.assertArrayEquals(tmpNode.getValues(), insertRowNode.getValues());
     Assert.assertArrayEquals(
         tmpNode.getMeasurementSchemas(), insertRowNode.getMeasurementSchemas());
->>>>>>> a9fd419f
   }
 
   private InsertRowNode getInsertRowNode() throws IllegalPathException {
