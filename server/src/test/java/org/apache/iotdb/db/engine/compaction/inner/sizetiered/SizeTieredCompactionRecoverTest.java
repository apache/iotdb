--- conflicted
+++ resolved
@@ -19,30 +19,21 @@
 
 package org.apache.iotdb.db.engine.compaction.inner.sizetiered;
 
-import org.apache.iotdb.commons.conf.IoTDBConstant;
-import org.apache.iotdb.commons.exception.MetadataException;
-import org.apache.iotdb.commons.file.SystemFileFactory;
+import org.apache.iotdb.db.conf.IoTDBConstant;
 import org.apache.iotdb.db.engine.cache.ChunkCache;
 import org.apache.iotdb.db.engine.cache.TimeSeriesMetadataCache;
-<<<<<<< HEAD
-import org.apache.iotdb.db.engine.compaction.CompactionUtils;
-import org.apache.iotdb.db.engine.compaction.inner.AbstractInnerSpaceCompactionTest;
-import org.apache.iotdb.db.engine.compaction.log.CompactionLogger;
-import org.apache.iotdb.db.engine.compaction.performer.ICompactionPerformer;
-import org.apache.iotdb.db.engine.compaction.performer.impl.ReadChunkCompactionPerformer;
-import org.apache.iotdb.db.engine.compaction.task.CompactionRecoverTask;
-import org.apache.iotdb.db.engine.compaction.task.CompactionTaskSummary;
-=======
 import org.apache.iotdb.db.engine.compaction.inner.AbstractInnerSpaceCompactionTest;
 import org.apache.iotdb.db.engine.compaction.inner.utils.InnerSpaceCompactionUtils;
 import org.apache.iotdb.db.engine.compaction.task.CompactionRecoverTask;
->>>>>>> 9ab9a717
 import org.apache.iotdb.db.engine.compaction.utils.CompactionConfigRestorer;
 import org.apache.iotdb.db.engine.compaction.utils.CompactionFileGeneratorUtils;
+import org.apache.iotdb.db.engine.compaction.utils.log.CompactionLogger;
+import org.apache.iotdb.db.engine.fileSystem.SystemFileFactory;
 import org.apache.iotdb.db.engine.storagegroup.TsFileManager;
 import org.apache.iotdb.db.engine.storagegroup.TsFileNameGenerator;
 import org.apache.iotdb.db.engine.storagegroup.TsFileResource;
 import org.apache.iotdb.db.exception.StorageEngineException;
+import org.apache.iotdb.db.exception.metadata.MetadataException;
 import org.apache.iotdb.db.metadata.path.MeasurementPath;
 import org.apache.iotdb.db.query.control.FileReaderManager;
 import org.apache.iotdb.db.query.reader.series.SeriesRawDataBatchReader;
@@ -73,9 +64,9 @@
 import java.util.List;
 import java.util.Map;
 
-import static org.apache.iotdb.db.engine.compaction.log.CompactionLogger.INNER_COMPACTION_LOG_NAME_SUFFIX;
-import static org.apache.iotdb.db.engine.compaction.log.CompactionLogger.STR_SOURCE_FILES;
-import static org.apache.iotdb.db.engine.compaction.log.CompactionLogger.STR_TARGET_FILES;
+import static org.apache.iotdb.db.engine.compaction.utils.log.CompactionLogger.INNER_COMPACTION_LOG_NAME_SUFFIX;
+import static org.apache.iotdb.db.engine.compaction.utils.log.CompactionLogger.STR_SOURCE_FILES;
+import static org.apache.iotdb.db.engine.compaction.utils.log.CompactionLogger.STR_TARGET_FILES;
 import static org.junit.Assert.assertEquals;
 
 public class SizeTieredCompactionRecoverTest extends AbstractInnerSpaceCompactionTest {
@@ -152,14 +143,10 @@
     compactionLogger.logFiles(tmpSeqResources, STR_SOURCE_FILES);
     compactionLogger.logFiles(Collections.singletonList(targetTsFileResource), STR_TARGET_FILES);
     deleteFileIfExists(targetTsFileResource.getTsFile());
-    ICompactionPerformer performer =
-        new ReadChunkCompactionPerformer(
-            new ArrayList<>(seqResources.subList(0, 3)), targetTsFileResource);
-    performer.setSummary(new CompactionTaskSummary());
-    performer.perform();
+    InnerSpaceCompactionUtils.compact(
+        targetTsFileResource, new ArrayList<>(seqResources.subList(0, 3)));
     compactionLogger.close();
-    CompactionUtils.moveTargetFile(
-        Collections.singletonList(targetTsFileResource), true, COMPACTION_TEST_SG);
+    InnerSpaceCompactionUtils.moveTargetFile(targetTsFileResource, COMPACTION_TEST_SG);
     BufferedReader logReader = new BufferedReader(new FileReader(compactionLogFile));
     List<String> logs = new ArrayList<>();
     String line;
@@ -276,11 +263,8 @@
     compactionLogger.logFiles(tmpSeqResources, STR_SOURCE_FILES);
     compactionLogger.logFiles(Collections.singletonList(targetTsFileResource), STR_TARGET_FILES);
     deleteFileIfExists(targetTsFileResource.getTsFile());
-    ICompactionPerformer performer =
-        new ReadChunkCompactionPerformer(
-            new ArrayList<>(seqResources.subList(0, 3)), targetTsFileResource);
-    performer.setSummary(new CompactionTaskSummary());
-    performer.perform();
+    InnerSpaceCompactionUtils.compact(
+        targetTsFileResource, new ArrayList<>(seqResources.subList(0, 3)));
     compactionLogger.close();
     new CompactionRecoverTask(COMPACTION_TEST_SG, "0", tsFileManager, compactionLogFile, true)
         .doCompaction();
@@ -389,11 +373,8 @@
     compactionLogger.logFiles(tmpSeqResources, STR_SOURCE_FILES);
     compactionLogger.logFiles(Collections.singletonList(targetTsFileResource), STR_TARGET_FILES);
     deleteFileIfExists(targetTsFileResource.getTsFile());
-    ICompactionPerformer performer =
-        new ReadChunkCompactionPerformer(
-            new ArrayList<>(seqResources.subList(0, 3)), targetTsFileResource);
-    performer.setSummary(new CompactionTaskSummary());
-    performer.perform();
+    InnerSpaceCompactionUtils.compact(
+        targetTsFileResource, new ArrayList<>(seqResources.subList(0, 3)));
     // target file may not exist
     targetTsFileResource.remove();
     compactionLogger.close();
@@ -504,13 +485,9 @@
     compactionLogger.logFiles(tmpSeqResources, STR_SOURCE_FILES);
     compactionLogger.logFiles(Collections.singletonList(targetTsFileResource), STR_TARGET_FILES);
     deleteFileIfExists(targetTsFileResource.getTsFile());
-    ICompactionPerformer performer =
-        new ReadChunkCompactionPerformer(
-            new ArrayList<>(seqResources.subList(0, 3)), targetTsFileResource);
-    performer.setSummary(new CompactionTaskSummary());
-    performer.perform();
-    CompactionUtils.moveTargetFile(
-        Collections.singletonList(targetTsFileResource), true, COMPACTION_TEST_SG);
+    InnerSpaceCompactionUtils.compact(
+        targetTsFileResource, new ArrayList<>(seqResources.subList(0, 3)));
+    InnerSpaceCompactionUtils.moveTargetFile(targetTsFileResource, COMPACTION_TEST_SG);
     // delete one source file
     seqResources.get(0).remove();
     compactionLogger.close();
@@ -581,11 +558,8 @@
     CompactionLogger compactionLogger = new CompactionLogger(logFile);
     compactionLogger.logFiles(seqResources, STR_SOURCE_FILES);
     compactionLogger.logFiles(Collections.singletonList(targetResource), STR_TARGET_FILES);
-    ICompactionPerformer performer = new ReadChunkCompactionPerformer(seqResources, targetResource);
-    performer.setSummary(new CompactionTaskSummary());
-    performer.perform();
-    CompactionUtils.moveTargetFile(
-        Collections.singletonList(targetResource), true, COMPACTION_TEST_SG);
+    InnerSpaceCompactionUtils.compact(targetResource, seqResources);
+    InnerSpaceCompactionUtils.moveTargetFile(targetResource, COMPACTION_TEST_SG);
     for (int i = 0; i < seqResources.size(); i++) {
       Map<String, Pair<Long, Long>> deleteMap = new HashMap<>();
       deleteMap.put(
@@ -594,7 +568,7 @@
       CompactionFileGeneratorUtils.generateMods(deleteMap, seqResources.get(i), true);
       CompactionFileGeneratorUtils.generateMods(deleteMap, seqResources.get(i), false);
     }
-    CompactionUtils.combineModsInInnerCompaction(seqResources, targetResource);
+    InnerSpaceCompactionUtils.combineModsInCompaction(seqResources, targetResource);
     compactionLogger.close();
 
     new CompactionRecoverTask(COMPACTION_TEST_SG, "0", tsFileManager, logFile, true).doCompaction();
@@ -652,9 +626,7 @@
     CompactionLogger compactionLogger = new CompactionLogger(logFile);
     compactionLogger.logFiles(seqResources, STR_SOURCE_FILES);
     compactionLogger.logFiles(Collections.singletonList(targetResource), STR_TARGET_FILES);
-    ICompactionPerformer performer = new ReadChunkCompactionPerformer(seqResources, targetResource);
-    performer.setSummary(new CompactionTaskSummary());
-    performer.perform();
+    InnerSpaceCompactionUtils.compact(targetResource, seqResources);
     // target file may not exist
     targetResource.remove();
     for (int i = 0; i < seqResources.size(); i++) {
@@ -725,11 +697,8 @@
     CompactionLogger compactionLogger = new CompactionLogger(logFile);
     compactionLogger.logFiles(seqResources, STR_SOURCE_FILES);
     compactionLogger.logFiles(Collections.singletonList(targetResource), STR_TARGET_FILES);
-    ICompactionPerformer performer = new ReadChunkCompactionPerformer(seqResources, targetResource);
-    performer.setSummary(new CompactionTaskSummary());
-    performer.perform();
-    CompactionUtils.moveTargetFile(
-        Collections.singletonList(targetResource), true, COMPACTION_TEST_SG);
+    InnerSpaceCompactionUtils.compact(targetResource, seqResources);
+    InnerSpaceCompactionUtils.moveTargetFile(targetResource, COMPACTION_TEST_SG);
     for (int i = 0; i < seqResources.size(); i++) {
       Map<String, Pair<Long, Long>> deleteMap = new HashMap<>();
       deleteMap.put(
@@ -738,7 +707,7 @@
       CompactionFileGeneratorUtils.generateMods(deleteMap, seqResources.get(i), true);
       CompactionFileGeneratorUtils.generateMods(deleteMap, seqResources.get(i), false);
     }
-    CompactionUtils.combineModsInInnerCompaction(seqResources, targetResource);
+    InnerSpaceCompactionUtils.combineModsInCompaction(seqResources, targetResource);
     seqResources.get(0).remove();
     compactionLogger.close();
 
@@ -839,14 +808,10 @@
     compactionLogger.logFiles(tmpSeqResources, STR_SOURCE_FILES);
     compactionLogger.logFiles(Collections.singletonList(targetTsFileResource), STR_TARGET_FILES);
     deleteFileIfExists(targetTsFileResource.getTsFile());
-    ICompactionPerformer performer =
-        new ReadChunkCompactionPerformer(
-            new ArrayList<>(seqResources.subList(0, 3)), targetTsFileResource);
-    performer.setSummary(new CompactionTaskSummary());
-    performer.perform();
+    InnerSpaceCompactionUtils.compact(
+        targetTsFileResource, new ArrayList<>(seqResources.subList(0, 3)));
     compactionLogger.close();
-    CompactionUtils.moveTargetFile(
-        Collections.singletonList(targetTsFileResource), true, COMPACTION_TEST_SG);
+    InnerSpaceCompactionUtils.moveTargetFile(targetTsFileResource, COMPACTION_TEST_SG);
     tsFileManager.add(targetTsFileResource, true);
     new CompactionRecoverTask(COMPACTION_TEST_SG, "0", tsFileManager, compactionLogFile, true)
         .doCompaction();
@@ -940,13 +905,9 @@
     compactionLogger.logFiles(tmpSeqResources, STR_SOURCE_FILES);
     compactionLogger.logFiles(Collections.singletonList(targetTsFileResource), STR_TARGET_FILES);
     deleteFileIfExists(targetTsFileResource.getTsFile());
-    ICompactionPerformer performer =
-        new ReadChunkCompactionPerformer(
-            new ArrayList<>(seqResources.subList(0, 3)), targetTsFileResource);
-    performer.setSummary(new CompactionTaskSummary());
-    performer.perform();
-    CompactionUtils.moveTargetFile(
-        Collections.singletonList(targetTsFileResource), true, COMPACTION_TEST_SG);
+    InnerSpaceCompactionUtils.compact(
+        targetTsFileResource, new ArrayList<>(seqResources.subList(0, 3)));
+    InnerSpaceCompactionUtils.moveTargetFile(targetTsFileResource, COMPACTION_TEST_SG);
     compactionLogger.close();
     for (TsFileResource resource : new ArrayList<>(seqResources.subList(0, 3))) {
       deleteFileIfExists(resource.getTsFile());
@@ -1044,14 +1005,10 @@
     compactionLogger.logFiles(tmpSeqResources, STR_SOURCE_FILES);
     compactionLogger.logFiles(Collections.singletonList(targetTsFileResource), STR_TARGET_FILES);
     deleteFileIfExists(targetTsFileResource.getTsFile());
-    ICompactionPerformer performer =
-        new ReadChunkCompactionPerformer(
-            new ArrayList<>(seqResources.subList(0, 3)), targetTsFileResource);
-    performer.setSummary(new CompactionTaskSummary());
-    performer.perform();
+    InnerSpaceCompactionUtils.compact(
+        targetTsFileResource, new ArrayList<>(seqResources.subList(0, 3)));
     compactionLogger.close();
-    CompactionUtils.moveTargetFile(
-        Collections.singletonList(targetTsFileResource), true, COMPACTION_TEST_SG);
+    InnerSpaceCompactionUtils.moveTargetFile(targetTsFileResource, COMPACTION_TEST_SG);
     deleteFileIfExists(compactionLogFile);
     for (TsFileResource resource : new ArrayList<>(seqResources.subList(0, 3))) {
       tsFileManager.remove(resource, true);
