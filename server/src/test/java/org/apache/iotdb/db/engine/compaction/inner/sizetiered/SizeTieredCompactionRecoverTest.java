/*
 * Licensed to the Apache Software Foundation (ASF) under one
 * or more contributor license agreements.  See the NOTICE file
 * distributed with this work for additional information
 * regarding copyright ownership.  The ASF licenses this file
 * to you under the Apache License, Version 2.0 (the
 * "License"); you may not use this file except in compliance
 * with the License.  You may obtain a copy of the License at
 *
 *     http://www.apache.org/licenses/LICENSE-2.0
 *
 * Unless required by applicable law or agreed to in writing,
 * software distributed under the License is distributed on an
 * "AS IS" BASIS, WITHOUT WARRANTIES OR CONDITIONS OF ANY
 * KIND, either express or implied.  See the License for the
 * specific language governing permissions and limitations
 * under the License.
 */

package org.apache.iotdb.db.engine.compaction.inner.sizetiered;

import org.apache.iotdb.db.conf.IoTDBConstant;
import org.apache.iotdb.db.conf.IoTDBDescriptor;
import org.apache.iotdb.db.constant.TestConstant;
import org.apache.iotdb.db.engine.cache.ChunkCache;
import org.apache.iotdb.db.engine.cache.TimeSeriesMetadataCache;
import org.apache.iotdb.db.engine.compaction.CompactionTaskManager;
import org.apache.iotdb.db.engine.compaction.inner.utils.InnerSpaceCompactionUtils;
import org.apache.iotdb.db.engine.compaction.inner.utils.SizeTieredCompactionLogger;
import org.apache.iotdb.db.engine.fileSystem.SystemFileFactory;
import org.apache.iotdb.db.engine.storagegroup.TsFileManager;
import org.apache.iotdb.db.engine.storagegroup.TsFileResource;
import org.apache.iotdb.db.exception.StorageEngineException;
<<<<<<< HEAD
import org.apache.iotdb.db.exception.metadata.IllegalPathException;
import org.apache.iotdb.db.metadata.PartialPath;
=======
import org.apache.iotdb.db.exception.metadata.MetadataException;
import org.apache.iotdb.db.metadata.path.MeasurementPath;
import org.apache.iotdb.db.metadata.path.PartialPath;
import org.apache.iotdb.db.query.control.FileReaderManager;
>>>>>>> be433970
import org.apache.iotdb.db.query.reader.series.SeriesRawDataBatchReader;
import org.apache.iotdb.db.service.IoTDB;
import org.apache.iotdb.db.utils.EnvironmentUtils;
import org.apache.iotdb.db.utils.SchemaTestUtils;
import org.apache.iotdb.tsfile.common.constant.TsFileConstant;
<<<<<<< HEAD
=======
import org.apache.iotdb.tsfile.exception.write.WriteProcessException;
import org.apache.iotdb.tsfile.file.metadata.enums.CompressionType;
import org.apache.iotdb.tsfile.file.metadata.enums.TSDataType;
import org.apache.iotdb.tsfile.file.metadata.enums.TSEncoding;
>>>>>>> be433970
import org.apache.iotdb.tsfile.fileSystem.FSFactoryProducer;
import org.apache.iotdb.tsfile.read.common.BatchData;
import org.apache.iotdb.tsfile.read.common.Path;
import org.apache.iotdb.tsfile.read.reader.IBatchReader;
import org.apache.iotdb.tsfile.write.TsFileWriter;
import org.apache.iotdb.tsfile.write.record.TSRecord;
import org.apache.iotdb.tsfile.write.record.datapoint.DataPoint;
import org.apache.iotdb.tsfile.write.schema.UnaryMeasurementSchema;
import org.apache.iotdb.tsfile.write.writer.TsFileOutput;

import org.apache.commons.io.FileUtils;
import org.junit.After;
import org.junit.Assert;
import org.junit.Before;
import org.junit.Test;
import org.slf4j.Logger;
import org.slf4j.LoggerFactory;

import java.io.BufferedReader;
import java.io.BufferedWriter;
import java.io.File;
import java.io.FileReader;
import java.io.FileWriter;
import java.io.IOException;
import java.util.ArrayList;
import java.util.Collections;
import java.util.List;

import static org.apache.iotdb.db.conf.IoTDBConstant.PATH_SEPARATOR;
import static org.apache.iotdb.db.engine.compaction.inner.utils.SizeTieredCompactionLogger.COMPACTION_LOG_NAME;
import static org.apache.iotdb.db.engine.compaction.inner.utils.SizeTieredCompactionLogger.SOURCE_INFO;
import static org.apache.iotdb.db.engine.compaction.inner.utils.SizeTieredCompactionLogger.TARGET_INFO;
import static org.junit.Assert.assertEquals;

public class SizeTieredCompactionRecoverTest {
  private static final Logger logger =
      LoggerFactory.getLogger(SizeTieredCompactionRecoverTest.class);

  File tempSGDir;
  protected static final String COMPACTION_TEST_SG = "root.compactionTest";
  protected TsFileManager tsFileManager;

  protected int seqFileNum = 5;
  protected int unseqFileNum = 0;
  protected int measurementNum = 10;
  protected int deviceNum = 10;
  protected long ptNum = 100;
  protected long flushInterval = 20;
  protected TSEncoding encoding = TSEncoding.PLAIN;

  static String SEQ_DIRS =
      TestConstant.BASE_OUTPUT_PATH
          + "data"
          + File.separator
          + "sequence"
          + File.separator
          + "root.compactionTest"
          + File.separator
          + "0"
          + File.separator
          + "0";
  static String UNSEQ_DIRS =
      TestConstant.BASE_OUTPUT_PATH
          + "data"
          + File.separator
          + "unsequence"
          + File.separator
          + "root.compactionTest"
          + File.separator
          + "0"
          + File.separator
          + "0";

  protected String[] deviceIds;
  protected UnaryMeasurementSchema[] measurementSchemas;

  protected List<TsFileResource> seqResources = new ArrayList<>();
  protected List<TsFileResource> unseqResources = new ArrayList<>();

  private int prevMergeChunkThreshold;

  @Before
<<<<<<< HEAD
  public void setUp() throws Exception {
    tempSGDir = new File(TestConstant.getTestTsFileDir("root.compactionTest", 0, 0));
=======
  public void setUp() throws IOException, WriteProcessException, MetadataException {
    tempSGDir =
        new File(
            TestConstant.BASE_OUTPUT_PATH
                + "data"
                + File.separator
                + "sequence"
                + File.separator
                + "root.compactionTest"
                + File.separator
                + "0"
                + File.separator
                + "0");
>>>>>>> be433970
    if (!tempSGDir.exists()) {
      Assert.assertTrue(tempSGDir.mkdirs());
    }
    if (!new File(SEQ_DIRS).exists()) {
      Assert.assertTrue(new File(SEQ_DIRS).mkdirs());
    }
    if (!new File(UNSEQ_DIRS).exists()) {
      Assert.assertTrue(new File(UNSEQ_DIRS).mkdirs());
    }

    EnvironmentUtils.envSetUp();
    IoTDB.metaManager.init();
    prevMergeChunkThreshold =
        IoTDBDescriptor.getInstance().getConfig().getMergeChunkPointNumberThreshold();
    IoTDBDescriptor.getInstance().getConfig().setMergeChunkPointNumberThreshold(-1);
    prepareSeries();
    prepareFiles(seqFileNum, unseqFileNum);
    tsFileManager = new TsFileManager(COMPACTION_TEST_SG, "0", tempSGDir.getAbsolutePath());
  }

  void prepareSeries() throws MetadataException {
    measurementSchemas = new UnaryMeasurementSchema[measurementNum];
    for (int i = 0; i < measurementNum; i++) {
      measurementSchemas[i] =
          new UnaryMeasurementSchema(
              "sensor" + i, TSDataType.DOUBLE, encoding, CompressionType.UNCOMPRESSED);
    }
    deviceIds = new String[deviceNum];
    for (int i = 0; i < deviceNum; i++) {
      deviceIds[i] = COMPACTION_TEST_SG + PATH_SEPARATOR + "device" + i;
    }
    IoTDB.metaManager.setStorageGroup(new PartialPath(COMPACTION_TEST_SG));
    for (String device : deviceIds) {
      for (UnaryMeasurementSchema measurementSchema : measurementSchemas) {
        PartialPath devicePath = new PartialPath(device);
        IoTDB.metaManager.createTimeseries(
            devicePath.concatNode(measurementSchema.getMeasurementId()),
            measurementSchema.getType(),
            measurementSchema.getEncodingType(),
            measurementSchema.getCompressor(),
            Collections.emptyMap());
      }
    }
  }

  void prepareFiles(int seqFileNum, int unseqFileNum) throws IOException, WriteProcessException {
    for (int i = 0; i < seqFileNum; i++) {
      File file =
          new File(
              SEQ_DIRS
                  + File.separator.concat(
                      i
                          + IoTDBConstant.FILE_NAME_SEPARATOR
                          + i
                          + IoTDBConstant.FILE_NAME_SEPARATOR
                          + 0
                          + IoTDBConstant.FILE_NAME_SEPARATOR
                          + 0
                          + ".tsfile"));
      TsFileResource tsFileResource = new TsFileResource(file);
      tsFileResource.setClosed(true);
      tsFileResource.updatePlanIndexes((long) i);
      seqResources.add(tsFileResource);
      prepareFile(tsFileResource, i * ptNum, ptNum, 0);
    }
    for (int i = 0; i < unseqFileNum; i++) {
      File file =
          new File(
              UNSEQ_DIRS
                  + File.separator.concat(
                      (10000 + i)
                          + IoTDBConstant.FILE_NAME_SEPARATOR
                          + (10000 + i)
                          + IoTDBConstant.FILE_NAME_SEPARATOR
                          + 0
                          + IoTDBConstant.FILE_NAME_SEPARATOR
                          + 0
                          + ".tsfile"));
      TsFileResource tsFileResource = new TsFileResource(file);
      tsFileResource.setClosed(true);
      tsFileResource.updatePlanIndexes(i + seqFileNum);
      unseqResources.add(tsFileResource);
      prepareFile(tsFileResource, i * ptNum, ptNum * (i + 1) / unseqFileNum, 10000);
    }

    File file =
        new File(
            UNSEQ_DIRS
                + File.separator.concat(
                    unseqFileNum
                        + IoTDBConstant.FILE_NAME_SEPARATOR
                        + unseqFileNum
                        + IoTDBConstant.FILE_NAME_SEPARATOR
                        + 0
                        + IoTDBConstant.FILE_NAME_SEPARATOR
                        + 0
                        + ".tsfile"));
    TsFileResource tsFileResource = new TsFileResource(file);
    tsFileResource.setClosed(true);
    tsFileResource.updatePlanIndexes(seqFileNum + unseqFileNum);
    unseqResources.add(tsFileResource);
    prepareFile(tsFileResource, 0, ptNum * unseqFileNum, 20000);
  }

  void prepareFile(TsFileResource tsFileResource, long timeOffset, long ptNum, long valueOffset)
      throws IOException, WriteProcessException {
    TsFileWriter fileWriter = new TsFileWriter(tsFileResource.getTsFile());
    for (String deviceId : deviceIds) {
      for (UnaryMeasurementSchema measurementSchema : measurementSchemas) {
        fileWriter.registerTimeseries(new Path(deviceId), measurementSchema);
      }
    }
    for (long i = timeOffset; i < timeOffset + ptNum; i++) {
      for (int j = 0; j < deviceNum; j++) {
        TSRecord record = new TSRecord(i, deviceIds[j]);
        for (int k = 0; k < measurementNum; k++) {
          record.addTuple(
              DataPoint.getDataPoint(
                  measurementSchemas[k].getType(),
                  measurementSchemas[k].getMeasurementId(),
                  String.valueOf(i + valueOffset)));
        }
        fileWriter.write(record);
        tsFileResource.updateStartTime(deviceIds[j], i);
        tsFileResource.updateEndTime(deviceIds[j], i);
      }
      if ((i + 1) % flushInterval == 0) {
        fileWriter.flushAllChunkGroups();
      }
    }
    fileWriter.close();
  }

  @After
  public void tearDown() throws IOException, StorageEngineException {
    removeFiles();
    seqResources.clear();
    unseqResources.clear();
    IoTDBDescriptor.getInstance()
        .getConfig()
        .setMergeChunkPointNumberThreshold(prevMergeChunkThreshold);
    ChunkCache.getInstance().clear();
    TimeSeriesMetadataCache.getInstance().clear();
    IoTDB.metaManager.clear();
    EnvironmentUtils.cleanEnv();
    if (tempSGDir.exists()) {
      FileUtils.deleteDirectory(tempSGDir);
    }
  }

  private void removeFiles() throws IOException {
    for (TsFileResource tsFileResource : seqResources) {
      if (tsFileResource.getTsFile().exists()) {
        tsFileResource.remove();
      }
    }
    for (TsFileResource tsFileResource : unseqResources) {
      if (tsFileResource.getTsFile().exists()) {
        tsFileResource.remove();
      }
    }
    File[] files = FSFactoryProducer.getFSFactory().listFilesBySuffix("target", ".tsfile");
    for (File file : files) {
      file.delete();
    }
    File[] resourceFiles =
        FSFactoryProducer.getFSFactory().listFilesBySuffix("target", ".resource");
    for (File resourceFile : resourceFiles) {
      resourceFile.delete();
    }
    FileReaderManager.getInstance().closeAndRemoveAllOpenedReaders();
    FileReaderManager.getInstance().stop();
  }

  /** Target file uncompleted, source files and log exists */
  @Test
  public void testCompactionRecoverWithUncompletedTargetFileAndLog() throws Exception {
    TsFileManager tsFileManager =
        new TsFileManager(COMPACTION_TEST_SG, "0", tempSGDir.getAbsolutePath());
    tsFileManager.addAll(seqResources, true);
    tsFileManager.addAll(unseqResources, false);
    MeasurementPath path =
        SchemaTestUtils.getMeasurementPath(
            deviceIds[0]
                + TsFileConstant.PATH_SEPARATOR
                + measurementSchemas[0].getMeasurementId());
    IBatchReader tsFilesReader =
        new SeriesRawDataBatchReader(
            path,
            measurementSchemas[0].getType(),
            EnvironmentUtils.TEST_QUERY_CONTEXT,
            tsFileManager.getTsFileList(true),
            new ArrayList<>(),
            null,
            null,
            true);
    int count = 0;
    while (tsFilesReader.hasNextBatch()) {
      BatchData batchData = tsFilesReader.nextBatch();
      for (int i = 0; i < batchData.length(); i++) {
        assertEquals(batchData.getTimeByIndex(i), batchData.getDoubleByIndex(i), 0.001);
        count++;
      }
    }
    tsFilesReader.close();
    assertEquals(500, count);

    TsFileResource targetTsFileResource =
        new TsFileResource(
            new File(
                SEQ_DIRS
                    + File.separator.concat(
                        0
                            + IoTDBConstant.FILE_NAME_SEPARATOR
                            + 0
                            + IoTDBConstant.FILE_NAME_SEPARATOR
                            + 1
                            + IoTDBConstant.FILE_NAME_SEPARATOR
                            + 0
                            + ".tsfile")));
    File compactionLogFile =
        new File(
            seqResources.get(0).getTsFile().getParent()
                + File.separator
                + targetTsFileResource.getTsFile().getName()
                + COMPACTION_LOG_NAME);
    SizeTieredCompactionLogger compactionLogger =
        new SizeTieredCompactionLogger(compactionLogFile.getPath());
    compactionLogger.logFileInfo(SOURCE_INFO, seqResources.get(0).getTsFile());
    compactionLogger.logFileInfo(SOURCE_INFO, seqResources.get(1).getTsFile());
    compactionLogger.logFileInfo(SOURCE_INFO, seqResources.get(2).getTsFile());
    compactionLogger.logSequence(true);
    deleteFileIfExists(targetTsFileResource.getTsFile());
    compactionLogger.logFileInfo(TARGET_INFO, targetTsFileResource.getTsFile());
    InnerSpaceCompactionUtils.compact(
        targetTsFileResource,
        new ArrayList<>(seqResources.subList(0, 3)),
        COMPACTION_TEST_SG,
        true);
    compactionLogger.close();

    BufferedReader logReader = new BufferedReader(new FileReader(compactionLogFile));
    List<String> logs = new ArrayList<>();
    String line;
    while ((line = logReader.readLine()) != null) {
      logs.add(line);
    }
    logReader.close();
    BufferedWriter logStream =
        new BufferedWriter(
            new FileWriter(
                SystemFileFactory.INSTANCE.getFile(
                    tempSGDir.getPath(), COMPACTION_TEST_SG + COMPACTION_LOG_NAME),
                false));
    for (int i = 0; i < logs.size() - 1; i++) {
      logStream.write(logs.get(i));
      logStream.newLine();
    }
    logStream.close();

    TsFileOutput out =
        FSFactoryProducer.getFileOutputFactory()
            .getTsFileOutput(targetTsFileResource.getTsFile().getPath(), true);
    out.truncate(((long) (targetTsFileResource.getTsFileSize() * 0.9)));
    out.close();

    tsFileManager.addForRecover(targetTsFileResource, true);
    new SizeTieredCompactionRecoverTask(
            COMPACTION_LOG_NAME,
            "0",
            0,
            compactionLogFile,
            tempSGDir.getAbsolutePath(),
            true,
            CompactionTaskManager.currentTaskNum)
        .call();
    path =
        SchemaTestUtils.getMeasurementPath(
            deviceIds[0]
                + TsFileConstant.PATH_SEPARATOR
                + measurementSchemas[0].getMeasurementId());
    tsFilesReader =
        new SeriesRawDataBatchReader(
            path,
            measurementSchemas[0].getType(),
            EnvironmentUtils.TEST_QUERY_CONTEXT,
            tsFileManager.getTsFileList(true),
            new ArrayList<>(),
            null,
            null,
            true);
    count = 0;
    while (tsFilesReader.hasNextBatch()) {
      BatchData batchData = tsFilesReader.nextBatch();
      for (int i = 0; i < batchData.length(); i++) {
        assertEquals(batchData.getTimeByIndex(i), batchData.getDoubleByIndex(i), 0.001);
        count++;
      }
    }
    tsFilesReader.close();
    assertEquals(500, count);
  }

  /** compaction recover merge finished, delete one offset */
  @Test
  public void testRecoverCompleteTargetFileAndCompactionLog() throws Exception {
    TsFileManager tsFileManager =
        new TsFileManager(COMPACTION_TEST_SG, "0", tempSGDir.getAbsolutePath());
    tsFileManager.addAll(seqResources, true);
    tsFileManager.addAll(unseqResources, false);
    MeasurementPath path =
        SchemaTestUtils.getMeasurementPath(
            deviceIds[0]
                + TsFileConstant.PATH_SEPARATOR
                + measurementSchemas[0].getMeasurementId());
    IBatchReader tsFilesReader =
        new SeriesRawDataBatchReader(
            path,
            measurementSchemas[0].getType(),
            EnvironmentUtils.TEST_QUERY_CONTEXT,
            tsFileManager.getTsFileList(true),
            new ArrayList<>(),
            null,
            null,
            true);
    int count = 0;
    while (tsFilesReader.hasNextBatch()) {
      BatchData batchData = tsFilesReader.nextBatch();
      for (int i = 0; i < batchData.length(); i++) {
        assertEquals(batchData.getTimeByIndex(i), batchData.getDoubleByIndex(i), 0.001);
        count++;
      }
    }
    tsFilesReader.close();
    assertEquals(500, count);

    TsFileResource targetTsFileResource =
        new TsFileResource(
            new File(
                SEQ_DIRS
                    + File.separator.concat(
                        0
                            + IoTDBConstant.FILE_NAME_SEPARATOR
                            + 0
                            + IoTDBConstant.FILE_NAME_SEPARATOR
                            + 1
                            + IoTDBConstant.FILE_NAME_SEPARATOR
                            + 0
                            + ".tsfile")));
    File compactionLogFile =
        new File(
            seqResources.get(0).getTsFile().getParent()
                + File.separator
                + targetTsFileResource.getTsFile().getName()
                + COMPACTION_LOG_NAME);
    SizeTieredCompactionLogger compactionLogger =
        new SizeTieredCompactionLogger(compactionLogFile.getPath());
    compactionLogger.logFileInfo(SOURCE_INFO, seqResources.get(0).getTsFile());
    compactionLogger.logFileInfo(SOURCE_INFO, seqResources.get(1).getTsFile());
    compactionLogger.logFileInfo(SOURCE_INFO, seqResources.get(2).getTsFile());
    compactionLogger.logSequence(true);
    deleteFileIfExists(targetTsFileResource.getTsFile());
    compactionLogger.logFileInfo(TARGET_INFO, targetTsFileResource.getTsFile());
    InnerSpaceCompactionUtils.compact(
        targetTsFileResource,
        new ArrayList<>(seqResources.subList(0, 3)),
        COMPACTION_TEST_SG,
        true);
    compactionLogger.close();
    tsFileManager.add(targetTsFileResource, true);
    new SizeTieredCompactionRecoverTask(
            COMPACTION_LOG_NAME,
            "0",
            0,
            compactionLogFile,
            tempSGDir.getAbsolutePath(),
            true,
            CompactionTaskManager.currentTaskNum)
        .call();
    path =
        SchemaTestUtils.getMeasurementPath(
            deviceIds[0]
                + TsFileConstant.PATH_SEPARATOR
                + measurementSchemas[0].getMeasurementId());
    System.out.println(tsFileManager.getTsFileList(true));
    tsFilesReader =
        new SeriesRawDataBatchReader(
            path,
            measurementSchemas[0].getType(),
            EnvironmentUtils.TEST_QUERY_CONTEXT,
            tsFileManager.getTsFileList(true),
            new ArrayList<>(),
            null,
            null,
            true);
    count = 0;
    while (tsFilesReader.hasNextBatch()) {
      BatchData batchData = tsFilesReader.nextBatch();
      for (int i = 0; i < batchData.length(); i++) {
        assertEquals(batchData.getTimeByIndex(i), batchData.getDoubleByIndex(i), 0.001);
        count++;
      }
    }
    tsFilesReader.close();
    assertEquals(500, count);
  }

  @Test
  public void testCompactionRecoverWithCompletedTargetFileAndLog() throws Exception {
    TsFileManager tsFileManager =
        new TsFileManager(COMPACTION_TEST_SG, "0", tempSGDir.getAbsolutePath());
    tsFileManager.addAll(seqResources, true);
    tsFileManager.addAll(unseqResources, false);
    MeasurementPath path =
        SchemaTestUtils.getMeasurementPath(
            deviceIds[0]
                + TsFileConstant.PATH_SEPARATOR
                + measurementSchemas[0].getMeasurementId());
    IBatchReader tsFilesReader =
        new SeriesRawDataBatchReader(
            path,
            measurementSchemas[0].getType(),
            EnvironmentUtils.TEST_QUERY_CONTEXT,
            tsFileManager.getTsFileList(true),
            new ArrayList<>(),
            null,
            null,
            true);
    int count = 0;
    while (tsFilesReader.hasNextBatch()) {
      BatchData batchData = tsFilesReader.nextBatch();
      for (int i = 0; i < batchData.length(); i++) {
        assertEquals(batchData.getTimeByIndex(i), batchData.getDoubleByIndex(i), 0.001);
        count++;
      }
    }
    tsFilesReader.close();
    assertEquals(500, count);

    TsFileResource targetTsFileResource =
        new TsFileResource(
            new File(
                SEQ_DIRS
                    + File.separator.concat(
                        0
                            + IoTDBConstant.FILE_NAME_SEPARATOR
                            + 0
                            + IoTDBConstant.FILE_NAME_SEPARATOR
                            + 1
                            + IoTDBConstant.FILE_NAME_SEPARATOR
                            + 0
                            + ".tsfile")));
    File compactionLogFile =
        new File(
            seqResources.get(0).getTsFile().getParent()
                + File.separator
                + targetTsFileResource.getTsFile().getName()
                + COMPACTION_LOG_NAME);
    SizeTieredCompactionLogger compactionLogger =
        new SizeTieredCompactionLogger(compactionLogFile.getPath());
    compactionLogger.logFileInfo(SOURCE_INFO, seqResources.get(0).getTsFile());
    compactionLogger.logFileInfo(SOURCE_INFO, seqResources.get(1).getTsFile());
    compactionLogger.logFileInfo(SOURCE_INFO, seqResources.get(2).getTsFile());
    compactionLogger.logSequence(true);
    deleteFileIfExists(targetTsFileResource.getTsFile());
    compactionLogger.logFileInfo(TARGET_INFO, targetTsFileResource.getTsFile());
    InnerSpaceCompactionUtils.compact(
        targetTsFileResource,
        new ArrayList<>(seqResources.subList(0, 3)),
        COMPACTION_TEST_SG,
        true);
    compactionLogger.close();
    for (TsFileResource resource : new ArrayList<>(seqResources.subList(0, 3))) {
      tsFileManager.remove(resource, true);
      deleteFileIfExists(resource.getTsFile());
    }
    tsFileManager.add(targetTsFileResource, true);
    new SizeTieredCompactionRecoverTask(
            COMPACTION_LOG_NAME,
            "0",
            0,
            compactionLogFile,
            tempSGDir.getAbsolutePath(),
            true,
            CompactionTaskManager.currentTaskNum)
        .call();
    path =
        SchemaTestUtils.getMeasurementPath(
            deviceIds[0]
                + TsFileConstant.PATH_SEPARATOR
                + measurementSchemas[0].getMeasurementId());
    tsFilesReader =
        new SeriesRawDataBatchReader(
            path,
            measurementSchemas[0].getType(),
            EnvironmentUtils.TEST_QUERY_CONTEXT,
            tsFileManager.getTsFileList(true),
            new ArrayList<>(),
            null,
            null,
            true);
    count = 0;
    while (tsFilesReader.hasNextBatch()) {
      BatchData batchData = tsFilesReader.nextBatch();
      for (int i = 0; i < batchData.length(); i++) {
        assertEquals(batchData.getTimeByIndex(i), batchData.getDoubleByIndex(i), 0.001);
        count++;
      }
    }
    tsFilesReader.close();
    assertEquals(500, count);
  }

  /** compeleted target file, and not resource files, compaction log exists */
  @Test
  public void testCompactionRecoverWithCompletedTargetFile() throws Exception {
    TsFileManager tsFileManager =
        new TsFileManager(COMPACTION_TEST_SG, "0", tempSGDir.getAbsolutePath());
    tsFileManager.addAll(seqResources, true);
    tsFileManager.addAll(unseqResources, false);
    MeasurementPath path =
        SchemaTestUtils.getMeasurementPath(
            deviceIds[0]
                + TsFileConstant.PATH_SEPARATOR
                + measurementSchemas[0].getMeasurementId());
    IBatchReader tsFilesReader =
        new SeriesRawDataBatchReader(
            path,
            measurementSchemas[0].getType(),
            EnvironmentUtils.TEST_QUERY_CONTEXT,
            tsFileManager.getTsFileList(true),
            new ArrayList<>(),
            null,
            null,
            true);
    int count = 0;
    while (tsFilesReader.hasNextBatch()) {
      BatchData batchData = tsFilesReader.nextBatch();
      for (int i = 0; i < batchData.length(); i++) {
        assertEquals(batchData.getTimeByIndex(i), batchData.getDoubleByIndex(i), 0.001);
        count++;
      }
    }
    tsFilesReader.close();
    assertEquals(500, count);

    TsFileResource targetTsFileResource =
        new TsFileResource(
            new File(
                SEQ_DIRS
                    + File.separator.concat(
                        0
                            + IoTDBConstant.FILE_NAME_SEPARATOR
                            + 0
                            + IoTDBConstant.FILE_NAME_SEPARATOR
                            + 1
                            + IoTDBConstant.FILE_NAME_SEPARATOR
                            + 0
                            + ".tsfile")));
    File compactionLogFile =
        new File(
            seqResources.get(0).getTsFile().getParent()
                + File.separator
                + targetTsFileResource.getTsFile().getName()
                + COMPACTION_LOG_NAME);
    SizeTieredCompactionLogger compactionLogger =
        new SizeTieredCompactionLogger(compactionLogFile.getPath());
    compactionLogger.logFileInfo(SOURCE_INFO, seqResources.get(0).getTsFile());
    compactionLogger.logFileInfo(SOURCE_INFO, seqResources.get(1).getTsFile());
    compactionLogger.logFileInfo(SOURCE_INFO, seqResources.get(2).getTsFile());
    compactionLogger.logSequence(true);
    deleteFileIfExists(targetTsFileResource.getTsFile());
    compactionLogger.logFileInfo(TARGET_INFO, targetTsFileResource.getTsFile());
    InnerSpaceCompactionUtils.compact(
        targetTsFileResource,
        new ArrayList<>(seqResources.subList(0, 3)),
        COMPACTION_TEST_SG,
        true);
    compactionLogger.close();
    long totalWaitingTime = 0;
    deleteFileIfExists(compactionLogFile);
    for (TsFileResource resource : new ArrayList<>(seqResources.subList(0, 3))) {
      tsFileManager.remove(resource, true);
      deleteFileIfExists(resource.getTsFile());
    }
    tsFileManager.add(targetTsFileResource, true);
    new SizeTieredCompactionRecoverTask(
            COMPACTION_LOG_NAME,
            "0",
            0,
            compactionLogFile,
            tempSGDir.getAbsolutePath(),
            true,
            CompactionTaskManager.currentTaskNum)
        .call();
    path =
        SchemaTestUtils.getMeasurementPath(
            deviceIds[0]
                + TsFileConstant.PATH_SEPARATOR
                + measurementSchemas[0].getMeasurementId());
    logger.warn("TsFiles in list is {}", tsFileManager.getTsFileList(true));
    tsFilesReader =
        new SeriesRawDataBatchReader(
            path,
            measurementSchemas[0].getType(),
            EnvironmentUtils.TEST_QUERY_CONTEXT,
            tsFileManager.getTsFileList(true),
            new ArrayList<>(),
            null,
            null,
            true);
    count = 0;
    while (tsFilesReader.hasNextBatch()) {
      BatchData batchData = tsFilesReader.nextBatch();
      for (int i = 0; i < batchData.length(); i++) {
        assertEquals(batchData.getTimeByIndex(i), batchData.getDoubleByIndex(i), 0.001);
        count++;
      }
    }
    tsFilesReader.close();
    assertEquals(500, count);
  }

  /** compaction recover merge start just log source file */
  @Test
  public void testCompactionMergeRecoverMergeStartSourceLog()
      throws IOException, MetadataException {
    tsFileManager.addAll(seqResources, true);
    tsFileManager.addAll(unseqResources, false);
    SizeTieredCompactionLogger sizeTieredCompactionLogger =
        new SizeTieredCompactionLogger(tempSGDir.getPath(), COMPACTION_TEST_SG);
    sizeTieredCompactionLogger.logFileInfo(SOURCE_INFO, seqResources.get(0).getTsFile());
    sizeTieredCompactionLogger.logFileInfo(SOURCE_INFO, seqResources.get(1).getTsFile());
    sizeTieredCompactionLogger.logFileInfo(SOURCE_INFO, seqResources.get(2).getTsFile());
    sizeTieredCompactionLogger.close();
    MeasurementPath path =
        SchemaTestUtils.getMeasurementPath(
            deviceIds[0]
                + TsFileConstant.PATH_SEPARATOR
                + measurementSchemas[0].getMeasurementId());
    IBatchReader tsFilesReader =
        new SeriesRawDataBatchReader(
            path,
            measurementSchemas[0].getType(),
            EnvironmentUtils.TEST_QUERY_CONTEXT,
            tsFileManager.getTsFileList(true),
            new ArrayList<>(),
            null,
            null,
            true);
    int count = 0;
    while (tsFilesReader.hasNextBatch()) {
      BatchData batchData = tsFilesReader.nextBatch();
      for (int i = 0; i < batchData.length(); i++) {
        assertEquals(batchData.getTimeByIndex(i), batchData.getDoubleByIndex(i), 0.001);
        count++;
      }
    }
    tsFilesReader.close();
    assertEquals(500, count);
  }

  /** compaction recover merge start just log source file and sequence flag */
  @Test
  public void testCompactionMergeRecoverMergeStartSequenceLog()
      throws IOException, MetadataException {
    tsFileManager.addAll(seqResources, true);
    tsFileManager.addAll(unseqResources, false);
    SizeTieredCompactionLogger sizeTieredCompactionLogger =
        new SizeTieredCompactionLogger(tempSGDir.getPath(), COMPACTION_TEST_SG);
    sizeTieredCompactionLogger.logFileInfo(SOURCE_INFO, seqResources.get(0).getTsFile());
    sizeTieredCompactionLogger.logFileInfo(SOURCE_INFO, seqResources.get(1).getTsFile());
    sizeTieredCompactionLogger.logFileInfo(SOURCE_INFO, seqResources.get(2).getTsFile());
    sizeTieredCompactionLogger.logSequence(true);
    sizeTieredCompactionLogger.close();
    MeasurementPath path =
        SchemaTestUtils.getMeasurementPath(
            deviceIds[0]
                + TsFileConstant.PATH_SEPARATOR
                + measurementSchemas[0].getMeasurementId());
    IBatchReader tsFilesReader =
        new SeriesRawDataBatchReader(
            path,
            measurementSchemas[0].getType(),
            EnvironmentUtils.TEST_QUERY_CONTEXT,
            tsFileManager.getTsFileList(true),
            new ArrayList<>(),
            null,
            null,
            true);
    int count = 0;
    while (tsFilesReader.hasNextBatch()) {
      BatchData batchData = tsFilesReader.nextBatch();
      for (int i = 0; i < batchData.length(); i++) {
        assertEquals(batchData.getTimeByIndex(i), batchData.getDoubleByIndex(i), 0.001);
        count++;
      }
    }
    tsFilesReader.close();
    assertEquals(500, count);
  }

  /** compaction recover merge start target file logged */
  @Test
  public void testCompactionMergeRecoverMergeStart() throws IOException, MetadataException {
    tsFileManager.addAll(seqResources, true);
    tsFileManager.addAll(unseqResources, false);
    SizeTieredCompactionLogger sizeTieredCompactionLogger =
        new SizeTieredCompactionLogger(tempSGDir.getPath(), COMPACTION_TEST_SG);
    sizeTieredCompactionLogger.logFileInfo(SOURCE_INFO, seqResources.get(0).getTsFile());
    sizeTieredCompactionLogger.logFileInfo(SOURCE_INFO, seqResources.get(1).getTsFile());
    sizeTieredCompactionLogger.logFileInfo(SOURCE_INFO, seqResources.get(2).getTsFile());
    sizeTieredCompactionLogger.logSequence(true);
    TsFileResource targetTsFileResource =
        new TsFileResource(
            new File(
                SEQ_DIRS
                    + File.separator.concat(
                        0
                            + IoTDBConstant.FILE_NAME_SEPARATOR
                            + 0
                            + IoTDBConstant.FILE_NAME_SEPARATOR
                            + 1
                            + IoTDBConstant.FILE_NAME_SEPARATOR
                            + 0
                            + ".tsfile")));
    sizeTieredCompactionLogger.logFileInfo(TARGET_INFO, targetTsFileResource.getTsFile());
    tsFileManager.addForRecover(targetTsFileResource, true);
    sizeTieredCompactionLogger.close();
    MeasurementPath path =
        SchemaTestUtils.getMeasurementPath(
            deviceIds[0]
                + TsFileConstant.PATH_SEPARATOR
                + measurementSchemas[0].getMeasurementId());
    IBatchReader tsFilesReader =
        new SeriesRawDataBatchReader(
            path,
            measurementSchemas[0].getType(),
            EnvironmentUtils.TEST_QUERY_CONTEXT,
            tsFileManager.getTsFileList(true),
            new ArrayList<>(),
            null,
            null,
            true);
    int count = 0;
    while (tsFilesReader.hasNextBatch()) {
      BatchData batchData = tsFilesReader.nextBatch();
      for (int i = 0; i < batchData.length(); i++) {
        assertEquals(batchData.getTimeByIndex(i), batchData.getDoubleByIndex(i), 0.001);
        count++;
      }
    }
    assertEquals(500, count);
  }

  public void deleteFileIfExists(File file) {
    long waitingTime = 0l;
    while (file.exists()) {
      file.delete();
      System.gc();
      try {
        Thread.sleep(100);
      } catch (InterruptedException e) {

      }
      waitingTime += 100;
      if (waitingTime > 20_000) {
        System.out.println("fail to delete " + file);
        break;
      }
    }
  }
}<|MERGE_RESOLUTION|>--- conflicted
+++ resolved
@@ -31,27 +31,19 @@
 import org.apache.iotdb.db.engine.storagegroup.TsFileManager;
 import org.apache.iotdb.db.engine.storagegroup.TsFileResource;
 import org.apache.iotdb.db.exception.StorageEngineException;
-<<<<<<< HEAD
-import org.apache.iotdb.db.exception.metadata.IllegalPathException;
-import org.apache.iotdb.db.metadata.PartialPath;
-=======
 import org.apache.iotdb.db.exception.metadata.MetadataException;
 import org.apache.iotdb.db.metadata.path.MeasurementPath;
 import org.apache.iotdb.db.metadata.path.PartialPath;
 import org.apache.iotdb.db.query.control.FileReaderManager;
->>>>>>> be433970
 import org.apache.iotdb.db.query.reader.series.SeriesRawDataBatchReader;
 import org.apache.iotdb.db.service.IoTDB;
 import org.apache.iotdb.db.utils.EnvironmentUtils;
 import org.apache.iotdb.db.utils.SchemaTestUtils;
 import org.apache.iotdb.tsfile.common.constant.TsFileConstant;
-<<<<<<< HEAD
-=======
 import org.apache.iotdb.tsfile.exception.write.WriteProcessException;
 import org.apache.iotdb.tsfile.file.metadata.enums.CompressionType;
 import org.apache.iotdb.tsfile.file.metadata.enums.TSDataType;
 import org.apache.iotdb.tsfile.file.metadata.enums.TSEncoding;
->>>>>>> be433970
 import org.apache.iotdb.tsfile.fileSystem.FSFactoryProducer;
 import org.apache.iotdb.tsfile.read.common.BatchData;
 import org.apache.iotdb.tsfile.read.common.Path;
@@ -134,10 +126,6 @@
   private int prevMergeChunkThreshold;
 
   @Before
-<<<<<<< HEAD
-  public void setUp() throws Exception {
-    tempSGDir = new File(TestConstant.getTestTsFileDir("root.compactionTest", 0, 0));
-=======
   public void setUp() throws IOException, WriteProcessException, MetadataException {
     tempSGDir =
         new File(
@@ -151,7 +139,6 @@
                 + "0"
                 + File.separator
                 + "0");
->>>>>>> be433970
     if (!tempSGDir.exists()) {
       Assert.assertTrue(tempSGDir.mkdirs());
     }
