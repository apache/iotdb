/*
 * Licensed to the Apache Software Foundation (ASF) under one
 * or more contributor license agreements.  See the NOTICE file
 * distributed with this work for additional information
 * regarding copyright ownership.  The ASF licenses this file
 * to you under the Apache License, Version 2.0 (the
 * "License"); you may not use this file except in compliance
 * with the License.  You may obtain a copy of the License at
 *
 *     http://www.apache.org/licenses/LICENSE-2.0
 *
 * Unless required by applicable law or agreed to in writing,
 * software distributed under the License is distributed on an
 * "AS IS" BASIS, WITHOUT WARRANTIES OR CONDITIONS OF ANY
 * KIND, either express or implied.  See the License for the
 * specific language governing permissions and limitations
 * under the License.
 */
package org.apache.iotdb.db.engine.compaction.cross;

import org.apache.iotdb.commons.exception.IllegalPathException;
import org.apache.iotdb.commons.exception.MetadataException;
import org.apache.iotdb.commons.path.PartialPath;
import org.apache.iotdb.db.conf.IoTDBDescriptor;
import org.apache.iotdb.db.engine.compaction.AbstractCompactionTest;
import org.apache.iotdb.db.engine.compaction.performer.impl.ReadPointCompactionPerformer;
import org.apache.iotdb.db.engine.compaction.utils.CompactionFileGeneratorUtils;
import org.apache.iotdb.db.engine.flush.TsFileFlushPolicy;
import org.apache.iotdb.db.engine.storagegroup.DataRegion;
import org.apache.iotdb.db.engine.storagegroup.TsFileManager;
import org.apache.iotdb.db.engine.storagegroup.TsFileNameGenerator;
import org.apache.iotdb.db.engine.storagegroup.TsFileResource;
import org.apache.iotdb.db.exception.StorageEngineException;
import org.apache.iotdb.db.metadata.path.AlignedPath;
import org.apache.iotdb.db.query.control.FileReaderManager;
import org.apache.iotdb.db.query.reader.series.SeriesRawDataBatchReader;
import org.apache.iotdb.db.utils.EnvironmentUtils;
import org.apache.iotdb.tsfile.common.conf.TSFileDescriptor;
import org.apache.iotdb.tsfile.common.constant.TsFileConstant;
import org.apache.iotdb.tsfile.exception.write.WriteProcessException;
import org.apache.iotdb.tsfile.file.metadata.enums.TSDataType;
import org.apache.iotdb.tsfile.read.common.BatchData;
import org.apache.iotdb.tsfile.read.reader.IBatchReader;
import org.apache.iotdb.tsfile.utils.Pair;
import org.apache.iotdb.tsfile.utils.TsFileGeneratorUtils;
import org.apache.iotdb.tsfile.utils.TsPrimitiveType;
import org.apache.iotdb.tsfile.write.schema.IMeasurementSchema;
import org.apache.iotdb.tsfile.write.schema.MeasurementSchema;

import org.junit.After;
import org.junit.Assert;
import org.junit.Before;
import org.junit.Test;

import java.io.File;
import java.io.IOException;
import java.util.ArrayList;
import java.util.Collections;
import java.util.HashMap;
import java.util.List;
import java.util.Map;
import java.util.concurrent.atomic.AtomicInteger;

import static org.apache.iotdb.commons.conf.IoTDBConstant.CROSS_COMPACTION_TMP_FILE_SUFFIX;
import static org.apache.iotdb.commons.conf.IoTDBConstant.PATH_SEPARATOR;
import static org.junit.Assert.assertEquals;

public class RewriteCrossSpaceCompactionTest extends AbstractCompactionTest {

  private final String oldThreadName = Thread.currentThread().getName();

  @Before
  public void setUp() throws IOException, WriteProcessException, MetadataException {
    super.setUp();
    IoTDBDescriptor.getInstance().getConfig().setTargetChunkSize(1024);
    Thread.currentThread().setName("pool-1-IoTDB-Compaction-1");
  }

  @After
  public void tearDown() throws IOException, StorageEngineException {
    super.tearDown();
    Thread.currentThread().setName(oldThreadName);
    FileReaderManager.getInstance().closeAndRemoveAllOpenedReaders();
  }

  /**
   * Total 4 seq files and 5 unseq files, each file has different aligned timeseries.
   *
   * <p>Seq files<br>
   * first and second file has d0 ~ d1 and s0 ~ s2, time range is 0 ~ 299 and 350 ~ 649, value range
   * is 0 ~ 299 and 350 ~ 649.<br>
   * third and forth file has d0 ~ d3 and s0 ~ S4,time range is 700 ~ 999 and 1050 ~ 1349, value
   * range is 700 ~ 999 and 1050 ~ 1349.<br>
   *
   * <p>UnSeq files<br>
   * first, second and third file has d0 ~ d2 and s0 ~ s3, time range is 20 ~ 219, 250 ~ 449 and 480
   * ~ 679, value range is 10020 ~ 10219, 10250 ~ 10449 and 10480 ~ 10679.<br>
   * forth and fifth file has d0 and s0 ~ s4, time range is 450 ~ 549 and 550 ~ 649, value range is
   * 20450 ~ 20549 and 20550 ~ 20649.
   *
   * <p>The data of d0.s0, d0.s1, d2.s4 and d3.s4 is deleted in each file.
   */
  @Test
  public void testAlignedCrossSpaceCompactionWithAllDataDeletedInTimeseries() throws Exception {
    TSFileDescriptor.getInstance().getConfig().setMaxNumberOfPointsInPage(30);
    registerTimeseriesInMManger(4, 5, true);
    createFiles(2, 2, 3, 300, 0, 0, 50, 50, true, true);
    createFiles(2, 4, 5, 300, 700, 700, 50, 50, true, true);
    createFiles(3, 3, 4, 200, 20, 10020, 30, 30, true, false);
    createFiles(2, 1, 5, 100, 450, 20450, 0, 0, true, false);

    // generate mods file
    List<String> seriesPaths = new ArrayList<>();
    seriesPaths.add(
        COMPACTION_TEST_SG
            + PATH_SEPARATOR
            + "d"
            + TsFileGeneratorUtils.getAlignDeviceOffset()
            + PATH_SEPARATOR
            + "s0");
    seriesPaths.add(
        COMPACTION_TEST_SG
            + PATH_SEPARATOR
            + "d"
            + TsFileGeneratorUtils.getAlignDeviceOffset()
            + PATH_SEPARATOR
            + "s1");
    seriesPaths.add(
        COMPACTION_TEST_SG
            + PATH_SEPARATOR
            + "d"
            + (TsFileGeneratorUtils.getAlignDeviceOffset() + 2)
            + PATH_SEPARATOR
            + "s4");
    seriesPaths.add(
        COMPACTION_TEST_SG
            + PATH_SEPARATOR
            + "d"
            + (TsFileGeneratorUtils.getAlignDeviceOffset() + 3)
            + PATH_SEPARATOR
            + "s4");
    generateModsFile(seriesPaths, seqResources, Long.MIN_VALUE, Long.MAX_VALUE, false);
    generateModsFile(seriesPaths, unseqResources, Long.MIN_VALUE, Long.MAX_VALUE, false);
    generateModsFile(seriesPaths, seqResources, Long.MIN_VALUE, Long.MAX_VALUE, true);
    generateModsFile(seriesPaths, unseqResources, Long.MIN_VALUE, Long.MAX_VALUE, true);

    for (int i = TsFileGeneratorUtils.getAlignDeviceOffset();
        i < TsFileGeneratorUtils.getAlignDeviceOffset() + 4;
        i++) {
      for (int j = 0; j < 5; j++) {
        List<IMeasurementSchema> schemas = new ArrayList<>();
        schemas.add(new MeasurementSchema("s" + j, TSDataType.INT64));
        AlignedPath path =
            new AlignedPath(
                COMPACTION_TEST_SG + PATH_SEPARATOR + "d" + i,
                Collections.singletonList("s" + j),
                schemas);
        IBatchReader tsFilesReader =
            new SeriesRawDataBatchReader(
                path,
                TSDataType.VECTOR,
                EnvironmentUtils.TEST_QUERY_CONTEXT,
                seqResources,
                unseqResources,
                null,
                null,
                true);
        int count = 0;
        while (tsFilesReader.hasNextBatch()) {
          BatchData batchData = tsFilesReader.nextBatch();
          while (batchData.hasCurrent()) {
            if (i == TsFileGeneratorUtils.getAlignDeviceOffset()
                && ((450 <= batchData.currentTime() && batchData.currentTime() < 550)
                    || (550 <= batchData.currentTime() && batchData.currentTime() < 650))) {
              assertEquals(
                  batchData.currentTime() + 20000,
                  ((TsPrimitiveType[]) (batchData.currentValue()))[0].getValue());
            } else if ((i < TsFileGeneratorUtils.getAlignDeviceOffset() + 3 && j < 4)
                && ((20 <= batchData.currentTime() && batchData.currentTime() < 220)
                    || (250 <= batchData.currentTime() && batchData.currentTime() < 450)
                    || (480 <= batchData.currentTime() && batchData.currentTime() < 680))) {
              assertEquals(
                  batchData.currentTime() + 10000,
                  ((TsPrimitiveType[]) (batchData.currentValue()))[0].getValue());
            } else {
              assertEquals(
                  batchData.currentTime(),
                  ((TsPrimitiveType[]) (batchData.currentValue()))[0].getValue());
            }
            count++;
            batchData.next();
          }
        }
        tsFilesReader.close();
        if ((i == TsFileGeneratorUtils.getAlignDeviceOffset() && j == 0)
            || (i == TsFileGeneratorUtils.getAlignDeviceOffset() && j == 1)
            || (i == TsFileGeneratorUtils.getAlignDeviceOffset() + 2 && j == 4)
            || (i == TsFileGeneratorUtils.getAlignDeviceOffset() + 3 && j == 4)) {
          assertEquals(0, count);
        } else if (i < TsFileGeneratorUtils.getAlignDeviceOffset() + 2 && j < 3) {
          assertEquals(1280, count);
        } else if (i < TsFileGeneratorUtils.getAlignDeviceOffset() + 1 && j < 4) {
          assertEquals(1230, count);
        } else if (i == TsFileGeneratorUtils.getAlignDeviceOffset()) {
          assertEquals(800, count);
        } else if ((i == TsFileGeneratorUtils.getAlignDeviceOffset() + 1 && j == 4)) {
          assertEquals(600, count);
        } else if (i < TsFileGeneratorUtils.getAlignDeviceOffset() + 3 && j < 4) {
          assertEquals(1200, count);
        } else {
          assertEquals(600, count);
        }
      }
    }

    List<TsFileResource> targetResources =
        CompactionFileGeneratorUtils.getCrossCompactionTargetTsFileResources(seqResources);
    TsFileManager tsFileManager =
        new TsFileManager(COMPACTION_TEST_SG, "0", STORAGE_GROUP_DIR.getPath());
    tsFileManager.addAll(seqResources, true);
    tsFileManager.addAll(unseqResources, false);
    CrossSpaceCompactionTask task =
        new CrossSpaceCompactionTask(
            0,
            tsFileManager,
            seqResources,
            unseqResources,
            new ReadPointCompactionPerformer(),
            new AtomicInteger(0),
            0);
    task.start();

    for (TsFileResource resource : seqResources) {
      resource.resetModFile();
      Assert.assertFalse(resource.getModFile().exists());
    }
    for (TsFileResource resource : unseqResources) {
      resource.resetModFile();
      Assert.assertFalse(resource.getModFile().exists());
    }
    for (TsFileResource resource : targetResources) {
      resource.setFile(
          new File(
              resource
                  .getTsFilePath()
                  .replace(CROSS_COMPACTION_TMP_FILE_SUFFIX, TsFileConstant.TSFILE_SUFFIX)));
      resource.resetModFile();
      Assert.assertTrue(resource.getModFile().exists());
      Assert.assertEquals(4, resource.getModFile().getModifications().size());
    }
    FileReaderManager.getInstance().closeAndRemoveAllOpenedReaders();
    for (int i = TsFileGeneratorUtils.getAlignDeviceOffset();
        i < TsFileGeneratorUtils.getAlignDeviceOffset() + 4;
        i++) {
      for (int j = 0; j < 5; j++) {
        List<IMeasurementSchema> schemas = new ArrayList<>();
        schemas.add(new MeasurementSchema("s" + j, TSDataType.INT64));
        AlignedPath path =
            new AlignedPath(
                COMPACTION_TEST_SG + PATH_SEPARATOR + "d" + i,
                Collections.singletonList("s" + j),
                schemas);
        IBatchReader tsFilesReader =
            new SeriesRawDataBatchReader(
                path,
                TSDataType.VECTOR,
                EnvironmentUtils.TEST_QUERY_CONTEXT,
                tsFileManager.getTsFileList(true),
                new ArrayList<>(),
                null,
                null,
                true);
        int count = 0;
        while (tsFilesReader.hasNextBatch()) {
          BatchData batchData = tsFilesReader.nextBatch();
          while (batchData.hasCurrent()) {
            if (i == TsFileGeneratorUtils.getAlignDeviceOffset()
                && ((450 <= batchData.currentTime() && batchData.currentTime() < 550)
                    || (550 <= batchData.currentTime() && batchData.currentTime() < 650))) {
              assertEquals(
                  batchData.currentTime() + 20000,
                  ((TsPrimitiveType[]) (batchData.currentValue()))[0].getValue());
            } else if ((i < TsFileGeneratorUtils.getAlignDeviceOffset() + 3 && j < 4)
                && ((20 <= batchData.currentTime() && batchData.currentTime() < 220)
                    || (250 <= batchData.currentTime() && batchData.currentTime() < 450)
                    || (480 <= batchData.currentTime() && batchData.currentTime() < 680))) {
              assertEquals(
                  batchData.currentTime() + 10000,
                  ((TsPrimitiveType[]) (batchData.currentValue()))[0].getValue());
            } else {
              assertEquals(
                  batchData.currentTime(),
                  ((TsPrimitiveType[]) (batchData.currentValue()))[0].getValue());
            }
            count++;
            batchData.next();
          }
        }
        tsFilesReader.close();
        if ((i == TsFileGeneratorUtils.getAlignDeviceOffset() && j == 0)
            || (i == TsFileGeneratorUtils.getAlignDeviceOffset() && j == 1)
            || (i == TsFileGeneratorUtils.getAlignDeviceOffset() + 2 && j == 4)
            || (i == TsFileGeneratorUtils.getAlignDeviceOffset() + 3 && j == 4)) {
          assertEquals(0, count);
        } else if (i < TsFileGeneratorUtils.getAlignDeviceOffset() + 2 && j < 3) {
          assertEquals(1280, count);
        } else if (i < TsFileGeneratorUtils.getAlignDeviceOffset() + 1 && j < 4) {
          assertEquals(1230, count);
        } else if (i == TsFileGeneratorUtils.getAlignDeviceOffset()) {
          assertEquals(800, count);
        } else if ((i == TsFileGeneratorUtils.getAlignDeviceOffset() + 1 && j == 4)) {
          assertEquals(600, count);
        } else if (i < TsFileGeneratorUtils.getAlignDeviceOffset() + 3 && j < 4) {
          assertEquals(1200, count);
        } else {
          assertEquals(600, count);
        }
      }
    }
  }

  /**
   * Total 4 seq files and 5 unseq files, each file has different aligned timeseries.
   *
   * <p>Seq files<br>
   * first and second file has d0 ~ d1 and s0 ~ s2, time range is 0 ~ 299 and 350 ~ 649, value range
   * is 0 ~ 299 and 350 ~ 649.<br>
   * third and forth file has d0 ~ d3 and s0 ~ S4,time range is 700 ~ 999 and 1050 ~ 1349, value
   * range is 700 ~ 999 and 1050 ~ 1349.<br>
   *
   * <p>UnSeq files<br>
   * first, second and third file has d0 ~ d2 and s0 ~ s3, time range is 20 ~ 219, 250 ~ 449 and 480
   * ~ 679, value range is 10020 ~ 10219, 10250 ~ 10449 and 10480 ~ 10679.<br>
   * forth and fifth file has d0 and s0 ~ s4, time range is 450 ~ 549 and 550 ~ 649, value range is
   * 20450 ~ 20549 and 20550 ~ 20649.
   *
   * <p>The data of d0, d1 and d2 is deleted in each file. The first target file is empty.
   */
  @Test
  public void testAlignedCrossSpaceCompactionWithAllDataDeletedInOneTargetFile() throws Exception {
    TSFileDescriptor.getInstance().getConfig().setMaxNumberOfPointsInPage(30);
    registerTimeseriesInMManger(4, 5, true);
    createFiles(2, 2, 3, 300, 0, 0, 50, 50, true, true);
    createFiles(2, 4, 5, 300, 700, 700, 50, 50, true, true);
    createFiles(3, 3, 4, 200, 20, 10020, 30, 30, true, false);
    createFiles(2, 1, 5, 100, 450, 20450, 0, 0, true, false);

    // generate mods file
    List<String> seriesPaths = new ArrayList<>();
    for (int i = 0; i < 5; i++) {
      seriesPaths.add(
          COMPACTION_TEST_SG
              + PATH_SEPARATOR
              + "d"
              + TsFileGeneratorUtils.getAlignDeviceOffset()
              + PATH_SEPARATOR
              + "s"
              + i);
      seriesPaths.add(
          COMPACTION_TEST_SG
              + PATH_SEPARATOR
              + "d"
              + (TsFileGeneratorUtils.getAlignDeviceOffset() + 1)
              + PATH_SEPARATOR
              + "s"
              + i);
      seriesPaths.add(
          COMPACTION_TEST_SG
              + PATH_SEPARATOR
              + "d"
              + (TsFileGeneratorUtils.getAlignDeviceOffset() + 2)
              + PATH_SEPARATOR
              + "s"
              + i);
      seriesPaths.add(COMPACTION_TEST_SG + PATH_SEPARATOR + "d0" + PATH_SEPARATOR + "s" + i);
      seriesPaths.add(COMPACTION_TEST_SG + PATH_SEPARATOR + "d1" + PATH_SEPARATOR + "s" + i);
      seriesPaths.add(COMPACTION_TEST_SG + PATH_SEPARATOR + "d2" + PATH_SEPARATOR + "s" + i);
    }
    generateModsFile(seriesPaths, seqResources, Long.MIN_VALUE, Long.MAX_VALUE, false);
    generateModsFile(seriesPaths, unseqResources, Long.MIN_VALUE, Long.MAX_VALUE, false);
    generateModsFile(seriesPaths, seqResources, Long.MIN_VALUE, Long.MAX_VALUE, true);
    generateModsFile(seriesPaths, unseqResources, Long.MIN_VALUE, Long.MAX_VALUE, true);

    for (int i = TsFileGeneratorUtils.getAlignDeviceOffset();
        i < TsFileGeneratorUtils.getAlignDeviceOffset() + 4;
        i++) {
      for (int j = 0; j < 5; j++) {
        List<IMeasurementSchema> schemas = new ArrayList<>();
        schemas.add(new MeasurementSchema("s" + j, TSDataType.INT64));
        AlignedPath path =
            new AlignedPath(
                COMPACTION_TEST_SG + PATH_SEPARATOR + "d" + i,
                Collections.singletonList("s" + j),
                schemas);
        IBatchReader tsFilesReader =
            new SeriesRawDataBatchReader(
                path,
                TSDataType.VECTOR,
                EnvironmentUtils.TEST_QUERY_CONTEXT,
                seqResources,
                unseqResources,
                null,
                null,
                true);
        int count = 0;
        while (tsFilesReader.hasNextBatch()) {
          BatchData batchData = tsFilesReader.nextBatch();
          while (batchData.hasCurrent()) {
            if (i == TsFileGeneratorUtils.getAlignDeviceOffset()
                && ((450 <= batchData.currentTime() && batchData.currentTime() < 550)
                    || (550 <= batchData.currentTime() && batchData.currentTime() < 650))) {
              assertEquals(
                  batchData.currentTime() + 20000,
                  ((TsPrimitiveType[]) (batchData.currentValue()))[0].getValue());
            } else if ((i < TsFileGeneratorUtils.getAlignDeviceOffset() + 3 && j < 4)
                && ((20 <= batchData.currentTime() && batchData.currentTime() < 220)
                    || (250 <= batchData.currentTime() && batchData.currentTime() < 450)
                    || (480 <= batchData.currentTime() && batchData.currentTime() < 680))) {
              assertEquals(
                  batchData.currentTime() + 10000,
                  ((TsPrimitiveType[]) (batchData.currentValue()))[0].getValue());
            } else {
              assertEquals(
                  batchData.currentTime(),
                  ((TsPrimitiveType[]) (batchData.currentValue()))[0].getValue());
            }
            count++;
            batchData.next();
          }
        }
        tsFilesReader.close();
        if (i == 0 || i == 1 || i == 2) {
          assertEquals(0, count);
        }
        if ((i == TsFileGeneratorUtils.getAlignDeviceOffset())
            || (i == TsFileGeneratorUtils.getAlignDeviceOffset() + 1)
            || (i == TsFileGeneratorUtils.getAlignDeviceOffset() + 2)) {
          assertEquals(0, count);
        } else if (i < TsFileGeneratorUtils.getAlignDeviceOffset() + 2 && j < 3) {
          assertEquals(1280, count);
        } else if (i < TsFileGeneratorUtils.getAlignDeviceOffset() + 1 && j < 4) {
          assertEquals(1230, count);
        } else if ((i == TsFileGeneratorUtils.getAlignDeviceOffset() + 1 && j == 4)) {
          assertEquals(600, count);
        } else if (i < TsFileGeneratorUtils.getAlignDeviceOffset() + 3 && j < 4) {
          assertEquals(1200, count);
        } else {
          assertEquals(600, count);
        }
      }
    }

    List<TsFileResource> targetResources =
        CompactionFileGeneratorUtils.getCrossCompactionTargetTsFileResources(seqResources);
    TsFileManager tsFileManager =
        new TsFileManager(COMPACTION_TEST_SG, "0", STORAGE_GROUP_DIR.getPath());
    tsFileManager.addAll(seqResources, true);
    tsFileManager.addAll(unseqResources, false);
    CrossSpaceCompactionTask task =
        new CrossSpaceCompactionTask(
            0,
            tsFileManager,
            seqResources,
            unseqResources,
            new ReadPointCompactionPerformer(),
            new AtomicInteger(0),
            0);
    task.start();

    for (TsFileResource resource : seqResources) {
      Assert.assertFalse(resource.getModFile().exists());
    }
    for (TsFileResource resource : unseqResources) {
      Assert.assertFalse(resource.getModFile().exists());
    }
    for (TsFileResource resource : targetResources) {
      resource.setFile(
          new File(
              resource
                  .getTsFilePath()
                  .replace(CROSS_COMPACTION_TMP_FILE_SUFFIX, TsFileConstant.TSFILE_SUFFIX)));
      if (!resource.getTsFile().exists()) {
        continue;
      }
      Assert.assertTrue(resource.getModFile().exists());
      Assert.assertEquals(30, resource.getModFile().getModifications().size());
    }
    FileReaderManager.getInstance().closeAndRemoveAllOpenedReaders();

    for (int i = TsFileGeneratorUtils.getAlignDeviceOffset();
        i < TsFileGeneratorUtils.getAlignDeviceOffset() + 4;
        i++) {
      for (int j = 0; j < 5; j++) {
        List<IMeasurementSchema> schemas = new ArrayList<>();
        schemas.add(new MeasurementSchema("s" + j, TSDataType.INT64));
        AlignedPath path =
            new AlignedPath(
                COMPACTION_TEST_SG + PATH_SEPARATOR + "d" + i,
                Collections.singletonList("s" + j),
                schemas);
        IBatchReader tsFilesReader =
            new SeriesRawDataBatchReader(
                path,
                TSDataType.VECTOR,
                EnvironmentUtils.TEST_QUERY_CONTEXT,
                tsFileManager.getTsFileList(true),
                new ArrayList<>(),
                null,
                null,
                true);
        int count = 0;
        while (tsFilesReader.hasNextBatch()) {
          BatchData batchData = tsFilesReader.nextBatch();
          while (batchData.hasCurrent()) {
            if (i == TsFileGeneratorUtils.getAlignDeviceOffset()
                && ((450 <= batchData.currentTime() && batchData.currentTime() < 550)
                    || (550 <= batchData.currentTime() && batchData.currentTime() < 650))) {
              assertEquals(
                  batchData.currentTime() + 20000,
                  ((TsPrimitiveType[]) (batchData.currentValue()))[0].getValue());
            } else if ((i < TsFileGeneratorUtils.getAlignDeviceOffset() + 3 && j < 4)
                && ((20 <= batchData.currentTime() && batchData.currentTime() < 220)
                    || (250 <= batchData.currentTime() && batchData.currentTime() < 450)
                    || (480 <= batchData.currentTime() && batchData.currentTime() < 680))) {
              assertEquals(
                  batchData.currentTime() + 10000,
                  ((TsPrimitiveType[]) (batchData.currentValue()))[0].getValue());
            } else {
              assertEquals(
                  batchData.currentTime(),
                  ((TsPrimitiveType[]) (batchData.currentValue()))[0].getValue());
            }
            count++;
            batchData.next();
          }
        }
        tsFilesReader.close();
        if (i == 0 || i == 1 || i == 2) {
          assertEquals(0, count);
        }
        if ((i == TsFileGeneratorUtils.getAlignDeviceOffset())
            || (i == TsFileGeneratorUtils.getAlignDeviceOffset() + 1)
            || (i == TsFileGeneratorUtils.getAlignDeviceOffset() + 2)) {
          assertEquals(0, count);
        } else if (i < TsFileGeneratorUtils.getAlignDeviceOffset() + 2 && j < 3) {
          assertEquals(1280, count);
        } else if (i < TsFileGeneratorUtils.getAlignDeviceOffset() + 1 && j < 4) {
          assertEquals(1230, count);
        } else if ((i == TsFileGeneratorUtils.getAlignDeviceOffset() + 1 && j == 4)) {
          assertEquals(600, count);
        } else if (i < TsFileGeneratorUtils.getAlignDeviceOffset() + 3 && j < 4) {
          assertEquals(1200, count);
        } else {
          assertEquals(600, count);
        }
      }
    }
  }

  /**
   * Total 4 seq files and 5 unseq files, each file has different aligned timeseries.
   *
   * <p>Seq files<br>
   * first and second file has d0 ~ d1 and s0 ~ s2, time range is 0 ~ 299 and 350 ~ 649, value range
   * is 0 ~ 299 and 350 ~ 649.<br>
   * third and forth file has d0 ~ d3 and s0 ~ S4,time range is 700 ~ 999 and 1050 ~ 1349, value
   * range is 700 ~ 999 and 1050 ~ 1349.<br>
   *
   * <p>UnSeq files<br>
   * first, second and third file has d0 ~ d2 and s0 ~ s3, time range is 20 ~ 219, 250 ~ 449 and 480
   * ~ 679, value range is 10020 ~ 10219, 10250 ~ 10449 and 10480 ~ 10679.<br>
   * forth and fifth file has d0 and s0 ~ s4, time range is 450 ~ 549 and 550 ~ 649, value range is
   * 20450 ~ 20549 and 20550 ~ 20649.
   *
   * <p>The data of d3.s0 is deleted. Test when there is a deletion to the file before compaction,
   * then comes to a deletion during compaction.
   */
  @Test
  public void testOneDeletionDuringCompaction() throws Exception {
    DataRegion vsgp =
        new DataRegion(
            STORAGE_GROUP_DIR.getPath(),
            "0",
            new TsFileFlushPolicy.DirectFlushPolicy(),
            COMPACTION_TEST_SG);
    registerTimeseriesInMManger(4, 5, true);
    createFiles(2, 2, 3, 300, 0, 0, 50, 50, true, true);
    createFiles(2, 4, 5, 300, 700, 700, 50, 50, true, true);
    createFiles(3, 3, 4, 200, 20, 10020, 30, 30, true, false);
    createFiles(2, 1, 5, 100, 450, 20450, 0, 0, true, false);
    vsgp.getTsFileResourceManager().addAll(seqResources, true);
    vsgp.getTsFileResourceManager().addAll(unseqResources, false);
    vsgp.delete(
        new PartialPath(
            COMPACTION_TEST_SG
                + PATH_SEPARATOR
                + "d"
                + (TsFileGeneratorUtils.getAlignDeviceOffset() + 3)
                + PATH_SEPARATOR
                + "s0"),
        0,
        1000,
        0,
        null);

    CrossSpaceCompactionTask task =
        new CrossSpaceCompactionTask(
            0,
            vsgp.getTsFileResourceManager(),
            seqResources,
            unseqResources,
<<<<<<< HEAD
            new ReadPointCompactionPerformer(),
            new AtomicInteger(0),
            0);
    task.setSourceFilesToCompactionCandidate();
    task.checkValidAndSetMerging();
=======
            new AtomicInteger(0));
    rewriteCrossSpaceCompactionTask.setSourceFilesToCompactionCandidate();
    rewriteCrossSpaceCompactionTask.checkValidAndSetMerging();
>>>>>>> 9ab9a717
    // delete data in source file during compaction
    vsgp.delete(
        new PartialPath(
            COMPACTION_TEST_SG
                + PATH_SEPARATOR
                + "d"
                + (TsFileGeneratorUtils.getAlignDeviceOffset() + 3)
                + PATH_SEPARATOR
                + "s0"),
        0,
        1200,
        0,
        null);
    for (int i = 0; i < seqResources.size(); i++) {
      TsFileResource resource = seqResources.get(i);
      resource.resetModFile();
      if (i < 2) {
        Assert.assertFalse(resource.getCompactionModFile().exists());
        Assert.assertFalse(resource.getModFile().exists());
      } else if (i == 2) {
        Assert.assertTrue(resource.getCompactionModFile().exists());
        Assert.assertTrue(resource.getModFile().exists());
        Assert.assertEquals(2, resource.getModFile().getModifications().size());
        Assert.assertEquals(1, resource.getCompactionModFile().getModifications().size());
      } else {
        Assert.assertTrue(resource.getCompactionModFile().exists());
        Assert.assertTrue(resource.getModFile().exists());
        Assert.assertEquals(1, resource.getModFile().getModifications().size());
        Assert.assertEquals(1, resource.getCompactionModFile().getModifications().size());
      }
    }
    for (TsFileResource resource : unseqResources) {
      resource.resetModFile();
      Assert.assertFalse(resource.getCompactionModFile().exists());
      Assert.assertFalse(resource.getModFile().exists());
    }
    task.start();
    for (TsFileResource resource : seqResources) {
      Assert.assertFalse(resource.getTsFile().exists());
      Assert.assertFalse(resource.getModFile().exists());
      Assert.assertFalse(resource.getCompactionModFile().exists());
    }
    for (TsFileResource resource : unseqResources) {
      Assert.assertFalse(resource.getTsFile().exists());
      Assert.assertFalse(resource.getModFile().exists());
      Assert.assertFalse(resource.getCompactionModFile().exists());
    }
    for (int i = 0; i < seqResources.size(); i++) {
      TsFileResource seqResource = seqResources.get(i);
      TsFileResource resource =
          new TsFileResource(
              TsFileNameGenerator.increaseCrossCompactionCnt(seqResource.getTsFile()));
      if (i < 2) {
        Assert.assertFalse(resource.getCompactionModFile().exists());
        Assert.assertFalse(resource.getModFile().exists());
      } else {
        Assert.assertFalse(resource.getCompactionModFile().exists());
        Assert.assertTrue(resource.getModFile().exists());
        Assert.assertEquals(1, resource.getModFile().getModifications().size());
      }
    }
  }

  /**
   * Total 4 seq files and 5 unseq files, each file has different aligned timeseries.
   *
   * <p>Seq files<br>
   * first and second file has d0 ~ d1 and s0 ~ s2, time range is 0 ~ 299 and 350 ~ 649, value range
   * is 0 ~ 299 and 350 ~ 649.<br>
   * third and forth file has d0 ~ d3 and s0 ~ S4,time range is 700 ~ 999 and 1050 ~ 1349, value
   * range is 700 ~ 999 and 1050 ~ 1349.<br>
   *
   * <p>UnSeq files<br>
   * first, second and third file has d0 ~ d2 and s0 ~ s3, time range is 20 ~ 219, 250 ~ 449 and 480
   * ~ 679, value range is 10020 ~ 10219, 10250 ~ 10449 and 10480 ~ 10679.<br>
   * forth and fifth file has d0 and s0 ~ s4, time range is 450 ~ 549 and 550 ~ 649, value range is
   * 20450 ~ 20549 and 20550 ~ 20649.
   *
   * <p>The data of d3.s0 is deleted. Test when there is a deletion to the file before compaction,
   * then comes to serveral deletions during compaction.
   */
  @Test
  public void testSeveralDeletionsDuringCompaction() throws Exception {
    DataRegion vsgp =
        new DataRegion(
            STORAGE_GROUP_DIR.getPath(),
            "0",
            new TsFileFlushPolicy.DirectFlushPolicy(),
            COMPACTION_TEST_SG);
    registerTimeseriesInMManger(4, 5, true);
    createFiles(2, 2, 3, 300, 0, 0, 50, 50, true, true);
    createFiles(2, 4, 5, 300, 700, 700, 50, 50, true, true);
    createFiles(3, 3, 4, 200, 20, 10020, 30, 30, true, false);
    createFiles(2, 1, 5, 100, 450, 20450, 0, 0, true, false);
    vsgp.getTsFileResourceManager().addAll(seqResources, true);
    vsgp.getTsFileResourceManager().addAll(unseqResources, false);
    vsgp.delete(
        new PartialPath(
            COMPACTION_TEST_SG
                + PATH_SEPARATOR
                + "d"
                + (TsFileGeneratorUtils.getAlignDeviceOffset() + 3)
                + PATH_SEPARATOR
                + "s0"),
        0,
        1000,
        0,
        null);

    CrossSpaceCompactionTask task =
        new CrossSpaceCompactionTask(
            0,
            vsgp.getTsFileResourceManager(),
            seqResources,
            unseqResources,
<<<<<<< HEAD
            new ReadPointCompactionPerformer(),
            new AtomicInteger(0),
            0);
    task.setSourceFilesToCompactionCandidate();
    task.checkValidAndSetMerging();
=======
            new AtomicInteger(0));
    rewriteCrossSpaceCompactionTask.setSourceFilesToCompactionCandidate();
    rewriteCrossSpaceCompactionTask.checkValidAndSetMerging();
>>>>>>> 9ab9a717
    // delete data in source file during compaction
    vsgp.delete(
        new PartialPath(
            COMPACTION_TEST_SG
                + PATH_SEPARATOR
                + "d"
                + (TsFileGeneratorUtils.getAlignDeviceOffset() + 3)
                + PATH_SEPARATOR
                + "s0"),
        0,
        1200,
        0,
        null);
    vsgp.delete(
        new PartialPath(
            COMPACTION_TEST_SG
                + PATH_SEPARATOR
                + "d"
                + (TsFileGeneratorUtils.getAlignDeviceOffset() + 3)
                + PATH_SEPARATOR
                + "s0"),
        0,
        1800,
        0,
        null);
    for (int i = 0; i < seqResources.size(); i++) {
      TsFileResource resource = seqResources.get(i);
      resource.resetModFile();
      if (i < 2) {
        Assert.assertFalse(resource.getCompactionModFile().exists());
        Assert.assertFalse(resource.getModFile().exists());
      } else if (i == 2) {
        Assert.assertTrue(resource.getCompactionModFile().exists());
        Assert.assertTrue(resource.getModFile().exists());
        Assert.assertEquals(3, resource.getModFile().getModifications().size());
        Assert.assertEquals(2, resource.getCompactionModFile().getModifications().size());
      } else {
        Assert.assertTrue(resource.getCompactionModFile().exists());
        Assert.assertTrue(resource.getModFile().exists());
        Assert.assertEquals(2, resource.getModFile().getModifications().size());
        Assert.assertEquals(2, resource.getCompactionModFile().getModifications().size());
      }
    }
    for (TsFileResource resource : unseqResources) {
      resource.resetModFile();
      Assert.assertFalse(resource.getCompactionModFile().exists());
      Assert.assertFalse(resource.getModFile().exists());
    }
    task.start();
    for (TsFileResource resource : seqResources) {
      Assert.assertFalse(resource.getTsFile().exists());
      Assert.assertFalse(resource.getModFile().exists());
      Assert.assertFalse(resource.getCompactionModFile().exists());
    }
    for (TsFileResource resource : unseqResources) {
      Assert.assertFalse(resource.getTsFile().exists());
      Assert.assertFalse(resource.getModFile().exists());
      Assert.assertFalse(resource.getCompactionModFile().exists());
    }
    for (int i = 0; i < seqResources.size(); i++) {
      TsFileResource seqResource = seqResources.get(i);
      TsFileResource resource =
          new TsFileResource(
              TsFileNameGenerator.increaseCrossCompactionCnt(seqResource.getTsFile()));
      if (i < 2) {
        Assert.assertFalse(resource.getCompactionModFile().exists());
        Assert.assertFalse(resource.getModFile().exists());
      } else {
        Assert.assertFalse(resource.getCompactionModFile().exists());
        Assert.assertTrue(resource.getModFile().exists());
        Assert.assertEquals(2, resource.getModFile().getModifications().size());
      }
    }
  }

  private void generateModsFile(
      List<String> seriesPaths,
      List<TsFileResource> resources,
      long startValue,
      long endValue,
      boolean isCompactionMods)
      throws IllegalPathException, IOException {
    for (TsFileResource resource : resources) {
      Map<String, Pair<Long, Long>> deleteMap = new HashMap<>();
      for (String path : seriesPaths) {
        deleteMap.put(path, new Pair<>(startValue, endValue));
      }
      CompactionFileGeneratorUtils.generateMods(deleteMap, resource, isCompactionMods);
    }
  }
}<|MERGE_RESOLUTION|>--- conflicted
+++ resolved
@@ -18,20 +18,20 @@
  */
 package org.apache.iotdb.db.engine.compaction.cross;
 
-import org.apache.iotdb.commons.exception.IllegalPathException;
-import org.apache.iotdb.commons.exception.MetadataException;
-import org.apache.iotdb.commons.path.PartialPath;
 import org.apache.iotdb.db.conf.IoTDBDescriptor;
 import org.apache.iotdb.db.engine.compaction.AbstractCompactionTest;
-import org.apache.iotdb.db.engine.compaction.performer.impl.ReadPointCompactionPerformer;
+import org.apache.iotdb.db.engine.compaction.cross.rewrite.task.RewriteCrossSpaceCompactionTask;
 import org.apache.iotdb.db.engine.compaction.utils.CompactionFileGeneratorUtils;
 import org.apache.iotdb.db.engine.flush.TsFileFlushPolicy;
-import org.apache.iotdb.db.engine.storagegroup.DataRegion;
 import org.apache.iotdb.db.engine.storagegroup.TsFileManager;
 import org.apache.iotdb.db.engine.storagegroup.TsFileNameGenerator;
 import org.apache.iotdb.db.engine.storagegroup.TsFileResource;
+import org.apache.iotdb.db.engine.storagegroup.VirtualStorageGroupProcessor;
 import org.apache.iotdb.db.exception.StorageEngineException;
+import org.apache.iotdb.db.exception.metadata.IllegalPathException;
+import org.apache.iotdb.db.exception.metadata.MetadataException;
 import org.apache.iotdb.db.metadata.path.AlignedPath;
+import org.apache.iotdb.db.metadata.path.PartialPath;
 import org.apache.iotdb.db.query.control.FileReaderManager;
 import org.apache.iotdb.db.query.reader.series.SeriesRawDataBatchReader;
 import org.apache.iotdb.db.utils.EnvironmentUtils;
@@ -61,8 +61,8 @@
 import java.util.Map;
 import java.util.concurrent.atomic.AtomicInteger;
 
-import static org.apache.iotdb.commons.conf.IoTDBConstant.CROSS_COMPACTION_TMP_FILE_SUFFIX;
-import static org.apache.iotdb.commons.conf.IoTDBConstant.PATH_SEPARATOR;
+import static org.apache.iotdb.db.conf.IoTDBConstant.CROSS_COMPACTION_TMP_FILE_SUFFIX;
+import static org.apache.iotdb.db.conf.IoTDBConstant.PATH_SEPARATOR;
 import static org.junit.Assert.assertEquals;
 
 public class RewriteCrossSpaceCompactionTest extends AbstractCompactionTest {
@@ -219,16 +219,16 @@
         new TsFileManager(COMPACTION_TEST_SG, "0", STORAGE_GROUP_DIR.getPath());
     tsFileManager.addAll(seqResources, true);
     tsFileManager.addAll(unseqResources, false);
-    CrossSpaceCompactionTask task =
-        new CrossSpaceCompactionTask(
+    RewriteCrossSpaceCompactionTask rewriteCrossSpaceCompactionTask =
+        new RewriteCrossSpaceCompactionTask(
+            COMPACTION_TEST_SG,
+            "0",
             0,
             tsFileManager,
             seqResources,
             unseqResources,
-            new ReadPointCompactionPerformer(),
-            new AtomicInteger(0),
-            0);
-    task.start();
+            new AtomicInteger(0));
+    rewriteCrossSpaceCompactionTask.call();
 
     for (TsFileResource resource : seqResources) {
       resource.resetModFile();
@@ -246,7 +246,7 @@
                   .replace(CROSS_COMPACTION_TMP_FILE_SUFFIX, TsFileConstant.TSFILE_SUFFIX)));
       resource.resetModFile();
       Assert.assertTrue(resource.getModFile().exists());
-      Assert.assertEquals(4, resource.getModFile().getModifications().size());
+      Assert.assertEquals(24, resource.getModFile().getModifications().size());
     }
     FileReaderManager.getInstance().closeAndRemoveAllOpenedReaders();
     for (int i = TsFileGeneratorUtils.getAlignDeviceOffset();
@@ -456,16 +456,16 @@
         new TsFileManager(COMPACTION_TEST_SG, "0", STORAGE_GROUP_DIR.getPath());
     tsFileManager.addAll(seqResources, true);
     tsFileManager.addAll(unseqResources, false);
-    CrossSpaceCompactionTask task =
-        new CrossSpaceCompactionTask(
+    RewriteCrossSpaceCompactionTask rewriteCrossSpaceCompactionTask =
+        new RewriteCrossSpaceCompactionTask(
+            COMPACTION_TEST_SG,
+            "0",
             0,
             tsFileManager,
             seqResources,
             unseqResources,
-            new ReadPointCompactionPerformer(),
-            new AtomicInteger(0),
-            0);
-    task.start();
+            new AtomicInteger(0));
+    rewriteCrossSpaceCompactionTask.call();
 
     for (TsFileResource resource : seqResources) {
       Assert.assertFalse(resource.getModFile().exists());
@@ -483,7 +483,7 @@
         continue;
       }
       Assert.assertTrue(resource.getModFile().exists());
-      Assert.assertEquals(30, resource.getModFile().getModifications().size());
+      Assert.assertEquals(180, resource.getModFile().getModifications().size());
     }
     FileReaderManager.getInstance().closeAndRemoveAllOpenedReaders();
 
@@ -572,13 +572,13 @@
    * forth and fifth file has d0 and s0 ~ s4, time range is 450 ~ 549 and 550 ~ 649, value range is
    * 20450 ~ 20549 and 20550 ~ 20649.
    *
-   * <p>The data of d3.s0 is deleted. Test when there is a deletion to the file before compaction,
-   * then comes to a deletion during compaction.
+   * <p>The data of d3.s0 is deleted in each file. Test when there is a deletion to the file before
+   * compaction, then comes to a deletion during compaction.
    */
   @Test
   public void testOneDeletionDuringCompaction() throws Exception {
-    DataRegion vsgp =
-        new DataRegion(
+    VirtualStorageGroupProcessor vsgp =
+        new VirtualStorageGroupProcessor(
             STORAGE_GROUP_DIR.getPath(),
             "0",
             new TsFileFlushPolicy.DirectFlushPolicy(),
@@ -603,23 +603,17 @@
         0,
         null);
 
-    CrossSpaceCompactionTask task =
-        new CrossSpaceCompactionTask(
+    RewriteCrossSpaceCompactionTask rewriteCrossSpaceCompactionTask =
+        new RewriteCrossSpaceCompactionTask(
+            COMPACTION_TEST_SG,
+            "0",
             0,
             vsgp.getTsFileResourceManager(),
             seqResources,
             unseqResources,
-<<<<<<< HEAD
-            new ReadPointCompactionPerformer(),
-            new AtomicInteger(0),
-            0);
-    task.setSourceFilesToCompactionCandidate();
-    task.checkValidAndSetMerging();
-=======
             new AtomicInteger(0));
     rewriteCrossSpaceCompactionTask.setSourceFilesToCompactionCandidate();
     rewriteCrossSpaceCompactionTask.checkValidAndSetMerging();
->>>>>>> 9ab9a717
     // delete data in source file during compaction
     vsgp.delete(
         new PartialPath(
@@ -656,7 +650,7 @@
       Assert.assertFalse(resource.getCompactionModFile().exists());
       Assert.assertFalse(resource.getModFile().exists());
     }
-    task.start();
+    rewriteCrossSpaceCompactionTask.call();
     for (TsFileResource resource : seqResources) {
       Assert.assertFalse(resource.getTsFile().exists());
       Assert.assertFalse(resource.getModFile().exists());
@@ -698,13 +692,13 @@
    * forth and fifth file has d0 and s0 ~ s4, time range is 450 ~ 549 and 550 ~ 649, value range is
    * 20450 ~ 20549 and 20550 ~ 20649.
    *
-   * <p>The data of d3.s0 is deleted. Test when there is a deletion to the file before compaction,
-   * then comes to serveral deletions during compaction.
+   * <p>The data of d3.s0 is deleted in each file. Test when there is a deletion to the file before
+   * compaction, then comes to serveral deletions during compaction.
    */
   @Test
   public void testSeveralDeletionsDuringCompaction() throws Exception {
-    DataRegion vsgp =
-        new DataRegion(
+    VirtualStorageGroupProcessor vsgp =
+        new VirtualStorageGroupProcessor(
             STORAGE_GROUP_DIR.getPath(),
             "0",
             new TsFileFlushPolicy.DirectFlushPolicy(),
@@ -729,23 +723,17 @@
         0,
         null);
 
-    CrossSpaceCompactionTask task =
-        new CrossSpaceCompactionTask(
+    RewriteCrossSpaceCompactionTask rewriteCrossSpaceCompactionTask =
+        new RewriteCrossSpaceCompactionTask(
+            COMPACTION_TEST_SG,
+            "0",
             0,
             vsgp.getTsFileResourceManager(),
             seqResources,
             unseqResources,
-<<<<<<< HEAD
-            new ReadPointCompactionPerformer(),
-            new AtomicInteger(0),
-            0);
-    task.setSourceFilesToCompactionCandidate();
-    task.checkValidAndSetMerging();
-=======
             new AtomicInteger(0));
     rewriteCrossSpaceCompactionTask.setSourceFilesToCompactionCandidate();
     rewriteCrossSpaceCompactionTask.checkValidAndSetMerging();
->>>>>>> 9ab9a717
     // delete data in source file during compaction
     vsgp.delete(
         new PartialPath(
@@ -794,7 +782,7 @@
       Assert.assertFalse(resource.getCompactionModFile().exists());
       Assert.assertFalse(resource.getModFile().exists());
     }
-    task.start();
+    rewriteCrossSpaceCompactionTask.call();
     for (TsFileResource resource : seqResources) {
       Assert.assertFalse(resource.getTsFile().exists());
       Assert.assertFalse(resource.getModFile().exists());
