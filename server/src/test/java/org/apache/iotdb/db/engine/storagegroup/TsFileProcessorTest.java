/*
 * Licensed to the Apache Software Foundation (ASF) under one
 * or more contributor license agreements.  See the NOTICE file
 * distributed with this work for additional information
 * regarding copyright ownership.  The ASF licenses this file
 * to you under the Apache License, Version 2.0 (the
 * "License"); you may not use this file except in compliance
 * with the License.  You may obtain a copy of the License at
 *
 *     http://www.apache.org/licenses/LICENSE-2.0
 *
 * Unless required by applicable law or agreed to in writing,
 * software distributed under the License is distributed on an
 * "AS IS" BASIS, WITHOUT WARRANTIES OR CONDITIONS OF ANY
 * KIND, either express or implied.  See the License for the
 * specific language governing permissions and limitations
 * under the License.
 */
package org.apache.iotdb.db.engine.storagegroup;

import static junit.framework.TestCase.assertTrue;
import static org.junit.Assert.assertEquals;
import static org.junit.Assert.assertFalse;

import java.io.IOException;
import java.util.Collections;
import java.util.List;
import java.util.Map;
import java.util.Map.Entry;
import org.apache.iotdb.db.conf.adapter.ActiveTimeSeriesCounter;
import org.apache.iotdb.db.constant.TestConstant;
import org.apache.iotdb.db.engine.MetadataManagerHelper;
import org.apache.iotdb.db.engine.fileSystem.SystemFileFactory;
import org.apache.iotdb.db.engine.querycontext.ReadOnlyMemChunk;
import org.apache.iotdb.db.engine.version.SysTimeVersionController;
import org.apache.iotdb.db.exception.TsFileProcessorException;
import org.apache.iotdb.db.exception.metadata.MetadataException;
import org.apache.iotdb.db.exception.query.QueryProcessException;
import org.apache.iotdb.db.qp.physical.crud.InsertPlan;
import org.apache.iotdb.db.query.context.QueryContext;
import org.apache.iotdb.db.utils.EnvironmentUtils;
import org.apache.iotdb.db.utils.SchemaUtils;
import org.apache.iotdb.tsfile.file.metadata.ChunkGroupMetaData;
import org.apache.iotdb.tsfile.file.metadata.ChunkMetaData;
import org.apache.iotdb.tsfile.file.metadata.enums.TSDataType;
import org.apache.iotdb.tsfile.file.metadata.enums.TSEncoding;
import org.apache.iotdb.tsfile.read.reader.IPointReader;
import org.apache.iotdb.tsfile.read.TimeValuePair;
import org.apache.iotdb.tsfile.utils.Pair;
import org.apache.iotdb.tsfile.write.record.TSRecord;
import org.apache.iotdb.tsfile.write.record.datapoint.DataPoint;
import org.apache.iotdb.tsfile.write.writer.RestorableTsFileIOWriter;
import org.junit.After;
import org.junit.Before;
import org.junit.Test;
import org.slf4j.Logger;
import org.slf4j.LoggerFactory;

public class TsFileProcessorTest {

  private TsFileProcessor processor;
  private String storageGroup = "storage_group1";
  private String filePath = TestConstant.OUTPUT_DATA_DIR
      .concat("testUnsealedTsFileProcessor.tsfile");
  private String deviceId = "root.vehicle.d0";
  private String measurementId = "s0";
  private TSDataType dataType = TSDataType.INT32;
  private TSEncoding encoding = TSEncoding.RLE;
  private Map<String, String> props = Collections.emptyMap();
  private QueryContext context;
  private static Logger logger = LoggerFactory.getLogger(TsFileProcessorTest.class);
  @Before
  public void setUp() throws Exception {
    EnvironmentUtils.envSetUp();
    MetadataManagerHelper.initMetadata();
    ActiveTimeSeriesCounter.getInstance().init(storageGroup);
    context = EnvironmentUtils.TEST_QUERY_CONTEXT;
  }

  @After
  public void tearDown() throws Exception {
    EnvironmentUtils.cleanEnv();
    EnvironmentUtils.cleanDir(TestConstant.OUTPUT_DATA_DIR);
  }

  @Test
<<<<<<< HEAD
  public void testWriteAndFlush() throws IOException, QueryProcessException, MetadataException {
=======
  public void testWriteAndFlush() throws IOException, QueryProcessException {
    logger.info("testWriteAndFlush begin..");
>>>>>>> 40c19d2b
    processor = new TsFileProcessor(storageGroup, SystemFileFactory.INSTANCE.getFile(filePath),
        SchemaUtils.constructSchema(deviceId), SysTimeVersionController.INSTANCE, this::closeTsFileProcessor,
        (tsFileProcessor) -> true, true);

    Pair<List<ReadOnlyMemChunk>, List<ChunkMetaData>> pair = processor
        .query(deviceId, measurementId, dataType, encoding, props, context);
    List<ReadOnlyMemChunk> left = pair.left;
    List<ChunkMetaData> right = pair.right;
    assertTrue(left.isEmpty());
    assertEquals(0, right.size());

    for (int i = 1; i <= 100; i++) {
      TSRecord record = new TSRecord(i, deviceId);
      record.addTuple(DataPoint.getDataPoint(dataType, measurementId, String.valueOf(i)));
      processor.insert(new InsertPlan(record));
    }

    // query data in memory
    pair = processor.query(deviceId, measurementId, dataType, encoding, props, context);
    left = pair.left;
    assertFalse(left.isEmpty());
    int num = 1;
    for (; num <= 100; num++) {
      for (ReadOnlyMemChunk chunk : left) {
        IPointReader iterator = chunk.getPointReader();
        iterator.hasNextTimeValuePair();
        TimeValuePair timeValuePair = iterator.nextTimeValuePair();
        assertEquals(num, timeValuePair.getTimestamp());
        assertEquals(num, timeValuePair.getValue().getInt());
      }
    }

    // flush synchronously
    processor.syncFlush();

    pair = processor.query(deviceId, measurementId, dataType, encoding, props, context);
    left = pair.left;
    right = pair.right;
    assertTrue(left.isEmpty());
    assertEquals(1, right.size());
    assertEquals(measurementId, right.get(0).getMeasurementUid());
    assertEquals(dataType, right.get(0).getDataType());
    processor.syncClose();
  }

  @Test
<<<<<<< HEAD
  public void testWriteAndRestoreMetadata()
      throws IOException, QueryProcessException, MetadataException {
=======
  public void testWriteAndRestoreMetadata() throws IOException, QueryProcessException {
    logger.info("testWriteAndRestoreMetadata begin..");
>>>>>>> 40c19d2b
    processor = new TsFileProcessor(storageGroup, SystemFileFactory.INSTANCE.getFile(filePath),
        SchemaUtils.constructSchema(deviceId), SysTimeVersionController.INSTANCE, this::closeTsFileProcessor,
        (tsFileProcessor) -> true, true);

    Pair<List<ReadOnlyMemChunk>, List<ChunkMetaData>> pair = processor
        .query(deviceId, measurementId, dataType, encoding, props, context);
    List<ReadOnlyMemChunk> left = pair.left;
    List<ChunkMetaData> right = pair.right;
    assertTrue(left.isEmpty());
    assertEquals(0, right.size());

    for (int i = 1; i <= 100; i++) {
      TSRecord record = new TSRecord(i, deviceId);
      record.addTuple(DataPoint.getDataPoint(dataType, measurementId, String.valueOf(i)));
      processor.insert(new InsertPlan(record));
    }

    // query data in memory
    pair = processor.query(deviceId, measurementId, dataType, encoding, props, context);
    left = pair.left;
    assertFalse(left.isEmpty());
    int num = 1;

    for (ReadOnlyMemChunk chunk : left) {
      IPointReader iterator = chunk.getPointReader();
      for (; num <= 100; num++) {
        iterator.hasNextTimeValuePair();
        TimeValuePair timeValuePair = iterator.nextTimeValuePair();
        assertEquals(num, timeValuePair.getTimestamp());
        assertEquals(num, timeValuePair.getValue().getInt());
      }
    }
    logger.info("syncFlush..");
    // flush synchronously
    processor.syncFlush();

    pair = processor.query(deviceId, measurementId, dataType, encoding, props, context);
    left = pair.left;
    right = pair.right;
    assertTrue(left.isEmpty());
    assertEquals(1, right.size());
    assertEquals(measurementId, right.get(0).getMeasurementUid());
    assertEquals(dataType, right.get(0).getDataType());

    RestorableTsFileIOWriter tsFileIOWriter = processor.getWriter();
    List<ChunkGroupMetaData> chunkGroupMetaDataList = tsFileIOWriter.getChunkGroupMetaDatas();
    RestorableTsFileIOWriter restorableTsFileIOWriter = new RestorableTsFileIOWriter(
        SystemFileFactory.INSTANCE.getFile(filePath));
    List<ChunkGroupMetaData> restoredChunkGroupMetaDataList = restorableTsFileIOWriter
        .getChunkGroupMetaDatas();
    assertEquals(chunkGroupMetaDataList.size(), restoredChunkGroupMetaDataList.size());
    for (int i = 0; i < chunkGroupMetaDataList.size(); i++) {
      ChunkGroupMetaData chunkGroupMetaData = chunkGroupMetaDataList.get(i);
      ChunkGroupMetaData chunkGroupMetaDataRestore = restoredChunkGroupMetaDataList.get(i);
      for (int j = 0; j < chunkGroupMetaData.getChunkMetaDataList().size(); j++) {
        ChunkMetaData chunkMetaData = chunkGroupMetaData.getChunkMetaDataList().get(j);
        ChunkMetaData chunkMetaDataRestore = chunkGroupMetaDataRestore.getChunkMetaDataList()
            .get(j);
        assertEquals(chunkMetaData, chunkMetaDataRestore);
      }
    }
    restorableTsFileIOWriter.close();
    logger.info("syncClose..");
    processor.syncClose();
    //we need to close the tsfile writer first and then reopen it.
  }


  @Test
<<<<<<< HEAD
  public void testMultiFlush() throws IOException, QueryProcessException, MetadataException {
=======
  public void testMultiFlush() throws IOException, QueryProcessException {
    logger.info("testWriteAndRestoreMetadata begin..");
>>>>>>> 40c19d2b
    processor = new TsFileProcessor(storageGroup, SystemFileFactory.INSTANCE.getFile(filePath),
        SchemaUtils.constructSchema(deviceId), SysTimeVersionController.INSTANCE, this::closeTsFileProcessor,
        (tsFileProcessor) -> true, true);

    Pair<List<ReadOnlyMemChunk>, List<ChunkMetaData>> pair = processor
        .query(deviceId, measurementId, dataType, encoding, props, context);
    List<ReadOnlyMemChunk> left = pair.left;
    List<ChunkMetaData> right = pair.right;
    assertTrue(left.isEmpty());
    assertEquals(0, right.size());

    for (int flushId = 0; flushId < 10; flushId++) {
      for (int i = 1; i <= 10; i++) {
        TSRecord record = new TSRecord(i, deviceId);
        record.addTuple(DataPoint.getDataPoint(dataType, measurementId, String.valueOf(i)));
        processor.insert(new InsertPlan(record));
      }
      processor.asyncFlush();
    }
    processor.syncFlush();

    pair = processor.query(deviceId, measurementId, dataType, encoding, props, context);
    left = pair.left;
    right = pair.right;
    assertTrue(left.isEmpty());
    assertEquals(10, right.size());
    assertEquals(measurementId, right.get(0).getMeasurementUid());
    assertEquals(dataType, right.get(0).getDataType());
    processor.syncClose();
  }


  @Test
<<<<<<< HEAD
  public void testWriteAndClose() throws IOException, QueryProcessException, MetadataException {
=======
  public void testWriteAndClose() throws IOException, QueryProcessException {
    logger.info("testWriteAndRestoreMetadata begin..");
>>>>>>> 40c19d2b
    processor = new TsFileProcessor(storageGroup, SystemFileFactory.INSTANCE.getFile(filePath),
        SchemaUtils.constructSchema(deviceId), SysTimeVersionController.INSTANCE,
        this::closeTsFileProcessor, (tsFileProcessor) -> true, true);

    Pair<List<ReadOnlyMemChunk>, List<ChunkMetaData>> pair = processor
        .query(deviceId, measurementId, dataType, encoding, props, context);
    List<ReadOnlyMemChunk> left = pair.left;
    List<ChunkMetaData> right = pair.right;
    assertTrue(left.isEmpty());
    assertEquals(0, right.size());

    for (int i = 1; i <= 100; i++) {
      TSRecord record = new TSRecord(i, deviceId);
      record.addTuple(DataPoint.getDataPoint(dataType, measurementId, String.valueOf(i)));
      processor.insert(new InsertPlan(record));
    }

    // query data in memory
    pair = processor.query(deviceId, measurementId, dataType, encoding, props, context);
    left = pair.left;
    assertFalse(left.isEmpty());
    int num = 1;

    for (; num <= 100; num++) {
      for (ReadOnlyMemChunk chunk : left) {
        IPointReader iterator = chunk.getPointReader();
        iterator.hasNextTimeValuePair();
        TimeValuePair timeValuePair = iterator.nextTimeValuePair();
        assertEquals(num, timeValuePair.getTimestamp());
        assertEquals(num, timeValuePair.getValue().getInt());
      }
    }

    // close synchronously
    processor.syncClose();

    assertTrue(processor.getTsFileResource().isClosed());

  }
  private void closeTsFileProcessor(TsFileProcessor unsealedTsFileProcessor) throws TsFileProcessorException {
    TsFileResource resource = unsealedTsFileProcessor.getTsFileResource();
    synchronized (resource) {
      for (Entry<String, Long> startTime : resource.getStartTimeMap().entrySet()) {
        String deviceId = startTime.getKey();
        resource.getEndTimeMap().put(deviceId, resource.getStartTimeMap().get(deviceId));
      }
      try {
        resource.close();
      } catch (IOException e) {
        throw new TsFileProcessorException(e);
      }
    }
  }
}<|MERGE_RESOLUTION|>--- conflicted
+++ resolved
@@ -84,12 +84,8 @@
   }
 
   @Test
-<<<<<<< HEAD
   public void testWriteAndFlush() throws IOException, QueryProcessException, MetadataException {
-=======
-  public void testWriteAndFlush() throws IOException, QueryProcessException {
     logger.info("testWriteAndFlush begin..");
->>>>>>> 40c19d2b
     processor = new TsFileProcessor(storageGroup, SystemFileFactory.INSTANCE.getFile(filePath),
         SchemaUtils.constructSchema(deviceId), SysTimeVersionController.INSTANCE, this::closeTsFileProcessor,
         (tsFileProcessor) -> true, true);
@@ -136,13 +132,9 @@
   }
 
   @Test
-<<<<<<< HEAD
   public void testWriteAndRestoreMetadata()
       throws IOException, QueryProcessException, MetadataException {
-=======
-  public void testWriteAndRestoreMetadata() throws IOException, QueryProcessException {
     logger.info("testWriteAndRestoreMetadata begin..");
->>>>>>> 40c19d2b
     processor = new TsFileProcessor(storageGroup, SystemFileFactory.INSTANCE.getFile(filePath),
         SchemaUtils.constructSchema(deviceId), SysTimeVersionController.INSTANCE, this::closeTsFileProcessor,
         (tsFileProcessor) -> true, true);
@@ -212,12 +204,8 @@
 
 
   @Test
-<<<<<<< HEAD
   public void testMultiFlush() throws IOException, QueryProcessException, MetadataException {
-=======
-  public void testMultiFlush() throws IOException, QueryProcessException {
     logger.info("testWriteAndRestoreMetadata begin..");
->>>>>>> 40c19d2b
     processor = new TsFileProcessor(storageGroup, SystemFileFactory.INSTANCE.getFile(filePath),
         SchemaUtils.constructSchema(deviceId), SysTimeVersionController.INSTANCE, this::closeTsFileProcessor,
         (tsFileProcessor) -> true, true);
@@ -251,12 +239,8 @@
 
 
   @Test
-<<<<<<< HEAD
   public void testWriteAndClose() throws IOException, QueryProcessException, MetadataException {
-=======
-  public void testWriteAndClose() throws IOException, QueryProcessException {
     logger.info("testWriteAndRestoreMetadata begin..");
->>>>>>> 40c19d2b
     processor = new TsFileProcessor(storageGroup, SystemFileFactory.INSTANCE.getFile(filePath),
         SchemaUtils.constructSchema(deviceId), SysTimeVersionController.INSTANCE,
         this::closeTsFileProcessor, (tsFileProcessor) -> true, true);
