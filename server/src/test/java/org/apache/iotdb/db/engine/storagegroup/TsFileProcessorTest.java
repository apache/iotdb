--- conflicted
+++ resolved
@@ -56,6 +56,7 @@
 import org.slf4j.Logger;
 import org.slf4j.LoggerFactory;
 
+import java.io.DataOutputStream;
 import java.io.File;
 import java.io.IOException;
 import java.util.ArrayList;
@@ -71,12 +72,8 @@
 
   private TsFileProcessor processor;
   private String storageGroup = "root.vehicle";
-<<<<<<< HEAD
-  private DataRegionInfo sgInfo = new DataRegionInfo(null);
-=======
   private final String systemDir = TestConstant.OUTPUT_DATA_DIR.concat("info");
-  private StorageGroupInfo sgInfo;
->>>>>>> e8bbc70c
+  private DataRegionInfo sgInfo;
   private String filePath = TestConstant.getTestTsFilePath("root.vehicle", 0, 0, 0);
   private String deviceId = "root.vehicle.d0";
   private String measurementId = "s0";
@@ -93,7 +90,7 @@
       Assert.assertTrue(file.getParentFile().mkdirs());
     }
     EnvironmentUtils.envSetUp();
-    sgInfo = new StorageGroupInfo(new DataRegionTest.DummyDataRegion(systemDir, storageGroup));
+    sgInfo = new DataRegionInfo(new DataRegionTest.DummyDataRegion(systemDir, storageGroup));
     MetadataManagerHelper.initMetadata();
     context = EnvironmentUtils.TEST_QUERY_CONTEXT;
   }
