--- conflicted
+++ resolved
@@ -25,11 +25,6 @@
 import org.junit.Test;
 
 import java.io.IOException;
-<<<<<<< HEAD
-import java.util.ArrayList;
-import java.util.List;
-=======
->>>>>>> 2f2f72d1
 
 public class GroupByEngineDataSetTest {
 
