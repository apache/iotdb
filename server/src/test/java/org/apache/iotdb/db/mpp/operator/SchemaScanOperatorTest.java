--- conflicted
+++ resolved
@@ -170,10 +170,6 @@
           SchemaEngine.getInstance()
               .getSchemaRegion(
                   LocalConfigNode.getInstance().getBelongedSchemaRegionId(partialPath));
-<<<<<<< HEAD
-
-=======
->>>>>>> fc0313ed
       operatorContext
           .getInstanceContext()
           .setDriverContext(new SchemaDriverContext(fragmentInstanceContext, schemaRegion));
