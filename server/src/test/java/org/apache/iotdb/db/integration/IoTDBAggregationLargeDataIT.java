--- conflicted
+++ resolved
@@ -35,11 +35,6 @@
 import java.sql.ResultSet;
 import java.sql.SQLException;
 import java.sql.Statement;
-<<<<<<< HEAD
-import org.apache.iotdb.db.conf.IoTDBDescriptor;
-import org.apache.iotdb.db.service.IoTDB;
-=======
->>>>>>> e8e1b7bb
 import org.apache.iotdb.db.utils.EnvironmentUtils;
 import org.apache.iotdb.jdbc.Config;
 import org.junit.After;
@@ -118,23 +113,11 @@
   @Before
   public void setUp() throws Exception {
     EnvironmentUtils.closeStatMonitor();
-<<<<<<< HEAD
-    IoTDBDescriptor.getInstance().getConfig().setPartitionInterval(1000);
-
-    daemon = IoTDB.getInstance();
-    daemon.active();
-=======
->>>>>>> e8e1b7bb
     EnvironmentUtils.envSetUp();
   }
 
   @After
   public void tearDown() throws Exception {
-<<<<<<< HEAD
-    daemon.stop();
-    IoTDBDescriptor.getInstance().getConfig().setPartitionInterval(86400);
-=======
->>>>>>> e8e1b7bb
     EnvironmentUtils.cleanEnv();
   }
 
