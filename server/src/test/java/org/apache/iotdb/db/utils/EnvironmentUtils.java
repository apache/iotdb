--- conflicted
+++ resolved
@@ -156,12 +156,6 @@
     cleanAllDir();
     config.setTsFileSizeThreshold(oldTsFileThreshold);
     config.setMemtableSizeThreshold(oldGroupSizeInByte);
-<<<<<<< HEAD
-=======
-    IoTDBConfigDynamicAdapter.getInstance().reset();
-
-    logger.warn("EnvironmentUtil cleanEnv done.");
->>>>>>> b30b5500
   }
 
   public static void cleanAllDir() throws IOException {
