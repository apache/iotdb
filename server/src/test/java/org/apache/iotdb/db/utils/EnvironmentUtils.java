/*
 * Licensed to the Apache Software Foundation (ASF) under one
 * or more contributor license agreements.  See the NOTICE file
 * distributed with this work for additional information
 * regarding copyright ownership.  The ASF licenses this file
 * to you under the Apache License, Version 2.0 (the
 * "License"); you may not use this file except in compliance
 * with the License.  You may obtain a copy of the License at
 *
 *     http://www.apache.org/licenses/LICENSE-2.0
 *
 * Unless required by applicable law or agreed to in writing,
 * software distributed under the License is distributed on an
 * "AS IS" BASIS, WITHOUT WARRANTIES OR CONDITIONS OF ANY
 * KIND, either express or implied.  See the License for the
 * specific language governing permissions and limitations
 * under the License.
 */
package org.apache.iotdb.db.utils;

import static org.junit.Assert.fail;

import java.io.File;
import java.io.IOException;
import java.net.InetSocketAddress;
import java.net.Socket;
import javax.management.remote.JMXConnector;
import javax.management.remote.JMXConnectorFactory;
import javax.management.remote.JMXServiceURL;
import org.apache.commons.io.FileUtils;
import org.apache.iotdb.db.auth.AuthException;
import org.apache.iotdb.db.auth.authorizer.LocalFileAuthorizer;
import org.apache.iotdb.db.conf.IoTDBConfig;
import org.apache.iotdb.db.conf.IoTDBConstant;
import org.apache.iotdb.db.conf.IoTDBDescriptor;
import org.apache.iotdb.db.conf.adapter.IoTDBConfigDynamicAdapter;
import org.apache.iotdb.db.conf.directories.DirectoryManager;
import org.apache.iotdb.db.constant.TestConstant;
import org.apache.iotdb.db.engine.StorageEngine;
import org.apache.iotdb.db.engine.cache.DeviceMetaDataCache;
import org.apache.iotdb.db.engine.cache.TsFileMetaDataCache;
import org.apache.iotdb.db.exception.StorageEngineException;
import org.apache.iotdb.db.metadata.MManager;
import org.apache.iotdb.db.query.context.QueryContext;
import org.apache.iotdb.db.query.control.FileReaderManager;
import org.apache.iotdb.db.query.control.QueryResourceManager;
import org.apache.iotdb.db.service.IoTDB;
import org.apache.thrift.transport.TSocket;
import org.apache.thrift.transport.TTransport;
import org.apache.thrift.transport.TTransportException;
import org.slf4j.Logger;
import org.slf4j.LoggerFactory;

/**
 * <p>
 * This class is used for cleaning test environment in unit test and integration test
 * </p>
 */
public class EnvironmentUtils {

  private static final Logger logger = LoggerFactory.getLogger(EnvironmentUtils.class);

  private static IoTDBConfig config = IoTDBDescriptor.getInstance().getConfig();
  private static DirectoryManager directoryManager = DirectoryManager.getInstance();

  public static long TEST_QUERY_JOB_ID = 1;
  public static QueryContext TEST_QUERY_CONTEXT = new QueryContext(TEST_QUERY_JOB_ID);

  private static long oldTsFileThreshold = config.getTsFileSizeThreshold();

  private static int oldMaxMemTableNumber = config.getMaxMemtableNumber();

  private static long oldGroupSizeInByte = config.getMemtableSizeThreshold();

  private static IoTDB daemon;

  public static void setEnableRestService(boolean enableRestService) {
    EnvironmentUtils.enableRestService = enableRestService;
  }

  private static boolean enableRestService = false;

  public static void cleanEnv() throws IOException, StorageEngineException {
    logger.warn("EnvironmentUtil cleanEnv...");
    if (daemon != null) {
      daemon.stop();
      daemon = null;
    }
    QueryResourceManager.getInstance().endQuery(TEST_QUERY_JOB_ID);
    // clear opened file streams
    FileReaderManager.getInstance().closeAndRemoveAllOpenedReaders();

    TTransport transport = new TSocket("127.0.0.1", 6667, 100);
    if (!transport.isOpen()) {
      try {
        transport.open();
        logger.error("stop daemon failed. 6667 can be connected now.");
        transport.close();
      } catch (TTransportException e) {
      }
    }
    //try sync service
    transport = new TSocket("127.0.0.1", 5555, 100);
    if (!transport.isOpen()) {
      try {
        transport.open();
        logger.error("stop Sync daemon failed. 5555 can be connected now.");
        transport.close();
      } catch (TTransportException e) {
      }
    }
    //try jmx connection
    try {
    JMXServiceURL url =
        new JMXServiceURL("service:jmx:rmi:///jndi/rmi://localhost:31999/jmxrmi");
    JMXConnector jmxConnector = JMXConnectorFactory.connect(url);
      logger.error("stop JMX failed. 31999 can be connected now.");
    jmxConnector.close();
    } catch (IOException e) {
      //do nothing
    }
    //try MetricService
    try {
      Socket socket = new Socket();
      socket.connect(new InetSocketAddress("127.0.0.1", 8181));
      logger.error("stop MetricService failed. 8181 can be connected now.");
      socket.close();
    } catch (Exception e) {
      //do nothing
    }

    // clean storage group manager
    if (!StorageEngine.getInstance().deleteAll()) {
      logger.error("Can't close the storage group manager in EnvironmentUtils");
      fail();
    }

    IoTDBDescriptor.getInstance().getConfig().setReadOnly(false);


    // clean cache
    if (config.isMetaDataCacheEnable()) {
      TsFileMetaDataCache.getInstance().clear();
      DeviceMetaDataCache.getInstance().clear();
    }
    // close metadata
    MManager.getInstance().clear();

    // delete all directory
    cleanAllDir();

    config.setMaxMemtableNumber(oldMaxMemTableNumber);
    config.setTsFileSizeThreshold(oldTsFileThreshold);
    config.setMemtableSizeThreshold(oldGroupSizeInByte);
    IoTDBConfigDynamicAdapter.getInstance().reset();
  }

  public static void cleanAllDir() throws IOException {
    // delete sequential files
    for (String path : directoryManager.getAllSequenceFileFolders()) {
      cleanDir(path);
    }
    // delete unsequence files
    for (String path : directoryManager.getAllUnSequenceFileFolders()) {
      cleanDir(path);
    }
    // delete system info
    cleanDir(config.getSystemDir());
    // delete wal
    cleanDir(config.getWalFolder());
    // delete query
    cleanDir(config.getQueryDir());
    cleanDir(config.getBaseDir());
    // delete data files
    for (String dataDir : config.getDataDirs()) {
      cleanDir(dataDir);
    }
  }

  public static void cleanDir(String dir) throws IOException {
    FileUtils.deleteDirectory(new File(dir));
  }

  /**
   * disable the system monitor</br> this function should be called before all code in the setup
   */
  public static void closeStatMonitor() {
    config.setEnableStatMonitor(false);
  }

  /**
   * disable memory control</br> this function should be called before all code in the setup
   */
  public static void envSetUp() {
    logger.warn("EnvironmentUtil setup...");
    System.setProperty(IoTDBConstant.REMOTE_JMX_PORT_NAME, "31999");
    IoTDBDescriptor.getInstance().getConfig().setThriftServerAwaitTimeForStopService(0);
    //we do not start 8181 port in test.
<<<<<<< HEAD
    IoTDBDescriptor.getInstance().getConfig().setEnableMetricsWebService(enableRestService);
=======
    IoTDBDescriptor.getInstance().getConfig().setEnableMetricService(false);
>>>>>>> 13b22365
    if (daemon == null) {
      daemon = new IoTDB();
    }
    try {
      EnvironmentUtils.daemon.active();
    } catch (Exception e) {
      fail(e.getMessage());
    }

    IoTDBDescriptor.getInstance().getConfig().setEnableParameterAdapter(false);
    IoTDBConfigDynamicAdapter.getInstance().setInitialized(true);

    createAllDir();
    // disable the system monitor
    config.setEnableStatMonitor(false);
    TEST_QUERY_JOB_ID = QueryResourceManager.getInstance().assignQueryId(true);
    TEST_QUERY_CONTEXT = new QueryContext(TEST_QUERY_JOB_ID);
  }

  public static void stopDaemon() {
    if(daemon != null) {
      daemon.stop();
    }
  }

  public static void activeDaemon() {
    if(daemon != null) {
      daemon.active();
    }
  }

  private static void createAllDir() {
    // create sequential files
    for (String path : directoryManager.getAllSequenceFileFolders()) {
      createDir(path);
    }
    // create unsequential files
    for (String path : directoryManager.getAllUnSequenceFileFolders()) {
      createDir(path);
    }
    // create storage group
    createDir(config.getSystemDir());
    // create wal
    createDir(config.getWalFolder());
    // create query
    createDir(config.getQueryDir());
    createDir(TestConstant.OUTPUT_DATA_DIR);
    // create data
    for (String dataDir : config.getDataDirs()) {
      createDir(dataDir);
    }
    //create user and roles folder
    try {
      LocalFileAuthorizer.getInstance().reset();
    } catch (AuthException e) {
      logger.error("create user and role folders failed", e);
      fail(e.getMessage());
    }
  }

  private static void createDir(String dir) {
    File file = new File(dir);
    file.mkdirs();
  }
}<|MERGE_RESOLUTION|>--- conflicted
+++ resolved
@@ -196,11 +196,7 @@
     System.setProperty(IoTDBConstant.REMOTE_JMX_PORT_NAME, "31999");
     IoTDBDescriptor.getInstance().getConfig().setThriftServerAwaitTimeForStopService(0);
     //we do not start 8181 port in test.
-<<<<<<< HEAD
     IoTDBDescriptor.getInstance().getConfig().setEnableMetricsWebService(enableRestService);
-=======
-    IoTDBDescriptor.getInstance().getConfig().setEnableMetricService(false);
->>>>>>> 13b22365
     if (daemon == null) {
       daemon = new IoTDB();
     }
