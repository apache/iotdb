--- conflicted
+++ resolved
@@ -21,6 +21,7 @@
 
 import org.apache.iotdb.db.mpp.execution.memory.LocalMemoryManager;
 import org.apache.iotdb.db.mpp.execution.memory.MemoryPool;
+import org.apache.iotdb.mpp.rpc.thrift.TFragmentInstanceId;
 
 import com.google.common.util.concurrent.ListenableFuture;
 import org.apache.commons.lang3.Validate;
@@ -43,15 +44,11 @@
     MemoryPool spyMemoryPool =
         Mockito.spy(new MemoryPool("test", 10 * mockTsBlockSize, 5 * mockTsBlockSize));
     Mockito.when(mockLocalMemoryManager.getQueryPool()).thenReturn(spyMemoryPool);
-<<<<<<< HEAD
-    SharedTsBlockQueue queue = new SharedTsBlockQueue(queryId, mockLocalMemoryManager);
-=======
     SharedTsBlockQueue queue =
         new SharedTsBlockQueue(
             new TFragmentInstanceId(queryId, 0, "0"), "test", mockLocalMemoryManager);
     queue.getCanAddTsBlock().set(null);
     queue.setMaxBytesCanReserve(Long.MAX_VALUE);
->>>>>>> f6538957
 
     ExecutorService executor = Executors.newFixedThreadPool(2);
     AtomicReference<Integer> numOfTimesSenderBlocked = new AtomicReference<>(0);
