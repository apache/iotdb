--- conflicted
+++ resolved
@@ -757,13 +757,8 @@
         plan.getInstances().get(1).getFragment().getPlanNodeTree().getChildren().get(0);
     PlanNode f3Root =
         plan.getInstances().get(2).getFragment().getPlanNodeTree().getChildren().get(0);
-<<<<<<< HEAD
     assertTrue(f1Root instanceof MergeSortNode);
-    assertTrue(f2Root instanceof TimeJoinNode);
-=======
-    assertTrue(f1Root instanceof DeviceMergeNode);
     assertTrue(f2Root instanceof VerticallyConcatNode);
->>>>>>> a971a8d0
     assertTrue(f3Root instanceof DeviceViewNode);
     assertTrue(f3Root.getChildren().get(0) instanceof VerticallyConcatNode);
     assertTrue(f1Root.getChildren().get(0) instanceof DeviceViewNode);
