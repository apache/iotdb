/*
 * Licensed to the Apache Software Foundation (ASF) under one
 * or more contributor license agreements.  See the NOTICE file
 * distributed with this work for additional information
 * regarding copyright ownership.  The ASF licenses this file
 * to you under the Apache License, Version 2.0 (the
 * "License"); you may not use this file except in compliance
 * with the License.  You may obtain a copy of the License at
 *
 *     http://www.apache.org/licenses/LICENSE-2.0
 *
 * Unless required by applicable law or agreed to in writing,
 * software distributed under the License is distributed on an
 * "AS IS" BASIS, WITHOUT WARRANTIES OR CONDITIONS OF ANY
 * KIND, either express or implied.  See the License for the
 * specific language governing permissions and limitations
 * under the License.
 */
package org.apache.iotdb.db.integration;

import static org.junit.Assert.assertEquals;
import static org.junit.Assert.assertNull;
import static org.junit.Assert.assertTrue;
import static org.junit.Assert.fail;

import java.sql.Connection;
import java.sql.DriverManager;
import java.sql.ResultSet;
import java.sql.SQLException;
import java.sql.Statement;
import java.util.Arrays;
import java.util.List;
import org.apache.iotdb.db.conf.IoTDBDescriptor;
import org.apache.iotdb.db.exception.metadata.MetadataException;
import org.apache.iotdb.db.metadata.MManager;
import org.apache.iotdb.db.metadata.PartialPath;
import org.apache.iotdb.db.metadata.mnode.MeasurementMNode;
import org.apache.iotdb.db.utils.EnvironmentUtils;
import org.apache.iotdb.jdbc.Config;
import org.apache.iotdb.jdbc.IoTDBSQLException;
import org.junit.After;
import org.junit.Assert;
import org.junit.Before;
import org.junit.Test;

<<<<<<< HEAD
import java.sql.*;
import java.util.ArrayList;
import java.util.List;

import static org.junit.Assert.*;

=======
>>>>>>> df8f876a
public class IoTDBSimpleQueryIT {

  @Before
  public void setUp() throws Exception {
    EnvironmentUtils.envSetUp();
  }

  @After
  public void tearDown() throws Exception {
    EnvironmentUtils.cleanEnv();
  }

  @Test
  public void testCreatTimeseries() throws SQLException, ClassNotFoundException, MetadataException {
    Class.forName(Config.JDBC_DRIVER_NAME);
    try (Connection connection = DriverManager
        .getConnection(Config.IOTDB_URL_PREFIX + "127.0.0.1:6667/",
            "root", "root");
        Statement statement = connection.createStatement()) {
      statement.setFetchSize(5);
      statement.execute("SET STORAGE GROUP TO root.sg1");
      statement.execute("CREATE TIMESERIES root.sg1.d0.s1 WITH DATATYPE=INT32,ENCODING=PLAIN");
    } catch (SQLException e) {
      e.printStackTrace();
    }

    MeasurementMNode mNode = (MeasurementMNode) MManager.getInstance().getNodeByPath(new PartialPath(
        "root.sg1.d0.s1"));
    assertNull(mNode.getSchema().getProps());
  }

  @Test
  public void testEmptyDataSet() throws SQLException, ClassNotFoundException {
    Class.forName(Config.JDBC_DRIVER_NAME);
    try (Connection connection = DriverManager
        .getConnection(Config.IOTDB_URL_PREFIX + "127.0.0.1:6667/", "root", "root");
        Statement statement = connection.createStatement()) {

      ResultSet resultSet = statement.executeQuery("select * from root");
      // has an empty time column
      Assert.assertEquals(1, resultSet.getMetaData().getColumnCount());
      try {
        while (resultSet.next()) {
          fail();
        }

        resultSet = statement.executeQuery(
                "select count(*) from root where time >= 1 and time <= 100 group by ([0, 100), 20ms, 20ms)");
        // has an empty time column
        Assert.assertEquals(1, resultSet.getMetaData().getColumnCount());
        while (resultSet.next()) {
          fail();
        }

        resultSet = statement.executeQuery("select count(*) from root");
        // has no column
        Assert.assertEquals(0, resultSet.getMetaData().getColumnCount());
        while (resultSet.next()) {
          fail();
        }

        resultSet = statement.executeQuery("select * from root align by device");
        // has time and device columns
        Assert.assertEquals(2, resultSet.getMetaData().getColumnCount());
        while (resultSet.next()) {
          fail();
        }

        resultSet = statement.executeQuery("select count(*) from root align by device");
        // has device column
        Assert.assertEquals(1, resultSet.getMetaData().getColumnCount());
        while (resultSet.next()) {
          fail();
        }

        resultSet = statement.executeQuery(
                "select count(*) from root where time >= 1 and time <= 100 "
                        + "group by ([0, 100), 20ms, 20ms) align by device");
        // has time and device columns
        Assert.assertEquals(2, resultSet.getMetaData().getColumnCount());
        while (resultSet.next()) {
          fail();
        }
      } finally {
        resultSet.close();
      }

      resultSet.close();
    }
  }

  @Test
  public void testOrderByTimeDesc() throws Exception {
    Class.forName(Config.JDBC_DRIVER_NAME);
    try (Connection connection = DriverManager
        .getConnection(Config.IOTDB_URL_PREFIX + "127.0.0.1:6667/",
            "root", "root");
        Statement statement = connection.createStatement()) {
      statement.setFetchSize(5);
      statement.execute("SET STORAGE GROUP TO root.sg1");
      statement.execute("CREATE TIMESERIES root.sg1.d0.s0 WITH DATATYPE=INT32,ENCODING=PLAIN");
      statement.execute("CREATE TIMESERIES root.sg1.d0.s1 WITH DATATYPE=INT32,ENCODING=PLAIN");
      statement.execute("INSERT INTO root.sg1.d0(timestamp, s0) VALUES (1, 1)");
      statement.execute("INSERT INTO root.sg1.d0(timestamp, s0) VALUES (2, 2)");
      statement.execute("INSERT INTO root.sg1.d0(timestamp, s0) VALUES (3, 3)");
      statement.execute("INSERT INTO root.sg1.d0(timestamp, s0) VALUES (4, 4)");
      statement.execute("INSERT INTO root.sg1.d0(timestamp, s1) VALUES (3, 3)");
      statement.execute("INSERT INTO root.sg1.d0(timestamp, s1) VALUES (1, 1)");
      statement.execute("flush");

      String[] ret = new String[]{
          "4,4,null",
          "3,3,3",
          "2,2,null",
          "1,1,1",
      };

      int cur = 0;
      try (ResultSet resultSet = statement.executeQuery("select * from root order by time desc")) {
        while (resultSet.next()) {
          String ans = resultSet.getString("Time") + ","
              + resultSet.getString("root.sg1.d0.s0") + ","
              + resultSet.getString("root.sg1.d0.s1");
          assertEquals(ret[cur], ans);
          cur++;
        }
      }
    }
  }

  @Test
  public void testShowTimeseriesDataSet1() throws ClassNotFoundException {
    Class.forName(Config.JDBC_DRIVER_NAME);
    try (Connection connection = DriverManager
        .getConnection(Config.IOTDB_URL_PREFIX + "127.0.0.1:6667/",
            "root", "root");
        Statement statement = connection.createStatement()) {
      statement.setFetchSize(5);
      statement.execute("SET STORAGE GROUP TO root.sg1");
      statement.execute("CREATE TIMESERIES root.sg1.d0.s1 WITH DATATYPE=INT32,ENCODING=PLAIN");
      statement.execute("CREATE TIMESERIES root.sg1.d0.s2 WITH DATATYPE=INT32,ENCODING=PLAIN");
      statement.execute("CREATE TIMESERIES root.sg1.d0.s3 WITH DATATYPE=INT32,ENCODING=PLAIN");
      statement.execute("CREATE TIMESERIES root.sg1.d0.s4 WITH DATATYPE=INT32,ENCODING=PLAIN");
      statement.execute("CREATE TIMESERIES root.sg1.d0.s5 WITH DATATYPE=INT32,ENCODING=PLAIN");
      statement.execute("CREATE TIMESERIES root.sg1.d0.s6 WITH DATATYPE=INT32,ENCODING=PLAIN");
      statement.execute("CREATE TIMESERIES root.sg1.d0.s7 WITH DATATYPE=INT32,ENCODING=PLAIN");
      statement.execute("CREATE TIMESERIES root.sg1.d0.s8 WITH DATATYPE=INT32,ENCODING=PLAIN");
      statement.execute("CREATE TIMESERIES root.sg1.d0.s9 WITH DATATYPE=INT32,ENCODING=PLAIN");
      statement.execute("CREATE TIMESERIES root.sg1.d0.s10 WITH DATATYPE=INT32,ENCODING=PLAIN");

      statement.execute("flush");


      int count = 0;
      try (ResultSet resultSet = statement.executeQuery("show timeseries")) {
        while (resultSet.next()) {
          count++;
        }
      }

      Assert.assertEquals(10, count);

    } catch (SQLException e) {
      e.printStackTrace();
    }
  }

  @Test
  public void testShowTimeseriesDataSet2() throws ClassNotFoundException {
    Class.forName(Config.JDBC_DRIVER_NAME);
    try (Connection connection = DriverManager
        .getConnection(Config.IOTDB_URL_PREFIX + "127.0.0.1:6667/",
            "root", "root");
        Statement statement = connection.createStatement()) {
      statement.setFetchSize(10);
      statement.execute("SET STORAGE GROUP TO root.sg1");
      statement.execute("CREATE TIMESERIES root.sg1.d0.s1 WITH DATATYPE=INT32,ENCODING=PLAIN");
      statement.execute("CREATE TIMESERIES root.sg1.d0.s2 WITH DATATYPE=INT32,ENCODING=PLAIN");
      statement.execute("CREATE TIMESERIES root.sg1.d0.s3 WITH DATATYPE=INT32,ENCODING=PLAIN");
      statement.execute("CREATE TIMESERIES root.sg1.d0.s4 WITH DATATYPE=INT32,ENCODING=PLAIN");
      statement.execute("CREATE TIMESERIES root.sg1.d0.s5 WITH DATATYPE=INT32,ENCODING=PLAIN");
      statement.execute("CREATE TIMESERIES root.sg1.d0.s6 WITH DATATYPE=INT32,ENCODING=PLAIN");
      statement.execute("CREATE TIMESERIES root.sg1.d0.s7 WITH DATATYPE=INT32,ENCODING=PLAIN");
      statement.execute("CREATE TIMESERIES root.sg1.d0.s8 WITH DATATYPE=INT32,ENCODING=PLAIN");
      statement.execute("CREATE TIMESERIES root.sg1.d0.s9 WITH DATATYPE=INT32,ENCODING=PLAIN");
      statement.execute("CREATE TIMESERIES root.sg1.d0.s10 WITH DATATYPE=INT32,ENCODING=PLAIN");

      statement.execute("flush");


      int count = 0;
      try (ResultSet resultSet = statement.executeQuery("show timeseries")) {
        while (resultSet.next()) {
          count++;
        }
      }

      Assert.assertEquals(10, count);

    } catch (SQLException e) {
      e.printStackTrace();
    }
  }

  @Test
  public void testShowTimeseriesDataSet3() throws ClassNotFoundException {
    Class.forName(Config.JDBC_DRIVER_NAME);
    try (Connection connection = DriverManager
        .getConnection(Config.IOTDB_URL_PREFIX + "127.0.0.1:6667/",
            "root", "root");
        Statement statement = connection.createStatement()) {
      statement.setFetchSize(15);
      statement.execute("SET STORAGE GROUP TO root.sg1");
      statement.execute("CREATE TIMESERIES root.sg1.d0.s1 WITH DATATYPE=INT32,ENCODING=PLAIN");
      statement.execute("CREATE TIMESERIES root.sg1.d0.s2 WITH DATATYPE=INT32,ENCODING=PLAIN");
      statement.execute("CREATE TIMESERIES root.sg1.d0.s3 WITH DATATYPE=INT32,ENCODING=PLAIN");
      statement.execute("CREATE TIMESERIES root.sg1.d0.s4 WITH DATATYPE=INT32,ENCODING=PLAIN");
      statement.execute("CREATE TIMESERIES root.sg1.d0.s5 WITH DATATYPE=INT32,ENCODING=PLAIN");
      statement.execute("CREATE TIMESERIES root.sg1.d0.s6 WITH DATATYPE=INT32,ENCODING=PLAIN");
      statement.execute("CREATE TIMESERIES root.sg1.d0.s7 WITH DATATYPE=INT32,ENCODING=PLAIN");
      statement.execute("CREATE TIMESERIES root.sg1.d0.s8 WITH DATATYPE=INT32,ENCODING=PLAIN");
      statement.execute("CREATE TIMESERIES root.sg1.d0.s9 WITH DATATYPE=INT32,ENCODING=PLAIN");
      statement.execute("CREATE TIMESERIES root.sg1.d0.s10 WITH DATATYPE=INT32,ENCODING=PLAIN");

      statement.execute("flush");


      int count = 0;
      try (ResultSet resultSet = statement.executeQuery("show timeseries")){
        while (resultSet.next()) {
          count++;
        }
      }

      Assert.assertEquals(10, count);

    } catch (SQLException e) {
      e.printStackTrace();
    }
  }

  @Test
  public void testShowTimeseriesDataSet4() throws ClassNotFoundException {
    Class.forName(Config.JDBC_DRIVER_NAME);
    try (Connection connection = DriverManager
        .getConnection(Config.IOTDB_URL_PREFIX + "127.0.0.1:6667/",
            "root", "root");
        Statement statement = connection.createStatement()) {
      statement.setFetchSize(5);
      statement.execute("SET STORAGE GROUP TO root.sg1");
      statement.execute("CREATE TIMESERIES root.sg1.d0.s1 WITH DATATYPE=INT32,ENCODING=PLAIN");
      statement.execute("CREATE TIMESERIES root.sg1.d0.s2 WITH DATATYPE=INT32,ENCODING=PLAIN");
      statement.execute("CREATE TIMESERIES root.sg1.d0.s3 WITH DATATYPE=INT32,ENCODING=PLAIN");
      statement.execute("CREATE TIMESERIES root.sg1.d0.s4 WITH DATATYPE=INT32,ENCODING=PLAIN");
      statement.execute("CREATE TIMESERIES root.sg1.d0.s5 WITH DATATYPE=INT32,ENCODING=PLAIN");
      statement.execute("CREATE TIMESERIES root.sg1.d0.s6 WITH DATATYPE=INT32,ENCODING=PLAIN");
      statement.execute("CREATE TIMESERIES root.sg1.d0.s7 WITH DATATYPE=INT32,ENCODING=PLAIN");
      statement.execute("CREATE TIMESERIES root.sg1.d0.s8 WITH DATATYPE=INT32,ENCODING=PLAIN");
      statement.execute("CREATE TIMESERIES root.sg1.d0.s9 WITH DATATYPE=INT32,ENCODING=PLAIN");
      statement.execute("CREATE TIMESERIES root.sg1.d0.s10 WITH DATATYPE=INT32,ENCODING=PLAIN");

      statement.execute("flush");


      int count = 0;
      try (ResultSet resultSet = statement.executeQuery("show timeseries limit 8")) {
        while (resultSet.next()) {
          count++;
        }
      }

      Assert.assertEquals(8, count);

    } catch (SQLException e) {
      e.printStackTrace();
    }
  }

  @Test
  public void testShowTimeseriesWithLimitOffset() throws SQLException, ClassNotFoundException {
    Class.forName(Config.JDBC_DRIVER_NAME);
    try (Connection connection = DriverManager
        .getConnection(Config.IOTDB_URL_PREFIX + "127.0.0.1:6667/", "root", "root");
        Statement statement = connection.createStatement()) {

      List<String> exps = Arrays
          .asList("root.sg1.d0.s1", "root.sg1.d0.s2", "root.sg1.d0.s3", "root.sg1.d0.s4");

      statement.execute("INSERT INTO root.sg1.d0(timestamp, s1) VALUES (5, 5)");
      statement.execute("INSERT INTO root.sg1.d0(timestamp, s2) VALUES (5, 5)");
      statement.execute("INSERT INTO root.sg1.d0(timestamp, s3) VALUES (5, 5)");
      statement.execute("INSERT INTO root.sg1.d0(timestamp, s4) VALUES (5, 5)");

      int count = 0;
      try (ResultSet resultSet = statement.executeQuery("show timeseries limit 2 offset 1")) {
        while (resultSet.next()) {
          Assert.assertTrue(exps.contains(resultSet.getString(1)));
          ++count;
        }
      }
      Assert.assertEquals(2, count);
    }
  }

  @Test
  public void testFirstOverlappedPageFiltered() throws SQLException, ClassNotFoundException {
    Class.forName(Config.JDBC_DRIVER_NAME);
    try (Connection connection = DriverManager
        .getConnection(Config.IOTDB_URL_PREFIX + "127.0.0.1:6667/",
            "root", "root");
        Statement statement = connection.createStatement()) {
      statement.execute("SET STORAGE GROUP TO root.sg1");
      statement.execute("CREATE TIMESERIES root.sg1.d0.s0 WITH DATATYPE=INT32,ENCODING=PLAIN");

      // seq chunk : [1,10]
      statement.execute("INSERT INTO root.sg1.d0(timestamp, s0) VALUES (1, 1)");
      statement.execute("INSERT INTO root.sg1.d0(timestamp, s0) VALUES (10, 10)");

      statement.execute("flush");

      // seq chunk : [13,20]
      statement.execute("INSERT INTO root.sg1.d0(timestamp, s0) VALUES (13, 13)");
      statement.execute("INSERT INTO root.sg1.d0(timestamp, s0) VALUES (20, 20)");

      statement.execute("flush");

      // unseq chunk : [5,15]
      statement.execute("INSERT INTO root.sg1.d0(timestamp, s0) VALUES (5, 5)");
      statement.execute("INSERT INTO root.sg1.d0(timestamp, s0) VALUES (15, 15)");

      statement.execute("flush");


      long count = 0;
      try (ResultSet resultSet = statement
          .executeQuery("select s0 from root.sg1.d0 where s0 > 18")) {
        while (resultSet.next()) {
          count++;
        }
      }

      Assert.assertEquals(1, count);
    }
  }


  @Test
  public void testPartialInsertion() throws SQLException, ClassNotFoundException {
    Class.forName(Config.JDBC_DRIVER_NAME);
    try (Connection connection = DriverManager
        .getConnection(Config.IOTDB_URL_PREFIX + "127.0.0.1:6667/",
            "root", "root");
        Statement statement = connection.createStatement()) {
      statement.execute("SET STORAGE GROUP TO root.sg1");
      statement.execute("CREATE TIMESERIES root.sg1.d0.s0 WITH DATATYPE=INT32,ENCODING=PLAIN");
      statement.execute("CREATE TIMESERIES root.sg1.d0.s1 WITH DATATYPE=INT32,ENCODING=PLAIN");

      try {
        statement.execute("INSERT INTO root.sg1.d0(timestamp, s0, s1) VALUES (1, 1, 2.2)");
        fail();
      } catch (IoTDBSQLException e) {
        assertTrue(e.getMessage().contains("s1"));
      }


      try (ResultSet resultSet = statement.executeQuery("select s0, s1 from root.sg1.d0")) {
        while (resultSet.next()) {
          assertEquals(1, resultSet.getInt("root.sg1.d0.s0"));
          assertEquals(null, resultSet.getString("root.sg1.d0.s1"));
        }
      }
    }
  }


  @Test
  public void testPartialInsertionAllFailed() throws SQLException, ClassNotFoundException {
    Class.forName(Config.JDBC_DRIVER_NAME);

    boolean autoCreateSchemaEnabled = IoTDBDescriptor.getInstance().getConfig()
        .isAutoCreateSchemaEnabled();
    boolean enablePartialInsert = IoTDBDescriptor.getInstance().getConfig().isEnablePartialInsert();

    try (Connection connection = DriverManager
        .getConnection(Config.IOTDB_URL_PREFIX + "127.0.0.1:6667/",
            "root", "root");
        Statement statement = connection.createStatement()) {
      IoTDBDescriptor.getInstance().getConfig().setAutoCreateSchemaEnabled(false);
      IoTDBDescriptor.getInstance().getConfig().setEnablePartialInsert(true);

      statement.execute("SET STORAGE GROUP TO root.sg1");

      try {
        statement.execute("INSERT INTO root.sg1(timestamp, s0) VALUES (1, 1)");
        fail();
      } catch (IoTDBSQLException e) {
        assertTrue(e.getMessage().contains("s0"));
      }
    }

    IoTDBDescriptor.getInstance().getConfig().setEnablePartialInsert(enablePartialInsert);
    IoTDBDescriptor.getInstance().getConfig().setAutoCreateSchemaEnabled(autoCreateSchemaEnabled);

  }

  @Test
  public void testOverlappedPagesMerge() throws SQLException, ClassNotFoundException {
    Class.forName(Config.JDBC_DRIVER_NAME);
    try (Connection connection = DriverManager
        .getConnection(Config.IOTDB_URL_PREFIX + "127.0.0.1:6667/",
            "root", "root");
        Statement statement = connection.createStatement()) {
      statement.execute("SET STORAGE GROUP TO root.sg1");
      statement.execute("CREATE TIMESERIES root.sg1.d0.s0 WITH DATATYPE=INT32,ENCODING=PLAIN");

      // seq chunk : start-end [1000, 1000]
      statement.execute("INSERT INTO root.sg1.d0(timestamp, s0) VALUES (1000, 0)");

      statement.execute("flush");

      // unseq chunk : [1,10]
      statement.execute("INSERT INTO root.sg1.d0(timestamp, s0) VALUES (1, 1)");
      statement.execute("INSERT INTO root.sg1.d0(timestamp, s0) VALUES (10, 10)");

      statement.execute("flush");

      // usneq chunk : [5,15]
      statement.execute("INSERT INTO root.sg1.d0(timestamp, s0) VALUES (5, 5)");
      statement.execute("INSERT INTO root.sg1.d0(timestamp, s0) VALUES (15, 15)");

      statement.execute("flush");

      // unseq chunk : [15,15]
      statement.execute("INSERT INTO root.sg1.d0(timestamp, s0) VALUES (15, 150)");

      statement.execute("flush");


      long count = 0;

      try (ResultSet resultSet = statement
          .executeQuery("select s0 from root.sg1.d0 where s0 < 100")) {
        while (resultSet.next()) {
          count++;
        }
      }

      Assert.assertEquals(4, count);
    }
  }

  @Test
  public void testUnseqUnsealedDeleteQuery() throws SQLException, ClassNotFoundException {
    Class.forName(Config.JDBC_DRIVER_NAME);
    try (Connection connection = DriverManager
        .getConnection(Config.IOTDB_URL_PREFIX + "127.0.0.1:6667/",
            "root", "root");
        Statement statement = connection.createStatement()) {
      statement.execute("SET STORAGE GROUP TO root.sg1");
      statement.execute("CREATE TIMESERIES root.sg1.d0.s0 WITH DATATYPE=INT32,ENCODING=PLAIN");

      // seq data
      statement.execute("INSERT INTO root.sg1.d0(timestamp, s0) VALUES (1000, 1)");
      statement.execute("flush");

      for (int i = 1; i <= 10; i++) {
        statement.execute(
            String.format("INSERT INTO root.sg1.d0(timestamp, s0) VALUES (%d, %d)", i, i));
      }

      statement.execute("flush");

      // unseq data
      for (int i = 11; i <= 20; i++) {
        statement.execute(
            String.format("INSERT INTO root.sg1.d0(timestamp, s0) VALUES (%d, %d)", i, i));
      }

      statement.execute("delete from root.sg1.d0.s0 where time <= 15");


      long count = 0;

      try (ResultSet resultSet = statement.executeQuery("select * from root")) {
        while (resultSet.next()) {
          count++;
        }
      }

      System.out.println(count);

    }
  }

  @Test
  public void testTimeseriesMetadataCache() throws ClassNotFoundException {
    Class.forName(Config.JDBC_DRIVER_NAME);
    try (Connection connection = DriverManager
        .getConnection(Config.IOTDB_URL_PREFIX + "127.0.0.1:6667/",
            "root", "root");
        Statement statement = connection.createStatement()) {
      statement.execute("SET STORAGE GROUP TO root.sg1");
      for (int i = 0; i < 10000; i++) {
        statement
            .execute("CREATE TIMESERIES root.sg1.d0.s" + i + " WITH DATATYPE=INT32,ENCODING=PLAIN");
      }
      for (int i = 1; i < 10000; i++) {
        statement.execute("INSERT INTO root.sg1.d0(timestamp, s" + i + ") VALUES (1000, 1)");
      }
      statement.execute("flush");
      statement.executeQuery("select s0 from root.sg1.d0");
    } catch (SQLException e) {
      fail();
    }
  }


  @Test
  public void testInvalidSchema() throws ClassNotFoundException {
    Class.forName(Config.JDBC_DRIVER_NAME);
    try (Connection connection = DriverManager
        .getConnection(Config.IOTDB_URL_PREFIX + "127.0.0.1:6667/",
            "root", "root");
        Statement statement = connection.createStatement()) {
      statement.execute("SET STORAGE GROUP TO root.sg1");
      try {
        statement
            .execute("CREATE TIMESERIES root.sg1.d1.s1 with datatype=BOOLEAN, encoding=TS_2DIFF");
      } catch (Exception e) {
        Assert.assertEquals(
            "303: org.apache.iotdb.db.exception.metadata.MetadataException: encoding BOOLEAN does not support TS_2DIFF",
            e.getMessage());
      }

      try {
        statement.execute("CREATE TIMESERIES root.sg1.d1.s2 with datatype=INT32, encoding=GORILLA");
      } catch (Exception e) {
        Assert.assertEquals(
            "303: org.apache.iotdb.db.exception.metadata.MetadataException: encoding INT32 does not support GORILLA",
            e.getMessage());
      }

      try {
        statement
            .execute("CREATE TIMESERIES root.sg1.d1.s3 with datatype=DOUBLE, encoding=REGULAR");
      } catch (Exception e) {
        Assert.assertEquals(
            "303: org.apache.iotdb.db.exception.metadata.MetadataException: encoding DOUBLE does not support REGULAR",
            e.getMessage());
      }

      try {
        statement.execute("CREATE TIMESERIES root.sg1.d1.s4 with datatype=TEXT, encoding=TS_2DIFF");
      } catch (Exception e) {
        Assert.assertEquals(
            "303: org.apache.iotdb.db.exception.metadata.MetadataException: encoding TEXT does not support TS_2DIFF",
            e.getMessage());
      }


    } catch (SQLException e) {
      fail();
    }
  }

  @Test
  public void testUseSameStatement() throws SQLException {
    try (Connection connection = DriverManager.getConnection(Config.IOTDB_URL_PREFIX + "127.0.0.1:6667/", "root", "root");
         Statement statement = connection.createStatement()) {
      statement.execute("SET STORAGE GROUP TO root.sg1");
      statement.execute("CREATE TIMESERIES root.sg1.d0.s0 WITH DATATYPE=INT64, ENCODING=RLE, COMPRESSOR=SNAPPY");
      statement.execute("CREATE TIMESERIES root.sg1.d0.s1 WITH DATATYPE=INT64, ENCODING=RLE, COMPRESSOR=SNAPPY");
      statement.execute("CREATE TIMESERIES root.sg1.d1.s0 WITH DATATYPE=INT64, ENCODING=RLE, COMPRESSOR=SNAPPY");
      statement.execute("CREATE TIMESERIES root.sg1.d1.s1 WITH DATATYPE=INT64, ENCODING=RLE, COMPRESSOR=SNAPPY");

      statement.execute("insert into root.sg1.d0(timestamp,s0,s1) values(1,1,1)");
      statement.execute("insert into root.sg1.d1(timestamp,s0,s1) values(1000,1000,1000)");
      statement.execute("insert into root.sg1.d0(timestamp,s0,s1) values(10,10,10)");


      List<ResultSet> resultSetList = new ArrayList<>();

      ResultSet r1 = statement.executeQuery("select * from root.sg1.d0 where time <= 1");
      resultSetList.add(r1);

      ResultSet r2 = statement.executeQuery("select * from root.sg1.d1 where s0 == 1000");
      resultSetList.add(r2);

      ResultSet r3 = statement.executeQuery("select * from root.sg1.d0 where s1 == 10");
      resultSetList.add(r3);

      r1.next();
      Assert.assertEquals(r1.getLong(1), 1L);
      Assert.assertEquals(r1.getLong(2), 1L);
      Assert.assertEquals(r1.getLong(3), 1L);

      r2.next();
      Assert.assertEquals(r2.getLong(1), 1000L);
      Assert.assertEquals(r2.getLong(2), 1000L);
      Assert.assertEquals(r2.getLong(3), 1000L);

      r3.next();
      Assert.assertEquals(r3.getLong(1), 10L);
      Assert.assertEquals(r3.getLong(2), 10L);
      Assert.assertEquals(r3.getLong(3), 10L);
    }
  }
}<|MERGE_RESOLUTION|>--- conflicted
+++ resolved
@@ -43,15 +43,12 @@
 import org.junit.Before;
 import org.junit.Test;
 
-<<<<<<< HEAD
 import java.sql.*;
 import java.util.ArrayList;
 import java.util.List;
 
 import static org.junit.Assert.*;
 
-=======
->>>>>>> df8f876a
 public class IoTDBSimpleQueryIT {
 
   @Before
