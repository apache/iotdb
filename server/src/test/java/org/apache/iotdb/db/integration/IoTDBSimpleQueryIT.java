--- conflicted
+++ resolved
@@ -61,13 +61,8 @@
       e.printStackTrace();
     }
 
-<<<<<<< HEAD
-    MeasurementMNode mNode = (MeasurementMNode) MManager.getInstance()
-        .getNodeByPath("root.sg1.d0.s1");
-=======
     MeasurementMNode mNode = (MeasurementMNode) MManager.getInstance().getNodeByPath(new PartialPath(
         "root.sg1.d0.s1"));
->>>>>>> 4c224bc2
     assertNull(mNode.getSchema().getProps());
   }
 
