/*
 * Licensed to the Apache Software Foundation (ASF) under one
 * or more contributor license agreements.  See the NOTICE file
 * distributed with this work for additional information
 * regarding copyright ownership.  The ASF licenses this file
 * to you under the Apache License, Version 2.0 (the
 * "License"); you may not use this file except in compliance
 * with the License.  You may obtain a copy of the License at
 *
 *     http://www.apache.org/licenses/LICENSE-2.0
 *
 * Unless required by applicable law or agreed to in writing,
 * software distributed under the License is distributed on an
 * "AS IS" BASIS, WITHOUT WARRANTIES OR CONDITIONS OF ANY
 * KIND, either express or implied.  See the License for the
 * specific language governing permissions and limitations
 * under the License.
 */
package org.apache.iotdb.db.integration;

import static org.junit.Assert.assertEquals;
import static org.junit.Assert.assertNull;
import static org.junit.Assert.assertTrue;
import static org.junit.Assert.fail;

import java.sql.Connection;
import java.sql.DriverManager;
import java.sql.ResultSet;
import java.sql.SQLException;
import java.sql.Statement;
import java.util.ArrayList;
import java.util.Arrays;
import java.util.List;
import org.apache.iotdb.db.conf.IoTDBDescriptor;
import org.apache.iotdb.db.exception.metadata.MetadataException;
import org.apache.iotdb.db.metadata.MManager;
import org.apache.iotdb.db.metadata.PartialPath;
import org.apache.iotdb.db.metadata.mnode.MeasurementMNode;
import org.apache.iotdb.db.utils.EnvironmentUtils;
import org.apache.iotdb.jdbc.Config;
import org.apache.iotdb.jdbc.IoTDBSQLException;
import org.junit.After;
import org.junit.Assert;
import org.junit.Before;
import org.junit.Test;

public class IoTDBSimpleQueryIT {

  @Before
  public void setUp() throws Exception {
    EnvironmentUtils.envSetUp();
  }

  @After
  public void tearDown() throws Exception {
    EnvironmentUtils.cleanEnv();
  }

  @Test
  public void testCreatTimeseries() throws SQLException, ClassNotFoundException, MetadataException {
    Class.forName(Config.JDBC_DRIVER_NAME);
    try (Connection connection = DriverManager
        .getConnection(Config.IOTDB_URL_PREFIX + "127.0.0.1:6667/",
            "root", "root");
        Statement statement = connection.createStatement()) {
      statement.setFetchSize(5);
      statement.execute("SET STORAGE GROUP TO root.sg1");
      statement.execute("CREATE TIMESERIES root.sg1.d0.s1 WITH DATATYPE=INT32,ENCODING=PLAIN");
    } catch (SQLException e) {
      e.printStackTrace();
    }

    MeasurementMNode mNode = (MeasurementMNode) MManager.getInstance()
        .getNodeByPath(new PartialPath("root.sg1.d0.s1"));
    assertNull(mNode.getSchema().getProps());
  }

  @Test
  public void testEmptyDataSet() throws SQLException, ClassNotFoundException {
    Class.forName(Config.JDBC_DRIVER_NAME);
    try (Connection connection = DriverManager
        .getConnection(Config.IOTDB_URL_PREFIX + "127.0.0.1:6667/", "root", "root");
        Statement statement = connection.createStatement()) {

      ResultSet resultSet = statement.executeQuery("select * from root");
      // has an empty time column
      Assert.assertEquals(1, resultSet.getMetaData().getColumnCount());
      try {
        while (resultSet.next()) {
          fail();
        }

        resultSet = statement.executeQuery(
            "select count(*) from root where time >= 1 and time <= 100 group by ([0, 100), 20ms, 20ms)");
        // has an empty time column
        Assert.assertEquals(1, resultSet.getMetaData().getColumnCount());
        while (resultSet.next()) {
          fail();
        }

        resultSet = statement.executeQuery("select count(*) from root");
        // has no column
        Assert.assertEquals(0, resultSet.getMetaData().getColumnCount());
        while (resultSet.next()) {
          fail();
        }

        resultSet = statement.executeQuery("select * from root align by device");
        // has time and device columns
        Assert.assertEquals(2, resultSet.getMetaData().getColumnCount());
        while (resultSet.next()) {
          fail();
        }

        resultSet = statement.executeQuery("select count(*) from root align by device");
        // has device column
        Assert.assertEquals(1, resultSet.getMetaData().getColumnCount());
        while (resultSet.next()) {
          fail();
        }

        resultSet = statement.executeQuery(
            "select count(*) from root where time >= 1 and time <= 100 "
                + "group by ([0, 100), 20ms, 20ms) align by device");
        // has time and device columns
        Assert.assertEquals(2, resultSet.getMetaData().getColumnCount());
        while (resultSet.next()) {
          fail();
        }
      } finally {
        resultSet.close();
      }

      resultSet.close();
    }
  }

  @Test
  public void testOrderByTimeDesc() throws Exception {
    Class.forName(Config.JDBC_DRIVER_NAME);
    try (Connection connection = DriverManager
        .getConnection(Config.IOTDB_URL_PREFIX + "127.0.0.1:6667/",
            "root", "root");
        Statement statement = connection.createStatement()) {
      statement.setFetchSize(5);
      statement.execute("SET STORAGE GROUP TO root.sg1");
      statement.execute("CREATE TIMESERIES root.sg1.d0.s0 WITH DATATYPE=INT32,ENCODING=PLAIN");
      statement.execute("CREATE TIMESERIES root.sg1.d0.s1 WITH DATATYPE=INT32,ENCODING=PLAIN");
      statement.execute("INSERT INTO root.sg1.d0(timestamp, s0) VALUES (1, 1)");
      statement.execute("INSERT INTO root.sg1.d0(timestamp, s0) VALUES (2, 2)");
      statement.execute("INSERT INTO root.sg1.d0(timestamp, s0) VALUES (3, 3)");
      statement.execute("INSERT INTO root.sg1.d0(timestamp, s0) VALUES (4, 4)");
      statement.execute("INSERT INTO root.sg1.d0(timestamp, s1) VALUES (3, 3)");
      statement.execute("INSERT INTO root.sg1.d0(timestamp, s1) VALUES (1, 1)");
      statement.execute("flush");

      String[] ret = new String[]{
          "4,4,null",
          "3,3,3",
          "2,2,null",
          "1,1,1",
      };

      int cur = 0;
      try (ResultSet resultSet = statement.executeQuery("select * from root order by time desc")) {
        while (resultSet.next()) {
          String ans = resultSet.getString("Time") + ","
              + resultSet.getString("root.sg1.d0.s0") + ","
              + resultSet.getString("root.sg1.d0.s1");
          assertEquals(ret[cur], ans);
          cur++;
        }
      }
    }
  }

  @Test
  public void testShowTimeseriesDataSet1() throws ClassNotFoundException {
    Class.forName(Config.JDBC_DRIVER_NAME);
    try (Connection connection = DriverManager
        .getConnection(Config.IOTDB_URL_PREFIX + "127.0.0.1:6667/",
            "root", "root");
        Statement statement = connection.createStatement()) {
      statement.setFetchSize(5);
      statement.execute("SET STORAGE GROUP TO root.sg1");
      statement.execute("CREATE TIMESERIES root.sg1.d0.s1 WITH DATATYPE=INT32,ENCODING=PLAIN");
      statement.execute("CREATE TIMESERIES root.sg1.d0.s2 WITH DATATYPE=INT32,ENCODING=PLAIN");
      statement.execute("CREATE TIMESERIES root.sg1.d0.s3 WITH DATATYPE=INT32,ENCODING=PLAIN");
      statement.execute("CREATE TIMESERIES root.sg1.d0.s4 WITH DATATYPE=INT32,ENCODING=PLAIN");
      statement.execute("CREATE TIMESERIES root.sg1.d0.s5 WITH DATATYPE=INT32,ENCODING=PLAIN");
      statement.execute("CREATE TIMESERIES root.sg1.d0.s6 WITH DATATYPE=INT32,ENCODING=PLAIN");
      statement.execute("CREATE TIMESERIES root.sg1.d0.s7 WITH DATATYPE=INT32,ENCODING=PLAIN");
      statement.execute("CREATE TIMESERIES root.sg1.d0.s8 WITH DATATYPE=INT32,ENCODING=PLAIN");
      statement.execute("CREATE TIMESERIES root.sg1.d0.s9 WITH DATATYPE=INT32,ENCODING=PLAIN");
      statement.execute("CREATE TIMESERIES root.sg1.d0.s10 WITH DATATYPE=INT32,ENCODING=PLAIN");

      statement.execute("flush");

      int count = 0;
      try (ResultSet resultSet = statement.executeQuery("show timeseries")) {
        while (resultSet.next()) {
          count++;
        }
      }

      Assert.assertEquals(10, count);

    } catch (SQLException e) {
      e.printStackTrace();
    }
  }

  @Test
  public void testShowTimeseriesDataSet2() throws ClassNotFoundException {
    Class.forName(Config.JDBC_DRIVER_NAME);
    try (Connection connection = DriverManager
        .getConnection(Config.IOTDB_URL_PREFIX + "127.0.0.1:6667/",
            "root", "root");
        Statement statement = connection.createStatement()) {
      statement.setFetchSize(10);
      statement.execute("SET STORAGE GROUP TO root.sg1");
      statement.execute("CREATE TIMESERIES root.sg1.d0.s1 WITH DATATYPE=INT32,ENCODING=PLAIN");
      statement.execute("CREATE TIMESERIES root.sg1.d0.s2 WITH DATATYPE=INT32,ENCODING=PLAIN");
      statement.execute("CREATE TIMESERIES root.sg1.d0.s3 WITH DATATYPE=INT32,ENCODING=PLAIN");
      statement.execute("CREATE TIMESERIES root.sg1.d0.s4 WITH DATATYPE=INT32,ENCODING=PLAIN");
      statement.execute("CREATE TIMESERIES root.sg1.d0.s5 WITH DATATYPE=INT32,ENCODING=PLAIN");
      statement.execute("CREATE TIMESERIES root.sg1.d0.s6 WITH DATATYPE=INT32,ENCODING=PLAIN");
      statement.execute("CREATE TIMESERIES root.sg1.d0.s7 WITH DATATYPE=INT32,ENCODING=PLAIN");
      statement.execute("CREATE TIMESERIES root.sg1.d0.s8 WITH DATATYPE=INT32,ENCODING=PLAIN");
      statement.execute("CREATE TIMESERIES root.sg1.d0.s9 WITH DATATYPE=INT32,ENCODING=PLAIN");
      statement.execute("CREATE TIMESERIES root.sg1.d0.s10 WITH DATATYPE=INT32,ENCODING=PLAIN");

      statement.execute("flush");

      int count = 0;
      try (ResultSet resultSet = statement.executeQuery("show timeseries")) {
        while (resultSet.next()) {
          count++;
        }
      }

      Assert.assertEquals(10, count);

    } catch (SQLException e) {
      e.printStackTrace();
    }
  }

  @Test
  public void testShowTimeseriesDataSet3() throws ClassNotFoundException {
    Class.forName(Config.JDBC_DRIVER_NAME);
    try (Connection connection = DriverManager
        .getConnection(Config.IOTDB_URL_PREFIX + "127.0.0.1:6667/",
            "root", "root");
        Statement statement = connection.createStatement()) {
      statement.setFetchSize(15);
      statement.execute("SET STORAGE GROUP TO root.sg1");
      statement.execute("CREATE TIMESERIES root.sg1.d0.s1 WITH DATATYPE=INT32,ENCODING=PLAIN");
      statement.execute("CREATE TIMESERIES root.sg1.d0.s2 WITH DATATYPE=INT32,ENCODING=PLAIN");
      statement.execute("CREATE TIMESERIES root.sg1.d0.s3 WITH DATATYPE=INT32,ENCODING=PLAIN");
      statement.execute("CREATE TIMESERIES root.sg1.d0.s4 WITH DATATYPE=INT32,ENCODING=PLAIN");
      statement.execute("CREATE TIMESERIES root.sg1.d0.s5 WITH DATATYPE=INT32,ENCODING=PLAIN");
      statement.execute("CREATE TIMESERIES root.sg1.d0.s6 WITH DATATYPE=INT32,ENCODING=PLAIN");
      statement.execute("CREATE TIMESERIES root.sg1.d0.s7 WITH DATATYPE=INT32,ENCODING=PLAIN");
      statement.execute("CREATE TIMESERIES root.sg1.d0.s8 WITH DATATYPE=INT32,ENCODING=PLAIN");
      statement.execute("CREATE TIMESERIES root.sg1.d0.s9 WITH DATATYPE=INT32,ENCODING=PLAIN");
      statement.execute("CREATE TIMESERIES root.sg1.d0.s10 WITH DATATYPE=INT32,ENCODING=PLAIN");

      statement.execute("flush");

      int count = 0;
      try (ResultSet resultSet = statement.executeQuery("show timeseries")) {
        while (resultSet.next()) {
          count++;
        }
      }

      Assert.assertEquals(10, count);

    } catch (SQLException e) {
      e.printStackTrace();
    }
  }

  @Test
  public void testShowTimeseriesDataSet4() throws ClassNotFoundException {
    Class.forName(Config.JDBC_DRIVER_NAME);
    try (Connection connection = DriverManager
        .getConnection(Config.IOTDB_URL_PREFIX + "127.0.0.1:6667/",
            "root", "root");
        Statement statement = connection.createStatement()) {
      statement.setFetchSize(5);
      statement.execute("SET STORAGE GROUP TO root.sg1");
      statement.execute("CREATE TIMESERIES root.sg1.d0.s1 WITH DATATYPE=INT32,ENCODING=PLAIN");
      statement.execute("CREATE TIMESERIES root.sg1.d0.s2 WITH DATATYPE=INT32,ENCODING=PLAIN");
      statement.execute("CREATE TIMESERIES root.sg1.d0.s3 WITH DATATYPE=INT32,ENCODING=PLAIN");
      statement.execute("CREATE TIMESERIES root.sg1.d0.s4 WITH DATATYPE=INT32,ENCODING=PLAIN");
      statement.execute("CREATE TIMESERIES root.sg1.d0.s5 WITH DATATYPE=INT32,ENCODING=PLAIN");
      statement.execute("CREATE TIMESERIES root.sg1.d0.s6 WITH DATATYPE=INT32,ENCODING=PLAIN");
      statement.execute("CREATE TIMESERIES root.sg1.d0.s7 WITH DATATYPE=INT32,ENCODING=PLAIN");
      statement.execute("CREATE TIMESERIES root.sg1.d0.s8 WITH DATATYPE=INT32,ENCODING=PLAIN");
      statement.execute("CREATE TIMESERIES root.sg1.d0.s9 WITH DATATYPE=INT32,ENCODING=PLAIN");
      statement.execute("CREATE TIMESERIES root.sg1.d0.s10 WITH DATATYPE=INT32,ENCODING=PLAIN");

      statement.execute("flush");

      int count = 0;
      try (ResultSet resultSet = statement.executeQuery("show timeseries limit 8")) {
        while (resultSet.next()) {
          count++;
        }
      }

      Assert.assertEquals(8, count);

    } catch (SQLException e) {
      e.printStackTrace();
    }
  }

  @Test
  public void testShowTimeseriesWithLimitOffset() throws SQLException, ClassNotFoundException {
    Class.forName(Config.JDBC_DRIVER_NAME);
    try (Connection connection = DriverManager
        .getConnection(Config.IOTDB_URL_PREFIX + "127.0.0.1:6667/", "root", "root");
        Statement statement = connection.createStatement()) {

      List<String> exps = Arrays
          .asList("root.sg1.d0.s1", "root.sg1.d0.s2", "root.sg1.d0.s3", "root.sg1.d0.s4");

      statement.execute("INSERT INTO root.sg1.d0(timestamp, s1) VALUES (5, 5)");
      statement.execute("INSERT INTO root.sg1.d0(timestamp, s2) VALUES (5, 5)");
      statement.execute("INSERT INTO root.sg1.d0(timestamp, s3) VALUES (5, 5)");
      statement.execute("INSERT INTO root.sg1.d0(timestamp, s4) VALUES (5, 5)");

      int count = 0;
      try (ResultSet resultSet = statement.executeQuery("show timeseries limit 2 offset 1")) {
        while (resultSet.next()) {
          Assert.assertTrue(exps.contains(resultSet.getString(1)));
          ++count;
        }
      }
      Assert.assertEquals(2, count);
    }
  }

  @Test
  public void testFirstOverlappedPageFiltered() throws SQLException, ClassNotFoundException {
    Class.forName(Config.JDBC_DRIVER_NAME);
    try (Connection connection = DriverManager
        .getConnection(Config.IOTDB_URL_PREFIX + "127.0.0.1:6667/",
            "root", "root");
        Statement statement = connection.createStatement()) {
      statement.execute("SET STORAGE GROUP TO root.sg1");
      statement.execute("CREATE TIMESERIES root.sg1.d0.s0 WITH DATATYPE=INT32,ENCODING=PLAIN");

      // seq chunk : [1,10]
      statement.execute("INSERT INTO root.sg1.d0(timestamp, s0) VALUES (1, 1)");
      statement.execute("INSERT INTO root.sg1.d0(timestamp, s0) VALUES (10, 10)");

      statement.execute("flush");

      // seq chunk : [13,20]
      statement.execute("INSERT INTO root.sg1.d0(timestamp, s0) VALUES (13, 13)");
      statement.execute("INSERT INTO root.sg1.d0(timestamp, s0) VALUES (20, 20)");

      statement.execute("flush");

      // unseq chunk : [5,15]
      statement.execute("INSERT INTO root.sg1.d0(timestamp, s0) VALUES (5, 5)");
      statement.execute("INSERT INTO root.sg1.d0(timestamp, s0) VALUES (15, 15)");

      statement.execute("flush");

      long count = 0;
      try (ResultSet resultSet = statement
          .executeQuery("select s0 from root.sg1.d0 where s0 > 18")) {
        while (resultSet.next()) {
          count++;
        }
      }

      Assert.assertEquals(1, count);
    }
  }


  @Test
  public void testPartialInsertion() throws SQLException, ClassNotFoundException {
    Class.forName(Config.JDBC_DRIVER_NAME);
    try (Connection connection = DriverManager
        .getConnection(Config.IOTDB_URL_PREFIX + "127.0.0.1:6667/",
            "root", "root");
        Statement statement = connection.createStatement()) {
      statement.execute("SET STORAGE GROUP TO root.sg1");
      statement.execute("CREATE TIMESERIES root.sg1.d0.s0 WITH DATATYPE=INT32,ENCODING=PLAIN");
      statement.execute("CREATE TIMESERIES root.sg1.d0.s1 WITH DATATYPE=INT32,ENCODING=PLAIN");

      try {
        statement.execute("INSERT INTO root.sg1.d0(timestamp, s0, s1) VALUES (1, 1, 2.2)");
        fail();
      } catch (IoTDBSQLException e) {
        assertTrue(e.getMessage().contains("s1"));
      }

      try (ResultSet resultSet = statement.executeQuery("select s0, s1 from root.sg1.d0")) {
        while (resultSet.next()) {
          assertEquals(1, resultSet.getInt("root.sg1.d0.s0"));
          assertEquals(null, resultSet.getString("root.sg1.d0.s1"));
        }
      }
    }
  }


  @Test
  public void testPartialInsertionAllFailed() throws SQLException, ClassNotFoundException {
    Class.forName(Config.JDBC_DRIVER_NAME);

    boolean autoCreateSchemaEnabled = IoTDBDescriptor.getInstance().getConfig()
        .isAutoCreateSchemaEnabled();
    boolean enablePartialInsert = IoTDBDescriptor.getInstance().getConfig().isEnablePartialInsert();

    try (Connection connection = DriverManager
        .getConnection(Config.IOTDB_URL_PREFIX + "127.0.0.1:6667/",
            "root", "root");
        Statement statement = connection.createStatement()) {
      IoTDBDescriptor.getInstance().getConfig().setAutoCreateSchemaEnabled(false);
      IoTDBDescriptor.getInstance().getConfig().setEnablePartialInsert(true);

      statement.execute("SET STORAGE GROUP TO root.sg1");

      try {
        statement.execute("INSERT INTO root.sg1(timestamp, s0) VALUES (1, 1)");
        fail();
      } catch (IoTDBSQLException e) {
        assertTrue(e.getMessage().contains("s0"));
      }
    }

    IoTDBDescriptor.getInstance().getConfig().setEnablePartialInsert(enablePartialInsert);
    IoTDBDescriptor.getInstance().getConfig().setAutoCreateSchemaEnabled(autoCreateSchemaEnabled);

  }

  @Test
  public void testOverlappedPagesMerge() throws SQLException, ClassNotFoundException {
    Class.forName(Config.JDBC_DRIVER_NAME);
    try (Connection connection = DriverManager
        .getConnection(Config.IOTDB_URL_PREFIX + "127.0.0.1:6667/",
            "root", "root");
        Statement statement = connection.createStatement()) {
      statement.execute("SET STORAGE GROUP TO root.sg1");
      statement.execute("CREATE TIMESERIES root.sg1.d0.s0 WITH DATATYPE=INT32,ENCODING=PLAIN");

      // seq chunk : start-end [1000, 1000]
      statement.execute("INSERT INTO root.sg1.d0(timestamp, s0) VALUES (1000, 0)");

      statement.execute("flush");

      // unseq chunk : [1,10]
      statement.execute("INSERT INTO root.sg1.d0(timestamp, s0) VALUES (1, 1)");
      statement.execute("INSERT INTO root.sg1.d0(timestamp, s0) VALUES (10, 10)");

      statement.execute("flush");

      // usneq chunk : [5,15]
      statement.execute("INSERT INTO root.sg1.d0(timestamp, s0) VALUES (5, 5)");
      statement.execute("INSERT INTO root.sg1.d0(timestamp, s0) VALUES (15, 15)");

      statement.execute("flush");

      // unseq chunk : [15,15]
      statement.execute("INSERT INTO root.sg1.d0(timestamp, s0) VALUES (15, 150)");

      statement.execute("flush");

      long count = 0;

      try (ResultSet resultSet = statement
          .executeQuery("select s0 from root.sg1.d0 where s0 < 100")) {
        while (resultSet.next()) {
          count++;
        }
      }

      Assert.assertEquals(4, count);
    }
  }

  @Test
  public void testUnseqUnsealedDeleteQuery() throws SQLException, ClassNotFoundException {
    Class.forName(Config.JDBC_DRIVER_NAME);
    try (Connection connection = DriverManager
        .getConnection(Config.IOTDB_URL_PREFIX + "127.0.0.1:6667/",
            "root", "root");
        Statement statement = connection.createStatement()) {
      statement.execute("SET STORAGE GROUP TO root.sg1");
      statement.execute("CREATE TIMESERIES root.sg1.d0.s0 WITH DATATYPE=INT32,ENCODING=PLAIN");

      // seq data
      statement.execute("INSERT INTO root.sg1.d0(timestamp, s0) VALUES (1000, 1)");
      statement.execute("flush");

      for (int i = 1; i <= 10; i++) {
        statement.execute(
            String.format("INSERT INTO root.sg1.d0(timestamp, s0) VALUES (%d, %d)", i, i));
      }

      statement.execute("flush");

      // unseq data
      for (int i = 11; i <= 20; i++) {
        statement.execute(
            String.format("INSERT INTO root.sg1.d0(timestamp, s0) VALUES (%d, %d)", i, i));
      }

      statement.execute("delete from root.sg1.d0.s0 where time <= 15");

      long count = 0;

      try (ResultSet resultSet = statement.executeQuery("select * from root")) {
        while (resultSet.next()) {
          count++;
        }
      }

      System.out.println(count);

    }
  }

  @Test
  public void testTimeseriesMetadataCache() throws ClassNotFoundException {
    Class.forName(Config.JDBC_DRIVER_NAME);
    try (Connection connection = DriverManager
        .getConnection(Config.IOTDB_URL_PREFIX + "127.0.0.1:6667/",
            "root", "root");
        Statement statement = connection.createStatement()) {
      statement.execute("SET STORAGE GROUP TO root.sg1");
      for (int i = 0; i < 10000; i++) {
        statement
            .execute("CREATE TIMESERIES root.sg1.d0.s" + i + " WITH DATATYPE=INT32,ENCODING=PLAIN");
      }
      for (int i = 1; i < 10000; i++) {
        statement.execute("INSERT INTO root.sg1.d0(timestamp, s" + i + ") VALUES (1000, 1)");
      }
      statement.execute("flush");
      statement.executeQuery("select s0 from root.sg1.d0");
    } catch (SQLException e) {
      fail();
    }
  }


  @Test
  public void testInvalidSchema() throws ClassNotFoundException {
    Class.forName(Config.JDBC_DRIVER_NAME);
    try (Connection connection = DriverManager
        .getConnection(Config.IOTDB_URL_PREFIX + "127.0.0.1:6667/",
            "root", "root");
        Statement statement = connection.createStatement()) {
      statement.execute("SET STORAGE GROUP TO root.sg1");
      try {
        statement
            .execute("CREATE TIMESERIES root.sg1.d1.s1 with datatype=BOOLEAN, encoding=TS_2DIFF");
      } catch (Exception e) {
        Assert.assertEquals(
            "303: encoding BOOLEAN does not support TS_2DIFF",
            e.getMessage());
      }

      try {
<<<<<<< HEAD
        statement.execute("CREATE TIMESERIES root.sg1.d1.s2 with datatype=INT32, encoding=GORILLA");
      } catch (Exception e) {
        Assert.assertEquals(
            "303: encoding INT32 does not support GORILLA",
            e.getMessage());
      }

      try {
=======
>>>>>>> ebf63b12
        statement
            .execute("CREATE TIMESERIES root.sg1.d1.s3 with datatype=DOUBLE, encoding=REGULAR");
      } catch (Exception e) {
        Assert.assertEquals(
            "303: encoding DOUBLE does not support REGULAR",
            e.getMessage());
      }

      try {
        statement.execute("CREATE TIMESERIES root.sg1.d1.s4 with datatype=TEXT, encoding=TS_2DIFF");
      } catch (Exception e) {
        Assert.assertEquals(
            "303: encoding TEXT does not support TS_2DIFF",
            e.getMessage());
      }


    } catch (SQLException e) {
      fail();
    }
  }

  @Test
  public void testUseSameStatement() throws SQLException {
    try (Connection connection = DriverManager
        .getConnection(Config.IOTDB_URL_PREFIX + "127.0.0.1:6667/", "root", "root");
        Statement statement = connection.createStatement()) {
      statement.execute("SET STORAGE GROUP TO root.sg1");
      statement.execute(
          "CREATE TIMESERIES root.sg1.d0.s0 WITH DATATYPE=INT64, ENCODING=RLE, COMPRESSOR=SNAPPY");
      statement.execute(
          "CREATE TIMESERIES root.sg1.d0.s1 WITH DATATYPE=INT64, ENCODING=RLE, COMPRESSOR=SNAPPY");
      statement.execute(
          "CREATE TIMESERIES root.sg1.d1.s0 WITH DATATYPE=INT64, ENCODING=RLE, COMPRESSOR=SNAPPY");
      statement.execute(
          "CREATE TIMESERIES root.sg1.d1.s1 WITH DATATYPE=INT64, ENCODING=RLE, COMPRESSOR=SNAPPY");

      statement.execute("insert into root.sg1.d0(timestamp,s0,s1) values(1,1,1)");
      statement.execute("insert into root.sg1.d1(timestamp,s0,s1) values(1000,1000,1000)");
      statement.execute("insert into root.sg1.d0(timestamp,s0,s1) values(10,10,10)");

      List<ResultSet> resultSetList = new ArrayList<>();

      ResultSet r1 = statement.executeQuery("select * from root.sg1.d0 where time <= 1");
      resultSetList.add(r1);

      ResultSet r2 = statement.executeQuery("select * from root.sg1.d1 where s0 == 1000");
      resultSetList.add(r2);

      ResultSet r3 = statement.executeQuery("select * from root.sg1.d0 where s1 == 10");
      resultSetList.add(r3);

      r1.next();
      Assert.assertEquals(r1.getLong(1), 1L);
      Assert.assertEquals(r1.getLong(2), 1L);
      Assert.assertEquals(r1.getLong(3), 1L);

      r2.next();
      Assert.assertEquals(r2.getLong(1), 1000L);
      Assert.assertEquals(r2.getLong(2), 1000L);
      Assert.assertEquals(r2.getLong(3), 1000L);

      r3.next();
      Assert.assertEquals(r3.getLong(1), 10L);
      Assert.assertEquals(r3.getLong(2), 10L);
      Assert.assertEquals(r3.getLong(3), 10L);
    }
  }
}<|MERGE_RESOLUTION|>--- conflicted
+++ resolved
@@ -571,17 +571,6 @@
       }
 
       try {
-<<<<<<< HEAD
-        statement.execute("CREATE TIMESERIES root.sg1.d1.s2 with datatype=INT32, encoding=GORILLA");
-      } catch (Exception e) {
-        Assert.assertEquals(
-            "303: encoding INT32 does not support GORILLA",
-            e.getMessage());
-      }
-
-      try {
-=======
->>>>>>> ebf63b12
         statement
             .execute("CREATE TIMESERIES root.sg1.d1.s3 with datatype=DOUBLE, encoding=REGULAR");
       } catch (Exception e) {
