/*
 * Licensed to the Apache Software Foundation (ASF) under one
 * or more contributor license agreements.  See the NOTICE file
 * distributed with this work for additional information
 * regarding copyright ownership.  The ASF licenses this file
 * to you under the Apache License, Version 2.0 (the
 * "License"); you may not use this file except in compliance
 * with the License.  You may obtain a copy of the License at
 *
 *     http://www.apache.org/licenses/LICENSE-2.0
 *
 * Unless required by applicable law or agreed to in writing,
 * software distributed under the License is distributed on an
 * "AS IS" BASIS, WITHOUT WARRANTIES OR CONDITIONS OF ANY
 * KIND, either express or implied.  See the License for the
 * specific language governing permissions and limitations
 * under the License.
 */
package org.apache.iotdb.db.query.dataset;

<<<<<<< HEAD
import org.apache.iotdb.commons.exception.MetadataException;
import org.apache.iotdb.db.exception.StorageEngineException;
import org.apache.iotdb.db.exception.query.QueryProcessException;
import org.apache.iotdb.db.qp.Planner;
import org.apache.iotdb.db.qp.executor.IPlanExecutor;
import org.apache.iotdb.db.qp.executor.PlanExecutor;
import org.apache.iotdb.db.qp.physical.PhysicalPlan;
import org.apache.iotdb.db.utils.EnvironmentUtils;
import org.apache.iotdb.tsfile.exception.filter.QueryFilterOptimizationException;
import org.apache.iotdb.tsfile.read.common.RowRecord;
import org.apache.iotdb.tsfile.read.query.dataset.QueryDataSet;

import org.apache.thrift.TException;
import org.junit.After;
import org.junit.Assert;
import org.junit.Before;
import org.junit.Test;

import java.io.IOException;
import java.sql.SQLException;

public class SingleDataSetTest {
  private final IPlanExecutor queryExecutor = new PlanExecutor();
  private final Planner processor = new Planner();

  private final String[] sqls = {
    "CREATE DATABASE root.vehicle",
    "CREATE DATABASE root.test",
    "CREATE TIMESERIES root.vehicle.d0.s0 WITH DATATYPE=INT32, ENCODING=RLE",
    "CREATE TIMESERIES root.vehicle.d0.s1 WITH DATATYPE=TEXT, ENCODING=PLAIN",
    "CREATE TIMESERIES root.test.d0.s0 WITH DATATYPE=INT32, ENCODING=RLE",
    "CREATE TIMESERIES root.test.d0.s1 WITH DATATYPE=TEXT, ENCODING=PLAIN",
    "CREATE TIMESERIES root.test.d1.`\"s3+xy\"` WITH DATATYPE=TEXT, ENCODING=PLAIN"
  };

  public SingleDataSetTest() throws QueryProcessException {}

  @Before
  public void setUp() throws Exception {
    EnvironmentUtils.envSetUp();
    for (String sql : sqls) {
      queryExecutor.processNonQuery(processor.parseSQLToPhysicalPlan(sql));
    }
  }

  @After
  public void tearDown() throws Exception {
    EnvironmentUtils.cleanEnv();
  }

  @Test
  public void countDevice()
      throws QueryProcessException, TException, StorageEngineException,
          QueryFilterOptimizationException, MetadataException, IOException, InterruptedException,
          SQLException {
    PhysicalPlan plan = processor.parseSQLToPhysicalPlan("count devices");
    QueryDataSet dataSet = queryExecutor.processQuery(plan, EnvironmentUtils.TEST_QUERY_CONTEXT);
    Assert.assertTrue(dataSet instanceof SingleDataSet);
    Assert.assertEquals("[devices]", dataSet.getPaths().toString());
    while (dataSet.hasNext()) {
      RowRecord record = dataSet.next();
      Assert.assertEquals("0\t3", record.toString());
    }
  }

  @Test
  public void countTimeSeries()
      throws QueryProcessException, TException, StorageEngineException,
          QueryFilterOptimizationException, MetadataException, IOException, InterruptedException,
          SQLException {
    PhysicalPlan plan = processor.parseSQLToPhysicalPlan("count TimeSeries");
    QueryDataSet dataSet = queryExecutor.processQuery(plan, EnvironmentUtils.TEST_QUERY_CONTEXT);
    Assert.assertTrue(dataSet instanceof SingleDataSet);
    Assert.assertEquals("[count]", dataSet.getPaths().toString());
    while (dataSet.hasNext()) {
      RowRecord record = dataSet.next();
      Assert.assertEquals("0\t5", record.toString());
    }
  }

  @Test
  public void countStorageGroup()
      throws TException, StorageEngineException, QueryFilterOptimizationException,
          MetadataException, IOException, InterruptedException, SQLException,
          QueryProcessException {
    PhysicalPlan plan = processor.parseSQLToPhysicalPlan("count storage group");
    QueryDataSet dataSet = queryExecutor.processQuery(plan, EnvironmentUtils.TEST_QUERY_CONTEXT);
    Assert.assertTrue(dataSet instanceof SingleDataSet);
    Assert.assertEquals("[storage group]", dataSet.getPaths().toString());
    while (dataSet.hasNext()) {
      RowRecord record = dataSet.next();
      Assert.assertEquals("0\t2", record.toString());
    }
  }

  @Test
  public void countNodes()
      throws QueryProcessException, TException, StorageEngineException,
          QueryFilterOptimizationException, MetadataException, IOException, InterruptedException,
          SQLException {
    PhysicalPlan plan = processor.parseSQLToPhysicalPlan("count nodes root.test.** level=2");
    QueryDataSet dataSet = queryExecutor.processQuery(plan, EnvironmentUtils.TEST_QUERY_CONTEXT);
    Assert.assertTrue(dataSet instanceof SingleDataSet);
    Assert.assertEquals("[count]", dataSet.getPaths().toString());
    while (dataSet.hasNext()) {
      RowRecord record = dataSet.next();
      Assert.assertEquals("0\t2", record.toString());
    }
  }
}
=======
// public class SingleDataSetTest {
//  private final IPlanExecutor queryExecutor = new PlanExecutor();
//  private final Planner processor = new Planner();
//
//  private final String[] sqls = {
//    "SET STORAGE GROUP TO root.vehicle",
//    "SET STORAGE GROUP TO root.test",
//    "CREATE TIMESERIES root.vehicle.d0.s0 WITH DATATYPE=INT32, ENCODING=RLE",
//    "CREATE TIMESERIES root.vehicle.d0.s1 WITH DATATYPE=TEXT, ENCODING=PLAIN",
//    "CREATE TIMESERIES root.test.d0.s0 WITH DATATYPE=INT32, ENCODING=RLE",
//    "CREATE TIMESERIES root.test.d0.s1 WITH DATATYPE=TEXT, ENCODING=PLAIN",
//    "CREATE TIMESERIES root.test.d1.`\"s3+xy\"` WITH DATATYPE=TEXT, ENCODING=PLAIN"
//  };
//
//  public SingleDataSetTest() throws QueryProcessException {}
//
//  @Before
//  public void setUp() throws Exception {
//    EnvironmentUtils.envSetUp();
//    for (String sql : sqls) {
//      queryExecutor.processNonQuery(processor.parseSQLToPhysicalPlan(sql));
//    }
//  }
//
//  @After
//  public void tearDown() throws Exception {
//    EnvironmentUtils.cleanEnv();
//  }
//
//  @Test
//  public void countDevice()
//      throws QueryProcessException, TException, StorageEngineException,
//          QueryFilterOptimizationException, MetadataException, IOException, InterruptedException,
//          SQLException {
//    PhysicalPlan plan = processor.parseSQLToPhysicalPlan("count devices");
//    QueryDataSet dataSet = queryExecutor.processQuery(plan, EnvironmentUtils.TEST_QUERY_CONTEXT);
//    Assert.assertTrue(dataSet instanceof SingleDataSet);
//    Assert.assertEquals("[devices]", dataSet.getPaths().toString());
//    while (dataSet.hasNext()) {
//      RowRecord record = dataSet.next();
//      Assert.assertEquals("0\t3", record.toString());
//    }
//  }
//
//  @Test
//  public void countTimeSeries()
//      throws QueryProcessException, TException, StorageEngineException,
//          QueryFilterOptimizationException, MetadataException, IOException, InterruptedException,
//          SQLException {
//    PhysicalPlan plan = processor.parseSQLToPhysicalPlan("count TimeSeries");
//    QueryDataSet dataSet = queryExecutor.processQuery(plan, EnvironmentUtils.TEST_QUERY_CONTEXT);
//    Assert.assertTrue(dataSet instanceof SingleDataSet);
//    Assert.assertEquals("[count]", dataSet.getPaths().toString());
//    while (dataSet.hasNext()) {
//      RowRecord record = dataSet.next();
//      Assert.assertEquals("0\t5", record.toString());
//    }
//  }
//
//  @Test
//  public void countStorageGroup()
//      throws TException, StorageEngineException, QueryFilterOptimizationException,
//          MetadataException, IOException, InterruptedException, SQLException,
//          QueryProcessException {
//    PhysicalPlan plan = processor.parseSQLToPhysicalPlan("count storage group");
//    QueryDataSet dataSet = queryExecutor.processQuery(plan, EnvironmentUtils.TEST_QUERY_CONTEXT);
//    Assert.assertTrue(dataSet instanceof SingleDataSet);
//    Assert.assertEquals("[storage group]", dataSet.getPaths().toString());
//    while (dataSet.hasNext()) {
//      RowRecord record = dataSet.next();
//      Assert.assertEquals("0\t2", record.toString());
//    }
//  }
//
//  @Test
//  public void countNodes()
//      throws QueryProcessException, TException, StorageEngineException,
//          QueryFilterOptimizationException, MetadataException, IOException, InterruptedException,
//          SQLException {
//    PhysicalPlan plan = processor.parseSQLToPhysicalPlan("count nodes root.test.** level=2");
//    QueryDataSet dataSet = queryExecutor.processQuery(plan, EnvironmentUtils.TEST_QUERY_CONTEXT);
//    Assert.assertTrue(dataSet instanceof SingleDataSet);
//    Assert.assertEquals("[count]", dataSet.getPaths().toString());
//    while (dataSet.hasNext()) {
//      RowRecord record = dataSet.next();
//      Assert.assertEquals("0\t2", record.toString());
//    }
//  }
// }
>>>>>>> 87a416e6
<|MERGE_RESOLUTION|>--- conflicted
+++ resolved
@@ -18,118 +18,6 @@
  */
 package org.apache.iotdb.db.query.dataset;
 
-<<<<<<< HEAD
-import org.apache.iotdb.commons.exception.MetadataException;
-import org.apache.iotdb.db.exception.StorageEngineException;
-import org.apache.iotdb.db.exception.query.QueryProcessException;
-import org.apache.iotdb.db.qp.Planner;
-import org.apache.iotdb.db.qp.executor.IPlanExecutor;
-import org.apache.iotdb.db.qp.executor.PlanExecutor;
-import org.apache.iotdb.db.qp.physical.PhysicalPlan;
-import org.apache.iotdb.db.utils.EnvironmentUtils;
-import org.apache.iotdb.tsfile.exception.filter.QueryFilterOptimizationException;
-import org.apache.iotdb.tsfile.read.common.RowRecord;
-import org.apache.iotdb.tsfile.read.query.dataset.QueryDataSet;
-
-import org.apache.thrift.TException;
-import org.junit.After;
-import org.junit.Assert;
-import org.junit.Before;
-import org.junit.Test;
-
-import java.io.IOException;
-import java.sql.SQLException;
-
-public class SingleDataSetTest {
-  private final IPlanExecutor queryExecutor = new PlanExecutor();
-  private final Planner processor = new Planner();
-
-  private final String[] sqls = {
-    "CREATE DATABASE root.vehicle",
-    "CREATE DATABASE root.test",
-    "CREATE TIMESERIES root.vehicle.d0.s0 WITH DATATYPE=INT32, ENCODING=RLE",
-    "CREATE TIMESERIES root.vehicle.d0.s1 WITH DATATYPE=TEXT, ENCODING=PLAIN",
-    "CREATE TIMESERIES root.test.d0.s0 WITH DATATYPE=INT32, ENCODING=RLE",
-    "CREATE TIMESERIES root.test.d0.s1 WITH DATATYPE=TEXT, ENCODING=PLAIN",
-    "CREATE TIMESERIES root.test.d1.`\"s3+xy\"` WITH DATATYPE=TEXT, ENCODING=PLAIN"
-  };
-
-  public SingleDataSetTest() throws QueryProcessException {}
-
-  @Before
-  public void setUp() throws Exception {
-    EnvironmentUtils.envSetUp();
-    for (String sql : sqls) {
-      queryExecutor.processNonQuery(processor.parseSQLToPhysicalPlan(sql));
-    }
-  }
-
-  @After
-  public void tearDown() throws Exception {
-    EnvironmentUtils.cleanEnv();
-  }
-
-  @Test
-  public void countDevice()
-      throws QueryProcessException, TException, StorageEngineException,
-          QueryFilterOptimizationException, MetadataException, IOException, InterruptedException,
-          SQLException {
-    PhysicalPlan plan = processor.parseSQLToPhysicalPlan("count devices");
-    QueryDataSet dataSet = queryExecutor.processQuery(plan, EnvironmentUtils.TEST_QUERY_CONTEXT);
-    Assert.assertTrue(dataSet instanceof SingleDataSet);
-    Assert.assertEquals("[devices]", dataSet.getPaths().toString());
-    while (dataSet.hasNext()) {
-      RowRecord record = dataSet.next();
-      Assert.assertEquals("0\t3", record.toString());
-    }
-  }
-
-  @Test
-  public void countTimeSeries()
-      throws QueryProcessException, TException, StorageEngineException,
-          QueryFilterOptimizationException, MetadataException, IOException, InterruptedException,
-          SQLException {
-    PhysicalPlan plan = processor.parseSQLToPhysicalPlan("count TimeSeries");
-    QueryDataSet dataSet = queryExecutor.processQuery(plan, EnvironmentUtils.TEST_QUERY_CONTEXT);
-    Assert.assertTrue(dataSet instanceof SingleDataSet);
-    Assert.assertEquals("[count]", dataSet.getPaths().toString());
-    while (dataSet.hasNext()) {
-      RowRecord record = dataSet.next();
-      Assert.assertEquals("0\t5", record.toString());
-    }
-  }
-
-  @Test
-  public void countStorageGroup()
-      throws TException, StorageEngineException, QueryFilterOptimizationException,
-          MetadataException, IOException, InterruptedException, SQLException,
-          QueryProcessException {
-    PhysicalPlan plan = processor.parseSQLToPhysicalPlan("count storage group");
-    QueryDataSet dataSet = queryExecutor.processQuery(plan, EnvironmentUtils.TEST_QUERY_CONTEXT);
-    Assert.assertTrue(dataSet instanceof SingleDataSet);
-    Assert.assertEquals("[storage group]", dataSet.getPaths().toString());
-    while (dataSet.hasNext()) {
-      RowRecord record = dataSet.next();
-      Assert.assertEquals("0\t2", record.toString());
-    }
-  }
-
-  @Test
-  public void countNodes()
-      throws QueryProcessException, TException, StorageEngineException,
-          QueryFilterOptimizationException, MetadataException, IOException, InterruptedException,
-          SQLException {
-    PhysicalPlan plan = processor.parseSQLToPhysicalPlan("count nodes root.test.** level=2");
-    QueryDataSet dataSet = queryExecutor.processQuery(plan, EnvironmentUtils.TEST_QUERY_CONTEXT);
-    Assert.assertTrue(dataSet instanceof SingleDataSet);
-    Assert.assertEquals("[count]", dataSet.getPaths().toString());
-    while (dataSet.hasNext()) {
-      RowRecord record = dataSet.next();
-      Assert.assertEquals("0\t2", record.toString());
-    }
-  }
-}
-=======
 // public class SingleDataSetTest {
 //  private final IPlanExecutor queryExecutor = new PlanExecutor();
 //  private final Planner processor = new Planner();
@@ -218,5 +106,4 @@
 //      Assert.assertEquals("0\t2", record.toString());
 //    }
 //  }
-// }
->>>>>>> 87a416e6
+// }