/*
 * Licensed to the Apache Software Foundation (ASF) under one
 * or more contributor license agreements.  See the NOTICE file
 * distributed with this work for additional information
 * regarding copyright ownership.  The ASF licenses this file
 * to you under the Apache License, Version 2.0 (the
 * "License"); you may not use this file except in compliance
 * with the License.  You may obtain a copy of the License at
 *
 *     http://www.apache.org/licenses/LICENSE-2.0
 *
 * Unless required by applicable law or agreed to in writing,
 * software distributed under the License is distributed on an
 * "AS IS" BASIS, WITHOUT WARRANTIES OR CONDITIONS OF ANY
 * KIND, either express or implied.  See the License for the
 * specific language governing permissions and limitations
 * under the License.
 */
package org.apache.iotdb.db.sync.sender.manage;

import static org.apache.iotdb.tsfile.common.constant.TsFileConstant.TSFILE_SUFFIX;
import static org.junit.Assert.assertTrue;

import java.io.BufferedWriter;
import java.io.File;
import java.io.FileWriter;
import java.io.IOException;
import java.util.HashMap;
import java.util.HashSet;
import java.util.Map;
import java.util.Map.Entry;
import java.util.Random;
import java.util.Set;
import org.apache.iotdb.db.conf.IoTDBConstant;
import org.apache.iotdb.db.conf.directories.DirectoryManager;
import org.apache.iotdb.db.engine.storagegroup.TsFileResource;
import org.apache.iotdb.db.exception.DiskSpaceInsufficientException;
import org.apache.iotdb.db.exception.StartupException;
import org.apache.iotdb.db.exception.StorageEngineException;
import org.apache.iotdb.db.exception.metadata.MetadataException;
import org.apache.iotdb.db.metadata.MManager;
import org.apache.iotdb.db.sync.conf.SyncSenderConfig;
import org.apache.iotdb.db.sync.conf.SyncSenderDescriptor;
import org.apache.iotdb.db.utils.EnvironmentUtils;
import org.apache.iotdb.db.utils.FilePathUtils;
import org.apache.iotdb.db.utils.SyncUtils;
import org.junit.After;
import org.junit.Before;
import org.junit.Test;
import org.slf4j.Logger;
import org.slf4j.LoggerFactory;

public class SyncFileManagerTest {

  private static final Logger logger = LoggerFactory.getLogger(SyncFileManagerTest.class);
  private ISyncFileManager manager = SyncFileManager.getInstance();
  private SyncSenderConfig config = SyncSenderDescriptor.getInstance().getConfig();
  private String dataDir;

  @Before
  public void setUp()
      throws IOException, InterruptedException, StartupException, DiskSpaceInsufficientException {
    EnvironmentUtils.envSetUp();
    dataDir = new File(DirectoryManager.getInstance().getNextFolderForSequenceFile())
        .getParentFile().getAbsolutePath();
    config.update(dataDir);
  }

  @After
  public void tearDown() throws InterruptedException, IOException, StorageEngineException {
    EnvironmentUtils.cleanEnv();
  }

  @Test
<<<<<<< HEAD
  public void testGetValidFiles() throws IOException {
    Map<String, Map<Long, Set<File>>> allFileList = new HashMap<>();
=======
  public void testGetValidFiles() throws IOException, MetadataException {
    Map<String, Set<File>> allFileList = new HashMap<>();
>>>>>>> bc2fef17

    Random r = new Random(0);
    for (int i = 0; i < 3; i++) {
      MManager.getInstance().setStorageGroupToMTree(getSgName(i));
    }
    for (int i = 0; i < 3; i++) {
      for (int j = 0; j < 5; j++) {
<<<<<<< HEAD
        allFileList.computeIfAbsent(String.valueOf(i), k -> new HashMap<>())
            .putIfAbsent(0L, new HashSet<>());
        String rand = r.nextInt(10000) + TSFILE_SUFFIX;
        String fileName = FilePathUtils.regularizePath(dataDir) + IoTDBConstant.SEQUENCE_FLODER_NAME
            + File.separator + i + File.separator + "0" + File.separator + rand;
        File file = new File(fileName);
        allFileList.get(String.valueOf(i)).get(0L).add(file);
=======
        if (!allFileList.containsKey(getSgName(i))) {
          allFileList.put(getSgName(i), new HashSet<>());
        }
        String rand = r.nextInt(10000) + TSFILE_SUFFIX;
        String fileName = FilePathUtils.regularizePath(dataDir) + IoTDBConstant.SEQUENCE_FLODER_NAME
            + File.separator + getSgName(i)
            + File.separator + rand;
        File file = new File(fileName);
        allFileList.get(IoTDBConstant.PATH_ROOT + IoTDBConstant.PATH_SEPARATOR + i).add(file);
>>>>>>> bc2fef17
        if (!file.getParentFile().exists()) {
          file.getParentFile().mkdirs();
        }
        if (!file.exists() && !file.createNewFile()) {
          logger.error("Can not create new file {}", file.getPath());
        }
        if (!new File(file.getAbsolutePath() + TsFileResource.RESOURCE_SUFFIX).exists()
            && !new File(file.getAbsolutePath() + TsFileResource.RESOURCE_SUFFIX).createNewFile()) {
          logger.error("Can not create new file {}", file.getPath());
        }
      }
    }
    Map<String, Map<Long, Set<File>>> lastFileMap;
    Map<String, Map<Long, Set<File>>> curFileMap;
    Map<String, Map<Long, Set<File>>> deletedFilesMap;
    Map<String, Map<Long, Set<File>>> toBeSyncedFilesMap;

    // lastFileList is empty
    manager.getValidFiles(dataDir);
    assertTrue(SyncUtils.isEmpty(manager.getLastLocalFilesMap()));

    updateLastLocalFiles(allFileList);

    manager.getValidFiles(dataDir);
    lastFileMap = manager.getLastLocalFilesMap();
    assertFileMap(allFileList, lastFileMap);

    // add some files
    Map<String, Map<Long, Set<File>>> correctToBeSyncedFiles = new HashMap<>();
    r = new Random(1);
    for (int i = 0; i < 3; i++) {
      for (int j = 0; j < 5; j++) {
<<<<<<< HEAD
        allFileList.computeIfAbsent(String.valueOf(i), k -> new HashMap<>())
            .putIfAbsent(0L, new HashSet<>());
        correctToBeSyncedFiles.computeIfAbsent(String.valueOf(i), k -> new HashMap<>())
            .putIfAbsent(0L, new HashSet<>());
        String rand = r.nextInt(10000) + TSFILE_SUFFIX;
        String fileName =
            FilePathUtils.regularizePath(dataDir) + IoTDBConstant.SEQUENCE_FLODER_NAME
                + File.separator + i + File.separator + "0" + File.separator + rand;
        File file = new File(fileName);
        allFileList.get(String.valueOf(i)).get(0L).add(file);
        correctToBeSyncedFiles.get(String.valueOf(i)).get(0L).add(file);
=======
        if (!allFileList.containsKey(getSgName(i))) {
          allFileList.put(getSgName(i), new HashSet<>());
        }
        correctToBeSyncedFiles.putIfAbsent(getSgName(i), new HashSet<>());
        String rand = r.nextInt(10000) + TSFILE_SUFFIX;
        String fileName =
            FilePathUtils.regularizePath(dataDir) + IoTDBConstant.SEQUENCE_FLODER_NAME
                + File.separator + getSgName(i) + File.separator + rand;
        File file = new File(fileName);
        allFileList.get(getSgName(i)).add(file);
        correctToBeSyncedFiles.get(getSgName(i)).add(file);
>>>>>>> bc2fef17
        if (!file.getParentFile().exists()) {
          file.getParentFile().mkdirs();
        }
        if (!file.exists() && !file.createNewFile()) {
          logger.error("Can not create new file {}", file.getPath());
        }
        if (!new File(file.getAbsolutePath() + TsFileResource.RESOURCE_SUFFIX).exists()
            && !new File(file.getAbsolutePath() + TsFileResource.RESOURCE_SUFFIX).createNewFile()) {
          logger.error("Can not create new file {}", file.getPath());
        }
      }
    }
    manager.getValidFiles(dataDir);
    curFileMap = manager.getCurrentSealedLocalFilesMap();
    toBeSyncedFilesMap = manager.getToBeSyncedFilesMap();
    assertFileMap(allFileList, curFileMap);
    assertFileMap(correctToBeSyncedFiles, toBeSyncedFilesMap);

    updateLastLocalFiles(allFileList);
    manager.getValidFiles(dataDir);
    lastFileMap = manager.getLastLocalFilesMap();

    assertFileMap(allFileList, lastFileMap);

    // add some files and delete some files
    correctToBeSyncedFiles.clear();
    r = new Random(2);
    for (int i = 0; i < 3; i++) {
      for (int j = 0; j < 5; j++) {
<<<<<<< HEAD
        allFileList.computeIfAbsent(String.valueOf(i), k -> new HashMap<>())
            .putIfAbsent(0L, new HashSet<>());
        correctToBeSyncedFiles.computeIfAbsent(String.valueOf(i), k -> new HashMap<>())
            .putIfAbsent(0L, new HashSet<>());
        String rand = r.nextInt(10000) + TSFILE_SUFFIX;
        String fileName =
            FilePathUtils.regularizePath(dataDir) + IoTDBConstant.SEQUENCE_FLODER_NAME
                + File.separator + i + File.separator + "0" + File.separator
                + File.separator + rand;
        File file = new File(fileName);
        allFileList.get(String.valueOf(i)).get(0L).add(file);
        correctToBeSyncedFiles.get(String.valueOf(i)).get(0L).add(file);
=======
        if (!allFileList.containsKey(getSgName(i))) {
          allFileList.put(getSgName(i), new HashSet<>());
        }
        correctToBeSyncedFiles.putIfAbsent(getSgName(i), new HashSet<>());
        String rand = r.nextInt(10000) + TSFILE_SUFFIX;
        String fileName =
            FilePathUtils.regularizePath(dataDir) + IoTDBConstant.SEQUENCE_FLODER_NAME
                + File.separator + getSgName(i) + File.separator + rand;
        File file = new File(fileName);
        allFileList.get(getSgName(i)).add(file);
        correctToBeSyncedFiles.get(getSgName(i)).add(file);
>>>>>>> bc2fef17
        if (!file.getParentFile().exists()) {
          file.getParentFile().mkdirs();
        }
        if (!file.exists() && !file.createNewFile()) {
          logger.error("Can not create new file {}", file.getPath());
        }
        if (!new File(file.getAbsolutePath() + TsFileResource.RESOURCE_SUFFIX).exists()
            && !new File(file.getAbsolutePath() + TsFileResource.RESOURCE_SUFFIX).createNewFile()) {
          logger.error("Can not create new file {}", file.getPath());
        }
      }
    }
    int count = 0;
    Map<String, Map<Long, Set<File>>> correctDeleteFile = new HashMap<>();
    for (Entry<String, Map<Long, Set<File>>> entry : allFileList.entrySet()) {
      correctDeleteFile.put(entry.getKey(), new HashMap<>());
      for (Entry<Long, Set<File>> innerEntry : entry.getValue().entrySet()) {
        Set<File> files = innerEntry.getValue();
        correctDeleteFile.get(entry.getKey()).putIfAbsent(innerEntry.getKey(), new HashSet<>());
        for (File file : files) {
          count++;
          if (count % 3 == 0 && lastFileMap.get(entry.getKey()).get(0L).contains(file)) {
            correctDeleteFile.get(entry.getKey()).get(0L).add(file);
          }
        }
      }
    }
    for (Entry<String, Map<Long, Set<File>>> entry : correctDeleteFile.entrySet()) {
      correctDeleteFile.put(entry.getKey(), new HashMap<>());
      for (Entry<Long, Set<File>> innerEntry : entry.getValue().entrySet()) {
        Set<File> files = innerEntry.getValue();
        correctDeleteFile.get(entry.getKey()).putIfAbsent(innerEntry.getKey(), new HashSet<>());
        for (File file : innerEntry.getValue()) {
          file.delete();
          new File(file.getAbsolutePath() + TsFileResource.RESOURCE_SUFFIX).delete();
          allFileList.get(entry.getKey()).get(0L).remove(file);
        }
      }
    }
    manager.getValidFiles(dataDir);
    curFileMap = manager.getCurrentSealedLocalFilesMap();
    deletedFilesMap = manager.getDeletedFilesMap();
    toBeSyncedFilesMap = manager.getToBeSyncedFilesMap();
    assertFileMap(allFileList, curFileMap);
    assertFileMap(correctDeleteFile, deletedFilesMap);
    assertFileMap(correctToBeSyncedFiles, toBeSyncedFilesMap);

    // add some invalid files
    r = new Random(3);
    for (int i = 0; i < 3; i++) {
      for (int j = 0; j < 5; j++) {
<<<<<<< HEAD
        allFileList.computeIfAbsent(String.valueOf(i), k -> new HashMap<>())
            .putIfAbsent(0L, new HashSet<>());
        String rand = String.valueOf(r.nextInt(10000));
        String fileName =
            FilePathUtils.regularizePath(dataDir) + IoTDBConstant.SEQUENCE_FLODER_NAME
                + File.separator + i + File.separator + "0" + File.separator + File.separator
                + rand;
        File file = new File(fileName);
        allFileList.get(String.valueOf(i)).get(0L).add(file);
=======
        if (!allFileList.containsKey(getSgName(i))) {
          allFileList.put(getSgName(i), new HashSet<>());
        }
        String rand = String.valueOf(r.nextInt(10000));
        String fileName =
            FilePathUtils.regularizePath(dataDir) + IoTDBConstant.SEQUENCE_FLODER_NAME
                + File.separator + getSgName(i) + File.separator + rand;
        File file = new File(fileName);
        allFileList.get(getSgName(i)).add(file);
>>>>>>> bc2fef17
        if (!file.getParentFile().exists()) {
          file.getParentFile().mkdirs();
        }
        if (!file.exists() && !file.createNewFile()) {
          logger.error("Can not create new file {}", file.getPath());
        }
      }
    }
    manager.getValidFiles(dataDir);
    curFileMap = manager.getCurrentSealedLocalFilesMap();
    deletedFilesMap = manager.getDeletedFilesMap();
    toBeSyncedFilesMap = manager.getToBeSyncedFilesMap();

    assertFileMap(curFileMap, allFileList);
    assertFileMap(curFileMap, allFileList);
    assertFileMap(correctDeleteFile, deletedFilesMap);
    assertFileMap(correctToBeSyncedFiles, toBeSyncedFilesMap);
  }

  private void assertFileMap(Map<String, Map<Long, Set<File>>> correctMap,
      Map<String, Map<Long, Set<File>>> curMap) {
    for (Entry<String, Map<Long, Set<File>>> entry : correctMap.entrySet()) {
      assertTrue(curMap.containsKey(entry.getKey()));
      for (Entry<Long, Set<File>> innerEntry : entry.getValue().entrySet()) {
        assertTrue(
            curMap.get(entry.getKey()).get(innerEntry.getKey()).containsAll(innerEntry.getValue()));
      }
    }
  }

<<<<<<< HEAD
  private void updateLastLocalFiles(Map<String, Map<Long, Set<File>>> lastLocalFilesMap) {
=======
  private String getSgName(int i) {
    return IoTDBConstant.PATH_ROOT + IoTDBConstant.PATH_SEPARATOR + i;
  }

  private void updateLastLocalFiles(Map<String, Set<File>> lastLocalFilesMap) {
>>>>>>> bc2fef17
    try (BufferedWriter bw = new BufferedWriter(
        new FileWriter(new File(config.getLastFileInfoPath())))) {
      for (Map<Long, Set<File>> currentLocalFiles : lastLocalFilesMap.values()) {
        for (Set<File> files : currentLocalFiles.values()) {
          for (File file : files) {
            bw.write(file.getAbsolutePath());
            bw.newLine();
          }
          bw.flush();
        }
      }
    } catch (IOException e) {
      logger.error("Can not clear sync log {}", config.getLastFileInfoPath(), e);
    }
  }
}<|MERGE_RESOLUTION|>--- conflicted
+++ resolved
@@ -72,13 +72,8 @@
   }
 
   @Test
-<<<<<<< HEAD
-  public void testGetValidFiles() throws IOException {
+  public void testGetValidFiles() throws IOException, MetadataException {
     Map<String, Map<Long, Set<File>>> allFileList = new HashMap<>();
-=======
-  public void testGetValidFiles() throws IOException, MetadataException {
-    Map<String, Set<File>> allFileList = new HashMap<>();
->>>>>>> bc2fef17
 
     Random r = new Random(0);
     for (int i = 0; i < 3; i++) {
@@ -86,25 +81,13 @@
     }
     for (int i = 0; i < 3; i++) {
       for (int j = 0; j < 5; j++) {
-<<<<<<< HEAD
-        allFileList.computeIfAbsent(String.valueOf(i), k -> new HashMap<>())
-            .putIfAbsent(0L, new HashSet<>());
+        allFileList.computeIfAbsent(getSgName(i), k -> new HashMap<>())
+            .computeIfAbsent(0L, k -> new HashSet<>());
         String rand = r.nextInt(10000) + TSFILE_SUFFIX;
         String fileName = FilePathUtils.regularizePath(dataDir) + IoTDBConstant.SEQUENCE_FLODER_NAME
-            + File.separator + i + File.separator + "0" + File.separator + rand;
-        File file = new File(fileName);
-        allFileList.get(String.valueOf(i)).get(0L).add(file);
-=======
-        if (!allFileList.containsKey(getSgName(i))) {
-          allFileList.put(getSgName(i), new HashSet<>());
-        }
-        String rand = r.nextInt(10000) + TSFILE_SUFFIX;
-        String fileName = FilePathUtils.regularizePath(dataDir) + IoTDBConstant.SEQUENCE_FLODER_NAME
-            + File.separator + getSgName(i)
-            + File.separator + rand;
-        File file = new File(fileName);
-        allFileList.get(IoTDBConstant.PATH_ROOT + IoTDBConstant.PATH_SEPARATOR + i).add(file);
->>>>>>> bc2fef17
+            + File.separator + getSgName(i) + File.separator + "0" + File.separator + rand;
+        File file = new File(fileName);
+        allFileList.get(getSgName(i)).get(0L).add(file);
         if (!file.getParentFile().exists()) {
           file.getParentFile().mkdirs();
         }
@@ -137,31 +120,17 @@
     r = new Random(1);
     for (int i = 0; i < 3; i++) {
       for (int j = 0; j < 5; j++) {
-<<<<<<< HEAD
-        allFileList.computeIfAbsent(String.valueOf(i), k -> new HashMap<>())
-            .putIfAbsent(0L, new HashSet<>());
-        correctToBeSyncedFiles.computeIfAbsent(String.valueOf(i), k -> new HashMap<>())
-            .putIfAbsent(0L, new HashSet<>());
+        allFileList.computeIfAbsent(getSgName(i), k -> new HashMap<>())
+            .computeIfAbsent(0L, k -> new HashSet<>());
+        correctToBeSyncedFiles.computeIfAbsent(getSgName(i), k -> new HashMap<>())
+            .computeIfAbsent(0L, k -> new HashSet<>());
         String rand = r.nextInt(10000) + TSFILE_SUFFIX;
         String fileName =
             FilePathUtils.regularizePath(dataDir) + IoTDBConstant.SEQUENCE_FLODER_NAME
-                + File.separator + i + File.separator + "0" + File.separator + rand;
-        File file = new File(fileName);
-        allFileList.get(String.valueOf(i)).get(0L).add(file);
-        correctToBeSyncedFiles.get(String.valueOf(i)).get(0L).add(file);
-=======
-        if (!allFileList.containsKey(getSgName(i))) {
-          allFileList.put(getSgName(i), new HashSet<>());
-        }
-        correctToBeSyncedFiles.putIfAbsent(getSgName(i), new HashSet<>());
-        String rand = r.nextInt(10000) + TSFILE_SUFFIX;
-        String fileName =
-            FilePathUtils.regularizePath(dataDir) + IoTDBConstant.SEQUENCE_FLODER_NAME
-                + File.separator + getSgName(i) + File.separator + rand;
-        File file = new File(fileName);
-        allFileList.get(getSgName(i)).add(file);
-        correctToBeSyncedFiles.get(getSgName(i)).add(file);
->>>>>>> bc2fef17
+                + File.separator + getSgName(i) + File.separator + "0" + File.separator + rand;
+        File file = new File(fileName);
+        allFileList.get(getSgName(i)).get(0L).add(file);
+        correctToBeSyncedFiles.get(getSgName(i)).get(0L).add(file);
         if (!file.getParentFile().exists()) {
           file.getParentFile().mkdirs();
         }
@@ -191,32 +160,18 @@
     r = new Random(2);
     for (int i = 0; i < 3; i++) {
       for (int j = 0; j < 5; j++) {
-<<<<<<< HEAD
-        allFileList.computeIfAbsent(String.valueOf(i), k -> new HashMap<>())
-            .putIfAbsent(0L, new HashSet<>());
-        correctToBeSyncedFiles.computeIfAbsent(String.valueOf(i), k -> new HashMap<>())
-            .putIfAbsent(0L, new HashSet<>());
+        allFileList.computeIfAbsent(getSgName(i), k -> new HashMap<>())
+            .computeIfAbsent(0L, k -> new HashSet<>());
+        correctToBeSyncedFiles.computeIfAbsent(getSgName(i), k -> new HashMap<>())
+            .computeIfAbsent(0L, k -> new HashSet<>());
         String rand = r.nextInt(10000) + TSFILE_SUFFIX;
         String fileName =
             FilePathUtils.regularizePath(dataDir) + IoTDBConstant.SEQUENCE_FLODER_NAME
-                + File.separator + i + File.separator + "0" + File.separator
+                + File.separator + getSgName(i) + File.separator + "0" + File.separator
                 + File.separator + rand;
         File file = new File(fileName);
-        allFileList.get(String.valueOf(i)).get(0L).add(file);
-        correctToBeSyncedFiles.get(String.valueOf(i)).get(0L).add(file);
-=======
-        if (!allFileList.containsKey(getSgName(i))) {
-          allFileList.put(getSgName(i), new HashSet<>());
-        }
-        correctToBeSyncedFiles.putIfAbsent(getSgName(i), new HashSet<>());
-        String rand = r.nextInt(10000) + TSFILE_SUFFIX;
-        String fileName =
-            FilePathUtils.regularizePath(dataDir) + IoTDBConstant.SEQUENCE_FLODER_NAME
-                + File.separator + getSgName(i) + File.separator + rand;
-        File file = new File(fileName);
-        allFileList.get(getSgName(i)).add(file);
-        correctToBeSyncedFiles.get(getSgName(i)).add(file);
->>>>>>> bc2fef17
+        allFileList.get(getSgName(i)).get(0L).add(file);
+        correctToBeSyncedFiles.get(getSgName(i)).get(0L).add(file);
         if (!file.getParentFile().exists()) {
           file.getParentFile().mkdirs();
         }
@@ -268,27 +223,15 @@
     r = new Random(3);
     for (int i = 0; i < 3; i++) {
       for (int j = 0; j < 5; j++) {
-<<<<<<< HEAD
-        allFileList.computeIfAbsent(String.valueOf(i), k -> new HashMap<>())
-            .putIfAbsent(0L, new HashSet<>());
+        allFileList.computeIfAbsent(getSgName(i), k -> new HashMap<>())
+            .computeIfAbsent(0L, k -> new HashSet<>());
         String rand = String.valueOf(r.nextInt(10000));
         String fileName =
             FilePathUtils.regularizePath(dataDir) + IoTDBConstant.SEQUENCE_FLODER_NAME
-                + File.separator + i + File.separator + "0" + File.separator + File.separator
-                + rand;
-        File file = new File(fileName);
-        allFileList.get(String.valueOf(i)).get(0L).add(file);
-=======
-        if (!allFileList.containsKey(getSgName(i))) {
-          allFileList.put(getSgName(i), new HashSet<>());
-        }
-        String rand = String.valueOf(r.nextInt(10000));
-        String fileName =
-            FilePathUtils.regularizePath(dataDir) + IoTDBConstant.SEQUENCE_FLODER_NAME
-                + File.separator + getSgName(i) + File.separator + rand;
-        File file = new File(fileName);
-        allFileList.get(getSgName(i)).add(file);
->>>>>>> bc2fef17
+                + File.separator + getSgName(i) + File.separator + "0" + File.separator
+                + File.separator + rand;
+        File file = new File(fileName);
+        allFileList.get(getSgName(i)).get(0L).add(file);
         if (!file.getParentFile().exists()) {
           file.getParentFile().mkdirs();
         }
@@ -319,15 +262,11 @@
     }
   }
 
-<<<<<<< HEAD
-  private void updateLastLocalFiles(Map<String, Map<Long, Set<File>>> lastLocalFilesMap) {
-=======
   private String getSgName(int i) {
     return IoTDBConstant.PATH_ROOT + IoTDBConstant.PATH_SEPARATOR + i;
   }
 
-  private void updateLastLocalFiles(Map<String, Set<File>> lastLocalFilesMap) {
->>>>>>> bc2fef17
+  private void updateLastLocalFiles(Map<String, Map<Long, Set<File>>> lastLocalFilesMap) {
     try (BufferedWriter bw = new BufferedWriter(
         new FileWriter(new File(config.getLastFileInfoPath())))) {
       for (Map<Long, Set<File>> currentLocalFiles : lastLocalFilesMap.values()) {
