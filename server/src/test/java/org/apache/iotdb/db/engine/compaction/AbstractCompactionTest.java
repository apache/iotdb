--- conflicted
+++ resolved
@@ -53,11 +53,7 @@
 import java.io.File;
 import java.io.IOException;
 import java.util.ArrayList;
-<<<<<<< HEAD
-import java.util.Collections;
 import java.util.HashMap;
-=======
->>>>>>> 1b1c57b6
 import java.util.List;
 import java.util.Map;
 
@@ -372,14 +368,11 @@
         .getConfig()
         .setChunkPointNumLowerBoundInCompaction(oldLowerTargetChunkPointNum);
     TSFileDescriptor.getInstance().getConfig().setGroupSizeInByte(oldChunkGroupSize);
-<<<<<<< HEAD
+
     TSFileDescriptor.getInstance().getConfig().setMaxNumberOfPointsInPage(oldPagePointMaxNumber);
     TSFileDescriptor.getInstance().getConfig().setMaxDegreeOfIndexNode(oldMaxDegreeOfIndexNode);
-    EnvironmentUtils.cleanEnv();
-=======
-    TSFileDescriptor.getInstance().getConfig().setMaxNumberOfPointsInPage(oldPagePointSize);
     EnvironmentUtils.cleanAllDir();
->>>>>>> 1b1c57b6
+
     if (SEQ_DIRS.exists()) {
       FileUtils.deleteDirectory(SEQ_DIRS);
     }
