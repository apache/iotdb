/*
 * Licensed to the Apache Software Foundation (ASF) under one
 * or more contributor license agreements.  See the NOTICE file
 * distributed with this work for additional information
 * regarding copyright ownership.  The ASF licenses this file
 * to you under the Apache License, Version 2.0 (the
 * "License"); you may not use this file except in compliance
 * with the License.  You may obtain a copy of the License at
 *
 *     http://www.apache.org/licenses/LICENSE-2.0
 *
 * Unless required by applicable law or agreed to in writing,
 * software distributed under the License is distributed on an
 * "AS IS" BASIS, WITHOUT WARRANTIES OR CONDITIONS OF ANY
 * KIND, either express or implied.  See the License for the
 * specific language governing permissions and limitations
 * under the License.
 */
package org.apache.iotdb.db.mpp.sql.plan;

import org.apache.iotdb.commons.cluster.Endpoint;
import org.apache.iotdb.commons.consensus.DataRegionId;
import org.apache.iotdb.commons.partition.RegionReplicaSet;
import org.apache.iotdb.db.exception.metadata.IllegalPathException;
import org.apache.iotdb.db.metadata.path.MeasurementPath;
import org.apache.iotdb.db.mpp.common.PlanFragmentId;
import org.apache.iotdb.db.mpp.sql.analyze.QueryType;
import org.apache.iotdb.db.mpp.sql.planner.plan.FragmentInstance;
import org.apache.iotdb.db.mpp.sql.planner.plan.PlanFragment;
import org.apache.iotdb.db.mpp.sql.planner.plan.node.PlanNode;
import org.apache.iotdb.db.mpp.sql.planner.plan.node.PlanNodeId;
import org.apache.iotdb.db.mpp.sql.planner.plan.node.process.FilterNode;
import org.apache.iotdb.db.mpp.sql.planner.plan.node.process.FilterNullNode;
import org.apache.iotdb.db.mpp.sql.planner.plan.node.process.LimitNode;
import org.apache.iotdb.db.mpp.sql.planner.plan.node.process.OffsetNode;
import org.apache.iotdb.db.mpp.sql.planner.plan.node.process.TimeJoinNode;
import org.apache.iotdb.db.mpp.sql.planner.plan.node.source.SeriesScanNode;
import org.apache.iotdb.db.mpp.sql.statement.component.FilterNullPolicy;
import org.apache.iotdb.db.mpp.sql.statement.component.OrderBy;
import org.apache.iotdb.tsfile.read.expression.IExpression;
import org.apache.iotdb.tsfile.read.expression.impl.BinaryExpression;
import org.apache.iotdb.tsfile.read.expression.impl.SingleSeriesExpression;
import org.apache.iotdb.tsfile.read.filter.GroupByFilter;
import org.apache.iotdb.tsfile.read.filter.operator.Gt;

import org.junit.Test;

import java.io.IOException;
import java.nio.ByteBuffer;
import java.util.ArrayList;

import static org.junit.Assert.assertEquals;

public class FragmentInstanceSerdeTest {

  @Test
<<<<<<< HEAD
  public void TestSerializeAndDeserializeForTree1() throws IllegalPathException, IOException {
=======
  public void TestSerializeAndDeserializeForTree1() throws IllegalPathException {
    FragmentInstance fragmentInstance =
        new FragmentInstance(
            new PlanFragment(new PlanFragmentId("test", -1), constructPlanNodeTree()),
            -1,
            new GroupByFilter(1, 2, 3, 4),
            QueryType.READ);
    RegionReplicaSet regionReplicaSet =
        new RegionReplicaSet(new DataRegionId(1), new ArrayList<>());
    fragmentInstance.setDataRegionId(regionReplicaSet);
    fragmentInstance.setHostEndpoint(new Endpoint("127.0.0.1", 6666));

    ByteBuffer byteBuffer = ByteBuffer.allocate(1024);
    fragmentInstance.serializeRequest(byteBuffer);
    byteBuffer.flip();
    FragmentInstance deserializeFragmentInstance = FragmentInstance.deserializeFrom(byteBuffer);
    assertEquals(deserializeFragmentInstance, fragmentInstance);
  }

  @Test
  public void TestSerializeAndDeserializeWithNullFilter() throws IllegalPathException {
    FragmentInstance fragmentInstance =
        new FragmentInstance(
            new PlanFragment(new PlanFragmentId("test2", 1), constructPlanNodeTree()),
            -1,
            null,
            QueryType.READ);
    RegionReplicaSet regionReplicaSet =
        new RegionReplicaSet(new DataRegionId(1), new ArrayList<>());
    fragmentInstance.setDataRegionId(regionReplicaSet);
    fragmentInstance.setHostEndpoint(new Endpoint("127.0.0.2", 6667));

    ByteBuffer byteBuffer = ByteBuffer.allocate(1024);
    fragmentInstance.serializeRequest(byteBuffer);
    byteBuffer.flip();
    FragmentInstance deserializeFragmentInstance = FragmentInstance.deserializeFrom(byteBuffer);
    assertEquals(deserializeFragmentInstance, fragmentInstance);
  }

  private PlanNode constructPlanNodeTree() throws IllegalPathException {
>>>>>>> 5d5f67f3
    // create node
    OffsetNode offsetNode = new OffsetNode(new PlanNodeId("OffsetNode"), 100);
    LimitNode limitNode = new LimitNode(new PlanNodeId("LimitNode"), 100);

    FilterNullNode filterNullNode =
        new FilterNullNode(
            new PlanNodeId("TestFilterNullNode"), null, FilterNullPolicy.ALL_NULL, null);
    IExpression expression =
        BinaryExpression.and(
            new SingleSeriesExpression(
                new MeasurementPath("root.sg.d1.s2"),
                new Gt<Integer>(
                    10, org.apache.iotdb.tsfile.read.filter.factory.FilterType.VALUE_FILTER)),
            new SingleSeriesExpression(
                new MeasurementPath("root.sg.d2.s2"),
                new Gt<Integer>(
                    10, org.apache.iotdb.tsfile.read.filter.factory.FilterType.VALUE_FILTER)));

    FilterNode filterNode = new FilterNode(new PlanNodeId("FilterNode"), expression);

    TimeJoinNode timeJoinNode =
        new TimeJoinNode(new PlanNodeId("TimeJoinNode"), OrderBy.TIMESTAMP_DESC);
    timeJoinNode.setWithoutPolicy(FilterNullPolicy.CONTAINS_NULL);
    SeriesScanNode seriesScanNode1 =
        new SeriesScanNode(new PlanNodeId("SeriesScanNode1"), new MeasurementPath("root.sg.d1.s2"));
    seriesScanNode1.setDataRegionReplicaSet(
        new RegionReplicaSet(new DataRegionId(1), new ArrayList<>()));
    seriesScanNode1.setScanOrder(OrderBy.TIMESTAMP_DESC);
    SeriesScanNode seriesScanNode2 =
        new SeriesScanNode(new PlanNodeId("SeriesScanNode2"), new MeasurementPath("root.sg.d2.s1"));
    seriesScanNode2.setDataRegionReplicaSet(
        new RegionReplicaSet(new DataRegionId(2), new ArrayList<>()));
    seriesScanNode2.setScanOrder(OrderBy.TIMESTAMP_DESC);
    SeriesScanNode seriesScanNode3 =
        new SeriesScanNode(new PlanNodeId("SeriesScanNode3"), new MeasurementPath("root.sg.d2.s2"));
    seriesScanNode3.setDataRegionReplicaSet(
        new RegionReplicaSet(new DataRegionId(3), new ArrayList<>()));
    seriesScanNode3.setScanOrder(OrderBy.TIMESTAMP_DESC);

    // build tree
    timeJoinNode.addChild(seriesScanNode1);
    timeJoinNode.addChild(seriesScanNode2);
    timeJoinNode.addChild(seriesScanNode3);
    filterNode.addChild(timeJoinNode);
    filterNullNode.addChild(filterNode);
    limitNode.addChild(filterNullNode);
    offsetNode.addChild(limitNode);

<<<<<<< HEAD
    FragmentInstance fragmentInstance =
        new FragmentInstance(new PlanFragment(new PlanFragmentId("test", -1), offsetNode), -1);
    RegionReplicaSet regionReplicaSet =
        new RegionReplicaSet(new DataRegionId(1), new ArrayList<>());
    fragmentInstance.setRegionReplicaSet(regionReplicaSet);
    fragmentInstance.setHostEndpoint(new Endpoint("127.0.0.1", 6666));
    fragmentInstance.setTimeFilter(new GroupByFilter(1, 2, 3, 4));

    ByteBuffer byteBuffer = ByteBuffer.allocate(1024);
    fragmentInstance.serializeRequest(byteBuffer);
    byteBuffer.flip();
    FragmentInstance deserializeFragmentInstance = FragmentInstance.deserializeFrom(byteBuffer);
    assertEquals(deserializeFragmentInstance, fragmentInstance);
=======
    return offsetNode;
>>>>>>> 5d5f67f3
  }
}<|MERGE_RESOLUTION|>--- conflicted
+++ resolved
@@ -54,10 +54,7 @@
 public class FragmentInstanceSerdeTest {
 
   @Test
-<<<<<<< HEAD
   public void TestSerializeAndDeserializeForTree1() throws IllegalPathException, IOException {
-=======
-  public void TestSerializeAndDeserializeForTree1() throws IllegalPathException {
     FragmentInstance fragmentInstance =
         new FragmentInstance(
             new PlanFragment(new PlanFragmentId("test", -1), constructPlanNodeTree()),
@@ -66,7 +63,7 @@
             QueryType.READ);
     RegionReplicaSet regionReplicaSet =
         new RegionReplicaSet(new DataRegionId(1), new ArrayList<>());
-    fragmentInstance.setDataRegionId(regionReplicaSet);
+    fragmentInstance.setRegionReplicaSet(regionReplicaSet);
     fragmentInstance.setHostEndpoint(new Endpoint("127.0.0.1", 6666));
 
     ByteBuffer byteBuffer = ByteBuffer.allocate(1024);
@@ -77,7 +74,7 @@
   }
 
   @Test
-  public void TestSerializeAndDeserializeWithNullFilter() throws IllegalPathException {
+  public void TestSerializeAndDeserializeWithNullFilter() throws IllegalPathException, IOException {
     FragmentInstance fragmentInstance =
         new FragmentInstance(
             new PlanFragment(new PlanFragmentId("test2", 1), constructPlanNodeTree()),
@@ -86,7 +83,7 @@
             QueryType.READ);
     RegionReplicaSet regionReplicaSet =
         new RegionReplicaSet(new DataRegionId(1), new ArrayList<>());
-    fragmentInstance.setDataRegionId(regionReplicaSet);
+    fragmentInstance.setRegionReplicaSet(regionReplicaSet);
     fragmentInstance.setHostEndpoint(new Endpoint("127.0.0.2", 6667));
 
     ByteBuffer byteBuffer = ByteBuffer.allocate(1024);
@@ -97,7 +94,6 @@
   }
 
   private PlanNode constructPlanNodeTree() throws IllegalPathException {
->>>>>>> 5d5f67f3
     // create node
     OffsetNode offsetNode = new OffsetNode(new PlanNodeId("OffsetNode"), 100);
     LimitNode limitNode = new LimitNode(new PlanNodeId("LimitNode"), 100);
@@ -146,22 +142,6 @@
     limitNode.addChild(filterNullNode);
     offsetNode.addChild(limitNode);
 
-<<<<<<< HEAD
-    FragmentInstance fragmentInstance =
-        new FragmentInstance(new PlanFragment(new PlanFragmentId("test", -1), offsetNode), -1);
-    RegionReplicaSet regionReplicaSet =
-        new RegionReplicaSet(new DataRegionId(1), new ArrayList<>());
-    fragmentInstance.setRegionReplicaSet(regionReplicaSet);
-    fragmentInstance.setHostEndpoint(new Endpoint("127.0.0.1", 6666));
-    fragmentInstance.setTimeFilter(new GroupByFilter(1, 2, 3, 4));
-
-    ByteBuffer byteBuffer = ByteBuffer.allocate(1024);
-    fragmentInstance.serializeRequest(byteBuffer);
-    byteBuffer.flip();
-    FragmentInstance deserializeFragmentInstance = FragmentInstance.deserializeFrom(byteBuffer);
-    assertEquals(deserializeFragmentInstance, fragmentInstance);
-=======
     return offsetNode;
->>>>>>> 5d5f67f3
   }
 }