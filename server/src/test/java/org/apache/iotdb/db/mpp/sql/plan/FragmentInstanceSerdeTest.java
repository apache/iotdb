--- conflicted
+++ resolved
@@ -18,7 +18,6 @@
  */
 package org.apache.iotdb.db.mpp.sql.plan;
 
-import com.google.common.collect.ImmutableList;
 import org.apache.iotdb.commons.cluster.DataNodeLocation;
 import org.apache.iotdb.commons.cluster.Endpoint;
 import org.apache.iotdb.commons.consensus.DataRegionId;
@@ -45,6 +44,7 @@
 import org.apache.iotdb.tsfile.read.filter.GroupByFilter;
 import org.apache.iotdb.tsfile.read.filter.operator.Gt;
 
+import com.google.common.collect.ImmutableList;
 import org.junit.Test;
 
 import java.nio.ByteBuffer;
@@ -64,14 +64,10 @@
             new GroupByFilter(1, 2, 3, 4),
             QueryType.READ);
     RegionReplicaSet regionReplicaSet =
-<<<<<<< HEAD
-        new RegionReplicaSet(new DataRegionId(1), ImmutableList.of(new DataNodeLocation(0, new Endpoint("127.0.0.1", 6666))));
+        new RegionReplicaSet(
+            new DataRegionId(1),
+            ImmutableList.of(new DataNodeLocation(0, new Endpoint("127.0.0.1", 6666))));
     fragmentInstance.setDataRegionAndHost(regionReplicaSet);
-=======
-        new RegionReplicaSet(new DataRegionId(1), new ArrayList<>());
-    fragmentInstance.setRegionReplicaSet(regionReplicaSet);
-    fragmentInstance.setHostEndpoint(new Endpoint("127.0.0.1", 6666));
->>>>>>> c5192db1
 
     ByteBuffer byteBuffer = ByteBuffer.allocate(1024);
     fragmentInstance.serializeRequest(byteBuffer);
@@ -90,14 +86,10 @@
             null,
             QueryType.READ);
     RegionReplicaSet regionReplicaSet =
-<<<<<<< HEAD
-        new RegionReplicaSet(new DataRegionId(1), ImmutableList.of(new DataNodeLocation(0, new Endpoint("127.0.0.2", 6667))));
+        new RegionReplicaSet(
+            new DataRegionId(1),
+            ImmutableList.of(new DataNodeLocation(0, new Endpoint("127.0.0.2", 6667))));
     fragmentInstance.setDataRegionAndHost(regionReplicaSet);
-=======
-        new RegionReplicaSet(new DataRegionId(1), new ArrayList<>());
-    fragmentInstance.setRegionReplicaSet(regionReplicaSet);
-    fragmentInstance.setHostEndpoint(new Endpoint("127.0.0.2", 6667));
->>>>>>> c5192db1
 
     ByteBuffer byteBuffer = ByteBuffer.allocate(1024);
     fragmentInstance.serializeRequest(byteBuffer);
