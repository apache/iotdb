--- conflicted
+++ resolved
@@ -27,13 +27,9 @@
   set dn_rpc_port=%%i
 )
 
-<<<<<<< HEAD
-echo "check whether the rpc_port is used..., port is " %rpc_port%
+echo "check whether the rpc_port is used..., port is " %dn_rpc_port%
 
-for /f  "eol=; tokens=2,2 delims==" %%i in ('findstr /i "rpc_address"
-=======
 for /f  "eol=; tokens=2,2 delims==" %%i in ('findstr /i "dn_rpc_address"
->>>>>>> bc0e88b8
 %superior_dir%\conf\iotdb-datanode.properties') do (
   set dn_rpc_address=%%i
 )
