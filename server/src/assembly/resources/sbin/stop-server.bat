--- conflicted
+++ resolved
@@ -23,16 +23,12 @@
 set superior_dir=%current_dir%\..\
 
 for /f  "eol=; tokens=2,2 delims==" %%i in ('findstr /i "^rpc_port"
-<<<<<<< HEAD
-%superior_dir%\conf\iotdb-datanode.properties') do (
-=======
 %superior_dir%\conf\iotdb-engine.properties') do (
->>>>>>> 9ab9a717
   set rpc_port=%%i
 )
 
 for /f  "eol=; tokens=2,2 delims==" %%i in ('findstr /i "rpc_address"
-%superior_dir%\conf\iotdb-datanode.properties') do (
+%superior_dir%\conf\iotdb-engine.properties') do (
   set rpc_address=%%i
 )
 
