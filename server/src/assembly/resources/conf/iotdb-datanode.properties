--- conflicted
+++ resolved
@@ -59,22 +59,14 @@
 # port for consensus's communication for schema region between cluster nodes.
 schema_region_consensus_port=50010
 
-<<<<<<< HEAD
-# Used for connecting to the ConfigNodeGroup
-=======
 # At least one running ConfigNode should be set for joining the cluster
->>>>>>> a5016925
 # Format: ip:port
 # where the ip should be consistent with the target ConfigNode's confignode_rpc_address,
 # and the port should be consistent with the target ConfigNode's confignode_rpc_port.
 # When successfully connecting to the ConfigNodeGroup, DataNode will get all online
 # config nodes and store them in memory.
 # Datatype: String
-<<<<<<< HEAD
-config_nodes=127.0.0.1:22277
-=======
 target_config_nodes=127.0.0.1:22277
->>>>>>> a5016925
 
 # Datatype: boolean
 # rpc_thrift_compression_enable=false
