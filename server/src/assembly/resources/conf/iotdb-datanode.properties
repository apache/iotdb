#
# Licensed to the Apache Software Foundation (ASF) under one
# or more contributor license agreements.  See the NOTICE file
# distributed with this work for additional information
# regarding copyright ownership.  The ASF licenses this file
# to you under the Apache License, Version 2.0 (the
# "License"); you may not use this file except in compliance
# with the License.  You may obtain a copy of the License at
#
#     http://www.apache.org/licenses/LICENSE-2.0
#
# Unless required by applicable law or agreed to in writing,
# software distributed under the License is distributed on an
# "AS IS" BASIS, WITHOUT WARRANTIES OR CONDITIONS OF ANY
# KIND, either express or implied.  See the License for the
# specific language governing permissions and limitations
# under the License.
#

####################
### RPC Configuration
####################

# Datatype: String
rpc_address=0.0.0.0

# Datatype: int
rpc_port=6667

####################
### Shuffle Configuration
####################
# Datatype: int
mpp_data_exchange_port=8777

# Datatype: int
# mpp_data_exchange_core_pool_size=10

# Datatype: int
# mpp_data_exchange_max_pool_size=10

# Datatype: int
# mpp_data_exchange_keep_alive_time_in_ms=1000

# Datatype: String
# used for communication between cluster nodes.
# if this parameter is commented, then the IP that binded by the hostname will be used.
internal_address=127.0.0.1

# Datatype: int
# port for coordinator's communication between cluster nodes.
internal_port=9003

# Datatype: int
# port for consensus's communication for data region between cluster nodes.
data_region_consensus_port=40010

# Datatype: int
# port for consensus's communication for schema region between cluster nodes.
schema_region_consensus_port=50010

<<<<<<< HEAD
# comma-separated {IP/DOMAIN}:internal_port pairs
# Data nodes store config nodes ip and port to communicate with config nodes.
# Several nodes will be picked randomly to send the request, the number of nodes
# picked depends on the number of retries.
target_config_nodes=127.0.0.1:22277
=======
# Used for connecting to the ConfigNodeGroup
# Format: ip:port
# where the ip should be consistent with the target ConfigNode's confignode_rpc_address,
# and the port should be consistent with the target ConfigNode's confignode_rpc_port.
# When successfully connecting to the ConfigNodeGroup, DataNode will get all online
# config nodes and store them in memory.
# Datatype: String
config_nodes=127.0.0.1:22277
>>>>>>> 015a4960

# Datatype: boolean
# rpc_thrift_compression_enable=false

# if true, a snappy based compression method will be called before sending data by the network
# Datatype: boolean
# this feature is under development, set this as false before it is done.
# rpc_advanced_compression_enable=false

# Datatype: int
# rpc_max_concurrent_client_num=65535

# thrift max frame size, 512MB by default
# Datatype: int
# thrift_max_frame_size=536870912

# thrift init buffer size
# Datatype: int
# thrift_init_buffer_size=1024

# Thrift socket and connection timeout between raft nodes, in milliseconds.
# Datatype: int
# connection_timeout_ms=20000

# selector thread (TAsyncClientManager) nums for async thread in a clientManager
# Datatype: int
# selector_thread_nums_of_client_manager=1

####################
### Write Ahead Log Configuration
####################

# Write mode of wal
# The details of these three modes are as follows:
# 1. DISABLE: the system will disable wal.
# 2. SYNC: the system will submit wal synchronously, write request will not return until its wal is fsynced to the disk successfully.
# 3. ASYNC: the system will submit wal asynchronously, write request will return immediately no matter its wal is fsynced to the disk successfully.
# The write performance order is DISABLE > ASYNC > SYNC, but only SYNC mode can ensure data durability.
# wal_mode=ASYNC

# wal dirs
# If this property is unset, system will save the data in the default relative path directory under the IoTDB folder(i.e., %IOTDB_HOME%/data).
# If it is absolute, system will save the data in the exact location it points to.
# If it is relative, system will save the data in the relative path directory it indicates under the IoTDB folder.
# If there are more than one directory, please separate them by commas ",".
# Note: If wal_dirs is assigned an empty string(i.e.,zero-size), it will be handled as a relative path.
# For windows platform
# If its prefix is a drive specifier followed by "\\", or if its prefix is "\\\\", then the path is absolute. Otherwise, it is relative.
# wal_dirs=data\\wal
# For Linux platform
# If its prefix is "/", then the path is absolute. Otherwise, it is relative.
# wal_dirs=data/wal

# Max number of wal nodes, each node corresponds to one wal directory
# The default value 0 means twice the number of wal dirs.
# Notice: this value affects write performance significantly.
# For non-SSD disks, values between one third and half of storage groups number are recommended.
# Datatype: int
# max_wal_nodes_num=0

# Duration a wal flush operation will wait before calling fsync
# A duration greater than 0 batches multiple wal fsync calls into one. This is useful when disks are slow or WAL write contention exists.
# Notice: this value affects write performance significantly, values in the range of 0ms-10ms are recommended.
# Datatype: long
# fsync_wal_delay_in_ms=3

# Buffer size of each wal node
# If it's a value smaller than 0, use the default value 16 * 1024 * 1024 bytes (16MB).
# Datatype: int
# wal_buffer_size_in_byte=16777216

# Blocking queue capacity of each wal buffer, restricts maximum number of WALEdits cached in the blocking queue.
# Datatype: int
# wal_buffer_queue_capacity=50

# Size threshold of each wal file
# When a wal file's size exceeds this, the wal file will be closed and a new wal file will be created.
# If it's a value smaller than 0, use the default value 10 * 1024 * 1024 (10MB).
# Datatype: long
# wal_file_size_threshold_in_byte=10485760

# Minimum ratio of effective information in wal files
# This value should be between 0.0 and 1.0
# If effective information ratio is below this value, MemTable snapshot or flush will be triggered.
# Increase this value when wal occupies too much disk space. But, if this parameter is too large, the write performance may decline.
# Datatype: double
# wal_min_effective_info_ratio=0.1

# MemTable size threshold for triggering MemTable snapshot in wal
# When a memTable's size (in byte) exceeds this, wal can flush this memtable to disk, otherwise wal will snapshot this memtable in wal.
# If it's a value smaller than 0, use the default value 8 * 1024 * 1024 bytes (8MB).
# Datatype: long
# wal_memtable_snapshot_threshold_in_byte=8388608

# MemTable's max snapshot number in wal
# If one memTable's snapshot number in wal exceeds this value, it will be flushed to disk.
# Datatype: int
# max_wal_memtable_snapshot_num=1

# The period when outdated wal files are periodically deleted
# If this value is too large, outdated wal files may not able to be deleted in time.
# If it's a value smaller than 0, use the default value 20 * 1000 ms (20 seconds).
# Datatype: long
# delete_wal_files_period_in_ms=20000

####################
### Directory Configuration
####################

# system dir
# If this property is unset, system will save the data in the default relative path directory under the IoTDB folder(i.e., %IOTDB_HOME%/data/system).
# If it is absolute, system will save the data in exact location it points to.
# If it is relative, system will save the data in the relative path directory it indicates under the IoTDB folder.
# For windows platform
# If its prefix is a drive specifier followed by "\\", or if its prefix is "\\\\", then the path is absolute. Otherwise, it is relative.
# system_dir=data\\system
# For Linux platform
# If its prefix is "/", then the path is absolute. Otherwise, it is relative.
# system_dir=data/system


# data dirs
# If this property is unset, system will save the data in the default relative path directory under the IoTDB folder(i.e., %IOTDB_HOME%/data/data).
# If it is absolute, system will save the data in exact location it points to.
# If it is relative, system will save the data in the relative path directory it indicates under the IoTDB folder.
# If there are more than one directory, please separate them by commas ",".
# Note: If data_dirs is assigned an empty string(i.e.,zero-size), it will be handled as a relative path.
# For windows platform
# If its prefix is a drive specifier followed by "\\", or if its prefix is "\\\\", then the path is absolute. Otherwise, it is relative.
# data_dirs=data\\data
# For Linux platform
# If its prefix is "/", then the path is absolute. Otherwise, it is relative.
# data_dirs=data/data


# mult_dir_strategy
# The strategy is used to choose a directory from data_dirs for the system to store a new tsfile.
# System provides four strategies to choose from, or user can create his own strategy by extending org.apache.iotdb.db.conf.directories.strategy.DirectoryStrategy.
# The info of the four strategies are as follows:
# 1. SequenceStrategy: the system will choose the directory in sequence.
# 2. MaxDiskUsableSpaceFirstStrategy: the system will choose the directory whose disk has the maximum space.
# 3. MinFolderOccupiedSpaceFirstStrategy: the system will choose the directory whose folder has the minimum occupied space.
# 4. RandomOnDiskUsableSpaceStrategy: the system will randomly choose the directory based on usable space of disks. The more usable space, the greater the chance of being chosen;
# Set SequenceStrategy,MaxDiskUsableSpaceFirstStrategy and MinFolderOccupiedSpaceFirstStrategy to apply the corresponding strategy.
# If this property is unset, system will use MaxDiskUsableSpaceFirstStrategy as default strategy.
# For this property, fully-qualified class name (include package name) and simple class name are both acceptable.
# multi_dir_strategy=MaxDiskUsableSpaceFirstStrategy

# consensus dir
# If this property is unset, system will save the data in the default relative path directory under the IoTDB folder(i.e., %IOTDB_HOME%/data).
# If it is absolute, system will save the data in the exact location it points to.
# If it is relative, system will save the data in the relative path directory it indicates under the IoTDB folder.
# Note: If consensus_dir is assigned an empty string(i.e.,zero-size), it will be handled as a relative path.
# For windows platform
# If its prefix is a drive specifier followed by "\\", or if its prefix is "\\\\", then the path is absolute. Otherwise, it is relative.
# consensus_dir=data\\consensus
# For Linux platform
# If its prefix is "/", then the path is absolute. Otherwise, it is relative.
# consensus_dir=data/consensus


# TSFile storage file system. Currently, TsFiles are supported to be stored in LOCAL file system or HDFS.
# Datatype: FSType
# tsfile_storage_fs=LOCAL

# If using HDFS, the absolute file path of Hadoop core-site.xml should be configured
# Datatype: String
# core_site_path=/etc/hadoop/conf/core-site.xml

# If using HDFS, the absolute file path of Hadoop hdfs-site.xml should be configured
# Datatype: String
# hdfs_site_path=/etc/hadoop/conf/hdfs-site.xml

# If using HDFS, hadoop ip can be configured. If there are more than one hdfs_ip, Hadoop HA is used
# Datatype: String
# hdfs_ip=localhost

# If using HDFS, hadoop port can be configured
# Datatype: String
# hdfs_port=9000

# If there are more than one hdfs_ip, Hadoop HA is used. Below are configuration for HA
# If using Hadoop HA, nameservices of hdfs can be configured
# Datatype: String
# dfs_nameservices=hdfsnamespace

# If using Hadoop HA, namenodes under dfs nameservices can be configured
# Datatype: String
# dfs_ha_namenodes=nn1,nn2

# If using Hadoop HA, automatic failover can be enabled or disabled
# Datatype: boolean
# dfs_ha_automatic_failover_enabled=true

# If using Hadoop HA and enabling automatic failover, the proxy provider can be configured
# Datatype: String
# dfs_client_failover_proxy_provider=org.apache.hadoop.hdfs.server.namenode.ha.ConfiguredFailoverProxyProvider

# If using kerberos to authenticate hdfs, this should be true
# Datatype: boolean
# hdfs_use_kerberos=false

# Full path of kerberos keytab file
# Datatype: String
# kerberos_keytab_file_path=/path

# Kerberos pricipal
# Datatype: String
# kerberos_principal=your principal


####################
### Storage Engine Configuration
####################

# Use this value to set timestamp precision as "ms", "us" or "ns".
# Once the precision is been set, it can not be changed.
# Datatype: String
timestamp_precision=ms

# Default TTL for storage groups that are not set TTL by statements, If not set (default),
# the TTL will be unlimited.
# Notice: if this property is changed, previous created storage group which are not set TTL will
# also be affected. And negative values are accepted, which means you can only insert future
# data.
# Datatype: long
# Unit: ms
# default_ttl=36000000

# Size of log buffer in each metadata operation plan(in byte).
# If the size of a metadata operation plan is larger than this parameter, then it will be rejected by SchemaRegion
# If it sets a value smaller than 0, use the default value 1024*1024
# Datatype: int
# mlog_buffer_size=1048576

# The cycle when metadata log is periodically forced to be written to disk(in milliseconds)
# If sync_mlog_period_in_ms = 0 it means force metadata log to be written to disk after each refreshment
# Set this parameter to 0 may slow down the operation on slow disk.
# sync_mlog_period_in_ms=100

# When a memTable's size (in byte) exceeds this, the memtable is flushed to disk. The default threshold is 1 GB.
# Datatype: long
# memtable_size_threshold=1073741824

# Whether to timed flush sequence tsfiles' memtables.
# Datatype: boolean
# enable_timed_flush_seq_memtable=false

# If a memTable's created time is older than current time minus this, the memtable will be flushed to disk.
# Only check sequence tsfiles' memtables.
# The default flush interval is 60 * 60 * 1000. (unit: ms)
# Datatype: long
# seq_memtable_flush_interval_in_ms=3600000

# The interval to check whether sequence memtables need flushing.
# The default flush check interval is 10 * 60 * 1000. (unit: ms)
# Datatype: long
# seq_memtable_flush_check_interval_in_ms=600000

# Whether to timed flush unsequence tsfiles' memtables.
# Datatype: boolean
# enable_timed_flush_unseq_memtable=true

# If a memTable's created time is older than current time minus this, the memtable will be flushed to disk.
# Only check unsequence tsfiles' memtables.
# The default flush interval is 60 * 60 * 1000. (unit: ms)
# Datatype: long
# unseq_memtable_flush_interval_in_ms=3600000

# The interval to check whether unsequence memtables need flushing.
# The default flush check interval is 10 * 60 * 1000. (unit: ms)
# Datatype: long
# unseq_memtable_flush_check_interval_in_ms=600000

# When the average point number of timeseries in memtable exceeds this, the memtable is flushed to disk. The default threshold is 100000.
# Datatype: int
# avg_series_point_number_threshold=100000

# How many threads can concurrently flush. When <= 0, use CPU core number.
# Datatype: int
# concurrent_flush_thread=0

# How many threads can concurrently execute query statement. When <= 0, use CPU core number.
# Datatype: int
# concurrent_query_thread=16

# How many threads can concurrently read data for raw data query. When <= 0, use CPU core number.
# Datatype: int
# concurrent_sub_rawQuery_thread=8

# Blocking queue size for read task in raw data query. Must >= 1.
# Datatype: int
# raw_query_blocking_queue_capacity=5

# whether take over the memory management by IoTDB rather than JVM when serializing memtable as bytes in memory
# (i.e., whether use ChunkBufferPool), value true, false
# Datatype: boolean
# chunk_buffer_pool_enable=false

# The amount of data iterate each time in server (the number of data strips, that is, the number of different timestamps.)
# Datatype: int
# batch_size=100000

# max size for tag and attribute of one time series
# the unit is byte
# Datatype: int
# tag_attribute_total_size=700

# interval num for tag and attribute records when force flushing to disk
# When a certain amount of tag and attribute records is reached, they will be force flushed to disk
# It is possible to lose at most tag_attribute_flush_interval records
# tag_attribute_flush_interval=1000

# In one insert (one device, one timestamp, multiple measurements),
# if enable partial insert, one measurement failure will not impact other measurements
# Datatype: boolean
# enable_partial_insert=true

# number of data regions per user-defined storage group
# a data region is the unit of parallelism in memory as all ingestions in one data region are serialized
# recommended value is [data region number] = [CPU core number] / [user-defined storage group number]
# Datatype: int
# data_region_num = 1

# the interval to log recover progress of each vsg when starting iotdb
# Datatype: int
# recovery_log_interval_in_ms=5000

# Add a switch to drop ouf-of-order data
# Out-of-order data will impact the aggregation query a lot. Users may not care about discarding some out-of-order data.
# Datatype: boolean
# enable_discard_out_of_order_data=false

####################
### Memory Control Configuration
####################

# Whether to enable memory control
# Datatype: boolean
# enable_mem_control=true

# Memory Allocation Ratio: Write, Read, Schema and Free Memory.
# The parameter form is a:b:c:d, where a, b, c and d are integers. for example: 1:1:1:1 , 6:2:1:1
# If you have high level of writing pressure and low level of reading pressure, please adjust it to for example 6:1:1:2
# write_read_schema_free_memory_proportion=4:3:1:2

# Schema Memory Allocation Ratio: SchemaRegion, SchemaCache, PartitionCache and LastCache.
# The parameter form is a:b:c:d, where a, b, c and d are integers. for example: 1:1:1:1 , 6:2:1:1
# In cluster mode, we recommend 5:3:1:1. In standalone mode, we recommend 8:1:0:1
# schema_memory_allocate_proportion=5:3:1:1

# Max number of concurrent writing time partitions in one storage group
# This parameter is used to control total memTable number when memory control is disabled
# The max number of memTable is 4 * concurrent_writing_time_partition * storage group number
# Datatype: long
# concurrent_writing_time_partition=1

# primitive array size (length of each array) in array pool
# Datatype: int
# primitive_array_size=32

# Ratio of write memory for invoking flush disk, 0.4 by default
# If you have extremely high write load (like batch=1000), it can be set lower than the default value like 0.2
# Datatype: double
# flush_proportion=0.4

# Ratio of read memory allocated for timeIndex, 0.2 by default
# Datatype: double
# time_index_memory_proportion=0.2

# Ratio of write memory allocated for buffered arrays, 0.6 by default
# Datatype: double
# buffered_arrays_memory_proportion=0.6

# Ratio of write memory for rejecting insertion, 0.8 by default
# If you have extremely high write load (like batch=1000) and the physical memory size is large enough,
# it can be set higher than the default value like 0.9
# Datatype: double
# reject_proportion=0.8

# If memory (in byte) of storage group increased more than this threshold, report to system. The default value is 16MB
# Datatype: long
# storage_group_report_threshold=16777216

# allowed max numbers of deduplicated path in one query
# it's just an advised value, the real limitation will be the smaller one between this and the one we calculated
# Datatype: int
# max_deduplicated_path_num=1000

# When an inserting is rejected, waiting period (in ms) to check system again, 50 by default.
# If the insertion has been rejected and the read load is low, it can be set larger.
# Datatype: int
# check_period_when_insert_blocked=50

# When the waiting time (in ms) of an inserting exceeds this, throw an exception. 10000 by default.
# If the insertion has been rejected and the read load is low, it can be set larger
# Datatype: int
# max_waiting_time_when_insert_blocked=10000

# size of ioTaskQueue. The default value is 10
# Datatype: int
# io_task_queue_size_for_flushing=10

####################
### Upgrade Configurations
####################

# When there exists old version(0.9.x/v1) data, how many thread will be set up to perform upgrade tasks, 1 by default.
# Set to 1 when less than or equal to 0.
# Datatype: int
# upgrade_thread_num=1

####################
### Query Configurations
####################

# the default time period that used in fill query, -1 by default means infinite past time
# Datatype: int, Unit: ms
# default_fill_interval=-1

####################
### Compaction Configurations
####################
# sequence space compaction: only compact the sequence files
# Datatype: boolean
# enable_seq_space_compaction=true

# unsequence space compaction: only compact the unsequence files
# Datatype: boolean
# enable_unseq_space_compaction=true

# cross space compaction: compact the unsequence files into the overlapped sequence files
# Datatype: boolean
# enable_cross_space_compaction=true

# the selector of cross space compaction task
# Options: rewrite
# cross_selector=rewrite

# the compaction performer of cross space compaction task
# Options: read_point
# cross_performer=read_point

# the selector of inner sequence space compaction task
# Options: size_tiered
# inner_seq_selector=size_tiered

# the performer of inner sequence space compaction task
# Options: read_chunk
# inner_seq_performer=read_chunk

# the selector of inner unsequence space compaction task
# Options: size_tiered
# inner_unseq_selector=size_tiered

# the performer of inner unsequence space compaction task
# Options: read_point
# inner_unseq_performer=read_point

# The priority of compaction execution
# INNER_CROSS: prioritize inner space compaction, reduce the number of files first
# CROSS_INNER: prioritize cross space compaction, eliminate the unsequence files first
# BALANCE: alternate two compaction types
# compaction_priority=BALANCE

# The target tsfile size in compaction
# Datatype: long, Unit: byte
# target_compaction_file_size=1073741824

# The target chunk size in compaction, default is 1MB
# Datatype: long, Unit: byte
# target_chunk_size=1048576

# The target point nums in one chunk in compaction
# Datatype: long
# target_chunk_point_num=100000

# If the chunk size is lower than this threshold, it will be deserialize into points, default is 128 byte
# Datatype: long, Unit:byte
# chunk_size_lower_bound_in_compaction=128

# If the chunk size is lower than this threshold, it will be deserialize into points
# Datatype: long
# chunk_point_num_lower_bound_in_compaction=100

# The max file when selecting inner space compaction candidate files
# Datatype: int
# max_inner_compaction_candidate_file_num=30

# The max file when selecting cross space compaction candidate files
# At least one unseq file with it's overlapped seq files will be selected even exceeded this number
# Datatype: int
# max_cross_compaction_candidate_file_num=1000

# If one merge file selection runs for more than this time, it will be ended and its current
# selection will be used as final selection.
# When < 0, it means time is unbounded.
# Datatype: long, Unit: ms
# cross_compaction_file_selection_time_budget=30000

# How much memory may be used in ONE merge task, 10% of maximum JVM memory by default.
# This is only a rough estimation, starting from a relatively small value to avoid OOM.
# Each new merge thread may take such memory, so merge_thread_num * merge_memory_budget is the
# total memory estimation of merge.
# Datatype: long, Unit: Byte
# cross_compaction_memory_budget=268435456

# How many threads will be set up to perform compaction, 10 by default.
# Set to 1 when less than or equal to 0.
# Datatype: int
# concurrent_compaction_thread=10

# The interval of compaction task schedule
# Datatype: long, Unit: ms
# compaction_schedule_interval_in_ms=60000

# The interval of compaction task submission
# Datatype: long, Unit: ms
# compaction_submission_interval_in_ms=60000

# The limit of write throughput merge can reach per second
# Datatype: int
# compaction_write_throughput_mb_per_sec=16

# The maximum session idle time. unit: ms
# Idle sessions are the ones that performs neither query or non-query operations for a period of time
# Set to 0 to disable session timeout
# Datatype: int
# session_timeout_threshold=0

# The max executing time of query. unit: ms
# Datatype: int
# query_timeout_threshold=60000

# The maximum allowed concurrently executing queries
# Datatype: int
# max_allowed_concurrent_queries=1000

# The number of sub compaction threads to be set up to perform compaction.
# Currently only works for nonAligned data in cross space compaction and unseq inner space compaction.
# Set to 1 when less than or equal to 0.
# Datatype: int
# sub_compaction_thread_num=4

####################
### Metadata Cache Configuration
####################

# whether to cache meta data(BloomFilter, ChunkMetadata and TimeSeriesMetadata) or not.
# Datatype: boolean
# meta_data_cache_enable=true

# Read memory Allocation Ratio: BloomFilterCache, ChunkCache, TimeSeriesMetadataCache, memory used for constructing QueryDataSet and Free Memory Used in Query.
# The parameter form is a:b:c:d:e, where a, b, c, d and e are integers. for example: 1:1:1:1:1 , 1:100:200:300:400
# chunk_timeseriesmeta_free_memory_proportion=1:100:200:300:400

####################
### LAST Cache Configuration
####################

# Whether to enable LAST cache
# Datatype: boolean
# enable_last_cache=true

####################
### External sort Configuration
####################
# Is external sort enable
# Datatype: boolean
# enable_external_sort=true

# The maximum number of simultaneous chunk reading for a single time series.
# If the num of simultaneous chunk reading is greater than external_sort_threshold, external sorting is used.
# When external_sort_threshold increases, the number of chunks sorted at the same time in memory may increase and this will occupy more memory.
# When external_sort_threshold decreases, triggering external sorting will increase the time-consuming.
# Datatype: int
# external_sort_threshold=1000

####################
### PIPE Server Configuration
####################
# PIPE server port to listen
# Datatype: int
# pipe_server_port=6670

# White IP list of Sync client.
# Please use the form of network segment to present the range of IP, for example: 192.168.0.0/16
# If there are more than one IP segment, please separate them by commas
# The default is to allow all IP to sync
# Datatype: String
# ip_white_list=0.0.0.0/0

####################
### PIPE Sender Configuration
####################
# The maximum number of retry when syncing a file to receiver fails.
# max_number_of_sync_file_retry=5


####################
### performance statistic configuration
####################

# Uncomment following fields to configure the tracing root directory.
# For Window platform, the index is as follows:
# tracing_dir=data\\tracing
# For Linux platform
# If its prefix is "/", then the path is absolute. Otherwise, it is relative.
# tracing_dir=data/tracing

####################
### Configurations for watermark module
####################
# Datatype: boolean
# watermark_module_opened=false
# Datatype: String
# watermark_secret_key=IoTDB*2019@Beijing
# Datatype: String
# watermark_bit_string=100101110100
# Datatype: String
# watermark_method=GroupBasedLSBMethod(embed_row_cycle=2,embed_lsb_num=5)


####################
### Configurations for creating schema automatically
####################

# Whether creating schema automatically is enabled
# Datatype: boolean
# enable_auto_create_schema=true

# Storage group level when creating schema automatically is enabled
# e.g. root.sg0.d1.s2
#      we will set root.sg0 as the storage group if storage group level is 1
# Datatype: int
# default_storage_group_level=1

# ALL data types: BOOLEAN, INT32, INT64, FLOAT, DOUBLE, TEXT

# register time series as which type when receiving boolean string "true" or "false"
# Datatype: TSDataType
# boolean_string_infer_type=BOOLEAN

# register time series as which type when receiving an integer string "67"
# Datatype: TSDataType
# integer_string_infer_type=FLOAT

# register time series as which type when receiving an integer string and using float may lose precision
# num > 2 ^ 24
# Datatype: TSDataType
# long_string_infer_type=DOUBLE

# register time series as which type when receiving a floating number string "6.7"
# Datatype: TSDataType
# floating_string_infer_type=FLOAT

# register time series as which type when receiving the Literal NaN. Values can be DOUBLE, FLOAT or TEXT
# Datatype: TSDataType
# nan_string_infer_type=DOUBLE


# BOOLEAN encoding when creating schema automatically is enabled
# Datatype: TSEncoding
# default_boolean_encoding=RLE

# INT32 encoding when creating schema automatically is enabled
# Datatype: TSEncoding
# default_int32_encoding=RLE

# INT64 encoding when creating schema automatically is enabled
# Datatype: TSEncoding
# default_int64_encoding=RLE

# FLOAT encoding when creating schema automatically is enabled
# Datatype: TSEncoding
# default_float_encoding=GORILLA

# DOUBLE encoding when creating schema automatically is enabled
# Datatype: TSEncoding
# default_double_encoding=GORILLA

# TEXT encoding when creating schema automatically is enabled
# Datatype: TSEncoding
# default_text_encoding=PLAIN

####################
### Configurations for tsfile-format
####################

# Datatype: int
# group_size_in_byte=134217728

# The memory size for each series writer to pack page, default value is 64KB
# Datatype: int
# page_size_in_byte=65536

# The maximum number of data points in a page, default 1024*1024
# Datatype: int
# max_number_of_points_in_page=1048576

# Max size limitation of input string
# Datatype: int
# max_string_length=128

# Floating-point precision
# Datatype: int
# float_precision=2

# Encoder configuration
# Encoder of time series, supports TS_2DIFF, PLAIN and RLE(run-length encoding), REGULAR and default value is TS_2DIFF
# time_encoder=TS_2DIFF

# Encoder of value series. default value is PLAIN.
# For int, long data type, also supports TS_2DIFF and RLE(run-length encoding), GORILLA and ZIGZAG.
# value_encoder=PLAIN

# Compression configuration
# Data compression method, supports UNCOMPRESSED, SNAPPY or LZ4. Default value is SNAPPY
# compressor=SNAPPY

# Maximum degree of a metadataIndex node, default value is 256
# Datatype: int
# max_degree_of_index_node=256

# time interval in minute for calculating query frequency
# Datatype: int
# frequency_interval_in_minute=1

# time cost(ms) threshold for slow query
# Datatype: long
# slow_query_threshold=5000

# Signal-noise-ratio (SNR) of FREQ encoding
# Datatype: double
# freq_snr=40.0

# Block size of FREQ encoding
# Datatype: integer
# freq_block_size=1024

####################
### MQTT Broker Configuration
####################

# whether to enable the mqtt service.
# Datatype: boolean
# enable_mqtt_service=false

# the mqtt service binding host.
# Datatype: String
# mqtt_host=0.0.0.0

# the mqtt service binding port.
# Datatype: int
# mqtt_port=1883

# the handler pool size for handing the mqtt messages.
# Datatype: int
# mqtt_handler_pool_size=1

# the mqtt message payload formatter.
# Datatype: String
# mqtt_payload_formatter=json

# max length of mqtt message in byte
# Datatype: int
# mqtt_max_message_size=1048576

####################
### Authorization Configuration
####################

#which class to serve for authorization. By default, it is LocalFileAuthorizer.
#Another choice is org.apache.iotdb.db.auth.authorizer.OpenIdAuthorizer
# authorizer_provider_class=org.apache.iotdb.commons.auth.authorizer.LocalFileAuthorizer


#If OpenIdAuthorizer is enabled, then openID_url must be set.

#openID_url=

# Cache size of user and role
# Datatype: int
# author_cache_size=1000

# Cache expire time of user and role
# Datatype: int
# author_cache_expire_time=30

####################
### UDF Configuration
####################

# Used to estimate the memory usage of text fields in a UDF query.
# It is recommended to set this value to be slightly larger than the average length of all text
# records.
# Datatype: int
# udf_initial_byte_array_length_for_memory_control=48

# How much memory may be used in ONE UDF query (in MB).
# The upper limit is 20% of allocated memory for read.
# Datatype: float
# udf_memory_budget_in_mb=30.0

# UDF memory allocation ratio.
# The parameter form is a:b:c, where a, b, and c are integers.
# udf_reader_transformer_collector_memory_proportion=1:1:1

# Uncomment the following field to configure the udf root directory.
# For Window platform
# If its prefix is a drive specifier followed by "\\", or if its prefix is "\\\\", then the path is
# absolute. Otherwise, it is relative.
# udf_root_dir=ext\\udf
# For Linux platform
# If its prefix is "/", then the path is absolute. Otherwise, it is relative.
# udf_root_dir=ext/udf

####################
### Trigger Configuration
####################

# The size of log buffer for every trigger management operation plan. If the size of a trigger
# management operation plan is larger than this parameter, the trigger management operation plan
# will be rejected by TriggerManager.
# Datatype: int
# tlog_buffer_size=1048576

# Uncomment the following field to configure the trigger root directory.
# For Window platform
# If its prefix is a drive specifier followed by "\\", or if its prefix is "\\\\", then the path is
# absolute. Otherwise, it is relative.
# trigger_root_dir=ext\\trigger
# For Linux platform
# If its prefix is "/", then the path is absolute. Otherwise, it is relative.
# trigger_root_dir=ext/trigger

# How many threads can be used for evaluating sliding windows. When <= 0, use CPU core number.
# Datatype: int
# concurrent_window_evaluation_thread=0

# Max number of window evaluation tasks that can be pending for execution. When <= 0, the value is
# 64 by default.
# Datatype: int
# max_pending_window_evaluation_tasks=64

####################
### Continuous Query Configuration
####################

# How many thread will be set up to perform continuous queries. When <= 0, use max(1, CPU core number / 2).
# Datatype: int
# continuous_query_execution_thread=2

# Maximum number of continuous query tasks that can be pending for execution. When <= 0, the value is
# 64 by default.
# Datatype: int
# max_pending_continuous_query_tasks=64

# Minimum every interval to perform continuous query.
# The every interval of continuous query instances should not be lower than this limit.
# Datatype: duration
# continuous_query_min_every_interval=1s

# The size of log buffer for every CQ management operation plan. If the size of a CQ
# management operation plan is larger than this parameter, the CQ management operation plan
# will be rejected by CQManager.
# Datatype: int
# cqlog_buffer_size=1048576

####################
### Select-Into Configuration
####################

# The maximum number of rows can be processed in insert-tablet-plan when executing select-into statements.
# When <= 0, use 10000.
# Datatype: int
# select_into_insert_tablet_plan_row_limit=10000


####################
### Insert-Tablets Configuration
####################

# When the insert plan column count reaches the specified threshold, which means that the plan is relatively large. At this time, may be enabled multithreading.
# If the tablet is small, the time of each insertion is short.
# If we enable multithreading, we also need to consider the switching loss between threads,
# so we need to judge the size of the tablet.
# Datatype: int
# insert_multi_tablet_enable_multithreading_column_threshold=10

####################
### Index Configuration
####################

# Uncomment following fields to configure the index root directory.
# For Window platform, the index is as follows:
# index_root_dir=data\\index
# For Linux platform
# If its prefix is "/", then the path is absolute. Otherwise, it is relative.
# index_root_dir=data/index

# Is index enable
# Datatype: boolean
# enable_index=false

# How many threads can concurrently build index. When <= 0, use CPU core number.
# Datatype: int
# concurrent_index_build_thread=0

# the default size of sliding window used for the subsequence matching in index framework
# Datatype: int
# default_index_window_range=10

# buffer parameter for index processor.
# Datatype: long
# index_buffer_size=134217728

# whether enable data partition. If disabled, all data belongs to partition 0
# Datatype: boolean
# enable_partition=false

# time range for partitioning data inside each storage group, the unit is second
# Datatype: long
# partition_interval=604800

# admin username, default is root
# Datatype: string
# admin_name=root

# admin password, default is root
# Datatype: string
# admin_password=root

####################
### Influx DB RPC Service Configuration
####################
# Datatype: boolean
# enable_influxdb_rpc_service=false

# Datatype: int
# influxdb_rpc_port=8086

####################
### Group By Fill Configuration
####################
# Datatype: float
# group_by_fill_cache_size_in_mb=1.0

####################
### Schema Engine Configuration
####################
# Choose the mode of schema engine. The value could be Memory,Schema_File and Rocksdb_based. If the provided value doesn't match any pre-defined value, Memory mode will be used as default.
# Datatype: string
# schema_engine_mode=Memory

# cache size for SchemaRegion.
# This cache is used to improve insert speed where all path check and TSDataType will be cached in SchemaRegion with corresponding Path.
# Datatype: int
# schema_region_device_node_cache_size=10000

# thread pool size for read operation in DataNode's coordinator.
# Datatype: int
# coordinator_read_executor_size=50

# thread pool size for write operation in DataNode's coordinator.
# Datatype: int
# coordinator_write_executor_size=50

# cache size for partition.
# This cache is used to improve partition fetch from config node.
# Datatype: int
# partition_cache_size=0

####################
### Schema File Configuration
####################
# The minimum size (in bytes) allocated for a node in schema file
# A large number for this will make it faster while occupying more space, or otherwise
# The default 0 means if a flushed internal(entity) had less than 20 children, it will get a segment with the size calculated from total size of its children
# If no child, it would get a segment of 25 bytes, which is the size of segment header
# Datatype: short
# minimum_schema_file_segment_in_bytes=0

# The cache size for schema page in one schema file
# A bigger cache makes it faster but costs more space and more volatile when evicts item from cache
# Datatype: int
# page_cache_in_schema_file=1024

####################
### Trigger Forward
####################
# Number of queues per forwarding trigger
trigger_forward_max_queue_number=8
# The length of one of the queues per forwarding trigger
trigger_forward_max_size_per_queue=2000
# Trigger forwarding data size per batch
trigger_forward_batch_size=50
# Trigger HTTP forward pool size
trigger_forward_http_pool_size=200
# Trigger HTTP forward pool max connection for per route
trigger_forward_http_pool_max_per_route=20
# Trigger MQTT forward pool size
trigger_forward_mqtt_pool_size=4<|MERGE_RESOLUTION|>--- conflicted
+++ resolved
@@ -59,22 +59,14 @@
 # port for consensus's communication for schema region between cluster nodes.
 schema_region_consensus_port=50010
 
-<<<<<<< HEAD
-# comma-separated {IP/DOMAIN}:internal_port pairs
-# Data nodes store config nodes ip and port to communicate with config nodes.
-# Several nodes will be picked randomly to send the request, the number of nodes
-# picked depends on the number of retries.
-target_config_nodes=127.0.0.1:22277
-=======
-# Used for connecting to the ConfigNodeGroup
+# At least one running ConfigNode should be set for joining the cluster
 # Format: ip:port
 # where the ip should be consistent with the target ConfigNode's confignode_rpc_address,
 # and the port should be consistent with the target ConfigNode's confignode_rpc_port.
 # When successfully connecting to the ConfigNodeGroup, DataNode will get all online
 # config nodes and store them in memory.
 # Datatype: String
-config_nodes=127.0.0.1:22277
->>>>>>> 015a4960
+target_config_nodes=127.0.0.1:22277
 
 # Datatype: boolean
 # rpc_thrift_compression_enable=false
