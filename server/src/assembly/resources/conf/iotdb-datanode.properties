--- conflicted
+++ resolved
@@ -1093,7 +1093,7 @@
 trigger_forward_mqtt_pool_size=4
 
 
-<<<<<<< HEAD
+
 #######################
 ### LocalConfigNode ###
 #######################
@@ -1107,7 +1107,7 @@
 # The expected max number of partition slot for per storage group
 # Datatype: int
 # series_partition_slot_num=10000
-=======
+
 ####################
 ### External Lib Configuration
 ####################
@@ -1129,4 +1129,3 @@
 # For Linux platform
 # If its prefix is "/", then the path is absolute. Otherwise, it is relative.
 # external_limiter_dir=ext/limiter
->>>>>>> 1a2e5d75
