#
# Licensed to the Apache Software Foundation (ASF) under one
# or more contributor license agreements.  See the NOTICE file
# distributed with this work for additional information
# regarding copyright ownership.  The ASF licenses this file
# to you under the Apache License, Version 2.0 (the
# "License"); you may not use this file except in compliance
# with the License.  You may obtain a copy of the License at
#
#     http://www.apache.org/licenses/LICENSE-2.0
#
# Unless required by applicable law or agreed to in writing,
# software distributed under the License is distributed on an
# "AS IS" BASIS, WITHOUT WARRANTIES OR CONDITIONS OF ANY
# KIND, either express or implied.  See the License for the
# specific language governing permissions and limitations
# under the License.
#

####################
### Web Page Configuration
####################

# Datatype: boolean
# enable_metric_service=false

# Datatype: int
# metrics_port=8181

# Datatype: int
# query_cache_size_in_metric=50

####################
### RPC Configuration
####################

# Datatype: String
rpc_address=0.0.0.0

# Datatype: int
rpc_port=6667

# Datatype: boolean
# rpc_thrift_compression_enable=false

# if true, a snappy based compression method will be called before sending data by the network
# Datatype: boolean
# rpc_advanced_compression_enable=false

# Datatype: int
# rpc_max_concurrent_client_num=65535

# thrift max frame size, 512MB by default
# Datatype: int
# thrift_max_frame_size=536870912

# thrift init buffer size
# Datatype: int
# thrift_init_buffer_size=1024

####################
### Write Ahead Log Configuration
####################

# Is insert ahead log enable
# Datatype: boolean
# enable_wal=true

# Add a switch to drop ouf-of-order data
# Out-of-order data will impact the aggregation query a lot. Users may not care about discarding some out-of-order data.
# Datatype: boolean
# enable_discard_out_of_order_data=false

# When a certain amount of insert ahead log is reached, it will be flushed to disk
# It is possible to lose at most flush_wal_threshold operations
# Datatype: int
# flush_wal_threshold=10000

# The cycle when insert ahead log is periodically forced to be written to disk(in milliseconds)
# If force_wal_period_in_ms = 0 it means force insert ahead log to be written to disk after each refreshment
# Set this parameter to 0 may slow down the ingestion on slow disk.
# Datatype: long
# force_wal_period_in_ms=100

####################
### Directory Configuration
####################

# system dir
# If this property is unset, system will save the data in the default relative path directory under the IoTDB folder(i.e., %IOTDB_HOME%/data/system).
# If it is absolute, system will save the data in exact location it points to.
# If it is relative, system will save the data in the relative path directory it indicates under the IoTDB folder.
# For windows platform
# If its prefix is a drive specifier followed by "\\", or if its prefix is "\\\\", then the path is absolute. Otherwise, it is relative.
# system_dir=data\\system
# For Linux platform
# If its prefix is "/", then the path is absolute. Otherwise, it is relative.
# system_dir=data/system


# data dirs
# If this property is unset, system will save the data in the default relative path directory under the IoTDB folder(i.e., %IOTDB_HOME%/data/data).
# If it is absolute, system will save the data in exact location it points to.
# If it is relative, system will save the data in the relative path directory it indicates under the IoTDB folder.
# Note: If data_dir is assigned an empty string(i.e.,zero-size), it will be handled as a relative path.
# For windows platform
# If its prefix is a drive specifier followed by "\\", or if its prefix is "\\\\", then the path is absolute. Otherwise, it is relative.
# data_dirs=data\\data
# For Linux platform
# If its prefix is "/", then the path is absolute. Otherwise, it is relative.
# data_dirs=data/data


# mult_dir_strategy
# The strategy is used to choose a directory from tsfile_dir for the system to store a new tsfile.
# System provides four strategies to choose from, or user can create his own strategy by extending org.apache.iotdb.db.conf.directories.strategy.DirectoryStrategy.
# The info of the four strategies are as follows:
# 1. SequenceStrategy: the system will choose the directory in sequence.
# 2. MaxDiskUsableSpaceFirstStrategy: the system will choose the directory whose disk has the maximum space.
# 3. MinFolderOccupiedSpaceFirstStrategy: the system will choose the directory whose folder has the minimum occupied space.
# 4. RandomOnDiskUsableSpaceStrategy: the system will randomly choose the directory based on usable space of disks. The more usable space, the greater the chance of being chosen;
# Set SequenceStrategy,MaxDiskUsableSpaceFirstStrategy and MinFolderOccupiedSpaceFirstStrategy to apply the corresponding strategy.
# If this property is unset, system will use MaxDiskUsableSpaceFirstStrategy as default strategy.
# For this property, fully-qualified class name (include package name) and simple class name are both acceptable.
# multi_dir_strategy=MaxDiskUsableSpaceFirstStrategy


# wal dir
# If this property is unset, system will save the data in the default relative path directory under the IoTDB folder(i.e., %IOTDB_HOME%/data).
# If it is absolute, system will save the data in the exact location it points to.
# If it is relative, system will save the data in the relative path directory it indicates under the IoTDB folder.
# Note: If wal_dir is assigned an empty string(i.e.,zero-size), it will be handled as a relative path.
# For windows platform
# If its prefix is a drive specifier followed by "\\", or if its prefix is "\\\\", then the path is absolute. Otherwise, it is relative.
# wal_dir=data\\wal
# For Linux platform
# If its prefix is "/", then the path is absolute. Otherwise, it is relative.
# wal_dir=data/wal


# TSFile storage file system. Currently, Tsfiles are supported to be stored in LOCAL file system or HDFS.
# Datatype: FSType
# tsfile_storage_fs=LOCAL

# If using HDFS, the absolute file path of Hadoop core-site.xml should be configured
# Datatype: String
# core_site_path=/etc/hadoop/conf/core-site.xml

# If using HDFS, the absolute file path of Hadoop hdfs-site.xml should be configured
# Datatype: String
# hdfs_site_path=/etc/hadoop/conf/hdfs-site.xml

# If using HDFS, hadoop ip can be configured. If there are more than one hdfs_ip, Hadoop HA is used
# Datatype: String
# hdfs_ip=localhost

# If using HDFS, hadoop port can be configured
# Datatype: String
# hdfs_port=9000

# If there are more than one hdfs_ip, Hadoop HA is used. Below are configuration for HA
# If using Hadoop HA, nameservices of hdfs can be configured
# Datatype: String
# dfs_nameservices=hdfsnamespace

# If using Hadoop HA, namenodes under dfs nameservices can be configured
# Datatype: String
# dfs_ha_namenodes=nn1,nn2

# If using Hadoop HA, automatic failover can be enabled or disabled
# Datatype: boolean
# dfs_ha_automatic_failover_enabled=true

# If using Hadoop HA and enabling automatic failover, the proxy provider can be configured
# Datatype: String
# dfs_client_failover_proxy_provider=org.apache.hadoop.hdfs.server.namenode.ha.ConfiguredFailoverProxyProvider

# If using kerberos to authenticate hdfs, this should be true
# Datatype: boolean
# hdfs_use_kerberos=false

# Full path of kerberos keytab file
# Datatype: String
# kerberos_keytab_file_path=/path

# Kerberos pricipal
# Datatype: String
# kerberos_principal=your principal


####################
### Storage Engine Configuration
####################

# Use this value to set timestamp precision as "ms", "us" or "ns".
# Once the precision is been set, it can not be changed.
# Datatype: String
timestamp_precision=ms

# Default TTL for storage groups that are not set TTL by statements, in ms. If not set (default),
# the TTL will be unlimited.
# Notice: if this property is changed, previous created storage group which are not set TTL will
# also be affected. And negative values are accepted, which means you can only insert future
# data.
# Datatype: long
# default_ttl=0

# The size of the log buffer in each log node (in bytes). Due to the double buffer mechanism,
# if WAL is enabled and the size of the inserted plan is greater than one-half of this parameter,
# then the insert plan will be rejected by WAL.
# If it sets a value smaller than 0, use the default value 16777216
# Datatype: int
# wal_buffer_size=16777216

# When a TsFile's file size (in byte) exceeds this, the TsFile is forced closed.
# It may cause memTable size smaller if it is a large value
# Datatype: long
# tsfile_size_threshold=1

# Size of log buffer in each metadata operation plan(in byte).
# If the size of a metadata operation plan is larger than this parameter, then it will be rejected by MManager
# If it sets a value smaller than 0, use the default value 1024*1024
# Datatype: int
# mlog_buffer_size=1048576

# When a memTable's size (in byte) exceeds this, the memtable is flushed to disk. The default threshold is 1 GB.
# Datatype: long
# memtable_size_threshold=1073741824

# When the average point number of timeseries in memtable exceeds this, the memtable is flushed to disk. The default threshold is 10000.
# Datatype: int
# avg_series_point_number_threshold=10000

# How many threads can concurrently flush. When <= 0, use CPU core number.
# Datatype: int
# concurrent_flush_thread=0

# How many threads can concurrently query. When <= 0, use CPU core number.
# Datatype: int
# concurrent_query_thread=0

# whether take over the memory management by IoTDB rather than JVM when serializing memtable as bytes in memory
# (i.e., whether use ChunkBufferPool), value true, false
# Datatype: boolean
# chunk_buffer_pool_enable=false

# The amount of data iterate each time in server (the number of data strips, that is, the number of different timestamps.)
# Datatype: int
# batch_size=100000

# max size for tag and attribute of one time series
# the unit is byte
# Datatype: int
# tag_attribute_total_size=700

# In one insert (one device, one timestamp, multiple measurements),
# if enable partial insert, one measurement failure will not impact other measurements
# Datatype: boolean
# enable_partial_insert=true

# Whether to enable MTree snapshot. Default false from 0.11.0 on.
# Datatype: boolean
# enable_mtree_snapshot=false

# The least interval line numbers of mlog.txt when creating a checkpoint and saving snapshot of MTree.
# Only take effect when enable_mtree_snapshot=true. Unit: line numbers
# Datatype: int
# mtree_snapshot_interval=100000

# Threshold interval time of MTree modification. Unit: second. Default: 1 hour(3600 seconds)
# If the last modification time is less than this threshold, MTree snapshot will not be created
# Only take effect when enable_mtree_snapshot=true.
# Datatype: int
# mtree_snapshot_threshold_time=3600

# number of virtual storage groups per user-defined storage group
# a virtual storage group is the unit of parallelism in memory as all ingestions in one virtual storage group are serialized
# recommended value is [virtual storage group number] = [CPU core number] / [user-defined storage group number]
# Datatype: int
# virtual_storage_group_num = 1

# Level of TimeIndex, which records the start time and end time of TsFileResource. Currently,
# DEVICE_TIME_INDEX and FILE_TIME_INDEX are supported, and could not be changed after first set.
# Datatype: TimeIndexLevel
# time_index_level=DEVICE_TIME_INDEX

####################
### Memory Control Configuration
####################

# Whether to enable memory control
# Datatype: boolean
# enable_mem_control=true

# Memory Allocation Ratio: Write, Read, Schema and Free Memory.
# The parameter form is a:b:c:d, where a, b, c and d are integers. for example: 1:1:1:1 , 6:2:1:1
# If you have high level of writing pressure and low level of reading pressure, please adjust it to for example 6:1:1:2 
# write_read_schema_free_memory_proportion=4:3:1:2

# primitive array size (length of each array) in array pool
# Datatype: int
# primitive_array_size=128

# Ratio of write memory for invoking flush disk, 0.4 by default
# If you have extremely high write load (like batch=1000), it can be set lower than the default value like 0.2
# Datatype: double
# flush_proportion=0.4

# Ratio of write memory allocated for buffered arrays, 0.6 by default
# Datatype: double
# buffered_arrays_memory_proportion=0.6

# Ratio of write memory for rejecting insertion, 0.8 by default
# If you have extremely high write load (like batch=1000) and the physical memory size is large enough,
# it can be set higher than the default value like 0.9
# Datatype: double
# reject_proportion=0.8

# If memory (in byte) of storage group increased more than this threshold, report to system. The default value is 16MB
# Datatype: long
# storage_group_report_threshold=16777216

# allowed max numbers of deduplicated path in one query
# it's just an advised value, the real limitation will be the smaller one between this and the one we calculated
# Datatype: int
# max_deduplicated_path_num=1000

# When an inserting is rejected, waiting period (in ms) to check system again, 50 by default.
# If the insertion has been rejected and the read load is low, it can be set larger.
# Datatype: int
# check_period_when_insert_blocked=50

# When the waiting time (in ms) of an inserting exceeds this, throw an exception. 10000 by default.
# If the insertion has been rejected and the read load is low, it can be set larger
# Datatype: int
# max_waiting_time_when_insert_blocked=10000

# estimated metadata size (in byte) of one timeseries in Mtree
# Datatype: int
# estimated_series_size=300

# size of ioTaskQueue. The default value is 10
# Datatype: int
# io_task_queue_size_for_flushing=10

####################
### Upgrade Configurations
####################

# When there exists old version(0.9.x/v1) data, how many thread will be set up to perform upgrade tasks, 1 by default.
# Set to 1 when less than or equal to 0.
# Datatype: int
# upgrade_thread_num=1


####################
### Query Configurations
####################

# the default time period that used in fill query, -1 by default means infinite past time, in ms
# Datatype: int
# default_fill_interval=-1

####################
### Merge Configurations
####################
# LEVEL_COMPACTION, NO_COMPACTION
# Datatype: CompactionStrategy
# compaction_strategy=LEVEL_COMPACTION

# Works when the compaction_strategy is LEVEL_COMPACTION.
# Whether to merge unseq files into seq files or not.
# Datatype: boolean
# enable_unseq_compaction=true

# Works when the compaction_strategy is LEVEL_COMPACTION.
# Whether to start next compaction task automatically after finish one compaction task
# enable_continuous_compaction=true

# Works when the compaction_strategy is LEVEL_COMPACTION.
# The max seq file num of each level.
# When the num of files in one level exceeds this,
# the files in this level will merge to one and put to upper level.
# Datatype: int
# seq_file_num_in_each_level=6

# Works when the compaction_strategy is LEVEL_COMPACTION.
# The max num of seq level.
# Datatype: int
# seq_level_num=3

# Works when compaction_strategy is LEVEL_COMPACTION.
# The max unseq file num of each level.
# When the num of files in one level exceeds this,
# the files in this level will merge to one and put to upper level.
# Datatype: int
# unseq_file_num_in_each_level=10

# Works when the compaction_strategy is LEVEL_COMPACTION.
# The max num of unseq level.
# Datatype: int
# unseq_level_num=1

# Works when compaction_strategy is LEVEL_COMPACTION.
# The max open file num in each unseq compaction task.
# We use the unseq file num as the open file num
# This parameters have to be much smaller than the permitted max open file num of each process controlled by operator system(65535 in most system)
# Datatype: int
# max_open_file_num_in_each_unseq_compaction=2000

# Works when the compaction_strategy is LEVEL_COMPACTION.
# When the average point number of chunks in the target file reaches this, merge the file to the top level.
# During a merge, if a chunk with less number of points than this parameter, the chunk will be
# merged with its succeeding chunks even if it is not overflowed, until the merged chunks reach
# this threshold and the new chunk will be flushed.
# When less than 0, this mechanism is disabled.
# Datatype: int
# merge_chunk_point_number=100000

# Works when the compaction_strategy is LEVEL_COMPACTION.
# When point number of a page reaches this, use "append merge" instead of "deserialize merge".
# Datatype: int
# merge_page_point_number=100

# How many threads will be set up to perform unseq merge chunk sub-tasks, 4 by default.
# Set to 1 when less than or equal to 0.
# Datatype: int
# merge_chunk_subthread_num=4

# If one merge file selection runs for more than this time, it will be ended and its current
# selection will be used as final selection. Unit: millis.
# When < 0, it means time is unbounded.
# Datatype: long
# merge_fileSelection_time_budget=30000

# How much memory may be used in ONE merge task (in byte), 10% of maximum JVM memory by default.
# This is only a rough estimation, starting from a relatively small value to avoid OOM.
# Each new merge thread may take such memory, so merge_thread_num * merge_memory_budget is the
# total memory estimation of merge.
# Datatype: long
# merge_memory_budget=268435456

# When set to true, if some crashed merges are detected during system rebooting, such merges will
# be continued, otherwise, the unfinished parts of such merges will not be continued while the
# finished parts still remains as they are.
# If you are feeling the rebooting is too slow, set this to false, false by default
# Datatype: boolean
# continue_merge_after_reboot=false

# When set to true, all unseq merges becomes full merge (the whole SeqFiles are re-written despite how
# much they are overflowed). This may increase merge overhead depending on how much the SeqFiles
# are overflowed.
# Datatype: boolean
# force_full_merge=true

# How many threads will be set up to perform compaction, 10 by default.
# Set to 1 when less than or equal to 0.
# Datatype: int
# compaction_thread_num=10

# The limit of write throughput merge can reach per second
# Datatype: int
# merge_write_throughput_mb_per_sec=8

# The max executing time of query. unit: ms
# Datatype: int
# query_timeout_threshold=60000

####################
### Metadata Cache Configuration
####################

# whether to cache meta data(ChunkMetadata and TimeSeriesMetadata) or not.
# Datatype: boolean
# meta_data_cache_enable=true
# Read memory Allocation Ratio: ChunkCache, TimeSeriesMetadataCache, memory used for constructing QueryDataSet and Free Memory Used in Query.
# The parameter form is a:b:c:d, where a, b, c and d are integers. for example: 1:1:1:1 , 1:2:3:4
# chunk_timeseriesmeta_free_memory_proportion=1:2:3:4

# cache size for MManager.
# This cache is used to improve insert speed where all path check and TSDataType will be cached in MManager with corresponding Path.
# Datatype: int
# metadata_node_cache_size=300000

####################
### LAST Cache Configuration
####################

# Whether to enable LAST cache
# Datatype: boolean
# enable_last_cache=true

####################
### Statistics Monitor configuration
####################

# Set enable_stat_monitor true(or false) to enable(or disable) the StatMonitor that stores statistics info.
# Datatype: boolean
# enable_stat_monitor=false

# Set enable_monitor_series_write true (or false) to enable (or disable) the writing monitor time series
# Datatype: boolean
# enable_monitor_series_write=false

####################
### WAL Direct Buffer Pool Configuration
####################
# the interval to trim the wal pool
# Datatype: long
# wal_pool_trim_interval_ms=10000

# the max number of wal bytebuffer can be allocated for each time partition, if there is no unseq data you can set it to 4.
# it should be an even number
# Datatype: int
# max_wal_bytebuffer_num_for_each_partition=6

####################
### External sort Configuration
####################
# Is external sort enable
# Datatype: boolean
# enable_external_sort=true

# The maximum number of simultaneous chunk reading for a single time series.
# If the num of simultaneous chunk reading is greater than external_sort_threshold, external sorting is used.
# When external_sort_threshold increases, the number of chunks sorted at the same time in memory may increase and this will occupy more memory.
# When external_sort_threshold decreases, triggering external sorting will increase the time-consuming.
# Datatype: int
# external_sort_threshold=1000


####################
### Sync Server Configuration
####################

# Whether to open the sync_server_port for receiving data from sync client, the default is closed
# Datatype: boolean
# is_sync_enable=false

# Sync server port to listen
# Datatype: int
# sync_server_port=5555

# White IP list of Sync client.
# Please use the form of network segment to present the range of IP, for example: 192.168.0.0/16
# If there are more than one IP segment, please separate them by commas
# The default is to allow all IP to sync
# Datatype: String
# ip_white_list=0.0.0.0/0

####################
### performance statistic configuration
####################

# Is stat performance of sub-module enable
# Datatype: boolean
# enable_performance_stat=false
# The interval of display statistic result in ms.
# Datatype: long
# performance_stat_display_interval=60000
# The memory used for performance_stat in kb.
# Datatype: int
# performance_stat_memory_in_kb=20
# Is performance tracing enable
# Datatype: boolean
# enable_performance_tracing=false

# Uncomment following fields to configure the tracing root directory.
# For Window platform, the index is as follows:
# tracing_dir=data\\tracing
# For Linux platform
# If its prefix is "/", then the path is absolute. Otherwise, it is relative.
# tracing_dir=data/tracing

####################
### Configurations for watermark module
####################
# Datatype: boolean
# watermark_module_opened=false
# Datatype: String
# watermark_secret_key=IoTDB*2019@Beijing
# Datatype: String
# watermark_bit_string=100101110100
# Datatype: String
# watermark_method=GroupBasedLSBMethod(embed_row_cycle=2,embed_lsb_num=5)


####################
### Configurations for creating schema automatically
####################

# Whether creating schema automatically is enabled
# Datatype: boolean
# enable_auto_create_schema=true

# Storage group level when creating schema automatically is enabled
# e.g. root.sg0.d1.s2
#      we will set root.sg0 as the storage group if storage group level is 1
# Datatype: int
# default_storage_group_level=1

# ALL data types: BOOLEAN, INT32, INT64, FLOAT, DOUBLE, TEXT

# register time series as which type when receiving boolean string "true" or "false"
# Datatype: TSDataType
# boolean_string_infer_type=BOOLEAN

# register time series as which type when receiving an integer string "67"
# Datatype: TSDataType
# integer_string_infer_type=FLOAT

# register time series as which type when receiving an integer string and using float may lose precision
# num > 2 ^ 24
# Datatype: TSDataType
# long_string_infer_type=DOUBLE

# register time series as which type when receiving a floating number string "6.7"
# Datatype: TSDataType
# floating_string_infer_type=FLOAT

# register time series as which type when receiving the Literal NaN. Values can be DOUBLE, FLOAT or TEXT
# Datatype: TSDataType
# nan_string_infer_type=DOUBLE


# BOOLEAN encoding when creating schema automatically is enabled
# Datatype: TSEncoding
# default_boolean_encoding=RLE

# INT32 encoding when creating schema automatically is enabled
# Datatype: TSEncoding
# default_int32_encoding=RLE

# INT64 encoding when creating schema automatically is enabled
# Datatype: TSEncoding
# default_int64_encoding=RLE

# FLOAT encoding when creating schema automatically is enabled
# Datatype: TSEncoding
# default_float_encoding=GORILLA

# DOUBLE encoding when creating schema automatically is enabled
# Datatype: TSEncoding
# default_double_encoding=GORILLA

# TEXT encoding when creating schema automatically is enabled
# Datatype: TSEncoding
# default_text_encoding=PLAIN

####################
### Configurations for tsfile-format
####################

# Datatype: int [xsy]
# group_size_in_byte=134217728

# The memory size for each series writer to pack page, default value is 64KB
# Datatype: int [xsy]
# page_size_in_byte=65536

# The maximum number of data points in a page, default 1024*1024
# Datatype: int [xsy]
# max_number_of_points_in_page=1048576

# Data type configuration
# Data type for input timestamp, supports INT32 or INT64
# time_series_data_type=INT64

# Max size limitation of input string
# Datatype: int [xsy]
# max_string_length=128

# Floating-point precision
# Datatype: int [xsy]
# float_precision=2

# Encoder configuration
# Encoder of time series, supports TS_2DIFF, PLAIN and RLE(run-length encoding), REGULAR and default value is TS_2DIFF
# time_encoder=TS_2DIFF

# Encoder of value series. default value is PLAIN.
# For int, long data type, also supports TS_2DIFF and RLE(run-length encoding) and GORILLA.
# For float, double data type, also supports TS_2DIFF, RLE(run-length encoding) and GORILLA.
# For text data type, only supports PLAIN.
# value_encoder=PLAIN

# Compression configuration
# Data compression method, supports UNCOMPRESSED, SNAPPY or LZ4. Default value is SNAPPY
# compressor=SNAPPY

# Maximum degree of a metadataIndex node, default value is 256
# Datatype: int [xsy]
# max_degree_of_index_node=256

# time interval in minute for calculating query frequency
# Datatype: int
# frequency_interval_in_minute=1

# time cost(ms) threshold for slow query
# Datatype: long
# slow_query_threshold=5000

####################
### MQTT Broker Configuration
####################

# whether to enable the mqtt service.
# Datatype: boolean
# enable_mqtt_service=false

# the mqtt service binding host.
# Datatype: String
# mqtt_host=0.0.0.0

# the mqtt service binding port.
# Datatype: int
# mqtt_port=1883

# the handler pool size for handing the mqtt messages.
# Datatype: int
# mqtt_handler_pool_size=1

# the mqtt message payload formatter.
# Datatype: String
# mqtt_payload_formatter=json

# max length of mqtt message in byte
# Datatype: int
# mqtt_max_message_size=1048576

####################
### Authorization Configuration
####################

#which class to serve for authorization. By default, it is LocalFileAuthorizer.
#Another choice is org.apache.iotdb.db.auth.authorizer.OpenIdAuthorizer
# authorizer_provider_class=org.apache.iotdb.db.auth.authorizer.LocalFileAuthorizer


#If OpenIdAuthorizer is enabled, then openID_url must be set.

#openID_url=

####################
### UDF Configuration
####################

# Used to estimate the memory usage of text fields in a UDF query.
# It is recommended to set this value to be slightly larger than the average length of all text
# records.
# Datatype: int
# udf_initial_byte_array_length_for_memory_control=48

# How much memory may be used in ONE UDF query (in MB).
# The upper limit is 20% of allocated memory for read.
# Datatype: float
# udf_memory_budget_in_mb=30.0

# UDF memory allocation ratio.
# The parameter form is a:b:c, where a, b, and c are integers.
# udf_reader_transformer_collector_memory_proportion=1:1:1

# Uncomment the following field to configure the udf root directory.
# For Window platform
# If its prefix is a drive specifier followed by "\\", or if its prefix is "\\\\", then the path is
# absolute. Otherwise, it is relative.
# udf_root_dir=ext\\udf
# For Linux platform
# If its prefix is "/", then the path is absolute. Otherwise, it is relative.
# udf_root_dir=ext/udf

####################
### Trigger Configuration
####################

# The size of log buffer for every trigger management operation plan. If the size of a trigger
# management operation plan is larger than this parameter, the trigger management operation plan
# will be rejected by TriggerManager.
# Datatype: int
# tlog_buffer_size=1048576

# Uncomment the following field to configure the trigger root directory.
# For Window platform
# If its prefix is a drive specifier followed by "\\", or if its prefix is "\\\\", then the path is
# absolute. Otherwise, it is relative.
# trigger_root_dir=ext\\trigger
# For Linux platform
# If its prefix is "/", then the path is absolute. Otherwise, it is relative.
# trigger_root_dir=ext/trigger

# How many threads can be used for evaluating sliding windows. When <= 0, use CPU core number.
# Datatype: int
# concurrent_window_evaluation_thread=0

# Max number of window evaluation tasks that can be pending for execution. When <= 0, the value is
# 64 by default.
# Datatype: int
# max_pending_window_evaluation_tasks=64

####################
### Index Configuration
####################

# Uncomment following fields to configure the index root directory.
# For Window platform, the index is as follows:
# index_root_dir=data\\index
# For Linux platform
# If its prefix is "/", then the path is absolute. Otherwise, it is relative.
# index_root_dir=data/index

# Is index enable
# Datatype: boolean
# enable_index=false

# How many threads can concurrently build index. When <= 0, use CPU core number.
# Datatype: int
# concurrent_index_build_thread=0

# the default size of sliding window used for the subsequence matching in index framework
# Datatype: int
# default_index_window_range=10

# buffer parameter for index processor.
# Datatype: long
# index_buffer_size=134217728

# whether enable data partition. If disabled, all data belongs to partition 0
# Datatype: boolean
# enable_partition=false

# time range for partitioning data inside each storage group, the unit is second
# Datatype: long
# partition_interval=604800

<<<<<<< HEAD
####################
### OpenApi Configuration
####################

# Is openapi enable
enable_openApi=true

# the openapi service binding port.
openApi_port=18080

# the openapi service sg count.
sg_count=5

# enable openapi ssl
enable_https=false

# openapi ssl key store path
key_store_path=""

# openapi ssl key store password.
key_store_pwd=""

#openapi ssl trust store path
trust_store_path=""

# openapi ssl trust store password.
trust_store_pwd=""

# open api ssl timeout (in seconds)
idle_timeout=50000
=======
# admin username, default is root
# Datatype: string
# admin_name=root

# admin password, default is root
# Datatype: string
# admin_password=root
>>>>>>> 275918e5
<|MERGE_RESOLUTION|>--- conflicted
+++ resolved
@@ -832,38 +832,6 @@
 # Datatype: long
 # partition_interval=604800
 
-<<<<<<< HEAD
-####################
-### OpenApi Configuration
-####################
-
-# Is openapi enable
-enable_openApi=true
-
-# the openapi service binding port.
-openApi_port=18080
-
-# the openapi service sg count.
-sg_count=5
-
-# enable openapi ssl
-enable_https=false
-
-# openapi ssl key store path
-key_store_path=""
-
-# openapi ssl key store password.
-key_store_pwd=""
-
-#openapi ssl trust store path
-trust_store_path=""
-
-# openapi ssl trust store password.
-trust_store_pwd=""
-
-# open api ssl timeout (in seconds)
-idle_timeout=50000
-=======
 # admin username, default is root
 # Datatype: string
 # admin_name=root
@@ -871,4 +839,34 @@
 # admin password, default is root
 # Datatype: string
 # admin_password=root
->>>>>>> 275918e5
+
+####################
+### OpenApi Configuration
+####################
+
+# Is openapi enable
+enable_openApi=true
+
+# the openapi service binding port.
+openApi_port=18080
+
+# the openapi service sg count.
+sg_count=5
+
+# enable openapi ssl
+enable_https=false
+
+# openapi ssl key store path
+key_store_path=""
+
+# openapi ssl key store password.
+key_store_pwd=""
+
+#openapi ssl trust store path
+trust_store_path=""
+
+# openapi ssl trust store password.
+trust_store_pwd=""
+
+# open api ssl timeout (in seconds)
+idle_timeout=50000
