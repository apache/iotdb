--- conflicted
+++ resolved
@@ -214,21 +214,8 @@
 ### Memory Control Configuration
 ####################
 
-<<<<<<< HEAD
 # Whether to enable active timeseries counter
 enable_active_timeseries_counter=true
-=======
-# This adapter could adjust the system memory to avoid OOM.
-# It will refuse to create time series or add storage groups under high system load.
-#
-# Attention!!!
-# If disable this parameter, you need to set some parameters according to your system load:
-# Normal scenario: 1-50 storage groups. <100k devices, <10M time series
-# memtable_size_threshold = tsfile_size_threshold = IoTDB memory allocation in byte / 2 / num of storage group / 4
-# Make sure the total num of time series in system * primitive_array_size * 16 <= IoTDB memory allocation in byte / 2 / 4
-# you could reduce the primitive_array_size in very high workload.
-enable_parameter_adapter=false
->>>>>>> 23bb3475
 
 # Memory Allocation Ratio: Write, Read, and Free Memory.
 # The parameter form is a:b:c, where a, b and c are integers. for example: 1:1:1 , 6:3:1
