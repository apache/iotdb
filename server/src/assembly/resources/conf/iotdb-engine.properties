#
# Licensed to the Apache Software Foundation (ASF) under one
# or more contributor license agreements.  See the NOTICE file
# distributed with this work for additional information
# regarding copyright ownership.  The ASF licenses this file
# to you under the Apache License, Version 2.0 (the
# "License"); you may not use this file except in compliance
# with the License.  You may obtain a copy of the License at
#
#     http://www.apache.org/licenses/LICENSE-2.0
#
# Unless required by applicable law or agreed to in writing,
# software distributed under the License is distributed on an
# "AS IS" BASIS, WITHOUT WARRANTIES OR CONDITIONS OF ANY
# KIND, either express or implied.  See the License for the
# specific language governing permissions and limitations
# under the License.
#

####################
### Web Page Configuration
####################

metrics_port=8181

####################
### RPC Configuration
####################

rpc_address=0.0.0.0

rpc_port=6667

rpc_thrift_compression_enable=false

rpc_max_concurrent_client_num=65535

####################
### Dynamic Parameter Adapter Configuration
####################

# Is dynamic parameter adapter enable. It's recommended for users to enable parameter adapter.
# The adapter can dynamically adjust the following two parameters according to the memory load of the system:
# 1. tsfile_size_threshold which is introduced below.
# 2. memtable_size_threshold which is introduced below.
# By dynamically adjusting these two parameters, the probability of system memory explosion is greatly reduced.
# When this parameter is set true, it will refuse to create time series or add storage groups under high system load.
enable_parameter_adapter=true

####################
### Write Ahead Log Configuration
####################

# Is insert ahead log enable
enable_wal=true

# When a certain amount of insert ahead log is reached, it will be flushed to disk
# It is possible to lose at most flush_wal_threshold operations
flush_wal_threshold=10000

# The cycle when insert ahead log is periodically forced to be written to disk(in milliseconds)
# If force_wal_period_in_ms = 0 it means force insert ahead log to be written to disk after each refreshment
# Set this parameter to 0 may slow down the ingestion on slow disk.
force_wal_period_in_ms=10


####################
### Timestamp Precision Configuration
####################
# Use this value to set timestamp precision as "ms", "us" or "ns".
# Once the precision is been set, it can not be changed.
timestamp_precision=ms


####################
### Directory Configuration
####################

# base dir
# If this property is unset, system will save the data in the default relative path directory under the IoTDB folder(i.e., %IOTDB_HOME%/data).
# If it is absolute, system will save the data in exact location it points to.
# If it is relative, system will save the data in the relative path directory it indicates under the IoTDB folder.
# Note: If sys_dir is assigned an empty string(i.e.,zero-size), it will be handled as a relative path.
# For windows platform
# If its prefix is a drive specifier followed by "\\", or if its prefix is "\\\\", then the path is absolute. Otherwise, it is relative.
# base_dir=data
# For Linux platform
# If its prefix is "/", then the path is absolute. Otherwise, it is relative.
# base_dir=data


# data dirs
# If this property is unset, system will save the data in the default relative path directory under the IoTDB folder(i.e., %IOTDB_HOME%/data/data).
# If it is absolute, system will save the data in exact location it points to.
# If it is relative, system will save the data in the relative path directory it indicates under the IoTDB folder.
# Note: If data_dir is assigned an empty string(i.e.,zero-size), it will be handled as a relative path.
# For windows platform
# If its prefix is a drive specifier followed by "\\", or if its prefix is "\\\\", then the path is absolute. Otherwise, it is relative.
# data_dirs=data\\data
# For Linux platform
# If its prefix is "/", then the path is absolute. Otherwise, it is relative.
# data_dirs=data/data


# mult_dir_strategy
# The strategy is used to choose a directory from tsfile_dir for the system to store a new tsfile.
# System provides three strategies to choose from, or user can create his own strategy by extending org.apache.iotdb.db.conf.directories.strategy.DirectoryStrategy.
# The info of the three strategies are as follows:
# 1. SequenceStrategy: the system will choose the directory in sequence.
# 2. MaxDiskUsableSpaceFirstStrategy: the system will choose the directory whose disk has the maximum space.
# 3. MinFolderOccupiedSpaceFirstStrategy: the system will choose the directory whose folder has the minimum occupied space.
# 4. RandomOnDiskUsableSpaceStrategy: the system will randomly choose the directory based on usable space of disks. The more usable space, the greater the chance of being chosen;
# Set SequenceStrategy,MaxDiskUsableSpaceFirstStrategy and MinFolderOccupiedSpaceFirstStrategy to apply the corresponding strategy.
# If this property is unset, system will use MaxDiskUsableSpaceFirstStrategy as default strategy.
# For this property, fully-qualified class name (include package name) and simple class name are both acceptable.
# multi_dir_strategy=MaxDiskUsableSpaceFirstStrategy


# wal dir
# If this property is unset, system will save the data in the default relative path directory under the IoTDB folder(i.e., %IOTDB_HOME%/data).
# If it is absolute, system will save the data in the exact location it points to.
# If it is relative, system will save the data in the relative path directory it indicates under the IoTDB folder.
# Note: If wal_dir is assigned an empty string(i.e.,zero-size), it will be handled as a relative path.
# For windows platform
# If its prefix is a drive specifier followed by "\\", or if its prefix is "\\\\", then the path is absolute. Otherwise, it is relative.
# wal_dir=data\\wal
# For Linux platform
# If its prefix is "/", then the path is absolute. Otherwise, it is relative.
# wal_dir=data/wal


# TSFile storage file system. Currently, Tsfile are supported to be stored in LOCAL file system or HDFS.
tsfile_storage_fs=LOCAL

# If using HDFS, the absolute file path of Hadoop core-site.xml should be configured
core_site_path=/etc/hadoop/conf/core-site.xml

# If using HDFS, the absolute file path of Hadoop hdfs-site.xml should be configured
hdfs_site_path=/etc/hadoop/conf/hdfs-site.xml

# If using HDFS, hadoop ip can be configured. If there are more than one hdfs_ip, Hadoop HA is used
hdfs_ip=localhost

# If using HDFS, hadoop port can be configured
hdfs_port=9000

# If there are more than one hdfs_ip, Hadoop HA is used. Below are configuration for HA
# If using Hadoop HA, nameservices of hdfs can be configured
dfs_nameservices=hdfsnamespace

# If using Hadoop HA, namenodes under dfs nameservices can be configured
dfs_ha_namenodes=nn1,nn2

# If using Hadoop HA, automatic failover can be enabled or disabled
dfs_ha_automatic_failover_enabled=true

# If using Hadoop HA and enabling automatic failover, the proxy provider can be configured
dfs_client_failover_proxy_provider=org.apache.hadoop.hdfs.server.namenode.ha.ConfiguredFailoverProxyProvider

# If using kerberos to authenticate hdfs, this should be true
hdfs_use_kerberos=false

# Full path of kerberos keytab file
kerberos_keytab_file_path=/path

# Kerberos pricipal
kerberos_principal=your principal


####################
### Memory Control Configuration
####################

# Memory Allocation Ratio: Write, Read, and Free Memory.
# The parameter form is a:b:c, where a, b and c are integers. for example: 1:1:1 , 6:3:1
write_read_free_memory_proportion=6:3:1

# The amount of data read each time in batch (the number of data strips, that is, the number of different timestamps.)
batch_size=100000

# Size of log buffer in each log node(in byte).
# If WAL is enabled and the size of a insert plan is smaller than this parameter, then the insert plan will be rejected by WAL
# If it sets a value smaller than 0, use the default value 16777216
wal_buffer_size=16777216

# time zone of server side
# default value is +08:00
# eg. +08:00, -01:00
time_zone=+08:00

# When a TsFile's file size (in byte) exceeds this, the TsFile is forced closed. The default threshold is 512 MB.
tsfile_size_threshold=536870912

# When a memTable's size (in byte) exceeds this, the memtable is flushed to disk. The default threshold is 128 MB.
memtable_size_threshold=134217728

# How many threads can concurrently flush. When <= 0, use CPU core number.
concurrent_flush_thread=0

# whether take over the memory management by IoTDB rather than JVM when serializing memtable as bytes in memory
# (i.e., whether use ChunkBufferPool), value true, false
chunk_buffer_pool_enable=false

# Default TTL for storage groups that are not set TTL by statements, in ms. If not set (default),
# the TTL will be unlimited.
# Notice: if this property is changed, previous created storage group which are not set TTL will
# also be affected. And negative values are accepted, which means you can only insert future
# data.
# default_ttl=36000000

####################
### Upgrade Configurations
####################

# When there exists old version(v0.8.x) data, how many thread will be set up to perform upgrade tasks, 1 by default.
# Set to 1 when less than or equal to 0.
upgrade_thread_num=1


####################
### Merge Configurations
####################

# How many thread will be set up to perform merge main tasks, 1 by default.
# Set to 1 when less than or equal to 0.
merge_thread_num=1

# How many thread will be set up to perform merge chunk sub-tasks, 4 by default.
# Set to 1 when less than or equal to 0.
merge_chunk_subthread_num=4

# If one merge file selection runs for more than this time, it will be ended and its current
# selection will be used as final selection. Unit: millis.
# When < 0, it means time is unbounded.
merge_fileSelection_time_budget=30000

# How much memory may be used in ONE merge task (in byte), 20% of maximum JVM memory by default.
# This is only a rough estimation, starting from a relatively small value to avoid OOM.
# Each new merge thread may take such memory, so merge_thread_num * merge_memory_budget is the
# total memory estimation of merge.
# merge_memory_budget=2147483648

# When set to true, if some crashed merges are detected during system rebooting, such merges will
# be continued, otherwise, the unfinished parts of such merges will not be continued while the
# finished parts still remains as they are.
# If you are feeling the rebooting is too slow, set this to false, false by default
continue_merge_after_reboot=false

# A global merge will be performed each such interval, that is, each storage group will be merged
# (if proper merge candidates can be found). Unit: second, default: 1hours.
# When less than or equal to 0, timed merge is disabled.
merge_interval_sec=3600

# When set to true, all merges becomes full merge (the whole SeqFiles are re-written despite how
# much they are overflowed). This may increase merge overhead depending on how much the SeqFiles
# are overflowed.
force_full_merge=false

# During a merge, if a chunk with less number of points than this parameter, the chunk will be
# merged with its succeeding chunks even if it is not overflowed, until the merged chunks reach
# this threshold and the new chunk will be flushed.
# When less than 0, this mechanism is disabled.
chunk_merge_point_threshold=20480

####################
### Metadata Cache Configuration
####################

# whether to cache meta data(ChunkMetaData and TsFileMetaData) or not.
meta_data_cache_enable=true
# Read memory Allocation Ratio: FileMetaDataCache, ChunkMetaDataCache, and Free Memory Used in Query.
# The parameter form is a:b:c, where a, b and c are integers. for example: 1:1:1 , 3:6:10
filemeta_chunkmeta_free_memory_proportion=3:6:10


####################
### Statistics Monitor configuration
####################

# Set enable_stat_monitor true(or false) to enable(or disable) the StatMonitor that stores statistics info periodically.
# back_loop_period_sec decides the period when StatMonitor writes statistics info into IoTDB.
# stat_monitor_detect_freq_sec decides when IoTDB detects statistics info out-of-date.
# IoTDB just keeps statistics info within stat_monitor_retain_interval_sec seconds before current time.
# Note: IoTDB requires stat_monitor_detect_freq_sec >= 600s and stat_monitor_retain_interval_sec >= 600s.
# The monitor, which writes statistics info to IoTDB periodically, is disabled by default.
enable_stat_monitor=false

# The period that StatMonitor stores statistics info, the time unit is seconds.
back_loop_period_in_second=5

# The interval at which StatMonitor starts to check whether statistics info can be deleted due to exceeding the retention volume.
# The time unit is seconds.
stat_monitor_detect_freq_in_second=600

# The minimum age of statistics storage information to be eligible for deletion due to age.
# The time unit is seconds.
stat_monitor_retain_interval_in_second=600

# cache size for MManager.
# This cache is used to improve insert speed where all path check and TSDataType will be cached in MManager with corresponding Path.
schema_manager_cache_size=300000

####################
### External sort Configuration
####################
# Is external sort enable
enable_external_sort=true

# The maximum number of simultaneous chunk reading for a single time series.
# If the num of simultaneous chunk reading is greater than external_sort_threshold, external sorting is used.
# When external_sort_threshold increases, the number of chunks sorted at the same time in memory may increase and this will occupy more memory.
# When external_sort_threshold decreases, triggering external sorting will increase the time-consuming.
external_sort_threshold = 1000


####################
### Sync Server Configuration
####################

# Whether to open the sync_server_port for receiving data from sync client, the default allowed
is_sync_enable=true

# Sync server port to listen
sync_server_port=5555

# White IP list of Sync client.
# Please use the form of network segment to present the range of IP, for example: 192.168.0.0/16
# If there are more than one IP segment, please separate them by commas
# The default is to allow all IP to sync
ip_white_list=0.0.0.0/0

####################
### performance statistic configuration
####################

# Is stat performance of sub-module enable
enable_performance_stat=false
# The interval of display statistic result in ms.
performance_stat_display_interval=60000
# The memory used for performance_stat in kb.
performance_stat_memory_in_kb=20



####################
### Configurations for watermark module
####################
watermark_module_opened=false
watermark_secret_key=IoTDB*2019@Beijing
watermark_bit_string=100101110100
watermark_method=GroupBasedLSBMethod(embed_row_cycle=2,embed_lsb_num=5)


####################
### Configurations for creating schema automatically
####################

# Whether creating schema automatically is enabled
enable_auto_create_schema=true

# Storage group level when creating schema automatically is enabled
# e.g. root.sg0.d1.s2
#      we will set root.sg0 as the storage group if storage group level is 2
default_storage_group_level=2

# BOOLEAN encoding when creating schema automatically is enabled
default_boolean_encoding=RLE

# INT32 encoding when creating schema automatically is enabled
default_int32_encoding=RLE

# INT64 encoding when creating schema automatically is enabled
default_int64_encoding=RLE

# FLOAT encoding when creating schema automatically is enabled
default_float_encoding=GORILLA

# DOUBLE encoding when creating schema automatically is enabled
default_double_encoding=GORILLA

# TEXT encoding when creating schema automatically is enabled
default_text_encoding=PLAIN

####################
### Configurations for tsfile-format
####################

group_size_in_byte=134217728

# The memory size for each series writer to pack page, default value is 64KB
page_size_in_byte=65536

# The maximum number of data points in a page, default 1024*1024
max_number_of_points_in_page=1048576

# Data type configuration
# Data type for input timestamp, TsFile supports INT32 or INT64
time_series_data_type=INT64

# Max size limitation of input string
max_string_length=128

# Floating-point precision
float_precision=2

# Encoder configuration
# Encoder of time series, TsFile supports TS_2DIFF, PLAIN and RLE(run-length encoding) and default value is TS_2DIFF
time_encoder=TS_2DIFF

# Encoder of value series. default value is PLAIN.
# For int, long data type, TsFile also supports TS_2DIFF and RLE(run-length encoding).
# For float, double data type, TsFile also supports TS_2DIFF, RLE(run-length encoding) and GORILLA.
# For text data type, TsFile only supports PLAIN.
value_encoder=PLAIN

# Compression configuration
# Data compression method, TsFile supports UNCOMPRESSED or SNAPPY. Default value is UNCOMPRESSED which means no compression
compressor=SNAPPY

# Time range for divide storage group
# Time series data will divide into groups by this time range
# Unit is second
<<<<<<< HEAD
# default value is one day, which is 86400 seconds
partition_interval = 86400
=======
# default value is one week, which is 604800 seconds
partition_interval = 604800
>>>>>>> 44d6aca1

# the num of memtables in each storage group
# This config decides how many time partitions in a storage group can be inserted concurrently
# For example, your partitionInterval is 86400 and you want to insert data in 3 different days,
# you should set this param >= 6 (for sequence and unsequence)
# default number is 10
memtable_num_in_each_storage_group = 10<|MERGE_RESOLUTION|>--- conflicted
+++ resolved
@@ -420,13 +420,8 @@
 # Time range for divide storage group
 # Time series data will divide into groups by this time range
 # Unit is second
-<<<<<<< HEAD
-# default value is one day, which is 86400 seconds
-partition_interval = 86400
-=======
 # default value is one week, which is 604800 seconds
 partition_interval = 604800
->>>>>>> 44d6aca1
 
 # the num of memtables in each storage group
 # This config decides how many time partitions in a storage group can be inserted concurrently
