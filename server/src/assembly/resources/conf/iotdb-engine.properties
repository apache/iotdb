#
# Licensed to the Apache Software Foundation (ASF) under one
# or more contributor license agreements.  See the NOTICE file
# distributed with this work for additional information
# regarding copyright ownership.  The ASF licenses this file
# to you under the Apache License, Version 2.0 (the
# "License"); you may not use this file except in compliance
# with the License.  You may obtain a copy of the License at
#
#     http://www.apache.org/licenses/LICENSE-2.0
#
# Unless required by applicable law or agreed to in writing,
# software distributed under the License is distributed on an
# "AS IS" BASIS, WITHOUT WARRANTIES OR CONDITIONS OF ANY
# KIND, either express or implied.  See the License for the
# specific language governing permissions and limitations
# under the License.
#

####################
### RPC Configuration
####################

# Datatype: String
rpc_address=0.0.0.0

# Datatype: int
rpc_port=6667

####################
### Shuffle Configuration
####################
# Datatype: int
# data_block_manager_port=8777

# Datatype: int
# data_block_manager_core_pool_size=1

# Datatype: int
# data_block_manager_max_pool_size=5

# Datatype: int
# data_block_manager_keep_alive_time_in_ms=1000

# Datatype: String
# used for communication between cluster nodes.
# if this parameter is commented, then the IP that binded by the hostname will be used.
internal_ip=127.0.0.1

# Datatype: int
# port for coordinator's communication between cluster nodes.
internal_port=9003


# Datatype: int
# port for consensus's communication between cluster nodes.
consensus_port=40010

# comma-separated {IP/DOMAIN}:internal_port pairs
# Data nodes store config nodes ip and port to communicate with config nodes.
# Several nodes will be picked randomly to send the request, the number of nodes
# picked depends on the number of retries.
config_nodes=127.0.0.1:22277

# Datatype: boolean
# rpc_thrift_compression_enable=false

# if true, a snappy based compression method will be called before sending data by the network
# Datatype: boolean
# this feature is under development, set this as false before it is done.
# rpc_advanced_compression_enable=false

# Datatype: int
# rpc_max_concurrent_client_num=65535

# thrift max frame size, 512MB by default
# Datatype: int
# thrift_max_frame_size=536870912

# thrift init buffer size
# Datatype: int
# thrift_init_buffer_size=1024

# Thrift socket and connection timeout between raft nodes, in milliseconds.
# Datatype: int
# connection_timeout_ms=20000

# selector thread (TAsyncClientManager) nums for async thread in a clientManager
# Datatype: int
# selector_thread_nums_of_client_manager=1

####################
### Write Ahead Log Configuration
####################

# Write mode of wal
# The details of these three modes are as follows:
# 1. DISABLE: the system will disable wal.
# 2. SYNC: the system will submit wal synchronously, write request will not return until its wal is fsynced to the disk successfully.
# 3. ASYNC: the system will submit wal asynchronously, write request will return immediately no matter its wal is fsynced to the disk successfully.
# The write performance order is DISABLE > ASYNC > SYNC, but only SYNC mode can ensure data durability.
# wal_mode=ASYNC

# Duration a wal flush operation will wait before calling fsync
# A duration greater than 0 batches multiple wal fsync calls into one. This is useful when disks are slow or WAL write contention exists.
# Notice: this value affects write performance significantly when wal mode is SYNC. For non-SSD disks, values in the range of 0ms-100ms are recommended.
# Datatype: long
# fsync_wal_delay_in_ms=10

# Max number of wal nodes, each node corresponds to one wal directory
# The default value 0 means twice the number of wal dirs.
# Datatype: int
# max_wal_nodes_num=0

# Buffer size of each wal node
# If it's a value smaller than 0, use the default value 16 * 1024 * 1024 bytes (16MB).
# Datatype: int
# wal_buffer_size_in_byte=16777216

# Blocking queue capacity of each wal buffer, restricts maximum number of WALEdits cached in the blocking queue.
# Datatype: int
# wal_buffer_queue_capacity=10000

# Size threshold of each wal file
# When a wal file's size exceeds this, the wal file will be closed and a new wal file will be created.
# If it's a value smaller than 0, use the default value 10 * 1024 * 1024 (10MB).
# Datatype: long
# wal_file_size_threshold_in_byte=10485760

# Minimum ratio of effective information in wal files
# This value should be between 0.0 and 1.0
# If effective information ratio is below this value, MemTable snapshot or flush will be triggered.
# Increase this value when wal occupies too much disk space. But, if this parameter is too large, the write performance may decline.
# Datatype: double
# wal_min_effective_info_ratio=0.1

# MemTable size threshold for triggering MemTable snapshot in wal
# When a memTable's size (in byte) exceeds this, wal can flush this memtable to disk, otherwise wal will snapshot this memtable in wal.
# If it's a value smaller than 0, use the default value 8 * 1024 * 1024 bytes (8MB).
# Datatype: long
# wal_memtable_snapshot_threshold_in_byte=8388608

# MemTable's max snapshot number in wal
# If one memTable's snapshot number in wal exceeds this value, it will be flushed to disk.
# Datatype: int
# max_wal_memtable_snapshot_num=1

# The period when outdated wal files are periodically deleted
# If this value is too large, outdated wal files may not able to be deleted in time.
# If it's a value smaller than 0, use the default value 20 * 1000 ms (20 seconds).
# Datatype: long
# delete_wal_files_period_in_ms=20000

####################
### Directory Configuration
####################

# system dir
# If this property is unset, system will save the data in the default relative path directory under the IoTDB folder(i.e., %IOTDB_HOME%/data/system).
# If it is absolute, system will save the data in exact location it points to.
# If it is relative, system will save the data in the relative path directory it indicates under the IoTDB folder.
# For windows platform
# If its prefix is a drive specifier followed by "\\", or if its prefix is "\\\\", then the path is absolute. Otherwise, it is relative.
# system_dir=data\\system
# For Linux platform
# If its prefix is "/", then the path is absolute. Otherwise, it is relative.
# system_dir=data/system


# data dirs
# If this property is unset, system will save the data in the default relative path directory under the IoTDB folder(i.e., %IOTDB_HOME%/data/data).
# If it is absolute, system will save the data in exact location it points to.
# If it is relative, system will save the data in the relative path directory it indicates under the IoTDB folder.
# If there are more than one directory, please separate them by commas ",".
# Note: If data_dirs is assigned an empty string(i.e.,zero-size), it will be handled as a relative path.
# For windows platform
# If its prefix is a drive specifier followed by "\\", or if its prefix is "\\\\", then the path is absolute. Otherwise, it is relative.
# data_dirs=data\\data
# For Linux platform
# If its prefix is "/", then the path is absolute. Otherwise, it is relative.
# data_dirs=data/data


# mult_dir_strategy
# The strategy is used to choose a directory from data_dirs for the system to store a new tsfile.
# System provides four strategies to choose from, or user can create his own strategy by extending org.apache.iotdb.db.conf.directories.strategy.DirectoryStrategy.
# The info of the four strategies are as follows:
# 1. SequenceStrategy: the system will choose the directory in sequence.
# 2. MaxDiskUsableSpaceFirstStrategy: the system will choose the directory whose disk has the maximum space.
# 3. MinFolderOccupiedSpaceFirstStrategy: the system will choose the directory whose folder has the minimum occupied space.
# 4. RandomOnDiskUsableSpaceStrategy: the system will randomly choose the directory based on usable space of disks. The more usable space, the greater the chance of being chosen;
# Set SequenceStrategy,MaxDiskUsableSpaceFirstStrategy and MinFolderOccupiedSpaceFirstStrategy to apply the corresponding strategy.
# If this property is unset, system will use MaxDiskUsableSpaceFirstStrategy as default strategy.
# For this property, fully-qualified class name (include package name) and simple class name are both acceptable.
# multi_dir_strategy=MaxDiskUsableSpaceFirstStrategy


# wal dirs
# If this property is unset, system will save the data in the default relative path directory under the IoTDB folder(i.e., %IOTDB_HOME%/data).
# If it is absolute, system will save the data in the exact location it points to.
# If it is relative, system will save the data in the relative path directory it indicates under the IoTDB folder.
# If there are more than one directory, please separate them by commas ",".
# Note: If wal_dirs is assigned an empty string(i.e.,zero-size), it will be handled as a relative path.
# For windows platform
# If its prefix is a drive specifier followed by "\\", or if its prefix is "\\\\", then the path is absolute. Otherwise, it is relative.
# wal_dirs=data\\wal
# For Linux platform
# If its prefix is "/", then the path is absolute. Otherwise, it is relative.
# wal_dirs=data/wal

# consensus dir
# If this property is unset, system will save the data in the default relative path directory under the IoTDB folder(i.e., %IOTDB_HOME%/data).
# If it is absolute, system will save the data in the exact location it points to.
# If it is relative, system will save the data in the relative path directory it indicates under the IoTDB folder.
# Note: If consensus_dir is assigned an empty string(i.e.,zero-size), it will be handled as a relative path.
# For windows platform
# If its prefix is a drive specifier followed by "\\", or if its prefix is "\\\\", then the path is absolute. Otherwise, it is relative.
# consensus_dir=data\\consensus
# For Linux platform
# If its prefix is "/", then the path is absolute. Otherwise, it is relative.
# consensus_dir=data/consensus


# TSFile storage file system. Currently, TsFiles are supported to be stored in LOCAL file system or HDFS.
# Datatype: FSType
# tsfile_storage_fs=LOCAL

# If using HDFS, the absolute file path of Hadoop core-site.xml should be configured
# Datatype: String
# core_site_path=/etc/hadoop/conf/core-site.xml

# If using HDFS, the absolute file path of Hadoop hdfs-site.xml should be configured
# Datatype: String
# hdfs_site_path=/etc/hadoop/conf/hdfs-site.xml

# If using HDFS, hadoop ip can be configured. If there are more than one hdfs_ip, Hadoop HA is used
# Datatype: String
# hdfs_ip=localhost

# If using HDFS, hadoop port can be configured
# Datatype: String
# hdfs_port=9000

# If there are more than one hdfs_ip, Hadoop HA is used. Below are configuration for HA
# If using Hadoop HA, nameservices of hdfs can be configured
# Datatype: String
# dfs_nameservices=hdfsnamespace

# If using Hadoop HA, namenodes under dfs nameservices can be configured
# Datatype: String
# dfs_ha_namenodes=nn1,nn2

# If using Hadoop HA, automatic failover can be enabled or disabled
# Datatype: boolean
# dfs_ha_automatic_failover_enabled=true

# If using Hadoop HA and enabling automatic failover, the proxy provider can be configured
# Datatype: String
# dfs_client_failover_proxy_provider=org.apache.hadoop.hdfs.server.namenode.ha.ConfiguredFailoverProxyProvider

# If using kerberos to authenticate hdfs, this should be true
# Datatype: boolean
# hdfs_use_kerberos=false

# Full path of kerberos keytab file
# Datatype: String
# kerberos_keytab_file_path=/path

# Kerberos pricipal
# Datatype: String
# kerberos_principal=your principal


####################
### Storage Engine Configuration
####################

# Use this value to set timestamp precision as "ms", "us" or "ns".
# Once the precision is been set, it can not be changed.
# Datatype: String
timestamp_precision=ms

# Default TTL for storage groups that are not set TTL by statements, If not set (default),
# the TTL will be unlimited.
# Notice: if this property is changed, previous created storage group which are not set TTL will
# also be affected. And negative values are accepted, which means you can only insert future
# data.
# Datatype: long
# Unit: ms
# default_ttl=36000000

# Size of log buffer in each metadata operation plan(in byte).
# If the size of a metadata operation plan is larger than this parameter, then it will be rejected by SchemaRegion
# If it sets a value smaller than 0, use the default value 1024*1024
# Datatype: int
# mlog_buffer_size=1048576

# The cycle when metadata log is periodically forced to be written to disk(in milliseconds)
# If sync_mlog_period_in_ms = 0 it means force metadata log to be written to disk after each refreshment
# Set this parameter to 0 may slow down the operation on slow disk.
# sync_mlog_period_in_ms=100

# When a memTable's size (in byte) exceeds this, the memtable is flushed to disk. The default threshold is 1 GB.
# Datatype: long
# memtable_size_threshold=1073741824

# Whether to timed flush sequence tsfiles' memtables.
# Datatype: boolean
# enable_timed_flush_seq_memtable=false

# If a memTable's created time is older than current time minus this, the memtable will be flushed to disk.
# Only check sequence tsfiles' memtables.
# The default flush interval is 60 * 60 * 1000. (unit: ms)
# Datatype: long
# seq_memtable_flush_interval_in_ms=3600000

# The interval to check whether sequence memtables need flushing.
# The default flush check interval is 10 * 60 * 1000. (unit: ms)
# Datatype: long
# seq_memtable_flush_check_interval_in_ms=600000

# Whether to timed flush unsequence tsfiles' memtables.
# Datatype: boolean
# enable_timed_flush_unseq_memtable=true

# If a memTable's created time is older than current time minus this, the memtable will be flushed to disk.
# Only check unsequence tsfiles' memtables.
# The default flush interval is 60 * 60 * 1000. (unit: ms)
# Datatype: long
# unseq_memtable_flush_interval_in_ms=3600000

# The interval to check whether unsequence memtables need flushing.
# The default flush check interval is 10 * 60 * 1000. (unit: ms)
# Datatype: long
# unseq_memtable_flush_check_interval_in_ms=600000

# When the average point number of timeseries in memtable exceeds this, the memtable is flushed to disk. The default threshold is 10000.
# Datatype: int
# avg_series_point_number_threshold=10000

# How many threads can concurrently flush. When <= 0, use CPU core number.
# Datatype: int
# concurrent_flush_thread=0

# How many threads can concurrently execute query statement. When <= 0, use CPU core number.
# Datatype: int
# concurrent_query_thread=16

# How many threads can concurrently read data for raw data query. When <= 0, use CPU core number.
# Datatype: int
# concurrent_sub_rawQuery_thread=8

# Blocking queue size for read task in raw data query. Must >= 1.
# Datatype: int
# raw_query_blocking_queue_capacity=5

# whether take over the memory management by IoTDB rather than JVM when serializing memtable as bytes in memory
# (i.e., whether use ChunkBufferPool), value true, false
# Datatype: boolean
# chunk_buffer_pool_enable=false

# The amount of data iterate each time in server (the number of data strips, that is, the number of different timestamps.)
# Datatype: int
# batch_size=100000

# max size for tag and attribute of one time series
# the unit is byte
# Datatype: int
# tag_attribute_total_size=700

# interval num for tag and attribute records when force flushing to disk
# When a certain amount of tag and attribute records is reached, they will be force flushed to disk
# It is possible to lose at most tag_attribute_flush_interval records
# tag_attribute_flush_interval=1000

# In one insert (one device, one timestamp, multiple measurements),
# if enable partial insert, one measurement failure will not impact other measurements
# Datatype: boolean
# enable_partial_insert=true

# number of data regions per user-defined storage group
# a data region is the unit of parallelism in memory as all ingestions in one data region are serialized
# recommended value is [data region number] = [CPU core number] / [user-defined storage group number]
# Datatype: int
# data_region_num = 1

# the interval to log recover progress of each vsg when starting iotdb
# Datatype: int
# recovery_log_interval_in_ms=5000

# Add a switch to drop ouf-of-order data
# Out-of-order data will impact the aggregation query a lot. Users may not care about discarding some out-of-order data.
# Datatype: boolean
# enable_discard_out_of_order_data=false

####################
### Memory Control Configuration
####################

# Whether to enable memory control
# Datatype: boolean
# enable_mem_control=true

# Memory Allocation Ratio: Write, Read, Schema and Free Memory.
# The parameter form is a:b:c:d, where a, b, c and d are integers. for example: 1:1:1:1 , 6:2:1:1
# If you have high level of writing pressure and low level of reading pressure, please adjust it to for example 6:1:1:2
# write_read_schema_free_memory_proportion=4:3:1:2

# Max number of concurrent writing time partitions in one storage group
# This parameter is used to control total memTable number when memory control is disabled
# The max number of memTable is 4 * concurrent_writing_time_partition * storage group number
# Datatype: long
# concurrent_writing_time_partition=1

# primitive array size (length of each array) in array pool
# Datatype: int
# primitive_array_size=32

# Ratio of write memory for invoking flush disk, 0.4 by default
# If you have extremely high write load (like batch=1000), it can be set lower than the default value like 0.2
# Datatype: double
# flush_proportion=0.4

# Ratio of read memory allocated for timeIndex, 0.2 by default
# Datatype: double
# time_index_memory_proportion=0.2

# Ratio of write memory allocated for buffered arrays, 0.6 by default
# Datatype: double
# buffered_arrays_memory_proportion=0.6

# Ratio of write memory for rejecting insertion, 0.8 by default
# If you have extremely high write load (like batch=1000) and the physical memory size is large enough,
# it can be set higher than the default value like 0.9
# Datatype: double
# reject_proportion=0.8

# If memory (in byte) of storage group increased more than this threshold, report to system. The default value is 16MB
# Datatype: long
# storage_group_report_threshold=16777216

# allowed max numbers of deduplicated path in one query
# it's just an advised value, the real limitation will be the smaller one between this and the one we calculated
# Datatype: int
# max_deduplicated_path_num=1000

# When an inserting is rejected, waiting period (in ms) to check system again, 50 by default.
# If the insertion has been rejected and the read load is low, it can be set larger.
# Datatype: int
# check_period_when_insert_blocked=50

# When the waiting time (in ms) of an inserting exceeds this, throw an exception. 10000 by default.
# If the insertion has been rejected and the read load is low, it can be set larger
# Datatype: int
# max_waiting_time_when_insert_blocked=10000

# size of ioTaskQueue. The default value is 10
# Datatype: int
# io_task_queue_size_for_flushing=10

####################
### Upgrade Configurations
####################

# When there exists old version(0.9.x/v1) data, how many thread will be set up to perform upgrade tasks, 1 by default.
# Set to 1 when less than or equal to 0.
# Datatype: int
# upgrade_thread_num=1

####################
### Query Configurations
####################

# the default time period that used in fill query, -1 by default means infinite past time
# Datatype: int, Unit: ms
# default_fill_interval=-1

####################
### Compaction Configurations
####################
# sequence space compaction: only compact the sequence files
# Datatype: boolean
# enable_seq_space_compaction=true

# unsequence space compaction: only compact the unsequence files
# Datatype: boolean
# enable_unseq_space_compaction=true

# cross space compaction: compact the unsequence files into the overlapped sequence files
# Datatype: boolean
# enable_cross_space_compaction=true

# the selector of cross space compaction task
# Options: rewrite
# cross_selector=rewrite

# the compaction performer of cross space compaction task
# Options: read_point
# cross_performer=read_point

# the selector of inner sequence space compaction task
# Options: size_tiered
# inner_seq_selector=size_tiered

# the performer of inner sequence space compaction task
# Options: read_chunk
# inner_seq_performer=read_chunk

# the selector of inner unsequence space compaction task
# Options: size_tiered
# inner_unseq_selector=size_tiered

# the performer of inner unsequence space compaction task
# Options: read_point
# inner_unseq_performer=read_point

# The priority of compaction execution
# INNER_CROSS: prioritize inner space compaction, reduce the number of files first
# CROSS_INNER: prioritize cross space compaction, eliminate the unsequence files first
# BALANCE: alternate two compaction types
# compaction_priority=BALANCE

# The target tsfile size in compaction
# Datatype: long, Unit: byte
# target_compaction_file_size=1073741824

# The target chunk size in compaction, default is 1MB
# Datatype: long, Unit: byte
# target_chunk_size=1048576

# The target point nums in one chunk in compaction
# Datatype: long
# target_chunk_point_num=100000

# If the chunk size is lower than this threshold, it will be deserialize into points, default is 128 byte
# Datatype: long, Unit:byte
# chunk_size_lower_bound_in_compaction=128

# If the chunk size is lower than this threshold, it will be deserialize into points
# Datatype: long
# chunk_point_num_lower_bound_in_compaction=100

# The max file when selecting inner space compaction candidate files
# Datatype: int
# max_inner_compaction_candidate_file_num=30

# The max file when selecting cross space compaction candidate files
# At least one unseq file with it's overlapped seq files will be selected even exceeded this number
# Datatype: int
# max_cross_compaction_candidate_file_num=1000

# If one merge file selection runs for more than this time, it will be ended and its current
# selection will be used as final selection.
# When < 0, it means time is unbounded.
# Datatype: long, Unit: ms
# cross_compaction_file_selection_time_budget=30000

# How much memory may be used in ONE merge task, 10% of maximum JVM memory by default.
# This is only a rough estimation, starting from a relatively small value to avoid OOM.
# Each new merge thread may take such memory, so merge_thread_num * merge_memory_budget is the
# total memory estimation of merge.
# Datatype: long, Unit: Byte
# cross_compaction_memory_budget=268435456

# How many threads will be set up to perform compaction, 10 by default.
# Set to 1 when less than or equal to 0.
# Datatype: int
# concurrent_compaction_thread=10

# The interval of compaction task schedule
# Datatype: long, Unit: ms
# compaction_schedule_interval_in_ms=60000

# The interval of compaction task submission
# Datatype: long, Unit: ms
# compaction_submission_interval_in_ms=60000

# The limit of write throughput merge can reach per second
# Datatype: int
# compaction_write_throughput_mb_per_sec=16

# The maximum session idle time. unit: ms
# Idle sessions are the ones that performs neither query or non-query operations for a period of time
# Set to 0 to disable session timeout
# Datatype: int
# session_timeout_threshold=0

# The max executing time of query. unit: ms
# Datatype: int
# query_timeout_threshold=60000

# The number of sub compaction threads to be set up to perform compaction.
# Currently only works for nonAligned data in cross space compaction and unseq inner space compaction.
# Set to 1 when less than or equal to 0.
# Datatype: int
# sub_compaction_thread_num=4

####################
### Metadata Cache Configuration
####################

# whether to cache meta data(BloomFilter, ChunkMetadata and TimeSeriesMetadata) or not.
# Datatype: boolean
# meta_data_cache_enable=true

# Read memory Allocation Ratio: BloomFilterCache, ChunkCache, TimeSeriesMetadataCache, memory used for constructing QueryDataSet and Free Memory Used in Query.
# The parameter form is a:b:c:d:e, where a, b, c, d and e are integers. for example: 1:1:1:1:1 , 1:100:200:300:400
# chunk_timeseriesmeta_free_memory_proportion=1:100:200:300:400

####################
### LAST Cache Configuration
####################

# Whether to enable LAST cache
# Datatype: boolean
# enable_last_cache=true

####################
### External sort Configuration
####################
# Is external sort enable
# Datatype: boolean
# enable_external_sort=true

# The maximum number of simultaneous chunk reading for a single time series.
# If the num of simultaneous chunk reading is greater than external_sort_threshold, external sorting is used.
# When external_sort_threshold increases, the number of chunks sorted at the same time in memory may increase and this will occupy more memory.
# When external_sort_threshold decreases, triggering external sorting will increase the time-consuming.
# Datatype: int
# external_sort_threshold=1000

####################
### PIPE Server Configuration
####################
# PIPE server port to listen
# Datatype: int
# pipe_server_port=6670

# White IP list of Sync client.
# Please use the form of network segment to present the range of IP, for example: 192.168.0.0/16
# If there are more than one IP segment, please separate them by commas
# The default is to allow all IP to sync
# Datatype: String
# ip_white_list=0.0.0.0/0

####################
### PIPE Sender Configuration
####################
# The maximum number of retry when syncing a file to receiver fails.
# max_number_of_sync_file_retry=5


####################
### performance statistic configuration
####################

# Is stat performance of sub-module enable
# Datatype: boolean
# enable_performance_stat=false

# Uncomment following fields to configure the tracing root directory.
# For Window platform, the index is as follows:
# tracing_dir=data\\tracing
# For Linux platform
# If its prefix is "/", then the path is absolute. Otherwise, it is relative.
# tracing_dir=data/tracing

####################
### Configurations for watermark module
####################
# Datatype: boolean
# watermark_module_opened=false
# Datatype: String
# watermark_secret_key=IoTDB*2019@Beijing
# Datatype: String
# watermark_bit_string=100101110100
# Datatype: String
# watermark_method=GroupBasedLSBMethod(embed_row_cycle=2,embed_lsb_num=5)


####################
### Configurations for creating schema automatically
####################

# Whether creating schema automatically is enabled
# Datatype: boolean
# enable_auto_create_schema=true

# Storage group level when creating schema automatically is enabled
# e.g. root.sg0.d1.s2
#      we will set root.sg0 as the storage group if storage group level is 1
# Datatype: int
# default_storage_group_level=1

# ALL data types: BOOLEAN, INT32, INT64, FLOAT, DOUBLE, TEXT

# register time series as which type when receiving boolean string "true" or "false"
# Datatype: TSDataType
# boolean_string_infer_type=BOOLEAN

# register time series as which type when receiving an integer string "67"
# Datatype: TSDataType
# integer_string_infer_type=FLOAT

# register time series as which type when receiving an integer string and using float may lose precision
# num > 2 ^ 24
# Datatype: TSDataType
# long_string_infer_type=DOUBLE

# register time series as which type when receiving a floating number string "6.7"
# Datatype: TSDataType
# floating_string_infer_type=FLOAT

# register time series as which type when receiving the Literal NaN. Values can be DOUBLE, FLOAT or TEXT
# Datatype: TSDataType
# nan_string_infer_type=DOUBLE


# BOOLEAN encoding when creating schema automatically is enabled
# Datatype: TSEncoding
# default_boolean_encoding=RLE

# INT32 encoding when creating schema automatically is enabled
# Datatype: TSEncoding
# default_int32_encoding=RLE

# INT64 encoding when creating schema automatically is enabled
# Datatype: TSEncoding
# default_int64_encoding=RLE

# FLOAT encoding when creating schema automatically is enabled
# Datatype: TSEncoding
# default_float_encoding=GORILLA

# DOUBLE encoding when creating schema automatically is enabled
# Datatype: TSEncoding
# default_double_encoding=GORILLA

# TEXT encoding when creating schema automatically is enabled
# Datatype: TSEncoding
# default_text_encoding=PLAIN

####################
### Configurations for tsfile-format
####################

# Datatype: int
# group_size_in_byte=134217728

# The memory size for each series writer to pack page, default value is 64KB
# Datatype: int
# page_size_in_byte=65536

# The maximum number of data points in a page, default 1024*1024
# Datatype: int
# max_number_of_points_in_page=1048576

# Max size limitation of input string
# Datatype: int
# max_string_length=128

# Floating-point precision
# Datatype: int
# float_precision=2

# Encoder configuration
# Encoder of time series, supports TS_2DIFF, PLAIN and RLE(run-length encoding), REGULAR and default value is TS_2DIFF
# time_encoder=TS_2DIFF

# Encoder of value series. default value is PLAIN.
# For int, long data type, also supports TS_2DIFF and RLE(run-length encoding), GORILLA and ZIGZAG.
# value_encoder=PLAIN

# Compression configuration
# Data compression method, supports UNCOMPRESSED, SNAPPY or LZ4. Default value is SNAPPY
# compressor=SNAPPY

# Maximum degree of a metadataIndex node, default value is 256
# Datatype: int
# max_degree_of_index_node=256

# time interval in minute for calculating query frequency
# Datatype: int
# frequency_interval_in_minute=1

# time cost(ms) threshold for slow query
# Datatype: long
# slow_query_threshold=5000

# Signal-noise-ratio (SNR) of FREQ encoding
# Datatype: double
# freq_snr=40.0

# Block size of FREQ encoding
# Datatype: integer
# freq_block_size=1024

####################
### MQTT Broker Configuration
####################

# whether to enable the mqtt service.
# Datatype: boolean
# enable_mqtt_service=false

# the mqtt service binding host.
# Datatype: String
# mqtt_host=0.0.0.0

# the mqtt service binding port.
# Datatype: int
# mqtt_port=1883

# the handler pool size for handing the mqtt messages.
# Datatype: int
# mqtt_handler_pool_size=1

# the mqtt message payload formatter.
# Datatype: String
# mqtt_payload_formatter=json

# max length of mqtt message in byte
# Datatype: int
# mqtt_max_message_size=1048576

####################
### Authorization Configuration
####################

#which class to serve for authorization. By default, it is LocalFileAuthorizer.
#Another choice is org.apache.iotdb.db.auth.authorizer.OpenIdAuthorizer
# authorizer_provider_class=org.apache.iotdb.db.auth.authorizer.LocalFileAuthorizer


#If OpenIdAuthorizer is enabled, then openID_url must be set.

#openID_url=

####################
### UDF Configuration
####################

# Used to estimate the memory usage of text fields in a UDF query.
# It is recommended to set this value to be slightly larger than the average length of all text
# records.
# Datatype: int
# udf_initial_byte_array_length_for_memory_control=48

# How much memory may be used in ONE UDF query (in MB).
# The upper limit is 20% of allocated memory for read.
# Datatype: float
# udf_memory_budget_in_mb=30.0

# UDF memory allocation ratio.
# The parameter form is a:b:c, where a, b, and c are integers.
# udf_reader_transformer_collector_memory_proportion=1:1:1

# Uncomment the following field to configure the udf root directory.
# For Window platform
# If its prefix is a drive specifier followed by "\\", or if its prefix is "\\\\", then the path is
# absolute. Otherwise, it is relative.
# udf_root_dir=ext\\udf
# For Linux platform
# If its prefix is "/", then the path is absolute. Otherwise, it is relative.
# udf_root_dir=ext/udf

####################
### Trigger Configuration
####################

# The size of log buffer for every trigger management operation plan. If the size of a trigger
# management operation plan is larger than this parameter, the trigger management operation plan
# will be rejected by TriggerManager.
# Datatype: int
# tlog_buffer_size=1048576

# Uncomment the following field to configure the trigger root directory.
# For Window platform
# If its prefix is a drive specifier followed by "\\", or if its prefix is "\\\\", then the path is
# absolute. Otherwise, it is relative.
# trigger_root_dir=ext\\trigger
# For Linux platform
# If its prefix is "/", then the path is absolute. Otherwise, it is relative.
# trigger_root_dir=ext/trigger

# How many threads can be used for evaluating sliding windows. When <= 0, use CPU core number.
# Datatype: int
# concurrent_window_evaluation_thread=0

# Max number of window evaluation tasks that can be pending for execution. When <= 0, the value is
# 64 by default.
# Datatype: int
# max_pending_window_evaluation_tasks=64

####################
### Continuous Query Configuration
####################

# How many thread will be set up to perform continuous queries. When <= 0, use max(1, CPU core number / 2).
# Datatype: int
# continuous_query_execution_thread=2

# Maximum number of continuous query tasks that can be pending for execution. When <= 0, the value is
# 64 by default.
# Datatype: int
# max_pending_continuous_query_tasks=64

# Minimum every interval to perform continuous query.
# The every interval of continuous query instances should not be lower than this limit.
# Datatype: duration
# continuous_query_min_every_interval=1s

# The size of log buffer for every CQ management operation plan. If the size of a CQ
# management operation plan is larger than this parameter, the CQ management operation plan
# will be rejected by CQManager.
# Datatype: int
# cqlog_buffer_size=1048576

####################
### Select-Into Configuration
####################

# The maximum number of rows can be processed in insert-tablet-plan when executing select-into statements.
# When <= 0, use 10000.
# Datatype: int
# select_into_insert_tablet_plan_row_limit=10000


####################
### Insert-Tablets Configuration
####################

# When the insert plan column count reaches the specified threshold, which means that the plan is relatively large. At this time, may be enabled multithreading.
# If the tablet is small, the time of each insertion is short.
# If we enable multithreading, we also need to consider the switching loss between threads,
# so we need to judge the size of the tablet.
# Datatype: int
# insert_multi_tablet_enable_multithreading_column_threshold=10

####################
### Index Configuration
####################

# Uncomment following fields to configure the index root directory.
# For Window platform, the index is as follows:
# index_root_dir=data\\index
# For Linux platform
# If its prefix is "/", then the path is absolute. Otherwise, it is relative.
# index_root_dir=data/index

# Is index enable
# Datatype: boolean
# enable_index=false

# How many threads can concurrently build index. When <= 0, use CPU core number.
# Datatype: int
# concurrent_index_build_thread=0

# the default size of sliding window used for the subsequence matching in index framework
# Datatype: int
# default_index_window_range=10

# buffer parameter for index processor.
# Datatype: long
# index_buffer_size=134217728

# whether enable data partition. If disabled, all data belongs to partition 0
# Datatype: boolean
# enable_partition=false

# time range for partitioning data inside each storage group, the unit is second
# Datatype: long
# partition_interval=604800

# admin username, default is root
# Datatype: string
# admin_name=root

# admin password, default is root
# Datatype: string
# admin_password=root

####################
### Influx DB RPC Service Configuration
####################
# Datatype: boolean
# enable_influxdb_rpc_service=false

# Datatype: int
# influxdb_rpc_port=8086

####################
### Group By Fill Configuration
####################
# Datatype: float
# group_by_fill_cache_size_in_mb=1.0

####################
### Schema Engine Configuration
####################
# Choose the mode of schema engine. The value could be Memory,Schema_File and Rocksdb_based. If the provided value doesn't match any pre-defined value, Memory mode will be used as default.
# Datatype: string
# schema_engine_mode=Memory

# cache size for SchemaRegion.
# This cache is used to improve insert speed where all path check and TSDataType will be cached in SchemaRegion with corresponding Path.
# Datatype: int
# schema_region_device_node_cache_size=10000

<<<<<<< HEAD
# cache size for partition.
# This cache is used to improve partition fetch from config node.
# Datatype: int
# partition_cache_size=10000
=======
# cache size for DataNode.
# This cache is used to improve insert speed where each datanode has its metadata cache and can do path consistency check locally.
# Datatype: int
# datanode_schema_cache_size=10000
>>>>>>> 648212e1

####################
### Schema File Configuration
####################
# the max num of thread used for flushing metadata to schema file
# Datatype: int
# max_schema_flush_thread=15

# The minimum size (in bytes) allocated for a node in schema file
# A large number for this will make it faster while occupying more space, or otherwise
# The default 0 means if a flushed internal(entity) had less than 20 children, it will get a segment with the size calculated from total size of its children
# If no child, it would get a segment of 25 bytes, which is the size of segment header
# Datatype: short
# minimum_schema_file_segment_in_bytes=0

# The cache size for schema page in one schema file
# A bigger cache makes it faster but costs more space and more volatile when evicts item from cache
# Datatype: int
# page_cache_in_schema_file=1024<|MERGE_RESOLUTION|>--- conflicted
+++ resolved
@@ -1007,17 +1007,15 @@
 # Datatype: int
 # schema_region_device_node_cache_size=10000
 
-<<<<<<< HEAD
+# cache size for DataNode.
+# This cache is used to improve insert speed where each datanode has its metadata cache and can do path consistency check locally.
+# Datatype: int
+# datanode_schema_cache_size=10000
+
 # cache size for partition.
 # This cache is used to improve partition fetch from config node.
 # Datatype: int
 # partition_cache_size=10000
-=======
-# cache size for DataNode.
-# This cache is used to improve insert speed where each datanode has its metadata cache and can do path consistency check locally.
-# Datatype: int
-# datanode_schema_cache_size=10000
->>>>>>> 648212e1
 
 ####################
 ### Schema File Configuration
