#
# Licensed to the Apache Software Foundation (ASF) under one
# or more contributor license agreements.  See the NOTICE file
# distributed with this work for additional information
# regarding copyright ownership.  The ASF licenses this file
# to you under the Apache License, Version 2.0 (the
# "License"); you may not use this file except in compliance
# with the License.  You may obtain a copy of the License at
#
#     http://www.apache.org/licenses/LICENSE-2.0
#
# Unless required by applicable law or agreed to in writing,
# software distributed under the License is distributed on an
# "AS IS" BASIS, WITHOUT WARRANTIES OR CONDITIONS OF ANY
# KIND, either express or implied.  See the License for the
# specific language governing permissions and limitations
# under the License.
#

####################
### Web Page Configuration
####################

enable_metric_service=false

metrics_port=8181

query_cache_size_in_metric=50

####################
### RPC Configuration
####################

rpc_address=0.0.0.0

rpc_port=6667

rpc_thrift_compression_enable=false

# if true, a snappy based compression method will be called before sending data by the network
rpc_advanced_compression_enable=false

rpc_max_concurrent_client_num=65535

# thrift max frame size, 64MB by default
thrift_max_frame_size=67108864

# thrift init buffer size
thrift_init_buffer_size=1024

####################
### Write Ahead Log Configuration
####################

# Is insert ahead log enable
enable_wal=true

# Add a switch to drop ouf-of-order data
# Out-of-order data will impact the aggregation query a lot. Users may not care about discarding some out-of-order data.
enable_discard_out_of_order_data=false

# When a certain amount of insert ahead log is reached, it will be flushed to disk
# It is possible to lose at most flush_wal_threshold operations
flush_wal_threshold=10000

# The cycle when insert ahead log is periodically forced to be written to disk(in milliseconds)
# If force_wal_period_in_ms = 0 it means force insert ahead log to be written to disk after each refreshment
# Set this parameter to 0 may slow down the ingestion on slow disk.
force_wal_period_in_ms=100

####################
### Directory Configuration
####################

# system dir
# If this property is unset, system will save the data in the default relative path directory under the IoTDB folder(i.e., %IOTDB_HOME%/data/system).
# If it is absolute, system will save the data in exact location it points to.
# If it is relative, system will save the data in the relative path directory it indicates under the IoTDB folder.
# For windows platform
# If its prefix is a drive specifier followed by "\\", or if its prefix is "\\\\", then the path is absolute. Otherwise, it is relative.
# system_dir=data\\system
# For Linux platform
# If its prefix is "/", then the path is absolute. Otherwise, it is relative.
# system_dir=data/system


# data dirs
# If this property is unset, system will save the data in the default relative path directory under the IoTDB folder(i.e., %IOTDB_HOME%/data/data).
# If it is absolute, system will save the data in exact location it points to.
# If it is relative, system will save the data in the relative path directory it indicates under the IoTDB folder.
# Note: If data_dir is assigned an empty string(i.e.,zero-size), it will be handled as a relative path.
# For windows platform
# If its prefix is a drive specifier followed by "\\", or if its prefix is "\\\\", then the path is absolute. Otherwise, it is relative.
# data_dirs=data\\data
# For Linux platform
# If its prefix is "/", then the path is absolute. Otherwise, it is relative.
# data_dirs=data/data


# mult_dir_strategy
# The strategy is used to choose a directory from tsfile_dir for the system to store a new tsfile.
# System provides three strategies to choose from, or user can create his own strategy by extending org.apache.iotdb.db.conf.directories.strategy.DirectoryStrategy.
# The info of the three strategies are as follows:
# 1. SequenceStrategy: the system will choose the directory in sequence.
# 2. MaxDiskUsableSpaceFirstStrategy: the system will choose the directory whose disk has the maximum space.
# 3. MinFolderOccupiedSpaceFirstStrategy: the system will choose the directory whose folder has the minimum occupied space.
# 4. RandomOnDiskUsableSpaceStrategy: the system will randomly choose the directory based on usable space of disks. The more usable space, the greater the chance of being chosen;
# Set SequenceStrategy,MaxDiskUsableSpaceFirstStrategy and MinFolderOccupiedSpaceFirstStrategy to apply the corresponding strategy.
# If this property is unset, system will use MaxDiskUsableSpaceFirstStrategy as default strategy.
# For this property, fully-qualified class name (include package name) and simple class name are both acceptable.
# multi_dir_strategy=MaxDiskUsableSpaceFirstStrategy


# wal dir
# If this property is unset, system will save the data in the default relative path directory under the IoTDB folder(i.e., %IOTDB_HOME%/data).
# If it is absolute, system will save the data in the exact location it points to.
# If it is relative, system will save the data in the relative path directory it indicates under the IoTDB folder.
# Note: If wal_dir is assigned an empty string(i.e.,zero-size), it will be handled as a relative path.
# For windows platform
# If its prefix is a drive specifier followed by "\\", or if its prefix is "\\\\", then the path is absolute. Otherwise, it is relative.
# wal_dir=data\\wal
# For Linux platform
# If its prefix is "/", then the path is absolute. Otherwise, it is relative.
# wal_dir=data/wal


# TSFile storage file system. Currently, Tsfile are supported to be stored in LOCAL file system or HDFS.
tsfile_storage_fs=LOCAL

# If using HDFS, the absolute file path of Hadoop core-site.xml should be configured
core_site_path=/etc/hadoop/conf/core-site.xml

# If using HDFS, the absolute file path of Hadoop hdfs-site.xml should be configured
hdfs_site_path=/etc/hadoop/conf/hdfs-site.xml

# If using HDFS, hadoop ip can be configured. If there are more than one hdfs_ip, Hadoop HA is used
hdfs_ip=localhost

# If using HDFS, hadoop port can be configured
hdfs_port=9000

# If there are more than one hdfs_ip, Hadoop HA is used. Below are configuration for HA
# If using Hadoop HA, nameservices of hdfs can be configured
dfs_nameservices=hdfsnamespace

# If using Hadoop HA, namenodes under dfs nameservices can be configured
dfs_ha_namenodes=nn1,nn2

# If using Hadoop HA, automatic failover can be enabled or disabled
dfs_ha_automatic_failover_enabled=true

# If using Hadoop HA and enabling automatic failover, the proxy provider can be configured
dfs_client_failover_proxy_provider=org.apache.hadoop.hdfs.server.namenode.ha.ConfiguredFailoverProxyProvider

# If using kerberos to authenticate hdfs, this should be true
hdfs_use_kerberos=false

# Full path of kerberos keytab file
kerberos_keytab_file_path=/path

# Kerberos pricipal
kerberos_principal=your principal


####################
### Storage Engine Configuration
####################

# Use this value to set timestamp precision as "ms", "us" or "ns".
# Once the precision is been set, it can not be changed.
timestamp_precision=ms

# Default TTL for storage groups that are not set TTL by statements, in ms. If not set (default),
# the TTL will be unlimited.
# Notice: if this property is changed, previous created storage group which are not set TTL will
# also be affected. And negative values are accepted, which means you can only insert future
# data.
# default_ttl=36000000

# The size of the log buffer in each log node (in bytes). Due to the double buffer mechanism,
# if WAL is enabled and the size of the inserted plan is greater than one-half of this parameter,
# then the insert plan will be rejected by WAL.
# If it sets a value smaller than 0, use the default value 16777216
wal_buffer_size=16777216

# When a TsFile's file size (in byte) exceeds this, the TsFile is forced closed.
# It may cause memTable size smaller if it is a large value
tsfile_size_threshold=1

# Size of log buffer in each metadata operation plan(in byte).
# If the size of a metadata operation plan is larger than this parameter, then it will be rejected by MManager
# If it sets a value smaller than 0, use the default value 1024*1024
mlog_buffer_size=1048576

# When a memTable's size (in byte) exceeds this, the memtable is flushed to disk. The default threshold is 1 GB.
memtable_size_threshold=1073741824

# When the average point number of timeseries in memtable exceeds this, the memtable is flushed to disk. The default threshold is 10000.
avg_series_point_number_threshold=10000

# How many threads can concurrently flush. When <= 0, use CPU core number.
concurrent_flush_thread=0

# How many threads can concurrently query. When <= 0, use CPU core number.
concurrent_query_thread=0

# whether take over the memory management by IoTDB rather than JVM when serializing memtable as bytes in memory
# (i.e., whether use ChunkBufferPool), value true, false
chunk_buffer_pool_enable=false

# The amount of data iterate each time in server (the number of data strips, that is, the number of different timestamps.)
batch_size=100000

# max size for tag and attribute of one time series
# the unit is byte
tag_attribute_total_size=700

# In one insert (one device, one timestamp, multiple measurements),
# if enable partial insert, one measurement failure will not impact other measurements
enable_partial_insert=true

# Whether to enable MTree snapshot. Default false from 0.11.0 on.
enable_mtree_snapshot=false

# The least interval line numbers of mlog.txt when creating a checkpoint and saving snapshot of MTree.
# Only take effect when enable_mtree_snapshot=true. Unit: line numbers
mtree_snapshot_interval=100000

# Threshold interval time of MTree modification. Unit: second. Default: 1 hour(3600 seconds)
# If the last modification time is less than this threshold, MTree snapshot will not be created
# Only take effect when enable_mtree_snapshot=true.
mtree_snapshot_threshold_time=3600

<<<<<<< HEAD
# number of virtual storage group
# virtual storage group is the unit of concurrency in memory
# recommend value is [storage group number] * [virtual storage group number] = virtual cpu core number
virtual_storage_group_num = 8
=======
# Level of TimeIndex, which records the start time and end time of TsFileResource. Currently,
# DEVICE_TIME_INDEX and FILE_TIME_INDEX are supported, and could not be changed after first set.
time_index_level=DEVICE_TIME_INDEX
>>>>>>> e2014e38

####################
### Memory Control Configuration
####################

# Whether to enable memory control
enable_mem_control=true

# Memory Allocation Ratio: Write, Read, Schema and Free Memory.
# The parameter form is a:b:c:d, where a, b, c and d are integers. for example: 1:1:1:1 , 6:2:1:1
# If you have high level of writing pressure and low level of reading pressure, please adjust it to for example 6:1:1:2 
write_read_schema_free_memory_proportion=4:3:1:2

# primitive array size (length of each array) in array pool
primitive_array_size=128

# Ratio of write memory for invoking flush disk, 0.4 by default
# If you have extremely high write load (like batch=1000), it can be set lower than the default value like 0.2
flush_proportion=0.4

# Ratio of write memory allocated for buffered arrays, 0.6 by default
buffered_arrays_memory_proportion=0.6

# Ratio of write memory for rejecting insertion, 0.8 by default
# If you have extremely high write load (like batch=1000) and the physical memory size is large enough, 
# it can be set higher than the default value like 0.9
reject_proportion=0.8

# If memory (in byte) of storage group increased more than this threshold, report to system. The default value is 16MB
storage_group_report_threshold=16777216

# allowed max numbers of deduplicated path in one query
# it's just an advised value, the real limitation will be the smaller one between this and the one we calculated
max_deduplicated_path_num=1000

# When an inserting is rejected, waiting period (in ms) to check system again, 50 by default.
# If the insertion has been rejected and the read load is low, it can be set larger.
check_period_when_insert_blocked=50

# When the waiting time (in ms) of an inserting exceeds this, throw an exception. 10000 by default.
# If the insertion has been rejected and the read load is low, it can be set larger
max_waiting_time_when_insert_blocked=10000

# estimated metadata size (in byte) of one timeseries in Mtree
estimated_series_size=300

####################
### Upgrade Configurations
####################

# When there exists old version(0.9.x/v1) data, how many thread will be set up to perform upgrade tasks, 1 by default.
# Set to 1 when less than or equal to 0.
upgrade_thread_num=1


####################
### Query Configurations
####################

# the default time period that used in fill query, -1 by default means infinite past time, in ms
default_fill_interval=-1

####################
### Merge Configurations
####################
# LEVEL_COMPACTION, NO_COMPACTION
compaction_strategy=LEVEL_COMPACTION

# Works when the compaction_strategy is LEVEL_COMPACTION.
# Whether to merge unseq files into seq files or not.
enable_unseq_compaction=true

# Works when the compaction_strategy is LEVEL_COMPACTION.
# The max seq file num of each level.
# When the num of files in one level exceeds this,
# the files in this level will merge to one and put to upper level.
seq_file_num_in_each_level=6

# Works when the compaction_strategy is LEVEL_COMPACTION.
# The max num of seq level.
seq_level_num=3

# Works when compaction_strategy is LEVEL_COMPACTION.
# The max ujseq file num of each level.
# When the num of files in one level exceeds this,
# the files in this level will merge to one and put to upper level.
unseq_file_num_in_each_level=10

# Works when the compaction_strategy is LEVEL_COMPACTION.
# The max num of unseq level.
unseq_level_num=1

# Works when the compaction_strategy is LEVEL_COMPACTION.
# When the average point number of chunks in the target file reaches this, merge the file to the top level.
# During a merge, if a chunk with less number of points than this parameter, the chunk will be
# merged with its succeeding chunks even if it is not overflowed, until the merged chunks reach
# this threshold and the new chunk will be flushed.
# When less than 0, this mechanism is disabled.
merge_chunk_point_number=100000

# Works when the compaction_strategy is LEVEL_COMPACTION.
# When point number of a page reaches this, use "append merge" instead of "deserialize merge".
merge_page_point_number=100

# How many threads will be set up to perform unseq merge chunk sub-tasks, 4 by default.
# Set to 1 when less than or equal to 0.
merge_chunk_subthread_num=4

# If one merge file selection runs for more than this time, it will be ended and its current
# selection will be used as final selection. Unit: millis.
# When < 0, it means time is unbounded.
merge_fileSelection_time_budget=30000

# How much memory may be used in ONE merge task (in byte), 10% of maximum JVM memory by default.
# This is only a rough estimation, starting from a relatively small value to avoid OOM.
# Each new merge thread may take such memory, so merge_thread_num * merge_memory_budget is the
# total memory estimation of merge.
# merge_memory_budget=2147483648

# When set to true, if some crashed merges are detected during system rebooting, such merges will
# be continued, otherwise, the unfinished parts of such merges will not be continued while the
# finished parts still remains as they are.
# If you are feeling the rebooting is too slow, set this to false, false by default
continue_merge_after_reboot=false

# When set to true, all unseq merges becomes full merge (the whole SeqFiles are re-written despite how
# much they are overflowed). This may increase merge overhead depending on how much the SeqFiles
# are overflowed.
force_full_merge=false

# How many threads will be set up to perform compaction, 10 by default.
# Set to 1 when less than or equal to 0.
compaction_thread_num=10

# The limit of write throughput merge can reach per second
merge_write_throughput_mb_per_sec=8

####################
### Metadata Cache Configuration
####################

# whether to cache meta data(ChunkMetadata and TimeSeriesMetadata) or not.
meta_data_cache_enable=true
# Read memory Allocation Ratio: ChunkMetadataCache, ChunkCache, TimeSeriesMetadataCache, memory used for constructing QueryDataSet and Free Memory Used in Query.
# The parameter form is a:b:c:d:e, where a, b, c, d and e are integers. for example: 1:1:1:1:1 , 1:1:1:3:4
chunkmeta_chunk_timeseriesmeta_free_memory_proportion=1:1:1:3:4

# cache size for MManager.
# This cache is used to improve insert speed where all path check and TSDataType will be cached in MManager with corresponding Path.
metadata_node_cache_size=300000

####################
### LAST Cache Configuration
####################

# Whether to enable LAST cache
enable_last_cache=true

####################
### Statistics Monitor configuration
####################

# Set enable_stat_monitor true(or false) to enable(or disable) the StatMonitor that stores statistics info.
enable_stat_monitor=false

# Set enable_monitor_series_write true (or false) to enable (or disable) the writing monitor time series
enable_monitor_series_write=false

####################
### External sort Configuration
####################
# Is external sort enable
enable_external_sort=true

# The maximum number of simultaneous chunk reading for a single time series.
# If the num of simultaneous chunk reading is greater than external_sort_threshold, external sorting is used.
# When external_sort_threshold increases, the number of chunks sorted at the same time in memory may increase and this will occupy more memory.
# When external_sort_threshold decreases, triggering external sorting will increase the time-consuming.
external_sort_threshold=1000


####################
### Sync Server Configuration
####################

# Whether to open the sync_server_port for receiving data from sync client, the default is closed
is_sync_enable=false

# Sync server port to listen
sync_server_port=5555

# White IP list of Sync client.
# Please use the form of network segment to present the range of IP, for example: 192.168.0.0/16
# If there are more than one IP segment, please separate them by commas
# The default is to allow all IP to sync
ip_white_list=0.0.0.0/0

####################
### performance statistic configuration
####################

# Is stat performance of sub-module enable
enable_performance_stat=false
# The interval of display statistic result in ms.
performance_stat_display_interval=60000
# The memory used for performance_stat in kb.
performance_stat_memory_in_kb=20
# Is performance tracing enable
enable_performance_tracing=false

# Uncomment following fields to configure the tracing root directory.
# For Window platform, the index is as follows:
# tracing_dir=data\\tracing
# For Linux platform
# If its prefix is "/", then the path is absolute. Otherwise, it is relative.
# tracing_dir=data/tracing

####################
### Configurations for watermark module
####################
watermark_module_opened=false
watermark_secret_key=IoTDB*2019@Beijing
watermark_bit_string=100101110100
watermark_method=GroupBasedLSBMethod(embed_row_cycle=2,embed_lsb_num=5)


####################
### Configurations for creating schema automatically
####################

# Whether creating schema automatically is enabled
enable_auto_create_schema=true

# Storage group level when creating schema automatically is enabled
# e.g. root.sg0.d1.s2
#      we will set root.sg0 as the storage group if storage group level is 1
default_storage_group_level=1

# ALL data types: BOOLEAN, INT32, INT64, FLOAT, DOUBLE, TEXT

# register time series as which type when receiving boolean string "true" or "false"
boolean_string_infer_type=BOOLEAN

# register time series as which type when receiving an integer string "67"
integer_string_infer_type=FLOAT

# register time series as which type when receiving an integer string and using float may lose precision
# num > 2 ^ 24
long_string_infer_type=DOUBLE

# register time series as which type when receiving a floating number string "6.7"
floating_string_infer_type=FLOAT

# register time series as which type when receiving the Literal NaN. Values can be DOUBLE, FLOAT or TEXT
nan_string_infer_type=DOUBLE


# BOOLEAN encoding when creating schema automatically is enabled
default_boolean_encoding=RLE

# INT32 encoding when creating schema automatically is enabled
default_int32_encoding=RLE

# INT64 encoding when creating schema automatically is enabled
default_int64_encoding=RLE

# FLOAT encoding when creating schema automatically is enabled
default_float_encoding=GORILLA

# DOUBLE encoding when creating schema automatically is enabled
default_double_encoding=GORILLA

# TEXT encoding when creating schema automatically is enabled
default_text_encoding=PLAIN

####################
### Configurations for tsfile-format
####################

group_size_in_byte=134217728

# The memory size for each series writer to pack page, default value is 64KB
page_size_in_byte=65536

# The maximum number of data points in a page, default 1024*1024
max_number_of_points_in_page=1048576

# Data type configuration
# Data type for input timestamp, supports INT32 or INT64
time_series_data_type=INT64

# Max size limitation of input string
max_string_length=128

# Floating-point precision
float_precision=2

# Encoder configuration
# Encoder of time series, supports TS_2DIFF, PLAIN and RLE(run-length encoding) and default value is TS_2DIFF
time_encoder=TS_2DIFF

# Encoder of value series. default value is PLAIN.
# For int, long data type, also supports TS_2DIFF and RLE(run-length encoding), REGULAR and GORILLA.
# For float, double data type, also supports TS_2DIFF, RLE(run-length encoding) and GORILLA.
# For text data type, only supports PLAIN.
value_encoder=PLAIN

# Compression configuration
# Data compression method, supports UNCOMPRESSED, SNAPPY or LZ4. Default value is SNAPPY
compressor=SNAPPY

# Maximum degree of a metadataIndex node, default value is 1024
max_degree_of_index_node=1024

# time interval in minute for calculating query frequency
frequency_interval_in_minute=1

# time cost(ms) threshold for slow query
slow_query_threshold=5000

# if the debug_state is true, we will print more details about the process of query
debug_state=false

####################
### MQTT Broker Configuration
####################

# whether to enable the mqtt service.
enable_mqtt_service=false

# the mqtt service binding host.
mqtt_host=0.0.0.0

# the mqtt service binding port.
mqtt_port=1883

# the handler pool size for handing the mqtt messages.
mqtt_handler_pool_size=1

# the mqtt message payload formatter.
mqtt_payload_formatter=json

# max length of mqtt message in byte
mqtt_max_message_size=1048576

####################
### Authorization Configuration
####################

#which class to serve for authorization. By default, it is LocalFileAuthorizer.
#Another choice is org.apache.iotdb.db.auth.authorizer.OpenIdAuthorizer
authorizer_provider_class=org.apache.iotdb.db.auth.authorizer.LocalFileAuthorizer


#If OpenIdAuthorizer is enabled, then openID_url must be set.

#openID_url=

####################
### UDF Query Configuration
####################

# Used to estimate the memory usage of text fields in a UDF query.
# It is recommended to set this value to be slightly larger than the average length of all text
# records.
udf_initial_byte_array_length_for_memory_control=48

# How much memory may be used in ONE UDF query (in MB).
# The upper limit is 20% of allocated memory for read.
udf_memory_budget_in_mb=300.0

# UDF memory allocation ratio.
# The parameter form is a:b:c, where a, b, and c are integers.
udf_reader_transformer_collector_memory_proportion=1:1:1

# Uncomment following fields to configure the udf root directory.
# For Window platform, the index is as follows:
# udf_root_dir=ext\\udf
# For Linux platform
# If its prefix is "/", then the path is absolute. Otherwise, it is relative.
# index_root_dir=ext/udf


# Uncomment following fields to configure the index root directory.
# For Window platform, the index is as follows:
# index_root_dir=data\\index
# For Linux platform
# If its prefix is "/", then the path is absolute. Otherwise, it is relative.
# index_root_dir=data/index

# Is index enable
enable_index=false

# How many threads can concurrently build index. When <= 0, use CPU core number.
concurrent_index_build_thread=0

# the default size of sliding window used for the subsequence matching in index framework
default_index_window_range=10

# buffer parameter for index processor.
index_buffer_size=134217728

# whether enable data partition. If disabled, all data belongs to partition 0
enable_partition=false

# time range for partitioning data inside each storage group, the unit is second
partition_interval=604800
<|MERGE_RESOLUTION|>--- conflicted
+++ resolved
@@ -231,16 +231,14 @@
 # Only take effect when enable_mtree_snapshot=true.
 mtree_snapshot_threshold_time=3600
 
-<<<<<<< HEAD
 # number of virtual storage group
 # virtual storage group is the unit of concurrency in memory
 # recommend value is [storage group number] * [virtual storage group number] = virtual cpu core number
 virtual_storage_group_num = 8
-=======
+
 # Level of TimeIndex, which records the start time and end time of TsFileResource. Currently,
 # DEVICE_TIME_INDEX and FILE_TIME_INDEX are supported, and could not be changed after first set.
 time_index_level=DEVICE_TIME_INDEX
->>>>>>> e2014e38
 
 ####################
 ### Memory Control Configuration
