#
# Licensed to the Apache Software Foundation (ASF) under one
# or more contributor license agreements.  See the NOTICE file
# distributed with this work for additional information
# regarding copyright ownership.  The ASF licenses this file
# to you under the Apache License, Version 2.0 (the
# "License"); you may not use this file except in compliance
# with the License.  You may obtain a copy of the License at
#
#     http://www.apache.org/licenses/LICENSE-2.0
#
# Unless required by applicable law or agreed to in writing,
# software distributed under the License is distributed on an
# "AS IS" BASIS, WITHOUT WARRANTIES OR CONDITIONS OF ANY
# KIND, either express or implied.  See the License for the
# specific language governing permissions and limitations
# under the License.
#

####################
### Web Page Configuration
####################

# Datatype: boolean
# enable_metric_service=false

# Datatype: int
# metrics_port=8181

# Datatype: int
# query_cache_size_in_metric=50

####################
### RPC Configuration
####################

# Datatype: String
rpc_address=0.0.0.0

# Datatype: int
rpc_port=6667

# Datatype: boolean
# rpc_thrift_compression_enable=false

# if true, a snappy based compression method will be called before sending data by the network
# Datatype: boolean
# rpc_advanced_compression_enable=false

# Datatype: int
# rpc_max_concurrent_client_num=65535

# thrift max frame size, 512MB by default
# Datatype: int
# thrift_max_frame_size=536870912

# thrift init buffer size
# Datatype: int
# thrift_init_buffer_size=1024

####################
### Write Ahead Log Configuration
####################

# Is insert ahead log enable
# Datatype: boolean
# enable_wal=true

# Add a switch to drop ouf-of-order data
# Out-of-order data will impact the aggregation query a lot. Users may not care about discarding some out-of-order data.
# Datatype: boolean
# enable_discard_out_of_order_data=false

# When a certain amount of insert ahead log is reached, it will be flushed to disk
# It is possible to lose at most flush_wal_threshold operations
# Datatype: int
# flush_wal_threshold=10000

# The cycle when insert ahead log is periodically forced to be written to disk(in milliseconds)
# If force_wal_period_in_ms = 0 it means force insert ahead log to be written to disk after each refreshment
# Set this parameter to 0 may slow down the ingestion on slow disk.
# Datatype: long
# force_wal_period_in_ms=100

####################
### Directory Configuration
####################

# system dir
# If this property is unset, system will save the data in the default relative path directory under the IoTDB folder(i.e., %IOTDB_HOME%/data/system).
# If it is absolute, system will save the data in exact location it points to.
# If it is relative, system will save the data in the relative path directory it indicates under the IoTDB folder.
# For windows platform
# If its prefix is a drive specifier followed by "\\", or if its prefix is "\\\\", then the path is absolute. Otherwise, it is relative.
# system_dir=data\\system
# For Linux platform
# If its prefix is "/", then the path is absolute. Otherwise, it is relative.
# system_dir=data/system


# data dirs
# If this property is unset, system will save the data in the default relative path directory under the IoTDB folder(i.e., %IOTDB_HOME%/data/data).
# If it is absolute, system will save the data in exact location it points to.
# If it is relative, system will save the data in the relative path directory it indicates under the IoTDB folder.
# Note: If data_dir is assigned an empty string(i.e.,zero-size), it will be handled as a relative path.
# For windows platform
# If its prefix is a drive specifier followed by "\\", or if its prefix is "\\\\", then the path is absolute. Otherwise, it is relative.
# data_dirs=data\\data
# For Linux platform
# If its prefix is "/", then the path is absolute. Otherwise, it is relative.
# data_dirs=data/data


# mult_dir_strategy
# The strategy is used to choose a directory from tsfile_dir for the system to store a new tsfile.
# System provides four strategies to choose from, or user can create his own strategy by extending org.apache.iotdb.db.conf.directories.strategy.DirectoryStrategy.
# The info of the four strategies are as follows:
# 1. SequenceStrategy: the system will choose the directory in sequence.
# 2. MaxDiskUsableSpaceFirstStrategy: the system will choose the directory whose disk has the maximum space.
# 3. MinFolderOccupiedSpaceFirstStrategy: the system will choose the directory whose folder has the minimum occupied space.
# 4. RandomOnDiskUsableSpaceStrategy: the system will randomly choose the directory based on usable space of disks. The more usable space, the greater the chance of being chosen;
# Set SequenceStrategy,MaxDiskUsableSpaceFirstStrategy and MinFolderOccupiedSpaceFirstStrategy to apply the corresponding strategy.
# If this property is unset, system will use MaxDiskUsableSpaceFirstStrategy as default strategy.
# For this property, fully-qualified class name (include package name) and simple class name are both acceptable.
# multi_dir_strategy=MaxDiskUsableSpaceFirstStrategy


# wal dir
# If this property is unset, system will save the data in the default relative path directory under the IoTDB folder(i.e., %IOTDB_HOME%/data).
# If it is absolute, system will save the data in the exact location it points to.
# If it is relative, system will save the data in the relative path directory it indicates under the IoTDB folder.
# Note: If wal_dir is assigned an empty string(i.e.,zero-size), it will be handled as a relative path.
# For windows platform
# If its prefix is a drive specifier followed by "\\", or if its prefix is "\\\\", then the path is absolute. Otherwise, it is relative.
# wal_dir=data\\wal
# For Linux platform
# If its prefix is "/", then the path is absolute. Otherwise, it is relative.
# wal_dir=data/wal


# TSFile storage file system. Currently, Tsfiles are supported to be stored in LOCAL file system or HDFS.
# Datatype: FSType
# tsfile_storage_fs=LOCAL

# If using HDFS, the absolute file path of Hadoop core-site.xml should be configured
# Datatype: String
# core_site_path=/etc/hadoop/conf/core-site.xml

# If using HDFS, the absolute file path of Hadoop hdfs-site.xml should be configured
# Datatype: String
# hdfs_site_path=/etc/hadoop/conf/hdfs-site.xml

# If using HDFS, hadoop ip can be configured. If there are more than one hdfs_ip, Hadoop HA is used
# Datatype: String
# hdfs_ip=localhost

# If using HDFS, hadoop port can be configured
# Datatype: String
# hdfs_port=9000

# If there are more than one hdfs_ip, Hadoop HA is used. Below are configuration for HA
# If using Hadoop HA, nameservices of hdfs can be configured
# Datatype: String
# dfs_nameservices=hdfsnamespace

# If using Hadoop HA, namenodes under dfs nameservices can be configured
# Datatype: String
# dfs_ha_namenodes=nn1,nn2

# If using Hadoop HA, automatic failover can be enabled or disabled
# Datatype: boolean
# dfs_ha_automatic_failover_enabled=true

# If using Hadoop HA and enabling automatic failover, the proxy provider can be configured
# Datatype: String
# dfs_client_failover_proxy_provider=org.apache.hadoop.hdfs.server.namenode.ha.ConfiguredFailoverProxyProvider

# If using kerberos to authenticate hdfs, this should be true
# Datatype: boolean
# hdfs_use_kerberos=false

# Full path of kerberos keytab file
# Datatype: String
# kerberos_keytab_file_path=/path

# Kerberos pricipal
# Datatype: String
# kerberos_principal=your principal


####################
### Storage Engine Configuration
####################

# Use this value to set timestamp precision as "ms", "us" or "ns".
# Once the precision is been set, it can not be changed.
# Datatype: String
timestamp_precision=ms

# Default TTL for storage groups that are not set TTL by statements, in ms. If not set (default),
# the TTL will be unlimited.
# Notice: if this property is changed, previous created storage group which are not set TTL will
# also be affected. And negative values are accepted, which means you can only insert future
# data.
# Datatype: long
# default_ttl=0

# The size of the log buffer in each log node (in bytes). Due to the double buffer mechanism,
# if WAL is enabled and the size of the inserted plan is greater than one-half of this parameter,
# then the insert plan will be rejected by WAL.
# If it sets a value smaller than 0, use the default value 16777216
# Datatype: int
# wal_buffer_size=16777216

# When a TsFile's file size (in byte) exceeds this, the TsFile is forced closed.
# It may cause memTable size smaller if it is a large value
# Datatype: long
# tsfile_size_threshold=1

# Size of log buffer in each metadata operation plan(in byte).
# If the size of a metadata operation plan is larger than this parameter, then it will be rejected by MManager
# If it sets a value smaller than 0, use the default value 1024*1024
# Datatype: int
# mlog_buffer_size=1048576

# When a memTable's size (in byte) exceeds this, the memtable is flushed to disk. The default threshold is 1 GB.
# Datatype: long
# memtable_size_threshold=1073741824

# When the average point number of timeseries in memtable exceeds this, the memtable is flushed to disk. The default threshold is 10000.
# Datatype: int
# avg_series_point_number_threshold=10000

# How many threads can concurrently flush. When <= 0, use CPU core number.
# Datatype: int
# concurrent_flush_thread=0

# How many threads can concurrently query. When <= 0, use CPU core number.
# Datatype: int
# concurrent_query_thread=0

# whether take over the memory management by IoTDB rather than JVM when serializing memtable as bytes in memory
# (i.e., whether use ChunkBufferPool), value true, false
# Datatype: boolean
# chunk_buffer_pool_enable=false

# The amount of data iterate each time in server (the number of data strips, that is, the number of different timestamps.)
# Datatype: int
# batch_size=100000

# max size for tag and attribute of one time series
# the unit is byte
# Datatype: int
# tag_attribute_total_size=700

# In one insert (one device, one timestamp, multiple measurements),
# if enable partial insert, one measurement failure will not impact other measurements
# Datatype: boolean
# enable_partial_insert=true

# Whether to enable MTree snapshot. Default false from 0.11.0 on.
# Datatype: boolean
# enable_mtree_snapshot=false

# The least interval line numbers of mlog.txt when creating a checkpoint and saving snapshot of MTree.
# Only take effect when enable_mtree_snapshot=true. Unit: line numbers
# Datatype: int
# mtree_snapshot_interval=100000

# Threshold interval time of MTree modification. Unit: second. Default: 1 hour(3600 seconds)
# If the last modification time is less than this threshold, MTree snapshot will not be created
# Only take effect when enable_mtree_snapshot=true.
# Datatype: int
# mtree_snapshot_threshold_time=3600

# number of virtual storage groups per user-defined storage group
# a virtual storage group is the unit of parallelism in memory as all ingestions in one virtual storage group are serialized
# recommended value is [virtual storage group number] = [CPU core number] / [user-defined storage group number]
# Datatype: int
# virtual_storage_group_num = 1

# Level of TimeIndex, which records the start time and end time of TsFileResource. Currently,
# DEVICE_TIME_INDEX and FILE_TIME_INDEX are supported, and could not be changed after first set.
# Datatype: TimeIndexLevel
# time_index_level=DEVICE_TIME_INDEX

####################
### Memory Control Configuration
####################

# Whether to enable memory control
# Datatype: boolean
# enable_mem_control=true

# Memory Allocation Ratio: Write, Read, Schema and Free Memory.
# The parameter form is a:b:c:d, where a, b, c and d are integers. for example: 1:1:1:1 , 6:2:1:1
# If you have high level of writing pressure and low level of reading pressure, please adjust it to for example 6:1:1:2 
# write_read_schema_free_memory_proportion=4:3:1:2

# primitive array size (length of each array) in array pool
# Datatype: int
# primitive_array_size=32

# Ratio of write memory for invoking flush disk, 0.4 by default
# If you have extremely high write load (like batch=1000), it can be set lower than the default value like 0.2
# Datatype: double
# flush_proportion=0.4

# Ratio of write memory allocated for buffered arrays, 0.6 by default
# Datatype: double
# buffered_arrays_memory_proportion=0.6

# Ratio of write memory for rejecting insertion, 0.8 by default
# If you have extremely high write load (like batch=1000) and the physical memory size is large enough, 
# it can be set higher than the default value like 0.9
# Datatype: double
# reject_proportion=0.8

# If memory (in byte) of storage group increased more than this threshold, report to system. The default value is 16MB
# Datatype: long
# storage_group_report_threshold=16777216

# allowed max numbers of deduplicated path in one query
# it's just an advised value, the real limitation will be the smaller one between this and the one we calculated
# Datatype: int
# max_deduplicated_path_num=1000

# When an inserting is rejected, waiting period (in ms) to check system again, 50 by default.
# If the insertion has been rejected and the read load is low, it can be set larger.
# Datatype: int
# check_period_when_insert_blocked=50

# When the waiting time (in ms) of an inserting exceeds this, throw an exception. 10000 by default.
# If the insertion has been rejected and the read load is low, it can be set larger
# Datatype: int
# max_waiting_time_when_insert_blocked=10000

# estimated metadata size (in byte) of one timeseries in Mtree
# Datatype: int
# estimated_series_size=300

# size of ioTaskQueue. The default value is 10
# Datatype: int
# io_task_queue_size_for_flushing=10

####################
### Upgrade Configurations
####################

# When there exists old version(0.9.x/v1) data, how many thread will be set up to perform upgrade tasks, 1 by default.
# Set to 1 when less than or equal to 0.
# Datatype: int
# upgrade_thread_num=1


####################
### Query Configurations
####################

# the default time period that used in fill query, -1 by default means infinite past time
# Datatype: int, Unit: ms
# default_fill_interval=-1

####################
### Compaction Configurations
####################
# sequence space compaction: only compact the sequence files
# Datatype: boolean
# enable_seq_space_compaction=true

# unsequence space compaction: only compact the unsequence files
# Datatype: boolean
# enable_unseq_space_compaction=true

# cross space compaction: compact the unsequence files into the overlapped sequence files
# Datatype: boolean
# enable_cross_space_compaction=true

# the strategy of inner space compaction task
# cross_compaction_strategy=true

# the strategy of cross space compaction task
# inner_compaction_strategy=true

# The priority of compaction execution
# inner_cross: prioritize inner space compaction, reduce the number of files first
# cross_inner: prioritize cross space compaction, eliminate the unsequence files first
# balance: alternate two compaction types
# compaction_priority=inner_cross

# The target tsfile size in compaction
# Datatype: long, Unit: byte
# target_compaction_file_size=2147483648

# The max file when selecting compaction candidate file
# Datatype: int
# max_compaction_candidate_file_num = 100

# The max open file num in each cross space compaction task.
# We use the unseq file num as the open file num
# This parameters have to be much smaller than the permitted max open file num of each process controlled by operator system(65535 in most system)
# Datatype: int
# max_open_file_num_in_cross_space_compaction=2000

# When the average point number of chunks in the target file reaches this, merge the file to the top level.
# During a merge, if a chunk with less number of points than this parameter, the chunk will be
# merged with its succeeding chunks even if it is not overflowed, until the merged chunks reach
# this threshold and the new chunk will be flushed.
# When less than 0, this mechanism is disabled.
# Datatype: int
# merge_chunk_point_number=100000

# When point number of a page reaches this, use "append merge" instead of "deserialize merge".
# Datatype: int
# merge_page_point_number=100

# How many threads will be set up to perform cross space compaction chunk sub-tasks, 4 by default.
# Set to 1 when less than or equal to 0.
# Datatype: int
# merge_chunk_subthread_num=4

# If one merge file selection runs for more than this time, it will be ended and its current
# selection will be used as final selection.
# When < 0, it means time is unbounded.
# Datatype: long, Unit: ms
# merge_fileSelection_time_budget=30000

# How much memory may be used in ONE merge task, 10% of maximum JVM memory by default.
# This is only a rough estimation, starting from a relatively small value to avoid OOM.
# Each new merge thread may take such memory, so merge_thread_num * merge_memory_budget is the
# total memory estimation of merge.
# Datatype: long, Unit: Byte
# merge_memory_budget=268435456

# When set to true, if some crashed merges are detected during system rebooting, such merges will
# be continued, otherwise, the unfinished parts of such merges will not be continued while the
# finished parts still remains as they are.
# If you are feeling the rebooting is too slow, set this to false, false by default
# Datatype: boolean
# continue_merge_after_reboot=false

# When set to true, all cross space compaction becomes full merge (the whole SeqFiles are re-written despite how
# much they are overflowed). This may increase merge overhead depending on how much the SeqFiles are overflowed.
# Datatype: boolean
# force_full_merge=true

# How many threads will be set up to perform compaction, 10 by default.
# Set to 1 when less than or equal to 0.
# Datatype: int
# concurrent_compaction_thread=10

# The interval of compaction task submission
# Datatype: long, Unit: ms
# compaction_interval=10000

# The limit of write throughput merge can reach per second
# Datatype: int
# merge_write_throughput_mb_per_sec=8

<<<<<<< HEAD
# The max executing time of query.
# Datatype: int, Unit: ms
=======
# The maximum session idle time. unit: ms
# Idle sessions are the ones that performs neither query or non-query operations for a period of time
# Set to 0 to disable session timeout
# Datatype: int
# session_timeout_threshold=0

# The max executing time of query. unit: ms
# Datatype: int
>>>>>>> 72799f33
# query_timeout_threshold=60000

####################
### Metadata Cache Configuration
####################

# whether to cache meta data(ChunkMetadata and TimeSeriesMetadata) or not.
# Datatype: boolean
# meta_data_cache_enable=true
# Read memory Allocation Ratio: ChunkCache, TimeSeriesMetadataCache, memory used for constructing QueryDataSet and Free Memory Used in Query.
# The parameter form is a:b:c:d, where a, b, c and d are integers. for example: 1:1:1:1 , 1:2:3:4
# chunk_timeseriesmeta_free_memory_proportion=1:2:3:4

# cache size for MManager.
# This cache is used to improve insert speed where all path check and TSDataType will be cached in MManager with corresponding Path.
# Datatype: int
# metadata_node_cache_size=300000

####################
### LAST Cache Configuration
####################

# Whether to enable LAST cache
# Datatype: boolean
# enable_last_cache=true

####################
### Statistics Monitor configuration
####################

# Set enable_stat_monitor true(or false) to enable(or disable) the StatMonitor that stores statistics info.
# Datatype: boolean
# enable_stat_monitor=false

# Set enable_monitor_series_write true (or false) to enable (or disable) the writing monitor time series
# Datatype: boolean
# enable_monitor_series_write=false

####################
### WAL Direct Buffer Pool Configuration
####################
# the interval to trim the wal pool
# Datatype: long
# wal_pool_trim_interval_ms=10000

# the max number of wal bytebuffer can be allocated for each time partition, if there is no unseq data you can set it to 4.
# it should be an even number
# Datatype: int
# max_wal_bytebuffer_num_for_each_partition=6

####################
### External sort Configuration
####################
# Is external sort enable
# Datatype: boolean
# enable_external_sort=true

# The maximum number of simultaneous chunk reading for a single time series.
# If the num of simultaneous chunk reading is greater than external_sort_threshold, external sorting is used.
# When external_sort_threshold increases, the number of chunks sorted at the same time in memory may increase and this will occupy more memory.
# When external_sort_threshold decreases, triggering external sorting will increase the time-consuming.
# Datatype: int
# external_sort_threshold=1000


####################
### Sync Server Configuration
####################

# Whether to open the sync_server_port for receiving data from sync client, the default is closed
# Datatype: boolean
# is_sync_enable=false

# Sync server port to listen
# Datatype: int
# sync_server_port=5555

# White IP list of Sync client.
# Please use the form of network segment to present the range of IP, for example: 192.168.0.0/16
# If there are more than one IP segment, please separate them by commas
# The default is to allow all IP to sync
# Datatype: String
# ip_white_list=0.0.0.0/0

####################
### performance statistic configuration
####################

# Is stat performance of sub-module enable
# Datatype: boolean
# enable_performance_stat=false
# The interval of display statistic result in ms.
# Datatype: long
# performance_stat_display_interval=60000
# The memory used for performance_stat in kb.
# Datatype: int
# performance_stat_memory_in_kb=20
# Is performance tracing enable
# Datatype: boolean
# enable_performance_tracing=false

# Uncomment following fields to configure the tracing root directory.
# For Window platform, the index is as follows:
# tracing_dir=data\\tracing
# For Linux platform
# If its prefix is "/", then the path is absolute. Otherwise, it is relative.
# tracing_dir=data/tracing

####################
### Configurations for watermark module
####################
# Datatype: boolean
# watermark_module_opened=false
# Datatype: String
# watermark_secret_key=IoTDB*2019@Beijing
# Datatype: String
# watermark_bit_string=100101110100
# Datatype: String
# watermark_method=GroupBasedLSBMethod(embed_row_cycle=2,embed_lsb_num=5)


####################
### Configurations for creating schema automatically
####################

# Whether creating schema automatically is enabled
# Datatype: boolean
# enable_auto_create_schema=true

# Storage group level when creating schema automatically is enabled
# e.g. root.sg0.d1.s2
#      we will set root.sg0 as the storage group if storage group level is 1
# Datatype: int
# default_storage_group_level=1

# ALL data types: BOOLEAN, INT32, INT64, FLOAT, DOUBLE, TEXT

# register time series as which type when receiving boolean string "true" or "false"
# Datatype: TSDataType
# boolean_string_infer_type=BOOLEAN

# register time series as which type when receiving an integer string "67"
# Datatype: TSDataType
# integer_string_infer_type=FLOAT

# register time series as which type when receiving an integer string and using float may lose precision
# num > 2 ^ 24
# Datatype: TSDataType
# long_string_infer_type=DOUBLE

# register time series as which type when receiving a floating number string "6.7"
# Datatype: TSDataType
# floating_string_infer_type=FLOAT

# register time series as which type when receiving the Literal NaN. Values can be DOUBLE, FLOAT or TEXT
# Datatype: TSDataType
# nan_string_infer_type=DOUBLE


# BOOLEAN encoding when creating schema automatically is enabled
# Datatype: TSEncoding
# default_boolean_encoding=RLE

# INT32 encoding when creating schema automatically is enabled
# Datatype: TSEncoding
# default_int32_encoding=RLE

# INT64 encoding when creating schema automatically is enabled
# Datatype: TSEncoding
# default_int64_encoding=RLE

# FLOAT encoding when creating schema automatically is enabled
# Datatype: TSEncoding
# default_float_encoding=GORILLA

# DOUBLE encoding when creating schema automatically is enabled
# Datatype: TSEncoding
# default_double_encoding=GORILLA

# TEXT encoding when creating schema automatically is enabled
# Datatype: TSEncoding
# default_text_encoding=PLAIN

####################
### Configurations for tsfile-format
####################

# Datatype: int [xsy]
# group_size_in_byte=134217728

# The memory size for each series writer to pack page, default value is 64KB
# Datatype: int [xsy]
# page_size_in_byte=65536

# The maximum number of data points in a page, default 1024*1024
# Datatype: int [xsy]
# max_number_of_points_in_page=1048576

# Data type configuration
# Data type for input timestamp, supports INT32 or INT64
# time_series_data_type=INT64

# Max size limitation of input string
# Datatype: int [xsy]
# max_string_length=128

# Floating-point precision
# Datatype: int [xsy]
# float_precision=2

# Encoder configuration
# Encoder of time series, supports TS_2DIFF, PLAIN and RLE(run-length encoding), REGULAR and default value is TS_2DIFF
# time_encoder=TS_2DIFF

# Encoder of value series. default value is PLAIN.
# For int, long data type, also supports TS_2DIFF and RLE(run-length encoding) and GORILLA.
# For float, double data type, also supports TS_2DIFF, RLE(run-length encoding) and GORILLA.
# For text data type, only supports PLAIN.
# value_encoder=PLAIN

# Compression configuration
# Data compression method, supports UNCOMPRESSED, SNAPPY or LZ4. Default value is SNAPPY
# compressor=SNAPPY

# Maximum degree of a metadataIndex node, default value is 256
# Datatype: int [xsy]
# max_degree_of_index_node=256

# time interval in minute for calculating query frequency
# Datatype: int
# frequency_interval_in_minute=1

# time cost(ms) threshold for slow query
# Datatype: long
# slow_query_threshold=5000

####################
### MQTT Broker Configuration
####################

# whether to enable the mqtt service.
# Datatype: boolean
# enable_mqtt_service=false

# the mqtt service binding host.
# Datatype: String
# mqtt_host=0.0.0.0

# the mqtt service binding port.
# Datatype: int
# mqtt_port=1883

# the handler pool size for handing the mqtt messages.
# Datatype: int
# mqtt_handler_pool_size=1

# the mqtt message payload formatter.
# Datatype: String
# mqtt_payload_formatter=json

# max length of mqtt message in byte
# Datatype: int
# mqtt_max_message_size=1048576

####################
### Authorization Configuration
####################

#which class to serve for authorization. By default, it is LocalFileAuthorizer.
#Another choice is org.apache.iotdb.db.auth.authorizer.OpenIdAuthorizer
# authorizer_provider_class=org.apache.iotdb.db.auth.authorizer.LocalFileAuthorizer


#If OpenIdAuthorizer is enabled, then openID_url must be set.

#openID_url=

####################
### UDF Configuration
####################

# Used to estimate the memory usage of text fields in a UDF query.
# It is recommended to set this value to be slightly larger than the average length of all text
# records.
# Datatype: int
# udf_initial_byte_array_length_for_memory_control=48

# How much memory may be used in ONE UDF query (in MB).
# The upper limit is 20% of allocated memory for read.
# Datatype: float
# udf_memory_budget_in_mb=30.0

# UDF memory allocation ratio.
# The parameter form is a:b:c, where a, b, and c are integers.
# udf_reader_transformer_collector_memory_proportion=1:1:1

# Uncomment the following field to configure the udf root directory.
# For Window platform
# If its prefix is a drive specifier followed by "\\", or if its prefix is "\\\\", then the path is
# absolute. Otherwise, it is relative.
# udf_root_dir=ext\\udf
# For Linux platform
# If its prefix is "/", then the path is absolute. Otherwise, it is relative.
# udf_root_dir=ext/udf

####################
### Trigger Configuration
####################

# The size of log buffer for every trigger management operation plan. If the size of a trigger
# management operation plan is larger than this parameter, the trigger management operation plan
# will be rejected by TriggerManager.
# Datatype: int
# tlog_buffer_size=1048576

# Uncomment the following field to configure the trigger root directory.
# For Window platform
# If its prefix is a drive specifier followed by "\\", or if its prefix is "\\\\", then the path is
# absolute. Otherwise, it is relative.
# trigger_root_dir=ext\\trigger
# For Linux platform
# If its prefix is "/", then the path is absolute. Otherwise, it is relative.
# trigger_root_dir=ext/trigger

# How many threads can be used for evaluating sliding windows. When <= 0, use CPU core number.
# Datatype: int
# concurrent_window_evaluation_thread=0

# Max number of window evaluation tasks that can be pending for execution. When <= 0, the value is
# 64 by default.
# Datatype: int
# max_pending_window_evaluation_tasks=64

####################
### Continuous Query Configuration
####################

# How many thread will be set up to perform continuous queries. When <= 0, use max(1, CPU core number / 2).
# Datatype: int
# continuous_query_execution_thread=2

# Maximum number of continuous query tasks that can be pending for execution. When <= 0, the value is
# 64 by default.
# Datatype: int
# max_pending_continuous_query_tasks=64

# Minimum every interval to perform continuous query.
# The every interval of continuous query instances should not be lower than this limit.
# Datatype: duration
# continuous_query_min_every_interval=1s

####################
### Index Configuration
####################

# Uncomment following fields to configure the index root directory.
# For Window platform, the index is as follows:
# index_root_dir=data\\index
# For Linux platform
# If its prefix is "/", then the path is absolute. Otherwise, it is relative.
# index_root_dir=data/index

# Is index enable
# Datatype: boolean
# enable_index=false

# How many threads can concurrently build index. When <= 0, use CPU core number.
# Datatype: int
# concurrent_index_build_thread=0

# the default size of sliding window used for the subsequence matching in index framework
# Datatype: int
# default_index_window_range=10

# buffer parameter for index processor.
# Datatype: long
# index_buffer_size=134217728

# whether enable data partition. If disabled, all data belongs to partition 0
# Datatype: boolean
# enable_partition=false

# time range for partitioning data inside each storage group, the unit is second
# Datatype: long
# partition_interval=604800

# admin username, default is root
# Datatype: string
# admin_name=root

# admin password, default is root
# Datatype: string
# admin_password=root<|MERGE_RESOLUTION|>--- conflicted
+++ resolved
@@ -457,10 +457,6 @@
 # Datatype: int
 # merge_write_throughput_mb_per_sec=8
 
-<<<<<<< HEAD
-# The max executing time of query.
-# Datatype: int, Unit: ms
-=======
 # The maximum session idle time. unit: ms
 # Idle sessions are the ones that performs neither query or non-query operations for a period of time
 # Set to 0 to disable session timeout
@@ -469,7 +465,6 @@
 
 # The max executing time of query. unit: ms
 # Datatype: int
->>>>>>> 72799f33
 # query_timeout_threshold=60000
 
 ####################
