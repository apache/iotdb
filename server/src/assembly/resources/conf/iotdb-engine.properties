#
# Licensed to the Apache Software Foundation (ASF) under one
# or more contributor license agreements.  See the NOTICE file
# distributed with this work for additional information
# regarding copyright ownership.  The ASF licenses this file
# to you under the Apache License, Version 2.0 (the
# "License"); you may not use this file except in compliance
# with the License.  You may obtain a copy of the License at
#
#     http://www.apache.org/licenses/LICENSE-2.0
#
# Unless required by applicable law or agreed to in writing,
# software distributed under the License is distributed on an
# "AS IS" BASIS, WITHOUT WARRANTIES OR CONDITIONS OF ANY
# KIND, either express or implied.  See the License for the
# specific language governing permissions and limitations
# under the License.
#

####################
### RPC Configuration
####################

# Datatype: String
rpc_address=0.0.0.0

# Datatype: int
rpc_port=6667

# Datatype: String
# used for communication between cluster nodes.
# if this parameter is commented, then the IP that binded by the hostname will be used.
internal_ip=127.0.0.1

# Datatype: int
# port for communication between cluster nodes.
internal_port=9003

# comma-separated {IP/DOMAIN}:internal_port pairs
# Data nodes store config nodes ip and port to communicate with config nodes.
# Several nodes will be picked randomly to send the request, the number of nodes
# picked depends on the number of retries.
config_nodes=127.0.0.1:22277

# Datatype: boolean
# rpc_thrift_compression_enable=false

# if true, a snappy based compression method will be called before sending data by the network
# Datatype: boolean
# this feature is under development, set this as false before it is done.
# rpc_advanced_compression_enable=false

# Datatype: int
# rpc_max_concurrent_client_num=65535

# thrift max frame size, 512MB by default
# Datatype: int
# thrift_max_frame_size=536870912

# thrift init buffer size
# Datatype: int
# thrift_init_buffer_size=1024

####################
### Write Ahead Log Configuration
####################

# Is insert ahead log enable
# Datatype: boolean
# enable_wal=true

# Add a switch to drop ouf-of-order data
# Out-of-order data will impact the aggregation query a lot. Users may not care about discarding some out-of-order data.
# Datatype: boolean
# enable_discard_out_of_order_data=false

# When a certain amount of insert ahead log is reached, it will be flushed to disk
# It is possible to lose at most flush_wal_threshold operations
# Datatype: int
# flush_wal_threshold=10000

# The cycle when insert ahead log is periodically forced to be written to disk(in milliseconds)
# If force_wal_period_in_ms = 0 it means force insert ahead log to be written to disk after each refreshment
# Set this parameter to 0 may slow down the ingestion on slow disk.
# Datatype: long
# force_wal_period_in_ms=100

####################
### Directory Configuration
####################

# system dir
# If this property is unset, system will save the data in the default relative path directory under the IoTDB folder(i.e., %IOTDB_HOME%/data/system).
# If it is absolute, system will save the data in exact location it points to.
# If it is relative, system will save the data in the relative path directory it indicates under the IoTDB folder.
# For windows platform
# If its prefix is a drive specifier followed by "\\", or if its prefix is "\\\\", then the path is absolute. Otherwise, it is relative.
# system_dir=data\\system
# For Linux platform
# If its prefix is "/", then the path is absolute. Otherwise, it is relative.
# system_dir=data/system


# data dirs
# If this property is unset, system will save the data in the default relative path directory under the IoTDB folder(i.e., %IOTDB_HOME%/data/data).
# If it is absolute, system will save the data in exact location it points to.
# If it is relative, system will save the data in the relative path directory it indicates under the IoTDB folder.
# Note: If data_dir is assigned an empty string(i.e.,zero-size), it will be handled as a relative path.
# For windows platform
# If its prefix is a drive specifier followed by "\\", or if its prefix is "\\\\", then the path is absolute. Otherwise, it is relative.
# data_dirs=data\\data
# For Linux platform
# If its prefix is "/", then the path is absolute. Otherwise, it is relative.
# data_dirs=data/data


# mult_dir_strategy
# The strategy is used to choose a directory from tsfile_dir for the system to store a new tsfile.
# System provides four strategies to choose from, or user can create his own strategy by extending org.apache.iotdb.db.conf.directories.strategy.DirectoryStrategy.
# The info of the four strategies are as follows:
# 1. SequenceStrategy: the system will choose the directory in sequence.
# 2. MaxDiskUsableSpaceFirstStrategy: the system will choose the directory whose disk has the maximum space.
# 3. MinFolderOccupiedSpaceFirstStrategy: the system will choose the directory whose folder has the minimum occupied space.
# 4. RandomOnDiskUsableSpaceStrategy: the system will randomly choose the directory based on usable space of disks. The more usable space, the greater the chance of being chosen;
# Set SequenceStrategy,MaxDiskUsableSpaceFirstStrategy and MinFolderOccupiedSpaceFirstStrategy to apply the corresponding strategy.
# If this property is unset, system will use MaxDiskUsableSpaceFirstStrategy as default strategy.
# For this property, fully-qualified class name (include package name) and simple class name are both acceptable.
# multi_dir_strategy=MaxDiskUsableSpaceFirstStrategy


# wal dir
# If this property is unset, system will save the data in the default relative path directory under the IoTDB folder(i.e., %IOTDB_HOME%/data).
# If it is absolute, system will save the data in the exact location it points to.
# If it is relative, system will save the data in the relative path directory it indicates under the IoTDB folder.
# Note: If wal_dir is assigned an empty string(i.e.,zero-size), it will be handled as a relative path.
# For windows platform
# If its prefix is a drive specifier followed by "\\", or if its prefix is "\\\\", then the path is absolute. Otherwise, it is relative.
# wal_dir=data\\wal
# For Linux platform
# If its prefix is "/", then the path is absolute. Otherwise, it is relative.
# wal_dir=data/wal


# TSFile storage file system. Currently, Tsfiles are supported to be stored in LOCAL file system or HDFS.
# Datatype: FSType
# tsfile_storage_fs=LOCAL

# If using HDFS, the absolute file path of Hadoop core-site.xml should be configured
# Datatype: String
# core_site_path=/etc/hadoop/conf/core-site.xml

# If using HDFS, the absolute file path of Hadoop hdfs-site.xml should be configured
# Datatype: String
# hdfs_site_path=/etc/hadoop/conf/hdfs-site.xml

# If using HDFS, hadoop ip can be configured. If there are more than one hdfs_ip, Hadoop HA is used
# Datatype: String
# hdfs_ip=localhost

# If using HDFS, hadoop port can be configured
# Datatype: String
# hdfs_port=9000

# If there are more than one hdfs_ip, Hadoop HA is used. Below are configuration for HA
# If using Hadoop HA, nameservices of hdfs can be configured
# Datatype: String
# dfs_nameservices=hdfsnamespace

# If using Hadoop HA, namenodes under dfs nameservices can be configured
# Datatype: String
# dfs_ha_namenodes=nn1,nn2

# If using Hadoop HA, automatic failover can be enabled or disabled
# Datatype: boolean
# dfs_ha_automatic_failover_enabled=true

# If using Hadoop HA and enabling automatic failover, the proxy provider can be configured
# Datatype: String
# dfs_client_failover_proxy_provider=org.apache.hadoop.hdfs.server.namenode.ha.ConfiguredFailoverProxyProvider

# If using kerberos to authenticate hdfs, this should be true
# Datatype: boolean
# hdfs_use_kerberos=false

# Full path of kerberos keytab file
# Datatype: String
# kerberos_keytab_file_path=/path

# Kerberos pricipal
# Datatype: String
# kerberos_principal=your principal


####################
### Storage Engine Configuration
####################

# Use this value to set timestamp precision as "ms", "us" or "ns".
# Once the precision is been set, it can not be changed.
# Datatype: String
timestamp_precision=ms

# Default TTL for storage groups that are not set TTL by statements, in ms. If not set (default),
# the TTL will be unlimited.
# Notice: if this property is changed, previous created storage group which are not set TTL will
# also be affected. And negative values are accepted, which means you can only insert future
# data.
# Datatype: long
# default_ttl=36000000

# The size of the log buffer in each log node (in bytes). Due to the double buffer mechanism,
# if WAL is enabled and the size of the inserted plan is greater than one-half of this parameter,
# then the insert plan will be rejected by WAL.
# If it sets a value smaller than 0, use the default value 16777216
# Datatype: int
# wal_buffer_size=16777216

# Size of log buffer in each metadata operation plan(in byte).
# If the size of a metadata operation plan is larger than this parameter, then it will be rejected by SchemaRegion
# If it sets a value smaller than 0, use the default value 1024*1024
# Datatype: int
# mlog_buffer_size=1048576

# The cycle when metadata log is periodically forced to be written to disk(in milliseconds)
# If sync_mlog_period_in_ms = 0 it means force metadata log to be written to disk after each refreshment
# Set this parameter to 0 may slow down the operation on slow disk.
# sync_mlog_period_in_ms=100

# When a memTable's size (in byte) exceeds this, the memtable is flushed to disk. The default threshold is 1 GB.
# Datatype: long
# memtable_size_threshold=1073741824

# Whether to timed flush sequence tsfiles' memtables.
# Datatype: boolean
# enable_timed_flush_seq_memtable=false

# If a memTable's created time is older than current time minus this, the memtable will be flushed to disk.
# Only check sequence tsfiles' memtables.
# The default flush interval is 60 * 60 * 1000. (unit: ms)
# Datatype: long
# seq_memtable_flush_interval_in_ms=3600000

# The interval to check whether sequence memtables need flushing.
# The default flush check interval is 10 * 60 * 1000. (unit: ms)
# Datatype: long
# seq_memtable_flush_check_interval_in_ms=600000

# Whether to timed flush unsequence tsfiles' memtables.
# Datatype: boolean
# enable_timed_flush_unseq_memtable=true

# If a memTable's created time is older than current time minus this, the memtable will be flushed to disk.
# Only check unsequence tsfiles' memtables.
# The default flush interval is 60 * 60 * 1000. (unit: ms)
# Datatype: long
# unseq_memtable_flush_interval_in_ms=3600000

# The interval to check whether unsequence memtables need flushing.
# The default flush check interval is 10 * 60 * 1000. (unit: ms)
# Datatype: long
# unseq_memtable_flush_check_interval_in_ms=600000

# Whether to timed close tsfiles.
# Datatype: boolean
# enable_timed_close_tsfile=true

# If a TsfileProcessor's last working memtable flush time is older than current time minus this and its working memtable is null, the TsfileProcessor will be closed.
# The default close interval is 60 * 60 * 1000. (unit: ms)
# Datatype: long
# close_tsfile_interval_after_flushing_in_ms=3600000

# The interval to check whether tsfiles need closing.
# The default close check interval is 10 * 60 * 1000. (unit: ms)
# Datatype: long
# close_tsfile_check_interval_in_ms=600000

# When the average point number of timeseries in memtable exceeds this, the memtable is flushed to disk. The default threshold is 10000.
# Datatype: int
# avg_series_point_number_threshold=10000

# How many threads can concurrently flush. When <= 0, use CPU core number.
# Datatype: int
# concurrent_flush_thread=0

# How many threads can concurrently execute query statement. When <= 0, use CPU core number.
# Datatype: int
# concurrent_query_thread=16

# How many threads can concurrently read data for raw data query. When <= 0, use CPU core number.
# Datatype: int
# concurrent_sub_rawQuery_thread=8

# Blocking queue size for read task in raw data query. Must >= 1.
# Datatype: int
# raw_query_blocking_queue_capacity=5

# whether take over the memory management by IoTDB rather than JVM when serializing memtable as bytes in memory
# (i.e., whether use ChunkBufferPool), value true, false
# Datatype: boolean
# chunk_buffer_pool_enable=false

# The amount of data iterate each time in server (the number of data strips, that is, the number of different timestamps.)
# Datatype: int
# batch_size=100000

# max size for tag and attribute of one time series
# the unit is byte
# Datatype: int
# tag_attribute_total_size=700

# interval num for tag and attribute records when force flushing to disk
# When a certain amount of tag and attribute records is reached, they will be force flushed to disk
# It is possible to lose at most tag_attribute_flush_interval records
# tag_attribute_flush_interval=1000

# In one insert (one device, one timestamp, multiple measurements),
# if enable partial insert, one measurement failure will not impact other measurements
# Datatype: boolean
# enable_partial_insert=true

# number of virtual storage groups per user-defined storage group
# a virtual storage group is the unit of parallelism in memory as all ingestions in one virtual storage group are serialized
# recommended value is [virtual storage group number] = [CPU core number] / [user-defined storage group number]
# Datatype: int
# virtual_storage_group_num = 1

# the interval to log recover progress of each vsg when starting iotdb
# Datatype: int
# recovery_log_interval_in_ms=5000

####################
### Memory Control Configuration
####################

# Whether to enable memory control
# Datatype: boolean
# enable_mem_control=true

# Memory Allocation Ratio: Write, Read, Schema and Free Memory.
# The parameter form is a:b:c:d, where a, b, c and d are integers. for example: 1:1:1:1 , 6:2:1:1
# If you have high level of writing pressure and low level of reading pressure, please adjust it to for example 6:1:1:2
# write_read_schema_free_memory_proportion=4:3:1:2

# primitive array size (length of each array) in array pool
# Datatype: int
# primitive_array_size=32

# Ratio of write memory for invoking flush disk, 0.4 by default
# If you have extremely high write load (like batch=1000), it can be set lower than the default value like 0.2
# Datatype: double
# flush_proportion=0.4

# Ratio of read memory allocated for timeIndex, 0.2 by default
# Datatype: double
# time_index_memory_proportion=0.2

# Ratio of write memory allocated for buffered arrays, 0.6 by default
# Datatype: double
# buffered_arrays_memory_proportion=0.6

# Ratio of write memory for rejecting insertion, 0.8 by default
# If you have extremely high write load (like batch=1000) and the physical memory size is large enough,
# it can be set higher than the default value like 0.9
# Datatype: double
# reject_proportion=0.8

# If memory (in byte) of storage group increased more than this threshold, report to system. The default value is 16MB
# Datatype: long
# storage_group_report_threshold=16777216

# allowed max numbers of deduplicated path in one query
# it's just an advised value, the real limitation will be the smaller one between this and the one we calculated
# Datatype: int
# max_deduplicated_path_num=1000

# When an inserting is rejected, waiting period (in ms) to check system again, 50 by default.
# If the insertion has been rejected and the read load is low, it can be set larger.
# Datatype: int
# check_period_when_insert_blocked=50

# When the waiting time (in ms) of an inserting exceeds this, throw an exception. 10000 by default.
# If the insertion has been rejected and the read load is low, it can be set larger
# Datatype: int
# max_waiting_time_when_insert_blocked=10000

# size of ioTaskQueue. The default value is 10
# Datatype: int
# io_task_queue_size_for_flushing=10

####################
### Upgrade Configurations
####################

# When there exists old version(0.9.x/v1) data, how many thread will be set up to perform upgrade tasks, 1 by default.
# Set to 1 when less than or equal to 0.
# Datatype: int
# upgrade_thread_num=1

####################
### Query Configurations
####################

# the default time period that used in fill query, -1 by default means infinite past time
# Datatype: int, Unit: ms
# default_fill_interval=-1

####################
### Compaction Configurations
####################
# sequence space compaction: only compact the sequence files
# Datatype: boolean
# enable_seq_space_compaction=true

# unsequence space compaction: only compact the unsequence files
# Datatype: boolean
# enable_unseq_space_compaction=true

# cross space compaction: compact the unsequence files into the overlapped sequence files
# Datatype: boolean
# enable_cross_space_compaction=true

# the strategy of cross space compaction task
# Options: rewrite_compaction
# cross_compaction_strategy=rewrite_compaction

# the strategy of inner space compaction task
# Options: size_tiered_compaction
# inner_compaction_strategy=size_tiered_compaction

# The priority of compaction execution
# INNER_CROSS: prioritize inner space compaction, reduce the number of files first
# CROSS_INNER: prioritize cross space compaction, eliminate the unsequence files first
# BALANCE: alternate two compaction types
# compaction_priority=BALANCE

# The target tsfile size in compaction
# Datatype: long, Unit: byte
# target_compaction_file_size=1073741824

# The target chunk size in compaction, default is 1MB
# Datatype: long, Unit: byte
# target_chunk_size=1048576

# The target point nums in one chunk in compaction
# Datatype: long
# target_chunk_point_num=100000

# If the chunk size is lower than this threshold, it will be deserialize into points, default is 128 byte
# Datatype: long, Unit:byte
# chunk_size_lower_bound_in_compaction=128

# If the chunk size is lower than this threshold, it will be deserialize into points
# Datatype: long
# chunk_point_num_lower_bound_in_compaction=100

# The max file when selecting inner space compaction candidate files
# Datatype: int
# max_inner_compaction_candidate_file_num=30

# The max file when selecting cross space compaction candidate files
# Datatype: int
# max_cross_compaction_candidate_file_num=1000

# If one merge file selection runs for more than this time, it will be ended and its current
# selection will be used as final selection.
# When < 0, it means time is unbounded.
# Datatype: long, Unit: ms
# cross_compaction_file_selection_time_budget=30000

# How much memory may be used in ONE merge task, 10% of maximum JVM memory by default.
# This is only a rough estimation, starting from a relatively small value to avoid OOM.
# Each new merge thread may take such memory, so merge_thread_num * merge_memory_budget is the
# total memory estimation of merge.
# Datatype: long, Unit: Byte
# cross_compaction_memory_budget=268435456

# How many threads will be set up to perform compaction, 10 by default.
# Set to 1 when less than or equal to 0.
# Datatype: int
# concurrent_compaction_thread=10

# The interval of compaction task schedule
# Datatype: long, Unit: ms
# compaction_schedule_interval_in_ms=60000

# The interval of compaction task submission
# Datatype: long, Unit: ms
# compaction_submission_interval_in_ms=60000

# The limit of write throughput merge can reach per second
# Datatype: int
# compaction_write_throughput_mb_per_sec=16

# The maximum session idle time. unit: ms
# Idle sessions are the ones that performs neither query or non-query operations for a period of time
# Set to 0 to disable session timeout
# Datatype: int
# session_timeout_threshold=0

# The max executing time of query. unit: ms
# Datatype: int
# query_timeout_threshold=60000

####################
### Metadata Cache Configuration
####################

# whether to cache meta data(BloomFilter, ChunkMetadata and TimeSeriesMetadata) or not.
# Datatype: boolean
# meta_data_cache_enable=true

# Read memory Allocation Ratio: BloomFilterCache, ChunkCache, TimeSeriesMetadataCache, memory used for constructing QueryDataSet and Free Memory Used in Query.
# The parameter form is a:b:c:d:e, where a, b, c, d and e are integers. for example: 1:1:1:1:1 , 1:100:200:300:400
# chunk_timeseriesmeta_free_memory_proportion=1:100:200:300:400

####################
### LAST Cache Configuration
####################

# Whether to enable LAST cache
# Datatype: boolean
# enable_last_cache=true

####################
### WAL Direct Buffer Pool Configuration
####################
# the interval to trim the wal pool
# Datatype: long
# wal_pool_trim_interval_ms=10000

# the max number of wal bytebuffer can be allocated for each time partition, if there is no unseq data you can set it to 4.
# it should be an even number
# Datatype: int
# max_wal_bytebuffer_num_for_each_partition=6

# if OOM occurs when registering bytebuffer, system will sleep awhile and then try again.
# register_buffer_sleep_interval_in_ms=200

# if total sleep time exceeds this, system will reject this write.
# register_buffer_reject_threshold_in_ms=10000

####################
### External sort Configuration
####################
# Is external sort enable
# Datatype: boolean
# enable_external_sort=true

# The maximum number of simultaneous chunk reading for a single time series.
# If the num of simultaneous chunk reading is greater than external_sort_threshold, external sorting is used.
# When external_sort_threshold increases, the number of chunks sorted at the same time in memory may increase and this will occupy more memory.
# When external_sort_threshold decreases, triggering external sorting will increase the time-consuming.
# Datatype: int
# external_sort_threshold=1000


####################
### Sync Server Configuration
####################

# Whether to open the sync_server_port for receiving data from sync client, the default is closed
# Datatype: boolean
# is_sync_enable=false

# Sync server port to listen
# Datatype: int
# sync_server_port=5555

# White IP list of Sync client.
# Please use the form of network segment to present the range of IP, for example: 192.168.0.0/16
# If there are more than one IP segment, please separate them by commas
# The default is to allow all IP to sync
# Datatype: String
# ip_white_list=0.0.0.0/0

####################
### performance statistic configuration
####################

# Is stat performance of sub-module enable
# Datatype: boolean
# enable_performance_stat=false

# Uncomment following fields to configure the tracing root directory.
# For Window platform, the index is as follows:
# tracing_dir=data\\tracing
# For Linux platform
# If its prefix is "/", then the path is absolute. Otherwise, it is relative.
# tracing_dir=data/tracing

####################
### Configurations for watermark module
####################
# Datatype: boolean
# watermark_module_opened=false
# Datatype: String
# watermark_secret_key=IoTDB*2019@Beijing
# Datatype: String
# watermark_bit_string=100101110100
# Datatype: String
# watermark_method=GroupBasedLSBMethod(embed_row_cycle=2,embed_lsb_num=5)


####################
### Configurations for creating schema automatically
####################

# Whether creating schema automatically is enabled
# Datatype: boolean
# enable_auto_create_schema=true

# Storage group level when creating schema automatically is enabled
# e.g. root.sg0.d1.s2
#      we will set root.sg0 as the storage group if storage group level is 1
# Datatype: int
# default_storage_group_level=1

# ALL data types: BOOLEAN, INT32, INT64, FLOAT, DOUBLE, TEXT

# register time series as which type when receiving boolean string "true" or "false"
# Datatype: TSDataType
# boolean_string_infer_type=BOOLEAN

# register time series as which type when receiving an integer string "67"
# Datatype: TSDataType
# integer_string_infer_type=FLOAT

# register time series as which type when receiving an integer string and using float may lose precision
# num > 2 ^ 24
# Datatype: TSDataType
# long_string_infer_type=DOUBLE

# register time series as which type when receiving a floating number string "6.7"
# Datatype: TSDataType
# floating_string_infer_type=FLOAT

# register time series as which type when receiving the Literal NaN. Values can be DOUBLE, FLOAT or TEXT
# Datatype: TSDataType
# nan_string_infer_type=DOUBLE


# BOOLEAN encoding when creating schema automatically is enabled
# Datatype: TSEncoding
# default_boolean_encoding=RLE

# INT32 encoding when creating schema automatically is enabled
# Datatype: TSEncoding
# default_int32_encoding=RLE

# INT64 encoding when creating schema automatically is enabled
# Datatype: TSEncoding
# default_int64_encoding=RLE

# FLOAT encoding when creating schema automatically is enabled
# Datatype: TSEncoding
# default_float_encoding=GORILLA

# DOUBLE encoding when creating schema automatically is enabled
# Datatype: TSEncoding
# default_double_encoding=GORILLA

# TEXT encoding when creating schema automatically is enabled
# Datatype: TSEncoding
# default_text_encoding=PLAIN

####################
### Configurations for tsfile-format
####################

# Datatype: int
# group_size_in_byte=134217728

# The memory size for each series writer to pack page, default value is 64KB
# Datatype: int
# page_size_in_byte=65536

# The maximum number of data points in a page, default 1024*1024
# Datatype: int
# max_number_of_points_in_page=1048576

# Max size limitation of input string
# Datatype: int
# max_string_length=128

# Floating-point precision
# Datatype: int
# float_precision=2

# Encoder configuration
# Encoder of time series, supports TS_2DIFF, PLAIN and RLE(run-length encoding), REGULAR and default value is TS_2DIFF
# time_encoder=TS_2DIFF

# Encoder of value series. default value is PLAIN.
# For int, long data type, also supports TS_2DIFF and RLE(run-length encoding), GORILLA and ZIGZAG.
# value_encoder=PLAIN

# Compression configuration
# Data compression method, supports UNCOMPRESSED, SNAPPY or LZ4. Default value is SNAPPY
# compressor=SNAPPY

# Maximum degree of a metadataIndex node, default value is 256
# Datatype: int
# max_degree_of_index_node=256

# time interval in minute for calculating query frequency
# Datatype: int
# frequency_interval_in_minute=1

# time cost(ms) threshold for slow query
# Datatype: long
# slow_query_threshold=5000

# Signal-noise-ratio (SNR) of FREQ encoding
# Datatype: double
# freq_snr=40.0

# Block size of FREQ encoding
# Datatype: integer
# freq_block_size=1024

####################
### MQTT Broker Configuration
####################

# whether to enable the mqtt service.
# Datatype: boolean
# enable_mqtt_service=false

# the mqtt service binding host.
# Datatype: String
# mqtt_host=0.0.0.0

# the mqtt service binding port.
# Datatype: int
# mqtt_port=1883

# the handler pool size for handing the mqtt messages.
# Datatype: int
# mqtt_handler_pool_size=1

# the mqtt message payload formatter.
# Datatype: String
# mqtt_payload_formatter=json

# max length of mqtt message in byte
# Datatype: int
# mqtt_max_message_size=1048576

####################
### Authorization Configuration
####################

#which class to serve for authorization. By default, it is LocalFileAuthorizer.
#Another choice is org.apache.iotdb.db.auth.authorizer.OpenIdAuthorizer
# authorizer_provider_class=org.apache.iotdb.db.auth.authorizer.LocalFileAuthorizer


#If OpenIdAuthorizer is enabled, then openID_url must be set.

#openID_url=

####################
### UDF Configuration
####################

# Used to estimate the memory usage of text fields in a UDF query.
# It is recommended to set this value to be slightly larger than the average length of all text
# records.
# Datatype: int
# udf_initial_byte_array_length_for_memory_control=48

# How much memory may be used in ONE UDF query (in MB).
# The upper limit is 20% of allocated memory for read.
# Datatype: float
# udf_memory_budget_in_mb=30.0

# UDF memory allocation ratio.
# The parameter form is a:b:c, where a, b, and c are integers.
# udf_reader_transformer_collector_memory_proportion=1:1:1

# Uncomment the following field to configure the udf root directory.
# For Window platform
# If its prefix is a drive specifier followed by "\\", or if its prefix is "\\\\", then the path is
# absolute. Otherwise, it is relative.
# udf_root_dir=ext\\udf
# For Linux platform
# If its prefix is "/", then the path is absolute. Otherwise, it is relative.
# udf_root_dir=ext/udf

####################
### Trigger Configuration
####################

# The size of log buffer for every trigger management operation plan. If the size of a trigger
# management operation plan is larger than this parameter, the trigger management operation plan
# will be rejected by TriggerManager.
# Datatype: int
# tlog_buffer_size=1048576

# Uncomment the following field to configure the trigger root directory.
# For Window platform
# If its prefix is a drive specifier followed by "\\", or if its prefix is "\\\\", then the path is
# absolute. Otherwise, it is relative.
# trigger_root_dir=ext\\trigger
# For Linux platform
# If its prefix is "/", then the path is absolute. Otherwise, it is relative.
# trigger_root_dir=ext/trigger

# How many threads can be used for evaluating sliding windows. When <= 0, use CPU core number.
# Datatype: int
# concurrent_window_evaluation_thread=0

# Max number of window evaluation tasks that can be pending for execution. When <= 0, the value is
# 64 by default.
# Datatype: int
# max_pending_window_evaluation_tasks=64

####################
### Continuous Query Configuration
####################

# How many thread will be set up to perform continuous queries. When <= 0, use max(1, CPU core number / 2).
# Datatype: int
# continuous_query_execution_thread=2

# Maximum number of continuous query tasks that can be pending for execution. When <= 0, the value is
# 64 by default.
# Datatype: int
# max_pending_continuous_query_tasks=64

# Minimum every interval to perform continuous query.
# The every interval of continuous query instances should not be lower than this limit.
# Datatype: duration
# continuous_query_min_every_interval=1s

# The size of log buffer for every CQ management operation plan. If the size of a CQ
# management operation plan is larger than this parameter, the CQ management operation plan
# will be rejected by CQManager.
# Datatype: int
# cqlog_buffer_size=1048576

####################
### Select-Into Configuration
####################

# The maximum number of rows can be processed in insert-tablet-plan when executing select-into statements.
# When <= 0, use 10000.
# Datatype: int
# select_into_insert_tablet_plan_row_limit=10000


####################
### Insert-Tablets Configuration
####################

# When the insert plan column count reaches the specified threshold, which means that the plan is relatively large. At this time, may be enabled multithreading.
# If the tablet is small, the time of each insertion is short.
# If we enable multithreading, we also need to consider the switching loss between threads,
# so we need to judge the size of the tablet.
# Datatype: int
# insert_multi_tablet_enable_multithreading_column_threshold=10

####################
### Index Configuration
####################

# Uncomment following fields to configure the index root directory.
# For Window platform, the index is as follows:
# index_root_dir=data\\index
# For Linux platform
# If its prefix is "/", then the path is absolute. Otherwise, it is relative.
# index_root_dir=data/index

# Is index enable
# Datatype: boolean
# enable_index=false

# How many threads can concurrently build index. When <= 0, use CPU core number.
# Datatype: int
# concurrent_index_build_thread=0

# the default size of sliding window used for the subsequence matching in index framework
# Datatype: int
# default_index_window_range=10

# buffer parameter for index processor.
# Datatype: long
# index_buffer_size=134217728

# whether enable data partition. If disabled, all data belongs to partition 0
# Notice: It's not recommend to open this function. If open, please calculate appropriate concurrent_writing_time_partition and wal_buffer_size, you
# can calculate wal_buffer_size = MaxDirectMemorySizeInBytes * 0.3 / (storage_group_num * virtual_storage_group_num) / concurrent_writing_time_partition
# Datatype: boolean
# enable_partition=false

# time range for partitioning data inside each storage group, the unit is second
# Datatype: long
# partition_interval=604800

# max number of concurrent writing time partitions in one storage group
# Datatype: long
# concurrent_writing_time_partition=1

# admin username, default is root
# Datatype: string
# admin_name=root

# admin password, default is root
# Datatype: string
# admin_password=root

####################
### Influx DB RPC Service Configuration
####################
# Datatype: boolean
# enable_influxdb_rpc_service=false

# Datatype: int
# influxdb_rpc_port=8086

####################
### Group By Fill Configuration
####################
# Datatype: float
# group_by_fill_cache_size_in_mb=1.0

####################
<<<<<<< HEAD
### Schema Engine Configuration
####################
# Choose the mode of schema engine. The value could be Memory and Schema_File. If the provided value doesn't match any pre-defined value, Memory mode will be used as default.
# Datatype: string
# schema_engine_mode=Memory

# cache size for SchemaRegion.
# This cache is used to improve insert speed where all path check and TSDataType will be cached in SchemaRegion with corresponding Path.
# Datatype: int
# schema_region_device_node_cache_size=10000

####################
### Schema File Configuration
####################
# the max num of thread used for flushing metadata to schema file
# Datatype: int
# max_schema_flush_thread=15

# The minimum size (in bytes) allocated for a node in schema file
# A large number for this will make it faster while occupying more space, or otherwise
# Datatype: short
# minimum_schema_file_segment_in_bytes=0

# The cache size for schema page in one schema file
# A bigger cache makes it faster but costs more space and more volatile when evicts item from cache
# Datatype: int
# page_cache_in_schema_file=1024
=======
### Shuffle Configuration
####################
# Datatype: int
# data_block_manager_port=7777

# Datatype: int
# data_block_manager_core_pool_size=1

# Datatype: int
# data_block_manager_max_pool_size=5

# Datatype: int
# data_block_manager_keep_alive_time_in_ms=1000
>>>>>>> 3174c501
<|MERGE_RESOLUTION|>--- conflicted
+++ resolved
@@ -925,7 +925,21 @@
 # group_by_fill_cache_size_in_mb=1.0
 
 ####################
-<<<<<<< HEAD
+### Shuffle Configuration
+####################
+# Datatype: int
+# data_block_manager_port=7777
+
+# Datatype: int
+# data_block_manager_core_pool_size=1
+
+# Datatype: int
+# data_block_manager_max_pool_size=5
+
+# Datatype: int
+# data_block_manager_keep_alive_time_in_ms=1000
+
+####################
 ### Schema Engine Configuration
 ####################
 # Choose the mode of schema engine. The value could be Memory and Schema_File. If the provided value doesn't match any pre-defined value, Memory mode will be used as default.
@@ -952,19 +966,4 @@
 # The cache size for schema page in one schema file
 # A bigger cache makes it faster but costs more space and more volatile when evicts item from cache
 # Datatype: int
-# page_cache_in_schema_file=1024
-=======
-### Shuffle Configuration
-####################
-# Datatype: int
-# data_block_manager_port=7777
-
-# Datatype: int
-# data_block_manager_core_pool_size=1
-
-# Datatype: int
-# data_block_manager_max_pool_size=5
-
-# Datatype: int
-# data_block_manager_keep_alive_time_in_ms=1000
->>>>>>> 3174c501
+# page_cache_in_schema_file=1024