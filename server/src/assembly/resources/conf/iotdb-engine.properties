#
# Licensed to the Apache Software Foundation (ASF) under one
# or more contributor license agreements.  See the NOTICE file
# distributed with this work for additional information
# regarding copyright ownership.  The ASF licenses this file
# to you under the Apache License, Version 2.0 (the
# "License"); you may not use this file except in compliance
# with the License.  You may obtain a copy of the License at
#
#     http://www.apache.org/licenses/LICENSE-2.0
#
# Unless required by applicable law or agreed to in writing,
# software distributed under the License is distributed on an
# "AS IS" BASIS, WITHOUT WARRANTIES OR CONDITIONS OF ANY
# KIND, either express or implied.  See the License for the
# specific language governing permissions and limitations
# under the License.
#

####################
### Web Page Configuration
####################

# enable_metric_service=false

# metrics_port=8181

# query_cache_size_in_metric=50

####################
### RPC Configuration
####################

rpc_address=0.0.0.0

rpc_port=6667

# rpc_thrift_compression_enable=false

# if true, a snappy based compression method will be called before sending data by the network
# rpc_advanced_compression_enable=false

# rpc_max_concurrent_client_num=65535

# thrift max frame size, 512MB by default
# thrift_max_frame_size=536870912

# thrift init buffer size
# thrift_init_buffer_size=1024

####################
### Write Ahead Log Configuration
####################

# Is insert ahead log enable
# enable_wal=true

# Add a switch to drop ouf-of-order data
# Out-of-order data will impact the aggregation query a lot. Users may not care about discarding some out-of-order data.
# enable_discard_out_of_order_data=false

# When a certain amount of insert ahead log is reached, it will be flushed to disk
# It is possible to lose at most flush_wal_threshold operations
# flush_wal_threshold=10000

# The cycle when insert ahead log is periodically forced to be written to disk(in milliseconds)
# If force_wal_period_in_ms = 0 it means force insert ahead log to be written to disk after each refreshment
# Set this parameter to 0 may slow down the ingestion on slow disk.
# force_wal_period_in_ms=100

####################
### Directory Configuration
####################

# system dir
# If this property is unset, system will save the data in the default relative path directory under the IoTDB folder(i.e., %IOTDB_HOME%/data/system).
# If it is absolute, system will save the data in exact location it points to.
# If it is relative, system will save the data in the relative path directory it indicates under the IoTDB folder.
# For windows platform
# If its prefix is a drive specifier followed by "\\", or if its prefix is "\\\\", then the path is absolute. Otherwise, it is relative.
# system_dir=data\\system
# For Linux platform
# If its prefix is "/", then the path is absolute. Otherwise, it is relative.
# system_dir=data/system


# data dirs
# If this property is unset, system will save the data in the default relative path directory under the IoTDB folder(i.e., %IOTDB_HOME%/data/data).
# If it is absolute, system will save the data in exact location it points to.
# If it is relative, system will save the data in the relative path directory it indicates under the IoTDB folder.
# Note: If data_dir is assigned an empty string(i.e.,zero-size), it will be handled as a relative path.
# For windows platform
# If its prefix is a drive specifier followed by "\\", or if its prefix is "\\\\", then the path is absolute. Otherwise, it is relative.
# data_dirs=data\\data
# For Linux platform
# If its prefix is "/", then the path is absolute. Otherwise, it is relative.
# data_dirs=data/data


# mult_dir_strategy
# The strategy is used to choose a directory from tsfile_dir for the system to store a new tsfile.
# System provides three strategies to choose from, or user can create his own strategy by extending org.apache.iotdb.db.conf.directories.strategy.DirectoryStrategy.
# The info of the three strategies are as follows:
# 1. SequenceStrategy: the system will choose the directory in sequence.
# 2. MaxDiskUsableSpaceFirstStrategy: the system will choose the directory whose disk has the maximum space.
# 3. MinFolderOccupiedSpaceFirstStrategy: the system will choose the directory whose folder has the minimum occupied space.
# 4. RandomOnDiskUsableSpaceStrategy: the system will randomly choose the directory based on usable space of disks. The more usable space, the greater the chance of being chosen;
# Set SequenceStrategy,MaxDiskUsableSpaceFirstStrategy and MinFolderOccupiedSpaceFirstStrategy to apply the corresponding strategy.
# If this property is unset, system will use MaxDiskUsableSpaceFirstStrategy as default strategy.
# For this property, fully-qualified class name (include package name) and simple class name are both acceptable.
# multi_dir_strategy=MaxDiskUsableSpaceFirstStrategy


# wal dir
# If this property is unset, system will save the data in the default relative path directory under the IoTDB folder(i.e., %IOTDB_HOME%/data).
# If it is absolute, system will save the data in the exact location it points to.
# If it is relative, system will save the data in the relative path directory it indicates under the IoTDB folder.
# Note: If wal_dir is assigned an empty string(i.e.,zero-size), it will be handled as a relative path.
# For windows platform
# If its prefix is a drive specifier followed by "\\", or if its prefix is "\\\\", then the path is absolute. Otherwise, it is relative.
# wal_dir=data\\wal
# For Linux platform
# If its prefix is "/", then the path is absolute. Otherwise, it is relative.
# wal_dir=data/wal


# TSFile storage file system. Currently, Tsfile are supported to be stored in LOCAL file system or HDFS.
# tsfile_storage_fs=LOCAL

# If using HDFS, the absolute file path of Hadoop core-site.xml should be configured
# core_site_path=/etc/hadoop/conf/core-site.xml

# If using HDFS, the absolute file path of Hadoop hdfs-site.xml should be configured
# hdfs_site_path=/etc/hadoop/conf/hdfs-site.xml

# If using HDFS, hadoop ip can be configured. If there are more than one hdfs_ip, Hadoop HA is used
# hdfs_ip=localhost

# If using HDFS, hadoop port can be configured
# hdfs_port=9000

# If there are more than one hdfs_ip, Hadoop HA is used. Below are configuration for HA
# If using Hadoop HA, nameservices of hdfs can be configured
# dfs_nameservices=hdfsnamespace

# If using Hadoop HA, namenodes under dfs nameservices can be configured
# dfs_ha_namenodes=nn1,nn2

# If using Hadoop HA, automatic failover can be enabled or disabled
# dfs_ha_automatic_failover_enabled=true

# If using Hadoop HA and enabling automatic failover, the proxy provider can be configured
# dfs_client_failover_proxy_provider=org.apache.hadoop.hdfs.server.namenode.ha.ConfiguredFailoverProxyProvider

# If using kerberos to authenticate hdfs, this should be true
# hdfs_use_kerberos=false

# Full path of kerberos keytab file
# kerberos_keytab_file_path=/path

# Kerberos pricipal
# kerberos_principal=your principal


####################
### Storage Engine Configuration
####################

# Use this value to set timestamp precision as "ms", "us" or "ns".
# Once the precision is been set, it can not be changed.
timestamp_precision=ms

# Default TTL for storage groups that are not set TTL by statements, in ms. If not set (default),
# the TTL will be unlimited.
# Notice: if this property is changed, previous created storage group which are not set TTL will
# also be affected. And negative values are accepted, which means you can only insert future
# data.
# default_ttl=36000000

# The size of the log buffer in each log node (in bytes). Due to the double buffer mechanism,
# if WAL is enabled and the size of the inserted plan is greater than one-half of this parameter,
# then the insert plan will be rejected by WAL.
# If it sets a value smaller than 0, use the default value 16777216
# wal_buffer_size=16777216

# When a unSequence TsFile's file size (in byte) exceeds this, the TsFile is forced closed.
# It may cause memTable size smaller if it is a large value
# unseq_tsfile_size=1

# When a sequence TsFile's file size (in byte) exceeds this, the TsFile is forced closed.
# It may cause memTable size smaller if it is a large value
# seq_tsfile_size=1

# Size of log buffer in each metadata operation plan(in byte).
# If the size of a metadata operation plan is larger than this parameter, then it will be rejected by MManager
# If it sets a value smaller than 0, use the default value 1024*1024
# mlog_buffer_size=1048576

# When a memTable's size (in byte) exceeds this, the memtable is flushed to disk. The default threshold is 1 GB.
# memtable_size_threshold=1073741824

# Whether to timed flush sequence tsfiles' memtables.
# Datatype: boolean
# enable_timed_flush_seq_memtable=false

# If a memTable's created time is older than current time minus this, the memtable will be flushed to disk.
# Only check sequence tsfiles' memtables.
# The default flush interval is 60 * 60 * 1000. (unit: ms)
# Datatype: long
# seq_memtable_flush_interval_in_ms=3600000

# The interval to check whether sequence memtables need flushing.
# The default flush check interval is 10 * 60 * 1000. (unit: ms)
# Datatype: long
# seq_memtable_flush_check_interval_in_ms=600000

# Whether to timed flush unsequence tsfiles' memtables.
# Datatype: boolean
# enable_timed_flush_unseq_memtable=true

# If a memTable's created time is older than current time minus this, the memtable will be flushed to disk.
# Only check unsequence tsfiles' memtables.
# The default flush interval is 60 * 60 * 1000. (unit: ms)
# Datatype: long
# unseq_memtable_flush_interval_in_ms=3600000

# The interval to check whether unsequence memtables need flushing.
# The default flush check interval is 10 * 60 * 1000. (unit: ms)
# Datatype: long
# unseq_memtable_flush_check_interval_in_ms=600000

# Whether to timed close tsfiles.
# Datatype: boolean
# enable_timed_close_tsfile=true

# If a TsfileProcessor's last working memtable flush time is older than current time minus this and its working memtable is null, the TsfileProcessor will be closed.
# The default close interval is 60 * 60 * 1000. (unit: ms)
# Datatype: long
# close_tsfile_interval_after_flushing_in_ms=3600000

# The interval to check whether tsfiles need closing.
# The default close check interval is 10 * 60 * 1000. (unit: ms)
# Datatype: long
# close_tsfile_check_interval_in_ms=600000

# When the average point number of timeseries in memtable exceeds this, the memtable is flushed to disk. The default threshold is 10000.
# avg_series_point_number_threshold=10000

# How many threads can concurrently flush. When <= 0, use CPU core number.
# concurrent_flush_thread=0

# How many threads can concurrently query. When <= 0, use CPU core number.
# concurrent_query_thread=0

# whether take over the memory management by IoTDB rather than JVM when serializing memtable as bytes in memory
# (i.e., whether use ChunkBufferPool), value true, false
# chunk_buffer_pool_enable=false

# The amount of data iterate each time in server (the number of data strips, that is, the number of different timestamps.)
# batch_size=100000

# max size for tag and attribute of one time series
# the unit is byte
# tag_attribute_total_size=700

# interval num for tag and attribute records when force flushing to disk
# When a certain amount of tag and attribute records is reached, they will be force flushed to disk
# It is possible to lose at most tag_attribute_flush_interval records
# tag_attribute_flush_interval=1000

# In one insert (one device, one timestamp, multiple measurements),
# if enable partial insert, one measurement failure will not impact other measurements
# enable_partial_insert=true

# Whether to enable MTree snapshot. Default false from 0.11.0 on.
# enable_mtree_snapshot=false

# The least interval line numbers of mlog.txt when creating a checkpoint and saving snapshot of MTree.
# Only take effect when enable_mtree_snapshot=true. Unit: line numbers
# mtree_snapshot_interval=100000

# Threshold interval time of MTree modification. Unit: second. Default: 1 hour(3600 seconds)
# If the last modification time is less than this threshold, MTree snapshot will not be created
# Only take effect when enable_mtree_snapshot=true.
# mtree_snapshot_threshold_time=3600

# number of virtual storage groups per user-defined storage group
# a virtual storage group is the unit of parallelism in memory as all ingestions in one virtual storage group are serialized
# recommended value is [virtual storage group number] = [CPU core number] / [user-defined storage group number]
# virtual_storage_group_num = 1

# Level of TimeIndex, which records the start time and end time of TsFileResource. Currently,
# DEVICE_TIME_INDEX and FILE_TIME_INDEX are supported, and could not be changed after first set.
# time_index_level=DEVICE_TIME_INDEX

####################
### Memory Control Configuration
####################

# Whether to enable memory control
# enable_mem_control=true

# Memory Allocation Ratio: Write, Read, Schema and Free Memory.
# The parameter form is a:b:c:d, where a, b, c and d are integers. for example: 1:1:1:1 , 6:2:1:1
# If you have high level of writing pressure and low level of reading pressure, please adjust it to for example 6:1:1:2
# write_read_schema_free_memory_proportion=4:3:1:2

# primitive array size (length of each array) in array pool
# primitive_array_size=32

# Ratio of write memory for invoking flush disk, 0.4 by default
# If you have extremely high write load (like batch=1000), it can be set lower than the default value like 0.2
# flush_proportion=0.4

# Ratio of write memory allocated for buffered arrays, 0.6 by default
# buffered_arrays_memory_proportion=0.6

# Ratio of write memory for rejecting insertion, 0.8 by default
# If you have extremely high write load (like batch=1000) and the physical memory size is large enough,
# it can be set higher than the default value like 0.9
# reject_proportion=0.8

# If memory (in byte) of storage group increased more than this threshold, report to system. The default value is 16MB
# storage_group_report_threshold=16777216

# allowed max numbers of deduplicated path in one query
# it's just an advised value, the real limitation will be the smaller one between this and the one we calculated
# max_deduplicated_path_num=1000

# When an inserting is rejected, waiting period (in ms) to check system again, 50 by default.
# If the insertion has been rejected and the read load is low, it can be set larger.
# check_period_when_insert_blocked=50

# When the waiting time (in ms) of an inserting exceeds this, throw an exception. 10000 by default.
# If the insertion has been rejected and the read load is low, it can be set larger
# max_waiting_time_when_insert_blocked=10000

# estimated metadata size (in byte) of one timeseries in Mtree
# estimated_series_size=300

# size of ioTaskQueue. The default value is 10
# io_task_queue_size_for_flushing=10

####################
### Upgrade Configurations
####################

# When there exists old version(0.9.x/v1) data, how many thread will be set up to perform upgrade tasks, 1 by default.
# Set to 1 when less than or equal to 0.
# upgrade_thread_num=1


####################
### Query Configurations
####################

# the default time period that used in fill query, -1 by default means infinite past time, in ms
# default_fill_interval=-1

####################
### Merge Configurations
####################
# LEVEL_COMPACTION, NO_COMPACTION
# compaction_strategy=LEVEL_COMPACTION

# Works when the compaction_strategy is LEVEL_COMPACTION.
# Whether to merge unseq files into seq files or not.
# enable_unseq_compaction=true

# Start compaction task at this delay, unit is ms
# compaction_interval=30000

# Works when the compaction_strategy is LEVEL_COMPACTION.
# The max seq file num of each level.
# When the num of files in one level exceeds this,
# the files in this level will merge to one and put to upper level.
# seq_file_num_in_each_level=6

# Works when the compaction_strategy is LEVEL_COMPACTION.
# The max num of seq level.
# seq_level_num=3

# Works when compaction_strategy is LEVEL_COMPACTION.
# The max ujseq file num of each level.
# When the num of files in one level exceeds this,
# the files in this level will merge to one and put to upper level.
# unseq_file_num_in_each_level=10

# Works when the compaction_strategy is LEVEL_COMPACTION.
# The max num of unseq level.
# unseq_level_num=1

# Works when compaction_strategy is LEVEL_COMPACTION.
# The max open file num in each unseq compaction task.
# We use the unseq file num as the open file num
# This parameters have to be much smaller than the permitted max open file num of each process controlled by operator system(65535 in most system)
# Datatype: int
# max_select_unseq_file_num_in_each_unseq_compaction=2000

# Works when the compaction_strategy is LEVEL_COMPACTION.
# When the average point number of chunks in the target file reaches this, merge the file to the top level.
# During a merge, if a chunk with less number of points than this parameter, the chunk will be
# merged with its succeeding chunks even if it is not overflowed, until the merged chunks reach
# this threshold and the new chunk will be flushed.
# When less than 0, this mechanism is disabled.
# merge_chunk_point_number=100000

# Works when the compaction_strategy is LEVEL_COMPACTION.
# When point number of a page reaches this, use "append merge" instead of "deserialize merge".
# merge_page_point_number=100

# How many threads will be set up to perform unseq merge chunk sub-tasks, 4 by default.
# Set to 1 when less than or equal to 0.
# merge_chunk_subthread_num=4

# If one merge file selection runs for more than this time, it will be ended and its current
# selection will be used as final selection. Unit: millis.
# When < 0, it means time is unbounded.
# merge_fileSelection_time_budget=30000

# How much memory may be used in ONE merge task (in byte), 10% of maximum JVM memory by default.
# This is only a rough estimation, starting from a relatively small value to avoid OOM.
# Each new merge thread may take such memory, so merge_thread_num * merge_memory_budget is the
# total memory estimation of merge.
# merge_memory_budget=2147483648

# When set to true, if some crashed merges are detected during system rebooting, such merges will
# be continued, otherwise, the unfinished parts of such merges will not be continued while the
# finished parts still remains as they are.
# If you are feeling the rebooting is too slow, set this to false, false by default
# continue_merge_after_reboot=false

# When set to true, all unseq merges becomes full merge (the whole SeqFiles are re-written despite how
# much they are overflowed). This may increase merge overhead depending on how much the SeqFiles
# are overflowed.
# force_full_merge=true

# How many threads will be set up to perform compaction, 10 by default.
# Set to 1 when less than or equal to 0.
# compaction_thread_num=10

# The limit of write throughput merge can reach per second
# merge_write_throughput_mb_per_sec=8

# The max executing time of query. unit: ms
# query_timeout_threshold=60000

####################
### Metadata Cache Configuration
####################

# whether to cache meta data(ChunkMetadata and TimeSeriesMetadata) or not.
# meta_data_cache_enable=true
# Read memory Allocation Ratio: ChunkCache, TimeSeriesMetadataCache, memory used for constructing QueryDataSet and Free Memory Used in Query.
# The parameter form is a:b:c:d, where a, b, c and d are integers. for example: 1:1:1:1 , 1:2:3:4
# chunk_timeseriesmeta_free_memory_proportion=1:2:3:4

# cache size for MManager.
# This cache is used to improve insert speed where all path check and TSDataType will be cached in MManager with corresponding Path.
# metadata_node_cache_size=300000

####################
### LAST Cache Configuration
####################

# Whether to enable LAST cache
# enable_last_cache=true

####################
### Statistics Monitor configuration
####################

# Set enable_stat_monitor true(or false) to enable(or disable) the StatMonitor that stores statistics info.
# enable_stat_monitor=false

# Set enable_monitor_series_write true (or false) to enable (or disable) the writing monitor time series
# enable_monitor_series_write=false

####################
### WAL Direct Buffer Pool Configuration
####################
# the interval to trim the wal pool
# wal_pool_trim_interval_ms=10000

# the max number of wal bytebuffer can be allocated for each time partition, if there is no unseq data you can set it to 4.
# it should be an even number
# max_wal_bytebuffer_num_for_each_partition=6

####################
### External sort Configuration
####################
# Is external sort enable
# enable_external_sort=true

# The maximum number of simultaneous chunk reading for a single time series.
# If the num of simultaneous chunk reading is greater than external_sort_threshold, external sorting is used.
# When external_sort_threshold increases, the number of chunks sorted at the same time in memory may increase and this will occupy more memory.
# When external_sort_threshold decreases, triggering external sorting will increase the time-consuming.
# external_sort_threshold=1000


####################
### Sync Server Configuration
####################

# Whether to open the sync_server_port for receiving data from sync client, the default is closed
# is_sync_enable=false

# Sync server port to listen
# sync_server_port=5555

# White IP list of Sync client.
# Please use the form of network segment to present the range of IP, for example: 192.168.0.0/16
# If there are more than one IP segment, please separate them by commas
# The default is to allow all IP to sync
# ip_white_list=0.0.0.0/0

####################
### performance statistic configuration
####################

# Is stat performance of sub-module enable
# enable_performance_stat=false
# The interval of display statistic result in ms.
# performance_stat_display_interval=60000
# The memory used for performance_stat in kb.
# performance_stat_memory_in_kb=20
# Is performance tracing enable
# enable_performance_tracing=false

# Uncomment following fields to configure the tracing root directory.
# For Window platform, the index is as follows:
# tracing_dir=data\\tracing
# For Linux platform
# If its prefix is "/", then the path is absolute. Otherwise, it is relative.
# tracing_dir=data/tracing

####################
### Configurations for watermark module
####################
# watermark_module_opened=false
# watermark_secret_key=IoTDB*2019@Beijing
# watermark_bit_string=100101110100
# watermark_method=GroupBasedLSBMethod(embed_row_cycle=2,embed_lsb_num=5)


####################
### Configurations for creating schema automatically
####################

# Whether creating schema automatically is enabled
# enable_auto_create_schema=true

# Storage group level when creating schema automatically is enabled
# e.g. root.sg0.d1.s2
#      we will set root.sg0 as the storage group if storage group level is 1
# default_storage_group_level=1

# ALL data types: BOOLEAN, INT32, INT64, FLOAT, DOUBLE, TEXT

# register time series as which type when receiving boolean string "true" or "false"
# boolean_string_infer_type=BOOLEAN

# register time series as which type when receiving an integer string "67"
# integer_string_infer_type=FLOAT

# register time series as which type when receiving an integer string and using float may lose precision
# num > 2 ^ 24
# long_string_infer_type=DOUBLE

# register time series as which type when receiving a floating number string "6.7"
# floating_string_infer_type=FLOAT

# register time series as which type when receiving the Literal NaN. Values can be DOUBLE, FLOAT or TEXT
# nan_string_infer_type=DOUBLE


# BOOLEAN encoding when creating schema automatically is enabled
# default_boolean_encoding=RLE

# INT32 encoding when creating schema automatically is enabled
# default_int32_encoding=RLE

# INT64 encoding when creating schema automatically is enabled
# default_int64_encoding=RLE

# FLOAT encoding when creating schema automatically is enabled
# default_float_encoding=GORILLA

# DOUBLE encoding when creating schema automatically is enabled
# default_double_encoding=GORILLA

# TEXT encoding when creating schema automatically is enabled
# default_text_encoding=PLAIN

####################
### Configurations for tsfile-format
####################

# group_size_in_byte=134217728

# The memory size for each series writer to pack page, default value is 64KB
# page_size_in_byte=65536

# The maximum number of data points in a page, default 1024*1024
# max_number_of_points_in_page=1048576

# Data type configuration
# Data type for input timestamp, supports INT32 or INT64
# time_series_data_type=INT64

# Max size limitation of input string
# max_string_length=128

# Floating-point precision
# float_precision=2

# Encoder configuration
# Encoder of time series, supports TS_2DIFF, PLAIN and RLE(run-length encoding), REGULAR and default value is TS_2DIFF
# time_encoder=TS_2DIFF

# Encoder of value series. default value is PLAIN.
# For int, long data type, also supports TS_2DIFF and RLE(run-length encoding) and GORILLA.
# For float, double data type, also supports TS_2DIFF, RLE(run-length encoding) and GORILLA.
# For text data type, only supports PLAIN.
# value_encoder=PLAIN

# Compression configuration
# Data compression method, supports UNCOMPRESSED, SNAPPY or LZ4. Default value is SNAPPY
# compressor=SNAPPY

# Maximum degree of a metadataIndex node, default value is 256
# max_degree_of_index_node=256

# time interval in minute for calculating query frequency
# frequency_interval_in_minute=1

# time cost(ms) threshold for slow query
# slow_query_threshold=5000

####################
### MQTT Broker Configuration
####################

# whether to enable the mqtt service.
# enable_mqtt_service=false

# the mqtt service binding host.
# mqtt_host=0.0.0.0

# the mqtt service binding port.
# mqtt_port=1883

# the handler pool size for handing the mqtt messages.
# mqtt_handler_pool_size=1

# the mqtt message payload formatter.
# mqtt_payload_formatter=json

# max length of mqtt message in byte
# mqtt_max_message_size=1048576

####################
### Authorization Configuration
####################

#which class to serve for authorization. By default, it is LocalFileAuthorizer.
#Another choice is org.apache.iotdb.db.auth.authorizer.OpenIdAuthorizer
# authorizer_provider_class=org.apache.iotdb.db.auth.authorizer.LocalFileAuthorizer


#If OpenIdAuthorizer is enabled, then openID_url must be set.

#openID_url=

####################
### UDF Configuration
####################

# Used to estimate the memory usage of text fields in a UDF query.
# It is recommended to set this value to be slightly larger than the average length of all text
# records.
# udf_initial_byte_array_length_for_memory_control=48

# How much memory may be used in ONE UDF query (in MB).
# The upper limit is 20% of allocated memory for read.
# udf_memory_budget_in_mb=30.0

# UDF memory allocation ratio.
# The parameter form is a:b:c, where a, b, and c are integers.
# udf_reader_transformer_collector_memory_proportion=1:1:1

# Uncomment the following field to configure the udf root directory.
# For Window platform
# If its prefix is a drive specifier followed by "\\", or if its prefix is "\\\\", then the path is
# absolute. Otherwise, it is relative.
# udf_root_dir=ext\\udf
# For Linux platform
# If its prefix is "/", then the path is absolute. Otherwise, it is relative.
# udf_root_dir=ext/udf
<<<<<<< HEAD

####################
### Trigger Configuration
####################

# The size of log buffer for every trigger management operation plan. If the size of a trigger
# management operation plan is larger than this parameter, the trigger management operation plan
# will be rejected by TriggerManager.
tlog_buffer_size=1048576

# Uncomment the following field to configure the trigger root directory.
# For Window platform
# If its prefix is a drive specifier followed by "\\", or if its prefix is "\\\\", then the path is
# absolute. Otherwise, it is relative.
# trigger_root_dir=ext\\trigger
# For Linux platform
# If its prefix is "/", then the path is absolute. Otherwise, it is relative.
# trigger_root_dir=ext/trigger
=======
>>>>>>> 8343f225

# How many threads can be used for evaluating sliding windows. When <= 0, use CPU core number.
concurrent_window_evaluation_thread=0

# Max number of window evaluation tasks that can be pending for execution. When <= 0, the value is
# 64 by default.
max_pending_window_evaluation_tasks = 64

####################
### Index Configuration
####################

# Uncomment following fields to configure the index root directory.
# For Window platform, the index is as follows:
# index_root_dir=data\\index
# For Linux platform
# If its prefix is "/", then the path is absolute. Otherwise, it is relative.
# index_root_dir=data/index

# Is index enable
# enable_index=false

# How many threads can concurrently build index. When <= 0, use CPU core number.
# concurrent_index_build_thread=0

# the default size of sliding window used for the subsequence matching in index framework
# default_index_window_range=10

# buffer parameter for index processor.
# index_buffer_size=134217728

# whether enable data partition. If disabled, all data belongs to partition 0
# enable_partition=false

# time range for partitioning data inside each storage group, the unit is second
<<<<<<< HEAD
partition_interval=604800

# the node length of metafile
metafile_node_length=1024

# the cache size of mtree_disk_based
meta_disk_node_cache_size=300000

# the work mode of mmanager
metadata_disk_based=false
=======
# partition_interval=604800

# concurrent_writing_time_partition=500

# admin username, default is root
# Datatype: string
# admin_name=root

# admin password, default is root
# Datatype: string
# admin_password=root
>>>>>>> 8343f225
<|MERGE_RESOLUTION|>--- conflicted
+++ resolved
@@ -674,7 +674,7 @@
 #openID_url=
 
 ####################
-### UDF Configuration
+### UDF Query Configuration
 ####################
 
 # Used to estimate the memory usage of text fields in a UDF query.
@@ -690,46 +690,13 @@
 # The parameter form is a:b:c, where a, b, and c are integers.
 # udf_reader_transformer_collector_memory_proportion=1:1:1
 
-# Uncomment the following field to configure the udf root directory.
-# For Window platform
-# If its prefix is a drive specifier followed by "\\", or if its prefix is "\\\\", then the path is
-# absolute. Otherwise, it is relative.
+# Uncomment following fields to configure the udf root directory.
+# For Window platform, the index is as follows:
 # udf_root_dir=ext\\udf
 # For Linux platform
 # If its prefix is "/", then the path is absolute. Otherwise, it is relative.
 # udf_root_dir=ext/udf
-<<<<<<< HEAD
-
-####################
-### Trigger Configuration
-####################
-
-# The size of log buffer for every trigger management operation plan. If the size of a trigger
-# management operation plan is larger than this parameter, the trigger management operation plan
-# will be rejected by TriggerManager.
-tlog_buffer_size=1048576
-
-# Uncomment the following field to configure the trigger root directory.
-# For Window platform
-# If its prefix is a drive specifier followed by "\\", or if its prefix is "\\\\", then the path is
-# absolute. Otherwise, it is relative.
-# trigger_root_dir=ext\\trigger
-# For Linux platform
-# If its prefix is "/", then the path is absolute. Otherwise, it is relative.
-# trigger_root_dir=ext/trigger
-=======
->>>>>>> 8343f225
-
-# How many threads can be used for evaluating sliding windows. When <= 0, use CPU core number.
-concurrent_window_evaluation_thread=0
-
-# Max number of window evaluation tasks that can be pending for execution. When <= 0, the value is
-# 64 by default.
-max_pending_window_evaluation_tasks = 64
-
-####################
-### Index Configuration
-####################
+
 
 # Uncomment following fields to configure the index root directory.
 # For Window platform, the index is as follows:
@@ -754,18 +721,6 @@
 # enable_partition=false
 
 # time range for partitioning data inside each storage group, the unit is second
-<<<<<<< HEAD
-partition_interval=604800
-
-# the node length of metafile
-metafile_node_length=1024
-
-# the cache size of mtree_disk_based
-meta_disk_node_cache_size=300000
-
-# the work mode of mmanager
-metadata_disk_based=false
-=======
 # partition_interval=604800
 
 # concurrent_writing_time_partition=500
@@ -777,4 +732,12 @@
 # admin password, default is root
 # Datatype: string
 # admin_password=root
->>>>>>> 8343f225
+
+# the node length of metafile
+metafile_node_length=1024
+
+# the cache size of mtree_disk_based
+meta_disk_node_cache_size=300000
+
+# the work mode of mmanager
+metadata_disk_based=false