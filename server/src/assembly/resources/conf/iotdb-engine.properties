#
# Licensed to the Apache Software Foundation (ASF) under one
# or more contributor license agreements.  See the NOTICE file
# distributed with this work for additional information
# regarding copyright ownership.  The ASF licenses this file
# to you under the Apache License, Version 2.0 (the
# "License"); you may not use this file except in compliance
# with the License.  You may obtain a copy of the License at
#
#     http://www.apache.org/licenses/LICENSE-2.0
#
# Unless required by applicable law or agreed to in writing,
# software distributed under the License is distributed on an
# "AS IS" BASIS, WITHOUT WARRANTIES OR CONDITIONS OF ANY
# KIND, either express or implied.  See the License for the
# specific language governing permissions and limitations
# under the License.
#

####################
### Web Page Configuration
####################

metrics_port=8181

####################
### RPC Configuration
####################

rpc_address=0.0.0.0

rpc_port=6667

rpc_thrift_compression_enable=false

rpc_max_concurrent_client_num=65535

####################
### Dynamic Parameter Adapter Configuration
####################

# Is dynamic parameter adapter enable. It's recommended for users to enable parameter adapter.
# The adapter can dynamically adjust the following two parameters according to the memory load of the system:
# 1. tsfile_size_threshold which is introduced below.
# 2. memtable_size_threshold which is introduced below.
# By dynamically adjusting these two parameters, the probability of system memory explosion is greatly reduced.
# When this parameter is set true, it will refuse to create time series or add storage groups under high system load.
enable_parameter_adapter=true

####################
### Write Ahead Log Configuration
####################

# Is insert ahead log enable
enable_wal=true

# When a certain amount of insert ahead log is reached, it will be flushed to disk
# It is possible to lose at most flush_wal_threshold operations
flush_wal_threshold=10000

# The cycle when insert ahead log is periodically forced to be written to disk(in milliseconds)
# If force_wal_period_in_ms = 0 it means force insert ahead log to be written to disk after each refreshment
# Set this parameter to 0 may slow down the ingestion on slow disk.
force_wal_period_in_ms=10


####################
### Timestamp Precision Configuration
####################
# Use this value to set timestamp precision as "ms", "us" or "ns".
# Once the precision is been set, it can not be changed.
timestamp_precision=ms


####################
### Directory Configuration
####################

# base dir
# If this property is unset, system will save the data in the default relative path directory under the IoTDB folder(i.e., %IOTDB_HOME%/data).
# If it is absolute, system will save the data in exact location it points to.
# If it is relative, system will save the data in the relative path directory it indicates under the IoTDB folder.
# Note: If sys_dir is assigned an empty string(i.e.,zero-size), it will be handled as a relative path.
# For windows platform
# If its prefix is a drive specifier followed by "\\", or if its prefix is "\\\\", then the path is absolute. Otherwise, it is relative.
# base_dir=data
# For Linux platform
# If its prefix is "/", then the path is absolute. Otherwise, it is relative.
# base_dir=data


# data dirs
# If this property is unset, system will save the data in the default relative path directory under the IoTDB folder(i.e., %IOTDB_HOME%/data/data).
# If it is absolute, system will save the data in exact location it points to.
# If it is relative, system will save the data in the relative path directory it indicates under the IoTDB folder.
# Note: If data_dir is assigned an empty string(i.e.,zero-size), it will be handled as a relative path.
# For windows platform
# If its prefix is a drive specifier followed by "\\", or if its prefix is "\\\\", then the path is absolute. Otherwise, it is relative.
# data_dirs=data\\data
# For Linux platform
# If its prefix is "/", then the path is absolute. Otherwise, it is relative.
# data_dirs=data/data


# mult_dir_strategy
# The strategy is used to choose a directory from tsfile_dir for the system to store a new tsfile.
# System provides three strategies to choose from, or user can create his own strategy by extending org.apache.iotdb.db.conf.directories.strategy.DirectoryStrategy.
# The info of the three strategies are as follows:
# 1. SequenceStrategy: the system will choose the directory in sequence.
# 2. MaxDiskUsableSpaceFirstStrategy: the system will choose the directory whose disk has the maximum space.
# 3. MinFolderOccupiedSpaceFirstStrategy: the system will choose the directory whose folder has the minimum occupied space.
# 4. RandomOnDiskUsableSpaceStrategy: the system will randomly choose the directory based on usable space of disks. The more usable space, the greater the chance of being chosen;
# Set SequenceStrategy,MaxDiskUsableSpaceFirstStrategy and MinFolderOccupiedSpaceFirstStrategy to apply the corresponding strategy.
# If this property is unset, system will use MaxDiskUsableSpaceFirstStrategy as default strategy.
# For this property, fully-qualified class name (include package name) and simple class name are both acceptable.
# multi_dir_strategy=MaxDiskUsableSpaceFirstStrategy


# wal dir
# If this property is unset, system will save the data in the default relative path directory under the IoTDB folder(i.e., %IOTDB_HOME%/data).
# If it is absolute, system will save the data in the exact location it points to.
# If it is relative, system will save the data in the relative path directory it indicates under the IoTDB folder.
# Note: If wal_dir is assigned an empty string(i.e.,zero-size), it will be handled as a relative path.
# For windows platform
# If its prefix is a drive specifier followed by "\\", or if its prefix is "\\\\", then the path is absolute. Otherwise, it is relative.
# wal_dir=data\\wal
# For Linux platform
# If its prefix is "/", then the path is absolute. Otherwise, it is relative.
# wal_dir=data/wal


# TSFile storage file system. Currently, Tsfile are supported to be stored in LOCAL file system or HDFS.
tsfile_storage_fs=LOCAL

# If using HDFS, the absolute file path of Hadoop core-site.xml should be configured
core_site_path=/etc/hadoop/conf/core-site.xml

# If using HDFS, the absolute file path of Hadoop hdfs-site.xml should be configured
hdfs_site_path=/etc/hadoop/conf/hdfs-site.xml

# If using HDFS, hadoop ip can be configured. If there are more than one hdfs_ip, Hadoop HA is used
hdfs_ip=localhost

# If using HDFS, hadoop port can be configured
hdfs_port=9000

# If there are more than one hdfs_ip, Hadoop HA is used. Below are configuration for HA
# If using Hadoop HA, nameservices of hdfs can be configured
dfs_nameservices=hdfsnamespace

# If using Hadoop HA, namenodes under dfs nameservices can be configured
dfs_ha_namenodes=nn1,nn2

# If using Hadoop HA, automatic failover can be enabled or disabled
dfs_ha_automatic_failover_enabled=true

# If using Hadoop HA and enabling automatic failover, the proxy provider can be configured
dfs_client_failover_proxy_provider=org.apache.hadoop.hdfs.server.namenode.ha.ConfiguredFailoverProxyProvider

# If using kerberos to authenticate hdfs, this should be true
hdfs_use_kerberos=false

# Full path of kerberos keytab file
kerberos_keytab_file_path=/path

# Kerberos pricipal
kerberos_principal=your principal


####################
### Memory Control Configuration
####################

# Memory Allocation Ratio: Write, Read, and Free Memory.
# The parameter form is a:b:c, where a, b and c are integers. for example: 1:1:1 , 6:3:1
write_read_free_memory_proportion=6:3:1

# The amount of data read each time in batch (the number of data strips, that is, the number of different timestamps.)
batch_size=100000

# Size of log buffer in each log node(in byte).
# If WAL is enabled and the size of a insert plan is smaller than this parameter, then the insert plan will be rejected by WAL
# If it sets a value smaller than 0, use the default value 16777216
wal_buffer_size=16777216

# time zone of server side
# default value is +08:00
# eg. +08:00, -01:00
time_zone=+08:00

# When a TsFile's file size (in byte) exceeds this, the TsFile is forced closed. The default threshold is 512 MB.
tsfile_size_threshold=536870912

# When a memTable's size (in byte) exceeds this, the memtable is flushed to disk. The default threshold is 128 MB.
memtable_size_threshold=134217728

# How many threads can concurrently flush. When <= 0, use CPU core number.
concurrent_flush_thread=0

# whether take over the memory management by IoTDB rather than JVM when serializing memtable as bytes in memory
# (i.e., whether use ChunkBufferPool), value true, false
chunk_buffer_pool_enable=false

# Default TTL for storage groups that are not set TTL by statements, in ms. If not set (default),
# the TTL will be unlimited.
# Notice: if this property is changed, previous created storage group which are not set TTL will
# also be affected. And negative values are accepted, which means you can only insert future
# data.
# default_ttl=36000000

####################
### Upgrade Configurations
####################

# When there exists old version(v0.8.x) data, how many thread will be set up to perform upgrade tasks, 1 by default.
# Set to 1 when less than or equal to 0.
upgrade_thread_num=1


####################
### Merge Configurations
####################

# How many thread will be set up to perform merge main tasks, 1 by default.
# Set to 1 when less than or equal to 0.
merge_thread_num=1

# How many thread will be set up to perform merge chunk sub-tasks, 4 by default.
# Set to 1 when less than or equal to 0.
merge_chunk_subthread_num=4

# If one merge file selection runs for more than this time, it will be ended and its current
# selection will be used as final selection. Unit: millis.
# When < 0, it means time is unbounded.
merge_fileSelection_time_budget=30000

# How much memory may be used in ONE merge task (in byte), 20% of maximum JVM memory by default.
# This is only a rough estimation, starting from a relatively small value to avoid OOM.
# Each new merge thread may take such memory, so merge_thread_num * merge_memory_budget is the
# total memory estimation of merge.
# merge_memory_budget=2147483648

# When set to true, if some crashed merges are detected during system rebooting, such merges will
# be continued, otherwise, the unfinished parts of such merges will not be continued while the
# finished parts still remains as they are.
# If you are feeling the rebooting is too slow, set this to false, false by default
continue_merge_after_reboot=false

# A global merge will be performed each such interval, that is, each storage group will be merged
# (if proper merge candidates can be found). Unit: second, default: 1hours.
# When less than or equal to 0, timed merge is disabled.
merge_interval_sec=3600

# When set to true, all merges becomes full merge (the whole SeqFiles are re-written despite how
# much they are overflowed). This may increase merge overhead depending on how much the SeqFiles
# are overflowed.
force_full_merge=false

# During a merge, if a chunk with less number of points than this parameter, the chunk will be
# merged with its succeeding chunks even if it is not overflowed, until the merged chunks reach
# this threshold and the new chunk will be flushed.
# When less than 0, this mechanism is disabled.
chunk_merge_point_threshold=20480

####################
### Metadata Cache Configuration
####################

# whether to cache meta data(ChunkMetaData and TsFileMetaData) or not.
meta_data_cache_enable=true
# Read memory Allocation Ratio: FileMetaDataCache, ChunkMetaDataCache, and Free Memory Used in Query.
# The parameter form is a:b:c, where a, b and c are integers. for example: 1:1:1 , 3:6:10
filemeta_chunkmeta_free_memory_proportion=3:6:10


####################
### Statistics Monitor configuration
####################

# Set enable_stat_monitor true(or false) to enable(or disable) the StatMonitor that stores statistics info periodically.
# back_loop_period_sec decides the period when StatMonitor writes statistics info into IoTDB.
# stat_monitor_detect_freq_sec decides when IoTDB detects statistics info out-of-date.
# IoTDB just keeps statistics info within stat_monitor_retain_interval_sec seconds before current time.
# Note: IoTDB requires stat_monitor_detect_freq_sec >= 600s and stat_monitor_retain_interval_sec >= 600s.
# The monitor, which writes statistics info to IoTDB periodically, is disabled by default.
enable_stat_monitor=false

# The period that StatMonitor stores statistics info, the time unit is seconds.
back_loop_period_in_second=5

# The interval at which StatMonitor starts to check whether statistics info can be deleted due to exceeding the retention volume.
# The time unit is seconds.
stat_monitor_detect_freq_in_second=600

# The minimum age of statistics storage information to be eligible for deletion due to age.
# The time unit is seconds.
stat_monitor_retain_interval_in_second=600

# cache size for MManager.
# This cache is used to improve insert speed where all path check and TSDataType will be cached in MManager with corresponding Path.
schema_manager_cache_size=300000

####################
### External sort Configuration
####################
# Is external sort enable
enable_external_sort=true

# The maximum number of simultaneous chunk reading for a single time series.
# If the num of simultaneous chunk reading is greater than external_sort_threshold, external sorting is used.
# When external_sort_threshold increases, the number of chunks sorted at the same time in memory may increase and this will occupy more memory.
# When external_sort_threshold decreases, triggering external sorting will increase the time-consuming.
external_sort_threshold = 1000


####################
### Sync Server Configuration
####################

# Whether to open the sync_server_port for receiving data from sync client, the default allowed
is_sync_enable=true

# Sync server port to listen
sync_server_port=5555

# White IP list of Sync client.
# Please use the form of network segment to present the range of IP, for example: 192.168.0.0/16
# If there are more than one IP segment, please separate them by commas
# The default is to allow all IP to sync
ip_white_list=0.0.0.0/0

####################
### performance statistic configuration
####################

# Is stat performance of sub-module enable
enable_performance_stat=false
# The interval of display statistic result in ms.
performance_stat_display_interval=60000
# The memory used for performance_stat in kb.
performance_stat_memory_in_kb=20



####################
### Configurations for watermark module
####################
watermark_module_opened=false
watermark_secret_key=IoTDB*2019@Beijing
watermark_bit_string=100101110100
watermark_method=GroupBasedLSBMethod(embed_row_cycle=2,embed_lsb_num=5)


####################
### Configurations for creating schema automatically
####################

# Whether creating schema automatically is enabled
enable_auto_create_schema=true

# Storage group level when creating schema automatically is enabled
# e.g. root.sg0.d1.s2
#      we will set root.sg0 as the storage group if storage group level is 2
default_storage_group_level=2

# BOOLEAN encoding when creating schema automatically is enabled
default_boolean_encoding=RLE

# INT32 encoding when creating schema automatically is enabled
default_int32_encoding=RLE

# INT64 encoding when creating schema automatically is enabled
default_int64_encoding=RLE

# FLOAT encoding when creating schema automatically is enabled
default_float_encoding=GORILLA

# DOUBLE encoding when creating schema automatically is enabled
default_double_encoding=GORILLA

# TEXT encoding when creating schema automatically is enabled
default_text_encoding=PLAIN

####################
### Configurations for tsfile-format
####################

group_size_in_byte=134217728

# The memory size for each series writer to pack page, default value is 64KB
page_size_in_byte=65536

# The maximum number of data points in a page, default 1024*1024
max_number_of_points_in_page=1048576

# Data type configuration
# Data type for input timestamp, TsFile supports INT32 or INT64
time_series_data_type=INT64

# Max size limitation of input string
max_string_length=128

# Floating-point precision
float_precision=2

# Encoder configuration
# Encoder of time series, TsFile supports TS_2DIFF, PLAIN and RLE(run-length encoding) and default value is TS_2DIFF
time_encoder=TS_2DIFF

# Encoder of value series. default value is PLAIN.
# For int, long data type, TsFile also supports TS_2DIFF and RLE(run-length encoding).
# For float, double data type, TsFile also supports TS_2DIFF, RLE(run-length encoding) and GORILLA.
# For text data type, TsFile only supports PLAIN.
value_encoder=PLAIN

# Compression configuration
# Data compression method, TsFile supports UNCOMPRESSED or SNAPPY. Default value is UNCOMPRESSED which means no compression
compressor=SNAPPY

# Time range for divide storage group
# Time series data will divide into groups by this time range
# Unit is second
# default value is one day, which is 86400 seconds
partition_interval = 86400

# the num of memtables in each storage group
<<<<<<< HEAD
# this config decide how many time series in different time partition can be insert concurrently
=======
# This config decides how many time partitions in a storage group can be inserted concurrently
>>>>>>> 09da9344
# For example, your partitionInterval is 86400 and you want to insert data in 3 different days,
# you should set this param >= 6 (for sequence and unsequence)
# default number is 10
memtable_num_in_each_storage_group = 10<|MERGE_RESOLUTION|>--- conflicted
+++ resolved
@@ -424,11 +424,7 @@
 partition_interval = 86400
 
 # the num of memtables in each storage group
-<<<<<<< HEAD
-# this config decide how many time series in different time partition can be insert concurrently
-=======
 # This config decides how many time partitions in a storage group can be inserted concurrently
->>>>>>> 09da9344
 # For example, your partitionInterval is 86400 and you want to insert data in 3 different days,
 # you should set this param >= 6 (for sequence and unsequence)
 # default number is 10
