--- conflicted
+++ resolved
@@ -42,20 +42,13 @@
   LESS_EQUAL((short) 11, (short) 600),
   LESS_THAN((short) 12, (short) 600),
 
-  LIKE((short) 13, (short) 500),
-  REGEXP((short) 14, (short) 500),
+  REGEXP((short) 13, (short) 500),
+  LIKE((short) 14, (short) 500),
 
   IS_NULL((short) 15, (short) 475),
 
   // BETWEEN((short) 16, (short) 450),
 
-<<<<<<< HEAD
-=======
-  IS_NULL((short) 15, (short) 475),
-
-  // BETWEEN((short) 16, (short) 450),
-
->>>>>>> 1c186709
   IN((short) 17, (short) 400),
 
   LOGIC_AND((short) 18, (short) 300),
