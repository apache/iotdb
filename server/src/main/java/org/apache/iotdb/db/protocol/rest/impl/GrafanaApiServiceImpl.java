--- conflicted
+++ resolved
@@ -140,12 +140,8 @@
         sql += " " + expressionRequest.getControl();
       }
 
-<<<<<<< HEAD
       PhysicalPlan physicalPlan =
           basicServiceProvider.getPlanner().parseSQLToGrafanaQueryPlan(sql, ZoneId.systemDefault());
-=======
-      PhysicalPlan physicalPlan = serviceProvider.getPlanner().parseSQLToPhysicalPlan(sql);
->>>>>>> ab24ce00
 
       Response response = authorizationHandler.checkAuthority(securityContext, physicalPlan);
       if (response != null) {
