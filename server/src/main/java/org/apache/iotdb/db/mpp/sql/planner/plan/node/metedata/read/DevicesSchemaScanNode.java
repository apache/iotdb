/*
 * Licensed to the Apache Software Foundation (ASF) under one
 * or more contributor license agreements.  See the NOTICE file
 * distributed with this work for additional information
 * regarding copyright ownership.  The ASF licenses this file
 * to you under the Apache License, Version 2.0 (the
 * "License"); you may not use this file except in compliance
 * with the License.  You may obtain a copy of the License at
 *
 *     http://www.apache.org/licenses/LICENSE-2.0
 *
 * Unless required by applicable law or agreed to in writing,
 * software distributed under the License is distributed on an
 * "AS IS" BASIS, WITHOUT WARRANTIES OR CONDITIONS OF ANY
 * KIND, either express or implied.  See the License for the
 * specific language governing permissions and limitations
 * under the License.
 */
package org.apache.iotdb.db.mpp.sql.planner.plan.node.metedata.read;

import org.apache.iotdb.db.exception.metadata.IllegalPathException;
import org.apache.iotdb.db.metadata.path.PartialPath;
<<<<<<< HEAD
=======
import org.apache.iotdb.db.mpp.common.header.ColumnHeader;
import org.apache.iotdb.db.mpp.common.header.HeaderConstant;
>>>>>>> a0c3f077
import org.apache.iotdb.db.mpp.sql.planner.plan.node.PlanNode;
import org.apache.iotdb.db.mpp.sql.planner.plan.node.PlanNodeId;
import org.apache.iotdb.db.mpp.sql.planner.plan.node.PlanNodeType;
import org.apache.iotdb.tsfile.utils.ReadWriteIOUtils;

import java.nio.ByteBuffer;
import java.util.List;
import java.util.Objects;

public class DevicesSchemaScanNode extends SchemaScanNode {

  private final boolean hasSgCol;

  public DevicesSchemaScanNode(
      PlanNodeId id,
      PartialPath path,
      int limit,
      int offset,
      boolean isPrefixPath,
      boolean hasSgCol) {
    super(id, path, limit, offset, isPrefixPath);
    this.hasSgCol = hasSgCol;
  }

  public boolean isHasSgCol() {
    return hasSgCol;
  }

  @Override
  public PlanNode clone() {
    return new DevicesSchemaScanNode(getPlanNodeId(), path, limit, offset, isPrefixPath, hasSgCol);
  }

  @Override
<<<<<<< HEAD
=======
  public List<ColumnHeader> getOutputColumnHeaders() {
    if (hasSgCol) {
      return HeaderConstant.showDevicesWithSgHeader.getColumnHeaders();
    }
    return HeaderConstant.showDevicesHeader.getColumnHeaders();
  }

  @Override
>>>>>>> a0c3f077
  public List<String> getOutputColumnNames() {
    if (hasSgCol) {
      return HeaderConstant.showDevicesWithSgHeader.getRespColumns();
    }
    return HeaderConstant.showDevicesHeader.getRespColumns();
  }

  @Override
<<<<<<< HEAD
=======
  public List<TSDataType> getOutputColumnTypes() {
    if (hasSgCol) {
      return HeaderConstant.showDevicesWithSgHeader.getRespDataTypes();
    }
    return HeaderConstant.showDevicesHeader.getRespDataTypes();
  }

  @Override
>>>>>>> a0c3f077
  protected void serializeAttributes(ByteBuffer byteBuffer) {
    PlanNodeType.DEVICES_SCHEMA_SCAN.serialize(byteBuffer);
    ReadWriteIOUtils.write(path.getFullPath(), byteBuffer);
    ReadWriteIOUtils.write(limit, byteBuffer);
    ReadWriteIOUtils.write(offset, byteBuffer);
    ReadWriteIOUtils.write(isPrefixPath, byteBuffer);
    ReadWriteIOUtils.write(hasSgCol, byteBuffer);
  }

  public static DevicesSchemaScanNode deserialize(ByteBuffer byteBuffer) {
    String fullPath = ReadWriteIOUtils.readString(byteBuffer);
    PartialPath path;
    try {
      path = new PartialPath(fullPath);
    } catch (IllegalPathException e) {
      throw new IllegalArgumentException("Cannot deserialize DevicesSchemaScanNode", e);
    }
    int limit = ReadWriteIOUtils.readInt(byteBuffer);
    int offset = ReadWriteIOUtils.readInt(byteBuffer);
    boolean isPrefixPath = ReadWriteIOUtils.readBool(byteBuffer);
    boolean hasSgCol = ReadWriteIOUtils.readBool(byteBuffer);
    PlanNodeId planNodeId = PlanNodeId.deserialize(byteBuffer);
    return new DevicesSchemaScanNode(planNodeId, path, limit, offset, isPrefixPath, hasSgCol);
  }

  @Override
  public boolean equals(Object o) {
    if (this == o) {
      return true;
    }
    if (o == null || getClass() != o.getClass()) {
      return false;
    }
    if (!super.equals(o)) {
      return false;
    }
    DevicesSchemaScanNode that = (DevicesSchemaScanNode) o;
    return hasSgCol == that.hasSgCol;
  }

  @Override
  public int hashCode() {
    return Objects.hash(super.hashCode(), hasSgCol);
  }
}<|MERGE_RESOLUTION|>--- conflicted
+++ resolved
@@ -20,11 +20,8 @@
 
 import org.apache.iotdb.db.exception.metadata.IllegalPathException;
 import org.apache.iotdb.db.metadata.path.PartialPath;
-<<<<<<< HEAD
-=======
 import org.apache.iotdb.db.mpp.common.header.ColumnHeader;
 import org.apache.iotdb.db.mpp.common.header.HeaderConstant;
->>>>>>> a0c3f077
 import org.apache.iotdb.db.mpp.sql.planner.plan.node.PlanNode;
 import org.apache.iotdb.db.mpp.sql.planner.plan.node.PlanNodeId;
 import org.apache.iotdb.db.mpp.sql.planner.plan.node.PlanNodeType;
@@ -59,17 +56,6 @@
   }
 
   @Override
-<<<<<<< HEAD
-=======
-  public List<ColumnHeader> getOutputColumnHeaders() {
-    if (hasSgCol) {
-      return HeaderConstant.showDevicesWithSgHeader.getColumnHeaders();
-    }
-    return HeaderConstant.showDevicesHeader.getColumnHeaders();
-  }
-
-  @Override
->>>>>>> a0c3f077
   public List<String> getOutputColumnNames() {
     if (hasSgCol) {
       return HeaderConstant.showDevicesWithSgHeader.getRespColumns();
@@ -78,17 +64,6 @@
   }
 
   @Override
-<<<<<<< HEAD
-=======
-  public List<TSDataType> getOutputColumnTypes() {
-    if (hasSgCol) {
-      return HeaderConstant.showDevicesWithSgHeader.getRespDataTypes();
-    }
-    return HeaderConstant.showDevicesHeader.getRespDataTypes();
-  }
-
-  @Override
->>>>>>> a0c3f077
   protected void serializeAttributes(ByteBuffer byteBuffer) {
     PlanNodeType.DEVICES_SCHEMA_SCAN.serialize(byteBuffer);
     ReadWriteIOUtils.write(path.getFullPath(), byteBuffer);
