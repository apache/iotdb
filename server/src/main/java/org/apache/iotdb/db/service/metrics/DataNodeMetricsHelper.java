/*
 * Licensed to the Apache Software Foundation (ASF) under one
 * or more contributor license agreements.  See the NOTICE file
 * distributed with this work for additional information
 * regarding copyright ownership.  The ASF licenses this file
 * to you under the Apache License, Version 2.0 (the
 * "License"); you may not use this file except in compliance
 * with the License.  You may obtain a copy of the License at
 *
 *     http://www.apache.org/licenses/LICENSE-2.0
 *
 * Unless required by applicable law or agreed to in writing,
 * software distributed under the License is distributed on an
 * "AS IS" BASIS, WITHOUT WARRANTIES OR CONDITIONS OF ANY
 * KIND, either express or implied.  See the License for the
 * specific language governing permissions and limitations
 * under the License.
 */

package org.apache.iotdb.db.service.metrics;

import org.apache.iotdb.commons.concurrent.DataNodeThreadModule;
import org.apache.iotdb.commons.concurrent.ThreadName;
import org.apache.iotdb.commons.concurrent.ThreadPoolMetrics;
import org.apache.iotdb.commons.conf.IoTDBConstant;
import org.apache.iotdb.commons.service.metric.MetricService;
import org.apache.iotdb.commons.service.metric.PerformanceOverviewMetrics;
import org.apache.iotdb.db.mpp.metric.DataExchangeCostMetricSet;
import org.apache.iotdb.db.mpp.metric.DataExchangeCountMetricSet;
import org.apache.iotdb.db.mpp.metric.DriverSchedulerMetricSet;
import org.apache.iotdb.db.mpp.metric.QueryExecutionMetricSet;
import org.apache.iotdb.db.mpp.metric.QueryPlanCostMetricSet;
import org.apache.iotdb.db.mpp.metric.QueryRelatedResourceMetricSet;
import org.apache.iotdb.db.mpp.metric.QueryResourceMetricSet;
import org.apache.iotdb.db.mpp.metric.SeriesScanCostMetricSet;
import org.apache.iotdb.metrics.metricsets.cpu.CpuUsageMetrics;
import org.apache.iotdb.metrics.metricsets.disk.DiskMetrics;
import org.apache.iotdb.metrics.metricsets.jvm.JvmMetrics;
import org.apache.iotdb.metrics.metricsets.logback.LogbackMetrics;
import org.apache.iotdb.metrics.metricsets.net.NetMetrics;

import org.slf4j.LoggerFactory;

import java.util.ArrayList;
import java.util.Arrays;
import java.util.List;

public class DataNodeMetricsHelper {
  /** Bind predefined metric sets into DataNode. */
  public static void bind() {
    MetricService.getInstance().addMetricSet(new JvmMetrics());
    MetricService.getInstance().addMetricSet(ThreadPoolMetrics.getInstance());
    MetricService.getInstance().addMetricSet(new LogbackMetrics());
    MetricService.getInstance().addMetricSet(new FileMetrics());
    MetricService.getInstance().addMetricSet(CompactionMetrics.getInstance());
    MetricService.getInstance().addMetricSet(new ProcessMetrics());
    MetricService.getInstance().addMetricSet(new SystemMetrics(true));
    MetricService.getInstance().addMetricSet(new DiskMetrics(IoTDBConstant.DN_ROLE));
    MetricService.getInstance().addMetricSet(new NetMetrics(IoTDBConstant.DN_ROLE));
<<<<<<< HEAD
    MetricService.getInstance().addMetricSet(new WritingMetrics());
    List<String> threadModules = new ArrayList<>();
    Arrays.stream(DataNodeThreadModule.values()).forEach(x -> threadModules.add(x.toString()));
    List<String> pools = new ArrayList<>();
    Arrays.stream(ThreadName.values()).forEach(x -> pools.add(x.name()));
    MetricService.getInstance()
        .addMetricSet(
            new CpuUsageMetrics(
                threadModules,
                pools,
                x -> ThreadName.getModuleTheThreadBelongs(x).toString(),
                x -> {
                  ThreadName pool = ThreadName.getThreadPoolTheThreadBelongs(x);
                  if (pool == null) {
                    LoggerFactory.getLogger("org.apache.iotdb.metrics.metricsets.cpu")
                        .error("Cannot find thread pool for thread {}", x);
                  }
                  return pool == null ? "UNKNOWN" : pool.name();
                }));
=======
    MetricService.getInstance().addMetricSet(WritingMetrics.getInstance());
>>>>>>> 1392e03b

    // bind query related metrics
    MetricService.getInstance().addMetricSet(QueryPlanCostMetricSet.getInstance());
    MetricService.getInstance().addMetricSet(SeriesScanCostMetricSet.getInstance());
    MetricService.getInstance().addMetricSet(QueryExecutionMetricSet.getInstance());
    MetricService.getInstance().addMetricSet(QueryResourceMetricSet.getInstance());
    MetricService.getInstance().addMetricSet(DataExchangeCostMetricSet.getInstance());
    MetricService.getInstance().addMetricSet(DataExchangeCountMetricSet.getInstance());
    MetricService.getInstance().addMetricSet(DriverSchedulerMetricSet.getInstance());
    MetricService.getInstance().addMetricSet(new QueryRelatedResourceMetricSet());

    // bind performance overview related metrics
    MetricService.getInstance().addMetricSet(PerformanceOverviewMetrics.getInstance());
  }
}<|MERGE_RESOLUTION|>--- conflicted
+++ resolved
@@ -57,8 +57,6 @@
     MetricService.getInstance().addMetricSet(new SystemMetrics(true));
     MetricService.getInstance().addMetricSet(new DiskMetrics(IoTDBConstant.DN_ROLE));
     MetricService.getInstance().addMetricSet(new NetMetrics(IoTDBConstant.DN_ROLE));
-<<<<<<< HEAD
-    MetricService.getInstance().addMetricSet(new WritingMetrics());
     List<String> threadModules = new ArrayList<>();
     Arrays.stream(DataNodeThreadModule.values()).forEach(x -> threadModules.add(x.toString()));
     List<String> pools = new ArrayList<>();
@@ -77,9 +75,7 @@
                   }
                   return pool == null ? "UNKNOWN" : pool.name();
                 }));
-=======
     MetricService.getInstance().addMetricSet(WritingMetrics.getInstance());
->>>>>>> 1392e03b
 
     // bind query related metrics
     MetricService.getInstance().addMetricSet(QueryPlanCostMetricSet.getInstance());
