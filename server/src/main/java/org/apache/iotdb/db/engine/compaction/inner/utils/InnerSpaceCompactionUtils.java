/*
 * Licensed to the Apache Software Foundation (ASF) under one
 * or more contributor license agreements.  See the NOTICE file
 * distributed with this work for additional information
 * regarding copyright ownership.  The ASF licenses this file
 * to you under the Apache License, Version 2.0 (the
 * "License"); you may not use this file except in compliance
 * with the License.  You may obtain a copy of the License at
 *
 *     http://www.apache.org/licenses/LICENSE-2.0
 *
 * Unless required by applicable law or agreed to in writing,
 * software distributed under the License is distributed on an
 * "AS IS" BASIS, WITHOUT WARRANTIES OR CONDITIONS OF ANY
 * KIND, either express or implied.  See the License for the
 * specific language governing permissions and limitations
 * under the License.
 */

package org.apache.iotdb.db.engine.compaction.inner.utils;

import org.apache.iotdb.db.conf.IoTDBConstant;
import org.apache.iotdb.db.conf.IoTDBDescriptor;
import org.apache.iotdb.db.engine.compaction.cross.inplace.manage.CrossSpaceMergeResource;
import org.apache.iotdb.db.engine.compaction.cross.inplace.manage.MergeManager;
import org.apache.iotdb.db.engine.compaction.cross.inplace.selector.ICrossSpaceMergeFileSelector;
import org.apache.iotdb.db.engine.compaction.cross.inplace.selector.MaxFileMergeFileSelector;
import org.apache.iotdb.db.engine.compaction.cross.inplace.selector.MaxSeriesMergeFileSelector;
import org.apache.iotdb.db.engine.compaction.cross.inplace.selector.MergeFileStrategy;
import org.apache.iotdb.db.engine.modification.Modification;
import org.apache.iotdb.db.engine.modification.ModificationFile;
import org.apache.iotdb.db.engine.storagegroup.TsFileManager;
import org.apache.iotdb.db.engine.storagegroup.TsFileResource;
import org.apache.iotdb.db.exception.metadata.IllegalPathException;
import org.apache.iotdb.db.exception.metadata.MetadataException;
import org.apache.iotdb.db.metadata.path.PartialPath;
import org.apache.iotdb.db.query.control.FileReaderManager;
import org.apache.iotdb.db.service.IoTDB;
import org.apache.iotdb.tsfile.common.constant.TsFileConstant;
import org.apache.iotdb.tsfile.file.metadata.ChunkMetadata;
import org.apache.iotdb.tsfile.fileSystem.FSFactoryProducer;
import org.apache.iotdb.tsfile.read.TimeValuePair;
import org.apache.iotdb.tsfile.read.TsFileSequenceReader;
import org.apache.iotdb.tsfile.read.common.Chunk;
import org.apache.iotdb.tsfile.read.reader.IChunkReader;
import org.apache.iotdb.tsfile.read.reader.IPointReader;
import org.apache.iotdb.tsfile.read.reader.chunk.ChunkReaderByTimestamp;
import org.apache.iotdb.tsfile.utils.Pair;
import org.apache.iotdb.tsfile.write.chunk.ChunkWriterImpl;
import org.apache.iotdb.tsfile.write.chunk.IChunkWriter;
import org.apache.iotdb.tsfile.write.schema.IMeasurementSchema;
import org.apache.iotdb.tsfile.write.writer.RestorableTsFileIOWriter;
import org.apache.iotdb.tsfile.write.writer.TsFileIOWriter;

import com.google.common.util.concurrent.RateLimiter;
import org.apache.commons.collections4.keyvalue.DefaultMapEntry;
import org.apache.commons.io.FileUtils;
import org.slf4j.Logger;
import org.slf4j.LoggerFactory;

import java.io.File;
import java.io.IOException;
import java.math.BigInteger;
import java.util.ArrayList;
import java.util.Collection;
import java.util.Collections;
import java.util.Comparator;
import java.util.HashMap;
import java.util.HashSet;
import java.util.Iterator;
import java.util.LinkedList;
import java.util.List;
import java.util.Map;
import java.util.Map.Entry;
import java.util.Set;
import java.util.TreeMap;

import static org.apache.iotdb.db.utils.MergeUtils.writeTVPair;
import static org.apache.iotdb.db.utils.QueryUtils.modifyChunkMetaData;

public class InnerSpaceCompactionUtils {

  private static final Logger logger = LoggerFactory.getLogger("COMPACTION");
  public static final String COMPACTION_LOG_SUFFIX = ".compaction_log";

  private InnerSpaceCompactionUtils() {
    throw new IllegalStateException("Utility class");
  }

  private static Pair<ChunkMetadata, Chunk> readByAppendPageMerge(
      Map<TsFileSequenceReader, List<ChunkMetadata>> readerChunkMetadataMap) throws IOException {
    ChunkMetadata newChunkMetadata = null;
    Chunk newChunk = null;
    for (Entry<TsFileSequenceReader, List<ChunkMetadata>> entry :
        readerChunkMetadataMap.entrySet()) {
      TsFileSequenceReader reader = entry.getKey();
      List<ChunkMetadata> chunkMetadataList = entry.getValue();
      for (ChunkMetadata chunkMetadata : chunkMetadataList) {
        Chunk chunk = reader.readMemChunk(chunkMetadata);
        if (newChunkMetadata == null) {
          newChunkMetadata = chunkMetadata;
          newChunk = chunk;
        } else {
          newChunk.mergeChunk(chunk);
          newChunkMetadata.mergeChunkMetadata(chunkMetadata);
        }
      }
    }
    return new Pair<>(newChunkMetadata, newChunk);
  }

  private static void readByDeserializePageMerge(
      Map<TsFileSequenceReader, List<ChunkMetadata>> readerChunkMetadataMap,
      Map<Long, TimeValuePair> timeValuePairMap,
      Map<String, List<Modification>> modificationCache,
      PartialPath seriesPath)
      throws IOException {
    for (Entry<TsFileSequenceReader, List<ChunkMetadata>> entry :
        readerChunkMetadataMap.entrySet()) {
      TsFileSequenceReader reader = entry.getKey();
      List<ChunkMetadata> chunkMetadataList = entry.getValue();
      modifyChunkMetaDataWithCache(reader, chunkMetadataList, modificationCache, seriesPath);
      for (ChunkMetadata chunkMetadata : chunkMetadataList) {
        IChunkReader chunkReader = new ChunkReaderByTimestamp(reader.readMemChunk(chunkMetadata));
        while (chunkReader.hasNextSatisfiedPage()) {
          IPointReader batchIterator = chunkReader.nextPageData().getBatchDataIterator();
          while (batchIterator.hasNextTimeValuePair()) {
            TimeValuePair timeValuePair = batchIterator.nextTimeValuePair();
            timeValuePairMap.put(timeValuePair.getTimestamp(), timeValuePair);
          }
        }
      }
    }
  }

  /**
   * When chunk is large enough, we do not have to merge them any more. Just read chunks and write
   * them to the new file directly.
   */
  public static void writeByAppendChunkMerge(
      String device,
      RateLimiter compactionWriteRateLimiter,
      Entry<String, Map<TsFileSequenceReader, List<ChunkMetadata>>> entry,
      TsFileResource targetResource,
      RestorableTsFileIOWriter writer)
      throws IOException {
    Map<TsFileSequenceReader, List<ChunkMetadata>> readerListMap = entry.getValue();
    for (Entry<TsFileSequenceReader, List<ChunkMetadata>> readerListEntry :
        readerListMap.entrySet()) {
      TsFileSequenceReader reader = readerListEntry.getKey();
      List<ChunkMetadata> chunkMetadataList = readerListEntry.getValue();
      // read chunk and write it to new file directly
      for (ChunkMetadata chunkMetadata : chunkMetadataList) {
        Chunk chunk = reader.readMemChunk(chunkMetadata);
        MergeManager.mergeRateLimiterAcquire(
            compactionWriteRateLimiter,
            (long) chunk.getHeader().getDataSize() + chunk.getData().position());
        writer.writeChunk(chunk, chunkMetadata);
        targetResource.updateStartTime(device, chunkMetadata.getStartTime());
        targetResource.updateEndTime(device, chunkMetadata.getEndTime());
      }
    }
  }

  public static void writeByAppendPageMerge(
      String device,
      RateLimiter compactionWriteRateLimiter,
      Entry<String, Map<TsFileSequenceReader, List<ChunkMetadata>>> entry,
      TsFileResource targetResource,
      RestorableTsFileIOWriter writer)
      throws IOException {
    Pair<ChunkMetadata, Chunk> chunkPair = readByAppendPageMerge(entry.getValue());
    ChunkMetadata newChunkMetadata = chunkPair.left;
    Chunk newChunk = chunkPair.right;
    if (newChunkMetadata != null && newChunk != null) {
      // wait for limit write
      MergeManager.mergeRateLimiterAcquire(
          compactionWriteRateLimiter,
          (long) newChunk.getHeader().getDataSize() + newChunk.getData().position());
      writer.writeChunk(newChunk, newChunkMetadata);
      targetResource.updateStartTime(device, newChunkMetadata.getStartTime());
      targetResource.updateEndTime(device, newChunkMetadata.getEndTime());
    }
  }

  public static void writeByDeserializePageMerge(
      String device,
      RateLimiter compactionRateLimiter,
      Entry<String, Map<TsFileSequenceReader, List<ChunkMetadata>>> entry,
      TsFileResource targetResource,
      RestorableTsFileIOWriter writer,
      Map<String, List<Modification>> modificationCache)
      throws IOException, IllegalPathException {
    Map<Long, TimeValuePair> timeValuePairMap = new TreeMap<>();
    Map<TsFileSequenceReader, List<ChunkMetadata>> readerChunkMetadataMap = entry.getValue();
    readByDeserializePageMerge(
        readerChunkMetadataMap,
        timeValuePairMap,
        modificationCache,
        new PartialPath(device, entry.getKey()));
    boolean isChunkMetadataEmpty = true;
    for (List<ChunkMetadata> chunkMetadataList : readerChunkMetadataMap.values()) {
      if (!chunkMetadataList.isEmpty()) {
        isChunkMetadataEmpty = false;
        break;
      }
    }
    if (isChunkMetadataEmpty) {
      return;
    }
    ChunkWriterImpl chunkWriter;
    try {
      chunkWriter =
          new ChunkWriterImpl(
              IoTDB.metaManager.getSeriesSchema(new PartialPath(device, entry.getKey())), true);
    } catch (MetadataException e) {
      // this may caused in IT by restart
      logger.error("{} get schema {} error, skip this sensor", device, entry.getKey(), e);
      return;
    }
    for (TimeValuePair timeValuePair : timeValuePairMap.values()) {
      writeTVPair(timeValuePair, chunkWriter);
      targetResource.updateStartTime(device, timeValuePair.getTimestamp());
      targetResource.updateEndTime(device, timeValuePair.getTimestamp());
    }
    // wait for limit write
    MergeManager.mergeRateLimiterAcquire(
        compactionRateLimiter, chunkWriter.estimateMaxSeriesMemSize());
    chunkWriter.writeToFileWriter(writer);
  }

  private static Set<String> getTsFileDevicesSet(
      List<TsFileResource> subLevelResources,
      Map<String, TsFileSequenceReader> tsFileSequenceReaderMap,
      String storageGroup)
      throws IOException {
    Set<String> tsFileDevicesSet = new HashSet<>();
    for (TsFileResource levelResource : subLevelResources) {
      TsFileSequenceReader reader =
          buildReaderFromTsFileResource(levelResource, tsFileSequenceReaderMap, storageGroup);
      if (reader == null) {
        continue;
      }
      tsFileDevicesSet.addAll(reader.getAllDevices());
    }
    return tsFileDevicesSet;
  }

  private static boolean hasNextChunkMetadataList(
      Collection<Iterator<Map<String, List<ChunkMetadata>>>> iteratorSet) {
    boolean hasNextChunkMetadataList = false;
    for (Iterator<Map<String, List<ChunkMetadata>>> iterator : iteratorSet) {
      hasNextChunkMetadataList = hasNextChunkMetadataList || iterator.hasNext();
    }
    return hasNextChunkMetadataList;
  }

  /**
   * @param targetResource the target resource to be merged to
   * @param tsFileResources the source resource to be merged
   * @param storageGroup the storage group name
   */
  @SuppressWarnings("squid:S3776") // Suppress high Cognitive Complexity warning
  public static void compact(
      TsFileResource targetResource,
      List<TsFileResource> tsFileResources,
      String storageGroup,
      boolean sequence)
      throws IOException, IllegalPathException {
    Map<String, TsFileSequenceReader> tsFileSequenceReaderMap = new HashMap<>();
    RestorableTsFileIOWriter writer = null;
    try {
      writer = new RestorableTsFileIOWriter(targetResource.getTsFile());
      Map<String, List<Modification>> modificationCache = new HashMap<>();
      RateLimiter compactionWriteRateLimiter =
          MergeManager.getINSTANCE().getMergeWriteRateLimiter();
      Set<String> tsFileDevicesSet =
          getTsFileDevicesSet(tsFileResources, tsFileSequenceReaderMap, storageGroup);
      for (String device : tsFileDevicesSet) {
        writer.startChunkGroup(device);

        // tsfile -> measurement -> List<ChunkMetadata>
        Map<TsFileSequenceReader, Map<String, List<ChunkMetadata>>> chunkMetadataListCacheForMerge =
            new TreeMap<>(new TsFileNameComparator());
        // tsfile -> iterator to get next Map<Measurement, List<ChunkMetadata>>
        Map<TsFileSequenceReader, Iterator<Map<String, List<ChunkMetadata>>>>
            chunkMetadataListIteratorCache = new TreeMap<>(new TsFileNameComparator());

        // construct and cache chunk metadata list iterator from source tsfiles
        collectChunkMedataListIteratorFromResources(
            chunkMetadataListCacheForMerge,
            chunkMetadataListIteratorCache,
            tsFileResources,
            tsFileSequenceReaderMap,
            storageGroup,
            device);

        while (hasNextChunkMetadataList(chunkMetadataListIteratorCache.values())) {
<<<<<<< HEAD
          Set<String> allSensors = new HashSet<>();
          // collect the sensors to be compacted in this loop
          String lastSensor =
              collectMeasurementToBeCompacted(
                  chunkMetadataListCacheForMerge, chunkMetadataListIteratorCache, allSensors);
=======
          String lastSensor = null;
          Set<String> candidateSensors = new HashSet<>();
          for (Entry<TsFileSequenceReader, Map<String, List<ChunkMetadata>>>
              chunkMetadataListCacheForMergeEntry : chunkMetadataListCacheForMerge.entrySet()) {
            TsFileSequenceReader reader = chunkMetadataListCacheForMergeEntry.getKey();
            Map<String, List<ChunkMetadata>> sensorChunkMetadataListMap =
                chunkMetadataListCacheForMergeEntry.getValue();
            if (sensorChunkMetadataListMap.size() <= 0) {
              if (chunkMetadataListIteratorCache.get(reader).hasNext()) {
                sensorChunkMetadataListMap = chunkMetadataListIteratorCache.get(reader).next();
                chunkMetadataListCacheForMerge.put(reader, sensorChunkMetadataListMap);
              } else {
                continue;
              }
            }
            // get the min last sensor in the current chunkMetadata cache list for merge
            String maxSensor = Collections.max(sensorChunkMetadataListMap.keySet());
            if (lastSensor == null) {
              lastSensor = maxSensor;
            } else {
              if (maxSensor.compareTo(lastSensor) < 0) {
                lastSensor = maxSensor;
              }
            }
            // get all sensor used later
            candidateSensors.addAll(sensorChunkMetadataListMap.keySet());
          }
>>>>>>> 8355e7c8

          // if there is no more chunk metadata, merge all the sensors
          if (!hasNextChunkMetadataList(chunkMetadataListIteratorCache.values())) {
            lastSensor = Collections.max(candidateSensors);
          }

          for (String sensor : candidateSensors) {
            if (sensor.compareTo(lastSensor) <= 0) {
              Map<TsFileSequenceReader, List<ChunkMetadata>> readerChunkMetadataListMap =
                  new TreeMap<>(new TsFileNameComparator());
              // find all chunkMetadata of a sensor
              collectAllChunkMedataForOneMeasurement(
                  sensor, chunkMetadataListCacheForMerge, readerChunkMetadataListMap);

              Entry<String, Map<TsFileSequenceReader, List<ChunkMetadata>>>
                  sensorReaderChunkMetadataListEntry =
                      new DefaultMapEntry<>(sensor, readerChunkMetadataListMap);
              if (!sequence) {
                writeByDeserializePageMerge(
                    device,
                    compactionWriteRateLimiter,
                    sensorReaderChunkMetadataListEntry,
                    targetResource,
                    writer,
                    modificationCache);
              } else {
                boolean notDeserializeChunk;
                boolean notDeserializePage;
                Pair<Boolean, Boolean> checkResult =
                    checkAllChunkSize(readerChunkMetadataListMap, storageGroup, device, sensor);
                notDeserializeChunk = checkResult.left;
                notDeserializePage = checkResult.right;

                if (isFileListHasModifications(
                    readerChunkMetadataListMap.keySet(), modificationCache, device, sensor)) {
                  notDeserializePage = false;
                  notDeserializeChunk = false;
                }

                // if a chunk is large enough, it's page must be large enough too
                if (notDeserializeChunk) {
                  logger.debug(
                      "{} [Compaction] {} chunk enough large, use append chunk merge",
                      storageGroup,
                      sensor);
                  // append page in chunks, so we do not have to deserialize a chunk
                  writeByAppendChunkMerge(
                      device,
                      compactionWriteRateLimiter,
                      sensorReaderChunkMetadataListEntry,
                      targetResource,
                      writer);
                } else if (notDeserializePage) {
                  logger.debug(
                      "{} [Compaction] {} page enough large, use append page merge",
                      storageGroup,
                      sensor);
                  // append page in chunks, so we do not have to deserialize a chunk
                  writeByAppendPageMerge(
                      device,
                      compactionWriteRateLimiter,
                      sensorReaderChunkMetadataListEntry,
                      targetResource,
                      writer);
                } else {
                  logger.debug(
                      "{} [Compaction] {} page too small, use deserialize page merge",
                      storageGroup,
                      sensor);
                  // we have to deserialize chunks to merge pages
                  writeByDeserializePageMerge(
                      device,
                      compactionWriteRateLimiter,
                      sensorReaderChunkMetadataListEntry,
                      targetResource,
                      writer,
                      modificationCache);
                }
              }
            }
          }
        }
        writer.endChunkGroup();
      }

      for (TsFileResource tsFileResource : tsFileResources) {
        targetResource.updatePlanIndexes(tsFileResource);
      }
      writer.endFile();
<<<<<<< HEAD
      targetResource.close();
    } finally {
      for (TsFileSequenceReader reader : tsFileSequenceReaderMap.values()) {
        reader.close();
      }
      if (writer != null && writer.canWrite()) {
        writer.close();
      }
    }
  }

  public static void compactV2(
      TsFileResource targetResource, List<TsFileResource> tsFileResources, boolean sequence)
      throws IOException, IllegalPathException, MetadataException {
    Map<String, TsFileSequenceReader> tsFileSequenceReaderMap = new HashMap<>();
    TsFileIOWriter writer = null;
    try {
      writer = new TsFileIOWriter(targetResource.getTsFile());
      Map<String, List<Modification>> modificationCache = new HashMap<>();
      RateLimiter compactionWriteRateLimiter =
          MergeManager.getINSTANCE().getMergeWriteRateLimiter();

      CompactionDeviceVisitor visitor = new CompactionDeviceVisitor(tsFileResources);
      Set<String> devices = visitor.getDevices();

      for (String device : devices) {
        writer.startChunkGroup(device);
        // TODO: compact a aligned device
        CompactionDeviceVisitor.CompactionSensorsIterator sensorsIterator = visitor.visit(device);
        while (sensorsIterator.hasNextSensor()) {
          String currentSensor = sensorsIterator.nextSensor();
          LinkedList<Pair<TsFileSequenceReader, List<ChunkMetadata>>> readerAndChunkMetadataList =
              sensorsIterator.getMetadataListForCurrentSensor();
          IMeasurementSchema schemaOfCurrentSensor =
              IoTDB.metaManager.getSeriesSchema(new PartialPath(device, currentSensor));

          compactOneSensor(schemaOfCurrentSensor, readerAndChunkMetadataList, writer);
        }
      }

      for (TsFileResource tsFileResource : tsFileResources) {
        targetResource.updatePlanIndexes(tsFileResource);
      }
      targetResource.serialize();
      writer.endFile();
      targetResource.close();
=======
>>>>>>> 8355e7c8
    } finally {
      for (TsFileSequenceReader reader : tsFileSequenceReaderMap.values()) {
        reader.close();
      }
      if (writer != null && writer.canWrite()) {
        writer.close();
      }
    }
  }

  private static void compactOneSensor(
      IMeasurementSchema schema,
      LinkedList<Pair<TsFileSequenceReader, List<ChunkMetadata>>> readerAndChunkMetadataList,
      TsFileIOWriter fileWriter)
      throws IOException {
    IChunkWriter chunkWriter = new ChunkWriterImpl(schema, true);
    Chunk cachedChunk = null;
    while (readerAndChunkMetadataList.size() > 0) {
      Pair<TsFileSequenceReader, List<ChunkMetadata>> readerListPair =
          readerAndChunkMetadataList.removeFirst();
      TsFileSequenceReader reader = readerListPair.left;
      List<ChunkMetadata> chunkMetadataList = readerListPair.right;
      for (ChunkMetadata chunkMetadata : chunkMetadataList) {
        Chunk currentChunk = reader.readMemChunk(chunkMetadata);
        // this chunk is modified, deserialize it into points
        if (chunkMetadata.getDeleteIntervalList() != null) {
          if (cachedChunk != null) {
            writeCachedChunkIntoChunkWriterMayFlush(cachedChunk, chunkWriter, fileWriter);
            cachedChunk = null;
          }
        }
      }
    }
  }

  private static void writeCachedChunkIntoChunkWriterMayFlush(
      Chunk cachedChunk, IChunkWriter chunkWriter, TsFileIOWriter fileWriter) {}

  private static void collectChunkMedataListIteratorFromResources(
      Map<TsFileSequenceReader, Map<String, List<ChunkMetadata>>> chunkMetadataListCacheForMerge,
      Map<TsFileSequenceReader, Iterator<Map<String, List<ChunkMetadata>>>>
          chunkMetadataListIteratorCache,
      List<TsFileResource> tsFileResources,
      Map<String, TsFileSequenceReader> tsFileSequenceReaderMap,
      String storageGroup,
      String device)
      throws IOException {
    for (TsFileResource tsFileResource : tsFileResources) {
      TsFileSequenceReader reader =
          buildReaderFromTsFileResource(tsFileResource, tsFileSequenceReaderMap, storageGroup);
      if (reader == null) {
        throw new IOException();
      }
      Iterator<Map<String, List<ChunkMetadata>>> iterator =
          reader.getMeasurementChunkMetadataListMapIterator(device);
      chunkMetadataListIteratorCache.put(reader, iterator);
      chunkMetadataListCacheForMerge.put(reader, new TreeMap<>());
    }
  }

  private static String collectMeasurementToBeCompacted(
      Map<TsFileSequenceReader, Map<String, List<ChunkMetadata>>>
          chunkMetadataListCacheForCompaction,
      Map<TsFileSequenceReader, Iterator<Map<String, List<ChunkMetadata>>>>
          chunkMetadataListIteratorCache,
      Set<String> collectedSensors) {
    String lastSensor = null;
    for (Entry<TsFileSequenceReader, Map<String, List<ChunkMetadata>>>
        chunkMetadataListCacheForMergeEntry : chunkMetadataListCacheForCompaction.entrySet()) {
      TsFileSequenceReader reader = chunkMetadataListCacheForMergeEntry.getKey();
      Map<String, List<ChunkMetadata>> sensorChunkMetadataListMap =
          chunkMetadataListCacheForMergeEntry.getValue();
      if (sensorChunkMetadataListMap.size() <= 0) {
        if (chunkMetadataListIteratorCache.get(reader).hasNext()) {
          sensorChunkMetadataListMap = chunkMetadataListIteratorCache.get(reader).next();
          chunkMetadataListCacheForCompaction.put(reader, sensorChunkMetadataListMap);
        } else {
          continue;
        }
      }
      // get the min last sensor in the current chunkMetadata cache list for merge
      String maxSensor = Collections.max(sensorChunkMetadataListMap.keySet());
      if (lastSensor == null) {
        lastSensor = maxSensor;
      } else {
        if (maxSensor.compareTo(lastSensor) < 0) {
          lastSensor = maxSensor;
        }
      }
      // get all sensor used later
      collectedSensors.addAll(sensorChunkMetadataListMap.keySet());
    }
    return lastSensor;
  }

  private static void collectAllChunkMedataForOneMeasurement(
      String currMeasurement,
      Map<TsFileSequenceReader, Map<String, List<ChunkMetadata>>>
          chunkMetadataListCacheForCompaction,
      Map<TsFileSequenceReader, List<ChunkMetadata>> collectedChunkMetadata) {
    for (Entry<TsFileSequenceReader, Map<String, List<ChunkMetadata>>>
        chunkMetadataListCacheForMergeEntry : chunkMetadataListCacheForCompaction.entrySet()) {
      TsFileSequenceReader reader = chunkMetadataListCacheForMergeEntry.getKey();
      Map<String, List<ChunkMetadata>> sensorChunkMetadataListMap =
          chunkMetadataListCacheForMergeEntry.getValue();
      if (sensorChunkMetadataListMap.containsKey(currMeasurement)) {
        collectedChunkMetadata.put(reader, sensorChunkMetadataListMap.get(currMeasurement));
        sensorChunkMetadataListMap.remove(currMeasurement);
      }
    }
  }

  private static Pair<Boolean, Boolean> checkAllChunkSize(
      Map<TsFileSequenceReader, List<ChunkMetadata>> collectedChunkMetadata,
      String storageGroup,
      String device,
      String measurement) {
    boolean notDeserializeChunk = true;
    boolean notDeserializePage = true;
    long pageThreshold =
        IoTDBDescriptor.getInstance().getConfig().getMergePagePointNumberThreshold();
    long chunkThreshold =
        IoTDBDescriptor.getInstance().getConfig().getMergeChunkPointNumberThreshold();
    BigInteger totalChunkPointNum = new BigInteger("0");
    long totalChunkNum = 0;
    long maxChunkPointNum = Long.MIN_VALUE;
    long minChunkPointNum = Long.MAX_VALUE;
    for (List<ChunkMetadata> chunkMetadatas : collectedChunkMetadata.values()) {
      for (ChunkMetadata chunkMetadata : chunkMetadatas) {
        if (chunkMetadata.getNumOfPoints() < pageThreshold) {
          notDeserializePage = false;
        }
        if (chunkMetadata.getNumOfPoints() < chunkThreshold) {
          notDeserializeChunk = false;
        }
        totalChunkPointNum =
            totalChunkPointNum.add(BigInteger.valueOf(chunkMetadata.getNumOfPoints()));
        if (chunkMetadata.getNumOfPoints() > maxChunkPointNum) {
          maxChunkPointNum = chunkMetadata.getNumOfPoints();
        }
        if (chunkMetadata.getNumOfPoints() < minChunkPointNum) {
          minChunkPointNum = chunkMetadata.getNumOfPoints();
        }
      }
      totalChunkNum += chunkMetadatas.size();
    }
    logger.debug(
        "{} [Compaction] compacting {}.{}, max chunk num is {},  min chunk num is {},"
            + " average chunk num is {}, using {} compaction",
        storageGroup,
        device,
        measurement,
        maxChunkPointNum,
        minChunkPointNum,
        totalChunkPointNum.divide(BigInteger.valueOf(totalChunkNum)).longValue(),
        notDeserializeChunk ? "flushing chunk" : notDeserializePage ? "merge chunk" : "");
    return new Pair<>(notDeserializeChunk, notDeserializePage);
  }

  private static TsFileSequenceReader buildReaderFromTsFileResource(
      TsFileResource levelResource,
      Map<String, TsFileSequenceReader> tsFileSequenceReaderMap,
      String storageGroup) {
    return tsFileSequenceReaderMap.computeIfAbsent(
        levelResource.getTsFile().getAbsolutePath(),
        path -> {
          try {
            if (levelResource.getTsFile().exists()) {
              return new TsFileSequenceReader(path);
            } else {
              logger.info("{} tsfile does not exist", path);
              return null;
            }
          } catch (IOException e) {
            logger.error(
                "Storage group {}, flush recover meets error. reader create failed.",
                storageGroup,
                e);
            return null;
          }
        });
  }

  private static void modifyChunkMetaDataWithCache(
      TsFileSequenceReader reader,
      List<ChunkMetadata> chunkMetadataList,
      Map<String, List<Modification>> modificationCache,
      PartialPath seriesPath) {
    List<Modification> modifications =
        modificationCache.computeIfAbsent(
            reader.getFileName(),
            fileName ->
                new LinkedList<>(
                    new ModificationFile(fileName + ModificationFile.FILE_SUFFIX)
                        .getModifications()));
    List<Modification> seriesModifications = new LinkedList<>();
    for (Modification modification : modifications) {
      if (modification.getPath().matchFullPath(seriesPath)) {
        seriesModifications.add(modification);
      }
    }
    modifyChunkMetaData(chunkMetadataList, seriesModifications);
  }

  private static boolean isFileListHasModifications(
      Set<TsFileSequenceReader> readers,
      Map<String, List<Modification>> modificationCache,
      String device,
      String sensor)
      throws IllegalPathException {
    PartialPath path = new PartialPath(device, sensor);
    for (TsFileSequenceReader reader : readers) {
      List<Modification> modifications = getModifications(reader, modificationCache);
      for (Modification modification : modifications) {
        if (modification.getPath().matchFullPath(path)) {
          return true;
        }
      }
    }
    return false;
  }

  private static List<Modification> getModifications(
      TsFileSequenceReader reader, Map<String, List<Modification>> modificationCache) {
    return modificationCache.computeIfAbsent(
        reader.getFileName(),
        fileName ->
            new LinkedList<>(
                new ModificationFile(fileName + ModificationFile.FILE_SUFFIX).getModifications()));
  }

  public static boolean deleteTsFilesInDisk(
      Collection<TsFileResource> mergeTsFiles, String storageGroupName) {
    logger.info("{} [Compaction] Compaction starts to delete real file ", storageGroupName);
    boolean result = true;
    for (TsFileResource mergeTsFile : mergeTsFiles) {
      if (!deleteTsFile(mergeTsFile)) {
        result = false;
      }
      logger.info(
          "{} [Compaction] delete TsFile {}", storageGroupName, mergeTsFile.getTsFilePath());
    }
    return result;
  }

  /** Delete all modification files for source files */
  public static void deleteModificationForSourceFile(
      Collection<TsFileResource> sourceFiles, String storageGroupName) throws IOException {
    logger.info("{} [Compaction] Start to delete modifications of source files", storageGroupName);
    for (TsFileResource tsFileResource : sourceFiles) {
      ModificationFile compactionModificationFile =
          ModificationFile.getCompactionMods(tsFileResource);
      if (compactionModificationFile.exists()) {
        compactionModificationFile.remove();
      }

      ModificationFile normalModification = ModificationFile.getNormalMods(tsFileResource);
      if (normalModification.exists()) {
        normalModification.remove();
      }
    }
  }

  /**
   * This method is called to recover modifications while an exception occurs during compaction. It
   * append new modifications of each selected tsfile to its corresponding old mods file and delete
   * the compaction mods file.
   *
   * @param selectedTsFileResources
   * @throws IOException
   */
  public static void appendNewModificationsToOldModsFile(
      List<TsFileResource> selectedTsFileResources) throws IOException {
    for (TsFileResource sourceFile : selectedTsFileResources) {
      // if there are modifications to this seqFile during compaction
      if (sourceFile.getCompactionModFile().exists()) {
        ModificationFile compactionModificationFile =
            ModificationFile.getCompactionMods(sourceFile);
        Collection<Modification> newModification = compactionModificationFile.getModifications();
        compactionModificationFile.close();
        sourceFile.resetModFile();
        // write the new modifications to its old modification file
        try (ModificationFile oldModificationFile = sourceFile.getModFile()) {
          for (Modification modification : newModification) {
            oldModificationFile.write(modification);
          }
        }
        FileUtils.delete(new File(ModificationFile.getCompactionMods(sourceFile).getFilePath()));
      }
    }
  }

  /**
   * Collect all the compaction modification files of source files, and combines them as the
   * modification file of target file.
   */
  public static void combineModsInCompaction(
      Collection<TsFileResource> mergeTsFiles, TsFileResource targetTsFile) throws IOException {
    List<Modification> modifications = new ArrayList<>();
    for (TsFileResource mergeTsFile : mergeTsFiles) {
      try (ModificationFile sourceCompactionModificationFile =
          ModificationFile.getCompactionMods(mergeTsFile)) {
        modifications.addAll(sourceCompactionModificationFile.getModifications());
      }
    }
    if (!modifications.isEmpty()) {
      try (ModificationFile modificationFile = ModificationFile.getNormalMods(targetTsFile)) {
        for (Modification modification : modifications) {
          // we have to set modification offset to MAX_VALUE, as the offset of source chunk may
          // change after compaction
          modification.setFileOffset(Long.MAX_VALUE);
          modificationFile.write(modification);
        }
      }
    }
  }

  public static boolean deleteTsFile(TsFileResource seqFile) {
    try {
      FileReaderManager.getInstance().closeFileAndRemoveReader(seqFile.getTsFilePath());
      seqFile.setDeleted(true);
      seqFile.delete();
    } catch (IOException e) {
      logger.error(e.getMessage(), e);
      return false;
    }
    return true;
  }

  public static ICrossSpaceMergeFileSelector getCrossSpaceFileSelector(
      long budget, CrossSpaceMergeResource resource) {
    MergeFileStrategy strategy = IoTDBDescriptor.getInstance().getConfig().getMergeFileStrategy();
    switch (strategy) {
      case MAX_FILE_NUM:
        return new MaxFileMergeFileSelector(resource, budget);
      case MAX_SERIES_NUM:
        return new MaxSeriesMergeFileSelector(resource, budget);
      default:
        throw new UnsupportedOperationException("Unknown CrossSpaceFileStrategy " + strategy);
    }
  }

  public static File[] findInnerSpaceCompactionLogs(String directory) {
    File timePartitionDir = new File(directory);
    if (timePartitionDir.exists()) {
      return timePartitionDir.listFiles(
          (dir, name) -> name.endsWith(SizeTieredCompactionLogger.COMPACTION_LOG_NAME));
    } else {
      return new File[0];
    }
  }

<<<<<<< HEAD
  public static class TsFileNameComparator implements Comparator<TsFileSequenceReader> {

    @Override
    public int compare(TsFileSequenceReader o1, TsFileSequenceReader o2) {
      return TsFileManager.compareFileName(new File(o1.getFileName()), new File(o2.getFileName()));
    }
=======
  /**
   * Update the targetResource. Move xxx.target to xxx.tsfile and serialize xxx.tsfile.resource .
   *
   * @param targetResource the old tsfile to be moved, which is xxx.target
   */
  public static void moveTargetFile(TsFileResource targetResource, String fullStorageGroupName)
      throws IOException {
    if (!targetResource.getTsFilePath().endsWith(IoTDBConstant.COMPACTION_TMP_FILE_SUFFIX)) {
      logger.warn(
          "{} [Compaction] Tmp target tsfile {} should be end with {}",
          fullStorageGroupName,
          targetResource.getTsFilePath(),
          IoTDBConstant.COMPACTION_TMP_FILE_SUFFIX);
      return;
    }
    File oldFile = targetResource.getTsFile();

    // move TsFile and delete old tsfile
    String newFilePath =
        targetResource
            .getTsFilePath()
            .replace(IoTDBConstant.COMPACTION_TMP_FILE_SUFFIX, TsFileConstant.TSFILE_SUFFIX);
    File newFile = new File(newFilePath);
    FSFactoryProducer.getFSFactory().moveFile(oldFile, newFile);

    // serialize xxx.tsfile.resource
    targetResource.setFile(newFile);
    targetResource.serialize();
    targetResource.close();
>>>>>>> 8355e7c8
  }
}<|MERGE_RESOLUTION|>--- conflicted
+++ resolved
@@ -296,13 +296,6 @@
             device);
 
         while (hasNextChunkMetadataList(chunkMetadataListIteratorCache.values())) {
-<<<<<<< HEAD
-          Set<String> allSensors = new HashSet<>();
-          // collect the sensors to be compacted in this loop
-          String lastSensor =
-              collectMeasurementToBeCompacted(
-                  chunkMetadataListCacheForMerge, chunkMetadataListIteratorCache, allSensors);
-=======
           String lastSensor = null;
           Set<String> candidateSensors = new HashSet<>();
           for (Entry<TsFileSequenceReader, Map<String, List<ChunkMetadata>>>
@@ -330,7 +323,6 @@
             // get all sensor used later
             candidateSensors.addAll(sensorChunkMetadataListMap.keySet());
           }
->>>>>>> 8355e7c8
 
           // if there is no more chunk metadata, merge all the sensors
           if (!hasNextChunkMetadataList(chunkMetadataListIteratorCache.values())) {
@@ -420,7 +412,6 @@
         targetResource.updatePlanIndexes(tsFileResource);
       }
       writer.endFile();
-<<<<<<< HEAD
       targetResource.close();
     } finally {
       for (TsFileSequenceReader reader : tsFileSequenceReaderMap.values()) {
@@ -467,8 +458,6 @@
       targetResource.serialize();
       writer.endFile();
       targetResource.close();
-=======
->>>>>>> 8355e7c8
     } finally {
       for (TsFileSequenceReader reader : tsFileSequenceReaderMap.values()) {
         reader.close();
@@ -821,14 +810,12 @@
     }
   }
 
-<<<<<<< HEAD
   public static class TsFileNameComparator implements Comparator<TsFileSequenceReader> {
 
     @Override
     public int compare(TsFileSequenceReader o1, TsFileSequenceReader o2) {
       return TsFileManager.compareFileName(new File(o1.getFileName()), new File(o2.getFileName()));
     }
-=======
   /**
    * Update the targetResource. Move xxx.target to xxx.tsfile and serialize xxx.tsfile.resource .
    *
@@ -858,6 +845,5 @@
     targetResource.setFile(newFile);
     targetResource.serialize();
     targetResource.close();
->>>>>>> 8355e7c8
   }
 }