--- conflicted
+++ resolved
@@ -387,19 +387,11 @@
     try {
       long startTime = System.nanoTime();
       root.close();
-<<<<<<< HEAD
-      long endTime = System.nanoTime();
-      driverContext
-          .getFragmentInstanceContext()
-          .addOperationTime(DRIVER_CLOSE, endTime - startTime);
-      startTime = endTime;
-=======
 
       if (driverContext.mayHaveTmpFile()) {
         cleanTmpFile();
       }
 
->>>>>>> 10d4eba1
       sink.setNoMoreTsBlocks();
       driverContext
           .getFragmentInstanceContext()
