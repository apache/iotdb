/*
 * Licensed to the Apache Software Foundation (ASF) under one
 * or more contributor license agreements.  See the NOTICE file
 * distributed with this work for additional information
 * regarding copyright ownership.  The ASF licenses this file
 * to you under the Apache License, Version 2.0 (the
 * "License"); you may not use this file except in compliance
 * with the License.  You may obtain a copy of the License at
 *
 *      http://www.apache.org/licenses/LICENSE-2.0
 *
 * Unless required by applicable law or agreed to in writing,
 * software distributed under the License is distributed on an
 * "AS IS" BASIS, WITHOUT WARRANTIES OR CONDITIONS OF ANY
 * KIND, either express or implied.  See the License for the
 * specific language governing permissions and limitations
 * under the License.
 */
package org.apache.iotdb.db.mpp.common;

import org.apache.iotdb.common.rpc.thrift.TEndPoint;
import org.apache.iotdb.db.mpp.plan.analyze.QueryType;

/**
 * This class is used to record the context of a query including QueryId, query statement, session
 * info and so on
 */
public class MPPQueryContext {
  private String sql;
  private QueryId queryId;
  private SessionInfo session;
  private QueryType queryType = QueryType.READ;
  private long timeOut;
  private long startTime;

  private TEndPoint localDataBlockEndpoint;
  private TEndPoint localInternalEndpoint;
  private ResultNodeContext resultNodeContext;

  public MPPQueryContext(QueryId queryId) {
    this.queryId = queryId;
  }

  public MPPQueryContext(
      String sql,
      QueryId queryId,
      SessionInfo session,
      TEndPoint localDataBlockEndpoint,
      TEndPoint localInternalEndpoint) {
    this.sql = sql;
    this.queryId = queryId;
    this.session = session;
    this.localDataBlockEndpoint = localDataBlockEndpoint;
    this.localInternalEndpoint = localInternalEndpoint;
    this.resultNodeContext = new ResultNodeContext(queryId);
  }

  public MPPQueryContext(
      String sql,
      QueryId queryId,
      SessionInfo session,
      TEndPoint localDataBlockEndpoint,
      TEndPoint localInternalEndpoint,
      long timeOut,long startTime) {
    this.sql = sql;
    this.queryId = queryId;
    this.session = session;
    this.localDataBlockEndpoint = localDataBlockEndpoint;
    this.localInternalEndpoint = localInternalEndpoint;
    this.resultNodeContext = new ResultNodeContext(queryId);
    this.timeOut = timeOut;
    this.startTime = startTime;
  }

  public QueryId getQueryId() {
    return queryId;
  }

  public QueryType getQueryType() {
    return queryType;
  }

  public long getTimeOut() {
    return timeOut;
  }

  public void setTimeOut(long timeOut) {
    this.timeOut = timeOut;
  }

  public void setQueryType(QueryType queryType) {
    this.queryType = queryType;
  }

  public ResultNodeContext getResultNodeContext() {
    return resultNodeContext;
  }

  public TEndPoint getLocalDataBlockEndpoint() {
    return localDataBlockEndpoint;
  }

  public TEndPoint getLocalInternalEndpoint() {
    return localInternalEndpoint;
  }

<<<<<<< HEAD
  public long getStartTime() {
    return startTime;
  }

  public void setStartTime(long startTime) {
    this.startTime = startTime;
=======
  public SessionInfo getSession() {
    return session;
>>>>>>> e795aa81
  }
}<|MERGE_RESOLUTION|>--- conflicted
+++ resolved
@@ -104,16 +104,15 @@
     return localInternalEndpoint;
   }
 
-<<<<<<< HEAD
+  public SessionInfo getSession() {
+    return session;
+  }
+
   public long getStartTime() {
     return startTime;
   }
 
   public void setStartTime(long startTime) {
     this.startTime = startTime;
-=======
-  public SessionInfo getSession() {
-    return session;
->>>>>>> e795aa81
   }
 }