/*
 * Licensed to the Apache Software Foundation (ASF) under one
 * or more contributor license agreements.  See the NOTICE file
 * distributed with this work for additional information
 * regarding copyright ownership.  The ASF licenses this file
 * to you under the Apache License, Version 2.0 (the
 * "License"); you may not use this file except in compliance
 * with the License.  You may obtain a copy of the License at
 *
 *     http://www.apache.org/licenses/LICENSE-2.0
 *
 * Unless required by applicable law or agreed to in writing,
 * software distributed under the License is distributed on an
 * "AS IS" BASIS, WITHOUT WARRANTIES OR CONDITIONS OF ANY
 * KIND, either express or implied.  See the License for the
 * specific language governing permissions and limitations
 * under the License.
 */
package org.apache.iotdb.db.mpp.sql.planner.plan.node.write;

import org.apache.iotdb.common.rpc.thrift.TRegionReplicaSet;
import org.apache.iotdb.common.rpc.thrift.TSStatus;
import org.apache.iotdb.commons.utils.StatusUtils;
import org.apache.iotdb.db.metadata.path.PartialPath;
import org.apache.iotdb.db.mpp.common.schematree.SchemaTree;
import org.apache.iotdb.db.mpp.sql.analyze.Analysis;
import org.apache.iotdb.db.mpp.sql.planner.plan.node.PlanNode;
import org.apache.iotdb.db.mpp.sql.planner.plan.node.PlanNodeId;
import org.apache.iotdb.db.mpp.sql.planner.plan.node.PlanNodeType;
import org.apache.iotdb.db.mpp.sql.planner.plan.node.WritePlanNode;
import org.apache.iotdb.tsfile.exception.NotImplementedException;
import org.apache.iotdb.tsfile.file.metadata.enums.TSDataType;

import java.nio.ByteBuffer;
import java.util.ArrayList;
import java.util.HashMap;
import java.util.List;
import java.util.Map;
import java.util.Objects;

public class InsertMultiTabletsNode extends InsertNode implements BatchInsertNode {

  /**
   * the value is used to indict the parent InsertTabletNode's index when the parent
   * InsertTabletNode is split to multi sub InsertTabletNodes. if the InsertTabletNode have no
   * parent plan, the value is zero;
   *
   * <p>suppose we originally have three InsertTabletNodes in one InsertMultiTabletsNode, then the
   * initial InsertMultiTabletsNode would have the following two attributes:
   *
   * <p>insertTabletNodeList={InsertTabletNode_1,InsertTabletNode_2,InsertTabletNode_3}
   *
   * <p>parentInsetTablePlanIndexList={0,0,0} both have three values.
   *
   * <p>if the InsertTabletNode_1 is split into two sub InsertTabletNodes, InsertTabletNode_2 is
   * split into three sub InsertTabletNodes, InsertTabletNode_3 is split into four sub
   * InsertTabletNodes.
   *
   * <p>InsertTabletNode_1={InsertTabletNode_1_subPlan1, InsertTabletNode_1_subPlan2}
   *
   * <p>InsertTabletNode_2={InsertTabletNode_2_subPlan1, InsertTabletNode_2_subPlan2,
   * InsertTabletNode_2_subPlan3}
   *
   * <p>InsertTabletNode_3={InsertTabletNode_3_subPlan1, InsertTabletNode_3_subPlan2,
   * InsertTabletNode_3_subPlan3, InsertTabletNode_3_subPlan4}
   *
   * <p>those sub plans belong to two different raft data groups, so will generate two new
   * InsertMultiTabletNodes
   *
   * <p>InsertMultiTabletNodet1.insertTabletNodeList={InsertTabletNode_1_subPlan1,
   * InsertTabletNode_3_subPlan1, InsertTabletNode_3_subPlan3, InsertTabletNode_3_subPlan4}
   *
   * <p>InsertMultiTabletNodet1.parentInsetTablePlanIndexList={0,2,2,2}
   *
   * <p>InsertMultiTabletNodet2.insertTabletNodeList={InsertTabletNode_1_subPlan2,
   * InsertTabletNode_2_subPlan1, InsertTabletNode_2_subPlan2, InsertTabletNode_2_subPlan3,
   * InsertTabletNode_3_subPlan2}
   *
   * <p>InsertMultiTabletNodet2.parentInsetTablePlanIndexList={0,1,1,1,2}
   *
   * <p>this is usually used to back-propagate exceptions to the parent plan without losing their
   * proper positions.
   */
  List<Integer> parentInsertTabletNodeIndexList;

  /** the InsertTabletNode list */
  List<InsertTabletNode> insertTabletNodeList;

  /** record the result of insert tablets */
  private Map<Integer, TSStatus> results = new HashMap<>();

  public InsertMultiTabletsNode(PlanNodeId id) {
    super(id);
    parentInsertTabletNodeIndexList = new ArrayList<>();
    insertTabletNodeList = new ArrayList<>();
  }

  public List<Integer> getParentInsertTabletNodeIndexList() {
    return parentInsertTabletNodeIndexList;
  }

  public void setParentInsertTabletNodeIndexList(List<Integer> parentInsertTabletNodeIndexList) {
    this.parentInsertTabletNodeIndexList = parentInsertTabletNodeIndexList;
  }

  public List<InsertTabletNode> getInsertTabletNodeList() {
    return insertTabletNodeList;
  }

  public void setInsertTabletNodeList(List<InsertTabletNode> insertTabletNodeList) {
    this.insertTabletNodeList = insertTabletNodeList;
  }

  public void addInsertTabletNode(InsertTabletNode node, Integer parentIndex) {
    insertTabletNodeList.add(node);
    parentInsertTabletNodeIndexList.add(parentIndex);
  }

  @Override
  public boolean validateSchema(SchemaTree schemaTree) {
    for (InsertTabletNode insertTabletNode : insertTabletNodeList) {
      if (!insertTabletNode.validateSchema(schemaTree)) {
        return false;
      }
    }
    return true;
  }

  @Override
  public List<WritePlanNode> splitByPartition(Analysis analysis) {
    Map<TRegionReplicaSet, InsertMultiTabletsNode> splitMap = new HashMap<>();
    for (int i = 0; i < insertTabletNodeList.size(); i++) {
      InsertTabletNode insertTabletNode = insertTabletNodeList.get(i);
      List<WritePlanNode> tmpResult = insertTabletNode.splitByPartition(analysis);
      for (WritePlanNode subNode : tmpResult) {
        TRegionReplicaSet dataRegionReplicaSet = ((InsertNode) subNode).getDataRegionReplicaSet();
        if (splitMap.containsKey(dataRegionReplicaSet)) {
          InsertMultiTabletsNode tmpNode = splitMap.get(dataRegionReplicaSet);
          tmpNode.addInsertTabletNode((InsertTabletNode) subNode, i);
        } else {
          InsertMultiTabletsNode tmpNode = new InsertMultiTabletsNode(this.getPlanNodeId());
          tmpNode.setDataRegionReplicaSet(dataRegionReplicaSet);
          tmpNode.addInsertTabletNode((InsertTabletNode) subNode, i);
          splitMap.put(dataRegionReplicaSet, tmpNode);
        }
      }
    }
    return new ArrayList<>(splitMap.values());
  }

  public Map<Integer, TSStatus> getResults() {
    return results;
  }

  public TSStatus[] getFailingStatus() {
    return StatusUtils.getFailingStatus(results, insertTabletNodeList.size());
  }

  @Override
  public List<PlanNode> getChildren() {
    return null;
  }

  @Override
  public void addChild(PlanNode child) {}

  @Override
  public PlanNode clone() {
    throw new NotImplementedException("clone of Insert is not implemented");
  }

  @Override
  public int allowedChildCount() {
    return NO_CHILD_ALLOWED;
  }

  @Override
  public List<String> getOutputColumnNames() {
    return null;
  }

  @Override
<<<<<<< HEAD
=======
  public List<TSDataType> getOutputColumnTypes() {
    return null;
  }

  @Override
  public void setMeasurementSchemas(SchemaTree schemaTree) {
    for (InsertTabletNode insertTabletNode : insertTabletNodeList) {
      insertTabletNode.setMeasurementSchemas(schemaTree);
    }
  }

  @Override
>>>>>>> 83c59ef4
  public List<PartialPath> getDevicePaths() {
    List<PartialPath> partialPaths = new ArrayList<>();
    for (InsertTabletNode insertTabletNode : insertTabletNodeList) {
      partialPaths.add(insertTabletNode.devicePath);
    }
    return partialPaths;
  }

  @Override
  public List<String[]> getMeasurementsList() {
    List<String[]> measurementsList = new ArrayList<>();
    for (InsertTabletNode insertTabletNode : insertTabletNodeList) {
      measurementsList.add(insertTabletNode.measurements);
    }
    return measurementsList;
  }

  @Override
  public List<TSDataType[]> getDataTypesList() {
    List<TSDataType[]> dataTypesList = new ArrayList<>();
    for (InsertTabletNode insertTabletNode : insertTabletNodeList) {
      dataTypesList.add(insertTabletNode.dataTypes);
    }
    return dataTypesList;
  }

  @Override
  public List<Boolean> getAlignedList() {
    List<Boolean> alignedList = new ArrayList<>();
    for (InsertTabletNode insertTabletNode : insertTabletNodeList) {
      alignedList.add(insertTabletNode.isAligned);
    }
    return alignedList;
  }

  public static InsertMultiTabletsNode deserialize(ByteBuffer byteBuffer) {
    PlanNodeId planNodeId;
    List<InsertTabletNode> insertTabletNodeList = new ArrayList<>();
    List<Integer> parentIndex = new ArrayList<>();

    int size = byteBuffer.getInt();
    for (int i = 0; i < size; i++) {
      InsertTabletNode insertTabletNode = new InsertTabletNode(new PlanNodeId(""));
      insertTabletNode.subDeserialize(byteBuffer);
      insertTabletNodeList.add(insertTabletNode);
    }
    for (int i = 0; i < size; i++) {
      parentIndex.add(byteBuffer.getInt());
    }

    planNodeId = PlanNodeId.deserialize(byteBuffer);
    for (InsertTabletNode insertTabletNode : insertTabletNodeList) {
      insertTabletNode.setPlanNodeId(planNodeId);
    }

    InsertMultiTabletsNode insertMultiTabletsNode = new InsertMultiTabletsNode(planNodeId);
    insertMultiTabletsNode.setInsertTabletNodeList(insertTabletNodeList);
    insertMultiTabletsNode.setParentInsertTabletNodeIndexList(parentIndex);
    return insertMultiTabletsNode;
  }

  @Override
  protected void serializeAttributes(ByteBuffer byteBuffer) {
    PlanNodeType.INSERT_MULTI_TABLET.serialize(byteBuffer);

    byteBuffer.putInt(insertTabletNodeList.size());

    for (InsertTabletNode node : insertTabletNodeList) {
      node.subSerialize(byteBuffer);
    }
    for (Integer index : parentInsertTabletNodeIndexList) {
      byteBuffer.putInt(index);
    }
  }

  @Override
  public boolean equals(Object o) {
    if (this == o) return true;
    if (o == null || getClass() != o.getClass()) return false;
    if (!super.equals(o)) return false;
    InsertMultiTabletsNode that = (InsertMultiTabletsNode) o;
    return Objects.equals(parentInsertTabletNodeIndexList, that.parentInsertTabletNodeIndexList)
        && Objects.equals(insertTabletNodeList, that.insertTabletNodeList);
  }

  @Override
  public int hashCode() {
    return Objects.hash(super.hashCode(), parentInsertTabletNodeIndexList, insertTabletNodeList);
  }
}<|MERGE_RESOLUTION|>--- conflicted
+++ resolved
@@ -180,13 +180,6 @@
   }
 
   @Override
-<<<<<<< HEAD
-=======
-  public List<TSDataType> getOutputColumnTypes() {
-    return null;
-  }
-
-  @Override
   public void setMeasurementSchemas(SchemaTree schemaTree) {
     for (InsertTabletNode insertTabletNode : insertTabletNodeList) {
       insertTabletNode.setMeasurementSchemas(schemaTree);
@@ -194,7 +187,6 @@
   }
 
   @Override
->>>>>>> 83c59ef4
   public List<PartialPath> getDevicePaths() {
     List<PartialPath> partialPaths = new ArrayList<>();
     for (InsertTabletNode insertTabletNode : insertTabletNodeList) {
