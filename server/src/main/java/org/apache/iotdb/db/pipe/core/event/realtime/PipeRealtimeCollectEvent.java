--- conflicted
+++ resolved
@@ -123,11 +123,8 @@
         event.shallowCopySelfAndBindPipeTaskMetaForProgressReport(pipeTaskMeta, pattern),
         this.tsFileEpoch,
         this.device2Measurements,
-<<<<<<< HEAD
-        pattern);
-=======
+        pattern,
         pipeTaskMeta);
->>>>>>> 81f541d2
   }
 
   @Override
