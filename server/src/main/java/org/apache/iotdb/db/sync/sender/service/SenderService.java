--- conflicted
+++ resolved
@@ -173,31 +173,11 @@
 
     PipeSink runningPipeSink = getPipeSink(plan.getPipeSinkName());
     runningPipe = parseCreatePipePlan(plan, runningPipeSink, currentTime);
-<<<<<<< HEAD
-    try {
-      transportHandler =
-          TransportHandler.getNewTransportHandler(
-              runningPipe, (IoTDBPipeSink) runningPipeSink, msgManager);
-      sendMsg(RequestType.CREATE);
-    } catch (ClassCastException e) {
-      logger.error(
-          String.format(
-              "Cast Class to %s error when create pipe %s.",
-              IoTDBPipeSink.class.getName(), plan.getPipeName()),
-          e);
-      runningPipe = null;
-      throw new PipeException(
-          String.format(
-              "Wrong pipeSink type %s for create pipe %s",
-              runningPipeSink.getType(), runningPipeSink.getName()));
-    } catch (PipeException e) {
-      runningPipe = null;
-      throw e;
-=======
     if (runningPipe.getPipeSink().getType() == PipeSink.PipeSinkType.IoTDB) {
       try {
         transportHandler =
-            TransportHandler.getNewTransportHandler(runningPipe, (IoTDBPipeSink) runningPipeSink);
+            TransportHandler.getNewTransportHandler(
+                runningPipe, (IoTDBPipeSink) runningPipeSink, msgManager);
         sendMsg(RequestType.CREATE);
       } catch (ClassCastException e) {
         logger.error(
@@ -217,7 +197,6 @@
     } else { // for external pipe
       // == start ExternalPipeProcessor for send data to external pipe plugin
       startExternalPipeManager(false);
->>>>>>> 15fa0983
     }
 
     msgManager.addPipe(runningPipe);
@@ -268,19 +247,14 @@
   public synchronized void startPipe(String pipeName) throws PipeException {
     checkRunningPipeExistAndName(pipeName);
     if (runningPipe.getStatus() == Pipe.PipeStatus.STOP) {
-<<<<<<< HEAD
-      sendMsg(RequestType.START);
-      runningPipe.start();
-      transportHandler.start();
-=======
       if (runningPipe.getPipeSink().getType() == PipeSink.PipeSinkType.IoTDB) {
+        sendMsg(RequestType.START);
         runningPipe.start();
         transportHandler.start();
       } else { // for external PIPE
         runningPipe.start();
         startExternalPipeManager(true);
       }
->>>>>>> 15fa0983
     }
     senderLogger.operatePipe(pipeName, Operator.OperatorType.START_PIPE);
   }
