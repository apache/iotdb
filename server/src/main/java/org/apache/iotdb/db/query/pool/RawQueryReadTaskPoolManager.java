--- conflicted
+++ resolved
@@ -19,20 +19,14 @@
 
 package org.apache.iotdb.db.query.pool;
 
-import org.apache.iotdb.commons.concurrent.IoTDBThreadPoolFactory;
-import org.apache.iotdb.commons.concurrent.ThreadName;
+import org.apache.iotdb.db.concurrent.IoTDBThreadPoolFactory;
+import org.apache.iotdb.db.concurrent.ThreadName;
 import org.apache.iotdb.db.conf.IoTDBDescriptor;
 import org.apache.iotdb.db.rescon.AbstractPoolManager;
-<<<<<<< HEAD
-import org.apache.iotdb.db.service.metrics.MetricService;
-import org.apache.iotdb.db.service.metrics.enums.Metric;
-import org.apache.iotdb.db.service.metrics.enums.Tag;
-=======
 import org.apache.iotdb.db.service.metrics.MetricsService;
 import org.apache.iotdb.db.service.metrics.enums.Metric;
 import org.apache.iotdb.db.service.metrics.enums.Tag;
 import org.apache.iotdb.metrics.config.MetricConfigDescriptor;
->>>>>>> 9ab9a717
 import org.apache.iotdb.metrics.utils.MetricLevel;
 
 import org.slf4j.Logger;
@@ -57,26 +51,30 @@
     pool =
         IoTDBThreadPoolFactory.newFixedThreadPool(
             threadCnt, ThreadName.SUB_RAW_QUERY_SERVICE.getName());
-    MetricService.getInstance()
-        .getOrCreateAutoGauge(
-            Metric.QUEUE.toString(),
-            MetricLevel.IMPORTANT,
-            pool,
-            p -> ((ThreadPoolExecutor) p).getActiveCount(),
-            Tag.NAME.toString(),
-            ThreadName.SUB_RAW_QUERY_SERVICE.getName(),
-            Tag.STATUS.toString(),
-            "running");
-    MetricService.getInstance()
-        .getOrCreateAutoGauge(
-            Metric.QUEUE.toString(),
-            MetricLevel.IMPORTANT,
-            pool,
-            p -> ((ThreadPoolExecutor) p).getQueue().size(),
-            Tag.NAME.toString(),
-            ThreadName.SUB_RAW_QUERY_SERVICE.getName(),
-            Tag.STATUS.toString(),
-            "waiting");
+    if (MetricConfigDescriptor.getInstance().getMetricConfig().getEnableMetric()) {
+      MetricsService.getInstance()
+          .getMetricManager()
+          .getOrCreateAutoGauge(
+              Metric.QUEUE.toString(),
+              MetricLevel.IMPORTANT,
+              pool,
+              p -> ((ThreadPoolExecutor) p).getActiveCount(),
+              Tag.NAME.toString(),
+              ThreadName.SUB_RAW_QUERY_SERVICE.getName(),
+              Tag.STATUS.toString(),
+              "running");
+      MetricsService.getInstance()
+          .getMetricManager()
+          .getOrCreateAutoGauge(
+              Metric.QUEUE.toString(),
+              MetricLevel.IMPORTANT,
+              pool,
+              p -> ((ThreadPoolExecutor) p).getQueue().size(),
+              Tag.NAME.toString(),
+              ThreadName.SUB_RAW_QUERY_SERVICE.getName(),
+              Tag.STATUS.toString(),
+              "waiting");
+    }
   }
 
   public static RawQueryReadTaskPoolManager getInstance() {
