--- conflicted
+++ resolved
@@ -35,11 +35,7 @@
   private final DriverContext driverContext;
   // TODO Use OperatorFactory to replace operator to generate multiple drivers for on pipeline
   private final Operator operation;
-<<<<<<< HEAD
-  private int dependencyPipelineIndex = -1;
   private long estimatedMemorySize;
-=======
->>>>>>> e6ec5fcd
 
   public PipelineDriverFactory(
       Operator operation, DriverContext driverContext, long estimatedMemorySize) {
