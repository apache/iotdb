--- conflicted
+++ resolved
@@ -235,11 +235,7 @@
           }
           AbstractCompactionTask compactionTask = taskFactory.createTask(context);
           CompactionTaskManager.getInstance()
-<<<<<<< HEAD
-              .submitTask(storageGroup, timePartition, compactionTask);
-=======
               .submitTask(storageGroupName, timePartition, compactionTask);
->>>>>>> 8b8c9bbe
           selectedFileList = new ArrayList<>();
           selectedFileSize = 0L;
         }
