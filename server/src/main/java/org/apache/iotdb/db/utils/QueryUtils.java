--- conflicted
+++ resolved
@@ -40,18 +40,13 @@
 import org.apache.iotdb.db.query.dataset.ShowTimeseriesDataSet;
 import org.apache.iotdb.db.query.filter.TsFileFilter;
 import org.apache.iotdb.tsfile.file.metadata.ChunkMetadata;
-<<<<<<< HEAD
 import org.apache.iotdb.tsfile.file.metadata.enums.TSDataType;
 import org.apache.iotdb.tsfile.read.common.Field;
 import org.apache.iotdb.tsfile.read.common.Path;
 import org.apache.iotdb.tsfile.read.common.RowRecord;
+import org.apache.iotdb.tsfile.read.common.TimeRange;
 import org.apache.iotdb.tsfile.read.query.dataset.QueryDataSet;
 import org.apache.iotdb.tsfile.utils.Binary;
-=======
-
-import java.util.List;
-import org.apache.iotdb.tsfile.read.common.TimeRange;
->>>>>>> 36d524dd
 
 public class QueryUtils {
 
@@ -68,28 +63,13 @@
    * @param modifications all possible modifications.
    */
   public static void modifyChunkMetaData(List<ChunkMetadata> chunkMetaData,
-<<<<<<< HEAD
       List<Modification> modifications) {
     int modIndex = 0;
-
-=======
-                                         List<Modification> modifications) {
->>>>>>> 36d524dd
     for (int metaIndex = 0; metaIndex < chunkMetaData.size(); metaIndex++) {
       ChunkMetadata metaData = chunkMetaData.get(metaIndex);
       for (Modification modification : modifications) {
         if (modification.getVersionNum() > metaData.getVersion()) {
-<<<<<<< HEAD
-          // this modification is after the Chunk, try modifying the chunk
-          // if this modification succeeds, update modIndex so in the next loop the previous
-          // modifications will not be examined
-          modIndex = doModifyChunkMetaData(modification, metaData) ? j : modIndex;
-        } else {
-          // skip old modifications for next metadata
-          modIndex++;
-=======
           doModifyChunkMetaData(modification, metaData);
->>>>>>> 36d524dd
         }
       }
     }
