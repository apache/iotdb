/*
 * Licensed to the Apache Software Foundation (ASF) under one
 * or more contributor license agreements.  See the NOTICE file
 * distributed with this work for additional information
 * regarding copyright ownership.  The ASF licenses this file
 * to you under the Apache License, Version 2.0 (the
 * "License"); you may not use this file except in compliance
 * with the License.  You may obtain a copy of the License at
 *
 *      http://www.apache.org/licenses/LICENSE-2.0
 *
 * Unless required by applicable law or agreed to in writing,
 * software distributed under the License is distributed on an
 * "AS IS" BASIS, WITHOUT WARRANTIES OR CONDITIONS OF ANY
 * KIND, either express or implied.  See the License for the
 * specific language governing permissions and limitations
 * under the License.
 */
package org.apache.iotdb.db.mpp.sql.analyze;

import org.apache.iotdb.common.rpc.thrift.TConsensusGroupId;
import org.apache.iotdb.common.rpc.thrift.TRegionReplicaSet;
import org.apache.iotdb.common.rpc.thrift.TSeriesPartitionSlot;
import org.apache.iotdb.common.rpc.thrift.TTimePartitionSlot;
import org.apache.iotdb.commons.consensus.DataRegionId;
import org.apache.iotdb.commons.partition.DataPartition;
import org.apache.iotdb.commons.partition.DataPartitionQueryParam;
import org.apache.iotdb.commons.partition.SchemaPartition;
import org.apache.iotdb.db.conf.IoTDBDescriptor;
import org.apache.iotdb.db.engine.StorageEngineV2;
import org.apache.iotdb.db.exception.DataRegionException;
import org.apache.iotdb.db.exception.metadata.MetadataException;
import org.apache.iotdb.db.exception.sql.StatementAnalyzeException;
import org.apache.iotdb.db.localconfignode.LocalConfigNode;
import org.apache.iotdb.db.metadata.path.PartialPath;
import org.apache.iotdb.db.mpp.common.schematree.PathPatternTree;

import java.util.Collections;
import java.util.HashMap;
import java.util.List;
import java.util.Map;

public class StandalonePartitionFetcher implements IPartitionFetcher {

  private final LocalConfigNode localConfigNode = LocalConfigNode.getInstance();
  private final StorageEngineV2 storageEngine = StorageEngineV2.getInstance();

  private static final class StandalonePartitionFetcherHolder {
    private static final StandalonePartitionFetcher INSTANCE = new StandalonePartitionFetcher();

    private StandalonePartitionFetcherHolder() {}
  }

  public static StandalonePartitionFetcher getInstance() {
    return StandalonePartitionFetcher.StandalonePartitionFetcherHolder.INSTANCE;
  }

  @Override
  public SchemaPartition getSchemaPartition(PathPatternTree patternTree) {
    return null;
  }

  @Override
  public SchemaPartition getOrCreateSchemaPartition(PathPatternTree patternTree) {
    return null;
  }

  @Override
  public DataPartition getDataPartition(
      Map<String, List<DataPartitionQueryParam>> sgNameToQueryParamsMap) {
    try {
      Map<String, Map<TSeriesPartitionSlot, Map<TTimePartitionSlot, List<TRegionReplicaSet>>>>
          dataPartitionMap = new HashMap<>();
      for (Map.Entry<String, List<DataPartitionQueryParam>> sgEntry :
          sgNameToQueryParamsMap.entrySet()) {
        // for each sg
        String storageGroupName = sgEntry.getKey();
        List<DataPartitionQueryParam> dataPartitionQueryParams = sgEntry.getValue();
        Map<TSeriesPartitionSlot, Map<TTimePartitionSlot, List<TRegionReplicaSet>>>
            deviceToRegionsMap = new HashMap<>();
        for (DataPartitionQueryParam dataPartitionQueryParam : dataPartitionQueryParams) {
          // for each device
          String deviceId = dataPartitionQueryParam.getDevicePath();
          DataRegionId dataRegionId =
              localConfigNode.getBelongedDataRegionRegionId(new PartialPath(deviceId));
          Map<TTimePartitionSlot, List<TRegionReplicaSet>> timePartitionToRegionsMap =
              new HashMap<>();
          for (TTimePartitionSlot timePartitionSlot :
              dataPartitionQueryParam.getTimePartitionSlotList()) {
            // for each time partition
            timePartitionToRegionsMap.put(
                timePartitionSlot,
                Collections.singletonList(
                    new TRegionReplicaSet(
                        new TConsensusGroupId(dataRegionId.getType(), dataRegionId.getId()),
                        Collections.EMPTY_LIST)));
          }
          deviceToRegionsMap.put(new TSeriesPartitionSlot(), timePartitionToRegionsMap);
        }
        dataPartitionMap.put(storageGroupName, deviceToRegionsMap);
      }
      return new DataPartition(
          dataPartitionMap,
          IoTDBDescriptor.getInstance().getConfig().getSeriesPartitionExecutorClass(),
          IoTDBDescriptor.getInstance().getConfig().getSeriesPartitionSlotNum());
    } catch (MetadataException | DataRegionException e) {
      throw new StatementAnalyzeException("An error occurred when executing getDataPartition()");
    }
  }

  @Override
  public DataPartition getDataPartition(List<DataPartitionQueryParam> dataPartitionQueryParams) {
    return null;
  }

  @Override
  public DataPartition getOrCreateDataPartition(
      Map<String, List<DataPartitionQueryParam>> sgNameToQueryParamsMap) {
    return getDataPartition(sgNameToQueryParamsMap);
  }

  @Override
<<<<<<< HEAD
  public DataPartition getOrCreateDataPartition(List<DataPartitionQueryParam> queryParams) {
=======
  public DataPartition getOrCreateDataPartition(
      List<DataPartitionQueryParam> dataPartitionQueryParams) {
>>>>>>> 4bf3dbb6
    return null;
  }
}<|MERGE_RESOLUTION|>--- conflicted
+++ resolved
@@ -120,12 +120,8 @@
   }
 
   @Override
-<<<<<<< HEAD
-  public DataPartition getOrCreateDataPartition(List<DataPartitionQueryParam> queryParams) {
-=======
   public DataPartition getOrCreateDataPartition(
       List<DataPartitionQueryParam> dataPartitionQueryParams) {
->>>>>>> 4bf3dbb6
     return null;
   }
 }