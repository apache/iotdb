--- conflicted
+++ resolved
@@ -18,10 +18,6 @@
  */
 package org.apache.iotdb.db.service;
 
-<<<<<<< HEAD
-import org.apache.iotdb.db.metadata.schemaregion.SchemaEngine;
-=======
->>>>>>> 07a407be
 import org.apache.iotdb.db.utils.MemUtils;
 
 import org.slf4j.Logger;
@@ -34,11 +30,7 @@
   @Override
   public void run() {
     // close rocksdb if possible to avoid lose data
-<<<<<<< HEAD
-    SchemaEngine.getInstance().clear();
-=======
     IoTDB.configManager.clear();
->>>>>>> 07a407be
     if (logger.isInfoEnabled()) {
       logger.info(
           "IoTDB exits. Jvm memory usage: {}",
