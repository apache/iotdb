/*
 * Licensed to the Apache Software Foundation (ASF) under one
 * or more contributor license agreements.  See the NOTICE file
 * distributed with this work for additional information
 * regarding copyright ownership.  The ASF licenses this file
 * to you under the Apache License, Version 2.0 (the
 * "License"); you may not use this file except in compliance
 * with the License.  You may obtain a copy of the License at
 *
 *     http://www.apache.org/licenses/LICENSE-2.0
 *
 * Unless required by applicable law or agreed to in writing,
 * software distributed under the License is distributed on an
 * "AS IS" BASIS, WITHOUT WARRANTIES OR CONDITIONS OF ANY
 * KIND, either express or implied.  See the License for the
 * specific language governing permissions and limitations
 * under the License.
 */

package org.apache.iotdb.db.metadata;

import org.apache.iotdb.commons.concurrent.IoTDBThreadPoolFactory;
import org.apache.iotdb.commons.conf.IoTDBConstant;
import org.apache.iotdb.commons.consensus.DataRegionId;
import org.apache.iotdb.commons.consensus.SchemaRegionId;
import org.apache.iotdb.db.conf.IoTDBConfig;
import org.apache.iotdb.db.conf.IoTDBDescriptor;
import org.apache.iotdb.db.engine.StorageEngineV2;
import org.apache.iotdb.db.engine.fileSystem.SystemFileFactory;
import org.apache.iotdb.db.engine.storagegroup.DataRegion;
import org.apache.iotdb.db.exception.DataRegionException;
import org.apache.iotdb.db.exception.metadata.MetadataException;
import org.apache.iotdb.db.exception.metadata.PathNotExistException;
import org.apache.iotdb.db.exception.metadata.StorageGroupAlreadySetException;
import org.apache.iotdb.db.exception.metadata.StorageGroupNotSetException;
import org.apache.iotdb.db.exception.metadata.template.UndefinedTemplateException;
import org.apache.iotdb.db.metadata.mnode.IStorageGroupMNode;
import org.apache.iotdb.db.metadata.path.PartialPath;
import org.apache.iotdb.db.metadata.rescon.SchemaResourceManager;
import org.apache.iotdb.db.metadata.schemaregion.ISchemaRegion;
import org.apache.iotdb.db.metadata.schemaregion.SchemaEngine;
import org.apache.iotdb.db.metadata.storagegroup.IStorageGroupSchemaManager;
import org.apache.iotdb.db.metadata.storagegroup.StorageGroupSchemaManager;
import org.apache.iotdb.db.metadata.template.Template;
import org.apache.iotdb.db.metadata.template.TemplateManager;
import org.apache.iotdb.db.metadata.utils.MetaUtils;
import org.apache.iotdb.db.qp.physical.sys.ActivateTemplatePlan;
import org.apache.iotdb.db.qp.physical.sys.AppendTemplatePlan;
import org.apache.iotdb.db.qp.physical.sys.CreateTemplatePlan;
import org.apache.iotdb.db.qp.physical.sys.DeleteStorageGroupPlan;
import org.apache.iotdb.db.qp.physical.sys.DropTemplatePlan;
import org.apache.iotdb.db.qp.physical.sys.PruneTemplatePlan;
import org.apache.iotdb.db.qp.physical.sys.SetStorageGroupPlan;
import org.apache.iotdb.db.qp.physical.sys.SetTemplatePlan;
import org.apache.iotdb.db.qp.physical.sys.UnsetTemplatePlan;
import org.apache.iotdb.db.rescon.MemTableManager;
import org.apache.iotdb.db.sync.sender.manager.SchemaSyncManager;
import org.apache.iotdb.tsfile.utils.Pair;
import org.apache.iotdb.tsfile.write.schema.IMeasurementSchema;

import org.slf4j.Logger;
import org.slf4j.LoggerFactory;

import java.io.File;
import java.io.IOException;
import java.util.ArrayList;
import java.util.Collections;
import java.util.HashMap;
import java.util.HashSet;
import java.util.List;
import java.util.Map;
import java.util.Set;
import java.util.concurrent.ScheduledExecutorService;
import java.util.concurrent.TimeUnit;

/**
 * This class simulates the behaviour of configNode to manage the configs locally. The schema
 * configs include storage group, schema region and template. The data config is dataRegion.
 */
public class LocalConfigNode {

  private static final Logger logger = LoggerFactory.getLogger(LocalConfigNode.class);

  private static IoTDBConfig config = IoTDBDescriptor.getInstance().getConfig();

  private volatile boolean initialized = false;

  private ScheduledExecutorService timedForceMLogThread;

  private IStorageGroupSchemaManager storageGroupSchemaManager =
      StorageGroupSchemaManager.getInstance();
  private TemplateManager templateManager = TemplateManager.getInstance();
  private SchemaEngine schemaEngine = SchemaEngine.getInstance();
  private LocalSchemaPartitionTable schemaPartitionTable = LocalSchemaPartitionTable.getInstance();

  private StorageEngineV2 storageEngine = StorageEngineV2.getInstance();

  private LocalDataPartitionTable dataPartitionTable = LocalDataPartitionTable.getInstance();

  private LocalConfigNode() {
    String schemaDir = config.getSchemaDir();
    File schemaFolder = SystemFileFactory.INSTANCE.getFile(schemaDir);
    if (!schemaFolder.exists()) {
      if (schemaFolder.mkdirs()) {
        logger.info("create system folder {}", schemaFolder.getAbsolutePath());
      } else {
        logger.error("create system folder {} failed.", schemaFolder.getAbsolutePath());
      }
    }
  }

  // region LocalSchemaConfigManager SingleTone
  private static class LocalSchemaConfigManagerHolder {
    private static final LocalConfigNode INSTANCE = new LocalConfigNode();

    private LocalSchemaConfigManagerHolder() {}
  }

  public static LocalConfigNode getInstance() {
    return LocalSchemaConfigManagerHolder.INSTANCE;
  }

  // endregion

  // region Interfaces for LocalSchemaConfigManager init, force and clear
  public synchronized void init() {
    if (initialized) {
      return;
    }

    try {
      SchemaResourceManager.initSchemaResource();

      templateManager.init();
      storageGroupSchemaManager.init();
<<<<<<< HEAD
      schemaPartitionTable.init();
      schemaEngine.init();
=======
>>>>>>> 2df96fee

      Map<PartialPath, List<SchemaRegionId>> recoveredLocalSchemaRegionInfo = schemaEngine.init();
      partitionTable.init(recoveredLocalSchemaRegionInfo);

      if (config.getSyncMlogPeriodInMs() != 0) {
        timedForceMLogThread =
            IoTDBThreadPoolFactory.newSingleThreadScheduledExecutor("timedForceMLogThread");

        timedForceMLogThread.scheduleAtFixedRate(
            this::forceMlog,
            config.getSyncMlogPeriodInMs(),
            config.getSyncMlogPeriodInMs(),
            TimeUnit.MILLISECONDS);
      }
    } catch (MetadataException | IOException e) {
      logger.error(
          "Cannot recover all MTree from file, we try to recover as possible as we can", e);
    }

    initialized = true;
  }

<<<<<<< HEAD
  private void initSchemaRegion() throws MetadataException {
    for (PartialPath storageGroup : storageGroupSchemaManager.getAllStorageGroupPaths()) {
      schemaPartitionTable.setStorageGroup(storageGroup);

      File sgDir = new File(config.getSchemaDir(), storageGroup.getFullPath());

      if (!sgDir.exists()) {
        continue;
      }

      File[] schemaRegionDirs = sgDir.listFiles();
      if (schemaRegionDirs == null) {
        continue;
      }

      for (File schemaRegionDir : schemaRegionDirs) {
        SchemaRegionId schemaRegionId =
            new SchemaRegionId(Integer.parseInt(schemaRegionDir.getName()));
        schemaEngine.createSchemaRegion(storageGroup, schemaRegionId);
        schemaPartitionTable.putSchemaRegionId(storageGroup, schemaRegionId);
      }
    }
  }

=======
>>>>>>> 2df96fee
  public synchronized void clear() {
    if (!initialized) {
      return;
    }

    try {
      SchemaResourceManager.clearSchemaResource();

      if (timedForceMLogThread != null) {
        timedForceMLogThread.shutdown();
        timedForceMLogThread = null;
      }

      schemaPartitionTable.clear();
      schemaEngine.clear();
      storageGroupSchemaManager.clear();
      templateManager.clear();

    } catch (IOException e) {
      logger.error("Error occurred when clearing LocalConfigNode:", e);
    }

    initialized = false;
  }

  public synchronized void forceMlog() {
    if (!initialized) {
      return;
    }

    storageGroupSchemaManager.forceLog();
    templateManager.forceLog();
    schemaEngine.forceMlog();
  }

  // endregion

  // region Interfaces for storage group management

  // region Interfaces for storage group write operation

  /**
   * Set storage group of the given path to MTree.
   *
   * @param storageGroup root.node.(node)*
   */
  public void setStorageGroup(PartialPath storageGroup) throws MetadataException {
    storageGroupSchemaManager.setStorageGroup(storageGroup);
<<<<<<< HEAD
    schemaPartitionTable.setStorageGroup(storageGroup);

    schemaEngine.createSchemaRegion(
        storageGroup, schemaPartitionTable.allocateSchemaRegionId(storageGroup));
=======
    for (SchemaRegionId schemaRegionId : partitionTable.setStorageGroup(storageGroup)) {
      schemaEngine.createSchemaRegion(storageGroup, schemaRegionId);
    }

>>>>>>> 2df96fee
    if (SchemaSyncManager.getInstance().isEnableSync()) {
      SchemaSyncManager.getInstance().syncMetadataPlan(new SetStorageGroupPlan(storageGroup));
    }

    if (!config.isEnableMemControl()) {
      MemTableManager.getInstance().addOrDeleteStorageGroup(1);
    }
  }

  public void deleteStorageGroup(PartialPath storageGroup) throws MetadataException {
    deleteSchemaRegionsInStorageGroup(
        storageGroup, schemaPartitionTable.getSchemaRegionIdsByStorageGroup(storageGroup));

    for (Template template : templateManager.getTemplateMap().values()) {
      templateManager.unmarkStorageGroup(template, storageGroup.getFullPath());
    }
    if (SchemaSyncManager.getInstance().isEnableSync()) {
      SchemaSyncManager.getInstance()
          .syncMetadataPlan(new DeleteStorageGroupPlan(Collections.singletonList(storageGroup)));
    }

    if (!config.isEnableMemControl()) {
      MemTableManager.getInstance().addOrDeleteStorageGroup(-1);
    }

    schemaPartitionTable.deleteStorageGroup(storageGroup);

    // delete storage group after all related resources have been cleared
    storageGroupSchemaManager.deleteStorageGroup(storageGroup);
  }

  private void deleteSchemaRegionsInStorageGroup(
      PartialPath storageGroup, List<SchemaRegionId> schemaRegionIdSet) throws MetadataException {
    for (SchemaRegionId schemaRegionId : schemaRegionIdSet) {
      schemaEngine.deleteSchemaRegion(schemaRegionId);
    }

    File sgDir = new File(config.getSchemaDir() + File.separator + storageGroup.getFullPath());
    if (sgDir.delete()) {
      logger.info("delete storage group folder {}", sgDir.getAbsolutePath());
    } else {
      if (sgDir.exists()) {
        logger.info("delete storage group folder {} failed.", sgDir.getAbsolutePath());
        throw new MetadataException(
            String.format("Failed to delete storage group folder %s", sgDir.getAbsolutePath()));
      }
    }
  }

  /**
   * Delete storage groups of given paths from MTree.
   *
   * @param storageGroups list of paths to be deleted.
   */
  public void deleteStorageGroups(List<PartialPath> storageGroups) throws MetadataException {
    for (PartialPath storageGroup : storageGroups) {
      deleteStorageGroup(storageGroup);
    }
  }

  private PartialPath ensureStorageGroup(PartialPath path) throws MetadataException {
    try {
      return getBelongedStorageGroup(path);
    } catch (StorageGroupNotSetException e) {
      if (!config.isAutoCreateSchemaEnabled()) {
        throw e;
      }
      PartialPath storageGroupPath =
          MetaUtils.getStorageGroupPathByLevel(path, config.getDefaultStorageGroupLevel());
      try {
        setStorageGroup(storageGroupPath);
        return storageGroupPath;
      } catch (StorageGroupAlreadySetException storageGroupAlreadySetException) {
        if (storageGroupAlreadySetException.isHasChild()) {
          // if setStorageGroup failure is because of child, the deviceNode should not be created.
          // Timeseries can't be created under a deviceNode without storageGroup.
          throw storageGroupAlreadySetException;
        }

        // concurrent timeseries creation may result concurrent ensureStorageGroup
        // it's ok that the storageGroup has already been set
        return getBelongedStorageGroup(path);
      }
    }
  }

  public void setTTL(PartialPath storageGroup, long dataTTL) throws MetadataException, IOException {
    storageGroupSchemaManager.setTTL(storageGroup, dataTTL);
  }

  // endregion

  // region Interfaces for storage group info query

  /**
   * Check if the given path is storage group or not.
   *
   * @param path Format: root.node.(node)*
   */
  public boolean isStorageGroup(PartialPath path) {
    return storageGroupSchemaManager.isStorageGroup(path);
  }

  /** Check whether the given path contains a storage group */
  public boolean checkStorageGroupByPath(PartialPath path) {
    return storageGroupSchemaManager.checkStorageGroupByPath(path);
  }

  /**
   * Check whether the storage group of given path is set. The path may be a prefix path of some
   * storage group. Besides, the given path may be also beyond the MTreeAboveSG scope, then return
   * true if the covered part exists, which means there's storage group on this path. The rest part
   * will be checked by certain storage group subTree.
   *
   * @param path a full path or a prefix path
   */
  public boolean isStorageGroupAlreadySet(PartialPath path) {
    return storageGroupSchemaManager.isStorageGroupAlreadySet(path);
  }

  /**
   * To calculate the count of storage group for given path pattern. If using prefix match, the path
   * pattern is used to match prefix path. All timeseries start with the matched prefix path will be
   * counted.
   */
  public int getStorageGroupNum(PartialPath pathPattern, boolean isPrefixMatch)
      throws MetadataException {
    return storageGroupSchemaManager.getStorageGroupNum(pathPattern, isPrefixMatch);
  }

  /**
   * Get storage group name by path
   *
   * <p>e.g., root.sg1 is a storage group and path = root.sg1.d1, return root.sg1
   *
   * @param path only full path, cannot be path pattern
   * @return storage group in the given path
   */
  public PartialPath getBelongedStorageGroup(PartialPath path) throws StorageGroupNotSetException {
    return storageGroupSchemaManager.getBelongedStorageGroup(path);
  }

  /**
   * Get the storage group that given path pattern matches or belongs to.
   *
   * <p>Suppose we have (root.sg1.d1.s1, root.sg2.d2.s2), refer the following cases: 1. given path
   * "root.sg1", ("root.sg1") will be returned. 2. given path "root.*", ("root.sg1", "root.sg2")
   * will be returned. 3. given path "root.*.d1.s1", ("root.sg1", "root.sg2") will be returned.
   *
   * @param pathPattern a path pattern or a full path
   * @return a list contains all storage groups related to given path pattern
   */
  public List<PartialPath> getBelongedStorageGroups(PartialPath pathPattern)
      throws MetadataException {
    return storageGroupSchemaManager.getBelongedStorageGroups(pathPattern);
  }

  /**
   * Get all storage group matching given path pattern. If using prefix match, the path pattern is
   * used to match prefix path. All timeseries start with the matched prefix path will be collected.
   *
   * @param pathPattern a pattern of a full path
   * @param isPrefixMatch if true, the path pattern is used to match prefix path
   * @return A ArrayList instance which stores storage group paths matching given path pattern.
   */
  public List<PartialPath> getMatchedStorageGroups(PartialPath pathPattern, boolean isPrefixMatch)
      throws MetadataException {
    return storageGroupSchemaManager.getMatchedStorageGroups(pathPattern, isPrefixMatch);
  }

  /** Get all storage group paths */
  public List<PartialPath> getAllStorageGroupPaths() {
    return storageGroupSchemaManager.getAllStorageGroupPaths();
  }

  /**
   * For a path, infer all storage groups it may belong to. The path can have wildcards. Resolve the
   * path or path pattern into StorageGroupName-FullPath pairs that FullPath matches the given path.
   *
   * <p>Consider the path into two parts: (1) the sub path which can not contain a storage group
   * name and (2) the sub path which is substring that begin after the storage group name.
   *
   * <p>(1) Suppose the part of the path can not contain a storage group name (e.g.,
   * "root".contains("root.sg") == false), then: For each one level wildcard *, only one level will
   * be inferred and the wildcard will be removed. For each multi level wildcard **, then the
   * inference will go on until the storage groups are found and the wildcard will be kept. (2)
   * Suppose the part of the path is a substring that begin after the storage group name. (e.g., For
   * "root.*.sg1.a.*.b.*" and "root.x.sg1" is a storage group, then this part is "a.*.b.*"). For
   * this part, keep what it is.
   *
   * <p>Assuming we have three SGs: root.group1, root.group2, root.area1.group3 Eg1: for input
   * "root.**", returns ("root.group1", "root.group1.**"), ("root.group2", "root.group2.**")
   * ("root.area1.group3", "root.area1.group3.**") Eg2: for input "root.*.s1", returns
   * ("root.group1", "root.group1.s1"), ("root.group2", "root.group2.s1")
   *
   * <p>Eg3: for input "root.area1.**", returns ("root.area1.group3", "root.area1.group3.**")
   *
   * @param path can be a path pattern or a full path.
   * @return StorageGroupName-FullPath pairs
   * @apiNote :for cluster
   */
  public Map<String, List<PartialPath>> groupPathByStorageGroup(PartialPath path)
      throws MetadataException {
    Map<String, List<PartialPath>> sgPathMap =
        storageGroupSchemaManager.groupPathByStorageGroup(path);
    if (logger.isDebugEnabled()) {
      logger.debug("The storage groups of path {} are {}", path, sgPathMap.keySet());
    }
    return sgPathMap;
  }

  /**
   * get all storageGroups ttl
   *
   * @return key-> storageGroupPath, value->ttl
   */
  public Map<PartialPath, Long> getStorageGroupsTTL() {
    Map<PartialPath, Long> storageGroupsTTL = new HashMap<>();
    for (IStorageGroupMNode storageGroupMNode : getAllStorageGroupNodes()) {
      storageGroupsTTL.put(storageGroupMNode.getPartialPath(), storageGroupMNode.getDataTTL());
    }
    return storageGroupsTTL;
  }

  /**
   * To collect nodes in the given level for given path pattern. If using prefix match, the path
   * pattern is used to match prefix path. All nodes start with the matched prefix path will be
   * collected. This method only count in nodes above storage group. Nodes below storage group,
   * including storage group node will be collected by certain SchemaRegion. The involved storage
   * groups will be collected to fetch schemaRegion.
   *
   * @param pathPattern a path pattern or a full path
   * @param nodeLevel the level should match the level of the path
   * @param isPrefixMatch if true, the path pattern is used to match prefix path
   */
  public Pair<List<PartialPath>, Set<PartialPath>> getNodesListInGivenLevel(
      PartialPath pathPattern,
      int nodeLevel,
      boolean isPrefixMatch,
      LocalSchemaProcessor.StorageGroupFilter filter)
      throws MetadataException {
    return storageGroupSchemaManager.getNodesListInGivenLevel(
        pathPattern, nodeLevel, isPrefixMatch, filter);
  }

  /**
   * Get child node path in the next level of the given path pattern. This method only count in
   * nodes above storage group. Nodes below storage group, including storage group node will be
   * counted by certain Storage Group.
   *
   * <p>give pathPattern and the child nodes is those matching pathPattern.*
   *
   * <p>e.g., MTree has [root.a.sg1.d1.s1, root.b.sg1.d1.s2, root.c.sg1.d2.s1] given path = root
   * return [root.a, root.b]
   *
   * @param pathPattern The given path
   * @return All child nodes' seriesPath(s) of given seriesPath.
   */
  public Pair<Set<String>, Set<PartialPath>> getChildNodePathInNextLevel(PartialPath pathPattern)
      throws MetadataException {
    return storageGroupSchemaManager.getChildNodePathInNextLevel(pathPattern);
  }

  /**
   * Get child node path in the next level of the given path pattern. This method only count in
   * nodes above storage group. Nodes below storage group, including storage group node will be
   * counted by certain Storage Group.
   *
   * <p>give pathPattern and the child nodes is those matching pathPattern.*
   *
   * <p>e.g., MTree has [root.a.sg1.d1.s1, root.b.sg1.d1.s2, root.c.sg1.d2.s1] given path = root
   * return [a, b]
   *
   * @param pathPattern The given path
   * @return All child nodes' seriesPath(s) of given seriesPath.
   */
  public Pair<Set<String>, Set<PartialPath>> getChildNodeNameInNextLevel(PartialPath pathPattern)
      throws MetadataException {
    return storageGroupSchemaManager.getChildNodeNameInNextLevel(pathPattern);
  }

  // endregion

  // region Interfaces for StorageGroupMNode Query

  /** Get storage group node by path. the give path don't need to be storage group path. */
  public IStorageGroupMNode getStorageGroupNodeByPath(PartialPath path) throws MetadataException {
    // used for storage engine auto create storage group
    ensureStorageGroup(path);
    return storageGroupSchemaManager.getStorageGroupNodeByPath(path);
  }

  /** Get all storage group MNodes */
  public List<IStorageGroupMNode> getAllStorageGroupNodes() {
    return storageGroupSchemaManager.getAllStorageGroupNodes();
  }

  // endregion

  // endregion

  // region Interfaces for SchemaRegionId Management
  /**
   * Get the target SchemaRegionIds, which the given path belongs to. The path must be a fullPath
   * without wildcards, * or **. This method is the first step when there's a task on one certain
   * path, e.g., root.sg1 is a storage group and path = root.sg1.d1, return SchemaRegionId of
   * root.sg1. If there's no storage group on the given path, StorageGroupNotSetException will be
   * thrown.
   */
  public SchemaRegionId getBelongedSchemaRegionId(PartialPath path) throws MetadataException {
    PartialPath storageGroup = storageGroupSchemaManager.getBelongedStorageGroup(path);
<<<<<<< HEAD
    SchemaRegionId schemaRegionId = schemaPartitionTable.getSchemaRegionId(storageGroup, path);
    ISchemaRegion schemaRegion = schemaEngine.getSchemaRegion(schemaRegionId);
    if (schemaRegion == null) {
      schemaEngine.createSchemaRegion(storageGroup, schemaRegionId);
    }
    return schemaPartitionTable.getSchemaRegionId(storageGroup, path);
=======
    return partitionTable.getSchemaRegionId(storageGroup, path);
>>>>>>> 2df96fee
  }

  // This interface involves storage group and schema region auto creation
  public SchemaRegionId getBelongedSchemaRegionIdWithAutoCreate(PartialPath path)
      throws MetadataException {
    PartialPath storageGroup = ensureStorageGroup(path);
    SchemaRegionId schemaRegionId = partitionTable.getSchemaRegionId(storageGroup, path);
    if (schemaRegionId == null) {
      partitionTable.setStorageGroup(storageGroup);
      schemaRegionId = partitionTable.getSchemaRegionId(storageGroup, path);
    }
    ISchemaRegion schemaRegion = schemaEngine.getSchemaRegion(schemaRegionId);
    if (schemaRegion == null) {
      schemaEngine.createSchemaRegion(storageGroup, schemaRegionId);
    }
    return schemaRegionId;
  }

  /**
   * Get the target SchemaRegionIds, which will be involved/covered by the given pathPattern. The
   * path may contain wildcards, * or **. This method is the first step when there's a task on
   * multiple paths represented by the given pathPattern. If isPrefixMatch, all storage groups under
   * the prefixPath that matches the given pathPattern will be collected.
   */
  public List<SchemaRegionId> getInvolvedSchemaRegionIds(
      PartialPath pathPattern, boolean isPrefixMatch) throws MetadataException {
    List<SchemaRegionId> result = new ArrayList<>();
    for (PartialPath storageGroup :
        storageGroupSchemaManager.getInvolvedStorageGroups(pathPattern, isPrefixMatch)) {
      result.addAll(
          schemaPartitionTable.getInvolvedSchemaRegionIds(
              storageGroup, pathPattern, isPrefixMatch));
    }
    return result;
  }

  public List<SchemaRegionId> getSchemaRegionIdsByStorageGroup(PartialPath storageGroup)
      throws MetadataException {
    return schemaPartitionTable.getSchemaRegionIdsByStorageGroup(storageGroup);
  }

  // endregion

  // region Interfaces and Implementation for Template operations
  public void createSchemaTemplate(CreateTemplatePlan plan) throws MetadataException {
    templateManager.createSchemaTemplate(plan);
  }

  public void appendSchemaTemplate(AppendTemplatePlan plan) throws MetadataException {
    if (templateManager.getTemplate(plan.getName()) == null) {
      throw new MetadataException(String.format("Template [%s] does not exist.", plan.getName()));
    }

    boolean isTemplateAppendable = true;

    Template template = templateManager.getTemplate(plan.getName());

    for (SchemaRegionId schemaRegionId : template.getRelatedSchemaRegion()) {
      if (!schemaEngine
          .getSchemaRegion(schemaRegionId)
          .isTemplateAppendable(template, plan.getMeasurements())) {
        isTemplateAppendable = false;
        break;
      }
    }

    if (!isTemplateAppendable) {
      throw new MetadataException(
          String.format(
              "Template [%s] cannot be appended for overlapping of new measurement and MTree",
              plan.getName()));
    }

    templateManager.appendSchemaTemplate(plan);
  }

  public void pruneSchemaTemplate(PruneTemplatePlan plan) throws MetadataException {
    if (templateManager.getTemplate(plan.getName()) == null) {
      throw new MetadataException(String.format("Template [%s] does not exist.", plan.getName()));
    }

    if (templateManager.getTemplate(plan.getName()).getRelatedSchemaRegion().size() > 0) {
      throw new MetadataException(
          String.format(
              "Template [%s] cannot be pruned since had been set before.", plan.getName()));
    }

    templateManager.pruneSchemaTemplate(plan);
  }

  public int countMeasurementsInTemplate(String templateName) throws MetadataException {
    try {
      return templateManager.getTemplate(templateName).getMeasurementsCount();
    } catch (UndefinedTemplateException e) {
      throw new MetadataException(e);
    }
  }

  /**
   * @param templateName name of template to check
   * @param path full path to check
   * @return if path correspond to a measurement in template
   * @throws MetadataException
   */
  public boolean isMeasurementInTemplate(String templateName, String path)
      throws MetadataException {
    return templateManager.getTemplate(templateName).isPathMeasurement(path);
  }

  public boolean isPathExistsInTemplate(String templateName, String path) throws MetadataException {
    return templateManager.getTemplate(templateName).isPathExistInTemplate(path);
  }

  public List<String> getMeasurementsInTemplate(String templateName, String path)
      throws MetadataException {
    return templateManager.getTemplate(templateName).getMeasurementsUnderPath(path);
  }

  public List<Pair<String, IMeasurementSchema>> getSchemasInTemplate(
      String templateName, String path) throws MetadataException {
    Set<Map.Entry<String, IMeasurementSchema>> rawSchemas =
        templateManager.getTemplate(templateName).getSchemaMap().entrySet();
    return rawSchemas.stream()
        .filter(e -> e.getKey().startsWith(path))
        .collect(
            ArrayList::new,
            (res, elem) -> res.add(new Pair<>(elem.getKey(), elem.getValue())),
            ArrayList::addAll);
  }

  public Set<String> getAllTemplates() {
    return templateManager.getAllTemplateName();
  }

  /**
   * Get all paths set designated template
   *
   * @param templateName designated template name, blank string for any template exists
   * @return paths set
   */
  public Set<String> getPathsSetTemplate(String templateName) throws MetadataException {
    Set<String> result = new HashSet<>();
    if (templateName.equals(IoTDBConstant.ONE_LEVEL_PATH_WILDCARD)) {
      for (ISchemaRegion schemaRegion : schemaEngine.getAllSchemaRegions()) {
        result.addAll(schemaRegion.getPathsSetTemplate(IoTDBConstant.ONE_LEVEL_PATH_WILDCARD));
      }
    } else {
      for (SchemaRegionId schemaRegionId :
          templateManager.getTemplate(templateName).getRelatedSchemaRegion()) {
        result.addAll(
            schemaEngine.getSchemaRegion(schemaRegionId).getPathsSetTemplate(templateName));
      }
    }

    return result;
  }

  public Set<String> getPathsUsingTemplate(String templateName) throws MetadataException {
    Set<String> result = new HashSet<>();
    if (templateName.equals(IoTDBConstant.ONE_LEVEL_PATH_WILDCARD)) {
      for (ISchemaRegion schemaRegion : schemaEngine.getAllSchemaRegions()) {
        result.addAll(schemaRegion.getPathsUsingTemplate(IoTDBConstant.ONE_LEVEL_PATH_WILDCARD));
      }
    } else {
      for (SchemaRegionId schemaRegionId :
          templateManager.getTemplate(templateName).getRelatedSchemaRegion()) {
        result.addAll(
            schemaEngine.getSchemaRegion(schemaRegionId).getPathsUsingTemplate(templateName));
      }
    }

    return result;
  }

  public void dropSchemaTemplate(DropTemplatePlan plan) throws MetadataException {
    String templateName = plan.getName();
    // check whether template exists
    if (!templateManager.getAllTemplateName().contains(templateName)) {
      throw new UndefinedTemplateException(templateName);
    }

    if (templateManager.getTemplate(plan.getName()).getRelatedSchemaRegion().size() > 0) {
      throw new MetadataException(
          String.format(
              "Template [%s] has been set on MTree, cannot be dropped now.", templateName));
    }

    templateManager.dropSchemaTemplate(plan);
  }

  public synchronized void setSchemaTemplate(SetTemplatePlan plan) throws MetadataException {
    PartialPath path = new PartialPath(plan.getPrefixPath());
    try {
      schemaEngine
          .getSchemaRegion(getBelongedSchemaRegionIdWithAutoCreate(path))
          .setSchemaTemplate(plan);
    } catch (StorageGroupAlreadySetException e) {
      throw new MetadataException("Template should not be set above storageGroup");
    }
  }

  public synchronized void unsetSchemaTemplate(UnsetTemplatePlan plan) throws MetadataException {
    PartialPath path = new PartialPath(plan.getPrefixPath());
    try {
      schemaEngine.getSchemaRegion(getBelongedSchemaRegionId(path)).unsetSchemaTemplate(plan);
    } catch (StorageGroupNotSetException e) {
      throw new PathNotExistException(plan.getPrefixPath());
    }
  }

  public void setUsingSchemaTemplate(ActivateTemplatePlan plan) throws MetadataException {
    PartialPath path = plan.getPrefixPath();
    try {
      schemaEngine
          .getSchemaRegion(getBelongedSchemaRegionIdWithAutoCreate(path))
          .setUsingSchemaTemplate(plan);
    } catch (StorageGroupNotSetException e) {
      throw new MetadataException(
          String.format(
              "Path [%s] has not been set any template.", plan.getPrefixPath().toString()));
    }
  }

  // endregion

  // region Interfaces for DataRegionId Management
  /**
   * Get the target DataRegionIds, which the given path belongs to. The path must be a fullPath
   * without wildcards, * or **. This method is the first step when there's a task on one certain
   * path, e.g., root.sg1 is a storage group and path = root.sg1.d1, return DataRegionId of
   * root.sg1. If there's no storage group on the given path, StorageGroupNotSetException will be
   * thrown.
   */
  public DataRegionId getBelongedDataRegionRegionId(PartialPath path)
      throws MetadataException, DataRegionException {
    PartialPath storageGroup = storageGroupSchemaManager.getBelongedStorageGroup(path);
    DataRegionId dataRegionId = dataPartitionTable.getDataRegionId(storageGroup, path);
    DataRegion dataRegion = storageEngine.getDataRegion(dataRegionId);
    if (dataRegion == null) {
      storageEngine.createDataRegion(dataRegionId, storageGroup.getFullPath(), Long.MAX_VALUE);
    }
    return dataPartitionTable.getDataRegionId(storageGroup, path);
  }

  public List<DataRegionId> getDataRegionIdsByStorageGroup(PartialPath storageGroup) {
    return dataPartitionTable.getDataRegionIdsByStorageGroup(storageGroup);
  }

  // endregion
}<|MERGE_RESOLUTION|>--- conflicted
+++ resolved
@@ -133,14 +133,9 @@
 
       templateManager.init();
       storageGroupSchemaManager.init();
-<<<<<<< HEAD
-      schemaPartitionTable.init();
-      schemaEngine.init();
-=======
->>>>>>> 2df96fee
 
       Map<PartialPath, List<SchemaRegionId>> recoveredLocalSchemaRegionInfo = schemaEngine.init();
-      partitionTable.init(recoveredLocalSchemaRegionInfo);
+      schemaPartitionTable.init(recoveredLocalSchemaRegionInfo);
 
       if (config.getSyncMlogPeriodInMs() != 0) {
         timedForceMLogThread =
@@ -160,33 +155,6 @@
     initialized = true;
   }
 
-<<<<<<< HEAD
-  private void initSchemaRegion() throws MetadataException {
-    for (PartialPath storageGroup : storageGroupSchemaManager.getAllStorageGroupPaths()) {
-      schemaPartitionTable.setStorageGroup(storageGroup);
-
-      File sgDir = new File(config.getSchemaDir(), storageGroup.getFullPath());
-
-      if (!sgDir.exists()) {
-        continue;
-      }
-
-      File[] schemaRegionDirs = sgDir.listFiles();
-      if (schemaRegionDirs == null) {
-        continue;
-      }
-
-      for (File schemaRegionDir : schemaRegionDirs) {
-        SchemaRegionId schemaRegionId =
-            new SchemaRegionId(Integer.parseInt(schemaRegionDir.getName()));
-        schemaEngine.createSchemaRegion(storageGroup, schemaRegionId);
-        schemaPartitionTable.putSchemaRegionId(storageGroup, schemaRegionId);
-      }
-    }
-  }
-
-=======
->>>>>>> 2df96fee
   public synchronized void clear() {
     if (!initialized) {
       return;
@@ -235,17 +203,10 @@
    */
   public void setStorageGroup(PartialPath storageGroup) throws MetadataException {
     storageGroupSchemaManager.setStorageGroup(storageGroup);
-<<<<<<< HEAD
-    schemaPartitionTable.setStorageGroup(storageGroup);
-
-    schemaEngine.createSchemaRegion(
-        storageGroup, schemaPartitionTable.allocateSchemaRegionId(storageGroup));
-=======
-    for (SchemaRegionId schemaRegionId : partitionTable.setStorageGroup(storageGroup)) {
+    for (SchemaRegionId schemaRegionId : schemaPartitionTable.setStorageGroup(storageGroup)) {
       schemaEngine.createSchemaRegion(storageGroup, schemaRegionId);
     }
 
->>>>>>> 2df96fee
     if (SchemaSyncManager.getInstance().isEnableSync()) {
       SchemaSyncManager.getInstance().syncMetadataPlan(new SetStorageGroupPlan(storageGroup));
     }
@@ -557,26 +518,17 @@
    */
   public SchemaRegionId getBelongedSchemaRegionId(PartialPath path) throws MetadataException {
     PartialPath storageGroup = storageGroupSchemaManager.getBelongedStorageGroup(path);
-<<<<<<< HEAD
-    SchemaRegionId schemaRegionId = schemaPartitionTable.getSchemaRegionId(storageGroup, path);
-    ISchemaRegion schemaRegion = schemaEngine.getSchemaRegion(schemaRegionId);
-    if (schemaRegion == null) {
-      schemaEngine.createSchemaRegion(storageGroup, schemaRegionId);
-    }
     return schemaPartitionTable.getSchemaRegionId(storageGroup, path);
-=======
-    return partitionTable.getSchemaRegionId(storageGroup, path);
->>>>>>> 2df96fee
   }
 
   // This interface involves storage group and schema region auto creation
   public SchemaRegionId getBelongedSchemaRegionIdWithAutoCreate(PartialPath path)
       throws MetadataException {
     PartialPath storageGroup = ensureStorageGroup(path);
-    SchemaRegionId schemaRegionId = partitionTable.getSchemaRegionId(storageGroup, path);
+    SchemaRegionId schemaRegionId = schemaPartitionTable.getSchemaRegionId(storageGroup, path);
     if (schemaRegionId == null) {
-      partitionTable.setStorageGroup(storageGroup);
-      schemaRegionId = partitionTable.getSchemaRegionId(storageGroup, path);
+      schemaPartitionTable.setStorageGroup(storageGroup);
+      schemaRegionId = schemaPartitionTable.getSchemaRegionId(storageGroup, path);
     }
     ISchemaRegion schemaRegion = schemaEngine.getSchemaRegion(schemaRegionId);
     if (schemaRegion == null) {
