/*
 * Licensed to the Apache Software Foundation (ASF) under one
 * or more contributor license agreements.  See the NOTICE file
 * distributed with this work for additional information
 * regarding copyright ownership.  The ASF licenses this file
 * to you under the Apache License, Version 2.0 (the
 * "License"); you may not use this file except in compliance
 * with the License.  You may obtain a copy of the License at
 *
 *     http://www.apache.org/licenses/LICENSE-2.0
 *
 * Unless required by applicable law or agreed to in writing,
 * software distributed under the License is distributed on an
 * "AS IS" BASIS, WITHOUT WARRANTIES OR CONDITIONS OF ANY
 * KIND, either express or implied.  See the License for the
 * specific language governing permissions and limitations
 * under the License.
 */

package org.apache.iotdb.db.mpp.sql.planner.plan.node.metedata.write;

import org.apache.iotdb.db.exception.metadata.IllegalPathException;
import org.apache.iotdb.db.metadata.path.PartialPath;
import org.apache.iotdb.db.mpp.sql.planner.plan.node.PlanNode;
import org.apache.iotdb.db.mpp.sql.planner.plan.node.PlanNodeId;
import org.apache.iotdb.db.mpp.sql.planner.plan.node.PlanNodeType;
import org.apache.iotdb.db.mpp.sql.planner.plan.node.PlanVisitor;
import org.apache.iotdb.db.mpp.sql.statement.metadata.AlterTimeSeriesStatement.AlterType;
import org.apache.iotdb.tsfile.exception.NotImplementedException;
import org.apache.iotdb.tsfile.utils.ReadWriteIOUtils;

import java.nio.ByteBuffer;
import java.util.HashMap;
import java.util.List;
import java.util.Map;
import java.util.Objects;

public class AlterTimeSeriesNode extends PlanNode {
  private PartialPath path;
  private AlterType alterType;

  /**
   * used when the alterType is RENAME, SET, DROP, ADD_TAGS, ADD_ATTRIBUTES. when the alterType is
   * RENAME, alterMap has only one entry, key is the previousName, value is the currentName. when
   * the alterType is DROP, only the keySet of alterMap is useful, it contains all the key names
   * needed to be removed
   */
  private Map<String, String> alterMap;

  /** used when the alterType is UPSERT */
  private String alias;

  private Map<String, String> tagsMap;
  private Map<String, String> attributesMap;

  public AlterTimeSeriesNode(
      PlanNodeId id,
      PartialPath path,
      AlterType alterType,
      Map<String, String> alterMap,
      String alias,
      Map<String, String> tagsMap,
      Map<String, String> attributesMap) {
    super(id);
    this.path = path;
    this.alterType = alterType;
    this.alterMap = alterMap;
    this.alias = alias;
    this.tagsMap = tagsMap;
    this.attributesMap = attributesMap;
  }

  public PartialPath getPath() {
    return path;
  }

  public void setPath(PartialPath path) {
    this.path = path;
  }

  public AlterType getAlterType() {
    return alterType;
  }

  public void setAlterType(AlterType alterType) {
    this.alterType = alterType;
  }

  public Map<String, String> getAlterMap() {
    return alterMap;
  }

  public void setAlterMap(Map<String, String> alterMap) {
    this.alterMap = alterMap;
  }

  public String getAlias() {
    return alias;
  }

  public void setAlias(String alias) {
    this.alias = alias;
  }

  public Map<String, String> getTagsMap() {
    return tagsMap;
  }

  public void setTagsMap(Map<String, String> tagsMap) {
    this.tagsMap = tagsMap;
  }

  public Map<String, String> getAttributesMap() {
    return attributesMap;
  }

  public void setAttributesMap(Map<String, String> attributesMap) {
    this.attributesMap = attributesMap;
  }

  @Override
  public List<PlanNode> getChildren() {
    return null;
  }

  @Override
  public void addChild(PlanNode child) {}

  @Override
  public PlanNode clone() {
    throw new NotImplementedException("Clone of AlterTimeSeriesNode is not implemented");
  }

  @Override
  public int allowedChildCount() {
    return NO_CHILD_ALLOWED;
  }

  @Override
  public List<String> getOutputColumnNames() {
    return null;
  }

  @Override
<<<<<<< HEAD
  public void serialize(ByteBuffer byteBuffer) {
    byteBuffer.putShort((short) PlanNodeType.ALTER_TIME_SERIES.ordinal());
    ReadWriteIOUtils.write(this.getPlanNodeId().getId(), byteBuffer);
    byte[] bytes = path.getFullPath().getBytes();
    byteBuffer.putInt(bytes.length);
    byteBuffer.put(bytes);
    byteBuffer.put((byte) alterType.ordinal());

    // alias
    if (alias != null) {
      byteBuffer.put((byte) 1);
      ReadWriteIOUtils.write(alias, byteBuffer);
    } else {
      byteBuffer.put((byte) 0);
    }

    // alterMap
    if (alterMap == null) {
      byteBuffer.put((byte) -1);
    } else if (alterMap.isEmpty()) {
      byteBuffer.put((byte) 0);
    } else {
      byteBuffer.put((byte) 1);
      ReadWriteIOUtils.write(alterMap, byteBuffer);
    }

    // tagsMap
    if (tagsMap == null) {
      byteBuffer.put((byte) -1);
    } else if (tagsMap.isEmpty()) {
      byteBuffer.put((byte) 0);
    } else {
      byteBuffer.put((byte) 1);
      ReadWriteIOUtils.write(tagsMap, byteBuffer);
    }

    // attributesMap
    if (attributesMap == null) {
      byteBuffer.put((byte) -1);
    } else if (attributesMap.isEmpty()) {
      byteBuffer.put((byte) 0);
    } else {
      byteBuffer.put((byte) 1);
      ReadWriteIOUtils.write(attributesMap, byteBuffer);
    }

    // no children node, need to set 0
    byteBuffer.putInt(0);
=======
  public List<TSDataType> getOutputColumnTypes() {
    return null;
>>>>>>> b16c381e
  }

  public static AlterTimeSeriesNode deserialize(ByteBuffer byteBuffer) {
    String id;
    PartialPath path = null;
    AlterType alterType = null;
    String alias = null;
    Map<String, String> alterMap = null;
    Map<String, String> tagsMap = null;
    Map<String, String> attributesMap = null;

    int length = byteBuffer.getInt();
    byte[] bytes = new byte[length];
    byteBuffer.get(bytes);
    try {
      path = new PartialPath(new String(bytes));
    } catch (IllegalPathException e) {
      throw new IllegalArgumentException("Can not deserialize AlterTimeSeriesNode", e);
    }
    alterType = AlterType.values()[byteBuffer.get()];

    // alias
    if (byteBuffer.get() == 1) {
      alias = ReadWriteIOUtils.readString(byteBuffer);
    }

    // alterMap
    byte label = byteBuffer.get();
    if (label == 0) {
      alterMap = new HashMap<>();
    } else if (label == 1) {
      alterMap = ReadWriteIOUtils.readMap(byteBuffer);
    }

    // tagsMap
    label = byteBuffer.get();
    if (label == 0) {
      tagsMap = new HashMap<>();
    } else if (label == 1) {
      tagsMap = ReadWriteIOUtils.readMap(byteBuffer);
    }

    // attributesMap
    label = byteBuffer.get();
    if (label == 0) {
      attributesMap = new HashMap<>();
    } else if (label == 1) {
      attributesMap = ReadWriteIOUtils.readMap(byteBuffer);
    }

    id = ReadWriteIOUtils.readString(byteBuffer);
    return new AlterTimeSeriesNode(
        new PlanNodeId(id), path, alterType, alterMap, alias, tagsMap, attributesMap);
  }

  @Override
  public <R, C> R accept(PlanVisitor<R, C> visitor, C schemaRegion) {
    return visitor.visitAlterTimeSeries(this, schemaRegion);
  }

  @Override
  protected void serializeAttributes(ByteBuffer byteBuffer) {
    PlanNodeType.ALTER_TIME_SERIES.serialize(byteBuffer);
    byte[] bytes = path.getFullPath().getBytes();
    byteBuffer.putInt(bytes.length);
    byteBuffer.put(bytes);
    byteBuffer.put((byte) alterType.ordinal());

    // alias
    if (alias != null) {
      byteBuffer.put((byte) 1);
      ReadWriteIOUtils.write(alias, byteBuffer);
    } else {
      byteBuffer.put((byte) 0);
    }

    // alterMap
    if (alterMap == null) {
      byteBuffer.put((byte) -1);
    } else if (alterMap.isEmpty()) {
      byteBuffer.put((byte) 0);
    } else {
      byteBuffer.put((byte) 1);
      ReadWriteIOUtils.write(alterMap, byteBuffer);
    }

    // tagsMap
    if (tagsMap == null) {
      byteBuffer.put((byte) -1);
    } else if (tagsMap.isEmpty()) {
      byteBuffer.put((byte) 0);
    } else {
      byteBuffer.put((byte) 1);
      ReadWriteIOUtils.write(tagsMap, byteBuffer);
    }

    // attributesMap
    if (attributesMap == null) {
      byteBuffer.put((byte) -1);
    } else if (attributesMap.isEmpty()) {
      byteBuffer.put((byte) 0);
    } else {
      byteBuffer.put((byte) 1);
      ReadWriteIOUtils.write(attributesMap, byteBuffer);
    }
  }

  public boolean equals(Object o) {
    if (this == o) {
      return true;
    }
    if (o == null || getClass() != o.getClass()) {
      return false;
    }

    AlterTimeSeriesNode that = (AlterTimeSeriesNode) o;

    return this.getPlanNodeId().equals(that.getPlanNodeId())
        && Objects.equals(path, that.path)
        && alterType == that.alterType
        && Objects.equals(alterMap, that.alterMap)
        && Objects.equals(alias, that.alias)
        && Objects.equals(tagsMap, that.tagsMap)
        && Objects.equals(attributesMap, that.attributesMap);
  }

  @Override
  public int hashCode() {
    return Objects.hash(
        this.getPlanNodeId(), path, alias, alterType, alterMap, attributesMap, tagsMap);
  }
}<|MERGE_RESOLUTION|>--- conflicted
+++ resolved
@@ -141,62 +141,6 @@
     return null;
   }
 
-  @Override
-<<<<<<< HEAD
-  public void serialize(ByteBuffer byteBuffer) {
-    byteBuffer.putShort((short) PlanNodeType.ALTER_TIME_SERIES.ordinal());
-    ReadWriteIOUtils.write(this.getPlanNodeId().getId(), byteBuffer);
-    byte[] bytes = path.getFullPath().getBytes();
-    byteBuffer.putInt(bytes.length);
-    byteBuffer.put(bytes);
-    byteBuffer.put((byte) alterType.ordinal());
-
-    // alias
-    if (alias != null) {
-      byteBuffer.put((byte) 1);
-      ReadWriteIOUtils.write(alias, byteBuffer);
-    } else {
-      byteBuffer.put((byte) 0);
-    }
-
-    // alterMap
-    if (alterMap == null) {
-      byteBuffer.put((byte) -1);
-    } else if (alterMap.isEmpty()) {
-      byteBuffer.put((byte) 0);
-    } else {
-      byteBuffer.put((byte) 1);
-      ReadWriteIOUtils.write(alterMap, byteBuffer);
-    }
-
-    // tagsMap
-    if (tagsMap == null) {
-      byteBuffer.put((byte) -1);
-    } else if (tagsMap.isEmpty()) {
-      byteBuffer.put((byte) 0);
-    } else {
-      byteBuffer.put((byte) 1);
-      ReadWriteIOUtils.write(tagsMap, byteBuffer);
-    }
-
-    // attributesMap
-    if (attributesMap == null) {
-      byteBuffer.put((byte) -1);
-    } else if (attributesMap.isEmpty()) {
-      byteBuffer.put((byte) 0);
-    } else {
-      byteBuffer.put((byte) 1);
-      ReadWriteIOUtils.write(attributesMap, byteBuffer);
-    }
-
-    // no children node, need to set 0
-    byteBuffer.putInt(0);
-=======
-  public List<TSDataType> getOutputColumnTypes() {
-    return null;
->>>>>>> b16c381e
-  }
-
   public static AlterTimeSeriesNode deserialize(ByteBuffer byteBuffer) {
     String id;
     PartialPath path = null;
