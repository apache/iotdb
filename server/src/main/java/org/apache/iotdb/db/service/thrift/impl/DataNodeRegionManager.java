/*
 * Licensed to the Apache Software Foundation (ASF) under one
 * or more contributor license agreements.  See the NOTICE file
 * distributed with this work for additional information
 * regarding copyright ownership.  The ASF licenses this file
 * to you under the Apache License, Version 2.0 (the
 * "License"); you may not use this file except in compliance
 * with the License.  You may obtain a copy of the License at
 *
 *     http://www.apache.org/licenses/LICENSE-2.0
 *
 * Unless required by applicable law or agreed to in writing,
 * software distributed under the License is distributed on an
 * "AS IS" BASIS, WITHOUT WARRANTIES OR CONDITIONS OF ANY
 * KIND, either express or implied.  See the License for the
 * specific language governing permissions and limitations
 * under the License.
 */

package org.apache.iotdb.db.service.thrift.impl;

import org.apache.iotdb.common.rpc.thrift.TDataNodeLocation;
import org.apache.iotdb.common.rpc.thrift.TEndPoint;
import org.apache.iotdb.common.rpc.thrift.TRegionReplicaSet;
import org.apache.iotdb.common.rpc.thrift.TSStatus;
import org.apache.iotdb.commons.conf.IoTDBConstant;
import org.apache.iotdb.commons.consensus.ConsensusGroupId;
import org.apache.iotdb.commons.consensus.DataRegionId;
import org.apache.iotdb.commons.consensus.SchemaRegionId;
import org.apache.iotdb.commons.exception.IllegalPathException;
import org.apache.iotdb.commons.exception.MetadataException;
import org.apache.iotdb.commons.path.PartialPath;
import org.apache.iotdb.consensus.common.Peer;
import org.apache.iotdb.consensus.common.response.ConsensusGenericResponse;
import org.apache.iotdb.db.consensus.DataRegionConsensusImpl;
import org.apache.iotdb.db.consensus.SchemaRegionConsensusImpl;
import org.apache.iotdb.db.engine.StorageEngineV2;
import org.apache.iotdb.db.exception.DataRegionException;
import org.apache.iotdb.db.metadata.schemaregion.SchemaEngine;
<<<<<<< HEAD
import org.apache.iotdb.db.mpp.plan.analyze.SchemaValidator;
import org.apache.iotdb.db.mpp.plan.planner.plan.node.PlanNode;
import org.apache.iotdb.db.mpp.plan.planner.plan.node.write.InsertNode;
import org.apache.iotdb.db.trigger.executor.TriggerFireResult;
import org.apache.iotdb.db.trigger.executor.TriggerFireVisitor;
import org.apache.iotdb.mpp.rpc.thrift.TSendPlanNodeResp;
=======
>>>>>>> 28face49
import org.apache.iotdb.rpc.RpcUtils;
import org.apache.iotdb.rpc.TSStatusCode;
import org.apache.iotdb.trigger.api.enums.TriggerEvent;

import org.slf4j.Logger;
import org.slf4j.LoggerFactory;

import java.util.ArrayList;
import java.util.List;
import java.util.Map;
import java.util.concurrent.ConcurrentHashMap;
import java.util.concurrent.locks.ReentrantReadWriteLock;

/**
 * This class takes the responsibility of managing regions, executing PlanNode of write type on
 * according regions and controlling the execution concurrency.
 */
public class DataNodeRegionManager {

  private static final Logger LOGGER = LoggerFactory.getLogger(DataNodeRegionManager.class);

  private final SchemaEngine schemaEngine = SchemaEngine.getInstance();
  private final StorageEngineV2 storageEngine = StorageEngineV2.getInstance();

  private final Map<SchemaRegionId, ReentrantReadWriteLock> schemaRegionLockMap =
      new ConcurrentHashMap<>();
  private final Map<DataRegionId, ReentrantReadWriteLock> dataRegionLockMap =
      new ConcurrentHashMap<>();

  private static class DataNodeRegionManagerHolder {
    private static final DataNodeRegionManager INSTANCE = new DataNodeRegionManager();

    private DataNodeRegionManagerHolder() {}
  }

  public static DataNodeRegionManager getInstance() {
    return DataNodeRegionManagerHolder.INSTANCE;
  }

  public void init() {
    schemaEngine
        .getAllSchemaRegions()
        .forEach(
            schemaRegion -> {
              schemaRegionLockMap.put(
                  schemaRegion.getSchemaRegionId(), new ReentrantReadWriteLock(false));
            });

    storageEngine
        .getAllDataRegionIds()
        .forEach(
            dataRegionId -> dataRegionLockMap.put(dataRegionId, new ReentrantReadWriteLock(false)));
  }

  public void clear() {
    schemaRegionLockMap.clear();
    dataRegionLockMap.clear();
  }

<<<<<<< HEAD
  private ConsensusWriteResponse executePlanNodeInConsensusLayer(
      ConsensusGroupId groupId, PlanNode planNode) {
    if (groupId instanceof DataRegionId) {
      return DataRegionConsensusImpl.getInstance().write(groupId, planNode);
    } else {
      return SchemaRegionConsensusImpl.getInstance().write(groupId, planNode);
    }
  }

  private TSendPlanNodeResp executeDataInsert(DataRegionId dataRegionId, InsertNode insertNode) {
    TSendPlanNodeResp response = new TSendPlanNodeResp();
    dataRegionLockMap.get(dataRegionId).readLock().lock();
    try {
      try {
        SchemaValidator.validate(insertNode);
      } catch (SemanticException e) {
        response.setAccepted(false);
        response.setStatus(
            RpcUtils.getStatus(TSStatusCode.METADATA_ERROR.getStatusCode(), e.getMessage()));
        response.setMessage(e.getMessage());
        return response;
      }
      boolean hasFailedMeasurement = insertNode.hasFailedMeasurements();
      String partialInsertMessage = null;
      if (hasFailedMeasurement) {
        partialInsertMessage =
            String.format(
                "Fail to insert measurements %s caused by %s",
                insertNode.getFailedMeasurements(), insertNode.getFailedMessages());
        LOGGER.warn(partialInsertMessage);
      }

      ConsensusWriteResponse writeResponse = writePlanNode(dataRegionId, insertNode);
=======
  private DataNodeRegionManager() {}
>>>>>>> 28face49

  public ReentrantReadWriteLock getRegionLock(ConsensusGroupId consensusGroupId) {
    return consensusGroupId instanceof DataRegionId
        ? dataRegionLockMap.get((DataRegionId) consensusGroupId)
        : schemaRegionLockMap.get((SchemaRegionId) consensusGroupId);
  }

  public TSStatus createSchemaRegion(TRegionReplicaSet regionReplicaSet, String storageGroup) {
    TSStatus tsStatus;
    try {
      PartialPath storageGroupPartitionPath = new PartialPath(storageGroup);
      SchemaRegionId schemaRegionId = new SchemaRegionId(regionReplicaSet.getRegionId().getId());
      schemaEngine.createSchemaRegion(storageGroupPartitionPath, schemaRegionId);
      schemaRegionLockMap.put(schemaRegionId, new ReentrantReadWriteLock(false));
      List<Peer> peers = new ArrayList<>();
      for (TDataNodeLocation dataNodeLocation : regionReplicaSet.getDataNodeLocations()) {
        TEndPoint endpoint =
            new TEndPoint(
                dataNodeLocation.getSchemaRegionConsensusEndPoint().getIp(),
                dataNodeLocation.getSchemaRegionConsensusEndPoint().getPort());
        peers.add(new Peer(schemaRegionId, endpoint));
      }
      ConsensusGenericResponse consensusGenericResponse =
          SchemaRegionConsensusImpl.getInstance().createPeer(schemaRegionId, peers);
      if (consensusGenericResponse.isSuccess()) {
        tsStatus = new TSStatus(TSStatusCode.SUCCESS_STATUS.getStatusCode());
      } else {
        tsStatus = new TSStatus(TSStatusCode.CREATE_REGION_ERROR.getStatusCode());
        tsStatus.setMessage(consensusGenericResponse.getException().getMessage());
      }
    } catch (IllegalPathException e1) {
      LOGGER.error("Create Schema Region {} failed because path is illegal.", storageGroup);
      tsStatus = new TSStatus(TSStatusCode.PATH_ILLEGAL.getStatusCode());
      tsStatus.setMessage("Create Schema Region failed because storageGroup path is illegal.");
    } catch (MetadataException e2) {
      LOGGER.error("Create Schema Region {} failed because {}", storageGroup, e2.getMessage());
      tsStatus = new TSStatus(TSStatusCode.CREATE_REGION_ERROR.getStatusCode());
      tsStatus.setMessage(
          String.format("Create Schema Region failed because of %s", e2.getMessage()));
    }
    return tsStatus;
  }

  public TSStatus createDataRegion(
      TRegionReplicaSet regionReplicaSet, String storageGroup, long ttl) {
    TSStatus tsStatus;
    try {
      DataRegionId dataRegionId = new DataRegionId(regionReplicaSet.getRegionId().getId());
      storageEngine.createDataRegion(dataRegionId, storageGroup, ttl);
      dataRegionLockMap.put(dataRegionId, new ReentrantReadWriteLock(false));
      List<Peer> peers = new ArrayList<>();
      for (TDataNodeLocation dataNodeLocation : regionReplicaSet.getDataNodeLocations()) {
        TEndPoint endpoint =
            new TEndPoint(
                dataNodeLocation.getDataRegionConsensusEndPoint().getIp(),
                dataNodeLocation.getDataRegionConsensusEndPoint().getPort());
        peers.add(new Peer(dataRegionId, endpoint));
      }
      ConsensusGenericResponse consensusGenericResponse =
          DataRegionConsensusImpl.getInstance().createPeer(dataRegionId, peers);
      if (consensusGenericResponse.isSuccess()) {
        tsStatus = new TSStatus(TSStatusCode.SUCCESS_STATUS.getStatusCode());
      } else {
        tsStatus = new TSStatus(TSStatusCode.CREATE_REGION_ERROR.getStatusCode());
        tsStatus.setMessage(consensusGenericResponse.getException().getMessage());
      }
    } catch (DataRegionException e) {
      LOGGER.error("Create Data Region {} failed because {}", storageGroup, e.getMessage());
      tsStatus = new TSStatus(TSStatusCode.CREATE_REGION_ERROR.getStatusCode());
      tsStatus.setMessage(String.format("Create Data Region failed because of %s", e.getMessage()));
    }
    return tsStatus;
  }

  public TSStatus createNewRegion(ConsensusGroupId regionId, String storageGroup, long ttl) {
    TSStatus status = new TSStatus(TSStatusCode.SUCCESS_STATUS.getStatusCode());
    LOGGER.info("start to create new region {}", regionId);
    try {
      if (regionId instanceof DataRegionId) {
        DataRegionId dataRegionId = (DataRegionId) regionId;
        storageEngine.createDataRegion(dataRegionId, storageGroup, ttl);
        dataRegionLockMap.put(dataRegionId, new ReentrantReadWriteLock(false));
      } else {
        SchemaRegionId schemaRegionId = (SchemaRegionId) regionId;
        schemaEngine.createSchemaRegion(new PartialPath(storageGroup), schemaRegionId);
        schemaRegionLockMap.put(schemaRegionId, new ReentrantReadWriteLock(false));
      }
    } catch (Exception e) {
      LOGGER.error("create new region {} error", regionId, e);
      status.setCode(TSStatusCode.CREATE_REGION_ERROR.getStatusCode());
      status.setMessage("create new region " + regionId + "error,  exception:" + e.getMessage());
      return status;
    }
    status.setMessage("create new region " + regionId + " succeed");
    LOGGER.info("succeed to create new region {}", regionId);
    return status;
  }

  public TSStatus deleteDataRegion(DataRegionId dataRegionId) {
    storageEngine.deleteDataRegion(dataRegionId);
    dataRegionLockMap.remove(dataRegionId);
    return RpcUtils.getStatus(TSStatusCode.SUCCESS_STATUS, "Execute successfully");
  }

  public TSStatus deleteSchemaRegion(SchemaRegionId schemaRegionId) {
    try {
      schemaEngine.deleteSchemaRegion(schemaRegionId);
      schemaRegionLockMap.remove(schemaRegionId);
      return RpcUtils.getStatus(TSStatusCode.SUCCESS_STATUS, "Execute successfully");
    } catch (MetadataException e) {
      LOGGER.error("{}: MetaData error: ", IoTDBConstant.GLOBAL_DB_NAME, e);
      return RpcUtils.getStatus(TSStatusCode.METADATA_ERROR, e.getMessage());
    }
  }

  public static ConsensusWriteResponse writePlanNode(ConsensusGroupId groupId, PlanNode planNode) {
    ConsensusWriteResponse writeResponse;
    TriggerFireVisitor visitor = new TriggerFireVisitor();
    // fire Trigger before the insertion
    TriggerFireResult result = visitor.process(planNode, TriggerEvent.BEFORE_INSERT);
    if (result.equals(TriggerFireResult.TERMINATION)) {
      TSStatus triggerError = new TSStatus(TSStatusCode.TRIGGER_FIRE_ERROR.getStatusCode());
      triggerError.setMessage(
          "Failed to complete the insertion because trigger error before the insertion.");
      writeResponse = ConsensusWriteResponse.newBuilder().setStatus(triggerError).build();
    } else {
      boolean hasFailedTriggerBeforeInsertion =
          result.equals(TriggerFireResult.FAILED_NO_TERMINATION);

      writeResponse = DataRegionConsensusImpl.getInstance().write(groupId, planNode);

      // fire Trigger after the insertion
      if (writeResponse.isSuccessful()) {
        result = visitor.process(planNode, TriggerEvent.AFTER_INSERT);
        if (hasFailedTriggerBeforeInsertion || !result.equals(TriggerFireResult.SUCCESS)) {
          TSStatus triggerError = new TSStatus(TSStatusCode.TRIGGER_FIRE_ERROR.getStatusCode());
          triggerError.setMessage(
              "Meet trigger error before/after the insertion, the insertion itself is completed.");
          writeResponse = ConsensusWriteResponse.newBuilder().setStatus(triggerError).build();
        }
      }
    }
    return writeResponse;
  }
}<|MERGE_RESOLUTION|>--- conflicted
+++ resolved
@@ -37,18 +37,8 @@
 import org.apache.iotdb.db.engine.StorageEngineV2;
 import org.apache.iotdb.db.exception.DataRegionException;
 import org.apache.iotdb.db.metadata.schemaregion.SchemaEngine;
-<<<<<<< HEAD
-import org.apache.iotdb.db.mpp.plan.analyze.SchemaValidator;
-import org.apache.iotdb.db.mpp.plan.planner.plan.node.PlanNode;
-import org.apache.iotdb.db.mpp.plan.planner.plan.node.write.InsertNode;
-import org.apache.iotdb.db.trigger.executor.TriggerFireResult;
-import org.apache.iotdb.db.trigger.executor.TriggerFireVisitor;
-import org.apache.iotdb.mpp.rpc.thrift.TSendPlanNodeResp;
-=======
->>>>>>> 28face49
 import org.apache.iotdb.rpc.RpcUtils;
 import org.apache.iotdb.rpc.TSStatusCode;
-import org.apache.iotdb.trigger.api.enums.TriggerEvent;
 
 import org.slf4j.Logger;
 import org.slf4j.LoggerFactory;
@@ -105,43 +95,7 @@
     dataRegionLockMap.clear();
   }
 
-<<<<<<< HEAD
-  private ConsensusWriteResponse executePlanNodeInConsensusLayer(
-      ConsensusGroupId groupId, PlanNode planNode) {
-    if (groupId instanceof DataRegionId) {
-      return DataRegionConsensusImpl.getInstance().write(groupId, planNode);
-    } else {
-      return SchemaRegionConsensusImpl.getInstance().write(groupId, planNode);
-    }
-  }
-
-  private TSendPlanNodeResp executeDataInsert(DataRegionId dataRegionId, InsertNode insertNode) {
-    TSendPlanNodeResp response = new TSendPlanNodeResp();
-    dataRegionLockMap.get(dataRegionId).readLock().lock();
-    try {
-      try {
-        SchemaValidator.validate(insertNode);
-      } catch (SemanticException e) {
-        response.setAccepted(false);
-        response.setStatus(
-            RpcUtils.getStatus(TSStatusCode.METADATA_ERROR.getStatusCode(), e.getMessage()));
-        response.setMessage(e.getMessage());
-        return response;
-      }
-      boolean hasFailedMeasurement = insertNode.hasFailedMeasurements();
-      String partialInsertMessage = null;
-      if (hasFailedMeasurement) {
-        partialInsertMessage =
-            String.format(
-                "Fail to insert measurements %s caused by %s",
-                insertNode.getFailedMeasurements(), insertNode.getFailedMessages());
-        LOGGER.warn(partialInsertMessage);
-      }
-
-      ConsensusWriteResponse writeResponse = writePlanNode(dataRegionId, insertNode);
-=======
   private DataNodeRegionManager() {}
->>>>>>> 28face49
 
   public ReentrantReadWriteLock getRegionLock(ConsensusGroupId consensusGroupId) {
     return consensusGroupId instanceof DataRegionId
@@ -256,34 +210,4 @@
       return RpcUtils.getStatus(TSStatusCode.METADATA_ERROR, e.getMessage());
     }
   }
-
-  public static ConsensusWriteResponse writePlanNode(ConsensusGroupId groupId, PlanNode planNode) {
-    ConsensusWriteResponse writeResponse;
-    TriggerFireVisitor visitor = new TriggerFireVisitor();
-    // fire Trigger before the insertion
-    TriggerFireResult result = visitor.process(planNode, TriggerEvent.BEFORE_INSERT);
-    if (result.equals(TriggerFireResult.TERMINATION)) {
-      TSStatus triggerError = new TSStatus(TSStatusCode.TRIGGER_FIRE_ERROR.getStatusCode());
-      triggerError.setMessage(
-          "Failed to complete the insertion because trigger error before the insertion.");
-      writeResponse = ConsensusWriteResponse.newBuilder().setStatus(triggerError).build();
-    } else {
-      boolean hasFailedTriggerBeforeInsertion =
-          result.equals(TriggerFireResult.FAILED_NO_TERMINATION);
-
-      writeResponse = DataRegionConsensusImpl.getInstance().write(groupId, planNode);
-
-      // fire Trigger after the insertion
-      if (writeResponse.isSuccessful()) {
-        result = visitor.process(planNode, TriggerEvent.AFTER_INSERT);
-        if (hasFailedTriggerBeforeInsertion || !result.equals(TriggerFireResult.SUCCESS)) {
-          TSStatus triggerError = new TSStatus(TSStatusCode.TRIGGER_FIRE_ERROR.getStatusCode());
-          triggerError.setMessage(
-              "Meet trigger error before/after the insertion, the insertion itself is completed.");
-          writeResponse = ConsensusWriteResponse.newBuilder().setStatus(triggerError).build();
-        }
-      }
-    }
-    return writeResponse;
-  }
 }