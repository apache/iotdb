/*
 * Licensed to the Apache Software Foundation (ASF) under one
 * or more contributor license agreements.  See the NOTICE file
 * distributed with this work for additional information
 * regarding copyright ownership.  The ASF licenses this file
 * to you under the Apache License, Version 2.0 (the
 * "License"); you may not use this file except in compliance
 * with the License.  You may obtain a copy of the License at
 *
 *     http://www.apache.org/licenses/LICENSE-2.0
 *
 * Unless required by applicable law or agreed to in writing,
 * software distributed under the License is distributed on an
 * "AS IS" BASIS, WITHOUT WARRANTIES OR CONDITIONS OF ANY
 * KIND, either express or implied.  See the License for the
 * specific language governing permissions and limitations
 * under the License.
 */

package org.apache.iotdb.db.engine.storagegroup.timeindex;

import org.apache.iotdb.db.exception.PartitionViolationException;

import java.io.IOException;
import java.io.InputStream;
import java.io.OutputStream;
import java.nio.ByteBuffer;
import java.util.Set;

public interface ITimeIndex {

  int SPANS_MULTI_TIME_PARTITIONS_FLAG_ID = -1;

  /**
   * serialize to outputStream
   *
   * @param outputStream outputStream
   */
  void serialize(OutputStream outputStream) throws IOException;

  /**
   * deserialize from inputStream
   *
   * @param inputStream inputStream
   * @return TimeIndex
   */
  ITimeIndex deserialize(InputStream inputStream) throws IOException;

  /**
   * deserialize from byte buffer
   *
   * @param buffer byte buffer
   * @return TimeIndex
   */
  ITimeIndex deserialize(ByteBuffer buffer);

  /** do something when TsFileResource is closing (may be empty method) */
  void close();

  /**
   * get devices in TimeIndex
   *
   * @return device names
   */
<<<<<<< HEAD
  Set<String> getDevices(String tsFilePath) throws IOException;
=======
  Set<String> getDevices(String tsFilePath);
>>>>>>> 860c8de5

  /** @return whether end time is empty (Long.MIN_VALUE) */
  boolean endTimeEmpty();

  /**
   * @param ttlLowerBound time lower bound
   * @return whether any of the device lives over the given time bound
   */
  boolean stillLives(long ttlLowerBound);

  /** @return Calculate file index ram size */
  long calculateRamSize();

  /**
   * get time partition
   *
   * @param tsFilePath tsFile absolute path
   * @return partition
   */
  long getTimePartition(String tsFilePath);

  /**
   * get time partition with check. If data of tsFile spans partitions, an exception will be thrown
   *
   * @param tsFilePath tsFile path
   * @return partition
   * @throws PartitionViolationException data of tsFile spans partitions
   */
  long getTimePartitionWithCheck(String tsFilePath) throws PartitionViolationException;

  /**
   * Check whether the tsFile spans multiple time partitions.
   *
   * @return true if the tsFile spans multiple time partitions, otherwise false.
   */
  boolean isSpanMultiTimePartitions();

  /**
   * update start time
   *
   * @param deviceId device name
   * @param time start time
   */
  void updateStartTime(String deviceId, long time);

  /**
   * update end time
   *
   * @param deviceId device name
   * @param time end time
   */
  void updateEndTime(String deviceId, long time);

  /**
   * put start time
   *
   * @param deviceId device name
   * @param time start time
   */
  void putStartTime(String deviceId, long time);

  /**
   * put end time
   *
   * @param deviceId device name
   * @param time end time
   */
  void putEndTime(String deviceId, long time);

  /**
   * get start time of device
   *
   * @param deviceId device name
   * @return start time
   */
  long getStartTime(String deviceId);

  /**
   * get end time of device
   *
   * @param deviceId device name
   * @return end time
   */
  long getEndTime(String deviceId);

  /**
   * check whether deviceId exists in TsFile
   *
   * @param deviceId device name
   * @return true if the deviceId may exist in TsFile, otherwise false.
   */
  boolean checkDeviceIdExist(String deviceId);
}<|MERGE_RESOLUTION|>--- conflicted
+++ resolved
@@ -62,11 +62,8 @@
    *
    * @return device names
    */
-<<<<<<< HEAD
   Set<String> getDevices(String tsFilePath) throws IOException;
-=======
-  Set<String> getDevices(String tsFilePath);
->>>>>>> 860c8de5
+
 
   /** @return whether end time is empty (Long.MIN_VALUE) */
   boolean endTimeEmpty();
