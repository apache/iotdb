--- conflicted
+++ resolved
@@ -64,11 +64,7 @@
     TClusterParameters clusterParameters = showClusterParametersResp.getClusterParameters();
     buildTSBlock(
         builder,
-<<<<<<< HEAD
-        new Binary(IoTDBConstant.SHOW_CLUSTER_NAME),
-=======
         new Binary(ColumnHeaderConstant.COLUMN_CLUSTER_NAME),
->>>>>>> a18cc5cb
         new Binary(clusterParameters.getClusterName()));
     buildTSBlock(
         builder,
