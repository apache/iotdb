/*
 * Licensed to the Apache Software Foundation (ASF) under one
 * or more contributor license agreements.  See the NOTICE file
 * distributed with this work for additional information
 * regarding copyright ownership.  The ASF licenses this file
 * to you under the Apache License, Version 2.0 (the
 * "License"); you may not use this file except in compliance
 * with the License.  You may obtain a copy of the License at
 *
 *     http://www.apache.org/licenses/LICENSE-2.0
 *
 * Unless required by applicable law or agreed to in writing,
 * software distributed under the License is distributed on an
 * "AS IS" BASIS, WITHOUT WARRANTIES OR CONDITIONS OF ANY
 * KIND, either express or implied.  See the License for the
 * specific language governing permissions and limitations
 * under the License.
 */

package org.apache.iotdb.db.pipe.collector.historical;

import org.apache.iotdb.commons.consensus.DataRegionId;
import org.apache.iotdb.commons.consensus.index.ProgressIndex;
import org.apache.iotdb.commons.pipe.task.meta.PipeTaskMeta;
import org.apache.iotdb.db.engine.StorageEngine;
import org.apache.iotdb.db.engine.storagegroup.DataRegion;
import org.apache.iotdb.db.engine.storagegroup.TsFileManager;
import org.apache.iotdb.db.engine.storagegroup.TsFileNameGenerator;
import org.apache.iotdb.db.engine.storagegroup.TsFileResource;
import org.apache.iotdb.db.pipe.config.plugin.env.PipeTaskCollectorRuntimeEnvironment;
import org.apache.iotdb.db.pipe.event.common.tsfile.PipeTsFileInsertionEvent;
import org.apache.iotdb.db.utils.DateTimeUtils;
import org.apache.iotdb.pipe.api.customizer.PipeParameterValidator;
import org.apache.iotdb.pipe.api.customizer.PipeParameters;
import org.apache.iotdb.pipe.api.customizer.collector.PipeCollectorRuntimeConfiguration;
import org.apache.iotdb.pipe.api.event.Event;

import org.slf4j.Logger;
import org.slf4j.LoggerFactory;

import java.io.IOException;
import java.time.ZoneId;
import java.util.ArrayDeque;
import java.util.Queue;
import java.util.stream.Collectors;

<<<<<<< HEAD
import static org.apache.iotdb.db.pipe.config.constant.PipeCollectorConstant.COLLECTOR_HISTORY_ENABLE_KEY;
import static org.apache.iotdb.db.pipe.config.constant.PipeCollectorConstant.COLLECTOR_HISTORY_END_TIME;
import static org.apache.iotdb.db.pipe.config.constant.PipeCollectorConstant.COLLECTOR_HISTORY_START_TIME;
=======
import static org.apache.iotdb.db.pipe.config.PipeCollectorConstant.COLLECTOR_HISTORY_ENABLE_KEY;
import static org.apache.iotdb.db.pipe.config.PipeCollectorConstant.COLLECTOR_HISTORY_END_TIME;
import static org.apache.iotdb.db.pipe.config.PipeCollectorConstant.COLLECTOR_HISTORY_START_TIME;
import static org.apache.iotdb.db.pipe.config.PipeCollectorConstant.DATA_REGION_KEY;
>>>>>>> ccdd24f3

public class PipeHistoricalDataRegionTsFileCollector extends PipeHistoricalDataRegionCollector {

  private static final Logger LOGGER =
      LoggerFactory.getLogger(PipeHistoricalDataRegionTsFileCollector.class);

  private PipeTaskMeta pipeTaskMeta;
  private ProgressIndex startIndex;

  private int dataRegionId;

<<<<<<< HEAD
  private long historicalDataCollectionTimeLowerBound;
  private long historicalDataCollectionStartTime;
  private long historicalDataCollectionEndTime;
=======
  private String pattern;

  private final long historicalDataCollectionTimeLowerBound; // arrival time
  private long historicalDataCollectionStartTime; // event time
  private long historicalDataCollectionEndTime; // event time
>>>>>>> ccdd24f3

  private Queue<PipeTsFileInsertionEvent> pendingQueue;

  public PipeHistoricalDataRegionTsFileCollector() {}

  @Override
  public void validate(PipeParameterValidator validator) throws Exception {}

  @Override
  public void customize(
      PipeParameters parameters, PipeCollectorRuntimeConfiguration configuration) {
<<<<<<< HEAD

    final PipeTaskCollectorRuntimeEnvironment environment =
        (PipeTaskCollectorRuntimeEnvironment) configuration.getRuntimeEnvironment();
    dataRegionId = environment.getRegionId();
    pipeTaskMeta = environment.getPipeTaskMeta();
    startIndex = environment.getPipeTaskMeta().getProgressIndex();

    // enable historical collector by default
    historicalDataCollectionTimeLowerBound =
        parameters.getBooleanOrDefault(COLLECTOR_HISTORY_ENABLE_KEY, true)
            ? Long.MIN_VALUE
            // We define the realtime data as the data generated after the creation time
            // of the pipe from user's perspective. But we still need to use
            // PipeHistoricalDataRegionCollector to collect the realtime data generated between the
            // creation time of the pipe and the time when the pipe starts, because those data
            // can not be listened by PipeRealtimeDataRegionCollector, and should be collected by
            // PipeHistoricalDataRegionCollector from implementation perspective.
            : environment.getCreationTime();

=======
    dataRegionId = parameters.getInt(DATA_REGION_KEY);

    pattern =
        parameters.getStringOrDefault(
            PipeCollectorConstant.COLLECTOR_PATTERN_KEY,
            PipeCollectorConstant.COLLECTOR_PATTERN_DEFAULT_VALUE);

    // user may set the COLLECTOR_HISTORY_START_TIME and COLLECTOR_HISTORY_END_TIME without
    // enabling the historical data collection, which may affect the realtime data collection.
    final boolean isHistoricalCollectorEnabledByUser =
        parameters.getBooleanOrDefault(COLLECTOR_HISTORY_ENABLE_KEY, true);
>>>>>>> ccdd24f3
    historicalDataCollectionStartTime =
        isHistoricalCollectorEnabledByUser && parameters.hasAttribute(COLLECTOR_HISTORY_START_TIME)
            ? DateTimeUtils.convertDatetimeStrToLong(
                parameters.getString(COLLECTOR_HISTORY_START_TIME), ZoneId.systemDefault())
            : Long.MIN_VALUE;
    historicalDataCollectionEndTime =
        isHistoricalCollectorEnabledByUser && parameters.hasAttribute(COLLECTOR_HISTORY_END_TIME)
            ? DateTimeUtils.convertDatetimeStrToLong(
                parameters.getString(COLLECTOR_HISTORY_END_TIME), ZoneId.systemDefault())
            : Long.MAX_VALUE;

    // Only invoke flushDataRegionAllTsFiles() when the pipe runs in the realtime only mode.
    // realtime only mode -> (historicalDataCollectionTimeLowerBound != Long.MIN_VALUE)
    //
    // Ensure that all data in the data region is flushed to disk before collecting data.
    // This ensures the generation time of all newly generated TsFiles (realtime data) after the
    // invocation of flushDataRegionAllTsFiles() is later than the creationTime of the pipe
    // (historicalDataCollectionTimeLowerBound).
    //
    // Note that: the generation time of the TsFile is the time when the TsFile is created, not
    // the time when the data is flushed to the TsFile.
    //
    // Then we can use the generation time of the TsFile to determine whether the data in the
    // TsFile should be collected by comparing the generation time of the TsFile with the
    // historicalDataCollectionTimeLowerBound when starting the pipe in realtime only mode.
    //
    // If we don't invoke flushDataRegionAllTsFiles() in the realtime only mode, the data generated
    // between the creation time of the pipe the time when the pipe starts will be lost.
    if (historicalDataCollectionTimeLowerBound != Long.MIN_VALUE) {
      flushDataRegionAllTsFiles();
    }
  }

  private void flushDataRegionAllTsFiles() {
    final DataRegion dataRegion =
        StorageEngine.getInstance().getDataRegion(new DataRegionId(dataRegionId));
    if (dataRegion == null) {
      return;
    }

    dataRegion.writeLock("Pipe: create historical TsFile collector");
    try {
      dataRegion.syncCloseAllWorkingTsFileProcessors();
    } finally {
      dataRegion.writeUnlock();
    }
  }

  @Override
  public synchronized void start() {
    final DataRegion dataRegion =
        StorageEngine.getInstance().getDataRegion(new DataRegionId(dataRegionId));
    if (dataRegion == null) {
      pendingQueue = new ArrayDeque<>();
      return;
    }

    dataRegion.writeLock("Pipe: start to collect historical TsFile");
    try {
      dataRegion.syncCloseAllWorkingTsFileProcessors();

      final TsFileManager tsFileManager = dataRegion.getTsFileManager();
      tsFileManager.readLock();
      try {
        pendingQueue = new ArrayDeque<>(tsFileManager.size(true) + tsFileManager.size(false));
        pendingQueue.addAll(
            tsFileManager.getTsFileList(true).stream()
                .filter(
                    resource ->
                        !startIndex.isAfter(resource.getMaxProgressIndexAfterClose())
                            && isTsFileResourceOverlappedWithTimeRange(resource)
                            && isTsFileGeneratedAfterCollectionTimeLowerBound(resource))
                .map(
                    resource ->
                        new PipeTsFileInsertionEvent(
                            resource,
                            pipeTaskMeta,
                            pattern,
                            historicalDataCollectionStartTime,
                            historicalDataCollectionEndTime))
                .collect(Collectors.toList()));
        pendingQueue.addAll(
            tsFileManager.getTsFileList(false).stream()
                .filter(
                    resource ->
                        !startIndex.isAfter(resource.getMaxProgressIndexAfterClose())
                            && isTsFileResourceOverlappedWithTimeRange(resource)
                            && isTsFileGeneratedAfterCollectionTimeLowerBound(resource))
                .map(
                    resource ->
                        new PipeTsFileInsertionEvent(
                            resource,
                            pipeTaskMeta,
                            pattern,
                            historicalDataCollectionStartTime,
                            historicalDataCollectionEndTime))
                .collect(Collectors.toList()));
        pendingQueue.forEach(
            event ->
                event.increaseReferenceCount(
                    PipeHistoricalDataRegionTsFileCollector.class.getName()));
      } finally {
        tsFileManager.readUnlock();
      }
    } finally {
      dataRegion.writeUnlock();
    }
  }

  private boolean isTsFileResourceOverlappedWithTimeRange(TsFileResource resource) {
    return historicalDataCollectionStartTime <= resource.getFileEndTime()
        || resource.getFileStartTime() <= historicalDataCollectionEndTime;
  }

  private boolean isTsFileGeneratedAfterCollectionTimeLowerBound(TsFileResource resource) {
    try {
      return historicalDataCollectionTimeLowerBound
          <= TsFileNameGenerator.getTsFileName(resource.getTsFile().getName()).getTime();
    } catch (IOException e) {
      LOGGER.warn(
          String.format(
              "failed to get the generation time of TsFile %s, collect it anyway",
              resource.getTsFilePath()),
          e);
      // If failed to get the generation time of the TsFile, we will collect the data in the TsFile
      // anyway.
      return true;
    }
  }

  @Override
  public Event supply() {
    if (pendingQueue == null) {
      return null;
    }

    return pendingQueue.poll();
  }

  public synchronized boolean hasConsumedAll() {
    return pendingQueue != null && pendingQueue.isEmpty();
  }

  @Override
  public void close() {
    if (pendingQueue != null) {
      pendingQueue.clear();
      pendingQueue = null;
    }
  }
}<|MERGE_RESOLUTION|>--- conflicted
+++ resolved
@@ -44,16 +44,11 @@
 import java.util.Queue;
 import java.util.stream.Collectors;
 
-<<<<<<< HEAD
+import static org.apache.iotdb.db.pipe.config.constant.PipeCollectorConstant.COLLECTOR_PATTERN_KEY;
+import static org.apache.iotdb.db.pipe.config.constant.PipeCollectorConstant.COLLECTOR_PATTERN_DEFAULT_VALUE;
 import static org.apache.iotdb.db.pipe.config.constant.PipeCollectorConstant.COLLECTOR_HISTORY_ENABLE_KEY;
 import static org.apache.iotdb.db.pipe.config.constant.PipeCollectorConstant.COLLECTOR_HISTORY_END_TIME;
 import static org.apache.iotdb.db.pipe.config.constant.PipeCollectorConstant.COLLECTOR_HISTORY_START_TIME;
-=======
-import static org.apache.iotdb.db.pipe.config.PipeCollectorConstant.COLLECTOR_HISTORY_ENABLE_KEY;
-import static org.apache.iotdb.db.pipe.config.PipeCollectorConstant.COLLECTOR_HISTORY_END_TIME;
-import static org.apache.iotdb.db.pipe.config.PipeCollectorConstant.COLLECTOR_HISTORY_START_TIME;
-import static org.apache.iotdb.db.pipe.config.PipeCollectorConstant.DATA_REGION_KEY;
->>>>>>> ccdd24f3
 
 public class PipeHistoricalDataRegionTsFileCollector extends PipeHistoricalDataRegionCollector {
 
@@ -65,17 +60,11 @@
 
   private int dataRegionId;
 
-<<<<<<< HEAD
-  private long historicalDataCollectionTimeLowerBound;
-  private long historicalDataCollectionStartTime;
-  private long historicalDataCollectionEndTime;
-=======
-  private String pattern;
-
-  private final long historicalDataCollectionTimeLowerBound; // arrival time
+  private long historicalDataCollectionTimeLowerBound; // arrival time
   private long historicalDataCollectionStartTime; // event time
   private long historicalDataCollectionEndTime; // event time
->>>>>>> ccdd24f3
+
+  private String pattern;
 
   private Queue<PipeTsFileInsertionEvent> pendingQueue;
 
@@ -87,7 +76,6 @@
   @Override
   public void customize(
       PipeParameters parameters, PipeCollectorRuntimeConfiguration configuration) {
-<<<<<<< HEAD
 
     final PipeTaskCollectorRuntimeEnvironment environment =
         (PipeTaskCollectorRuntimeEnvironment) configuration.getRuntimeEnvironment();
@@ -107,19 +95,17 @@
             // PipeHistoricalDataRegionCollector from implementation perspective.
             : environment.getCreationTime();
 
-=======
-    dataRegionId = parameters.getInt(DATA_REGION_KEY);
+    dataRegionId = configuration.getRuntimeEnvironment().getRegionId();
 
     pattern =
         parameters.getStringOrDefault(
-            PipeCollectorConstant.COLLECTOR_PATTERN_KEY,
-            PipeCollectorConstant.COLLECTOR_PATTERN_DEFAULT_VALUE);
+            COLLECTOR_PATTERN_KEY,
+            COLLECTOR_PATTERN_DEFAULT_VALUE);
 
     // user may set the COLLECTOR_HISTORY_START_TIME and COLLECTOR_HISTORY_END_TIME without
     // enabling the historical data collection, which may affect the realtime data collection.
     final boolean isHistoricalCollectorEnabledByUser =
         parameters.getBooleanOrDefault(COLLECTOR_HISTORY_ENABLE_KEY, true);
->>>>>>> ccdd24f3
     historicalDataCollectionStartTime =
         isHistoricalCollectorEnabledByUser && parameters.hasAttribute(COLLECTOR_HISTORY_START_TIME)
             ? DateTimeUtils.convertDatetimeStrToLong(
