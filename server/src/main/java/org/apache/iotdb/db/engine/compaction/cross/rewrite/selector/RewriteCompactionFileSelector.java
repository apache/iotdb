/*
 * Licensed to the Apache Software Foundation (ASF) under one
 * or more contributor license agreements.  See the NOTICE file
 * distributed with this work for additional information
 * regarding copyright ownership.  The ASF licenses this file
 * to you under the Apache License, Version 2.0 (the
 * "License"); you may not use this file except in compliance
 * with the License.  You may obtain a copy of the License at
 *
 *     http://www.apache.org/licenses/LICENSE-2.0
 *
 * Unless required by applicable law or agreed to in writing,
 * software distributed under the License is distributed on an
 * "AS IS" BASIS, WITHOUT WARRANTIES OR CONDITIONS OF ANY
 * KIND, either express or implied.  See the License for the
 * specific language governing permissions and limitations
 * under the License.
 */

package org.apache.iotdb.db.engine.compaction.cross.rewrite.selector;

import org.apache.iotdb.commons.conf.IoTDBConstant;
import org.apache.iotdb.db.conf.IoTDBDescriptor;
import org.apache.iotdb.db.engine.compaction.cross.rewrite.CrossSpaceCompactionResource;
import org.apache.iotdb.db.engine.compaction.cross.utils.AbstractCompactionEstimator;
import org.apache.iotdb.db.engine.compaction.task.ICompactionSelector;
import org.apache.iotdb.db.engine.storagegroup.TsFileResource;
import org.apache.iotdb.db.exception.MergeException;

import org.slf4j.Logger;
import org.slf4j.LoggerFactory;

import java.io.IOException;
import java.util.ArrayList;
import java.util.Collection;
import java.util.HashSet;
import java.util.List;

/**
 * MaxFileMergeFileSelector selects the most files from given seqFiles and unseqFiles which can be
 * merged without exceeding given memory budget. It always assume the number of timeseries being
 * queried at the same time is 1 to maximize the number of file merged.
 */
public class RewriteCompactionFileSelector implements ICrossSpaceMergeFileSelector {
  private static final Logger logger =
      LoggerFactory.getLogger(IoTDBConstant.COMPACTION_LOGGER_NAME);

  private final CrossSpaceCompactionResource resource;

  private long totalCost;
  private final long memoryBudget;
  private final int maxCrossCompactionFileNum;

  private List<TsFileResource> selectedUnseqFiles;
  private List<TsFileResource> selectedSeqFiles;

  private Collection<Integer> tmpSelectedSeqFiles;

  private boolean[] seqSelected;
  private int seqSelectedNum;

  private AbstractCompactionEstimator compactionEstimator;

  public RewriteCompactionFileSelector(CrossSpaceCompactionResource resource, long memoryBudget) {
    this.resource = resource;
    this.memoryBudget = memoryBudget;
    this.maxCrossCompactionFileNum =
        IoTDBDescriptor.getInstance().getConfig().getMaxCrossCompactionCandidateFileNum();
    this.compactionEstimator =
        ICompactionSelector.getCompactionEstimator(
            IoTDBDescriptor.getInstance().getConfig().getCrossCompactionPerformer(), false);
  }

  /**
   * Select merge candidates from seqFiles and unseqFiles under the given memoryBudget. This process
   * iteratively adds the next unseqFile from unseqFiles and its overlapping seqFiles as newly-added
   * candidates and computes their estimated memory cost. If the current cost pluses the new cost is
   * still under the budget, accept the unseqFile and the seqFiles as candidates, otherwise go to
   * the next iteration. The memory cost of a file is calculated in two ways: The rough estimation:
   * for a seqFile, the size of its metadata is used for estimation. Since in the worst case, the
   * file only contains one timeseries and all its metadata will be loaded into memory with at most
   * one actual data chunk (which is negligible) and writing the timeseries into a new file generate
   * metadata of the similar size, so the size of all seqFiles' metadata (generated when writing new
   * chunks) pluses the largest one (loaded when reading a timeseries from the seqFiles) is the
   * total estimation of all seqFiles; for an unseqFile, since the merge reader may read all chunks
   * of a series to perform a merge read, the whole file may be loaded into memory, so we use the
   * file's length as the maximum estimation. The tight estimation: based on the rough estimation,
   * we scan the file's metadata to count the number of chunks for each series, find the series
   * which have the most chunks in the file and use its chunk proportion to refine the rough
   * estimation. The rough estimation is performed first, if no candidates can be found using rough
   * estimation, we run the selection again with tight estimation.
   *
   * @return two lists of TsFileResource, the former is selected seqFiles and the latter is selected
   *     unseqFiles or an empty array if there are no proper candidates by the budget.
   */
  @Override
  public List[] select() throws MergeException {
    long startTime = System.currentTimeMillis();
    try {
      logger.debug(
          "Selecting merge candidates from {} seqFile, {} unseqFiles",
          resource.getSeqFiles().size(),
          resource.getUnseqFiles().size());
      selectSourceFiles();
      if (selectedUnseqFiles.isEmpty()) {
        logger.debug("No merge candidates are found");
        return new List[0];
      }
    } catch (IOException e) {
      throw new MergeException(e);
    } finally {
      try {
        compactionEstimator.clear();
      } catch (IOException e) {
        throw new MergeException(e);
      }
    }
    logger.info(
        "Selected merge candidates, {} seqFiles, {} unseqFiles, total memory cost {}, "
            + "time consumption {}ms",
        selectedSeqFiles.size(),
        selectedUnseqFiles.size(),
        totalCost,
        System.currentTimeMillis() - startTime);

    return new List[] {selectedSeqFiles, selectedUnseqFiles};
  }

  /**
   * In a preset time (30 seconds), for each unseqFile, find the list of seqFiles that overlap with
   * it and have not been selected by the file selector of this compaction task. After finding each
   * unseqFile and its corresponding overlap seqFile list, estimate the additional memory overhead
   * that may be added by compacting them (preferably using the loop estimate), and if it does not
   * exceed the memory overhead preset by the system for the compaction thread, put them into the
   * selectedSeqFiles and selectedUnseqFiles.
   */
  void selectSourceFiles() throws IOException {
    tmpSelectedSeqFiles = new HashSet<>();
    seqSelected = new boolean[resource.getSeqFiles().size()];
    seqSelectedNum = 0;
    selectedSeqFiles = new ArrayList<>();
    selectedUnseqFiles = new ArrayList<>();

    totalCost = 0;

    int unseqIndex = 0;
    long startTime = System.currentTimeMillis();
    long timeConsumption = 0;
    long timeLimit =
        IoTDBDescriptor.getInstance().getConfig().getCrossCompactionFileSelectionTimeBudget();
    if (timeLimit < 0) {
      timeLimit = Long.MAX_VALUE;
    }
    while (unseqIndex < resource.getUnseqFiles().size() && timeConsumption < timeLimit) {
      // select next unseq files
      TsFileResource unseqFile = resource.getUnseqFiles().get(unseqIndex);
      if (!unseqFile.getTsFile().exists() || unseqFile.isDeleted()) {
        break;
      }

      if (seqSelectedNum != resource.getSeqFiles().size()) {
        selectOverlappedSeqFiles(unseqFile);
      }
      boolean isSeqFilesValid = checkIsSeqFilesValid();
      if (!isSeqFilesValid) {
        tmpSelectedSeqFiles.clear();
        break;
      }

      List<TsFileResource> tmpSelectedSeqFileResources = new ArrayList<>();
      for (int seqIndex : tmpSelectedSeqFiles) {
        tmpSelectedSeqFileResources.add(resource.getSeqFiles().get(seqIndex));
      }
      long newCost =
          compactionEstimator.estimateCrossCompactionMemory(tmpSelectedSeqFileResources, unseqFile);
      if (!updateSelectedFiles(newCost, unseqFile)) {
        // older unseq files must be merged before newer ones
        break;
      }

      tmpSelectedSeqFiles.clear();
      unseqIndex++;
      timeConsumption = System.currentTimeMillis() - startTime;
    }
    for (int i = 0; i < seqSelected.length; i++) {
      if (seqSelected[i]) {
        selectedSeqFiles.add(resource.getSeqFiles().get(i));
      }
    }
  }

  private boolean updateSelectedFiles(long newCost, TsFileResource unseqFile) {
    if (selectedUnseqFiles.size() == 0
        || (seqSelectedNum + selectedUnseqFiles.size() + 1 + tmpSelectedSeqFiles.size()
                <= maxCrossCompactionFileNum
            && totalCost + newCost < memoryBudget)) {
      selectedUnseqFiles.add(unseqFile);

      for (Integer seqIdx : tmpSelectedSeqFiles) {
        if (!seqSelected[seqIdx]) {
          seqSelectedNum++;
          seqSelected[seqIdx] = true;
        }
      }
      totalCost += newCost;
      logger.debug(
          "Adding a new unseqFile {} and seqFiles {} as candidates, new cost {}, total"
              + " cost {}",
          unseqFile,
          tmpSelectedSeqFiles,
          newCost,
          totalCost);
      return true;
    }
    return false;
  }

  /**
   * To avoid redundant data in seq files, cross space compaction should select all the seq files
   * which have overlap with unseq files whether they are compacting or not. Therefore, before
   * adding task into the queue, cross space compaction task should check whether source seq files
   * are being compacted or not to speed up compaction.
   */
  private boolean checkIsSeqFilesValid() {
    for (Integer seqIdx : tmpSelectedSeqFiles) {
      if (resource.getSeqFiles().get(seqIdx).isCompactionCandidate()
          || resource.getSeqFiles().get(seqIdx).isCompacting()
          || !resource.getSeqFiles().get(seqIdx).isClosed()
          || !resource.getSeqFiles().get(seqIdx).getTsFile().exists()) {
        return false;
      }
    }
    return true;
  }

  /**
   * Put the index of the seqFile that has an overlap with the specific unseqFile and has not been
   * selected by the file selector of the compaction task into the tmpSelectedSeqFiles list. To
   * determine whether overlap exists is to traverse each device ChunkGroup in unseqFiles, and
   * determine whether it overlaps with the same device ChunkGroup of each seqFile that are not
   * selected by the compaction task, if so, select this seqFile.
   *
   * @param unseqFile the tsFileResource of unseqFile to be compacted
   */
  private void selectOverlappedSeqFiles(TsFileResource unseqFile) {
    for (String deviceId : unseqFile.getDevices()) {
      long unseqStartTime = unseqFile.getStartTime(deviceId);
      long unseqEndTime = unseqFile.getEndTime(deviceId);

      boolean noMoreOverlap = false;
      for (int i = 0; i < resource.getSeqFiles().size() && !noMoreOverlap; i++) {
        TsFileResource seqFile = resource.getSeqFiles().get(i);
        if (tmpSelectedSeqFiles.contains(i) || !seqFile.mayContainsDevice(deviceId)) {
          continue;
        }

        long seqEndTime = seqFile.getEndTime(deviceId);
        long seqStartTime = seqFile.getStartTime(deviceId);
        if (unseqEndTime < seqStartTime) {
          // Suppose the time range in unseq file is 10-20, seq file is 30-40. If this unseq file
          // has no overlapped seq files, then select this seq file. Otherwise, skip this seq file.
          // There is no more overlap later.
          if (tmpSelectedSeqFiles.size() == 0) {
            tmpSelectedSeqFiles.add(i);
          }
          noMoreOverlap = true;
        } else if (!seqFile.isClosed()) {
          // we cannot make sure whether unclosed file has overlap or not, so we just add it.
          tmpSelectedSeqFiles.add(i);
        } else if (unseqEndTime <= seqEndTime) {
          // if time range in unseq file is 10-20, seq file is 15-25, then select this seq file and
          // there is no more overlap later.
          tmpSelectedSeqFiles.add(i);
          noMoreOverlap = true;
        } else if (unseqStartTime <= seqEndTime) {
          // if time range in unseq file is 10-20, seq file is 0-15, then select this seq file and
          // there may be overlap later.
          tmpSelectedSeqFiles.add(i);
        }
      }
    }
  }
<<<<<<< HEAD

  private long calculateMemoryCost(
      TsFileResource tmpSelectedUnseqFile,
      Collection<Integer> tmpSelectedSeqFiles,
      IFileQueryMemMeasurement unseqMeasurement,
      IFileQueryMemMeasurement seqMeasurement,
      long startTime,
      long timeLimit)
      throws IOException {
    long cost = 0;
    Long fileCost = unseqMeasurement.measure(tmpSelectedUnseqFile);
    cost += fileCost;

    for (Integer seqFileIdx : tmpSelectedSeqFiles) {
      TsFileResource seqFile = resource.getSeqFiles().get(seqFileIdx);
      if (!seqFile.getTsFile().exists()) {
        return Long.MAX_VALUE;
      }
      fileCost = seqMeasurement.measure(seqFile);
      if (fileCost > tempMaxSeqFileCost) {
        // only one file will be read at the same time, so only the largest one is recorded here
        cost -= tempMaxSeqFileCost;
        cost += fileCost;
        tempMaxSeqFileCost = fileCost;
      }
      // but writing data into a new file may generate the same amount of metadata in memory
      cost += calculateMetadataSize(seqFile);
      long timeConsumption = System.currentTimeMillis() - startTime;
      if (timeConsumption > timeLimit) {
        return Long.MAX_VALUE;
      }
    }
    return cost;
  }

  private long calculateLooseMemoryCost(
      TsFileResource tmpSelectedUnseqFile,
      Collection<Integer> tmpSelectedSeqFiles,
      long startTime,
      long timeLimit)
      throws IOException {
    return calculateMemoryCost(
        tmpSelectedUnseqFile,
        tmpSelectedSeqFiles,
        TsFileResource::getTsFileSize,
        this::calculateMetadataSize,
        startTime,
        timeLimit);
  }

  private long calculateTightMemoryCost(
      TsFileResource tmpSelectedUnseqFile,
      Collection<Integer> tmpSelectedSeqFiles,
      long startTime,
      long timeLimit)
      throws IOException {
    return calculateMemoryCost(
        tmpSelectedUnseqFile,
        tmpSelectedSeqFiles,
        this::calculateTightUnseqMemoryCost,
        this::calculateTightSeqMemoryCost,
        startTime,
        timeLimit);
  }

  private long calculateMetadataSize(TsFileResource seqFile) throws IOException {
    Long cost = fileMetaSizeMap.get(seqFile);
    if (cost == null) {
      cost = MergeUtils.getFileMetaSize(seqFile, resource.getFileReader(seqFile));
      fileMetaSizeMap.put(seqFile, cost);
      logger.debug(LOG_FILE_COST, seqFile, cost);
    }
    return cost;
  }

  private long calculateTightFileMemoryCost(
      TsFileResource seqFile, IFileQueryMemMeasurement measurement) throws IOException {
    Long cost = maxSeriesQueryCostMap.get(seqFile);
    if (cost == null) {
      long[] chunkNums =
          MergeUtils.findTotalAndLargestSeriesChunkNum(seqFile, resource.getFileReader(seqFile));
      long totalChunkNum = chunkNums[0];
      long maxChunkNum = chunkNums[1];
      cost = measurement.measure(seqFile) * maxChunkNum / totalChunkNum;
      maxSeriesQueryCostMap.put(seqFile, cost);
      logger.debug(LOG_FILE_COST, seqFile, cost);
    }
    return cost;
  }

  // this method traverses all ChunkMetadata to find out which series has the most chunks and uses
  // its proportion to all series to get a maximum estimation
  private long calculateTightSeqMemoryCost(TsFileResource seqFile) throws IOException {
    long singleSeriesCost = calculateTightFileMemoryCost(seqFile, this::calculateMetadataSize);
    long multiSeriesCost = concurrentMergeNum * singleSeriesCost;
    long maxCost = calculateMetadataSize(seqFile);
    return Math.min(multiSeriesCost, maxCost);
  }

  // this method traverses all ChunkMetadata to find out which series has the most chunks and uses
  // its proportion among all series to get a maximum estimation
  private long calculateTightUnseqMemoryCost(TsFileResource unseqFile) throws IOException {
    long singleSeriesCost = calculateTightFileMemoryCost(unseqFile, TsFileResource::getTsFileSize);
    long multiSeriesCost = concurrentMergeNum * singleSeriesCost;
    long maxCost = unseqFile.getTsFileSize();
    return Math.min(multiSeriesCost, maxCost);
  }
=======
>>>>>>> 8f81a433
}<|MERGE_RESOLUTION|>--- conflicted
+++ resolved
@@ -280,114 +280,4 @@
       }
     }
   }
-<<<<<<< HEAD
-
-  private long calculateMemoryCost(
-      TsFileResource tmpSelectedUnseqFile,
-      Collection<Integer> tmpSelectedSeqFiles,
-      IFileQueryMemMeasurement unseqMeasurement,
-      IFileQueryMemMeasurement seqMeasurement,
-      long startTime,
-      long timeLimit)
-      throws IOException {
-    long cost = 0;
-    Long fileCost = unseqMeasurement.measure(tmpSelectedUnseqFile);
-    cost += fileCost;
-
-    for (Integer seqFileIdx : tmpSelectedSeqFiles) {
-      TsFileResource seqFile = resource.getSeqFiles().get(seqFileIdx);
-      if (!seqFile.getTsFile().exists()) {
-        return Long.MAX_VALUE;
-      }
-      fileCost = seqMeasurement.measure(seqFile);
-      if (fileCost > tempMaxSeqFileCost) {
-        // only one file will be read at the same time, so only the largest one is recorded here
-        cost -= tempMaxSeqFileCost;
-        cost += fileCost;
-        tempMaxSeqFileCost = fileCost;
-      }
-      // but writing data into a new file may generate the same amount of metadata in memory
-      cost += calculateMetadataSize(seqFile);
-      long timeConsumption = System.currentTimeMillis() - startTime;
-      if (timeConsumption > timeLimit) {
-        return Long.MAX_VALUE;
-      }
-    }
-    return cost;
-  }
-
-  private long calculateLooseMemoryCost(
-      TsFileResource tmpSelectedUnseqFile,
-      Collection<Integer> tmpSelectedSeqFiles,
-      long startTime,
-      long timeLimit)
-      throws IOException {
-    return calculateMemoryCost(
-        tmpSelectedUnseqFile,
-        tmpSelectedSeqFiles,
-        TsFileResource::getTsFileSize,
-        this::calculateMetadataSize,
-        startTime,
-        timeLimit);
-  }
-
-  private long calculateTightMemoryCost(
-      TsFileResource tmpSelectedUnseqFile,
-      Collection<Integer> tmpSelectedSeqFiles,
-      long startTime,
-      long timeLimit)
-      throws IOException {
-    return calculateMemoryCost(
-        tmpSelectedUnseqFile,
-        tmpSelectedSeqFiles,
-        this::calculateTightUnseqMemoryCost,
-        this::calculateTightSeqMemoryCost,
-        startTime,
-        timeLimit);
-  }
-
-  private long calculateMetadataSize(TsFileResource seqFile) throws IOException {
-    Long cost = fileMetaSizeMap.get(seqFile);
-    if (cost == null) {
-      cost = MergeUtils.getFileMetaSize(seqFile, resource.getFileReader(seqFile));
-      fileMetaSizeMap.put(seqFile, cost);
-      logger.debug(LOG_FILE_COST, seqFile, cost);
-    }
-    return cost;
-  }
-
-  private long calculateTightFileMemoryCost(
-      TsFileResource seqFile, IFileQueryMemMeasurement measurement) throws IOException {
-    Long cost = maxSeriesQueryCostMap.get(seqFile);
-    if (cost == null) {
-      long[] chunkNums =
-          MergeUtils.findTotalAndLargestSeriesChunkNum(seqFile, resource.getFileReader(seqFile));
-      long totalChunkNum = chunkNums[0];
-      long maxChunkNum = chunkNums[1];
-      cost = measurement.measure(seqFile) * maxChunkNum / totalChunkNum;
-      maxSeriesQueryCostMap.put(seqFile, cost);
-      logger.debug(LOG_FILE_COST, seqFile, cost);
-    }
-    return cost;
-  }
-
-  // this method traverses all ChunkMetadata to find out which series has the most chunks and uses
-  // its proportion to all series to get a maximum estimation
-  private long calculateTightSeqMemoryCost(TsFileResource seqFile) throws IOException {
-    long singleSeriesCost = calculateTightFileMemoryCost(seqFile, this::calculateMetadataSize);
-    long multiSeriesCost = concurrentMergeNum * singleSeriesCost;
-    long maxCost = calculateMetadataSize(seqFile);
-    return Math.min(multiSeriesCost, maxCost);
-  }
-
-  // this method traverses all ChunkMetadata to find out which series has the most chunks and uses
-  // its proportion among all series to get a maximum estimation
-  private long calculateTightUnseqMemoryCost(TsFileResource unseqFile) throws IOException {
-    long singleSeriesCost = calculateTightFileMemoryCost(unseqFile, TsFileResource::getTsFileSize);
-    long multiSeriesCost = concurrentMergeNum * singleSeriesCost;
-    long maxCost = unseqFile.getTsFileSize();
-    return Math.min(multiSeriesCost, maxCost);
-  }
-=======
->>>>>>> 8f81a433
 }