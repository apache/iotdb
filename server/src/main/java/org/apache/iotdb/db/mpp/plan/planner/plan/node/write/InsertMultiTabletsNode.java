--- conflicted
+++ resolved
@@ -117,15 +117,6 @@
   }
 
   @Override
-<<<<<<< HEAD
-  public void setMinSyncIndex(long index) {
-    insertTabletNodeList.forEach(plan -> plan.setMinSyncIndex(index));
-  }
-
-  @Override
-  public void setCurrentIndex(long index) {
-    insertTabletNodeList.forEach(plan -> plan.setCurrentIndex(index));
-=======
   public void setSearchIndex(long index) {
     insertTabletNodeList.forEach(plan -> plan.setSearchIndex(index));
   }
@@ -133,7 +124,6 @@
   @Override
   public void setSafelyDeletedSearchIndex(long index) {
     insertTabletNodeList.forEach(plan -> plan.setSafelyDeletedSearchIndex(index));
->>>>>>> eaeb42be
   }
 
   @Override
