--- conflicted
+++ resolved
@@ -54,15 +54,11 @@
   TOP_K("TOP_K", UDTFTopK.class),
   BOTTOM_K("BOTTOM_K", UDTFBottomK.class),
   CAST("CAST", UDTFCast.class),
-<<<<<<< HEAD
+  ON_OFF("ON_OFF", UDTFOnOff.class),
   ZERO_DURATION("ZERO_DURATION", UDTFZeroDuration.class),
-  ON_OFF("ON_OFF", UDTFOnOff.class),
   NON_ZERO_DURATION("NON_ZERO_DURATION", UDTFNonZeroDuration.class),
   ZERO_COUNT("ZERO_COUNT", UDTFZeroCount.class),
   NON_ZERO_COUNT("NON_ZERO_COUNT", UDTFNonZeroCount.class),
-=======
-  ON_OFF("ON_OFF", UDTFOnOff.class),
->>>>>>> 9d33535d
   ;
 
   private final String functionName;
