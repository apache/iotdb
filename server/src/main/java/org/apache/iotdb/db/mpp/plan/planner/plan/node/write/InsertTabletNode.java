--- conflicted
+++ resolved
@@ -171,36 +171,8 @@
     measurementSchemas =
         deviceSchemaInfo.getMeasurementSchemaList().toArray(new MeasurementSchema[0]);
 
-<<<<<<< HEAD
-    List<MeasurementSchema> measurementSchemas = deviceSchemaInfo.getMeasurementSchemaList();
-    this.measurementSchemas = measurementSchemas.toArray(new MeasurementSchema[0]);
-
-    for (int i = 0; i < measurementSchemas.size(); i++) {
-      if (dataTypes[i] != measurementSchemas.get(i).getType()) {
-        if (IoTDBDescriptor.getInstance().getConfig().isEnablePartialInsert()) {
-          return false;
-        } else {
-          markFailedMeasurementInsertion(
-              i,
-              new DataTypeMismatchException(
-                  devicePath.getFullPath(),
-                  measurements[i],
-                  measurementSchemas.get(i).getType(),
-                  dataTypes[i]));
-        }
-      }
-    }
-
-    // filter failed measurements
-    measurements = Arrays.stream(measurements).filter(Objects::nonNull).toArray(String[]::new);
-    dataTypes = Arrays.stream(dataTypes).filter(Objects::nonNull).toArray(TSDataType[]::new);
-    columns = Arrays.stream(columns).filter(Objects::nonNull).toArray(Object[]::new);
-
-    return true;
-=======
     // validate whether data types are matched
     return selfCheckDataTypes();
->>>>>>> de84a863
   }
 
   @Override
