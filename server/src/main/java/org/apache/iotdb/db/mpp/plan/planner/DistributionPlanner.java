--- conflicted
+++ resolved
@@ -519,19 +519,11 @@
       // Check every OutputColumn of GroupByLevelNode and set the Expression of corresponding
       // AggregationDescriptor
       List<String> outputColumnList = new ArrayList<>();
-<<<<<<< HEAD
-      List<AggregationDescriptor> descriptorList = new ArrayList<>();
-      for (int i = 0; i < handle.getOutputColumnNames().size(); i++) {
-        String column = handle.getOutputColumnNames().get(i);
-        Set<Expression> originalExpressions =
-            analysis.getAggregationExpressions().getOrDefault(column, new HashSet<>());
-=======
       List<GroupByLevelDescriptor> descriptorList = new ArrayList<>();
       for (int i = 0; i < handle.getOutputColumnNames().size(); i++) {
         String column = handle.getOutputColumnNames().get(i);
         Set<Expression> originalExpressions =
             analysis.getGroupByLevelExpressions().getOrDefault(column, new HashSet<>());
->>>>>>> fe190f08
         List<Expression> descriptorExpression = new ArrayList<>();
         for (String childColumn : childrenOutputColumns) {
           if (childColumn.equals(column)) {
@@ -551,23 +543,14 @@
         if (descriptorExpression.size() == 0) {
           continue;
         }
-<<<<<<< HEAD
-        AggregationDescriptor descriptor = handle.getAggregationDescriptorList().get(i).deepClone();
-=======
         GroupByLevelDescriptor descriptor = handle.getGroupByLevelDescriptors().get(i).deepClone();
->>>>>>> fe190f08
         descriptor.setStep(level == 0 ? AggregationStep.FINAL : AggregationStep.PARTIAL);
         descriptor.setInputExpressions(descriptorExpression);
 
         outputColumnList.add(column);
         descriptorList.add(descriptor);
       }
-<<<<<<< HEAD
-      handle.setOutputColumnNames(outputColumnList);
-      handle.setAggregationDescriptorList(descriptorList);
-=======
       handle.setGroupByLevelDescriptors(descriptorList);
->>>>>>> fe190f08
     }
 
     private List<SeriesAggregationSourceNode> splitAggregationSourceByPartition(
