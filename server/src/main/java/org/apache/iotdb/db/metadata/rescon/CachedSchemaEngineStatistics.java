--- conflicted
+++ resolved
@@ -22,13 +22,8 @@
 import java.util.concurrent.atomic.AtomicLong;
 
 /**
-<<<<<<< HEAD
- * This class is used to record global statistics for SchemaEngine in PB_Tree mode, which is a
+ * This class is used to record global statistics for SchemaEngine in PBTree mode, which is a
  * superset of the statistics in Memory mode.
-=======
- * This class is used to record global statistics for SchemaEngine in PBTree mode, which is a
- * superset of the statistics in Memory mode
->>>>>>> 18487d7b
  */
 public class CachedSchemaEngineStatistics extends MemSchemaEngineStatistics {
 
