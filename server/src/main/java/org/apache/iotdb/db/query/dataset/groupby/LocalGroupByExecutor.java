--- conflicted
+++ resolved
@@ -49,16 +49,9 @@
   private List<AggregateResult> results = new ArrayList<>();
   private TimeRange timeRange;
 
-<<<<<<< HEAD
 
   private QueryDataSource queryDataSource;
 
-  public LocalGroupByExecutor(Path path, Set<String> allSensors, TSDataType dataType, QueryContext context, Filter timeFilter,
-                              TsFileFilter fileFilter)
-      throws StorageEngineException, QueryProcessException {
-    queryDataSource = QueryResourceManager.getInstance()
-        .getQueryDataSource(path, context, timeFilter);
-=======
   public LocalGroupByExecutor(
       Path path,
       Set<String> allSensors,
@@ -67,9 +60,8 @@
       Filter timeFilter,
       TsFileFilter fileFilter)
       throws StorageEngineException, QueryProcessException {
-    QueryDataSource queryDataSource =
-        QueryResourceManager.getInstance().getQueryDataSource(path, context, timeFilter);
->>>>>>> 867a3e17
+      queryDataSource = QueryResourceManager.getInstance()
+          .getQueryDataSource(path, context, timeFilter);
     // update filter by TTL
     timeFilter = queryDataSource.updateFilterUsingTTL(timeFilter);
     this.reader =
