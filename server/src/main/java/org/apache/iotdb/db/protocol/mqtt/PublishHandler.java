/*
 * Licensed to the Apache Software Foundation (ASF) under one
 * or more contributor license agreements.  See the NOTICE file
 * distributed with this work for additional information
 * regarding copyright ownership.  The ASF licenses this file
 * to you under the Apache License, Version 2.0 (the
 * "License"); you may not use this file except in compliance
 * with the License.  You may obtain a copy of the License at
 *
 * http://www.apache.org/licenses/LICENSE-2.0
 *
 * Unless required by applicable law or agreed to in writing, software
 * distributed under the License is distributed on an "AS IS" BASIS,
 * WITHOUT WARRANTIES OR CONDITIONS OF ANY KIND, either express or implied.
 * See the License for the specific language governing permissions and
 * limitations under the License.
 */
package org.apache.iotdb.db.protocol.mqtt;

import org.apache.iotdb.common.rpc.thrift.TSStatus;
import org.apache.iotdb.commons.path.PartialPath;
import org.apache.iotdb.db.conf.IoTDBConfig;
<<<<<<< HEAD
=======
import org.apache.iotdb.db.conf.IoTDBDescriptor;
import org.apache.iotdb.db.engine.StorageEngine;
import org.apache.iotdb.db.metadata.path.PartialPath;
>>>>>>> 9ab9a717
import org.apache.iotdb.db.qp.physical.crud.InsertRowPlan;
import org.apache.iotdb.db.query.control.SessionManager;
import org.apache.iotdb.db.service.IoTDB;
import org.apache.iotdb.db.service.basic.BasicOpenSessionResp;
import org.apache.iotdb.service.rpc.thrift.TSProtocolVersion;

import io.moquette.interception.AbstractInterceptHandler;
import io.moquette.interception.messages.InterceptConnectMessage;
import io.moquette.interception.messages.InterceptDisconnectMessage;
import io.moquette.interception.messages.InterceptPublishMessage;
import io.netty.buffer.ByteBuf;
import io.netty.handler.codec.mqtt.MqttQoS;
import org.apache.thrift.TException;
import org.slf4j.Logger;
import org.slf4j.LoggerFactory;

import java.time.ZoneId;
import java.util.List;

/** PublishHandler handle the messages from MQTT clients. */
public class PublishHandler extends AbstractInterceptHandler {

  private final SessionManager SESSION_MANAGER = SessionManager.getInstance();
  private long sessionId;
  private static final boolean isEnableOperationSync =
      IoTDBDescriptor.getInstance().getConfig().isEnableOperationSync();
  private static final Logger LOG = LoggerFactory.getLogger(PublishHandler.class);

  private final PayloadFormatter payloadFormat;

  public PublishHandler(IoTDBConfig config) {
    this.payloadFormat = PayloadFormatManager.getPayloadFormat(config.getMqttPayloadFormatter());
  }

  protected PublishHandler(PayloadFormatter payloadFormat) {
    this.payloadFormat = payloadFormat;
  }

  @Override
  public String getID() {
    return "iotdb-mqtt-broker-listener-" + sessionId;
  }

  @Override
  public void onConnect(InterceptConnectMessage msg) {
    try {
      BasicOpenSessionResp basicOpenSessionResp =
          SESSION_MANAGER.openSession(
              msg.getUsername(),
              new String(msg.getPassword()),
              ZoneId.systemDefault().toString(),
              TSProtocolVersion.IOTDB_SERVICE_PROTOCOL_V3);
      sessionId = basicOpenSessionResp.getSessionId();
    } catch (TException e) {
      throw new RuntimeException(e);
    }
  }

  @Override
  public void onDisconnect(InterceptDisconnectMessage msg) {
    SESSION_MANAGER.closeSession(sessionId);
  }

  @Override
  public void onPublish(InterceptPublishMessage msg) {
    String clientId = msg.getClientID();
    ByteBuf payload = msg.getPayload();
    String topic = msg.getTopicName();
    String username = msg.getUsername();
    MqttQoS qos = msg.getQos();

    LOG.debug(
        "Receive publish message. clientId: {}, username: {}, qos: {}, topic: {}, payload: {}",
        clientId,
        username,
        qos,
        topic,
        payload);

    List<Message> events = payloadFormat.format(payload);
    if (events == null) {
      return;
    }

    // since device ids from messages maybe different, so we use the InsertPlan not
    // InsertTabletPlan.
    for (Message event : events) {
      if (event == null) {
        continue;
      }

      boolean status = false;
      try {
        PartialPath path = new PartialPath(event.getDevice());
        InsertRowPlan plan =
            new InsertRowPlan(
                path,
                event.getTimestamp(),
                event.getMeasurements().toArray(new String[0]),
                event.getValues().toArray(new String[0]));
        TSStatus tsStatus = SESSION_MANAGER.checkAuthority(plan, sessionId);
        if (tsStatus != null) {
          LOG.warn(tsStatus.message);
        } else {
<<<<<<< HEAD
          status = IoTDB.serviceProvider.executeNonQuery(plan);
=======
          if (isEnableOperationSync) {
            // OperationSync should transmit before execute
            StorageEngine.transmitOperationSync(plan);
          }
          status = serviceProvider.executeNonQuery(plan);
>>>>>>> 9ab9a717
        }
      } catch (Exception e) {
        LOG.warn(
            "meet error when inserting device {}, measurements {}, at time {}, because ",
            event.getDevice(),
            event.getMeasurements(),
            event.getTimestamp(),
            e);
      }

      LOG.debug("event process result: {}", status);
    }
  }
}<|MERGE_RESOLUTION|>--- conflicted
+++ resolved
@@ -17,20 +17,16 @@
  */
 package org.apache.iotdb.db.protocol.mqtt;
 
-import org.apache.iotdb.common.rpc.thrift.TSStatus;
-import org.apache.iotdb.commons.path.PartialPath;
 import org.apache.iotdb.db.conf.IoTDBConfig;
-<<<<<<< HEAD
-=======
 import org.apache.iotdb.db.conf.IoTDBDescriptor;
 import org.apache.iotdb.db.engine.StorageEngine;
 import org.apache.iotdb.db.metadata.path.PartialPath;
->>>>>>> 9ab9a717
 import org.apache.iotdb.db.qp.physical.crud.InsertRowPlan;
-import org.apache.iotdb.db.query.control.SessionManager;
 import org.apache.iotdb.db.service.IoTDB;
 import org.apache.iotdb.db.service.basic.BasicOpenSessionResp;
+import org.apache.iotdb.db.service.basic.ServiceProvider;
 import org.apache.iotdb.service.rpc.thrift.TSProtocolVersion;
+import org.apache.iotdb.service.rpc.thrift.TSStatus;
 
 import io.moquette.interception.AbstractInterceptHandler;
 import io.moquette.interception.messages.InterceptConnectMessage;
@@ -48,7 +44,7 @@
 /** PublishHandler handle the messages from MQTT clients. */
 public class PublishHandler extends AbstractInterceptHandler {
 
-  private final SessionManager SESSION_MANAGER = SessionManager.getInstance();
+  private final ServiceProvider serviceProvider = IoTDB.serviceProvider;
   private long sessionId;
   private static final boolean isEnableOperationSync =
       IoTDBDescriptor.getInstance().getConfig().isEnableOperationSync();
@@ -73,7 +69,7 @@
   public void onConnect(InterceptConnectMessage msg) {
     try {
       BasicOpenSessionResp basicOpenSessionResp =
-          SESSION_MANAGER.openSession(
+          serviceProvider.openSession(
               msg.getUsername(),
               new String(msg.getPassword()),
               ZoneId.systemDefault().toString(),
@@ -86,7 +82,7 @@
 
   @Override
   public void onDisconnect(InterceptDisconnectMessage msg) {
-    SESSION_MANAGER.closeSession(sessionId);
+    serviceProvider.closeSession(sessionId);
   }
 
   @Override
@@ -126,19 +122,15 @@
                 event.getTimestamp(),
                 event.getMeasurements().toArray(new String[0]),
                 event.getValues().toArray(new String[0]));
-        TSStatus tsStatus = SESSION_MANAGER.checkAuthority(plan, sessionId);
+        TSStatus tsStatus = serviceProvider.checkAuthority(plan, sessionId);
         if (tsStatus != null) {
           LOG.warn(tsStatus.message);
         } else {
-<<<<<<< HEAD
-          status = IoTDB.serviceProvider.executeNonQuery(plan);
-=======
           if (isEnableOperationSync) {
             // OperationSync should transmit before execute
             StorageEngine.transmitOperationSync(plan);
           }
           status = serviceProvider.executeNonQuery(plan);
->>>>>>> 9ab9a717
         }
       } catch (Exception e) {
         LOG.warn(
