/*
 * Licensed to the Apache Software Foundation (ASF) under one
 * or more contributor license agreements.  See the NOTICE file
 * distributed with this work for additional information
 * regarding copyright ownership.  The ASF licenses this file
 * to you under the Apache License, Version 2.0 (the
 * "License"); you may not use this file except in compliance
 * with the License.  You may obtain a copy of the License at
 *
 *     http://www.apache.org/licenses/LICENSE-2.0
 *
 * Unless required by applicable law or agreed to in writing,
 * software distributed under the License is distributed on an
 * "AS IS" BASIS, WITHOUT WARRANTIES OR CONDITIONS OF ANY
 * KIND, either express or implied.  See the License for the
 * specific language governing permissions and limitations
 * under the License.
 *
 */
package org.apache.iotdb.db.sync.transport.server;

import org.apache.iotdb.common.rpc.thrift.TSStatus;
import org.apache.iotdb.commons.exception.IllegalPathException;
import org.apache.iotdb.commons.exception.sync.PipeDataLoadException;
<<<<<<< HEAD
import org.apache.iotdb.commons.sync.transport.SyncIdentityInfo;
=======
import org.apache.iotdb.commons.path.PartialPath;
>>>>>>> a92b895e
import org.apache.iotdb.commons.sync.utils.SyncConstant;
import org.apache.iotdb.commons.sync.utils.SyncPathUtil;
import org.apache.iotdb.db.conf.IoTDBConfig;
import org.apache.iotdb.db.conf.IoTDBDescriptor;
import org.apache.iotdb.db.mpp.plan.Coordinator;
import org.apache.iotdb.db.mpp.plan.analyze.IPartitionFetcher;
import org.apache.iotdb.db.mpp.plan.analyze.ISchemaFetcher;
import org.apache.iotdb.db.mpp.plan.execution.ExecutionResult;
import org.apache.iotdb.db.mpp.plan.statement.metadata.SetStorageGroupStatement;
import org.apache.iotdb.db.query.control.SessionManager;
import org.apache.iotdb.db.sync.pipedata.PipeData;
import org.apache.iotdb.db.sync.pipedata.TsFilePipeData;
import org.apache.iotdb.rpc.RpcUtils;
import org.apache.iotdb.rpc.TSStatusCode;
import org.apache.iotdb.service.rpc.thrift.TSyncIdentityInfo;
import org.apache.iotdb.service.rpc.thrift.TSyncTransportMetaInfo;

import org.apache.thrift.TException;
import org.slf4j.Logger;
import org.slf4j.LoggerFactory;

import java.io.File;
import java.io.IOException;
import java.io.RandomAccessFile;
import java.nio.ByteBuffer;
import java.text.DecimalFormat;
import java.util.ArrayList;
import java.util.List;
import java.util.Map;
import java.util.concurrent.ConcurrentHashMap;
import java.util.concurrent.atomic.AtomicLong;

/**
 * This class is responsible for implementing the RPC processing on the receiver-side. It should
 * only be accessed by the {@linkplain org.apache.iotdb.db.sync.SyncService}
 */
public class ReceiverManager {
  private static final Logger logger = LoggerFactory.getLogger(ReceiverManager.class);

  private final IoTDBConfig config = IoTDBDescriptor.getInstance().getConfig();

  // When the client abnormally exits, we can still know who to disconnect
  private final ThreadLocal<Long> currentConnectionId;
  // Record the remote message for every rpc connection
  private final Map<Long, SyncIdentityInfo> connectionIdToIdentityInfoMap;
  // Record the remote message for every rpc connection
  private final Map<Long, Map<String, Long>> connectionIdToStartIndexRecord;
  private final Map<String, String> registeredDatabase;

  // The sync connectionId is unique in one IoTDB instance.
  private final AtomicLong connectionIdGenerator;

  public ReceiverManager() {
    currentConnectionId = new ThreadLocal<>();
    connectionIdToIdentityInfoMap = new ConcurrentHashMap<>();
    connectionIdToStartIndexRecord = new ConcurrentHashMap<>();
    registeredDatabase = new ConcurrentHashMap<>();
    connectionIdGenerator = new AtomicLong();
  }

  // region Interfaces and Implementation of Index Checker

  private class CheckResult {
    boolean result;
    String index;

    public CheckResult(boolean result, String index) {
      this.result = result;
      this.index = index;
    }

    public boolean isResult() {
      return result;
    }

    public String getIndex() {
      return index;
    }
  }

  private CheckResult checkStartIndexValid(File file, long startIndex) throws IOException {
    // get local index from memory map
    long localIndex = getCurrentFileStartIndex(file.getAbsolutePath());
    // get local index from file
    if (localIndex < 0 && file.exists()) {
      localIndex = file.length();
      recordStartIndex(file, localIndex);
    }
    // compare and check
    if (localIndex < 0 && startIndex != 0) {
      logger.error(
          "The start index {} of data sync is not valid. "
              + "The file is not exist and start index should equal to 0).",
          startIndex);
      return new CheckResult(false, "0");
    } else if (localIndex >= 0 && localIndex != startIndex) {
      logger.error(
          "The start index {} of data sync is not valid. "
              + "The start index of the file should equal to {}.",
          startIndex,
          localIndex);
      return new CheckResult(false, String.valueOf(localIndex));
    }
    return new CheckResult(true, "0");
  }

  private void recordStartIndex(File file, long position) {
    Long id = currentConnectionId.get();
    if (id != null) {
      Map<String, Long> map =
          connectionIdToStartIndexRecord.computeIfAbsent(id, i -> new ConcurrentHashMap<>());
      map.put(file.getAbsolutePath(), position);
    }
  }

  // endregion

  // region Interfaces and Implementation of RPC Handler

  /**
   * Create connection from sender
   *
   * @return {@link TSStatusCode#PIPESERVER_ERROR} if fail to connect; {@link
   *     TSStatusCode#SUCCESS_STATUS} if success to connect.
   */
<<<<<<< HEAD
  public TSStatus handshake(TSyncIdentityInfo tIdentityInfo, String remoteAddress) {
    SyncIdentityInfo identityInfo = new SyncIdentityInfo(tIdentityInfo, remoteAddress);
    logger.info("Invoke handshake method from client ip = {}", identityInfo.getRemoteAddress());
=======
  public TSStatus handshake(
      TSyncIdentityInfo identityInfo,
      IPartitionFetcher partitionFetcher,
      ISchemaFetcher schemaFetcher) {
    logger.info("Invoke handshake method from client ip = {}", identityInfo.address);
>>>>>>> a92b895e
    // check ip address
    if (!verifyIPSegment(config.getIpWhiteList(), identityInfo.getRemoteAddress())) {
      return RpcUtils.getStatus(
          TSStatusCode.PIPESERVER_ERROR,
          String.format(
              "permission is not allowed: the sender IP <%s>, the white list of receiver <%s>",
              identityInfo.getRemoteAddress(), config.getIpWhiteList()));
    }
    // Version check
    if (!config.getIoTDBMajorVersion(identityInfo.version).equals(config.getIoTDBMajorVersion())) {
      return RpcUtils.getStatus(
          TSStatusCode.PIPESERVER_ERROR,
          String.format(
              "version mismatch: the sender <%s>, the receiver <%s>",
              identityInfo.version, config.getIoTDBVersion()));
    }

    if (!new File(SyncPathUtil.getFileDataDirPath(identityInfo)).exists()) {
      new File(SyncPathUtil.getFileDataDirPath(identityInfo)).mkdirs();
    }
    createConnection(identityInfo);
    if (!registerDatabase(identityInfo.getDatabase(), partitionFetcher, schemaFetcher)) {
      return RpcUtils.getStatus(
          TSStatusCode.PIPESERVER_ERROR,
          String.format("Auto register database %s error.", identityInfo.getDatabase()));
    }
    return RpcUtils.getStatus(TSStatusCode.SUCCESS_STATUS, "");
  }

  /**
   * Verify IP address with IP white list which contains more than one IP segment. It's used by sync
   * sender.
   */
  private boolean verifyIPSegment(String ipWhiteList, String ipAddress) {
    String[] ipSegments = ipWhiteList.split(",");
    for (String IPsegment : ipSegments) {
      int subnetMask = Integer.parseInt(IPsegment.substring(IPsegment.indexOf('/') + 1));
      IPsegment = IPsegment.substring(0, IPsegment.indexOf('/'));
      if (verifyIP(IPsegment, ipAddress, subnetMask)) {
        return true;
      }
    }
    return false;
  }

  /** Verify IP address with IP segment. */
  private boolean verifyIP(String ipSegment, String ipAddress, int subnetMark) {
    String ipSegmentBinary;
    String ipAddressBinary;
    String[] ipSplits = ipSegment.split(SyncConstant.IP_SEPARATOR);
    DecimalFormat df = new DecimalFormat("00000000");
    StringBuilder ipSegmentBuilder = new StringBuilder();
    for (String IPsplit : ipSplits) {
      ipSegmentBuilder.append(
          df.format(Integer.parseInt(Integer.toBinaryString(Integer.parseInt(IPsplit)))));
    }
    ipSegmentBinary = ipSegmentBuilder.toString();
    ipSegmentBinary = ipSegmentBinary.substring(0, subnetMark);
    ipSplits = ipAddress.split(SyncConstant.IP_SEPARATOR);
    StringBuilder ipAddressBuilder = new StringBuilder();
    for (String IPsplit : ipSplits) {
      ipAddressBuilder.append(
          df.format(Integer.parseInt(Integer.toBinaryString(Integer.parseInt(IPsplit)))));
    }
    ipAddressBinary = ipAddressBuilder.toString();
    ipAddressBinary = ipAddressBinary.substring(0, subnetMark);
    return ipAddressBinary.equals(ipSegmentBinary);
  }

  /**
   * Receive {@link PipeData} and load it into IoTDB Engine.
   *
   * @return {@link TSStatusCode#PIPESERVER_ERROR} if fail to receive or load; {@link
   *     TSStatusCode#SUCCESS_STATUS} if load successfully.
   * @throws TException The connection between the sender and the receiver has not been established
<<<<<<< HEAD
   *     by {@link ReceiverManager#handshake}
=======
   *     by {@link ReceiverManager#handshake(TSyncIdentityInfo, IPartitionFetcher, ISchemaFetcher)}
>>>>>>> a92b895e
   */
  public TSStatus transportPipeData(ByteBuffer buff) throws TException {
    // step1. check connection
    SyncIdentityInfo identityInfo = getCurrentSyncIdentityInfo();
    if (identityInfo == null) {
      throw new TException("Thrift connection is not alive.");
    }
    logger.debug(
        "Invoke transportPipeData method from client ip = {}", identityInfo.getRemoteAddress());
    String fileDir = SyncPathUtil.getFileDataDirPath(identityInfo);

    // step2. deserialize PipeData
    PipeData pipeData;
    try {
      int length = buff.capacity();
      byte[] byteArray = new byte[length];
      buff.get(byteArray);
      pipeData = PipeData.createPipeData(byteArray);
      if (pipeData instanceof TsFilePipeData) {
        TsFilePipeData tsFilePipeData = (TsFilePipeData) pipeData;
        tsFilePipeData.setDatabase(identityInfo.getDatabase());
        handleTsFilePipeData(tsFilePipeData, fileDir);
      }
    } catch (IOException | IllegalPathException e) {
      logger.error("Pipe data transport error, {}", e.getMessage());
      return RpcUtils.getStatus(
          TSStatusCode.PIPESERVER_ERROR, "Pipe data transport error, " + e.getMessage());
    }

    // step3. load PipeData
    logger.info(
        "Start load pipeData with serialize number {} and type {},value={}",
        pipeData.getSerialNumber(),
        pipeData.getPipeDataType(),
        pipeData);
    try {
      pipeData.createLoader().load();
      logger.info(
          "Load pipeData with serialize number {} successfully.", pipeData.getSerialNumber());
    } catch (PipeDataLoadException e) {
      logger.error("Fail to load pipeData because {}.", e.getMessage());
      return RpcUtils.getStatus(
          TSStatusCode.PIPESERVER_ERROR, "Fail to load pipeData because " + e.getMessage());
    }

    return RpcUtils.getStatus(TSStatusCode.SUCCESS_STATUS, "");
  }

  /**
   * Receive TsFile based on startIndex.
   *
   * @return {@link TSStatusCode#SUCCESS_STATUS} if receive successfully; {@link
   *     TSStatusCode#SYNC_FILE_REDIRECTION_ERROR} if startIndex needs to rollback because
   *     mismatched; {@link TSStatusCode#SYNC_FILE_ERROR} if fail to receive file.
   * @throws TException The connection between the sender and the receiver has not been established
<<<<<<< HEAD
   *     by {@link ReceiverManager#handshake}
=======
   *     by {@link ReceiverManager#handshake(TSyncIdentityInfo, IPartitionFetcher, ISchemaFetcher)}
>>>>>>> a92b895e
   */
  public TSStatus transportFile(TSyncTransportMetaInfo metaInfo, ByteBuffer buff)
      throws TException {
    // step1. check connection
    SyncIdentityInfo identityInfo = getCurrentSyncIdentityInfo();
    if (identityInfo == null) {
      throw new TException("Thrift connection is not alive.");
    }
    logger.debug(
        "Invoke transportData method from client ip = {}", identityInfo.getRemoteAddress());

    String fileDir = SyncPathUtil.getFileDataDirPath(identityInfo);
    String fileName = metaInfo.fileName;
    long startIndex = metaInfo.startIndex;
    File file = new File(fileDir, fileName + SyncConstant.PATCH_SUFFIX);

    // step2. check startIndex
    try {
      CheckResult result = checkStartIndexValid(new File(fileDir, fileName), startIndex);
      if (!result.isResult()) {
        return RpcUtils.getStatus(TSStatusCode.SYNC_FILE_REDIRECTION_ERROR, result.getIndex());
      }
    } catch (IOException e) {
      logger.error(e.getMessage());
      return RpcUtils.getStatus(TSStatusCode.SYNC_FILE_ERROR, e.getMessage());
    }

    // step3. append file
    try (RandomAccessFile randomAccessFile = new RandomAccessFile(file, "rw")) {
      int length = buff.capacity();
      randomAccessFile.seek(startIndex);
      byte[] byteArray = new byte[length];
      buff.get(byteArray);
      randomAccessFile.write(byteArray);
      recordStartIndex(new File(fileDir, fileName), startIndex + length);
      logger.debug(
          "Sync "
              + fileName
              + " start at "
              + startIndex
              + " to "
              + (startIndex + length)
              + " is done.");
    } catch (IOException e) {
      logger.error(e.getMessage());
      return RpcUtils.getStatus(TSStatusCode.SYNC_FILE_ERROR, e.getMessage());
    }

    return RpcUtils.getStatus(TSStatusCode.SUCCESS_STATUS, "");
  }

  /**
   * handle when successfully receive tsFilePipeData. Rename .patch file and reset tsFilePipeData's
   * path.
   *
   * @param tsFilePipeData pipeData
   * @param fileDir path of file data dir
   */
  private void handleTsFilePipeData(TsFilePipeData tsFilePipeData, String fileDir) {
    String tsFileName = tsFilePipeData.getTsFileName();
    File dir = new File(fileDir);
    File[] targetFiles =
        dir.listFiles(
            (dir1, name) ->
                name.startsWith(tsFileName) && name.endsWith(SyncConstant.PATCH_SUFFIX));
    if (targetFiles != null) {
      for (File targetFile : targetFiles) {
        File newFile =
            new File(
                dir,
                targetFile
                    .getName()
                    .substring(
                        0, targetFile.getName().length() - SyncConstant.PATCH_SUFFIX.length()));
        targetFile.renameTo(newFile);
      }
    }
    tsFilePipeData.setParentDirPath(dir.getAbsolutePath());
  }

  // endregion

  // region Interfaces and Implementation of Connection Manager

  /** Check if the connection is legally established by handshaking */
  private boolean checkConnection() {
    return currentConnectionId.get() != null;
  }

  /**
   * Get current SyncIdentityInfo
   *
   * @return null if connection has been exited
   */
  private SyncIdentityInfo getCurrentSyncIdentityInfo() {
    Long id = currentConnectionId.get();
    if (id != null) {
      return connectionIdToIdentityInfoMap.get(id);
    } else {
      return null;
    }
  }

  /**
   * Get current FileStartIndex
   *
   * @return startIndex of file: -1 if file doesn't exist
   */
  private long getCurrentFileStartIndex(String absolutePath) {
    Long id = currentConnectionId.get();
    if (id != null) {
      Map<String, Long> map = connectionIdToStartIndexRecord.get(id);
      if (map != null && map.containsKey(absolutePath)) {
        return map.get(absolutePath);
      }
    }
    return -1;
  }

  private void createConnection(SyncIdentityInfo identityInfo) {
    long connectionId = connectionIdGenerator.incrementAndGet();
    currentConnectionId.set(connectionId);
    connectionIdToIdentityInfoMap.put(connectionId, identityInfo);
  }

  private boolean registerDatabase(
      String database, IPartitionFetcher partitionFetcher, ISchemaFetcher schemaFetcher) {
    if (registeredDatabase.containsKey(database)) {
      return true;
    }
    try {
      SetStorageGroupStatement statement = new SetStorageGroupStatement();
      statement.setStorageGroupPath(new PartialPath(database));
      long queryId = SessionManager.getInstance().requestQueryId();
      ExecutionResult result =
          Coordinator.getInstance()
              .execute(
                  statement,
                  queryId,
                  null,
                  "",
                  partitionFetcher,
                  schemaFetcher,
                  IoTDBDescriptor.getInstance().getConfig().getQueryTimeoutThreshold());
      if (result.status.code != TSStatusCode.SUCCESS_STATUS.getStatusCode()
          && result.status.code != TSStatusCode.DATABASE_ALREADY_EXISTS.getStatusCode()) {
        logger.error(String.format("Create Database error, statement: %s.", statement));
        logger.error(String.format("Create database result status : %s.", result.status));
        return false;
      }
    } catch (IllegalPathException e) {
      logger.error(String.format("Parse database PartialPath %s error", database), e);
      return false;
    }

    registeredDatabase.put(database, "");
    return true;
  }

  /**
   * release resources or cleanup when a client (a sender) is disconnected (normally or abnormally).
   */
  public void handleClientExit() {
    if (checkConnection()) {
      long id = currentConnectionId.get();
      connectionIdToIdentityInfoMap.remove(id);
      connectionIdToStartIndexRecord.remove(id);
      currentConnectionId.remove();
    }
  }

  public List<SyncIdentityInfo> getAllTSyncIdentityInfos() {
    return new ArrayList<>(connectionIdToIdentityInfoMap.values());
  }

  // endregion
}<|MERGE_RESOLUTION|>--- conflicted
+++ resolved
@@ -22,11 +22,8 @@
 import org.apache.iotdb.common.rpc.thrift.TSStatus;
 import org.apache.iotdb.commons.exception.IllegalPathException;
 import org.apache.iotdb.commons.exception.sync.PipeDataLoadException;
-<<<<<<< HEAD
 import org.apache.iotdb.commons.sync.transport.SyncIdentityInfo;
-=======
 import org.apache.iotdb.commons.path.PartialPath;
->>>>>>> a92b895e
 import org.apache.iotdb.commons.sync.utils.SyncConstant;
 import org.apache.iotdb.commons.sync.utils.SyncPathUtil;
 import org.apache.iotdb.db.conf.IoTDBConfig;
@@ -152,17 +149,12 @@
    * @return {@link TSStatusCode#PIPESERVER_ERROR} if fail to connect; {@link
    *     TSStatusCode#SUCCESS_STATUS} if success to connect.
    */
-<<<<<<< HEAD
-  public TSStatus handshake(TSyncIdentityInfo tIdentityInfo, String remoteAddress) {
-    SyncIdentityInfo identityInfo = new SyncIdentityInfo(tIdentityInfo, remoteAddress);
-    logger.info("Invoke handshake method from client ip = {}", identityInfo.getRemoteAddress());
-=======
   public TSStatus handshake(
       TSyncIdentityInfo identityInfo,
+      String remoteAddress,
       IPartitionFetcher partitionFetcher,
       ISchemaFetcher schemaFetcher) {
     logger.info("Invoke handshake method from client ip = {}", identityInfo.address);
->>>>>>> a92b895e
     // check ip address
     if (!verifyIPSegment(config.getIpWhiteList(), identityInfo.getRemoteAddress())) {
       return RpcUtils.getStatus(
@@ -238,11 +230,7 @@
    * @return {@link TSStatusCode#PIPESERVER_ERROR} if fail to receive or load; {@link
    *     TSStatusCode#SUCCESS_STATUS} if load successfully.
    * @throws TException The connection between the sender and the receiver has not been established
-<<<<<<< HEAD
    *     by {@link ReceiverManager#handshake}
-=======
-   *     by {@link ReceiverManager#handshake(TSyncIdentityInfo, IPartitionFetcher, ISchemaFetcher)}
->>>>>>> a92b895e
    */
   public TSStatus transportPipeData(ByteBuffer buff) throws TException {
     // step1. check connection
@@ -298,11 +286,7 @@
    *     TSStatusCode#SYNC_FILE_REDIRECTION_ERROR} if startIndex needs to rollback because
    *     mismatched; {@link TSStatusCode#SYNC_FILE_ERROR} if fail to receive file.
    * @throws TException The connection between the sender and the receiver has not been established
-<<<<<<< HEAD
    *     by {@link ReceiverManager#handshake}
-=======
-   *     by {@link ReceiverManager#handshake(TSyncIdentityInfo, IPartitionFetcher, ISchemaFetcher)}
->>>>>>> a92b895e
    */
   public TSStatus transportFile(TSyncTransportMetaInfo metaInfo, ByteBuffer buff)
       throws TException {
