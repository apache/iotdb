/*
 * Licensed to the Apache Software Foundation (ASF) under one
 * or more contributor license agreements.  See the NOTICE file
 * distributed with this work for additional information
 * regarding copyright ownership.  The ASF licenses this file
 * to you under the Apache License, Version 2.0 (the
 * "License"); you may not use this file except in compliance
 * with the License.  You may obtain a copy of the License at
 *
 *     http://www.apache.org/licenses/LICENSE-2.0
 *
 * Unless required by applicable law or agreed to in writing,
 * software distributed under the License is distributed on an
 * "AS IS" BASIS, WITHOUT WARRANTIES OR CONDITIONS OF ANY
 * KIND, either express or implied.  See the License for the
 * specific language governing permissions and limitations
 * under the License.
 */
package org.apache.iotdb.db.metadata.mtree;

import org.apache.iotdb.commons.conf.IoTDBConstant;
import org.apache.iotdb.db.conf.IoTDBDescriptor;
import org.apache.iotdb.db.exception.metadata.AliasAlreadyExistException;
import org.apache.iotdb.db.exception.metadata.AlignedTimeseriesException;
import org.apache.iotdb.db.exception.metadata.IllegalPathException;
import org.apache.iotdb.db.exception.metadata.MNodeTypeMismatchException;
import org.apache.iotdb.db.exception.metadata.MetadataException;
import org.apache.iotdb.db.exception.metadata.PathAlreadyExistException;
import org.apache.iotdb.db.exception.metadata.PathNotExistException;
import org.apache.iotdb.db.exception.metadata.template.TemplateImcompatibeException;
import org.apache.iotdb.db.exception.metadata.template.TemplateIsInUseException;
import org.apache.iotdb.db.metadata.MetadataConstant;
import org.apache.iotdb.db.metadata.SchemaEngine.StorageGroupFilter;
import org.apache.iotdb.db.metadata.mnode.IEntityMNode;
import org.apache.iotdb.db.metadata.mnode.IMNode;
import org.apache.iotdb.db.metadata.mnode.IMNodeIterator;
import org.apache.iotdb.db.metadata.mnode.IMeasurementMNode;
import org.apache.iotdb.db.metadata.mnode.IStorageGroupMNode;
import org.apache.iotdb.db.metadata.mnode.InternalMNode;
import org.apache.iotdb.db.metadata.mnode.MNodeUtils;
import org.apache.iotdb.db.metadata.mnode.MeasurementMNode;
<<<<<<< HEAD
import org.apache.iotdb.db.metadata.mtree.store.CachedMTreeStore;
import org.apache.iotdb.db.metadata.mtree.store.IMTreeStore;
import org.apache.iotdb.db.metadata.mtree.store.MemMTreeStore;
=======
import org.apache.iotdb.db.metadata.mnode.StorageGroupMNode;
>>>>>>> b1033855
import org.apache.iotdb.db.metadata.mtree.traverser.collector.CollectorTraverser;
import org.apache.iotdb.db.metadata.mtree.traverser.collector.EntityCollector;
import org.apache.iotdb.db.metadata.mtree.traverser.collector.MNodeCollector;
import org.apache.iotdb.db.metadata.mtree.traverser.collector.MeasurementCollector;
import org.apache.iotdb.db.metadata.mtree.traverser.counter.CounterTraverser;
import org.apache.iotdb.db.metadata.mtree.traverser.counter.EntityCounter;
import org.apache.iotdb.db.metadata.mtree.traverser.counter.MNodeLevelCounter;
import org.apache.iotdb.db.metadata.mtree.traverser.counter.MeasurementCounter;
import org.apache.iotdb.db.metadata.mtree.traverser.counter.MeasurementGroupByLevelCounter;
import org.apache.iotdb.db.metadata.path.MeasurementPath;
import org.apache.iotdb.db.metadata.path.PartialPath;
import org.apache.iotdb.db.metadata.template.Template;
import org.apache.iotdb.db.metadata.utils.MetaFormatUtils;
import org.apache.iotdb.db.metadata.utils.MetaUtils;
import org.apache.iotdb.db.qp.physical.sys.ShowDevicesPlan;
import org.apache.iotdb.db.qp.physical.sys.ShowTimeSeriesPlan;
import org.apache.iotdb.db.query.context.QueryContext;
import org.apache.iotdb.db.query.dataset.ShowDevicesResult;
import org.apache.iotdb.tsfile.file.metadata.enums.CompressionType;
import org.apache.iotdb.tsfile.file.metadata.enums.TSDataType;
import org.apache.iotdb.tsfile.file.metadata.enums.TSEncoding;
import org.apache.iotdb.tsfile.utils.Pair;
import org.apache.iotdb.tsfile.write.schema.IMeasurementSchema;
import org.apache.iotdb.tsfile.write.schema.MeasurementSchema;
import org.apache.iotdb.tsfile.write.schema.TimeseriesSchema;

import com.google.gson.Gson;
import com.google.gson.GsonBuilder;
import org.slf4j.Logger;
import org.slf4j.LoggerFactory;

import java.io.IOException;
import java.io.Serializable;
import java.util.ArrayDeque;
import java.util.ArrayList;
import java.util.Arrays;
import java.util.Collection;
import java.util.Comparator;
import java.util.Deque;
import java.util.HashSet;
import java.util.LinkedList;
import java.util.List;
import java.util.Map;
import java.util.Queue;
import java.util.Set;
import java.util.TreeSet;
import java.util.stream.Stream;

import static java.util.stream.Collectors.toList;
import static org.apache.iotdb.commons.conf.IoTDBConstant.ONE_LEVEL_PATH_WILDCARD;
import static org.apache.iotdb.db.metadata.MetadataConstant.ALL_RESULT_NODES;
import static org.apache.iotdb.db.metadata.lastCache.LastCacheManager.getLastTimeStamp;

/**
 * The hierarchical struct of the Metadata Tree is implemented in this class.
 *
 * <p>Since there are too many interfaces and methods in this class, we use code region to help
 * manage code. The code region starts with //region and ends with //endregion. When using Intellij
 * Idea to develop, it's easy to fold the code region and see code region overview by collapsing
 * all.
 *
 * <p>The codes are divided into the following code regions:
 *
 * <ol>
 *   <li>MTree initialization, clear and serialization
 *   <li>Timeseries operation, including create and delete
 *   <li>Entity/Device operation
 *   <li>Interfaces and Implementation for metadata info Query
 *       <ol>
 *         <li>Interfaces for Storage Group info Query
 *         <li>Interfaces for Device info Query
 *         <li>Interfaces for timeseries, measurement and schema info Query
 *         <li>Interfaces for Level Node info Query
 *         <li>Interfaces and Implementation for metadata count
 *       </ol>
 *   <li>Interfaces and Implementation for MNode Query
 *   <li>Interfaces and Implementation for Template check
 * </ol>
 */
public class MTreeBelowSG implements Serializable {

  public static final Gson GSON = new GsonBuilder().setPrettyPrinting().create();
  private static final Logger logger = LoggerFactory.getLogger(MTreeBelowSG.class);

  private IMTreeStore store;
  private IStorageGroupMNode storageGroupMNode;
  private int levelOfSG;

  // region MTree initialization, clear and serialization
<<<<<<< HEAD
  public MTreeBelowSG(PartialPath storageGroup) throws MetadataException, IOException {
    if (IoTDBDescriptor.getInstance().getConfig().isEnablePersistentSchema()) {
      store = new CachedMTreeStore(storageGroup, true);
    } else {
      store = new MemMTreeStore(storageGroup, true);
    }

    storageGroupMNode = store.getRoot().getAsStorageGroupMNode();
    levelOfSG = storageGroup.getNodeLength() - 1;
=======
  public MTreeBelowSG(IStorageGroupMNode storageGroupMNode) throws IOException {
    this.storageGroupMNode =
        new StorageGroupMNode(
            storageGroupMNode.getParent(),
            storageGroupMNode.getName(),
            storageGroupMNode.getDataTTL());
    levelOfSG = storageGroupMNode.getPartialPath().getNodeLength() - 1;
>>>>>>> b1033855
  }

  public IStorageGroupMNode getStorageGroupMNode() {
    return this.storageGroupMNode;
  }

  public void clear() {
    store.clear();
    storageGroupMNode = null;
  }
<<<<<<< HEAD

  public JsonObject toJson() {
    JsonObject jsonObject = new JsonObject();
    jsonObject.add(
        storageGroupMNode.getFullPath(),
        mNodeToJSON(storageGroupMNode, storageGroupMNode.getName()));
    return jsonObject;
  }

  private JsonObject mNodeToJSON(IMNode node, String storageGroupName) {
    JsonObject jsonObject = new JsonObject();
    if (node.isMeasurement()) {
      IMeasurementMNode leafMNode = node.getAsMeasurementMNode();
      jsonObject.add("DataType", GSON.toJsonTree(leafMNode.getSchema().getType()));
      jsonObject.add("Encoding", GSON.toJsonTree(leafMNode.getSchema().getEncodingType()));
      jsonObject.add("Compressor", GSON.toJsonTree(leafMNode.getSchema().getCompressor()));
      if (leafMNode.getSchema().getProps() != null) {
        jsonObject.addProperty("args", leafMNode.getSchema().getProps().toString());
      }
      jsonObject.addProperty("StorageGroup", storageGroupName);
    } else {
      if (node.isStorageGroup()) {
        storageGroupName = node.getFullPath();
      }
      try {
        IMNodeIterator iterator = store.getChildrenIterator(node);
        try {
          IMNode child;
          while (iterator.hasNext()) {
            child = iterator.next();
            try {
              jsonObject.add(child.getName(), mNodeToJSON(child, storageGroupName));
            } finally {
              unPinMNode(child);
            }
          }
        } finally {
          iterator.close();
        }
      } catch (MetadataException e) {
        logger.error("Error occurred when parse mtree to string. {}", node.getFullPath(), e);
      }
    }
    return jsonObject;
  }
=======
>>>>>>> b1033855
  // endregion

  // region Timeseries operation, including create and delete

  public void createTimeseries(
      PartialPath path,
      TSDataType dataType,
      TSEncoding encoding,
      CompressionType compressor,
      Map<String, String> props,
      String alias)
      throws MetadataException {
    unPinMNode(
        createTimeseriesWithPinnedReturn(path, dataType, encoding, compressor, props, alias));
  }

  /**
   * Create a timeseries with a full path from root to leaf node. Before creating a timeseries, the
   * storage group should be set first, throw exception otherwise
   *
   * @param path timeseries path
   * @param dataType data type
   * @param encoding encoding
   * @param compressor compressor
   * @param props props
   * @param alias alias of measurement
   */
  public IMeasurementMNode createTimeseriesWithPinnedReturn(
      PartialPath path,
      TSDataType dataType,
      TSEncoding encoding,
      CompressionType compressor,
      Map<String, String> props,
      String alias)
      throws MetadataException {
    String[] nodeNames = path.getNodes();
    if (nodeNames.length <= 2) {
      throw new IllegalPathException(path.getFullPath());
    }
    MetaFormatUtils.checkTimeseries(path);
    Pair<IMNode, Template> pair = checkAndAutoCreateInternalPath(path.getDevicePath());
    IMNode device = pair.left;
    Template upperTemplate = pair.right;

    try {
      MetaFormatUtils.checkTimeseriesProps(path.getFullPath(), props);

      String leafName = path.getMeasurement();

      // synchronize check and add, we need addChild and add Alias become atomic operation
      // only write on mtree will be synchronized
      synchronized (this) {
        if (store.hasChild(device, leafName)) {
          throw new PathAlreadyExistException(path.getFullPath());
        }

        if (alias != null && store.hasChild(device, alias)) {
          throw new AliasAlreadyExistException(path.getFullPath(), alias);
        }

        if (upperTemplate != null
            && (upperTemplate.getDirectNode(leafName) != null
                || upperTemplate.getDirectNode(alias) != null)) {
          throw new TemplateImcompatibeException(path.getFullPath(), upperTemplate.getName());
        }

        if (device.isEntity() && device.getAsEntityMNode().isAligned()) {
          throw new AlignedTimeseriesException(
              "Timeseries under this entity is aligned, please use createAlignedTimeseries or change entity.",
              device.getFullPath());
        }

        IEntityMNode entityMNode;
        if (device.isEntity()) {
          entityMNode = device.getAsEntityMNode();
        } else {
          entityMNode = MNodeUtils.setToEntity(device);
          if (entityMNode.isStorageGroup()) {
            this.storageGroupMNode = entityMNode.getAsStorageGroupMNode();
            store.updateStorageGroupMNode(storageGroupMNode);
          } else {
            store.updateMNode(entityMNode);
          }
          device = entityMNode;
        }

        IMeasurementMNode measurementMNode =
            MeasurementMNode.getMeasurementMNode(
                entityMNode,
                leafName,
                new MeasurementSchema(leafName, dataType, encoding, compressor, props),
                alias);
        store.addChild(entityMNode, leafName, measurementMNode);
        // link alias to LeafMNode
        if (alias != null) {
          entityMNode.addAlias(alias, measurementMNode);
        }
        return measurementMNode;
      }
    } finally {
      unPinMNode(device);
    }
  }

  /**
   * Create aligned timeseries with full paths from root to one leaf node. Before creating
   * timeseries, the * storage group should be set first, throw exception otherwise
   *
   * @param devicePath device path
   * @param measurements measurements list
   * @param dataTypes data types list
   * @param encodings encodings list
   * @param compressors compressor
   */
  public List<IMeasurementMNode> createAlignedTimeseries(
      PartialPath devicePath,
      List<String> measurements,
      List<TSDataType> dataTypes,
      List<TSEncoding> encodings,
      List<CompressionType> compressors,
      List<String> aliasList)
      throws MetadataException {
    List<IMeasurementMNode> measurementMNodeList = new ArrayList<>();
    MetaFormatUtils.checkSchemaMeasurementNames(measurements);
    Pair<IMNode, Template> pair = checkAndAutoCreateInternalPath(devicePath);
    IMNode device = pair.left;
    Template upperTemplate = pair.right;

    try {
      // synchronize check and add, we need addChild operation be atomic.
      // only write operations on mtree will be synchronized
      synchronized (this) {
        for (int i = 0; i < measurements.size(); i++) {
          if (store.hasChild(device, measurements.get(i))) {
            throw new PathAlreadyExistException(
                devicePath.getFullPath() + "." + measurements.get(i));
          }
          if (aliasList != null
              && aliasList.get(i) != null
              && store.hasChild(device, aliasList.get(i))) {
            throw new AliasAlreadyExistException(
                devicePath.getFullPath() + "." + measurements.get(i), aliasList.get(i));
          }
        }
      }

      if (upperTemplate != null) {
        for (String measurement : measurements) {
          if (upperTemplate.getDirectNode(measurement) != null) {
            throw new TemplateImcompatibeException(
                devicePath.concatNode(measurement).getFullPath(), upperTemplate.getName());
          }
        }
      }

      if (device.isEntity() && !device.getAsEntityMNode().isAligned()) {
        throw new AlignedTimeseriesException(
            "Timeseries under this entity is not aligned, please use createTimeseries or change entity.",
            devicePath.getFullPath());
      }

      IEntityMNode entityMNode;
      if (device.isEntity()) {
        entityMNode = device.getAsEntityMNode();
      } else {
        entityMNode = MNodeUtils.setToEntity(device);
        entityMNode.setAligned(true);
        if (entityMNode.isStorageGroup()) {
          this.storageGroupMNode = entityMNode.getAsStorageGroupMNode();
          store.updateStorageGroupMNode(storageGroupMNode);
        } else {
          store.updateMNode(entityMNode);
        }
        device = entityMNode;
      }

      for (int i = 0; i < measurements.size(); i++) {
        IMeasurementMNode measurementMNode =
            MeasurementMNode.getMeasurementMNode(
                entityMNode,
                measurements.get(i),
                new MeasurementSchema(
                    measurements.get(i), dataTypes.get(i), encodings.get(i), compressors.get(i)),
                aliasList == null ? null : aliasList.get(i));
        store.addChild(entityMNode, measurements.get(i), measurementMNode);
        if (aliasList != null && aliasList.get(i) != null) {
          entityMNode.addAlias(aliasList.get(i), measurementMNode);
        }
        measurementMNodeList.add(measurementMNode);
      }
      return measurementMNodeList;
    } finally {
      unPinMNode(device);
    }
  }

  private Pair<IMNode, Template> checkAndAutoCreateInternalPath(PartialPath devicePath)
      throws MetadataException {
    String[] nodeNames = devicePath.getNodes();
    MetaFormatUtils.checkTimeseries(devicePath);
    IMNode cur = storageGroupMNode;
    IMNode child;
    String childName;
    Template upperTemplate = cur.getSchemaTemplate();
    try {
      // e.g, path = root.sg.d1.s1,  create internal nodes and set cur to d1 node
      for (int i = levelOfSG + 1; i < nodeNames.length; i++) {
        childName = nodeNames[i];
        child = store.getChild(cur, childName);
        if (child == null) {
          if (upperTemplate != null && upperTemplate.getDirectNode(childName) != null) {
            throw new TemplateImcompatibeException(
                devicePath.getFullPath(), upperTemplate.getName(), childName);
          }
          child = store.addChild(cur, childName, new InternalMNode(cur, childName));
        }
        cur = child;

        if (cur.isMeasurement()) {
          throw new PathAlreadyExistException(cur.getFullPath());
        }

        if (cur.getSchemaTemplate() != null) {
          upperTemplate = cur.getSchemaTemplate();
        }
      }
      pinMNode(cur);
      return new Pair<>(cur, upperTemplate);
    } finally {
      unPinPath(cur);
    }
  }

  /**
   * Delete path. The path should be a full path from root to leaf node
   *
   * @param path Format: root.node(.node)+
   */
  public Pair<PartialPath, IMeasurementMNode> deleteTimeseriesAndReturnEmptyStorageGroup(
      PartialPath path) throws MetadataException {
    String[] nodes = path.getNodes();
    if (nodes.length == 0) {
      throw new IllegalPathException(path.getFullPath());
    }

    if (isPathExistsWithinTemplate(path)) {
      throw new MetadataException("Cannot delete a timeseries inside a template: " + path);
    }

    IMeasurementMNode deletedNode = getMeasurementMNode(path);
    IEntityMNode parent = deletedNode.getParent();
    // delete the last node of path
    store.deleteChild(parent, path.getMeasurement());
    if (deletedNode.getAlias() != null) {
      parent.addAlias(deletedNode.getAlias(), deletedNode);
    }
    IMNode curNode = parent;
    if (!parent.isUseTemplate()) {
      boolean hasMeasurement = false;
      IMNode child;
      IMNodeIterator iterator = store.getChildrenIterator(parent);
      try {
        while (iterator.hasNext()) {
          child = iterator.next();
          unPinMNode(child);
          if (child.isMeasurement()) {
            hasMeasurement = true;
            break;
          }
        }
      } finally {
        iterator.close();
      }

      if (!hasMeasurement) {
        synchronized (this) {
          curNode = MNodeUtils.setToInternal(parent);
          if (curNode.isStorageGroup()) {
            this.storageGroupMNode = curNode.getAsStorageGroupMNode();
            store.updateStorageGroupMNode(storageGroupMNode);
          } else {
            store.updateMNode(curNode);
          }
        }
      }
    }

    // delete all empty ancestors except storage group and MeasurementMNode
    while (isEmptyInternalMNode(curNode)) {
      // if current storage group has no time series, return the storage group name
      if (curNode.isStorageGroup()) {
        return new Pair<>(curNode.getPartialPath(), deletedNode);
      }
      store.deleteChild(curNode.getParent(), curNode.getName());
      curNode = curNode.getParent();
    }
    unPinMNode(curNode);
    return new Pair<>(null, deletedNode);
  }

  public boolean isEmptyInternalMNode(IMNode node) throws MetadataException {
    IMNodeIterator iterator = store.getChildrenIterator(node);
    try {
      return !IoTDBConstant.PATH_ROOT.equals(node.getName())
          && !node.isMeasurement()
          && node.getSchemaTemplate() == null
          && !node.isUseTemplate()
          && !iterator.hasNext();
    } finally {
      iterator.close();
    }
  }
  // endregion

  // region Entity/Device operation
  // including device auto creation and transform from InternalMNode to EntityMNode
  /**
   * Add an interval path to MTree. This is only used for automatically creating schema
   *
   * <p>e.g., get root.sg.d1, get or create all internal nodes and return the node of d1
   */
  public IMNode getDeviceNodeWithAutoCreating(PartialPath deviceId) throws MetadataException {
    String[] nodeNames = deviceId.getNodes();
    IMNode cur = storageGroupMNode;
    IMNode child;
    Template upperTemplate = cur.getSchemaTemplate();
    try {
      for (int i = levelOfSG + 1; i < nodeNames.length; i++) {
        child = store.getChild(cur, nodeNames[i]);
        if (child == null) {
          if (cur.isUseTemplate() && upperTemplate.getDirectNode(nodeNames[i]) != null) {
            throw new PathAlreadyExistException(
                cur.getPartialPath().concatNode(nodeNames[i]).getFullPath());
          }
          child = store.addChild(cur, nodeNames[i], new InternalMNode(cur, nodeNames[i]));
        }
        cur = child;
        // update upper template
        upperTemplate = cur.getSchemaTemplate() == null ? upperTemplate : cur.getSchemaTemplate();
      }
      pinMNode(cur);
      return cur;
    } finally {
      unPinPath(cur);
    }
  }

  public IEntityMNode setToEntity(IMNode node) throws MetadataException {
    // synchronize check and replace, we need replaceChild become atomic operation
    // only write on mtree will be synchronized
    synchronized (this) {
      IEntityMNode entityMNode = MNodeUtils.setToEntity(node);
      if (entityMNode.isStorageGroup()) {
        this.storageGroupMNode = entityMNode.getAsStorageGroupMNode();
        store.updateStorageGroupMNode(entityMNode.getAsStorageGroupMNode());
      } else {
        store.updateMNode(entityMNode);
      }
      return entityMNode;
    }
  }
  // endregion

  // region Interfaces and Implementation for metadata info Query
  /**
   * Check whether the given path exists.
   *
   * @param path a full path or a prefix path
   */
  public boolean isPathExist(PartialPath path) throws MetadataException {
    String[] nodeNames = path.getNodes();
    IMNode cur = storageGroupMNode;
    IMNode child;
    Template upperTemplate = cur.getSchemaTemplate();
    boolean isInTemplate = false;
    try {
      for (int i = levelOfSG + 1; i < nodeNames.length; i++) {
        if (isInTemplate) {
          child = cur.getChild(nodeNames[i]);
          if (child == null) {
            return false;
          }
          if (child.isMeasurement()) {
            return i == nodeNames.length - 1;
          }
        } else {
          upperTemplate = cur.getSchemaTemplate() == null ? upperTemplate : cur.getSchemaTemplate();
          child = store.getChild(cur, nodeNames[i]);
          if (child == null) {

            if (upperTemplate == null
                || !cur.isUseTemplate()
                || upperTemplate.getDirectNode(nodeNames[i]) == null) {
              return false;
            }
            child = upperTemplate.getDirectNode(nodeNames[i]);
            isInTemplate = true;
            unPinPath(cur);
            if (child.isMeasurement()) {
              return i == nodeNames.length - 1;
            }
          } else {
            if (child.isMeasurement()) {
              cur = child;
              return i == nodeNames.length - 1;
            }
          }
        }
        cur = child;
      }
      return true;
    } finally {
      if (!isInTemplate) {
        unPinPath(cur);
      }
    }
  }

  // region Interfaces for Device info Query
  /**
   * Get all devices matching the given path pattern. If isPrefixMatch, then the devices under the
   * paths matching given path pattern will be collected too.
   *
   * @return a list contains all distinct devices names
   */
  public Set<PartialPath> getDevices(PartialPath pathPattern, boolean isPrefixMatch)
      throws MetadataException {
    Set<PartialPath> result = new TreeSet<>();
    EntityCollector<Set<PartialPath>> collector =
        new EntityCollector<Set<PartialPath>>(storageGroupMNode, pathPattern, store) {
          @Override
          protected void collectEntity(IEntityMNode node) {
            result.add(getCurrentPartialPath(node));
          }
        };
    collector.setPrefixMatch(isPrefixMatch);
    collector.traverse();
    return result;
  }

  public Pair<List<ShowDevicesResult>, Integer> getDevices(ShowDevicesPlan plan)
      throws MetadataException {
    List<ShowDevicesResult> res = new ArrayList<>();
    EntityCollector<List<ShowDevicesResult>> collector =
        new EntityCollector<List<ShowDevicesResult>>(
            storageGroupMNode, plan.getPath(), store, plan.getLimit(), plan.getOffset()) {
          @Override
          protected void collectEntity(IEntityMNode node) {
            PartialPath device = getCurrentPartialPath(node);
            if (plan.hasSgCol()) {
              res.add(
                  new ShowDevicesResult(
                      device.getFullPath(),
                      node.isAligned(),
                      getStorageGroupNodeInTraversePath(node).getFullPath()));
            } else {
              res.add(new ShowDevicesResult(device.getFullPath(), node.isAligned()));
            }
          }
        };
    collector.setPrefixMatch(plan.isPrefixMatch());
    collector.traverse();

    return new Pair<>(res, collector.getCurOffset() + 1);
  }

  public Set<PartialPath> getDevicesByTimeseries(PartialPath timeseries) throws MetadataException {
    Set<PartialPath> result = new HashSet<>();
    MeasurementCollector<Set<PartialPath>> collector =
        new MeasurementCollector<Set<PartialPath>>(storageGroupMNode, timeseries, store) {
          @Override
          protected void collectMeasurement(IMeasurementMNode node) {
            result.add(getCurrentPartialPath(node).getDevicePath());
          }
        };
    collector.traverse();
    return result;
  }
  // endregion

  // region Interfaces for timeseries, measurement and schema info Query
  /**
   * Get all measurement paths matching the given path pattern. If using prefix match, the path
   * pattern is used to match prefix path. All timeseries start with the matched prefix path will be
   * collected and return.
   *
   * @param pathPattern a path pattern or a full path, may contain wildcard.
   * @param isPrefixMatch if true, the path pattern is used to match prefix path
   */
  public List<MeasurementPath> getMeasurementPaths(PartialPath pathPattern, boolean isPrefixMatch)
      throws MetadataException {
    return getMeasurementPathsWithAlias(pathPattern, 0, 0, isPrefixMatch).left;
  }

  /**
   * Get all measurement paths matching the given path pattern
   *
   * @param pathPattern a path pattern or a full path, may contain wildcard.
   */
  public List<MeasurementPath> getMeasurementPaths(PartialPath pathPattern)
      throws MetadataException {
    return getMeasurementPaths(pathPattern, false);
  }

  /**
   * Get all measurement paths matching the given path pattern If using prefix match, the path
   * pattern is used to match prefix path. All timeseries start with the matched prefix path will be
   * collected and return.
   *
   * @param pathPattern a path pattern or a full path, may contain wildcard
   * @param isPrefixMatch if true, the path pattern is used to match prefix path
   * @return Pair.left contains all the satisfied paths Pair.right means the current offset or zero
   *     if we don't set offset.
   */
  public Pair<List<MeasurementPath>, Integer> getMeasurementPathsWithAlias(
      PartialPath pathPattern, int limit, int offset, boolean isPrefixMatch)
      throws MetadataException {
    List<MeasurementPath> result = new LinkedList<>();
    MeasurementCollector<List<PartialPath>> collector =
        new MeasurementCollector<List<PartialPath>>(
            storageGroupMNode, pathPattern, store, limit, offset) {
          @Override
          protected void collectMeasurement(IMeasurementMNode node) {
            MeasurementPath path = getCurrentMeasurementPathInTraverse(node);
            if (nodes[nodes.length - 1].equals(node.getAlias())) {
              // only when user query with alias, the alias in path will be set
              path.setMeasurementAlias(node.getAlias());
            }
            result.add(path);
          }
        };
    collector.setPrefixMatch(isPrefixMatch);
    collector.traverse();
    offset = collector.getCurOffset() + 1;
    return new Pair<>(result, offset);
  }

  /**
   * Get all measurement schema matching the given path pattern
   *
   * <p>result: [name, alias, storage group, dataType, encoding, compression, offset] and the
   * current offset
   */
  public Pair<List<Pair<PartialPath, String[]>>, Integer> getAllMeasurementSchema(
      ShowTimeSeriesPlan plan, QueryContext queryContext) throws MetadataException {
    /*
     There are two conditions and 4 cases.
     1. isOrderByHeat = false && limit = 0 : just collect all results from each storage group
     2. isOrderByHeat = false && limit != 0 : the offset and limit should be updated by each sg after traverse, thus the final result will satisfy the constraints of limit and offset
     3. isOrderByHeat = true && limit = 0 : collect all result from each storage group and then sort
     4. isOrderByHeat = true && limit != 0 : collect top limit result from each sg and then sort them and collect the top limit results start from offset.
     The offset must be 0, since each sg should collect top limit results. The current limit is the sum of origin limit and offset when passed into metadata module
    */

    boolean needLast = plan.isOrderByHeat();
    int limit = needLast ? 0 : plan.getLimit();
    int offset = needLast ? 0 : plan.getOffset();

    MeasurementCollector<List<Pair<PartialPath, String[]>>> collector =
        new MeasurementCollector<List<Pair<PartialPath, String[]>>>(
            storageGroupMNode, plan.getPath(), store, limit, offset) {
          @Override
          protected void collectMeasurement(IMeasurementMNode node) {
            IMeasurementSchema measurementSchema = node.getSchema();
            String[] tsRow = new String[7];
            tsRow[0] = node.getAlias();
            tsRow[1] = getStorageGroupNodeInTraversePath(node).getFullPath();
            tsRow[2] = measurementSchema.getType().toString();
            tsRow[3] = measurementSchema.getEncodingType().toString();
            tsRow[4] = measurementSchema.getCompressor().toString();
            tsRow[5] = String.valueOf(node.getOffset());
            tsRow[6] = needLast ? String.valueOf(getLastTimeStamp(node, queryContext)) : null;
            Pair<PartialPath, String[]> temp = new Pair<>(getCurrentPartialPath(node), tsRow);
            resultSet.add(temp);
          }
        };
    collector.setPrefixMatch(plan.isPrefixMatch());
    collector.setResultSet(new LinkedList<>());
    collector.traverse();

    List<Pair<PartialPath, String[]>> result = collector.getResult();

    if (needLast) {
      Stream<Pair<PartialPath, String[]>> stream = result.stream();

      limit = plan.getLimit();
      offset = plan.getOffset();

      stream =
          stream.sorted(
              Comparator.comparingLong(
                      (Pair<PartialPath, String[]> p) -> Long.parseLong(p.right[6]))
                  .reversed()
                  .thenComparing((Pair<PartialPath, String[]> p) -> p.left));

      if (limit != 0) {
        stream = stream.skip(offset).limit(limit);
      }

      result = stream.collect(toList());
    }

    return new Pair<>(result, collector.getCurOffset() + 1);
  }

  /**
   * Collect the timeseries schemas as IMeasurementSchema under "prefixPath".
   *
   * @apiNote :for cluster
   */
  public void collectMeasurementSchema(
      PartialPath prefixPath, List<IMeasurementSchema> measurementSchemas)
      throws MetadataException {
    MeasurementCollector<List<IMeasurementSchema>> collector =
        new MeasurementCollector<List<IMeasurementSchema>>(storageGroupMNode, prefixPath, store) {
          @Override
          protected void collectMeasurement(IMeasurementMNode node) {
            measurementSchemas.add(node.getSchema());
          }
        };
    collector.setPrefixMatch(true);
    collector.traverse();
  }

  /**
   * Collect the timeseries schemas as TimeseriesSchema under "prefixPath".
   *
   * @apiNote :for cluster
   */
  public void collectTimeseriesSchema(
      PartialPath prefixPath, Collection<TimeseriesSchema> timeseriesSchemas)
      throws MetadataException {
    MeasurementCollector<List<IMeasurementSchema>> collector =
        new MeasurementCollector<List<IMeasurementSchema>>(storageGroupMNode, prefixPath, store) {
          @Override
          protected void collectMeasurement(IMeasurementMNode node) throws MetadataException {
            IMeasurementSchema nodeSchema = node.getSchema();
            timeseriesSchemas.add(
                new TimeseriesSchema(
                    getCurrentPartialPath(node).getFullPath(),
                    nodeSchema.getType(),
                    nodeSchema.getEncodingType(),
                    nodeSchema.getCompressor()));
          }
        };
    collector.setPrefixMatch(true);
    collector.traverse();
  }

  // endregion

  // region Interfaces for Level Node info Query
  /**
   * Get child node path in the next level of the given path pattern.
   *
   * <p>give pathPattern and the child nodes is those matching pathPattern.*.
   *
   * <p>e.g., MTree has [root.sg1.d1.s1, root.sg1.d1.s2, root.sg1.d2.s1] given path = root.sg1,
   * return [root.sg1.d1, root.sg1.d2]
   *
   * @param pathPattern The given path
   * @return All child nodes' seriesPath(s) of given seriesPath.
   */
  public Set<String> getChildNodePathInNextLevel(PartialPath pathPattern) throws MetadataException {
    try {
      MNodeCollector<Set<String>> collector =
          new MNodeCollector<Set<String>>(
              storageGroupMNode, pathPattern.concatNode(ONE_LEVEL_PATH_WILDCARD), store) {
            @Override
            protected void transferToResult(IMNode node) {
              resultSet.add(getCurrentPartialPath(node).getFullPath());
            }
          };
      collector.setResultSet(new TreeSet<>());
      collector.traverse();
      return collector.getResult();
    } catch (IllegalPathException e) {
      throw new IllegalPathException(pathPattern.getFullPath());
    }
  }

  /**
   * Get child node in the next level of the given path.
   *
   * <p>e.g., MTree has [root.sg1.d1.s1, root.sg1.d1.s2, root.sg1.d2.s1] given path = root.sg1,
   * return [d1, d2]
   *
   * <p>e.g., MTree has [root.sg1.d1.s1, root.sg1.d1.s2, root.sg1.d2.s1] given path = root.sg1.d1
   * return [s1, s2]
   *
   * @param pathPattern Path
   * @return All child nodes' seriesPath(s) of given seriesPath.
   */
  public Set<String> getChildNodeNameInNextLevel(PartialPath pathPattern) throws MetadataException {
    try {
      MNodeCollector<Set<String>> collector =
          new MNodeCollector<Set<String>>(
              storageGroupMNode, pathPattern.concatNode(ONE_LEVEL_PATH_WILDCARD), store) {
            @Override
            protected void transferToResult(IMNode node) {
              resultSet.add(node.getName());
            }
          };
      collector.setResultSet(new TreeSet<>());
      collector.traverse();
      return collector.getResult();
    } catch (IllegalPathException e) {
      throw new IllegalPathException(pathPattern.getFullPath());
    }
  }

  /** Get all paths from root to the given level */
  public List<PartialPath> getNodesListInGivenLevel(
      PartialPath pathPattern, int nodeLevel, StorageGroupFilter filter) throws MetadataException {
    MNodeCollector<List<PartialPath>> collector =
        new MNodeCollector<List<PartialPath>>(storageGroupMNode, pathPattern, store) {
          @Override
          protected void transferToResult(IMNode node) {
            resultSet.add(getCurrentPartialPath(node));
          }
        };
    collector.setResultSet(new LinkedList<>());
    collector.setTargetLevel(nodeLevel);
    collector.setStorageGroupFilter(filter);
    collector.traverse();
    return collector.getResult();
  }
  // endregion

  // region Interfaces and Implementation for metadata count
  /**
   * Get the count of timeseries matching the given path.
   *
   * @param pathPattern a path pattern or a full path, may contain wildcard
   */
  public int getAllTimeseriesCount(PartialPath pathPattern, boolean isPrefixMatch)
      throws MetadataException {
    CounterTraverser counter = new MeasurementCounter(storageGroupMNode, pathPattern, store);
    counter.setPrefixMatch(isPrefixMatch);
    counter.traverse();
    return counter.getCount();
  }

  /**
   * Get the count of timeseries matching the given path.
   *
   * @param pathPattern a path pattern or a full path, may contain wildcard
   */
  public int getAllTimeseriesCount(PartialPath pathPattern) throws MetadataException {
    return getAllTimeseriesCount(pathPattern, false);
  }

  /**
   * Get the count of devices matching the given path. If using prefix match, the path pattern is
   * used to match prefix path. All timeseries start with the matched prefix path will be counted.
   *
   * @param pathPattern a path pattern or a full path, may contain wildcard
   * @param isPrefixMatch if true, the path pattern is used to match prefix path
   */
  public int getDevicesNum(PartialPath pathPattern, boolean isPrefixMatch)
      throws MetadataException {
    CounterTraverser counter = new EntityCounter(storageGroupMNode, pathPattern, store);
    counter.setPrefixMatch(isPrefixMatch);
    counter.traverse();
    return counter.getCount();
  }

  /**
   * Get the count of devices matching the given path.
   *
   * @param pathPattern a path pattern or a full path, may contain wildcard
   */
  public int getDevicesNum(PartialPath pathPattern) throws MetadataException {
    return getDevicesNum(pathPattern, false);
  }

  /**
   * Get the count of nodes in the given level matching the given path. If using prefix match, the
   * path pattern is used to match prefix path. All timeseries start with the matched prefix path
   * will be counted.
   */
  public int getNodesCountInGivenLevel(PartialPath pathPattern, int level, boolean isPrefixMatch)
      throws MetadataException {
    MNodeLevelCounter counter = new MNodeLevelCounter(storageGroupMNode, pathPattern, store, level);
    counter.setPrefixMatch(isPrefixMatch);
    counter.traverse();
    return counter.getCount();
  }

  public Map<PartialPath, Integer> getMeasurementCountGroupByLevel(
      PartialPath pathPattern, int level, boolean isPrefixMatch) throws MetadataException {
    MeasurementGroupByLevelCounter counter =
        new MeasurementGroupByLevelCounter(storageGroupMNode, pathPattern, store, level);
    counter.setPrefixMatch(isPrefixMatch);
    counter.traverse();
    return counter.getResult();
  }

  // endregion

  // endregion

  // region Interfaces and Implementation for MNode Query
  /**
   * Get node by the path
   *
   * @return last node in given seriesPath
   */
  public IMNode getNodeByPath(PartialPath path) throws MetadataException {
    String[] nodes = path.getNodes();
    IMNode cur = storageGroupMNode;
    IMNode next;
    Template upperTemplate = cur.getSchemaTemplate();
    boolean isInTemplate = false;
    try {
      for (int i = levelOfSG + 1; i < nodes.length; i++) {
        if (isInTemplate) {
          next = cur.getChild(nodes[i]);
          if (next == null) {
            throw new PathNotExistException(path.getFullPath(), true);
          } else if (next.isMeasurement()) {
            if (i == nodes.length - 1) {
              return next;
            } else {
              throw new PathNotExistException(path.getFullPath(), true);
            }
          }
        } else {
          if (cur.getSchemaTemplate() != null) {
            upperTemplate = cur.getSchemaTemplate();
          }
          next = store.getChild(cur, nodes[i]);
          if (next == null) {
            if (upperTemplate == null
                || !cur.isUseTemplate()
                || upperTemplate.getDirectNode(nodes[i]) == null) {
              throw new PathNotExistException(path.getFullPath(), true);
            }
            next = upperTemplate.getDirectNode(nodes[i]);
            isInTemplate = true;
            unPinPath(cur);
          } else if (next.isMeasurement()) {
            if (i == nodes.length - 1) {
              return next;
            } else {
              throw new PathNotExistException(path.getFullPath(), true);
            }
          }
        }
        cur = next;
      }
      if (!isInTemplate) {
        pinMNode(cur);
      }
      return cur;
    } finally {
      if (!isInTemplate) {
        unPinPath(cur);
      }
    }
  }

  public IMeasurementMNode getMeasurementMNode(PartialPath path) throws MetadataException {
    IMNode node = getNodeByPath(path);
    if (node.isMeasurement()) {
      return node.getAsMeasurementMNode();
    } else {
      unPinMNode(node);
      throw new MNodeTypeMismatchException(
          path.getFullPath(), MetadataConstant.MEASUREMENT_MNODE_TYPE);
    }
  }

  public List<IMeasurementMNode> getAllMeasurementMNode() throws MetadataException {
    IMNode cur = storageGroupMNode;
    // collect all the LeafMNode in this storage group
    List<IMeasurementMNode> leafMNodes = new LinkedList<>();
    Queue<IMNode> queue = new LinkedList<>();
    try {
      pinMNode(cur);
      queue.add(cur);
      while (!queue.isEmpty()) {
        IMNode node = queue.poll();
        try {
          IMNodeIterator iterator = store.getChildrenIterator(node);
          try {
            IMNode child;
            while (iterator.hasNext()) {
              child = iterator.next();
              if (child.isMeasurement()) {
                leafMNodes.add(child.getAsMeasurementMNode());
                unPinMNode(child);
              } else {
                queue.add(child);
              }
            }
          } finally {
            iterator.close();
          }
        } finally {
          unPinMNode(node);
        }
      }
      return leafMNodes;
    } finally {
      while (!queue.isEmpty()) {
        unPinMNode(queue.poll());
      }
    }
  }

  // endregion

  // region Interfaces and Implementation for Template check and query
  /**
   * check whether there is template on given path and the subTree has template return true,
   * otherwise false
   */
  public void checkTemplateOnPath(PartialPath path) throws MetadataException {
    String[] nodeNames = path.getNodes();
    IMNode cur = storageGroupMNode;
    IMNode child;

    if (cur.getSchemaTemplate() != null) {
      throw new MetadataException("Template already exists on " + cur.getFullPath());
    }

    try {
      for (int i = levelOfSG + 1; i < nodeNames.length; i++) {
        child = store.getChild(cur, nodeNames[i]);
        if (child == null) {
          return;
        }
        cur = child;
        if (cur.getSchemaTemplate() != null) {
          throw new MetadataException("Template already exists on " + cur.getFullPath());
        }
        if (cur.isMeasurement()) {
          return;
        }
      }

      checkTemplateOnSubtree(cur);
    } finally {
      unPinPath(cur);
    }
  }

  /**
   * Check route 1: If template has no direct measurement, just pass the check.
   *
   * <p>Check route 2: If template has direct measurement and mounted node is Internal, it should be
   * set to Entity.
   *
   * <p>Check route 3: If template has direct measurement and mounted node is Entity,
   *
   * <ul>
   *   <p>route 3.1: mounted node has no measurement child, then its alignment will be set as the
   *   template.
   *   <p>route 3.2: mounted node has measurement child, then alignment of it and template should be
   *   identical, otherwise cast a exception.
   * </ul>
   *
   * @return return the node competent to be mounted.
   */
  public IMNode checkTemplateAlignmentWithMountedNode(IMNode mountedNode, Template template)
      throws MetadataException {
    boolean hasDirectMeasurement = false;
    for (IMNode child : template.getDirectNodes()) {
      if (child.isMeasurement()) {
        hasDirectMeasurement = true;
      }
    }
    if (!hasDirectMeasurement) {
      return mountedNode;
    }
    if (!mountedNode.isEntity()) {
      return setToEntity(mountedNode);
    } else {
      IMNode child;
      IMNodeIterator iterator = store.getChildrenIterator(mountedNode);
      try {
        while (iterator.hasNext()) {
          child = iterator.next();
          unPinMNode(child);
          if (child.isMeasurement()) {
            if (template.isDirectAligned() != mountedNode.getAsEntityMNode().isAligned()) {
              throw new MetadataException(
                  "Template and mounted node has different alignment: "
                      + template.getName()
                      + mountedNode.getFullPath());
            } else {
              return mountedNode;
            }
          }
        }
      } finally {
        iterator.close();
      }

      mountedNode.getAsEntityMNode().setAligned(template.isDirectAligned());
      updateMNode(mountedNode);
    }
    return mountedNode;
  }

  // traverse  all the  descendant of the given path node
  private void checkTemplateOnSubtree(IMNode node) throws MetadataException {
    if (node.isMeasurement()) {
      return;
    }
    IMNode child;
    IMNodeIterator iterator = store.getChildrenIterator(node);
    try {
      while (iterator.hasNext()) {
        child = iterator.next();
        try {
          if (child.isMeasurement()) {
            continue;
          }
          if (child.getSchemaTemplate() != null) {
            throw new MetadataException("Template already exists on " + child.getFullPath());
          }
          checkTemplateOnSubtree(child);
        } finally {
          unPinMNode(child);
        }
      }
    } finally {
      iterator.close();
    }
  }

  public void checkIsTemplateCompatibleWithChild(IMNode node, Template template)
      throws MetadataException {
    for (String measurementPath : template.getSchemaMap().keySet()) {
      String directNodeName = MetaUtils.splitPathToDetachedPath(measurementPath)[0];
      if (store.hasChild(node, directNodeName)) {
        throw new MetadataException(
            "Node name "
                + directNodeName
                + " in template has conflict with node's child "
                + (node.getFullPath() + "." + directNodeName));
      }
    }
  }

  public void checkTemplateInUseOnLowerNode(IMNode node) throws MetadataException {
    if (node.isMeasurement()) {
      return;
    }
    IMNode child;
    IMNodeIterator iterator = store.getChildrenIterator(node);
    try {
      while (iterator.hasNext()) {
        child = iterator.next();
        try {
          if (child.isMeasurement()) {
            continue;
          }
          if (child.isUseTemplate()) {
            throw new TemplateIsInUseException(child.getFullPath());
          }
          checkTemplateInUseOnLowerNode(child);
        } finally {
          unPinMNode(child);
        }
      }
    } finally {
      iterator.close();
    }
  }

  /**
   * Check that each node set with tarTemplate and its descendants have overlapping nodes with
   * appending measurements
   */
  public boolean isTemplateAppendable(Template tarTemplate, List<String> appendMeasurements)
      throws MetadataException {
    List<String> setPaths = getPathsSetOnTemplate(tarTemplate.getName());
    if (setPaths.size() == 0) {
      return true;
    }
    Deque<IMNode> setNodes = new ArrayDeque<>();
    try {
      for (String path : setPaths) {
        setNodes.add(getNodeByPath(new PartialPath(path)));
      }
      // since overlap of template and MTree is not allowed, it is sufficient to check on the first
      // node
      Set<String> overlapSet = new HashSet<>();
      for (String path : appendMeasurements) {
        overlapSet.add(MetaUtils.splitPathToDetachedPath(path)[0]);
      }

      while (setNodes.size() != 0) {
        IMNode cur = setNodes.pop();
        try {
          IMNodeIterator iterator = store.getChildrenIterator(cur);
          try {
            IMNode child;
            while (iterator.hasNext()) {
              child = iterator.next();
              if (overlapSet.contains(child.getName())) {
                unPinMNode(child);
                return false;
              }
              if (!child.isMeasurement()) {
                setNodes.push(child);
              } else {
                unPinMNode(child);
              }
            }
          } finally {
            iterator.close();
          }
        } finally {
          unPinMNode(cur);
        }
      }
      return true;
    } finally {
      while (!setNodes.isEmpty()) {
        unPinMNode(setNodes.pop());
      }
    }
  }

  /**
   * Note that template and MTree cannot have overlap paths.
   *
   * @return true iff path corresponding to a measurement inside a template, whether using or not.
   */
  public boolean isPathExistsWithinTemplate(PartialPath path) throws MetadataException {
    String[] pathNodes = path.getNodes();
    IMNode cur = storageGroupMNode;
    IMNode child;
    Template upperTemplate = cur.getUpperTemplate();
    try {
      for (int i = levelOfSG + 1; i < pathNodes.length; i++) {
        child = store.getChild(cur, pathNodes[i]);
        if (child != null) {
          cur = child;
          if (cur.isMeasurement()) {
            return false;
          }
          upperTemplate = cur.getSchemaTemplate() == null ? upperTemplate : cur.getSchemaTemplate();
        } else {
          if (upperTemplate != null) {
            String suffixPath =
                new PartialPath(Arrays.copyOfRange(pathNodes, i, pathNodes.length)).toString();
            // has template, whether match
            return upperTemplate.hasSchema(suffixPath);
          } else {
            // no child and no template
            return false;
          }
        }
      }
      return false;
    } finally {
      unPinPath(cur);
    }
  }

  /**
   * Check measurement path and return the mounted node index on path. The node could have not
   * created yet. The result is used for getDeviceNodeWithAutoCreate, which return corresponding
   * IMNode on MTree.
   *
   * @return index on full path of the node which matches all measurements path with its
   *     upperTemplate.
   */
  public int getMountedNodeIndexOnMeasurementPath(PartialPath measurementPath)
      throws MetadataException {
    String[] fullPathNodes = measurementPath.getNodes();
    IMNode cur = storageGroupMNode;
    IMNode child;
    Template upperTemplate = cur.getSchemaTemplate();
    try {
      for (int index = levelOfSG + 1; index < fullPathNodes.length; index++) {
        upperTemplate = cur.getSchemaTemplate() != null ? cur.getSchemaTemplate() : upperTemplate;
        child = store.getChild(cur, fullPathNodes[index]);
        if (child == null) {
          if (upperTemplate != null) {
            // for this fullPath, cur is the last node on MTree
            // since upperTemplate exists, need to find the matched suffix path of fullPath and
            // template
            String suffixPath =
                new PartialPath(Arrays.copyOfRange(fullPathNodes, index, fullPathNodes.length))
                    .toString();

            // if suffix matches template, then fullPathNodes[index-1] should be the node to use
            // template on MTree
            if (upperTemplate.hasSchema(suffixPath)) {
              return index - 1;
            }

            // if suffix doesn't match, but first node name matched, it's an overlap with template
            // cast exception for now
            if (upperTemplate.getDirectNode(fullPathNodes[index]) != null) {
              throw new TemplateImcompatibeException(
                  measurementPath.getFullPath(), upperTemplate.getName(), fullPathNodes[index]);
            }
          } else {
            // no matched child, no template, need to create device node as logical device path
            return fullPathNodes.length - 1;
          }
        } else {
          // has child on MTree
          cur = child;
        }
      }

      // all nodes on path exist in MTree, device node should be the penultimate one
      return fullPathNodes.length - 1;
    } finally {
      unPinPath(cur);
    }
  }

  public List<String> getPathsSetOnTemplate(String templateName) throws MetadataException {
    List<String> resSet = new ArrayList<>();
    CollectorTraverser<Set<String>> setTemplatePaths =
        new CollectorTraverser<Set<String>>(
            storageGroupMNode, new PartialPath(ALL_RESULT_NODES), store) {
          @Override
          protected boolean processInternalMatchedMNode(IMNode node, int idx, int level) {
            // will never get here, implement for placeholder
            return false;
          }

          @Override
          protected boolean processFullMatchedMNode(IMNode node, int idx, int level)
              throws MetadataException {
            // shall not traverse nodes inside template
            if (!node.getPartialPath().equals(getCurrentPartialPath(node))) {
              return true;
            }

            // if node not set template, go on traversing
            if (node.getSchemaTemplate() != null) {
              // if set template, and equals to target or target for all, add to result
              if (templateName.equals(ONE_LEVEL_PATH_WILDCARD)
                  || templateName.equals(node.getUpperTemplate().getName())) {
                resSet.add(node.getFullPath());
              }
              // descendants of the node cannot set another template, exit from this branch
              return true;
            }
            return false;
          }
        };
    setTemplatePaths.traverse();
    return resSet;
  }

  public List<String> getPathsUsingTemplate(String templateName) throws MetadataException {
    List<String> result = new ArrayList<>();

    CollectorTraverser<Set<String>> usingTemplatePaths =
        new CollectorTraverser<Set<String>>(
            storageGroupMNode, new PartialPath(ALL_RESULT_NODES), store) {
          @Override
          protected boolean processInternalMatchedMNode(IMNode node, int idx, int level) {
            // will never get here, implement for placeholder
            return false;
          }

          @Override
          protected boolean processFullMatchedMNode(IMNode node, int idx, int level) {
            // shall not traverse nodes inside template
            if (!node.getPartialPath().equals(getCurrentPartialPath(node))) {
              return true;
            }

            if (node.getUpperTemplate() != null) {
              // this node and its descendants are set other template, exit from this branch
              if (!templateName.equals(ONE_LEVEL_PATH_WILDCARD)
                  && !templateName.equals(node.getUpperTemplate().getName())) {
                return true;
              }

              // descendants of this node may be using template too
              if (node.isUseTemplate()) {
                result.add(node.getFullPath());
              }
            }
            return false;
          }
        };

    usingTemplatePaths.traverse();
    return result;
  }

  /**
   * Get template name on give path if any node of it has been set a template
   *
   * @return null if no template has been set on path
   */
  public String getTemplateOnPath(PartialPath path) throws MetadataException {
    String[] pathNodes = path.getNodes();
    IMNode cur = storageGroupMNode;
    IMNode child;

    if (cur.getSchemaTemplate() != null) {
      return cur.getSchemaTemplate().getName();
    }

    try {
      for (int i = levelOfSG + 1; i < pathNodes.length; i++) {
        child = store.getChild(cur, pathNodes[i]);
        if (child == null) {
          return null;
        }
        cur = child;

        if (cur.isMeasurement()) {
          return null;
        }

        if (cur.getSchemaTemplate() != null) {
          return cur.getSchemaTemplate().getName();
        }
      }

      return null;
    } finally {
      unPinPath(cur);
    }
  }

  // endregion

  // region Interfaces and Implementation for Pin/UnPin MNode or Path

  /**
   * Currently, this method is only used for pin node get from mNodeCache
   *
   * @param node
   */
  public void pinMNode(IMNode node) throws MetadataException {
    store.pin(node);
  }

  public void unPinMNode(IMNode node) {
    store.unPin(node);
  }

  private void unPinPath(IMNode node) {
    while (!node.isStorageGroup()) {
      store.unPin(node);
      node = node.getParent();
    }
  }

  public void updateMNode(IMNode node) throws MetadataException {
    if (node.isStorageGroup()) {
      store.updateStorageGroupMNode(node.getAsStorageGroupMNode());
    } else {
      store.updateMNode(node);
    }
  }

  public IMNode getChildFromPinnedMNode(IMNode parent, String measurement)
      throws MetadataException {
    return store.getChild(parent, measurement);
  }

  // endregion

}<|MERGE_RESOLUTION|>--- conflicted
+++ resolved
@@ -39,13 +39,10 @@
 import org.apache.iotdb.db.metadata.mnode.InternalMNode;
 import org.apache.iotdb.db.metadata.mnode.MNodeUtils;
 import org.apache.iotdb.db.metadata.mnode.MeasurementMNode;
-<<<<<<< HEAD
+import org.apache.iotdb.db.metadata.mnode.StorageGroupMNode;
 import org.apache.iotdb.db.metadata.mtree.store.CachedMTreeStore;
 import org.apache.iotdb.db.metadata.mtree.store.IMTreeStore;
 import org.apache.iotdb.db.metadata.mtree.store.MemMTreeStore;
-=======
-import org.apache.iotdb.db.metadata.mnode.StorageGroupMNode;
->>>>>>> b1033855
 import org.apache.iotdb.db.metadata.mtree.traverser.collector.CollectorTraverser;
 import org.apache.iotdb.db.metadata.mtree.traverser.collector.EntityCollector;
 import org.apache.iotdb.db.metadata.mtree.traverser.collector.MNodeCollector;
@@ -135,25 +132,17 @@
   private int levelOfSG;
 
   // region MTree initialization, clear and serialization
-<<<<<<< HEAD
-  public MTreeBelowSG(PartialPath storageGroup) throws MetadataException, IOException {
-    if (IoTDBDescriptor.getInstance().getConfig().isEnablePersistentSchema()) {
+  public MTreeBelowSG(IStorageGroupMNode storageGroupMNode) throws MetadataException, IOException {
+    PartialPath storageGroup = storageGroupMNode.getPartialPath();
+      if (IoTDBDescriptor.getInstance().getConfig().isEnablePersistentSchema()) {
       store = new CachedMTreeStore(storageGroup, true);
     } else {
       store = new MemMTreeStore(storageGroup, true);
     }
 
-    storageGroupMNode = store.getRoot().getAsStorageGroupMNode();
+    this.storageGroupMNode = store.getRoot().getAsStorageGroupMNode();
+    this.storageGroupMNode.setParent(storageGroupMNode.getParent());
     levelOfSG = storageGroup.getNodeLength() - 1;
-=======
-  public MTreeBelowSG(IStorageGroupMNode storageGroupMNode) throws IOException {
-    this.storageGroupMNode =
-        new StorageGroupMNode(
-            storageGroupMNode.getParent(),
-            storageGroupMNode.getName(),
-            storageGroupMNode.getDataTTL());
-    levelOfSG = storageGroupMNode.getPartialPath().getNodeLength() - 1;
->>>>>>> b1033855
   }
 
   public IStorageGroupMNode getStorageGroupMNode() {
@@ -164,54 +153,6 @@
     store.clear();
     storageGroupMNode = null;
   }
-<<<<<<< HEAD
-
-  public JsonObject toJson() {
-    JsonObject jsonObject = new JsonObject();
-    jsonObject.add(
-        storageGroupMNode.getFullPath(),
-        mNodeToJSON(storageGroupMNode, storageGroupMNode.getName()));
-    return jsonObject;
-  }
-
-  private JsonObject mNodeToJSON(IMNode node, String storageGroupName) {
-    JsonObject jsonObject = new JsonObject();
-    if (node.isMeasurement()) {
-      IMeasurementMNode leafMNode = node.getAsMeasurementMNode();
-      jsonObject.add("DataType", GSON.toJsonTree(leafMNode.getSchema().getType()));
-      jsonObject.add("Encoding", GSON.toJsonTree(leafMNode.getSchema().getEncodingType()));
-      jsonObject.add("Compressor", GSON.toJsonTree(leafMNode.getSchema().getCompressor()));
-      if (leafMNode.getSchema().getProps() != null) {
-        jsonObject.addProperty("args", leafMNode.getSchema().getProps().toString());
-      }
-      jsonObject.addProperty("StorageGroup", storageGroupName);
-    } else {
-      if (node.isStorageGroup()) {
-        storageGroupName = node.getFullPath();
-      }
-      try {
-        IMNodeIterator iterator = store.getChildrenIterator(node);
-        try {
-          IMNode child;
-          while (iterator.hasNext()) {
-            child = iterator.next();
-            try {
-              jsonObject.add(child.getName(), mNodeToJSON(child, storageGroupName));
-            } finally {
-              unPinMNode(child);
-            }
-          }
-        } finally {
-          iterator.close();
-        }
-      } catch (MetadataException e) {
-        logger.error("Error occurred when parse mtree to string. {}", node.getFullPath(), e);
-      }
-    }
-    return jsonObject;
-  }
-=======
->>>>>>> b1033855
   // endregion
 
   // region Timeseries operation, including create and delete
