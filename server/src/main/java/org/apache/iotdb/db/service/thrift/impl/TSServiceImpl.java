/*
 * Licensed to the Apache Software Foundation (ASF) under one
 * or more contributor license agreements.  See the NOTICE file
 * distributed with this work for additional information
 * regarding copyright ownership.  The ASF licenses this file
 * to you under the Apache License, Version 2.0 (the
 * "License"); you may not use this file except in compliance
 * with the License.  You may obtain a copy of the License at
 *
 *     http://www.apache.org/licenses/LICENSE-2.0
 *
 * Unless required by applicable law or agreed to in writing,
 * software distributed under the License is distributed on an
 * "AS IS" BASIS, WITHOUT WARRANTIES OR CONDITIONS OF ANY
 * KIND, either express or implied.  See the License for the
 * specific language governing permissions and limitations
 * under the License.
 */
package org.apache.iotdb.db.service.thrift.impl;

import org.apache.iotdb.db.auth.AuthException;
import org.apache.iotdb.db.auth.authorizer.BasicAuthorizer;
import org.apache.iotdb.db.auth.authorizer.IAuthorizer;
import org.apache.iotdb.db.conf.IoTDBConfig;
import org.apache.iotdb.db.conf.IoTDBConstant;
import org.apache.iotdb.db.conf.IoTDBDescriptor;
import org.apache.iotdb.db.conf.OperationType;
import org.apache.iotdb.db.engine.selectinto.InsertTabletPlansIterator;
import org.apache.iotdb.db.exception.IoTDBException;
import org.apache.iotdb.db.exception.QueryInBatchStatementException;
import org.apache.iotdb.db.exception.StorageEngineException;
import org.apache.iotdb.db.exception.metadata.IllegalPathException;
import org.apache.iotdb.db.exception.metadata.MetadataException;
import org.apache.iotdb.db.exception.query.QueryProcessException;
import org.apache.iotdb.db.metadata.path.MeasurementPath;
import org.apache.iotdb.db.metadata.path.PartialPath;
import org.apache.iotdb.db.metadata.template.TemplateQueryType;
import org.apache.iotdb.db.qp.logical.Operator.OperatorType;
import org.apache.iotdb.db.qp.physical.PhysicalPlan;
import org.apache.iotdb.db.qp.physical.crud.DeletePlan;
import org.apache.iotdb.db.qp.physical.crud.InsertMultiTabletPlan;
import org.apache.iotdb.db.qp.physical.crud.InsertRowPlan;
import org.apache.iotdb.db.qp.physical.crud.InsertRowsOfOneDevicePlan;
import org.apache.iotdb.db.qp.physical.crud.InsertRowsPlan;
import org.apache.iotdb.db.qp.physical.crud.InsertTabletPlan;
import org.apache.iotdb.db.qp.physical.crud.QueryPlan;
import org.apache.iotdb.db.qp.physical.crud.SelectIntoPlan;
import org.apache.iotdb.db.qp.physical.crud.UDFPlan;
import org.apache.iotdb.db.qp.physical.sys.AppendTemplatePlan;
import org.apache.iotdb.db.qp.physical.sys.CreateAlignedTimeSeriesPlan;
import org.apache.iotdb.db.qp.physical.sys.CreateMultiTimeSeriesPlan;
import org.apache.iotdb.db.qp.physical.sys.CreateTemplatePlan;
import org.apache.iotdb.db.qp.physical.sys.CreateTimeSeriesPlan;
import org.apache.iotdb.db.qp.physical.sys.DeleteStorageGroupPlan;
import org.apache.iotdb.db.qp.physical.sys.DeleteTimeSeriesPlan;
import org.apache.iotdb.db.qp.physical.sys.DropTemplatePlan;
import org.apache.iotdb.db.qp.physical.sys.PruneTemplatePlan;
import org.apache.iotdb.db.qp.physical.sys.SetStorageGroupPlan;
import org.apache.iotdb.db.qp.physical.sys.SetTemplatePlan;
import org.apache.iotdb.db.qp.physical.sys.ShowQueryProcesslistPlan;
import org.apache.iotdb.db.qp.physical.sys.UnsetTemplatePlan;
import org.apache.iotdb.db.query.context.QueryContext;
import org.apache.iotdb.db.query.control.tracing.TracingConstant;
import org.apache.iotdb.db.query.dataset.DirectAlignByTimeDataSet;
import org.apache.iotdb.db.query.dataset.DirectNonAlignDataSet;
import org.apache.iotdb.db.query.pool.QueryTaskManager;
import org.apache.iotdb.db.service.IoTDB;
import org.apache.iotdb.db.service.StaticResps;
import org.apache.iotdb.db.service.basic.BasicOpenSessionResp;
import org.apache.iotdb.db.service.basic.ServiceProvider;
import org.apache.iotdb.db.service.metrics.MetricsService;
import org.apache.iotdb.db.service.metrics.Operation;
import org.apache.iotdb.db.tools.watermark.GroupedLSBWatermarkEncoder;
import org.apache.iotdb.db.tools.watermark.WatermarkEncoder;
import org.apache.iotdb.db.utils.QueryDataSetUtils;
import org.apache.iotdb.metrics.utils.MetricLevel;
import org.apache.iotdb.rpc.RedirectException;
import org.apache.iotdb.rpc.RpcUtils;
import org.apache.iotdb.rpc.TSStatusCode;
import org.apache.iotdb.service.rpc.thrift.EndPoint;
import org.apache.iotdb.service.rpc.thrift.ServerProperties;
import org.apache.iotdb.service.rpc.thrift.TSAppendSchemaTemplateReq;
import org.apache.iotdb.service.rpc.thrift.TSCancelOperationReq;
import org.apache.iotdb.service.rpc.thrift.TSCloseOperationReq;
import org.apache.iotdb.service.rpc.thrift.TSCloseSessionReq;
import org.apache.iotdb.service.rpc.thrift.TSCreateAlignedTimeseriesReq;
import org.apache.iotdb.service.rpc.thrift.TSCreateMultiTimeseriesReq;
import org.apache.iotdb.service.rpc.thrift.TSCreateSchemaTemplateReq;
import org.apache.iotdb.service.rpc.thrift.TSCreateTimeseriesReq;
import org.apache.iotdb.service.rpc.thrift.TSDeleteDataReq;
import org.apache.iotdb.service.rpc.thrift.TSDropSchemaTemplateReq;
import org.apache.iotdb.service.rpc.thrift.TSExecuteBatchStatementReq;
import org.apache.iotdb.service.rpc.thrift.TSExecuteStatementReq;
import org.apache.iotdb.service.rpc.thrift.TSExecuteStatementResp;
import org.apache.iotdb.service.rpc.thrift.TSFetchMetadataReq;
import org.apache.iotdb.service.rpc.thrift.TSFetchMetadataResp;
import org.apache.iotdb.service.rpc.thrift.TSFetchResultsReq;
import org.apache.iotdb.service.rpc.thrift.TSFetchResultsResp;
import org.apache.iotdb.service.rpc.thrift.TSGetTimeZoneResp;
import org.apache.iotdb.service.rpc.thrift.TSIService;
import org.apache.iotdb.service.rpc.thrift.TSInsertRecordReq;
import org.apache.iotdb.service.rpc.thrift.TSInsertRecordsOfOneDeviceReq;
import org.apache.iotdb.service.rpc.thrift.TSInsertRecordsReq;
import org.apache.iotdb.service.rpc.thrift.TSInsertStringRecordReq;
import org.apache.iotdb.service.rpc.thrift.TSInsertStringRecordsOfOneDeviceReq;
import org.apache.iotdb.service.rpc.thrift.TSInsertStringRecordsReq;
import org.apache.iotdb.service.rpc.thrift.TSInsertTabletReq;
import org.apache.iotdb.service.rpc.thrift.TSInsertTabletsReq;
import org.apache.iotdb.service.rpc.thrift.TSLastDataQueryReq;
import org.apache.iotdb.service.rpc.thrift.TSOpenSessionReq;
import org.apache.iotdb.service.rpc.thrift.TSOpenSessionResp;
import org.apache.iotdb.service.rpc.thrift.TSPruneSchemaTemplateReq;
import org.apache.iotdb.service.rpc.thrift.TSQueryDataSet;
import org.apache.iotdb.service.rpc.thrift.TSQueryNonAlignDataSet;
import org.apache.iotdb.service.rpc.thrift.TSQueryTemplateReq;
import org.apache.iotdb.service.rpc.thrift.TSQueryTemplateResp;
import org.apache.iotdb.service.rpc.thrift.TSRawDataQueryReq;
import org.apache.iotdb.service.rpc.thrift.TSSetSchemaTemplateReq;
import org.apache.iotdb.service.rpc.thrift.TSSetTimeZoneReq;
import org.apache.iotdb.service.rpc.thrift.TSStatus;
import org.apache.iotdb.service.rpc.thrift.TSTracingInfo;
import org.apache.iotdb.service.rpc.thrift.TSUnsetSchemaTemplateReq;
import org.apache.iotdb.tsfile.exception.filter.QueryFilterOptimizationException;
import org.apache.iotdb.tsfile.exception.write.UnSupportedDataTypeException;
import org.apache.iotdb.tsfile.file.metadata.enums.CompressionType;
import org.apache.iotdb.tsfile.file.metadata.enums.TSDataType;
import org.apache.iotdb.tsfile.file.metadata.enums.TSEncoding;
import org.apache.iotdb.tsfile.read.common.Path;
import org.apache.iotdb.tsfile.read.query.dataset.QueryDataSet;

import org.apache.thrift.TException;
import org.slf4j.Logger;
import org.slf4j.LoggerFactory;

import java.io.IOException;
import java.nio.ByteBuffer;
import java.sql.SQLException;
import java.time.ZoneId;
import java.util.ArrayList;
import java.util.Arrays;
import java.util.Collections;
import java.util.List;
import java.util.Map;
import java.util.Map.Entry;
import java.util.concurrent.Callable;
import java.util.concurrent.Executors;
import java.util.concurrent.Future;
import java.util.stream.Collectors;

import static org.apache.iotdb.db.service.basic.ServiceProvider.AUDIT_LOGGER;
import static org.apache.iotdb.db.service.basic.ServiceProvider.CONFIG;
import static org.apache.iotdb.db.service.basic.ServiceProvider.CURRENT_RPC_VERSION;
import static org.apache.iotdb.db.service.basic.ServiceProvider.QUERY_FREQUENCY_RECORDER;
import static org.apache.iotdb.db.service.basic.ServiceProvider.QUERY_TIME_MANAGER;
import static org.apache.iotdb.db.service.basic.ServiceProvider.SESSION_MANAGER;
import static org.apache.iotdb.db.service.basic.ServiceProvider.SLOW_SQL_LOGGER;
import static org.apache.iotdb.db.service.basic.ServiceProvider.TRACING_MANAGER;
import static org.apache.iotdb.db.utils.ErrorHandlingUtils.onIoTDBException;
import static org.apache.iotdb.db.utils.ErrorHandlingUtils.onNPEOrUnexpectedException;
import static org.apache.iotdb.db.utils.ErrorHandlingUtils.onNonQueryException;
import static org.apache.iotdb.db.utils.ErrorHandlingUtils.onQueryException;

/** Thrift RPC implementation at server side. */
public class TSServiceImpl implements TSIService.Iface {

  protected class QueryTask implements Callable<TSExecuteStatementResp> {

    private PhysicalPlan plan;
    private final long queryStartTime;
    private final long sessionId;
    private final String statement;
    private final long statementId;
    private final long timeout;
    private final int fetchSize;
    private final boolean isJdbcQuery;
    private final boolean enableRedirectQuery;

    /**
     * Execute query statement, return TSExecuteStatementResp with dataset.
     *
     * @param plan must be a plan for Query: QueryPlan, ShowPlan, and some AuthorPlan
     */
    public QueryTask(
        PhysicalPlan plan,
        long queryStartTime,
        long sessionId,
        String statement,
        long statementId,
        long timeout,
        int fetchSize,
        boolean isJdbcQuery,
        boolean enableRedirectQuery) {
      this.plan = plan;
      this.queryStartTime = queryStartTime;
      this.sessionId = sessionId;
      this.statement = statement;
      this.statementId = statementId;
      this.timeout = timeout;
      this.fetchSize = fetchSize;
      this.isJdbcQuery = isJdbcQuery;
      this.enableRedirectQuery = enableRedirectQuery;
    }

    @Override
    public TSExecuteStatementResp call() throws Exception {
      String username = SESSION_MANAGER.getUsername(sessionId);
      plan.setLoginUserName(username);

      QUERY_FREQUENCY_RECORDER.incrementAndGet();
      AUDIT_LOGGER.debug("Session {} execute Query: {}", sessionId, statement);

      final long queryId = SESSION_MANAGER.requestQueryId(statementId, true);
      QueryContext context =
          serviceProvider.genQueryContext(
              queryId, plan.isDebug(), queryStartTime, statement, timeout);

      TSExecuteStatementResp resp;
      try {
        if (plan instanceof QueryPlan) {
          QueryPlan queryPlan = (QueryPlan) plan;
          queryPlan.setEnableRedirect(enableRedirectQuery);
          resp = executeQueryPlan(queryPlan, context, isJdbcQuery, fetchSize, username);
        } else {
          resp = executeShowOrAuthorPlan(plan, context, fetchSize, username);
        }
        resp.setQueryId(queryId);
        resp.setOperationType(plan.getOperatorType().toString());
      } catch (Exception e) {
        SESSION_MANAGER.releaseQueryResourceNoExceptions(queryId);
        throw e;
      } finally {
        addOperationLatency(Operation.EXECUTE_QUERY, queryStartTime);
        long costTime = System.currentTimeMillis() - queryStartTime;
        if (costTime >= CONFIG.getSlowQueryThreshold()) {
          SLOW_SQL_LOGGER.info("Cost: {} ms, sql is {}", costTime, statement);
        }
      }
      return resp;
    }
  }

  protected class FetchResultsTask implements Callable<TSFetchResultsResp> {

    private final long sessionId;
    private final long queryId;
    private final int fetchSize;
    private final boolean isAlign;

    public FetchResultsTask(long sessionId, long queryId, int fetchSize, boolean isAlign) {
      this.sessionId = sessionId;
      this.queryId = queryId;
      this.fetchSize = fetchSize;
      this.isAlign = isAlign;
    }

    @Override
    public TSFetchResultsResp call() throws Exception {
      QueryDataSet queryDataSet = SESSION_MANAGER.getDataset(queryId);
      TSFetchResultsResp resp = RpcUtils.getTSFetchResultsResp(TSStatusCode.SUCCESS_STATUS);
      try {
        if (isAlign) {
          TSQueryDataSet result =
              fillRpcReturnData(fetchSize, queryDataSet, SESSION_MANAGER.getUsername(sessionId));
          boolean hasResultSet = result.bufferForTime().limit() != 0;
          if (!hasResultSet) {
            SESSION_MANAGER.releaseQueryResourceNoExceptions(queryId);
          }
          resp.setHasResultSet(hasResultSet);
          resp.setQueryDataSet(result);
          resp.setIsAlign(true);
        } else {
          TSQueryNonAlignDataSet nonAlignResult =
              fillRpcNonAlignReturnData(
                  fetchSize, queryDataSet, SESSION_MANAGER.getUsername(sessionId));
          boolean hasResultSet = false;
          for (ByteBuffer timeBuffer : nonAlignResult.getTimeList()) {
            if (timeBuffer.limit() != 0) {
              hasResultSet = true;
              break;
            }
          }
          if (!hasResultSet) {
            SESSION_MANAGER.releaseQueryResourceNoExceptions(queryId);
          }
          resp.setHasResultSet(hasResultSet);
          resp.setNonAlignQueryDataSet(nonAlignResult);
          resp.setIsAlign(false);
        }
        QUERY_TIME_MANAGER.unRegisterQuery(queryId, false);
        return resp;
      } catch (Exception e) {
        SESSION_MANAGER.releaseQueryResourceNoExceptions(queryId);
        throw e;
      }
    }
  }

  // main logger
  private static final Logger LOGGER = LoggerFactory.getLogger(TSServiceImpl.class);

  private static final String INFO_INTERRUPT_ERROR =
      "Current Thread interrupted when dealing with request {}";

  protected final ServiceProvider serviceProvider;

  public TSServiceImpl() {
    super();
    serviceProvider = IoTDB.serviceProvider;
  }

  @Override
  public TSOpenSessionResp openSession(TSOpenSessionReq req) throws TException {
    IoTDBConstant.ClientVersion clientVersion = parseClientVersion(req);
    BasicOpenSessionResp openSessionResp =
        serviceProvider.openSession(
            req.username, req.password, req.zoneId, req.client_protocol, clientVersion);
    TSStatus tsStatus = RpcUtils.getStatus(openSessionResp.getCode(), openSessionResp.getMessage());
    TSOpenSessionResp resp = new TSOpenSessionResp(tsStatus, CURRENT_RPC_VERSION);
    return resp.setSessionId(openSessionResp.getSessionId());
  }

  private IoTDBConstant.ClientVersion parseClientVersion(TSOpenSessionReq req) {
    Map<String, String> configuration = req.configuration;
    if (configuration != null && configuration.containsKey("version")) {
      return IoTDBConstant.ClientVersion.valueOf(configuration.get("version"));
    }
    return IoTDBConstant.ClientVersion.V_0_12;
  }

  @Override
  public TSStatus closeSession(TSCloseSessionReq req) {
    return new TSStatus(
        !serviceProvider.closeSession(req.sessionId)
            ? RpcUtils.getStatus(TSStatusCode.NOT_LOGIN_ERROR)
            : RpcUtils.getStatus(TSStatusCode.SUCCESS_STATUS));
  }

  @Override
  public TSStatus cancelOperation(TSCancelOperationReq req) {
    // TODO implement
    return RpcUtils.getStatus(TSStatusCode.QUERY_NOT_ALLOWED, "Cancellation is not implemented");
  }

  @Override
  public TSStatus closeOperation(TSCloseOperationReq req) {
    return serviceProvider.closeOperation(
        req.sessionId, req.queryId, req.statementId, req.isSetStatementId(), req.isSetQueryId());
  }

  @Override
  public TSFetchMetadataResp fetchMetadata(TSFetchMetadataReq req) {
    TSFetchMetadataResp resp = new TSFetchMetadataResp();

    if (!serviceProvider.checkLogin(req.getSessionId())) {
      return resp.setStatus(getNotLoggedInStatus());
    }

    TSStatus status;
    try {
      switch (req.getType()) {
        case "METADATA_IN_JSON":
          resp.setMetadataInJson(IoTDB.metaManager.getMetadataInString());
          status = RpcUtils.getStatus(TSStatusCode.SUCCESS_STATUS);
          break;
        case "COLUMN":
          resp.setDataType(getSeriesTypeByPath(new PartialPath(req.getColumnPath())).toString());
          status = RpcUtils.getStatus(TSStatusCode.SUCCESS_STATUS);
          break;
        case "ALL_COLUMNS":
          resp.setColumnsList(
              getPaths(new PartialPath(req.getColumnPath())).stream()
                  .map(PartialPath::getFullPath)
                  .collect(Collectors.toList()));
          status = RpcUtils.getStatus(TSStatusCode.SUCCESS_STATUS);
          break;
        default:
          status = RpcUtils.getStatus(TSStatusCode.METADATA_ERROR, req.getType());
          break;
      }
    } catch (MetadataException e) {
      LOGGER.error(
          String.format("Failed to fetch timeseries %s's metadata", req.getColumnPath()), e);
      status = RpcUtils.getStatus(TSStatusCode.METADATA_ERROR, e.getMessage());
    } catch (Exception e) {
      status =
          onNPEOrUnexpectedException(
              e, OperationType.FETCH_METADATA, TSStatusCode.INTERNAL_SERVER_ERROR);
    }
    return resp.setStatus(status);
  }

  protected List<MeasurementPath> getPaths(PartialPath path) throws MetadataException {
    return IoTDB.metaManager.getMeasurementPaths(path);
  }

  protected TSDataType getSeriesTypeByPath(PartialPath path) throws MetadataException {
    return IoTDB.metaManager.getSeriesType(path);
  }

  private boolean executeInsertRowsPlan(InsertRowsPlan insertRowsPlan, List<TSStatus> result) {
    long t1 = System.currentTimeMillis();
    TSStatus tsStatus = executeNonQueryPlan(insertRowsPlan);
    addOperationLatency(Operation.EXECUTE_ROWS_PLAN_IN_BATCH, t1);
    int startIndex = result.size();
    if (startIndex > 0) {
      startIndex = startIndex - 1;
    }
    for (int i = 0; i < insertRowsPlan.getRowCount(); i++) {
      result.add(RpcUtils.SUCCESS_STATUS);
    }
    if (tsStatus.subStatus != null) {
      for (Entry<Integer, TSStatus> entry : insertRowsPlan.getResults().entrySet()) {
        result.set(startIndex + entry.getKey(), entry.getValue());
      }
    }
    return tsStatus.getCode() == RpcUtils.SUCCESS_STATUS.getCode();
  }

  private boolean executeMultiTimeSeriesPlan(
      CreateMultiTimeSeriesPlan multiPlan, List<TSStatus> result) {
    long t1 = System.currentTimeMillis();
    TSStatus tsStatus = executeNonQueryPlan(multiPlan);
    addOperationLatency(Operation.EXECUTE_MULTI_TIMESERIES_PLAN_IN_BATCH, t1);

    int startIndex = result.size();
    if (startIndex > 0) {
      startIndex = startIndex - 1;
    }
    for (int k = 0; k < multiPlan.getPaths().size(); k++) {
      result.add(RpcUtils.SUCCESS_STATUS);
    }
    if (tsStatus.subStatus != null) {
      for (Entry<Integer, TSStatus> entry : multiPlan.getResults().entrySet()) {
        result.set(startIndex + entry.getKey(), entry.getValue());
      }
    }
    return tsStatus.getCode() == RpcUtils.SUCCESS_STATUS.getCode();
  }

  private void initMultiTimeSeriesPlan(CreateMultiTimeSeriesPlan multiPlan) {
    if (multiPlan.getPaths() == null) {
      List<PartialPath> paths = new ArrayList<>();
      List<TSDataType> tsDataTypes = new ArrayList<>();
      List<TSEncoding> tsEncodings = new ArrayList<>();
      List<CompressionType> tsCompressionTypes = new ArrayList<>();
      List<Map<String, String>> tagsList = new ArrayList<>();
      List<Map<String, String>> attributesList = new ArrayList<>();
      List<String> aliasList = new ArrayList<>();
      multiPlan.setPaths(paths);
      multiPlan.setDataTypes(tsDataTypes);
      multiPlan.setEncodings(tsEncodings);
      multiPlan.setCompressors(tsCompressionTypes);
      multiPlan.setTags(tagsList);
      multiPlan.setAttributes(attributesList);
      multiPlan.setAlias(aliasList);
    }
  }

  private void setMultiTimeSeriesPlan(
      CreateMultiTimeSeriesPlan multiPlan, CreateTimeSeriesPlan createTimeSeriesPlan) {
    PartialPath path = createTimeSeriesPlan.getPath();
    TSDataType type = createTimeSeriesPlan.getDataType();
    TSEncoding encoding = createTimeSeriesPlan.getEncoding();
    CompressionType compressor = createTimeSeriesPlan.getCompressor();
    Map<String, String> tags = createTimeSeriesPlan.getTags();
    Map<String, String> attributes = createTimeSeriesPlan.getAttributes();
    String alias = createTimeSeriesPlan.getAlias();

    multiPlan.getPaths().add(path);
    multiPlan.getDataTypes().add(type);
    multiPlan.getEncodings().add(encoding);
    multiPlan.getCompressors().add(compressor);
    multiPlan.getTags().add(tags);
    multiPlan.getAttributes().add(attributes);
    multiPlan.getAlias().add(alias);
  }

  private boolean executeBatchList(List executeList, List<TSStatus> result) {
    boolean isAllSuccessful = true;
    for (int j = 0; j < executeList.size(); j++) {
      Object planObject = executeList.get(j);
      if (InsertRowsPlan.class.isInstance(planObject)) {
        if (!executeInsertRowsPlan((InsertRowsPlan) planObject, result)) {
          isAllSuccessful = false;
        }
      } else if (CreateMultiTimeSeriesPlan.class.isInstance(planObject)) {
        if (!executeMultiTimeSeriesPlan((CreateMultiTimeSeriesPlan) planObject, result)) {
          isAllSuccessful = false;
        }
      }
    }
    return isAllSuccessful;
  }

  @Override
  public TSStatus executeBatchStatement(TSExecuteBatchStatementReq req) {
    long t1 = System.currentTimeMillis();
    List<TSStatus> result = new ArrayList<>();
    boolean isAllSuccessful = true;
    if (!serviceProvider.checkLogin(req.getSessionId())) {
      return getNotLoggedInStatus();
    }

    InsertRowsPlan insertRowsPlan;
    int index = 0;
    List<Object> executeList = new ArrayList<>();
    OperatorType lastOperatorType = null;
    CreateMultiTimeSeriesPlan multiPlan;
    for (int i = 0; i < req.getStatements().size(); i++) {
      String statement = req.getStatements().get(i);
      try {
        PhysicalPlan physicalPlan =
            serviceProvider
                .getPlanner()
                .parseSQLToPhysicalPlan(
                    statement,
                    SESSION_MANAGER.getZoneId(req.sessionId),
                    SESSION_MANAGER.getClientVersion(req.sessionId));
        if (physicalPlan.isQuery() || physicalPlan.isSelectInto()) {
          throw new QueryInBatchStatementException(statement);
        }

        if (physicalPlan.getOperatorType().equals(OperatorType.INSERT)) {
          if (OperatorType.INSERT == lastOperatorType) {
            insertRowsPlan = (InsertRowsPlan) executeList.get(executeList.size() - 1);
          } else {
            insertRowsPlan = new InsertRowsPlan();
            executeList.add(insertRowsPlan);
            index = 0;
          }

          TSStatus status = serviceProvider.checkAuthority(physicalPlan, req.getSessionId());
          if (status != null) {
            insertRowsPlan.getResults().put(index, status);
            isAllSuccessful = false;
          }

          lastOperatorType = OperatorType.INSERT;
          insertRowsPlan.addOneInsertRowPlan((InsertRowPlan) physicalPlan, index);
          index++;

          if (i == req.getStatements().size() - 1) {
            if (!executeBatchList(executeList, result)) {
              isAllSuccessful = false;
            }
          }
        } else if (physicalPlan.getOperatorType().equals(OperatorType.CREATE_TIMESERIES)) {
          if (OperatorType.CREATE_TIMESERIES == lastOperatorType) {
            multiPlan = (CreateMultiTimeSeriesPlan) executeList.get(executeList.size() - 1);
          } else {
            multiPlan = new CreateMultiTimeSeriesPlan();
            executeList.add(multiPlan);
          }
          TSStatus status = serviceProvider.checkAuthority(physicalPlan, req.getSessionId());
          if (status != null) {
            multiPlan.getResults().put(i, status);
            isAllSuccessful = false;
          }

          lastOperatorType = OperatorType.CREATE_TIMESERIES;
          initMultiTimeSeriesPlan(multiPlan);

          CreateTimeSeriesPlan createTimeSeriesPlan = (CreateTimeSeriesPlan) physicalPlan;
          setMultiTimeSeriesPlan(multiPlan, createTimeSeriesPlan);
          if (i == req.getStatements().size() - 1) {
            if (!executeBatchList(executeList, result)) {
              isAllSuccessful = false;
            }
          }
        } else {
          lastOperatorType = physicalPlan.getOperatorType();
          if (!executeList.isEmpty()) {
            if (!executeBatchList(executeList, result)) {
              isAllSuccessful = false;
            }
            executeList.clear();
          }
          long t2 = System.currentTimeMillis();
          TSExecuteStatementResp resp = executeNonQueryStatement(physicalPlan, req.getSessionId());
          addOperationLatency(Operation.EXECUTE_ONE_SQL_IN_BATCH, t2);
          result.add(resp.status);
          if (resp.getStatus().code != TSStatusCode.SUCCESS_STATUS.getStatusCode()) {
            isAllSuccessful = false;
          }
        }
      } catch (Exception e) {
        LOGGER.error("Error occurred when executing executeBatchStatement: ", e);
        TSStatus status =
            onQueryException(e, "\"" + statement + "\". " + OperationType.EXECUTE_BATCH_STATEMENT);
        if (status.getCode() != TSStatusCode.INTERNAL_SERVER_ERROR.getStatusCode()) {
          isAllSuccessful = false;
        }
        result.add(status);
      }
    }
    addOperationLatency(Operation.EXECUTE_JDBC_BATCH, t1);
    return isAllSuccessful
        ? RpcUtils.getStatus(TSStatusCode.SUCCESS_STATUS, "Execute batch statements successfully")
        : RpcUtils.getStatus(result);
  }

  @Override
  public TSExecuteStatementResp executeStatement(TSExecuteStatementReq req) {
    String statement = req.getStatement();
    try {
      if (!serviceProvider.checkLogin(req.getSessionId())) {
        return RpcUtils.getTSExecuteStatementResp(getNotLoggedInStatus());
      }

      long startTime = System.currentTimeMillis();
      PhysicalPlan physicalPlan =
          serviceProvider
              .getPlanner()
              .parseSQLToPhysicalPlan(
                  statement,
                  SESSION_MANAGER.getZoneId(req.getSessionId()),
                  SESSION_MANAGER.getClientVersion(req.sessionId));

      if (physicalPlan.isQuery()) {
<<<<<<< HEAD
        Future<TSExecuteStatementResp> resp = submitQueryTask(physicalPlan, startTime, req);
        return resp.get();
=======
        return submitQueryTask(physicalPlan, startTime, req);
>>>>>>> e8462e4f
      } else {
        return executeUpdateStatement(
            statement,
            req.statementId,
            physicalPlan,
            req.fetchSize,
            req.timeout,
            req.getSessionId());
      }
    } catch (InterruptedException e) {
      LOGGER.error(INFO_INTERRUPT_ERROR, req, e);
      Thread.currentThread().interrupt();
      return RpcUtils.getTSExecuteStatementResp(
          onQueryException(e, "\"" + statement + "\". " + OperationType.EXECUTE_STATEMENT));
    } catch (Exception e) {
      return RpcUtils.getTSExecuteStatementResp(
          onQueryException(e, "\"" + statement + "\". " + OperationType.EXECUTE_STATEMENT));
    }
  }

  @Override
  public TSExecuteStatementResp executeQueryStatement(TSExecuteStatementReq req) {
    try {
      if (!serviceProvider.checkLogin(req.getSessionId())) {
        return RpcUtils.getTSExecuteStatementResp(getNotLoggedInStatus());
      }

      long startTime = System.currentTimeMillis();
      String statement = req.getStatement();
      PhysicalPlan physicalPlan =
          serviceProvider
              .getPlanner()
              .parseSQLToPhysicalPlan(
                  statement,
                  SESSION_MANAGER.getZoneId(req.sessionId),
                  SESSION_MANAGER.getClientVersion(req.sessionId));

      if (physicalPlan.isQuery()) {
<<<<<<< HEAD
        Future<TSExecuteStatementResp> resp = submitQueryTask(physicalPlan, startTime, req);
        return resp.get();
=======
        return submitQueryTask(physicalPlan, startTime, req);
>>>>>>> e8462e4f
      } else {
        return RpcUtils.getTSExecuteStatementResp(
            TSStatusCode.EXECUTE_STATEMENT_ERROR, "Statement is not a query statement.");
      }
    } catch (InterruptedException e) {
      LOGGER.error(INFO_INTERRUPT_ERROR, req, e);
      Thread.currentThread().interrupt();
      return RpcUtils.getTSExecuteStatementResp(
          onQueryException(
              e, "\"" + req.getStatement() + "\". " + OperationType.EXECUTE_QUERY_STATEMENT));
    } catch (Exception e) {
      return RpcUtils.getTSExecuteStatementResp(
          onQueryException(
              e, "\"" + req.getStatement() + "\". " + OperationType.EXECUTE_QUERY_STATEMENT));
    }
  }

  @Override
  public TSExecuteStatementResp executeRawDataQuery(TSRawDataQueryReq req) {
    try {
      if (!serviceProvider.checkLogin(req.getSessionId())) {
        return RpcUtils.getTSExecuteStatementResp(getNotLoggedInStatus());
      }

      long startTime = System.currentTimeMillis();
      PhysicalPlan physicalPlan =
          serviceProvider
              .getPlanner()
              .rawDataQueryReqToPhysicalPlan(
                  req,
                  SESSION_MANAGER.getZoneId(req.sessionId),
                  SESSION_MANAGER.getClientVersion(req.sessionId));

      if (physicalPlan.isQuery()) {
        Future<TSExecuteStatementResp> resp =
            QueryTaskManager.getInstance()
                .submit(
                    new QueryTask(
                        physicalPlan,
                        startTime,
                        req.sessionId,
                        "",
                        req.statementId,
                        CONFIG.getQueryTimeoutThreshold(),
                        req.fetchSize,
                        req.isJdbcQuery(),
                        req.enableRedirectQuery));
        return resp.get();
      } else {
        return RpcUtils.getTSExecuteStatementResp(
            TSStatusCode.EXECUTE_STATEMENT_ERROR, "Statement is not a query statement.");
      }
    } catch (InterruptedException e) {
      LOGGER.error(INFO_INTERRUPT_ERROR, req, e);
      Thread.currentThread().interrupt();
      return RpcUtils.getTSExecuteStatementResp(
          onQueryException(e, OperationType.EXECUTE_RAW_DATA_QUERY));
    } catch (Exception e) {
      return RpcUtils.getTSExecuteStatementResp(
          onQueryException(e, OperationType.EXECUTE_RAW_DATA_QUERY));
    }
  }

  @Override
  public TSExecuteStatementResp executeLastDataQuery(TSLastDataQueryReq req) {
    try {
      if (!serviceProvider.checkLogin(req.getSessionId())) {
        return RpcUtils.getTSExecuteStatementResp(getNotLoggedInStatus());
      }

      long startTime = System.currentTimeMillis();
      PhysicalPlan physicalPlan =
          serviceProvider
              .getPlanner()
              .lastDataQueryReqToPhysicalPlan(
                  req,
                  SESSION_MANAGER.getZoneId(req.sessionId),
                  SESSION_MANAGER.getClientVersion(req.sessionId));

      if (physicalPlan.isQuery()) {
        Future<TSExecuteStatementResp> resp =
            QueryTaskManager.getInstance()
                .submit(
                    new QueryTask(
                        physicalPlan,
                        startTime,
                        req.sessionId,
                        "",
                        req.statementId,
                        CONFIG.getQueryTimeoutThreshold(),
                        req.fetchSize,
                        req.isJdbcQuery(),
                        req.enableRedirectQuery));
        return resp.get();
      } else {
        return RpcUtils.getTSExecuteStatementResp(
            TSStatusCode.EXECUTE_STATEMENT_ERROR, "Statement is not a query statement.");
      }
    } catch (InterruptedException e) {
      LOGGER.error(INFO_INTERRUPT_ERROR, req, e);
      Thread.currentThread().interrupt();
      return RpcUtils.getTSExecuteStatementResp(
          onQueryException(e, OperationType.EXECUTE_LAST_DATA_QUERY));
    } catch (Exception e) {
      return RpcUtils.getTSExecuteStatementResp(
          onQueryException(e, OperationType.EXECUTE_LAST_DATA_QUERY));
    }
  }

<<<<<<< HEAD
  private Future<TSExecuteStatementResp> submitQueryTask(
      PhysicalPlan physicalPlan, long startTime, TSExecuteStatementReq req) {
=======
  private TSExecuteStatementResp submitQueryTask(
      PhysicalPlan physicalPlan, long startTime, TSExecuteStatementReq req) throws Exception {
>>>>>>> e8462e4f
    QueryTask queryTask =
        new QueryTask(
            physicalPlan,
            startTime,
            req.sessionId,
            req.statement,
            req.statementId,
            req.timeout,
            req.fetchSize,
            req.jdbcQuery,
            req.enableRedirectQuery);
<<<<<<< HEAD
    Future<TSExecuteStatementResp> resp;
    if (physicalPlan instanceof ShowQueryProcesslistPlan) {
      resp = Executors.newFixedThreadPool(1).submit(queryTask);
    } else {
      resp = QueryTaskManager.getInstance().submit(queryTask);
=======
    TSExecuteStatementResp resp;
    if (physicalPlan instanceof ShowQueryProcesslistPlan) {
      resp = queryTask.call();
    } else {
      resp = QueryTaskManager.getInstance().submit(queryTask).get();
>>>>>>> e8462e4f
    }
    return resp;
  }

  private TSExecuteStatementResp executeQueryPlan(
      QueryPlan plan, QueryContext context, boolean isJdbcQuery, int fetchSize, String username)
      throws TException, MetadataException, QueryProcessException, StorageEngineException,
          SQLException, IOException, InterruptedException, QueryFilterOptimizationException,
          AuthException {
    // check permissions
    List<? extends PartialPath> authPaths = plan.getAuthPaths();
    if (authPaths != null
        && !authPaths.isEmpty()
        && !serviceProvider.checkAuthorization(plan, username)) {
      return RpcUtils.getTSExecuteStatementResp(
          RpcUtils.getStatus(
              TSStatusCode.NO_PERMISSION_ERROR,
              "No permissions for this operation " + plan.getOperatorType()));
    }

    long queryId = context.getQueryId();
    if (plan.isEnableTracing()) {
      context.setEnableTracing(true);
      TRACING_MANAGER.setStartTime(queryId, context.getStartTime(), context.getStatement());
      TRACING_MANAGER.registerActivity(
          queryId, TracingConstant.ACTIVITY_PARSE_SQL, System.currentTimeMillis());
      TRACING_MANAGER.setSeriesPathNum(queryId, plan.getPaths().size());
    }

    TSExecuteStatementResp resp = null;
    // execute it before createDataSet since it may change the content of query plan
    if (!(plan instanceof UDFPlan)) {
      resp = plan.getTSExecuteStatementResp(isJdbcQuery);
    }
    // create and cache dataset
    QueryDataSet newDataSet = serviceProvider.createQueryDataSet(context, plan, fetchSize);

    if (plan.isEnableTracing()) {
      TRACING_MANAGER.registerActivity(
          queryId, TracingConstant.ACTIVITY_CREATE_DATASET, System.currentTimeMillis());
    }

    if (newDataSet.getEndPoint() != null && plan.isEnableRedirect()) {
      QueryDataSet.EndPoint endPoint = newDataSet.getEndPoint();
      return redirectQueryToAnotherNode(resp, context, endPoint.getIp(), endPoint.getPort());
    }

    if (plan instanceof UDFPlan || plan.isGroupByLevel()) {
      resp = plan.getTSExecuteStatementResp(isJdbcQuery);
    }

    if (newDataSet instanceof DirectNonAlignDataSet) {
      resp.setNonAlignQueryDataSet(fillRpcNonAlignReturnData(fetchSize, newDataSet, username));
    } else {
      try {
        TSQueryDataSet tsQueryDataSet = fillRpcReturnData(fetchSize, newDataSet, username);
        resp.setQueryDataSet(tsQueryDataSet);
      } catch (RedirectException e) {
        if (plan.isEnableRedirect()) {
          EndPoint endPoint = e.getEndPoint();
          return redirectQueryToAnotherNode(resp, context, endPoint.ip, endPoint.port);
        } else {
          LOGGER.error(
              "execute {} error, if session does not support redirect, should not throw redirection exception.",
              context.getStatement(),
              e);
        }
      }
    }
    QUERY_TIME_MANAGER.unRegisterQuery(context.getQueryId(), false);

    if (plan.isEnableTracing()) {
      TRACING_MANAGER.registerActivity(
          queryId, TracingConstant.ACTIVITY_REQUEST_COMPLETE, System.currentTimeMillis());
      TSTracingInfo tsTracingInfo = fillRpcReturnTracingInfo(queryId);
      resp.setTracingInfo(tsTracingInfo);
    }
    return resp;
  }

  private TSExecuteStatementResp executeShowOrAuthorPlan(
      PhysicalPlan plan, QueryContext context, int fetchSize, String username)
      throws QueryProcessException, TException, StorageEngineException, SQLException, IOException,
          InterruptedException, QueryFilterOptimizationException, MetadataException, AuthException {
    // create and cache dataset
    QueryDataSet newDataSet = serviceProvider.createQueryDataSet(context, plan, fetchSize);
    TSExecuteStatementResp resp = getListDataSetResp(plan, newDataSet);

    resp.setQueryDataSet(fillRpcReturnData(fetchSize, newDataSet, username));
    QUERY_TIME_MANAGER.unRegisterQuery(context.getQueryId(), false);
    return resp;
  }

  /**
   * Construct TSExecuteStatementResp and the header of list result set.
   *
   * @param plan maybe ShowPlan or AuthorPlan
   */
  private TSExecuteStatementResp getListDataSetResp(PhysicalPlan plan, QueryDataSet dataSet) {
    TSExecuteStatementResp resp =
        StaticResps.getNoTimeExecuteResp(
            dataSet.getPaths().stream().map(Path::getFullPath).collect(Collectors.toList()),
            dataSet.getDataTypes().stream().map(Enum::toString).collect(Collectors.toList()));
    if (plan instanceof ShowQueryProcesslistPlan) {
      resp.setIgnoreTimeStamp(false);
    }
    return resp;
  }

  /** Redirect query */
  private TSExecuteStatementResp redirectQueryToAnotherNode(
      TSExecuteStatementResp resp, QueryContext context, String ip, int port) {
    LOGGER.debug(
        "need to redirect {} {} to node {}:{}",
        context.getStatement(),
        context.getQueryId(),
        ip,
        port);
    TSStatus status = new TSStatus();
    status.setRedirectNode(new EndPoint(ip, port));
    status.setCode(TSStatusCode.NEED_REDIRECTION.getStatusCode());
    resp.setStatus(status);
    resp.setQueryId(context.getQueryId());
    return resp;
  }

  private TSExecuteStatementResp executeSelectIntoStatement(
      String statement,
      long statementId,
      PhysicalPlan physicalPlan,
      int fetchSize,
      long timeout,
      long sessionId)
      throws IoTDBException, TException, SQLException, IOException, InterruptedException,
          QueryFilterOptimizationException {
    TSStatus status = serviceProvider.checkAuthority(physicalPlan, sessionId);
    if (status != null) {
      return new TSExecuteStatementResp(status);
    }

    final long startTime = System.currentTimeMillis();
    final long queryId = SESSION_MANAGER.requestQueryId(statementId, true);
    QueryContext context =
        serviceProvider.genQueryContext(
            queryId, physicalPlan.isDebug(), startTime, statement, timeout);
    final SelectIntoPlan selectIntoPlan = (SelectIntoPlan) physicalPlan;
    final QueryPlan queryPlan = selectIntoPlan.getQueryPlan();

    QUERY_FREQUENCY_RECORDER.incrementAndGet();
    AUDIT_LOGGER.debug(
        "Session {} execute select into: {}", SESSION_MANAGER.getCurrSessionId(), statement);
    if (queryPlan.isEnableTracing()) {
      TRACING_MANAGER.setSeriesPathNum(queryId, queryPlan.getPaths().size());
    }

    try {
      InsertTabletPlansIterator insertTabletPlansIterator =
          new InsertTabletPlansIterator(
              queryPlan,
              serviceProvider.createQueryDataSet(context, queryPlan, fetchSize),
              selectIntoPlan.getFromPath(),
              selectIntoPlan.getIntoPaths(),
              selectIntoPlan.isIntoPathsAligned());
      while (insertTabletPlansIterator.hasNext()) {
        List<InsertTabletPlan> insertTabletPlans = insertTabletPlansIterator.next();
        if (insertTabletPlans.isEmpty()) {
          continue;
        }
        TSStatus executionStatus = insertTabletsInternally(insertTabletPlans, sessionId);
        if (executionStatus.getCode() != TSStatusCode.SUCCESS_STATUS.getStatusCode()
            && executionStatus.getCode() != TSStatusCode.NEED_REDIRECTION.getStatusCode()) {
          return RpcUtils.getTSExecuteStatementResp(executionStatus).setQueryId(queryId);
        }
      }

      return RpcUtils.getTSExecuteStatementResp(TSStatusCode.SUCCESS_STATUS).setQueryId(queryId);
    } finally {
      SESSION_MANAGER.releaseQueryResourceNoExceptions(queryId);
      addOperationLatency(Operation.EXECUTE_SELECT_INTO, startTime);
      long costTime = System.currentTimeMillis() - startTime;
      if (costTime >= CONFIG.getSlowQueryThreshold()) {
        SLOW_SQL_LOGGER.info("Cost: {} ms, sql is {}", costTime, statement);
      }
    }
  }

  private TSStatus insertTabletsInternally(
      List<InsertTabletPlan> insertTabletPlans, long sessionId) {
    InsertMultiTabletPlan insertMultiTabletPlan = new InsertMultiTabletPlan();
    for (int i = 0; i < insertTabletPlans.size(); i++) {
      InsertTabletPlan insertTabletPlan = insertTabletPlans.get(i);
      TSStatus status = serviceProvider.checkAuthority(insertTabletPlan, sessionId);

      if (status != null) {
        // not authorized
        insertMultiTabletPlan.getResults().put(i, status);
      }
    }
    insertMultiTabletPlan.setInsertTabletPlanList(insertTabletPlans);

    return executeNonQueryPlan(insertMultiTabletPlan);
  }

  @SuppressWarnings("squid:S3776") // Suppress high Cognitive Complexity warning
  @Override
  public TSFetchResultsResp fetchResults(TSFetchResultsReq req) {
    try {
      if (!serviceProvider.checkLogin(req.getSessionId())) {
        return RpcUtils.getTSFetchResultsResp(getNotLoggedInStatus());
      }

      if (!SESSION_MANAGER.hasDataset(req.queryId)) {
        return RpcUtils.getTSFetchResultsResp(
            RpcUtils.getStatus(TSStatusCode.EXECUTE_STATEMENT_ERROR, "Has not executed query"));
      }

      Future<TSFetchResultsResp> resp =
          QueryTaskManager.getInstance()
              .submit(new FetchResultsTask(req.sessionId, req.queryId, req.fetchSize, req.isAlign));
      return resp.get();
    } catch (InterruptedException e) {
      LOGGER.error(INFO_INTERRUPT_ERROR, req, e);
      Thread.currentThread().interrupt();
      return RpcUtils.getTSFetchResultsResp(onQueryException(e, OperationType.FETCH_RESULTS));
    } catch (Exception e) {
      return RpcUtils.getTSFetchResultsResp(onQueryException(e, OperationType.FETCH_RESULTS));
    }
  }

  private TSQueryDataSet fillRpcReturnData(
      int fetchSize, QueryDataSet queryDataSet, String userName)
      throws TException, AuthException, IOException, InterruptedException, QueryProcessException {
    WatermarkEncoder encoder = getWatermarkEncoder(userName);
    return queryDataSet instanceof DirectAlignByTimeDataSet
        ? ((DirectAlignByTimeDataSet) queryDataSet).fillBuffer(fetchSize, encoder)
        : QueryDataSetUtils.convertQueryDataSetByFetchSize(queryDataSet, fetchSize, encoder);
  }

  private TSQueryNonAlignDataSet fillRpcNonAlignReturnData(
      int fetchSize, QueryDataSet queryDataSet, String userName)
      throws TException, AuthException, IOException, QueryProcessException, InterruptedException {
    WatermarkEncoder encoder = getWatermarkEncoder(userName);
    return ((DirectNonAlignDataSet) queryDataSet).fillBuffer(fetchSize, encoder);
  }

  private TSTracingInfo fillRpcReturnTracingInfo(long queryId) {
    return TRACING_MANAGER.fillRpcReturnTracingInfo(queryId);
  }

  private WatermarkEncoder getWatermarkEncoder(String userName) throws TException, AuthException {
    IAuthorizer authorizer;
    try {
      authorizer = BasicAuthorizer.getInstance();
    } catch (AuthException e) {
      throw new TException(e);
    }

    WatermarkEncoder encoder = null;
    if (CONFIG.isEnableWatermark() && authorizer.isUserUseWaterMark(userName)) {
      if (CONFIG.getWatermarkMethodName().equals(IoTDBConfig.WATERMARK_GROUPED_LSB)) {
        encoder = new GroupedLSBWatermarkEncoder(CONFIG);
      } else {
        throw new UnSupportedDataTypeException(
            String.format(
                "Watermark method is not supported yet: %s", CONFIG.getWatermarkMethodName()));
      }
    }
    return encoder;
  }

  /** update statement can be: 1. select-into statement 2. non-query statement */
  @Override
  public TSExecuteStatementResp executeUpdateStatement(TSExecuteStatementReq req) {
    if (!serviceProvider.checkLogin(req.getSessionId())) {
      return RpcUtils.getTSExecuteStatementResp(getNotLoggedInStatus());
    }

    try {
      PhysicalPlan physicalPlan =
          serviceProvider
              .getPlanner()
              .parseSQLToPhysicalPlan(
                  req.statement,
                  SESSION_MANAGER.getZoneId(req.sessionId),
                  SESSION_MANAGER.getClientVersion(req.sessionId));
      return physicalPlan.isQuery()
          ? RpcUtils.getTSExecuteStatementResp(
              TSStatusCode.EXECUTE_STATEMENT_ERROR, "Statement is a query statement.")
          : executeUpdateStatement(
              req.statement,
              req.statementId,
              physicalPlan,
              req.fetchSize,
              req.timeout,
              req.getSessionId());
    } catch (InterruptedException e) {
      LOGGER.error(INFO_INTERRUPT_ERROR, req, e);
      Thread.currentThread().interrupt();
      return RpcUtils.getTSExecuteStatementResp(
          onQueryException(
              e, "\"" + req.statement + "\". " + OperationType.EXECUTE_UPDATE_STATEMENT));
    } catch (Exception e) {
      return RpcUtils.getTSExecuteStatementResp(
          onQueryException(
              e, "\"" + req.statement + "\". " + OperationType.EXECUTE_UPDATE_STATEMENT));
    }
  }

  /** update statement can be: 1. select-into statement 2. non-query statement */
  private TSExecuteStatementResp executeUpdateStatement(
      String statement,
      long statementId,
      PhysicalPlan plan,
      int fetchSize,
      long timeout,
      long sessionId)
      throws TException, SQLException, IoTDBException, IOException, InterruptedException,
          QueryFilterOptimizationException {
    return plan.isSelectInto()
        ? executeSelectIntoStatement(statement, statementId, plan, fetchSize, timeout, sessionId)
        : executeNonQueryStatement(plan, sessionId);
  }

  private TSExecuteStatementResp executeNonQueryStatement(PhysicalPlan plan, long sessionId) {
    TSStatus status = serviceProvider.checkAuthority(plan, sessionId);
    return status != null
        ? new TSExecuteStatementResp(status)
        : RpcUtils.getTSExecuteStatementResp(executeNonQueryPlan(plan))
            .setQueryId(SESSION_MANAGER.requestQueryId(false));
  }

  public void handleClientExit() {
    Long sessionId = SESSION_MANAGER.getCurrSessionId();
    if (sessionId != null) {
      TSCloseSessionReq req = new TSCloseSessionReq(sessionId);
      closeSession(req);
    }
  }

  @Override
  public TSGetTimeZoneResp getTimeZone(long sessionId) {
    try {
      ZoneId zoneId = SESSION_MANAGER.getZoneId(sessionId);
      return new TSGetTimeZoneResp(
          RpcUtils.getStatus(TSStatusCode.SUCCESS_STATUS),
          zoneId != null ? zoneId.toString() : "Unknown time zone");
    } catch (Exception e) {
      return new TSGetTimeZoneResp(
          onNPEOrUnexpectedException(
              e, OperationType.GET_TIME_ZONE, TSStatusCode.GENERATE_TIME_ZONE_ERROR),
          "Unknown time zone");
    }
  }

  @Override
  public TSStatus setTimeZone(TSSetTimeZoneReq req) {
    try {
      SESSION_MANAGER.setTimezone(req.sessionId, req.timeZone);
      return RpcUtils.getStatus(TSStatusCode.SUCCESS_STATUS);
    } catch (Exception e) {
      return onNPEOrUnexpectedException(
          e, OperationType.SET_TIME_ZONE, TSStatusCode.SET_TIME_ZONE_ERROR);
    }
  }

  @Override
  public ServerProperties getProperties() {
    ServerProperties properties = new ServerProperties();
    properties.setVersion(IoTDBConstant.VERSION);
    LOGGER.info("IoTDB server version: {}", IoTDBConstant.VERSION);
    properties.setSupportedTimeAggregationOperations(new ArrayList<>());
    properties.getSupportedTimeAggregationOperations().add(IoTDBConstant.MAX_TIME);
    properties.getSupportedTimeAggregationOperations().add(IoTDBConstant.MIN_TIME);
    properties.setTimestampPrecision(
        IoTDBDescriptor.getInstance().getConfig().getTimestampPrecision());
    properties.setMaxConcurrentClientNum(
        IoTDBDescriptor.getInstance().getConfig().getRpcMaxConcurrentClientNum());
    properties.setWatermarkSecretKey(
        IoTDBDescriptor.getInstance().getConfig().getWatermarkSecretKey());
    properties.setWatermarkBitString(
        IoTDBDescriptor.getInstance().getConfig().getWatermarkBitString());
    properties.setWatermarkParamMarkRate(
        IoTDBDescriptor.getInstance().getConfig().getWatermarkParamMarkRate());
    properties.setWatermarkParamMaxRightBit(
        IoTDBDescriptor.getInstance().getConfig().getWatermarkParamMaxRightBit());
    properties.setIsReadOnly(IoTDBDescriptor.getInstance().getConfig().isReadOnly());
    properties.setThriftMaxFrameSize(
        IoTDBDescriptor.getInstance().getConfig().getThriftMaxFrameSize());
    return properties;
  }

  @Override
  public TSStatus insertRecords(TSInsertRecordsReq req) {
    if (!serviceProvider.checkLogin(req.getSessionId())) {
      return getNotLoggedInStatus();
    }

    if (AUDIT_LOGGER.isDebugEnabled()) {
      AUDIT_LOGGER.debug(
          "Session {} insertRecords, first device {}, first time {}",
          SESSION_MANAGER.getCurrSessionId(),
          req.prefixPaths.get(0),
          req.getTimestamps().get(0));
    }
    boolean allCheckSuccess = true;
    InsertRowsPlan insertRowsPlan = new InsertRowsPlan();
    for (int i = 0; i < req.prefixPaths.size(); i++) {
      try {
        InsertRowPlan plan =
            new InsertRowPlan(
                new PartialPath(req.getPrefixPaths().get(i)),
                req.getTimestamps().get(i),
                req.getMeasurementsList().get(i).toArray(new String[0]),
                req.valuesList.get(i),
                req.isAligned);
        TSStatus status = serviceProvider.checkAuthority(plan, req.getSessionId());
        if (status != null) {
          insertRowsPlan.getResults().put(i, status);
          allCheckSuccess = false;
        }
        insertRowsPlan.addOneInsertRowPlan(plan, i);
      } catch (IoTDBException e) {
        allCheckSuccess = false;
        insertRowsPlan
            .getResults()
            .put(i, onIoTDBException(e, OperationType.INSERT_RECORDS, e.getErrorCode()));
      } catch (Exception e) {
        allCheckSuccess = false;
        insertRowsPlan
            .getResults()
            .put(
                i,
                onNPEOrUnexpectedException(
                    e, OperationType.INSERT_RECORDS, TSStatusCode.INTERNAL_SERVER_ERROR));
      }
    }
    TSStatus tsStatus = executeNonQueryPlan(insertRowsPlan);

    return judgeFinalTsStatus(
        allCheckSuccess, tsStatus, insertRowsPlan.getResults(), req.prefixPaths.size());
  }

  private TSStatus judgeFinalTsStatus(
      boolean allCheckSuccess,
      TSStatus executeTsStatus,
      Map<Integer, TSStatus> checkTsStatus,
      int totalRowCount) {

    if (allCheckSuccess) {
      return executeTsStatus;
    }

    if (executeTsStatus.subStatus == null) {
      TSStatus[] tmpSubTsStatus = new TSStatus[totalRowCount];
      Arrays.fill(tmpSubTsStatus, RpcUtils.SUCCESS_STATUS);
      executeTsStatus.subStatus = Arrays.asList(tmpSubTsStatus);
    }
    for (Entry<Integer, TSStatus> entry : checkTsStatus.entrySet()) {
      executeTsStatus.subStatus.set(entry.getKey(), entry.getValue());
    }
    return RpcUtils.getStatus(executeTsStatus.subStatus);
  }

  @Override
  public TSStatus insertRecordsOfOneDevice(TSInsertRecordsOfOneDeviceReq req) {
    if (!serviceProvider.checkLogin(req.getSessionId())) {
      return getNotLoggedInStatus();
    }

    if (AUDIT_LOGGER.isDebugEnabled()) {
      AUDIT_LOGGER.debug(
          "Session {} insertRecords, device {}, first time {}",
          SESSION_MANAGER.getCurrSessionId(),
          req.prefixPath,
          req.getTimestamps().get(0));
    }

    List<TSStatus> statusList = new ArrayList<>();
    try {
      InsertRowsOfOneDevicePlan plan =
          new InsertRowsOfOneDevicePlan(
              new PartialPath(req.getPrefixPath()),
              req.getTimestamps(),
              req.getMeasurementsList(),
              req.getValuesList(),
              req.isAligned);
      TSStatus status = serviceProvider.checkAuthority(plan, req.getSessionId());
      statusList.add(status != null ? status : executeNonQueryPlan(plan));
    } catch (IoTDBException e) {
      statusList.add(
          onIoTDBException(e, OperationType.INSERT_RECORDS_OF_ONE_DEVICE, e.getErrorCode()));
    } catch (Exception e) {
      statusList.add(
          onNPEOrUnexpectedException(
              e, OperationType.INSERT_RECORDS_OF_ONE_DEVICE, TSStatusCode.INTERNAL_SERVER_ERROR));
    }

    TSStatus resp = RpcUtils.getStatus(statusList);
    for (TSStatus status : resp.subStatus) {
      if (status.code != TSStatusCode.SUCCESS_STATUS.getStatusCode()) {
        return resp;
      }
    }

    resp.setCode(TSStatusCode.SUCCESS_STATUS.getStatusCode());

    return resp;
  }

  @Override
  public TSStatus insertStringRecordsOfOneDevice(TSInsertStringRecordsOfOneDeviceReq req) {
    if (!serviceProvider.checkLogin(req.getSessionId())) {
      return getNotLoggedInStatus();
    }

    if (AUDIT_LOGGER.isDebugEnabled()) {
      AUDIT_LOGGER.debug(
          "Session {} insertRecords, device {}, first time {}",
          SESSION_MANAGER.getCurrSessionId(),
          req.prefixPath,
          req.getTimestamps().get(0));
    }

    boolean allCheckSuccess = true;
    InsertRowsPlan insertRowsPlan = new InsertRowsPlan();
    for (int i = 0; i < req.timestamps.size(); i++) {
      InsertRowPlan plan = new InsertRowPlan();
      try {
        plan.setDevicePath(new PartialPath(req.getPrefixPath()));
        plan.setTime(req.getTimestamps().get(i));
        addMeasurementAndValue(plan, req.getMeasurementsList().get(i), req.getValuesList().get(i));
        plan.setDataTypes(new TSDataType[plan.getMeasurements().length]);
        plan.setNeedInferType(true);
        plan.setAligned(req.isAligned);
        TSStatus status = serviceProvider.checkAuthority(plan, req.getSessionId());

        if (status != null) {
          insertRowsPlan.getResults().put(i, status);
          allCheckSuccess = false;
        }
        insertRowsPlan.addOneInsertRowPlan(plan, i);
      } catch (IoTDBException e) {
        insertRowsPlan
            .getResults()
            .put(
                i,
                onIoTDBException(
                    e, OperationType.INSERT_STRING_RECORDS_OF_ONE_DEVICE, e.getErrorCode()));
        allCheckSuccess = false;
      } catch (Exception e) {
        insertRowsPlan
            .getResults()
            .put(
                i,
                onNPEOrUnexpectedException(
                    e,
                    OperationType.INSERT_STRING_RECORDS_OF_ONE_DEVICE,
                    TSStatusCode.INTERNAL_SERVER_ERROR));
        allCheckSuccess = false;
      }
    }
    TSStatus tsStatus = executeNonQueryPlan(insertRowsPlan);

    return judgeFinalTsStatus(
        allCheckSuccess, tsStatus, insertRowsPlan.getResults(), req.timestamps.size());
  }

  @Override
  public TSStatus insertStringRecords(TSInsertStringRecordsReq req) {
    if (!serviceProvider.checkLogin(req.getSessionId())) {
      return getNotLoggedInStatus();
    }

    if (AUDIT_LOGGER.isDebugEnabled()) {
      AUDIT_LOGGER.debug(
          "Session {} insertRecords, first device {}, first time {}",
          SESSION_MANAGER.getCurrSessionId(),
          req.prefixPaths.get(0),
          req.getTimestamps().get(0));
    }

    boolean allCheckSuccess = true;
    InsertRowsPlan insertRowsPlan = new InsertRowsPlan();
    for (int i = 0; i < req.prefixPaths.size(); i++) {
      InsertRowPlan plan = new InsertRowPlan();
      try {
        plan.setDevicePath(new PartialPath(req.getPrefixPaths().get(i)));
        plan.setTime(req.getTimestamps().get(i));
        addMeasurementAndValue(plan, req.getMeasurementsList().get(i), req.getValuesList().get(i));
        plan.setDataTypes(new TSDataType[plan.getMeasurements().length]);
        plan.setNeedInferType(true);
        plan.setAligned(req.isAligned);
        TSStatus status = serviceProvider.checkAuthority(plan, req.getSessionId());

        if (status != null) {
          insertRowsPlan.getResults().put(i, status);
          allCheckSuccess = false;
        }
        insertRowsPlan.addOneInsertRowPlan(plan, i);
      } catch (IoTDBException e) {
        insertRowsPlan
            .getResults()
            .put(i, onIoTDBException(e, OperationType.INSERT_STRING_RECORDS, e.getErrorCode()));
        allCheckSuccess = false;
      } catch (Exception e) {
        insertRowsPlan
            .getResults()
            .put(
                i,
                onNPEOrUnexpectedException(
                    e, OperationType.INSERT_STRING_RECORDS, TSStatusCode.INTERNAL_SERVER_ERROR));
        allCheckSuccess = false;
      }
    }
    TSStatus tsStatus = executeNonQueryPlan(insertRowsPlan);

    return judgeFinalTsStatus(
        allCheckSuccess, tsStatus, insertRowsPlan.getResults(), req.prefixPaths.size());
  }

  private void addMeasurementAndValue(
      InsertRowPlan insertRowPlan, List<String> measurements, List<String> values) {
    List<String> newMeasurements = new ArrayList<>(measurements.size());
    List<Object> newValues = new ArrayList<>(values.size());

    for (int i = 0; i < measurements.size(); ++i) {
      String value = values.get(i);
      if (value.isEmpty()) {
        continue;
      }
      newMeasurements.add(measurements.get(i));
      newValues.add(value);
    }

    insertRowPlan.setValues(newValues.toArray(new Object[0]));
    insertRowPlan.setMeasurements(newMeasurements.toArray(new String[0]));
  }

  @Override
  public TSStatus testInsertTablet(TSInsertTabletReq req) {
    LOGGER.debug("Test insert batch request receive.");
    return RpcUtils.getStatus(TSStatusCode.SUCCESS_STATUS);
  }

  @Override
  public TSStatus testInsertTablets(TSInsertTabletsReq req) {
    LOGGER.debug("Test insert batch request receive.");
    return RpcUtils.getStatus(TSStatusCode.SUCCESS_STATUS);
  }

  @Override
  public TSStatus testInsertRecord(TSInsertRecordReq req) {
    LOGGER.debug("Test insert row request receive.");
    return RpcUtils.getStatus(TSStatusCode.SUCCESS_STATUS);
  }

  @Override
  public TSStatus testInsertStringRecord(TSInsertStringRecordReq req) {
    LOGGER.debug("Test insert string record request receive.");
    return RpcUtils.getStatus(TSStatusCode.SUCCESS_STATUS);
  }

  @Override
  public TSStatus testInsertRecords(TSInsertRecordsReq req) {
    LOGGER.debug("Test insert row in batch request receive.");
    return RpcUtils.getStatus(TSStatusCode.SUCCESS_STATUS);
  }

  @Override
  public TSStatus testInsertRecordsOfOneDevice(TSInsertRecordsOfOneDeviceReq req) {
    LOGGER.debug("Test insert rows in batch request receive.");
    return RpcUtils.getStatus(TSStatusCode.SUCCESS_STATUS);
  }

  @Override
  public TSStatus testInsertStringRecords(TSInsertStringRecordsReq req) {
    LOGGER.debug("Test insert string records request receive.");
    return RpcUtils.getStatus(TSStatusCode.SUCCESS_STATUS);
  }

  @Override
  public TSStatus insertRecord(TSInsertRecordReq req) {
    try {
      if (!serviceProvider.checkLogin(req.getSessionId())) {
        return getNotLoggedInStatus();
      }

      AUDIT_LOGGER.debug(
          "Session {} insertRecord, device {}, time {}",
          SESSION_MANAGER.getCurrSessionId(),
          req.getPrefixPath(),
          req.getTimestamp());

      InsertRowPlan plan =
          new InsertRowPlan(
              new PartialPath(req.getPrefixPath()),
              req.getTimestamp(),
              req.getMeasurements().toArray(new String[0]),
              req.values,
              req.isAligned);
      TSStatus status = serviceProvider.checkAuthority(plan, req.getSessionId());
      return status != null ? status : executeNonQueryPlan(plan);
    } catch (IoTDBException e) {
      return onIoTDBException(e, OperationType.INSERT_RECORD, e.getErrorCode());
    } catch (Exception e) {
      return onNPEOrUnexpectedException(
          e, OperationType.INSERT_RECORD, TSStatusCode.EXECUTE_STATEMENT_ERROR);
    }
  }

  @Override
  public TSStatus insertStringRecord(TSInsertStringRecordReq req) {
    try {
      if (!serviceProvider.checkLogin(req.getSessionId())) {
        return getNotLoggedInStatus();
      }

      AUDIT_LOGGER.debug(
          "Session {} insertRecord, device {}, time {}",
          SESSION_MANAGER.getCurrSessionId(),
          req.getPrefixPath(),
          req.getTimestamp());

      InsertRowPlan plan = new InsertRowPlan();
      plan.setDevicePath(new PartialPath(req.getPrefixPath()));
      plan.setTime(req.getTimestamp());
      plan.setMeasurements(req.getMeasurements().toArray(new String[0]));
      plan.setDataTypes(new TSDataType[plan.getMeasurements().length]);
      plan.setValues(req.getValues().toArray(new Object[0]));
      plan.setNeedInferType(true);
      plan.setAligned(req.isAligned);
      TSStatus status = serviceProvider.checkAuthority(plan, req.getSessionId());
      return status != null ? status : executeNonQueryPlan(plan);
    } catch (IoTDBException e) {
      return onIoTDBException(e, OperationType.INSERT_STRING_RECORD, e.getErrorCode());
    } catch (Exception e) {
      return onNPEOrUnexpectedException(
          e, OperationType.INSERT_STRING_RECORD, TSStatusCode.EXECUTE_STATEMENT_ERROR);
    }
  }

  @Override
  public TSStatus deleteData(TSDeleteDataReq req) {
    try {
      if (!serviceProvider.checkLogin(req.getSessionId())) {
        return getNotLoggedInStatus();
      }

      DeletePlan plan = new DeletePlan();
      plan.setDeleteStartTime(req.getStartTime());
      plan.setDeleteEndTime(req.getEndTime());
      List<PartialPath> paths = new ArrayList<>();
      for (String path : req.getPaths()) {
        paths.add(new PartialPath(path));
      }
      plan.addPaths(paths);
      TSStatus status = serviceProvider.checkAuthority(plan, req.getSessionId());

      return status != null ? new TSStatus(status) : new TSStatus(executeNonQueryPlan(plan));
    } catch (IoTDBException e) {
      return onIoTDBException(e, OperationType.DELETE_DATA, e.getErrorCode());
    } catch (Exception e) {
      return onNPEOrUnexpectedException(
          e, OperationType.DELETE_DATA, TSStatusCode.EXECUTE_STATEMENT_ERROR);
    }
  }

  @Override
  public TSStatus insertTablet(TSInsertTabletReq req) {
    long t1 = System.currentTimeMillis();
    try {
      if (!serviceProvider.checkLogin(req.getSessionId())) {
        return getNotLoggedInStatus();
      }

      InsertTabletPlan insertTabletPlan =
          new InsertTabletPlan(new PartialPath(req.getPrefixPath()), req.measurements);
      insertTabletPlan.setTimes(QueryDataSetUtils.readTimesFromBuffer(req.timestamps, req.size));
      insertTabletPlan.setColumns(
          QueryDataSetUtils.readValuesFromBuffer(
              req.values, req.types, req.types.size(), req.size));
      insertTabletPlan.setBitMaps(
          QueryDataSetUtils.readBitMapsFromBuffer(req.values, req.types.size(), req.size));
      insertTabletPlan.setRowCount(req.size);
      insertTabletPlan.setDataTypes(req.types);
      insertTabletPlan.setAligned(req.isAligned);
      TSStatus status = serviceProvider.checkAuthority(insertTabletPlan, req.getSessionId());

      return status != null ? status : executeNonQueryPlan(insertTabletPlan);
    } catch (IoTDBException e) {
      return onIoTDBException(e, OperationType.INSERT_TABLET, e.getErrorCode());
    } catch (Exception e) {
      return onNPEOrUnexpectedException(
          e, OperationType.INSERT_TABLET, TSStatusCode.EXECUTE_STATEMENT_ERROR);
    } finally {
      addOperationLatency(Operation.EXECUTE_RPC_BATCH_INSERT, t1);
    }
  }

  @Override
  public TSStatus insertTablets(TSInsertTabletsReq req) {
    long t1 = System.currentTimeMillis();
    try {
      if (!serviceProvider.checkLogin(req.getSessionId())) {
        return getNotLoggedInStatus();
      }

      return insertTabletsInternally(req);
    } catch (IoTDBException e) {
      return onIoTDBException(e, OperationType.INSERT_TABLETS, e.getErrorCode());
    } catch (NullPointerException e) {
      LOGGER.error("{}: error occurs when insertTablets", IoTDBConstant.GLOBAL_DB_NAME, e);
      return RpcUtils.getStatus(TSStatusCode.EXECUTE_STATEMENT_ERROR);
    } catch (Exception e) {
      return onNPEOrUnexpectedException(
          e, OperationType.INSERT_TABLETS, TSStatusCode.EXECUTE_STATEMENT_ERROR);
    } finally {
      addOperationLatency(Operation.EXECUTE_RPC_BATCH_INSERT, t1);
    }
  }

  private InsertTabletPlan constructInsertTabletPlan(TSInsertTabletsReq req, int i)
      throws IllegalPathException {
    InsertTabletPlan insertTabletPlan =
        new InsertTabletPlan(new PartialPath(req.prefixPaths.get(i)), req.measurementsList.get(i));
    insertTabletPlan.setTimes(
        QueryDataSetUtils.readTimesFromBuffer(req.timestampsList.get(i), req.sizeList.get(i)));
    insertTabletPlan.setColumns(
        QueryDataSetUtils.readValuesFromBuffer(
            req.valuesList.get(i),
            req.typesList.get(i),
            req.measurementsList.get(i).size(),
            req.sizeList.get(i)));
    insertTabletPlan.setBitMaps(
        QueryDataSetUtils.readBitMapsFromBuffer(
            req.valuesList.get(i), req.measurementsList.get(i).size(), req.sizeList.get(i)));
    insertTabletPlan.setRowCount(req.sizeList.get(i));
    insertTabletPlan.setDataTypes(req.typesList.get(i));
    insertTabletPlan.setAligned(req.isAligned);
    return insertTabletPlan;
  }

  /** construct one InsertMultiTabletPlan and process it */
  public TSStatus insertTabletsInternally(TSInsertTabletsReq req) throws IllegalPathException {
    List<InsertTabletPlan> insertTabletPlanList = new ArrayList<>();
    InsertMultiTabletPlan insertMultiTabletPlan = new InsertMultiTabletPlan();
    for (int i = 0; i < req.prefixPaths.size(); i++) {
      InsertTabletPlan insertTabletPlan = constructInsertTabletPlan(req, i);
      TSStatus status = serviceProvider.checkAuthority(insertTabletPlan, req.getSessionId());
      if (status != null) {
        // not authorized
        insertMultiTabletPlan.getResults().put(i, status);
      }
      insertTabletPlanList.add(insertTabletPlan);
    }

    insertMultiTabletPlan.setInsertTabletPlanList(insertTabletPlanList);
    return executeNonQueryPlan(insertMultiTabletPlan);
  }

  @Override
  public TSStatus setStorageGroup(long sessionId, String storageGroup) {
    try {
      if (!serviceProvider.checkLogin(sessionId)) {
        return getNotLoggedInStatus();
      }

      SetStorageGroupPlan plan = new SetStorageGroupPlan(new PartialPath(storageGroup));
      TSStatus status = serviceProvider.checkAuthority(plan, sessionId);

      return status != null ? status : executeNonQueryPlan(plan);
    } catch (IoTDBException e) {
      return onIoTDBException(e, OperationType.SET_STORAGE_GROUP, e.getErrorCode());
    } catch (Exception e) {
      return onNPEOrUnexpectedException(
          e, OperationType.SET_STORAGE_GROUP, TSStatusCode.EXECUTE_STATEMENT_ERROR);
    }
  }

  @Override
  public TSStatus deleteStorageGroups(long sessionId, List<String> storageGroups) {
    try {
      if (!serviceProvider.checkLogin(sessionId)) {
        return getNotLoggedInStatus();
      }

      List<PartialPath> storageGroupList = new ArrayList<>();
      for (String storageGroup : storageGroups) {
        storageGroupList.add(new PartialPath(storageGroup));
      }
      DeleteStorageGroupPlan plan = new DeleteStorageGroupPlan(storageGroupList);
      TSStatus status = serviceProvider.checkAuthority(plan, sessionId);
      return status != null ? status : executeNonQueryPlan(plan);
    } catch (IoTDBException e) {
      return onIoTDBException(e, OperationType.DELETE_STORAGE_GROUPS, e.getErrorCode());
    } catch (Exception e) {
      return onNPEOrUnexpectedException(
          e, OperationType.DELETE_STORAGE_GROUPS, TSStatusCode.EXECUTE_STATEMENT_ERROR);
    }
  }

  @Override
  public TSStatus createTimeseries(TSCreateTimeseriesReq req) {
    try {
      if (!serviceProvider.checkLogin(req.getSessionId())) {
        return getNotLoggedInStatus();
      }

      if (AUDIT_LOGGER.isDebugEnabled()) {
        AUDIT_LOGGER.debug(
            "Session-{} create timeseries {}", SESSION_MANAGER.getCurrSessionId(), req.getPath());
      }

      CreateTimeSeriesPlan plan =
          new CreateTimeSeriesPlan(
              new PartialPath(req.path),
              TSDataType.values()[req.dataType],
              TSEncoding.values()[req.encoding],
              CompressionType.values()[req.compressor],
              req.props,
              req.tags,
              req.attributes,
              req.measurementAlias);
      TSStatus status = serviceProvider.checkAuthority(plan, req.getSessionId());
      return status != null ? status : executeNonQueryPlan(plan);
    } catch (IoTDBException e) {
      return onIoTDBException(e, OperationType.CREATE_TIMESERIES, e.getErrorCode());
    } catch (Exception e) {
      return onNPEOrUnexpectedException(
          e, OperationType.CREATE_TIMESERIES, TSStatusCode.EXECUTE_STATEMENT_ERROR);
    }
  }

  @Override
  public TSStatus createAlignedTimeseries(TSCreateAlignedTimeseriesReq req) {
    try {
      if (!serviceProvider.checkLogin(req.getSessionId())) {
        return getNotLoggedInStatus();
      }

      // if measurements.size() == 1, convert to create timeseries
      if (req.measurements.size() == 1) {
        return createTimeseries(
            new TSCreateTimeseriesReq(
                req.sessionId,
                req.prefixPath + "." + req.measurements.get(0),
                req.dataTypes.get(0),
                req.encodings.get(0),
                req.compressors.get(0)));
      }

      if (AUDIT_LOGGER.isDebugEnabled()) {
        AUDIT_LOGGER.debug(
            "Session-{} create aligned timeseries {}.{}",
            SESSION_MANAGER.getCurrSessionId(),
            req.getPrefixPath(),
            req.getMeasurements());
      }

      List<TSDataType> dataTypes = new ArrayList<>();
      for (int dataType : req.dataTypes) {
        dataTypes.add(TSDataType.values()[dataType]);
      }
      List<TSEncoding> encodings = new ArrayList<>();
      for (int encoding : req.encodings) {
        encodings.add(TSEncoding.values()[encoding]);
      }
      List<CompressionType> compressors = new ArrayList<>();
      for (int compressor : req.compressors) {
        compressors.add(CompressionType.values()[compressor]);
      }

      CreateAlignedTimeSeriesPlan plan =
          new CreateAlignedTimeSeriesPlan(
              new PartialPath(req.prefixPath),
              req.measurements,
              dataTypes,
              encodings,
              compressors,
              req.measurementAlias);
      TSStatus status = serviceProvider.checkAuthority(plan, req.getSessionId());
      return status != null ? status : executeNonQueryPlan(plan);
    } catch (IoTDBException e) {
      return onIoTDBException(e, OperationType.CREATE_ALIGNED_TIMESERIES, e.getErrorCode());
    } catch (Exception e) {
      return onNPEOrUnexpectedException(
          e, OperationType.CREATE_ALIGNED_TIMESERIES, TSStatusCode.EXECUTE_STATEMENT_ERROR);
    }
  }

  @SuppressWarnings("squid:S3776") // Suppress high Cognitive Complexity warning
  @Override
  public TSStatus createMultiTimeseries(TSCreateMultiTimeseriesReq req) {
    try {
      if (!serviceProvider.checkLogin(req.getSessionId())) {
        return getNotLoggedInStatus();
      }

      if (AUDIT_LOGGER.isDebugEnabled()) {
        AUDIT_LOGGER.debug(
            "Session-{} create {} timeseries, the first is {}",
            SESSION_MANAGER.getCurrSessionId(),
            req.getPaths().size(),
            req.getPaths().get(0));
      }

      CreateMultiTimeSeriesPlan multiPlan = new CreateMultiTimeSeriesPlan();
      List<PartialPath> paths = new ArrayList<>(req.paths.size());
      List<TSDataType> dataTypes = new ArrayList<>(req.dataTypes.size());
      List<TSEncoding> encodings = new ArrayList<>(req.dataTypes.size());
      List<CompressionType> compressors = new ArrayList<>(req.paths.size());
      List<String> alias = null;
      if (req.measurementAliasList != null) {
        alias = new ArrayList<>(req.paths.size());
      }
      List<Map<String, String>> props = null;
      if (req.propsList != null) {
        props = new ArrayList<>(req.paths.size());
      }
      List<Map<String, String>> tags = null;
      if (req.tagsList != null) {
        tags = new ArrayList<>(req.paths.size());
      }
      List<Map<String, String>> attributes = null;
      if (req.attributesList != null) {
        attributes = new ArrayList<>(req.paths.size());
      }

      // for authority check
      CreateTimeSeriesPlan plan = new CreateTimeSeriesPlan();
      for (int i = 0; i < req.paths.size(); i++) {
        plan.setPath(new PartialPath(req.paths.get(i)));
        TSStatus status = serviceProvider.checkAuthority(plan, req.getSessionId());
        if (status != null) {
          // not authorized
          multiPlan.getResults().put(i, status);
        }

        paths.add(new PartialPath(req.paths.get(i)));
        compressors.add(CompressionType.values()[req.compressors.get(i)]);
        if (alias != null) {
          alias.add(req.measurementAliasList.get(i));
        }
        if (props != null) {
          props.add(req.propsList.get(i));
        }
        if (tags != null) {
          tags.add(req.tagsList.get(i));
        }
        if (attributes != null) {
          attributes.add(req.attributesList.get(i));
        }
      }
      for (int i = 0; i < req.dataTypes.size(); i++) {
        dataTypes.add(TSDataType.values()[req.dataTypes.get(i)]);
        encodings.add(TSEncoding.values()[req.encodings.get(i)]);
      }

      multiPlan.setPaths(paths);
      multiPlan.setDataTypes(dataTypes);
      multiPlan.setEncodings(encodings);
      multiPlan.setCompressors(compressors);
      multiPlan.setAlias(alias);
      multiPlan.setProps(props);
      multiPlan.setTags(tags);
      multiPlan.setAttributes(attributes);
      multiPlan.setIndexes(new ArrayList<>());

      return executeNonQueryPlan(multiPlan);
    } catch (IoTDBException e) {
      return onIoTDBException(e, OperationType.CREATE_MULTI_TIMESERIES, e.getErrorCode());
    } catch (Exception e) {
      LOGGER.error("creating multi timeseries fails", e);
      return onNPEOrUnexpectedException(
          e, OperationType.CREATE_MULTI_TIMESERIES, TSStatusCode.EXECUTE_STATEMENT_ERROR);
    }
  }

  @Override
  public TSStatus deleteTimeseries(long sessionId, List<String> paths) {
    try {
      if (!serviceProvider.checkLogin(sessionId)) {
        return getNotLoggedInStatus();
      }

      List<PartialPath> pathList = new ArrayList<>();
      for (String path : paths) {
        pathList.add(new PartialPath(path));
      }
      DeleteTimeSeriesPlan plan = new DeleteTimeSeriesPlan(pathList);
      TSStatus status = serviceProvider.checkAuthority(plan, sessionId);
      return status != null ? status : executeNonQueryPlan(plan);
    } catch (IoTDBException e) {
      return onIoTDBException(e, OperationType.DELETE_TIMESERIES, e.getErrorCode());
    } catch (Exception e) {
      return onNPEOrUnexpectedException(
          e, OperationType.DELETE_TIMESERIES, TSStatusCode.EXECUTE_STATEMENT_ERROR);
    }
  }

  @Override
  public long requestStatementId(long sessionId) {
    return SESSION_MANAGER.requestStatementId(sessionId);
  }

  @Override
  public TSStatus createSchemaTemplate(TSCreateSchemaTemplateReq req) throws TException {
    try {
      if (!serviceProvider.checkLogin(req.getSessionId())) {
        return getNotLoggedInStatus();
      }

      if (AUDIT_LOGGER.isDebugEnabled()) {
        AUDIT_LOGGER.debug(
            "Session-{} create schema template {}",
            SESSION_MANAGER.getCurrSessionId(),
            req.getName());
      }

      CreateTemplatePlan plan;
      // Construct plan from serialized request
      ByteBuffer buffer = ByteBuffer.wrap(req.getSerializedTemplate());
      plan = CreateTemplatePlan.deserializeFromReq(buffer);
      TSStatus status = serviceProvider.checkAuthority(plan, req.getSessionId());

      return status != null ? status : executeNonQueryPlan(plan);
    } catch (Exception e) {
      return onNPEOrUnexpectedException(
          e, OperationType.CREATE_SCHEMA_TEMPLATE, TSStatusCode.EXECUTE_STATEMENT_ERROR);
    }
  }

  @Override
  public TSStatus appendSchemaTemplate(TSAppendSchemaTemplateReq req) {
    int size = req.getMeasurementsSize();
    String[] measurements = new String[size];
    TSDataType[] dataTypes = new TSDataType[size];
    TSEncoding[] encodings = new TSEncoding[size];
    CompressionType[] compressionTypes = new CompressionType[size];

    for (int i = 0; i < req.getDataTypesSize(); i++) {
      measurements[i] = req.getMeasurements().get(i);
      dataTypes[i] = TSDataType.values()[req.getDataTypes().get(i)];
      encodings[i] = TSEncoding.values()[req.getEncodings().get(i)];
      compressionTypes[i] = CompressionType.values()[req.getCompressors().get(i)];
    }

    AppendTemplatePlan plan =
        new AppendTemplatePlan(
            req.getName(), req.isAligned, measurements, dataTypes, encodings, compressionTypes);
    TSStatus status = serviceProvider.checkAuthority(plan, req.getSessionId());
    return status != null ? status : executeNonQueryPlan(plan);
  }

  @Override
  public TSStatus pruneSchemaTemplate(TSPruneSchemaTemplateReq req) {
    PruneTemplatePlan plan =
        new PruneTemplatePlan(req.getName(), Collections.singletonList(req.getPath()));
    TSStatus status = serviceProvider.checkAuthority(plan, req.getSessionId());
    return status != null ? status : executeNonQueryPlan(plan);
  }

  @Override
  public TSQueryTemplateResp querySchemaTemplate(TSQueryTemplateReq req) {
    try {
      TSQueryTemplateResp resp = new TSQueryTemplateResp();
      String path;
      switch (TemplateQueryType.values()[req.getQueryType()]) {
        case COUNT_MEASUREMENTS:
          resp.setQueryType(TemplateQueryType.COUNT_MEASUREMENTS.ordinal());
          resp.setCount(IoTDB.metaManager.countMeasurementsInTemplate(req.name));
          break;
        case IS_MEASUREMENT:
          path = req.getMeasurement();
          resp.setQueryType(TemplateQueryType.IS_MEASUREMENT.ordinal());
          resp.setResult(IoTDB.metaManager.isMeasurementInTemplate(req.name, path));
          break;
        case PATH_EXIST:
          path = req.getMeasurement();
          resp.setQueryType(TemplateQueryType.PATH_EXIST.ordinal());
          resp.setResult(IoTDB.metaManager.isPathExistsInTemplate(req.name, path));
          break;
        case SHOW_MEASUREMENTS:
          path = req.getMeasurement();
          resp.setQueryType(TemplateQueryType.SHOW_MEASUREMENTS.ordinal());
          resp.setMeasurements(IoTDB.metaManager.getMeasurementsInTemplate(req.name, path));
          break;
        case SHOW_TEMPLATES:
          resp.setQueryType(TemplateQueryType.SHOW_TEMPLATES.ordinal());
          resp.setMeasurements(new ArrayList<>(IoTDB.metaManager.getAllTemplates()));
          break;
        case SHOW_SET_TEMPLATES:
          path = req.getName();
          resp.setQueryType(TemplateQueryType.SHOW_SET_TEMPLATES.ordinal());
          resp.setMeasurements(new ArrayList<>(IoTDB.metaManager.getPathsSetTemplate(path)));
          break;
        case SHOW_USING_TEMPLATES:
          path = req.getName();
          resp.setQueryType(TemplateQueryType.SHOW_USING_TEMPLATES.ordinal());
          resp.setMeasurements(new ArrayList<>(IoTDB.metaManager.getPathsUsingTemplate(path)));
          break;
      }
      resp.setStatus(RpcUtils.getStatus(TSStatusCode.SUCCESS_STATUS, "Execute successfully"));
      return resp;
    } catch (MetadataException e) {
      LOGGER.error("fail to query schema template because: " + e);
    }
    return null;
  }

  @Override
  public TSStatus setSchemaTemplate(TSSetSchemaTemplateReq req) throws TException {
    if (!serviceProvider.checkLogin(req.getSessionId())) {
      return getNotLoggedInStatus();
    }

    if (AUDIT_LOGGER.isDebugEnabled()) {
      AUDIT_LOGGER.debug(
          "Session-{} set device template {}.{}",
          SESSION_MANAGER.getCurrSessionId(),
          req.getTemplateName(),
          req.getPrefixPath());
    }

    try {
      SetTemplatePlan plan = new SetTemplatePlan(req.templateName, req.prefixPath);
      TSStatus status = serviceProvider.checkAuthority(plan, req.getSessionId());
      return status != null ? status : executeNonQueryPlan(plan);
    } catch (IllegalPathException e) {
      return onIoTDBException(e, OperationType.EXECUTE_STATEMENT, e.getErrorCode());
    }
  }

  @Override
  public TSStatus unsetSchemaTemplate(TSUnsetSchemaTemplateReq req) throws TException {
    if (!serviceProvider.checkLogin(req.getSessionId())) {
      return getNotLoggedInStatus();
    }

    if (AUDIT_LOGGER.isDebugEnabled()) {
      AUDIT_LOGGER.debug(
          "Session-{} unset schema template {}.{}",
          SESSION_MANAGER.getCurrSessionId(),
          req.getPrefixPath(),
          req.getTemplateName());
    }

    try {
      UnsetTemplatePlan plan = new UnsetTemplatePlan(req.prefixPath, req.templateName);
      TSStatus status = serviceProvider.checkAuthority(plan, req.getSessionId());
      return status != null ? status : executeNonQueryPlan(plan);
    } catch (IllegalPathException e) {
      return onIoTDBException(e, OperationType.EXECUTE_STATEMENT, e.getErrorCode());
    }
  }

  @Override
  public TSStatus dropSchemaTemplate(TSDropSchemaTemplateReq req) throws TException {
    if (!serviceProvider.checkLogin(req.getSessionId())) {
      return getNotLoggedInStatus();
    }

    if (AUDIT_LOGGER.isDebugEnabled()) {
      AUDIT_LOGGER.debug(
          "Session-{} drop schema template {}.",
          SESSION_MANAGER.getCurrSessionId(),
          req.getTemplateName());
    }

    DropTemplatePlan plan = new DropTemplatePlan(req.templateName);
    TSStatus status = serviceProvider.checkAuthority(plan, req.getSessionId());
    return status != null ? status : executeNonQueryPlan(plan);
  }

  protected TSStatus executeNonQueryPlan(PhysicalPlan plan) {
    try {
      return serviceProvider.executeNonQuery(plan)
          ? RpcUtils.getStatus(TSStatusCode.SUCCESS_STATUS, "Execute successfully")
          : RpcUtils.getStatus(TSStatusCode.EXECUTE_STATEMENT_ERROR);
    } catch (Exception e) {
      return onNonQueryException(e, OperationType.EXECUTE_NON_QUERY_PLAN);
    }
  }

  private TSStatus getNotLoggedInStatus() {
    return RpcUtils.getStatus(
        TSStatusCode.NOT_LOGIN_ERROR,
        "Log in failed. Either you are not authorized or the session has timed out.");
  }

  /** Add stat of operation into metrics */
  private void addOperationLatency(Operation operation, long startTime) {
    if (CONFIG.isEnablePerformanceStat()) {
      MetricsService.getInstance()
          .getMetricManager()
          .histogram(
              System.currentTimeMillis() - startTime,
              "operation_histogram",
              MetricLevel.NORMAL,
              "name",
              operation.getName());
      MetricsService.getInstance()
          .getMetricManager()
          .count(1, "operation_count", MetricLevel.NORMAL, "name", operation.getName());
    }
  }
}<|MERGE_RESOLUTION|>--- conflicted
+++ resolved
@@ -143,7 +143,6 @@
 import java.util.Map;
 import java.util.Map.Entry;
 import java.util.concurrent.Callable;
-import java.util.concurrent.Executors;
 import java.util.concurrent.Future;
 import java.util.stream.Collectors;
 
@@ -617,12 +616,7 @@
                   SESSION_MANAGER.getClientVersion(req.sessionId));
 
       if (physicalPlan.isQuery()) {
-<<<<<<< HEAD
-        Future<TSExecuteStatementResp> resp = submitQueryTask(physicalPlan, startTime, req);
-        return resp.get();
-=======
         return submitQueryTask(physicalPlan, startTime, req);
->>>>>>> e8462e4f
       } else {
         return executeUpdateStatement(
             statement,
@@ -661,12 +655,7 @@
                   SESSION_MANAGER.getClientVersion(req.sessionId));
 
       if (physicalPlan.isQuery()) {
-<<<<<<< HEAD
-        Future<TSExecuteStatementResp> resp = submitQueryTask(physicalPlan, startTime, req);
-        return resp.get();
-=======
         return submitQueryTask(physicalPlan, startTime, req);
->>>>>>> e8462e4f
       } else {
         return RpcUtils.getTSExecuteStatementResp(
             TSStatusCode.EXECUTE_STATEMENT_ERROR, "Statement is not a query statement.");
@@ -776,13 +765,8 @@
     }
   }
 
-<<<<<<< HEAD
-  private Future<TSExecuteStatementResp> submitQueryTask(
-      PhysicalPlan physicalPlan, long startTime, TSExecuteStatementReq req) {
-=======
   private TSExecuteStatementResp submitQueryTask(
       PhysicalPlan physicalPlan, long startTime, TSExecuteStatementReq req) throws Exception {
->>>>>>> e8462e4f
     QueryTask queryTask =
         new QueryTask(
             physicalPlan,
@@ -794,19 +778,11 @@
             req.fetchSize,
             req.jdbcQuery,
             req.enableRedirectQuery);
-<<<<<<< HEAD
-    Future<TSExecuteStatementResp> resp;
-    if (physicalPlan instanceof ShowQueryProcesslistPlan) {
-      resp = Executors.newFixedThreadPool(1).submit(queryTask);
-    } else {
-      resp = QueryTaskManager.getInstance().submit(queryTask);
-=======
     TSExecuteStatementResp resp;
     if (physicalPlan instanceof ShowQueryProcesslistPlan) {
       resp = queryTask.call();
     } else {
       resp = QueryTaskManager.getInstance().submit(queryTask).get();
->>>>>>> e8462e4f
     }
     return resp;
   }
