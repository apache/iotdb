/*
 * Licensed to the Apache Software Foundation (ASF) under one
 * or more contributor license agreements.  See the NOTICE file
 * distributed with this work for additional information
 * regarding copyright ownership.  The ASF licenses this file
 * to you under the Apache License, Version 2.0 (the
 * "License"); you may not use this file except in compliance
 * with the License.  You may obtain a copy of the License at
 *
 *     http://www.apache.org/licenses/LICENSE-2.0
 *
 * Unless required by applicable law or agreed to in writing,
 * software distributed under the License is distributed on an
 * "AS IS" BASIS, WITHOUT WARRANTIES OR CONDITIONS OF ANY
 * KIND, either express or implied.  See the License for the
 * specific language governing permissions and limitations
 * under the License.
 */

package org.apache.iotdb.db.engine.storagegroup;

import org.apache.iotdb.db.exception.WriteLockFailedException;

import org.slf4j.Logger;
import org.slf4j.LoggerFactory;

import java.util.HashMap;
import java.util.Map;
<<<<<<< HEAD
=======
import java.util.Set;
import java.util.concurrent.ConcurrentHashMap;
>>>>>>> a5247b78
import java.util.concurrent.TimeUnit;
import java.util.concurrent.locks.ReadWriteLock;
import java.util.concurrent.locks.ReentrantReadWriteLock;

public class TsFileResourceManager {
  private static final Logger LOGGER = LoggerFactory.getLogger(TsFileResourceManager.class);
  private String storageGroupName;
  private String storageGroupDir;

  /** Serialize queries, delete resource files, compaction cleanup files */
  private final ReadWriteLock resourceListLock = new ReentrantReadWriteLock();

  private String writeLockHolder;
  // time partition -> double linked list of tsfiles
  private Map<Long, TsFileResourceList> sequenceFiles = new HashMap<>();
  private Map<Long, TsFileResourceList> unsequenceFiles = new HashMap<>();

  public TsFileResourceList getSequenceListByTimePartition(long timePartition) {
    return sequenceFiles.getOrDefault(timePartition, new TsFileResourceList());
  }

  public TsFileResourceList getUnsequenceListByTimePartition(long timePartition) {
    return unsequenceFiles.getOrDefault(timePartition, new TsFileResourceList());
  }

  public void readLock() {
    resourceListLock.readLock().lock();
  }

  public void readUnlock() {
    resourceListLock.readLock().unlock();
  }

  public void writeLock(String holder) {
    resourceListLock.writeLock().lock();
    writeLockHolder = holder;
  }

  /**
   * Acquire write lock with timeout, {@link WriteLockFailedException} will be thrown after timeout.
   * The unit of timeout is ms.
   */
  public void writeLockWithTimeout(String holder, long timeout) throws WriteLockFailedException {
    try {
      if (resourceListLock.writeLock().tryLock(timeout, TimeUnit.MILLISECONDS)) {
        writeLockHolder = holder;
      } else {
        throw new WriteLockFailedException(
            String.format("cannot get write lock in %d ms", timeout));
      }
    } catch (InterruptedException e) {
      LOGGER.warn(e.getMessage(), e);
      Thread.interrupted();
      throw new WriteLockFailedException("thread is interrupted");
    }
  }

  public void writeUnlock() {
    resourceListLock.writeLock().unlock();
    writeLockHolder = "";
  }

  public String getStorageGroupName() {
    return storageGroupName;
  }

  public String getStorageGroupDir() {
    return storageGroupDir;
  }

  public void setStorageGroupDir(String storageGroupDir) {
    this.storageGroupDir = storageGroupDir;
  }
<<<<<<< HEAD
=======

  public Map<Long, Long> getCompactionCountInPartition() {
    return compactionCountInPartition;
  }

  public Set<Long> getTimePartitions() {return sequenceFiles.keySet();}
>>>>>>> a5247b78
}<|MERGE_RESOLUTION|>--- conflicted
+++ resolved
@@ -26,11 +26,7 @@
 
 import java.util.HashMap;
 import java.util.Map;
-<<<<<<< HEAD
-=======
 import java.util.Set;
-import java.util.concurrent.ConcurrentHashMap;
->>>>>>> a5247b78
 import java.util.concurrent.TimeUnit;
 import java.util.concurrent.locks.ReadWriteLock;
 import java.util.concurrent.locks.ReentrantReadWriteLock;
@@ -104,13 +100,6 @@
   public void setStorageGroupDir(String storageGroupDir) {
     this.storageGroupDir = storageGroupDir;
   }
-<<<<<<< HEAD
-=======
-
-  public Map<Long, Long> getCompactionCountInPartition() {
-    return compactionCountInPartition;
-  }
 
   public Set<Long> getTimePartitions() {return sequenceFiles.keySet();}
->>>>>>> a5247b78
 }