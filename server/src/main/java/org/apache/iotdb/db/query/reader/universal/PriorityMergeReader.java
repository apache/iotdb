/**
 * Licensed to the Apache Software Foundation (ASF) under one
 * or more contributor license agreements.  See the NOTICE file
 * distributed with this work for additional information
 * regarding copyright ownership.  The ASF licenses this file
 * to you under the Apache License, Version 2.0 (the
 * "License"); you may not use this file except in compliance
 * with the License.  You may obtain a copy of the License at
 *
 *     http://www.apache.org/licenses/LICENSE-2.0
 *
 * Unless required by applicable law or agreed to in writing,
 * software distributed under the License is distributed on an
 * "AS IS" BASIS, WITHOUT WARRANTIES OR CONDITIONS OF ANY
 * KIND, either express or implied.  See the License for the
 * specific language governing permissions and limitations
 * under the License.
 */
package org.apache.iotdb.db.query.reader.universal;

import java.io.IOException;
import java.util.PriorityQueue;
import org.apache.iotdb.db.query.reader.IPointReader;
import org.apache.iotdb.db.utils.TimeValuePair;

/**
 * This class implements {@link IPointReader} for data sources with different priorities.
 */
public class PriorityMergeReader implements IPointReader {

  PriorityQueue<Element> heap = new PriorityQueue<>((o1, o2) -> {
    int timeCompare = Long.compare(o1.timeValuePair.getTimestamp(),
        o2.timeValuePair.getTimestamp());
    return timeCompare != 0 ? timeCompare : Integer.compare(o2.priority, o1.priority);
  });

  public PriorityMergeReader() {
  }

  public PriorityMergeReader(List<IPointReader> prioritySeriesReaders, int startPriority) throws IOException {
    for (IPointReader reader : prioritySeriesReaders) {
      addReaderWithPriority(reader, startPriority++);
    }
  }

  public void addReaderWithPriority(IPointReader reader, int priority) throws IOException {
    if (reader.hasNext()) {
      heap.add(new Element(reader, reader.next(), priority));
    } else {
      reader.close();
    }
  }

  @Override
  public boolean hasNext() {
    return !heap.isEmpty();
  }

  @Override
  public TimeValuePair next() throws IOException {
    Element top = heap.poll();
    TimeValuePair ret = top.timeValuePair;
    TimeValuePair topNext = null;
    if (top.hasNext()) {
      top.next();
      topNext = top.currPair();
    }
    long topNextTime = topNext == null ? Long.MAX_VALUE : topNext.getTimestamp();
    updateHeap(ret.getTimestamp(), topNextTime);
    if (topNext != null) {
      top.timeValuePair = topNext;
      heap.add(top);
    }
    return ret;
  }

  @Override
  public TimeValuePair current() {
    return heap.peek().timeValuePair;
  }

  private void updateHeap(long topTime, long topNextTime) throws IOException {
    while (!heap.isEmpty() && heap.peek().currTime() == topTime) {
      Element e = heap.poll();
      if (!e.hasNext()) {
        e.reader.close();
        continue;
      }

      e.next();
      if (e.currTime() == topNextTime) {
        // if the next value of the peek will be overwritten by the next of the top, skip it
        if (e.hasNext()) {
          e.next();
          heap.add(e);
        } else {
          // the chunk is end
          e.close();
        }
      } else {
        heap.add(e);
      }
    }
  }

  @Override
  public void close() throws IOException {
    while (!heap.isEmpty()) {
      Element e = heap.poll();
      e.close();
    }
  }

<<<<<<< HEAD
  public int getPriority() {
    if (priorityList.isEmpty()) {
      return 0;
    } else {
      return priorityList.get(0);
    }
  }

  protected class Element implements Comparable<Element> {
=======
  class Element {
>>>>>>> 33aedd11

    IPointReader reader;
    TimeValuePair timeValuePair;
    int priority;

    Element(IPointReader reader, TimeValuePair timeValuePair, int priority) {
      this.reader = reader;
      this.timeValuePair = timeValuePair;
      this.priority = priority;
    }

    long currTime() {
      return timeValuePair.getTimestamp();
    }

   TimeValuePair currPair() {
      return timeValuePair;
   }

    boolean hasNext() throws IOException {
      return reader.hasNext();
    }

    void next() throws IOException {
      timeValuePair = reader.next();
    }

    void close() throws IOException {
      reader.close();
    }
  }
}<|MERGE_RESOLUTION|>--- conflicted
+++ resolved
@@ -19,6 +19,7 @@
 package org.apache.iotdb.db.query.reader.universal;
 
 import java.io.IOException;
+import java.util.List;
 import java.util.PriorityQueue;
 import org.apache.iotdb.db.query.reader.IPointReader;
 import org.apache.iotdb.db.utils.TimeValuePair;
@@ -111,19 +112,7 @@
     }
   }
 
-<<<<<<< HEAD
-  public int getPriority() {
-    if (priorityList.isEmpty()) {
-      return 0;
-    } else {
-      return priorityList.get(0);
-    }
-  }
-
-  protected class Element implements Comparable<Element> {
-=======
   class Element {
->>>>>>> 33aedd11
 
     IPointReader reader;
     TimeValuePair timeValuePair;
@@ -139,9 +128,9 @@
       return timeValuePair.getTimestamp();
     }
 
-   TimeValuePair currPair() {
+    TimeValuePair currPair() {
       return timeValuePair;
-   }
+    }
 
     boolean hasNext() throws IOException {
       return reader.hasNext();
