/*
 * Licensed to the Apache Software Foundation (ASF) under one
 * or more contributor license agreements.  See the NOTICE file
 * distributed with this work for additional information
 * regarding copyright ownership.  The ASF licenses this file
 * to you under the Apache License, Version 2.0 (the
 * "License"); you may not use this file except in compliance
 * with the License.  You may obtain a copy of the License at
 *
 *     http://www.apache.org/licenses/LICENSE-2.0
 *
 * Unless required by applicable law or agreed to in writing,
 * software distributed under the License is distributed on an
 * "AS IS" BASIS, WITHOUT WARRANTIES OR CONDITIONS OF ANY
 * KIND, either express or implied.  See the License for the
 * specific language governing permissions and limitations
 * under the License.
 */
package org.apache.iotdb.db.query.reader.universal;

import org.apache.iotdb.tsfile.read.reader.IPointReader;
import org.apache.iotdb.tsfile.read.TimeValuePair;
import java.io.IOException;
import java.util.List;
import java.util.PriorityQueue;

/**
 * This class implements {@link IPointReader} for data sources with different priorities.
 */
public class PriorityMergeReader implements IPointReader {

  // largest end time of all added readers
  private long currentLargestEndTime;

  PriorityQueue<Element> heap = new PriorityQueue<>((o1, o2) -> {
    int timeCompare = Long.compare(o1.timeValuePair.getTimestamp(),
        o2.timeValuePair.getTimestamp());
    return timeCompare != 0 ? timeCompare : Long.compare(o2.priority, o1.priority);
  });

  public PriorityMergeReader() {
  }

  public PriorityMergeReader(List<IPointReader> prioritySeriesReaders, int startPriority)
      throws IOException {
    for (IPointReader reader : prioritySeriesReaders) {
      addReader(reader, startPriority++);
    }
  }

  public void addReader(IPointReader reader, long priority) throws IOException {
    if (reader.hasNextTimeValuePair()) {
      heap.add(new Element(reader, reader.nextTimeValuePair(), priority));
    } else {
      reader.close();
    }
  }

  public void addReader(IPointReader reader, long priority, long endTime) throws IOException {
    if (reader.hasNextTimeValuePair()) {
      heap.add(new Element(reader, reader.nextTimeValuePair(), priority));
<<<<<<< HEAD
      long partition = reader.currentTimeValuePair().getTimestamp() / partitionInterval;
      // set end time before current partition ends
      currentLargestEndTime = Math.min((partition + 1) * partitionInterval - 1,
          Math.max(currentLargestEndTime, endTime));
      System.out.println();
=======
      currentLargestEndTime = Math.max(currentLargestEndTime, endTime);
>>>>>>> a3646a34
    } else {
      reader.close();
    }
  }

  public long getCurrentLargestEndTime() {
    return currentLargestEndTime;
  }

  @Override
  public boolean hasNextTimeValuePair() {
    return !heap.isEmpty();
  }

  @Override
  public TimeValuePair nextTimeValuePair() throws IOException {
    Element top = heap.poll();
    TimeValuePair ret = top.timeValuePair;
    TimeValuePair topNext = null;
    if (top.hasNext()) {
      top.next();
      topNext = top.currPair();
    }
    long topNextTime = topNext == null ? Long.MAX_VALUE : topNext.getTimestamp();
    updateHeap(ret.getTimestamp(), topNextTime);
    if (topNext != null) {
      top.timeValuePair = topNext;
      heap.add(top);
    }
    return ret;
  }

  @Override
  public TimeValuePair currentTimeValuePair() throws IOException {
    return heap.peek().timeValuePair;
  }

  private void updateHeap(long topTime, long topNextTime) throws IOException {
    while (!heap.isEmpty() && heap.peek().currTime() == topTime) {
      Element e = heap.poll();
      if (!e.hasNext()) {
        e.reader.close();
        continue;
      }

      e.next();
      if (e.currTime() == topNextTime) {
        // if the next value of the peek will be overwritten by the next of the top, skip it
        if (e.hasNext()) {
          e.next();
          heap.add(e);
        } else {
          // the chunk is end
          e.close();
        }
      } else {
        heap.add(e);
      }
    }
  }

  @Override
  public void close() throws IOException {
    while (!heap.isEmpty()) {
      Element e = heap.poll();
      e.close();
    }
  }

  static class Element {

    IPointReader reader;
    TimeValuePair timeValuePair;
    long priority;

    Element(IPointReader reader, TimeValuePair timeValuePair, long priority) {
      this.reader = reader;
      this.timeValuePair = timeValuePair;
      this.priority = priority;
    }

    long currTime() {
      return timeValuePair.getTimestamp();
    }

    TimeValuePair currPair() {
      return timeValuePair;
    }

    boolean hasNext() throws IOException {
      return reader.hasNextTimeValuePair();
    }

    void next() throws IOException {
      timeValuePair = reader.nextTimeValuePair();
    }

    void close() throws IOException {
      reader.close();
    }
  }
}<|MERGE_RESOLUTION|>--- conflicted
+++ resolved
@@ -59,15 +59,7 @@
   public void addReader(IPointReader reader, long priority, long endTime) throws IOException {
     if (reader.hasNextTimeValuePair()) {
       heap.add(new Element(reader, reader.nextTimeValuePair(), priority));
-<<<<<<< HEAD
-      long partition = reader.currentTimeValuePair().getTimestamp() / partitionInterval;
-      // set end time before current partition ends
-      currentLargestEndTime = Math.min((partition + 1) * partitionInterval - 1,
-          Math.max(currentLargestEndTime, endTime));
-      System.out.println();
-=======
       currentLargestEndTime = Math.max(currentLargestEndTime, endTime);
->>>>>>> a3646a34
     } else {
       reader.close();
     }
