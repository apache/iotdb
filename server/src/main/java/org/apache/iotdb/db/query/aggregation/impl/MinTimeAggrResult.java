--- conflicted
+++ resolved
@@ -57,11 +57,7 @@
 
   @Override
   public void updateResultFromPageData(BatchData dataInThisPage, long minBound, long maxBound) {
-<<<<<<< HEAD
-    if (hasResult()) {
-=======
     if (hasFinalResult()) {
->>>>>>> dcaa37b5
       return;
     }
     if (dataInThisPage.hasCurrent()
