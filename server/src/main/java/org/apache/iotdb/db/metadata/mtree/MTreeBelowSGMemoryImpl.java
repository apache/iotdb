--- conflicted
+++ resolved
@@ -707,42 +707,20 @@
     int limit = plan.getLimit();
     int offset = plan.getOffset();
 
-<<<<<<< HEAD
-    MeasurementCollector<List<Pair<PartialPath, String[]>>> collector =
-        new MeasurementCollector<List<Pair<PartialPath, String[]>>>(
-            storageGroupMNode, plan.getPath(), store, plan.isPrefixMatch(), limit, offset) {
-          @Override
-          protected void collectMeasurement(IMeasurementMNode node) {
-            IMeasurementSchema measurementSchema = node.getSchema();
-            Pair<String, String> deadbandInfo =
-                MetaUtils.parseDeadbandInfo(measurementSchema.getProps());
-            String[] tsRow = new String[8];
-            tsRow[0] = node.getAlias();
-            tsRow[1] = getStorageGroupNodeInTraversePath(node).getFullPath();
-            tsRow[2] = measurementSchema.getType().toString();
-            tsRow[3] = measurementSchema.getEncodingType().toString();
-            tsRow[4] = measurementSchema.getCompressor().toString();
-            tsRow[5] = String.valueOf(node.getOffset());
-            tsRow[6] = deadbandInfo.left;
-            tsRow[7] = deadbandInfo.right;
-            Pair<PartialPath, String[]> temp = new Pair<>(getCurrentPartialPath(), tsRow);
-            resultSet.add(temp);
-=======
     MeasurementCollector<List<ShowTimeSeriesResult>> collector =
         new MeasurementCollector<List<ShowTimeSeriesResult>>(
-            storageGroupMNode, plan.getPath(), store, limit, offset) {
+            storageGroupMNode, plan.getPath(), store, plan.isPrefixMatch(), limit, offset) {
           @Override
           protected void collectMeasurement(IMeasurementMNode node) {
             Pair<Map<String, String>, Map<String, String>> tagAndAttribute =
                 tagAndAttributeProvider.apply(node.getOffset());
             resultSet.add(
                 new ShowTimeSeriesResult(
-                    getCurrentPartialPath(node).getFullPath(),
+                    getCurrentPartialPath().getFullPath(),
                     node.getAlias(),
                     (MeasurementSchema) node.getSchema(),
                     tagAndAttribute.left,
                     tagAndAttribute.right));
->>>>>>> 84811e99
           }
         };
     collector.setTemplateMap(plan.getRelatedTemplate());
