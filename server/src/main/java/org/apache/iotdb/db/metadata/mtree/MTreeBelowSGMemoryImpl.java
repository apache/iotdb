/*
 * Licensed to the Apache Software Foundation (ASF) under one
 * or more contributor license agreements.  See the NOTICE file
 * distributed with this work for additional information
 * regarding copyright ownership.  The ASF licenses this file
 * to you under the Apache License, Version 2.0 (the
 * "License"); you may not use this file except in compliance
 * with the License.  You may obtain a copy of the License at
 *
 *     http://www.apache.org/licenses/LICENSE-2.0
 *
 * Unless required by applicable law or agreed to in writing,
 * software distributed under the License is distributed on an
 * "AS IS" BASIS, WITHOUT WARRANTIES OR CONDITIONS OF ANY
 * KIND, either express or implied.  See the License for the
 * specific language governing permissions and limitations
 * under the License.
 */
package org.apache.iotdb.db.metadata.mtree;

import org.apache.iotdb.commons.conf.IoTDBConstant;
import org.apache.iotdb.commons.exception.IllegalPathException;
import org.apache.iotdb.commons.exception.MetadataException;
import org.apache.iotdb.commons.path.MeasurementPath;
import org.apache.iotdb.commons.path.PartialPath;
import org.apache.iotdb.commons.schema.node.role.IDatabaseMNode;
import org.apache.iotdb.commons.schema.node.role.IDeviceMNode;
import org.apache.iotdb.commons.schema.node.role.IMeasurementMNode;
import org.apache.iotdb.commons.schema.node.utils.IMNodeFactory;
import org.apache.iotdb.commons.schema.node.utils.IMNodeIterator;
import org.apache.iotdb.commons.schema.view.LogicalViewSchema;
import org.apache.iotdb.commons.schema.view.viewExpression.ViewExpression;
import org.apache.iotdb.db.conf.IoTDBDescriptor;
import org.apache.iotdb.db.exception.metadata.AliasAlreadyExistException;
import org.apache.iotdb.db.exception.metadata.AlignedTimeseriesException;
import org.apache.iotdb.db.exception.metadata.MNodeTypeMismatchException;
import org.apache.iotdb.db.exception.metadata.MeasurementAlreadyExistException;
import org.apache.iotdb.db.exception.metadata.MeasurementInBlackListException;
import org.apache.iotdb.db.exception.metadata.PathAlreadyExistException;
import org.apache.iotdb.db.exception.metadata.PathNotExistException;
import org.apache.iotdb.db.exception.metadata.template.DifferentTemplateException;
import org.apache.iotdb.db.exception.metadata.template.TemplateIsInUseException;
import org.apache.iotdb.db.exception.quota.ExceedQuotaException;
import org.apache.iotdb.db.metadata.MetadataConstant;
import org.apache.iotdb.db.metadata.mnode.mem.IMemMNode;
import org.apache.iotdb.db.metadata.mnode.mem.factory.MemMNodeFactory;
import org.apache.iotdb.db.metadata.mnode.mem.info.LogicalViewInfo;
import org.apache.iotdb.db.metadata.mtree.store.MemMTreeStore;
import org.apache.iotdb.db.metadata.mtree.traverser.Traverser;
import org.apache.iotdb.db.metadata.mtree.traverser.TraverserWithLimitOffsetWrapper;
import org.apache.iotdb.db.metadata.mtree.traverser.collector.EntityCollector;
import org.apache.iotdb.db.metadata.mtree.traverser.collector.MNodeCollector;
import org.apache.iotdb.db.metadata.mtree.traverser.collector.MeasurementCollector;
import org.apache.iotdb.db.metadata.mtree.traverser.counter.EntityCounter;
import org.apache.iotdb.db.metadata.mtree.traverser.updater.EntityUpdater;
import org.apache.iotdb.db.metadata.mtree.traverser.updater.MeasurementUpdater;
import org.apache.iotdb.db.metadata.plan.schemaregion.read.IShowDevicesPlan;
import org.apache.iotdb.db.metadata.plan.schemaregion.read.IShowNodesPlan;
import org.apache.iotdb.db.metadata.plan.schemaregion.read.IShowTimeSeriesPlan;
import org.apache.iotdb.db.metadata.plan.schemaregion.result.ShowDevicesResult;
import org.apache.iotdb.db.metadata.plan.schemaregion.result.ShowNodesResult;
import org.apache.iotdb.db.metadata.query.info.IDeviceSchemaInfo;
import org.apache.iotdb.db.metadata.query.info.INodeSchemaInfo;
import org.apache.iotdb.db.metadata.query.info.ITimeSeriesSchemaInfo;
import org.apache.iotdb.db.metadata.query.reader.ISchemaReader;
import org.apache.iotdb.db.metadata.rescon.MemSchemaRegionStatistics;
import org.apache.iotdb.db.metadata.template.Template;
import org.apache.iotdb.db.metadata.utils.MetaFormatUtils;
import org.apache.iotdb.db.quotas.DataNodeSpaceQuotaManager;
import org.apache.iotdb.rpc.TSStatusCode;
import org.apache.iotdb.tsfile.file.metadata.enums.CompressionType;
import org.apache.iotdb.tsfile.file.metadata.enums.TSDataType;
import org.apache.iotdb.tsfile.file.metadata.enums.TSEncoding;
import org.apache.iotdb.tsfile.utils.Pair;
import org.apache.iotdb.tsfile.write.schema.IMeasurementSchema;
import org.apache.iotdb.tsfile.write.schema.MeasurementSchema;

import java.io.File;
import java.io.IOException;
import java.util.ArrayList;
import java.util.Collections;
import java.util.HashMap;
import java.util.HashSet;
import java.util.LinkedList;
import java.util.List;
import java.util.Map;
import java.util.Set;
import java.util.function.Consumer;
import java.util.function.Function;

/**
 * The hierarchical struct of the Metadata Tree is implemented in this class.
 *
 * <p>Since there are too many interfaces and methods in this class, we use code region to help
 * manage code. The code region starts with //region and ends with //endregion. When using Intellij
 * Idea to develop, it's easy to fold the code region and see code region overview by collapsing
 * all.
 *
 * <p>The codes are divided into the following code regions:
 *
 * <ol>
 *   <li>MTree initialization, clear and serialization
 *   <li>Timeseries operation, including create and delete
 *   <li>Entity/Device operation
 *   <li>Interfaces and Implementation for metadata info Query
 *   <li>Interfaces and Implementation for MNode Query
 *   <li>Interfaces and Implementation for Template check
 * </ol>
 */
public class MTreeBelowSGMemoryImpl {

  // this implementation is based on memory, thus only MTree write operation must invoke MTreeStore
  private final MemMTreeStore store;
  private volatile IMemMNode storageGroupMNode;
  private final IMemMNode rootNode;
  private final Function<IMeasurementMNode<IMemMNode>, Map<String, String>> tagGetter;
  private final IMNodeFactory<IMemMNode> nodeFactory = MemMNodeFactory.getInstance();
  private final int levelOfSG;
  private final MemSchemaRegionStatistics regionStatistics;

  // region MTree initialization, clear and serialization
  public MTreeBelowSGMemoryImpl(
      PartialPath storageGroupPath,
      Function<IMeasurementMNode<IMemMNode>, Map<String, String>> tagGetter,
      MemSchemaRegionStatistics regionStatistics) {
    store = new MemMTreeStore(storageGroupPath, regionStatistics);
    this.regionStatistics = regionStatistics;
    this.storageGroupMNode = store.getRoot();
    this.rootNode = store.generatePrefix(storageGroupPath);
    levelOfSG = storageGroupPath.getNodeLength() - 1;
    this.tagGetter = tagGetter;
  }

  private MTreeBelowSGMemoryImpl(
      PartialPath storageGroupPath,
      MemMTreeStore store,
      Function<IMeasurementMNode<IMemMNode>, Map<String, String>> tagGetter,
      MemSchemaRegionStatistics regionStatistics) {
    this.store = store;
    this.regionStatistics = regionStatistics;
    this.storageGroupMNode = store.getRoot();
    this.rootNode = store.generatePrefix(storageGroupPath);
    levelOfSG = storageGroupPath.getNodeLength() - 1;
    this.tagGetter = tagGetter;
  }

  public void clear() {
    store.clear();
    storageGroupMNode = null;
  }

  protected void replaceStorageGroupMNode(IDatabaseMNode<IMemMNode> newMNode) {
    this.storageGroupMNode
        .getParent()
        .replaceChild(this.storageGroupMNode.getName(), newMNode.getAsMNode());
    this.storageGroupMNode = newMNode.getAsMNode();
  }

  public synchronized boolean createSnapshot(File snapshotDir) {
    return store.createSnapshot(snapshotDir);
  }

  public static MTreeBelowSGMemoryImpl loadFromSnapshot(
      File snapshotDir,
      String storageGroupFullPath,
      MemSchemaRegionStatistics regionStatistics,
      Consumer<IMeasurementMNode<IMemMNode>> measurementProcess,
      Consumer<IDeviceMNode<IMemMNode>> deviceProcess,
      Function<IMeasurementMNode<IMemMNode>, Map<String, String>> tagGetter)
      throws IOException, IllegalPathException {
    return new MTreeBelowSGMemoryImpl(
        new PartialPath(storageGroupFullPath),
        MemMTreeStore.loadFromSnapshot(
            snapshotDir, measurementProcess, deviceProcess, regionStatistics),
        tagGetter,
        regionStatistics);
  }

  // endregion

  // region Timeseries operation, including create and delete

  /**
   * Create a timeseries with a full path from root to leaf node. Before creating a timeseries, the
   * database should be set first, throw exception otherwise
   *
   * @param path timeseries path
   * @param dataType data type
   * @param encoding encoding
   * @param compressor compressor
   * @param props props
   * @param alias alias of measurement
   */
  public IMeasurementMNode<IMemMNode> createTimeseries(
      PartialPath path,
      TSDataType dataType,
      TSEncoding encoding,
      CompressionType compressor,
      Map<String, String> props,
      String alias)
      throws MetadataException {
    String[] nodeNames = path.getNodes();
    if (nodeNames.length <= 2) {
      throw new IllegalPathException(path.getFullPath());
    }
    MetaFormatUtils.checkTimeseries(path);
    PartialPath devicePath = path.getDevicePath();
    IMemMNode deviceParent = checkAndAutoCreateInternalPath(devicePath);

    // synchronize check and add, we need addChild and add Alias become atomic operation
    // only write on mtree will be synchronized
    synchronized (this) {
      IMemMNode device = checkAndAutoCreateDeviceNode(devicePath.getTailNode(), deviceParent);

      MetaFormatUtils.checkTimeseriesProps(path.getFullPath(), props);

      String leafName = path.getMeasurement();

      if (alias != null && device.hasChild(alias)) {
        throw new AliasAlreadyExistException(path.getFullPath(), alias);
      }

      if (device.hasChild(leafName)) {
        IMemMNode node = device.getChild(leafName);
        if (node.isMeasurement()) {
          if (node.getAsMeasurementMNode().isPreDeleted()) {
            throw new MeasurementInBlackListException(path);
          } else {
            throw new MeasurementAlreadyExistException(
                path.getFullPath(), node.getAsMeasurementMNode().getMeasurementPath());
          }
        } else {
          throw new PathAlreadyExistException(path.getFullPath());
        }
      }

      if (device.isDevice() && device.getAsDeviceMNode().isAligned()) {
        throw new AlignedTimeseriesException(
            "timeseries under this entity is aligned, please use createAlignedTimeseries or change entity.",
            device.getFullPath());
      }

      IDeviceMNode<IMemMNode> entityMNode;
      if (device.isDevice()) {
        entityMNode = device.getAsDeviceMNode();
      } else {
        entityMNode = store.setToEntity(device);
        if (entityMNode.isDatabase()) {
          replaceStorageGroupMNode(entityMNode.getAsDatabaseMNode());
        }
      }

      IMeasurementMNode<IMemMNode> measurementMNode =
          nodeFactory.createMeasurementMNode(
              entityMNode,
              leafName,
              new MeasurementSchema(leafName, dataType, encoding, compressor, props),
              alias);
      store.addChild(entityMNode.getAsMNode(), leafName, measurementMNode.getAsMNode());
      // link alias to LeafMNode
      if (alias != null) {
        entityMNode.addAlias(alias, measurementMNode);
      }
      return measurementMNode;
    }
  }

  /**
   * Create aligned timeseries with full paths from root to one leaf node. Before creating
   * timeseries, the * database should be set first, throw exception otherwise
   *
   * @param devicePath device path
   * @param measurements measurements list
   * @param dataTypes data types list
   * @param encodings encodings list
   * @param compressors compressor
   */
  public List<IMeasurementMNode<IMemMNode>> createAlignedTimeseries(
      PartialPath devicePath,
      List<String> measurements,
      List<TSDataType> dataTypes,
      List<TSEncoding> encodings,
      List<CompressionType> compressors,
      List<String> aliasList)
      throws MetadataException {
    List<IMeasurementMNode<IMemMNode>> measurementMNodeList = new ArrayList<>();
    MetaFormatUtils.checkSchemaMeasurementNames(measurements);
    IMemMNode deviceParent = checkAndAutoCreateInternalPath(devicePath);

    // synchronize check and add, we need addChild operation be atomic.
    // only write operations on mtree will be synchronized
    synchronized (this) {
      IMemMNode device = checkAndAutoCreateDeviceNode(devicePath.getTailNode(), deviceParent);

      for (int i = 0; i < measurements.size(); i++) {
        if (device.hasChild(measurements.get(i))) {
          IMemMNode node = device.getChild(measurements.get(i));
          if (node.isMeasurement()) {
            if (node.getAsMeasurementMNode().isPreDeleted()) {
              throw new MeasurementInBlackListException(devicePath.concatNode(measurements.get(i)));
            } else {
              throw new MeasurementAlreadyExistException(
                  devicePath.getFullPath() + "." + measurements.get(i),
                  node.getAsMeasurementMNode().getMeasurementPath());
            }
          } else {
            throw new PathAlreadyExistException(
                devicePath.getFullPath() + "." + measurements.get(i));
          }
        }
        if (aliasList != null && aliasList.get(i) != null && device.hasChild(aliasList.get(i))) {
          throw new AliasAlreadyExistException(
              devicePath.getFullPath() + "." + measurements.get(i), aliasList.get(i));
        }
      }

      if (device.isDevice() && !device.getAsDeviceMNode().isAligned()) {
        throw new AlignedTimeseriesException(
            "Timeseries under this entity is not aligned, please use createTimeseries or change entity.",
            devicePath.getFullPath());
      }

      IDeviceMNode<IMemMNode> entityMNode;
      if (device.isDevice()) {
        entityMNode = device.getAsDeviceMNode();
      } else {
        entityMNode = store.setToEntity(device);
        entityMNode.setAligned(true);
        if (entityMNode.isDatabase()) {
          replaceStorageGroupMNode(entityMNode.getAsDatabaseMNode());
        }
      }

      for (int i = 0; i < measurements.size(); i++) {
        IMeasurementMNode<IMemMNode> measurementMNode =
            nodeFactory.createMeasurementMNode(
                entityMNode,
                measurements.get(i),
                new MeasurementSchema(
                    measurements.get(i), dataTypes.get(i), encodings.get(i), compressors.get(i)),
                aliasList == null ? null : aliasList.get(i));
        store.addChild(
            entityMNode.getAsMNode(), measurements.get(i), measurementMNode.getAsMNode());
        if (aliasList != null && aliasList.get(i) != null) {
          entityMNode.addAlias(aliasList.get(i), measurementMNode);
        }
        measurementMNodeList.add(measurementMNode);
      }
      return measurementMNodeList;
    }
  }

  private IMemMNode checkAndAutoCreateInternalPath(PartialPath devicePath)
      throws MetadataException {
    String[] nodeNames = devicePath.getNodes();
    MetaFormatUtils.checkTimeseries(devicePath);
    if (nodeNames.length == levelOfSG + 1) {
      return null;
    }
    IMemMNode cur = storageGroupMNode;
    IMemMNode child;
    String childName;
    // e.g, path = root.sg.d1.s1,  create internal nodes and set cur to sg node, parent of d1
    for (int i = levelOfSG + 1; i < nodeNames.length - 1; i++) {
      childName = nodeNames[i];
      child = cur.getChild(childName);
      if (child == null) {
        child = store.addChild(cur, childName, nodeFactory.createInternalMNode(cur, childName));
      }
      cur = child;

      if (cur.isMeasurement()) {
        throw new PathAlreadyExistException(cur.getFullPath());
      }
    }
    return cur;
  }

  private IMemMNode checkAndAutoCreateDeviceNode(String deviceName, IMemMNode deviceParent)
      throws PathAlreadyExistException, ExceedQuotaException {
    if (deviceParent == null) {
      // device is sg
      return storageGroupMNode;
    }
    IMemMNode device = store.getChild(deviceParent, deviceName);
    if (device == null) {
      if (IoTDBDescriptor.getInstance().getConfig().isQuotaEnable()) {
        if (!DataNodeSpaceQuotaManager.getInstance()
            .checkDeviceLimit(storageGroupMNode.getName())) {
          throw new ExceedQuotaException(
              "The number of devices has reached the upper limit",
              TSStatusCode.SPACE_QUOTA_EXCEEDED.getStatusCode());
        }
      }
      device =
          store.addChild(
              deviceParent, deviceName, nodeFactory.createInternalMNode(deviceParent, deviceName));
    }

    if (device.isMeasurement()) {
      throw new PathAlreadyExistException(device.getFullPath());
    }
    return device;
  }

  public Map<Integer, MetadataException> checkMeasurementExistence(
      PartialPath devicePath, List<String> measurementList, List<String> aliasList) {
    IMemMNode device;
    try {
      device = getNodeByPath(devicePath);
    } catch (PathNotExistException e) {
      return Collections.emptyMap();
    }

    if (!device.isDevice()) {
      return Collections.emptyMap();
    }
    Map<Integer, MetadataException> failingMeasurementMap = new HashMap<>();
    for (int i = 0; i < measurementList.size(); i++) {
      if (device.hasChild(measurementList.get(i))) {
        IMemMNode node = device.getChild(measurementList.get(i));
        if (node.isMeasurement()) {
          if (node.getAsMeasurementMNode().isPreDeleted()) {
            failingMeasurementMap.put(
                i,
                new MeasurementInBlackListException(devicePath.concatNode(measurementList.get(i))));
          } else {
            failingMeasurementMap.put(
                i,
                new MeasurementAlreadyExistException(
                    devicePath.getFullPath() + "." + measurementList.get(i),
                    node.getAsMeasurementMNode().getMeasurementPath()));
          }
        } else {
          failingMeasurementMap.put(
              i,
              new PathAlreadyExistException(
                  devicePath.getFullPath() + "." + measurementList.get(i)));
        }
      }
      if (aliasList != null && aliasList.get(i) != null && device.hasChild(aliasList.get(i))) {
        failingMeasurementMap.put(
            i,
            new AliasAlreadyExistException(
                devicePath.getFullPath() + "." + measurementList.get(i), aliasList.get(i)));
      }
      if (IoTDBDescriptor.getInstance().getConfig().isQuotaEnable()) {
        if (!DataNodeSpaceQuotaManager.getInstance()
            .checkTimeSeriesNum(storageGroupMNode.getName())) {
          failingMeasurementMap.put(
              i,
              new ExceedQuotaException(
                  "The number of timeSeries has reached the upper limit",
                  TSStatusCode.SPACE_QUOTA_EXCEEDED.getStatusCode()));
        }
      }
    }
    return failingMeasurementMap;
  }
  /**
   * Delete path. The path should be a full path from root to leaf node
   *
   * @param path Format: root.node(.node)+
   */
  public IMeasurementMNode<IMemMNode> deleteTimeseries(PartialPath path) throws MetadataException {
    String[] nodes = path.getNodes();
    if (nodes.length == 0) {
      throw new IllegalPathException(path.getFullPath());
    }

    IMeasurementMNode<IMemMNode> deletedNode = getMeasurementMNode(path);
    IMemMNode parent = deletedNode.getParent();
    // delete the last node of path
    store.deleteChild(parent, path.getMeasurement());
    if (deletedNode.getAlias() != null) {
      parent.getAsDeviceMNode().deleteAliasChild(deletedNode.getAlias());
    }
    deleteEmptyInternalMNode(parent.getAsDeviceMNode());
    return deletedNode;
  }

  /** Used when delete timeseries or deactivate template */
  public void deleteEmptyInternalMNode(IDeviceMNode<IMemMNode> entityMNode) {
    IMemMNode curNode = entityMNode.getAsMNode();
    if (!entityMNode.isUseTemplate()) {
      boolean hasMeasurement = false;
      IMemMNode child;
      IMNodeIterator<IMemMNode> iterator = store.getChildrenIterator(curNode);
      while (iterator.hasNext()) {
        child = iterator.next();
        if (child.isMeasurement()) {
          hasMeasurement = true;
          break;
        }
      }

      if (!hasMeasurement) {
        synchronized (this) {
          curNode = store.setToInternal(entityMNode);
          if (curNode.isDatabase()) {
            replaceStorageGroupMNode(curNode.getAsDatabaseMNode());
          }
        }
      }
    }

    // delete all empty ancestors except database and MeasurementMNode
    while (isEmptyInternalMNode(curNode)) {
      // if current database has no time series, return the database name
      if (curNode.isDatabase()) {
        return;
      }
      store.deleteChild(curNode.getParent(), curNode.getName());
      curNode = curNode.getParent();
    }
  }

  private boolean isEmptyInternalMNode(IMemMNode node) {
    return !IoTDBConstant.PATH_ROOT.equals(node.getName())
        && !node.isMeasurement()
        && !(node.isDevice() && node.getAsDeviceMNode().isUseTemplate())
        && node.getChildren().isEmpty();
  }

  public List<PartialPath> constructSchemaBlackList(PartialPath pathPattern)
      throws MetadataException {
    List<PartialPath> result = new ArrayList<>();
    try (MeasurementUpdater<IMemMNode> updater =
        new MeasurementUpdater<IMemMNode>(rootNode, pathPattern, store, false) {

          protected void updateMeasurement(IMeasurementMNode<IMemMNode> node) {
            node.setPreDeleted(true);
            result.add(getPartialPathFromRootToNode(node.getAsMNode()));
          }
        }) {
      updater.update();
    }
    return result;
  }

  public List<PartialPath> rollbackSchemaBlackList(PartialPath pathPattern)
      throws MetadataException {
    List<PartialPath> result = new ArrayList<>();
    try (MeasurementUpdater<IMemMNode> updater =
        new MeasurementUpdater<IMemMNode>(rootNode, pathPattern, store, false) {

          protected void updateMeasurement(IMeasurementMNode<IMemMNode> node) {
            node.setPreDeleted(false);
            result.add(getPartialPathFromRootToNode(node.getAsMNode()));
          }
        }) {
      updater.update();
    }
    return result;
  }

  public List<PartialPath> getPreDeletedTimeseries(PartialPath pathPattern)
      throws MetadataException {
    List<PartialPath> result = new LinkedList<>();
    try (MeasurementCollector<Void, IMemMNode> collector =
        new MeasurementCollector<Void, IMemMNode>(rootNode, pathPattern, store, false) {

          protected Void collectMeasurement(IMeasurementMNode<IMemMNode> node) {
            if (node.isPreDeleted()) {
              result.add(getPartialPathFromRootToNode(node.getAsMNode()));
            }
            return null;
          }
        }) {
      collector.traverse();
    }
    return result;
  }

  public Set<PartialPath> getDevicesOfPreDeletedTimeseries(PartialPath pathPattern)
      throws MetadataException {
    Set<PartialPath> result = new HashSet<>();
    try (MeasurementCollector<Void, IMemMNode> collector =
        new MeasurementCollector<Void, IMemMNode>(rootNode, pathPattern, store, false) {

          protected Void collectMeasurement(IMeasurementMNode<IMemMNode> node) {
            if (node.isPreDeleted()) {
              result.add(getPartialPathFromRootToNode(node.getAsMNode()).getDevicePath());
            }
            return null;
          }
        }) {
      collector.traverse();
    }
    return result;
  }

  public void setAlias(IMeasurementMNode<IMemMNode> measurementMNode, String alias)
      throws MetadataException {
    store.setAlias(measurementMNode, alias);
  }

  // endregion

  // region Entity/Device operation
  // including device auto creation and transform from InternalMNode to EntityMNode
  /**
   * Add an interval path to MTree. This is only used for automatically creating schema
   *
   * <p>e.g., get root.sg.d1, get or create all internal nodes and return the node of d1
   */
  public IMemMNode getDeviceNodeWithAutoCreating(PartialPath deviceId) throws MetadataException {
    MetaFormatUtils.checkTimeseries(deviceId);
    String[] nodeNames = deviceId.getNodes();
    IMemMNode cur = storageGroupMNode;
    IMemMNode child;
    for (int i = levelOfSG + 1; i < nodeNames.length; i++) {
      child = cur.getChild(nodeNames[i]);
      if (child == null) {
        child =
            store.addChild(cur, nodeNames[i], nodeFactory.createInternalMNode(cur, nodeNames[i]));
      }
      cur = child;
    }
    return cur;
  }

  /**
   * Check if the device node exists
   *
   * @param deviceId full path of device
   * @return true if the device node exists
   */
  public boolean checkDeviceNodeExists(PartialPath deviceId) {
<<<<<<< HEAD
    IMemMNode deviceMNode = null;
=======
    IMemMNode deviceMNode;
>>>>>>> d79ba919
    try {
      deviceMNode = getNodeByPath(deviceId);
      return deviceMNode.isDevice();
    } catch (MetadataException e) {
      return false;
    }
  }

  // endregion

  // region Interfaces and Implementation for metadata info Query

  public List<MeasurementPath> fetchSchema(
      PartialPath pathPattern, Map<Integer, Template> templateMap, boolean withTags)
      throws MetadataException {
    List<MeasurementPath> result = new LinkedList<>();
    try (MeasurementCollector<Void, IMemMNode> collector =
        new MeasurementCollector<Void, IMemMNode>(rootNode, pathPattern, store, false) {

          protected Void collectMeasurement(IMeasurementMNode<IMemMNode> node) {
            MeasurementPath path = getCurrentMeasurementPathInTraverse(node);
            if (nodes[nodes.length - 1].equals(node.getAlias())) {
              // only when user query with alias, the alias in path will be set
              path.setMeasurementAlias(node.getAlias());
            }
            if (withTags) {
              path.setTagMap(tagGetter.apply(node));
            }
            result.add(path);
            return null;
          }
        }) {
      collector.setTemplateMap(templateMap, nodeFactory);
      collector.setSkipPreDeletedSchema(true);
      collector.traverse();
    }
    return result;
  }

  // endregion

  // region Interfaces and Implementation for MNode Query
  /**
   * Get node by the path
   *
   * @return last node in given seriesPath
   */
  public IMemMNode getNodeByPath(PartialPath path) throws PathNotExistException {
    String[] nodes = path.getNodes();
    IMemMNode cur = storageGroupMNode;
    IMemMNode next;
    for (int i = levelOfSG + 1; i < nodes.length; i++) {
      next = cur.getChild(nodes[i]);
      if (next == null) {
        throw new PathNotExistException(path.getFullPath(), true);
      } else if (next.isMeasurement()) {
        if (i == nodes.length - 1) {
          return next;
        } else {
          throw new PathNotExistException(path.getFullPath(), true);
        }
      }
      cur = next;
    }
    return cur;
  }

  public IMeasurementMNode<IMemMNode> getMeasurementMNode(PartialPath path)
      throws MetadataException {
    IMemMNode node = getNodeByPath(path);
    if (node.isMeasurement()) {
      return node.getAsMeasurementMNode();
    } else {
      throw new MNodeTypeMismatchException(
          path.getFullPath(), MetadataConstant.MEASUREMENT_MNODE_TYPE);
    }
  }

  // endregion

  // region Interfaces and Implementation for Template check and query

  public void activateTemplate(PartialPath activatePath, Template template)
      throws MetadataException {
    String[] nodes = activatePath.getNodes();
    IMemMNode cur = storageGroupMNode;
    for (int i = levelOfSG + 1; i < nodes.length; i++) {
      cur = cur.getChild(nodes[i]);
    }

    IDeviceMNode<IMemMNode> entityMNode;

    synchronized (this) {
      if (cur.isDevice()) {
        entityMNode = cur.getAsDeviceMNode();
      } else {
        entityMNode = store.setToEntity(cur);
        if (entityMNode.isDatabase()) {
          replaceStorageGroupMNode(entityMNode.getAsDatabaseMNode());
        }
      }
    }

    if (entityMNode.isUseTemplate()) {
      if (template.getId() == entityMNode.getSchemaTemplateId()) {
        throw new TemplateIsInUseException(cur.getFullPath());
      } else {
        throw new DifferentTemplateException(activatePath.getFullPath(), template.getName());
      }
    }

    if (!entityMNode.isAligned()) {
      entityMNode.setAligned(template.isDirectAligned());
    }
    entityMNode.setUseTemplate(true);
    entityMNode.setSchemaTemplateId(template.getId());
    regionStatistics.activateTemplate(template.getId());
  }

  public Map<PartialPath, List<Integer>> constructSchemaBlackListWithTemplate(
      Map<PartialPath, List<Integer>> templateSetInfo) throws MetadataException {
    Map<PartialPath, List<Integer>> resultTemplateSetInfo = new HashMap<>();
    for (Map.Entry<PartialPath, List<Integer>> entry : templateSetInfo.entrySet()) {
      try (EntityUpdater<?> updater =
          new EntityUpdater<IMemMNode>(rootNode, entry.getKey(), store, false) {

            protected void updateEntity(IDeviceMNode<IMemMNode> node) {
              if (entry.getValue().contains(node.getSchemaTemplateId())) {
                resultTemplateSetInfo.put(
                    node.getPartialPath(), Collections.singletonList(node.getSchemaTemplateId()));
                node.preDeactivateTemplate();
              }
            }
          }) {
        updater.update();
      }
    }
    return resultTemplateSetInfo;
  }

  public Map<PartialPath, List<Integer>> rollbackSchemaBlackListWithTemplate(
      Map<PartialPath, List<Integer>> templateSetInfo) throws MetadataException {
    Map<PartialPath, List<Integer>> resultTemplateSetInfo = new HashMap<>();
    for (Map.Entry<PartialPath, List<Integer>> entry : templateSetInfo.entrySet()) {
      try (EntityUpdater<IMemMNode> updater =
          new EntityUpdater<IMemMNode>(rootNode, entry.getKey(), store, false) {

            protected void updateEntity(IDeviceMNode<IMemMNode> node) {
              if (entry.getValue().contains(node.getSchemaTemplateId())
                  && node.isPreDeactivateTemplate()) {
                resultTemplateSetInfo.put(
                    node.getPartialPath(), Collections.singletonList(node.getSchemaTemplateId()));
                node.rollbackPreDeactivateTemplate();
              }
            }
          }) {
        updater.update();
      }
    }
    return resultTemplateSetInfo;
  }

  public Map<PartialPath, List<Integer>> deactivateTemplateInBlackList(
      Map<PartialPath, List<Integer>> templateSetInfo) throws MetadataException {
    Map<PartialPath, List<Integer>> resultTemplateSetInfo = new HashMap<>();
    for (Map.Entry<PartialPath, List<Integer>> entry : templateSetInfo.entrySet()) {
      try (EntityUpdater<?> collector =
          new EntityUpdater<IMemMNode>(rootNode, entry.getKey(), store, false) {

            protected void updateEntity(IDeviceMNode<IMemMNode> node) {
              if (entry.getValue().contains(node.getSchemaTemplateId())
                  && node.isPreDeactivateTemplate()) {
                resultTemplateSetInfo.put(
                    node.getPartialPath(), Collections.singletonList(node.getSchemaTemplateId()));
                regionStatistics.deactivateTemplate(node.getSchemaTemplateId());
                node.deactivateTemplate();
                deleteEmptyInternalMNode(node);
              }
            }
          }) {
        collector.traverse();
      }
    }
    return resultTemplateSetInfo;
  }

  public void activateTemplateWithoutCheck(
      PartialPath activatePath, int templateId, boolean isAligned) throws MetadataException {
    String[] nodes = activatePath.getNodes();
    IMemMNode cur = storageGroupMNode;
    for (int i = levelOfSG + 1; i < nodes.length; i++) {
      cur = cur.getChild(nodes[i]);
    }

    IDeviceMNode<IMemMNode> entityMNode;
    if (cur.isDevice()) {
      entityMNode = cur.getAsDeviceMNode();
    } else {
      entityMNode = store.setToEntity(cur);
      if (entityMNode.isDatabase()) {
        replaceStorageGroupMNode(entityMNode.getAsDatabaseMNode());
      }
    }

    if (!entityMNode.isAligned()) {
      entityMNode.setAligned(isAligned);
    }
    entityMNode.setUseTemplate(true);
    entityMNode.setSchemaTemplateId(templateId);
    regionStatistics.activateTemplate(templateId);
  }

  public long countPathsUsingTemplate(PartialPath pathPattern, int templateId)
      throws MetadataException {
    try (EntityCounter<IMemMNode> counter =
        new EntityCounter<>(rootNode, pathPattern, store, false)) {
      counter.setSchemaTemplateFilter(templateId);
      return counter.count();
    }
  }

  // endregion

  // region Interfaces for schema reader

  public ISchemaReader<IDeviceSchemaInfo> getDeviceReader(IShowDevicesPlan showDevicesPlan)
      throws MetadataException {
    EntityCollector<IDeviceSchemaInfo, IMemMNode> collector =
        new EntityCollector<IDeviceSchemaInfo, IMemMNode>(
            rootNode, showDevicesPlan.getPath(), store, showDevicesPlan.isPrefixMatch()) {

          protected IDeviceSchemaInfo collectEntity(IDeviceMNode<IMemMNode> node) {
            PartialPath device = getPartialPathFromRootToNode(node.getAsMNode());
            return new ShowDevicesResult(device.getFullPath(), node.isAligned());
          }
        };
    if (showDevicesPlan.usingSchemaTemplate()) {
      collector.setSchemaTemplateFilter(showDevicesPlan.getSchemaTemplateId());
    }
    collector.setSchemaFilter(showDevicesPlan.getSchemaFilter());
    TraverserWithLimitOffsetWrapper<IDeviceSchemaInfo, IMemMNode> traverser =
        new TraverserWithLimitOffsetWrapper<>(
            collector, showDevicesPlan.getLimit(), showDevicesPlan.getOffset());
    return new ISchemaReader<IDeviceSchemaInfo>() {

      public boolean isSuccess() {
        return traverser.isSuccess();
      }

      public Throwable getFailure() {
        return traverser.getFailure();
      }

      public void close() {
        traverser.close();
      }

      public boolean hasNext() {
        return traverser.hasNext();
      }

      public IDeviceSchemaInfo next() {
        return traverser.next();
      }
    };
  }

  public ISchemaReader<ITimeSeriesSchemaInfo> getTimeSeriesReader(
      IShowTimeSeriesPlan showTimeSeriesPlan,
      Function<Long, Pair<Map<String, String>, Map<String, String>>> tagAndAttributeProvider)
      throws MetadataException {
    MeasurementCollector<ITimeSeriesSchemaInfo, IMemMNode> collector =
        new MeasurementCollector<ITimeSeriesSchemaInfo, IMemMNode>(
            rootNode, showTimeSeriesPlan.getPath(), store, showTimeSeriesPlan.isPrefixMatch()) {

          protected ITimeSeriesSchemaInfo collectMeasurement(IMeasurementMNode<IMemMNode> node) {
            return new ITimeSeriesSchemaInfo() {

              private Pair<Map<String, String>, Map<String, String>> tagAndAttribute = null;

              public String getAlias() {
                return node.getAlias();
              }

              public IMeasurementSchema getSchema() {
                return node.getSchema();
              }

              public Map<String, String> getTags() {
                if (tagAndAttribute == null) {
                  tagAndAttribute = tagAndAttributeProvider.apply(node.getOffset());
                }
                return tagAndAttribute.left;
              }

              public Map<String, String> getAttributes() {
                if (tagAndAttribute == null) {
                  tagAndAttribute = tagAndAttributeProvider.apply(node.getOffset());
                }
                return tagAndAttribute.right;
              }

              public boolean isUnderAlignedDevice() {
                return getParentOfNextMatchedNode().getAsDeviceMNode().isAligned();
              }

              @Override
              public boolean isLogicalView() {
                return node.isLogicalView();
              }

              public String getFullPath() {
                return getPartialPathFromRootToNode(node.getAsMNode()).getFullPath();
              }

              public PartialPath getPartialPath() {
                return getPartialPathFromRootToNode(node.getAsMNode());
              }
            };
          }
        };

    collector.setSchemaFilter(showTimeSeriesPlan.getSchemaFilter());
    collector.setTemplateMap(showTimeSeriesPlan.getRelatedTemplate(), nodeFactory);
    Traverser<ITimeSeriesSchemaInfo, IMemMNode> traverser;
    if (showTimeSeriesPlan.getLimit() > 0 || showTimeSeriesPlan.getOffset() > 0) {
      traverser =
          new TraverserWithLimitOffsetWrapper<>(
              collector, showTimeSeriesPlan.getLimit(), showTimeSeriesPlan.getOffset());
    } else {
      traverser = collector;
    }
    return new ISchemaReader<ITimeSeriesSchemaInfo>() {

      public boolean isSuccess() {
        return traverser.isSuccess();
      }

      public Throwable getFailure() {
        return traverser.getFailure();
      }

      public void close() {
        traverser.close();
      }

      public boolean hasNext() {
        return traverser.hasNext();
      }

      public ITimeSeriesSchemaInfo next() {
        return traverser.next();
      }
    };
  }

  public ISchemaReader<INodeSchemaInfo> getNodeReader(IShowNodesPlan showNodesPlan)
      throws MetadataException {
    MNodeCollector<INodeSchemaInfo, IMemMNode> collector =
        new MNodeCollector<INodeSchemaInfo, IMemMNode>(
            rootNode, showNodesPlan.getPath(), store, showNodesPlan.isPrefixMatch()) {

          protected INodeSchemaInfo collectMNode(IMemMNode node) {
            return new ShowNodesResult(
                getPartialPathFromRootToNode(node).getFullPath(), node.getMNodeType(false));
          }
        };
    collector.setTargetLevel(showNodesPlan.getLevel());

    return new ISchemaReader<INodeSchemaInfo>() {

      public boolean isSuccess() {
        return collector.isSuccess();
      }

      public Throwable getFailure() {
        return collector.getFailure();
      }

      public void close() {
        collector.close();
      }

      public boolean hasNext() {
        return collector.hasNext();
      }

      public INodeSchemaInfo next() {
        return collector.next();
      }
    };
  }
  // endregion

  // region interfaces for logical view
  public IMeasurementMNode<IMemMNode> createLogicalView(
      PartialPath path, ViewExpression viewExpression) throws MetadataException {
    // check path
    String[] nodeNames = path.getNodes();
    if (nodeNames.length <= 2) {
      throw new IllegalPathException(path.getFullPath());
    }
    MetaFormatUtils.checkTimeseries(path);
    PartialPath devicePath = path.getDevicePath();
    IMemMNode deviceParent = checkAndAutoCreateInternalPath(devicePath);

    synchronized (this) {
      IMemMNode device = checkAndAutoCreateDeviceNode(devicePath.getTailNode(), deviceParent);

      String leafName = path.getMeasurement();

      // no need to check alias, because logical view has no alias

      if (device.hasChild(leafName)) {
        IMemMNode node = device.getChild(leafName);
        if (node.isMeasurement()) {
          if (node.getAsMeasurementMNode().isPreDeleted()) {
            throw new MeasurementInBlackListException(path);
          } else {
            throw new MeasurementAlreadyExistException(
                path.getFullPath(), node.getAsMeasurementMNode().getMeasurementPath());
          }
        } else {
          throw new PathAlreadyExistException(path.getFullPath());
        }
      }

      if (device.isDevice() && device.getAsDeviceMNode().isAligned()) {
        throw new AlignedTimeseriesException(
            "timeseries under this entity is aligned, can not create view under this entity.",
            device.getFullPath());
      }

      IDeviceMNode<IMemMNode> entityMNode;
      if (device.isDevice()) {
        entityMNode = device.getAsDeviceMNode();
      } else {
        entityMNode = store.setToEntity(device);
        if (entityMNode.isDatabase()) {
          replaceStorageGroupMNode(entityMNode.getAsDatabaseMNode());
        }
      }

      IMeasurementMNode<IMemMNode> measurementMNode =
          nodeFactory.createLogicalViewMNode(
              entityMNode,
              leafName,
              new LogicalViewInfo(new LogicalViewSchema(leafName, viewExpression)));

      store.addChild(entityMNode.getAsMNode(), leafName, measurementMNode.getAsMNode());

      return measurementMNode;
    }
  }
  // endregion
}<|MERGE_RESOLUTION|>--- conflicted
+++ resolved
@@ -627,11 +627,7 @@
    * @return true if the device node exists
    */
   public boolean checkDeviceNodeExists(PartialPath deviceId) {
-<<<<<<< HEAD
-    IMemMNode deviceMNode = null;
-=======
     IMemMNode deviceMNode;
->>>>>>> d79ba919
     try {
       deviceMNode = getNodeByPath(deviceId);
       return deviceMNode.isDevice();
@@ -819,7 +815,7 @@
   }
 
   public void activateTemplateWithoutCheck(
-      PartialPath activatePath, int templateId, boolean isAligned) throws MetadataException {
+      PartialPath activatePath, int templateId, boolean isAligned) {
     String[] nodes = activatePath.getNodes();
     IMemMNode cur = storageGroupMNode;
     for (int i = levelOfSG + 1; i < nodes.length; i++) {
