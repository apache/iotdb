/*
 * Licensed to the Apache Software Foundation (ASF) under one
 * or more contributor license agreements.  See the NOTICE file
 * distributed with this work for additional information
 * regarding copyright ownership.  The ASF licenses this file
 * to you under the Apache License, Version 2.0 (the
 * "License"); you may not use this file except in compliance
 * with the License.  You may obtain a copy of the License at
 *
 *     http://www.apache.org/licenses/LICENSE-2.0
 *
 * Unless required by applicable law or agreed to in writing,
 * software distributed under the License is distributed on an
 * "AS IS" BASIS, WITHOUT WARRANTIES OR CONDITIONS OF ANY
 * KIND, either express or implied.  See the License for the
 * specific language governing permissions and limitations
 * under the License.
 */
package org.apache.iotdb.db.metadata.mtree;

import org.apache.iotdb.commons.conf.IoTDBConstant;
import org.apache.iotdb.commons.exception.IllegalPathException;
import org.apache.iotdb.commons.exception.MetadataException;
import org.apache.iotdb.commons.path.MeasurementPath;
import org.apache.iotdb.commons.path.PartialPath;
import org.apache.iotdb.db.exception.metadata.AliasAlreadyExistException;
import org.apache.iotdb.db.exception.metadata.AlignedTimeseriesException;
import org.apache.iotdb.db.exception.metadata.MNodeTypeMismatchException;
import org.apache.iotdb.db.exception.metadata.MeasurementAlreadyExistException;
import org.apache.iotdb.db.exception.metadata.MeasurementInBlackListException;
import org.apache.iotdb.db.exception.metadata.PathAlreadyExistException;
import org.apache.iotdb.db.exception.metadata.PathNotExistException;
import org.apache.iotdb.db.exception.metadata.template.TemplateImcompatibeException;
import org.apache.iotdb.db.exception.metadata.template.TemplateIsInUseException;
import org.apache.iotdb.db.metadata.MetadataConstant;
import org.apache.iotdb.db.metadata.mnode.AboveDatabaseMNode;
import org.apache.iotdb.db.metadata.mnode.IEntityMNode;
import org.apache.iotdb.db.metadata.mnode.IMNode;
import org.apache.iotdb.db.metadata.mnode.IMeasurementMNode;
import org.apache.iotdb.db.metadata.mnode.IStorageGroupMNode;
import org.apache.iotdb.db.metadata.mnode.InternalMNode;
import org.apache.iotdb.db.metadata.mnode.MeasurementMNode;
import org.apache.iotdb.db.metadata.mnode.iterator.IMNodeIterator;
import org.apache.iotdb.db.metadata.mtree.store.MemMTreeStore;
import org.apache.iotdb.db.metadata.mtree.traverser.TraverserWithLimitOffsetWrapper;
import org.apache.iotdb.db.metadata.mtree.traverser.collector.EntityCollector;
import org.apache.iotdb.db.metadata.mtree.traverser.collector.MNodeCollector;
import org.apache.iotdb.db.metadata.mtree.traverser.collector.MeasurementCollector;
import org.apache.iotdb.db.metadata.mtree.traverser.counter.EntityCounter;
import org.apache.iotdb.db.metadata.mtree.traverser.updater.EntityUpdater;
import org.apache.iotdb.db.metadata.mtree.traverser.updater.MeasurementUpdater;
import org.apache.iotdb.db.metadata.plan.schemaregion.read.IShowDevicesPlan;
import org.apache.iotdb.db.metadata.plan.schemaregion.read.IShowNodesPlan;
import org.apache.iotdb.db.metadata.plan.schemaregion.read.IShowTimeSeriesPlan;
import org.apache.iotdb.db.metadata.plan.schemaregion.result.ShowDevicesResult;
import org.apache.iotdb.db.metadata.plan.schemaregion.result.ShowNodesResult;
import org.apache.iotdb.db.metadata.plan.schemaregion.result.ShowTimeSeriesResult;
import org.apache.iotdb.db.metadata.query.info.INodeSchemaInfo;
import org.apache.iotdb.db.metadata.query.reader.ISchemaReader;
import org.apache.iotdb.db.metadata.template.Template;
import org.apache.iotdb.db.metadata.utils.MetaFormatUtils;
import org.apache.iotdb.tsfile.file.metadata.enums.CompressionType;
import org.apache.iotdb.tsfile.file.metadata.enums.TSDataType;
import org.apache.iotdb.tsfile.file.metadata.enums.TSEncoding;
import org.apache.iotdb.tsfile.utils.Pair;
import org.apache.iotdb.tsfile.write.schema.MeasurementSchema;

import java.io.File;
import java.io.IOException;
import java.util.ArrayList;
import java.util.Collections;
import java.util.HashMap;
import java.util.HashSet;
import java.util.Iterator;
import java.util.LinkedList;
import java.util.List;
import java.util.Map;
import java.util.Queue;
import java.util.Set;
import java.util.function.Consumer;
import java.util.function.Function;

/**
 * The hierarchical struct of the Metadata Tree is implemented in this class.
 *
 * <p>Since there are too many interfaces and methods in this class, we use code region to help
 * manage code. The code region starts with //region and ends with //endregion. When using Intellij
 * Idea to develop, it's easy to fold the code region and see code region overview by collapsing
 * all.
 *
 * <p>The codes are divided into the following code regions:
 *
 * <ol>
 *   <li>MTree initialization, clear and serialization
 *   <li>Timeseries operation, including create and delete
 *   <li>Entity/Device operation
 *   <li>Interfaces and Implementation for metadata info Query
 *       <ol>
 *         <li>Interfaces for Device info Query
 *         <li>Interfaces for timeseries, measurement and schema info Query
 *       </ol>
 *   <li>Interfaces and Implementation for MNode Query
 *   <li>Interfaces and Implementation for Template check
 * </ol>
 */
public class MTreeBelowSGMemoryImpl implements IMTreeBelowSG {

  // this implementation is based on memory, thus only MTree write operation must invoke MTreeStore
  private MemMTreeStore store;
  private volatile IStorageGroupMNode storageGroupMNode;
  private volatile IMNode rootNode;
  private final Function<IMeasurementMNode, Map<String, String>> tagGetter;
  private int levelOfSG;

  // region MTree initialization, clear and serialization
  public MTreeBelowSGMemoryImpl(
      PartialPath storageGroupPath,
      Function<IMeasurementMNode, Map<String, String>> tagGetter,
      int schemaRegionId) {
    store = new MemMTreeStore(storageGroupPath, true);
    this.storageGroupMNode = store.getRoot().getAsStorageGroupMNode();
    this.rootNode = generatePrefix(storageGroupPath, this.storageGroupMNode);
    levelOfSG = storageGroupPath.getNodeLength() - 1;
    this.tagGetter = tagGetter;
  }

  private MTreeBelowSGMemoryImpl(
      PartialPath storageGroupPath,
      MemMTreeStore store,
      Function<IMeasurementMNode, Map<String, String>> tagGetter,
      int schemaRegionId) {
    this.store = store;
    this.storageGroupMNode = store.getRoot().getAsStorageGroupMNode();
    this.rootNode = generatePrefix(storageGroupPath, this.storageGroupMNode);
    levelOfSG = storageGroupPath.getNodeLength() - 1;
    this.tagGetter = tagGetter;
  }

  /**
   * Generate the ancestor nodes of storageGroupNode
   *
   * @return root node
   */
  private IMNode generatePrefix(
      PartialPath storageGroupPath, IStorageGroupMNode storageGroupMNode) {
    String[] nodes = storageGroupPath.getNodes();
    // nodes[0] must be root
    IMNode root = new AboveDatabaseMNode(null, nodes[0]);
    IMNode cur = root;
    IMNode child;
    for (int i = 1; i < nodes.length - 1; i++) {
      child = new AboveDatabaseMNode(cur, nodes[i]);
      cur.addChild(nodes[i], child);
      cur = child;
    }
    storageGroupMNode.setParent(cur);
    cur.addChild(storageGroupMNode);
    return root;
  }

  @Override
  public void clear() {
    store.clear();
    storageGroupMNode = null;
  }

  protected void replaceStorageGroupMNode(IStorageGroupMNode newMNode) {
    this.storageGroupMNode.getParent().replaceChild(this.storageGroupMNode.getName(), newMNode);
    this.storageGroupMNode = newMNode;
  }

  @Override
  public synchronized boolean createSnapshot(File snapshotDir) {
    return store.createSnapshot(snapshotDir);
  }

  public static MTreeBelowSGMemoryImpl loadFromSnapshot(
      File snapshotDir,
      String storageGroupFullPath,
      int schemaRegionId,
      Consumer<IMeasurementMNode> measurementProcess,
      Function<IMeasurementMNode, Map<String, String>> tagGetter)
      throws IOException, IllegalPathException {
    return new MTreeBelowSGMemoryImpl(
        new PartialPath(storageGroupFullPath),
        MemMTreeStore.loadFromSnapshot(snapshotDir, measurementProcess),
        tagGetter,
        schemaRegionId);
  }

  // endregion

  // region Timeseries operation, including create and delete

  /**
   * Create a timeseries with a full path from root to leaf node. Before creating a timeseries, the
   * database should be set first, throw exception otherwise
   *
   * @param path timeseries path
   * @param dataType data type
   * @param encoding encoding
   * @param compressor compressor
   * @param props props
   * @param alias alias of measurement
   */
  @Override
  public IMeasurementMNode createTimeseries(
      PartialPath path,
      TSDataType dataType,
      TSEncoding encoding,
      CompressionType compressor,
      Map<String, String> props,
      String alias)
      throws MetadataException {
    String[] nodeNames = path.getNodes();
    if (nodeNames.length <= 2) {
      throw new IllegalPathException(path.getFullPath());
    }
    MetaFormatUtils.checkTimeseries(path);
    PartialPath devicePath = path.getDevicePath();
    IMNode deviceParent = checkAndAutoCreateInternalPath(devicePath);

    // synchronize check and add, we need addChild and add Alias become atomic operation
    // only write on mtree will be synchronized
    synchronized (this) {
      IMNode device = checkAndAutoCreateDeviceNode(devicePath.getTailNode(), deviceParent);

      MetaFormatUtils.checkTimeseriesProps(path.getFullPath(), props);

      String leafName = path.getMeasurement();

      if (alias != null && device.hasChild(alias)) {
        throw new AliasAlreadyExistException(path.getFullPath(), alias);
      }

      if (device.hasChild(leafName)) {
        IMNode node = device.getChild(leafName);
        if (node.isMeasurement()) {
          if (node.getAsMeasurementMNode().isPreDeleted()) {
            throw new MeasurementInBlackListException(path);
          } else {
            throw new MeasurementAlreadyExistException(
                path.getFullPath(), node.getAsMeasurementMNode().getMeasurementPath());
          }
        } else {
          throw new PathAlreadyExistException(path.getFullPath());
        }
      }

      if (device.isEntity() && device.getAsEntityMNode().isAligned()) {
        throw new AlignedTimeseriesException(
            "timeseries under this entity is aligned, please use createAlignedTimeseries or change entity.",
            device.getFullPath());
      }

      IEntityMNode entityMNode;
      if (device.isEntity()) {
        entityMNode = device.getAsEntityMNode();
      } else {
        entityMNode = store.setToEntity(device);
        if (entityMNode.isStorageGroup()) {
          replaceStorageGroupMNode(entityMNode.getAsStorageGroupMNode());
        }
      }

      IMeasurementMNode measurementMNode =
          MeasurementMNode.getMeasurementMNode(
              entityMNode,
              leafName,
              new MeasurementSchema(leafName, dataType, encoding, compressor, props),
              alias);
      store.addChild(entityMNode, leafName, measurementMNode);
      // link alias to LeafMNode
      if (alias != null) {
        entityMNode.addAlias(alias, measurementMNode);
      }
      return measurementMNode;
    }
  }

  /**
   * Create aligned timeseries with full paths from root to one leaf node. Before creating
   * timeseries, the * database should be set first, throw exception otherwise
   *
   * @param devicePath device path
   * @param measurements measurements list
   * @param dataTypes data types list
   * @param encodings encodings list
   * @param compressors compressor
   */
  @Override
  public List<IMeasurementMNode> createAlignedTimeseries(
      PartialPath devicePath,
      List<String> measurements,
      List<TSDataType> dataTypes,
      List<TSEncoding> encodings,
      List<CompressionType> compressors,
      List<String> aliasList)
      throws MetadataException {
    List<IMeasurementMNode> measurementMNodeList = new ArrayList<>();
    MetaFormatUtils.checkSchemaMeasurementNames(measurements);
    IMNode deviceParent = checkAndAutoCreateInternalPath(devicePath);

    // synchronize check and add, we need addChild operation be atomic.
    // only write operations on mtree will be synchronized
    synchronized (this) {
      IMNode device = checkAndAutoCreateDeviceNode(devicePath.getTailNode(), deviceParent);

      for (int i = 0; i < measurements.size(); i++) {
        if (device.hasChild(measurements.get(i))) {
          IMNode node = device.getChild(measurements.get(i));
          if (node.isMeasurement()) {
            if (node.getAsMeasurementMNode().isPreDeleted()) {
              throw new MeasurementInBlackListException(devicePath.concatNode(measurements.get(i)));
            } else {
              throw new MeasurementAlreadyExistException(
                  devicePath.getFullPath() + "." + measurements.get(i),
                  node.getAsMeasurementMNode().getMeasurementPath());
            }
          } else {
            throw new PathAlreadyExistException(
                devicePath.getFullPath() + "." + measurements.get(i));
          }
        }
        if (aliasList != null && aliasList.get(i) != null && device.hasChild(aliasList.get(i))) {
          throw new AliasAlreadyExistException(
              devicePath.getFullPath() + "." + measurements.get(i), aliasList.get(i));
        }
      }

      if (device.isEntity() && !device.getAsEntityMNode().isAligned()) {
        throw new AlignedTimeseriesException(
            "Timeseries under this entity is not aligned, please use createTimeseries or change entity.",
            devicePath.getFullPath());
      }

      IEntityMNode entityMNode;
      if (device.isEntity()) {
        entityMNode = device.getAsEntityMNode();
      } else {
        entityMNode = store.setToEntity(device);
        entityMNode.setAligned(true);
        if (entityMNode.isStorageGroup()) {
          replaceStorageGroupMNode(entityMNode.getAsStorageGroupMNode());
        }
      }

      for (int i = 0; i < measurements.size(); i++) {
        IMeasurementMNode measurementMNode =
            MeasurementMNode.getMeasurementMNode(
                entityMNode,
                measurements.get(i),
                new MeasurementSchema(
                    measurements.get(i), dataTypes.get(i), encodings.get(i), compressors.get(i)),
                aliasList == null ? null : aliasList.get(i));
        store.addChild(entityMNode, measurements.get(i), measurementMNode);
        if (aliasList != null && aliasList.get(i) != null) {
          entityMNode.addAlias(aliasList.get(i), measurementMNode);
        }
        measurementMNodeList.add(measurementMNode);
      }
      return measurementMNodeList;
    }
  }

  private IMNode checkAndAutoCreateInternalPath(PartialPath devicePath) throws MetadataException {
    String[] nodeNames = devicePath.getNodes();
    MetaFormatUtils.checkTimeseries(devicePath);
    if (nodeNames.length == levelOfSG + 1) {
      return null;
    }
    IMNode cur = storageGroupMNode;
    IMNode child;
    String childName;
    // e.g, path = root.sg.d1.s1,  create internal nodes and set cur to sg node, parent of d1
    for (int i = levelOfSG + 1; i < nodeNames.length - 1; i++) {
      childName = nodeNames[i];
      child = cur.getChild(childName);
      if (child == null) {
        child = store.addChild(cur, childName, new InternalMNode(cur, childName));
      }
      cur = child;

      if (cur.isMeasurement()) {
        throw new PathAlreadyExistException(cur.getFullPath());
      }
    }
    return cur;
  }

  private IMNode checkAndAutoCreateDeviceNode(String deviceName, IMNode deviceParent)
      throws PathAlreadyExistException {
    if (deviceParent == null) {
      // device is sg
      return storageGroupMNode;
    }
    IMNode device = store.getChild(deviceParent, deviceName);
    if (device == null) {
      device =
          store.addChild(deviceParent, deviceName, new InternalMNode(deviceParent, deviceName));
    }

    if (device.isMeasurement()) {
      throw new PathAlreadyExistException(device.getFullPath());
    }
    return device;
  }

  @Override
  public Map<Integer, MetadataException> checkMeasurementExistence(
      PartialPath devicePath, List<String> measurementList, List<String> aliasList) {
    IMNode device;
    try {
      device = getNodeByPath(devicePath);
    } catch (PathNotExistException e) {
      return Collections.emptyMap();
    }

    if (!device.isEntity()) {
      return Collections.emptyMap();
    }
    Map<Integer, MetadataException> failingMeasurementMap = new HashMap<>();
    for (int i = 0; i < measurementList.size(); i++) {
      if (device.hasChild(measurementList.get(i))) {
        IMNode node = device.getChild(measurementList.get(i));
        if (node.isMeasurement()) {
          if (node.getAsMeasurementMNode().isPreDeleted()) {
            failingMeasurementMap.put(
                i,
                new MeasurementInBlackListException(devicePath.concatNode(measurementList.get(i))));
          } else {
            failingMeasurementMap.put(
                i,
                new MeasurementAlreadyExistException(
                    devicePath.getFullPath() + "." + measurementList.get(i),
                    node.getAsMeasurementMNode().getMeasurementPath()));
          }
        } else {
          failingMeasurementMap.put(
              i,
              new PathAlreadyExistException(
                  devicePath.getFullPath() + "." + measurementList.get(i)));
        }
      }
      if (aliasList != null && aliasList.get(i) != null && device.hasChild(aliasList.get(i))) {
        failingMeasurementMap.put(
            i,
            new AliasAlreadyExistException(
                devicePath.getFullPath() + "." + measurementList.get(i), aliasList.get(i)));
      }
    }
    return failingMeasurementMap;
  }
  /**
   * Delete path. The path should be a full path from root to leaf node
   *
   * @param path Format: root.node(.node)+
   */
  @Override
  public Pair<PartialPath, IMeasurementMNode> deleteTimeseriesAndReturnEmptyStorageGroup(
      PartialPath path) throws MetadataException {
    String[] nodes = path.getNodes();
    if (nodes.length == 0) {
      throw new IllegalPathException(path.getFullPath());
    }

    IMeasurementMNode deletedNode = getMeasurementMNode(path);
    IEntityMNode parent = deletedNode.getParent();
    // delete the last node of path
    store.deleteChild(parent, path.getMeasurement());
    if (deletedNode.getAlias() != null) {
      parent.addAlias(deletedNode.getAlias(), deletedNode);
    }
    return new Pair<>(deleteEmptyInternalMNodeAndReturnEmptyStorageGroup(parent), deletedNode);
  }

  /** Used when delete timeseries or deactivate template */
  public PartialPath deleteEmptyInternalMNodeAndReturnEmptyStorageGroup(IEntityMNode entityMNode) {
    IMNode curNode = entityMNode;
    if (!entityMNode.isUseTemplate()) {
      boolean hasMeasurement = false;
      IMNode child;
      IMNodeIterator iterator = store.getChildrenIterator(entityMNode);
      while (iterator.hasNext()) {
        child = iterator.next();
        if (child.isMeasurement()) {
          hasMeasurement = true;
          break;
        }
      }

      if (!hasMeasurement) {
        synchronized (this) {
          curNode = store.setToInternal(entityMNode);
          if (curNode.isStorageGroup()) {
            replaceStorageGroupMNode(curNode.getAsStorageGroupMNode());
          }
        }
      }
    }

    // delete all empty ancestors except database and MeasurementMNode
    while (isEmptyInternalMNode(curNode)) {
      // if current database has no time series, return the database name
      if (curNode.isStorageGroup()) {
        return curNode.getPartialPath();
      }
      store.deleteChild(curNode.getParent(), curNode.getName());
      curNode = curNode.getParent();
    }
    return null;
  }

  @Override
  public boolean isEmptyInternalMNode(IMNode node) {
    return !IoTDBConstant.PATH_ROOT.equals(node.getName())
        && !node.isMeasurement()
        && !node.isUseTemplate()
        && node.getChildren().isEmpty();
  }

  @Override
  public List<PartialPath> constructSchemaBlackList(PartialPath pathPattern)
      throws MetadataException {
    List<PartialPath> result = new ArrayList<>();
    try (MeasurementUpdater updater =
        new MeasurementUpdater(rootNode, pathPattern, store, false) {
          @Override
          protected void updateMeasurement(IMeasurementMNode node) {
            node.setPreDeleted(true);
            result.add(getPartialPathFromRootToNode(node));
          }
        }) {
      updater.update();
    }
    return result;
  }

  @Override
  public List<PartialPath> rollbackSchemaBlackList(PartialPath pathPattern)
      throws MetadataException {
    List<PartialPath> result = new ArrayList<>();
    try (MeasurementUpdater updater =
        new MeasurementUpdater(rootNode, pathPattern, store, false) {
          @Override
          protected void updateMeasurement(IMeasurementMNode node) {
            node.setPreDeleted(false);
            result.add(getPartialPathFromRootToNode(node));
          }
        }) {
      updater.update();
    }
    return result;
  }

  @Override
  public List<PartialPath> getPreDeletedTimeseries(PartialPath pathPattern)
      throws MetadataException {
    List<PartialPath> result = new LinkedList<>();
    try (MeasurementCollector<Void> collector =
        new MeasurementCollector<Void>(rootNode, pathPattern, store, false) {
          @Override
          protected Void collectMeasurement(IMeasurementMNode node) {
            if (node.isPreDeleted()) {
              result.add(getPartialPathFromRootToNode(node));
            }
            return null;
          }
        }) {
      collector.traverse();
    }
    return result;
  }

  @Override
  public Set<PartialPath> getDevicesOfPreDeletedTimeseries(PartialPath pathPattern)
      throws MetadataException {
    Set<PartialPath> result = new HashSet<>();
    try (MeasurementCollector<Void> collector =
        new MeasurementCollector<Void>(rootNode, pathPattern, store, false) {
          @Override
          protected Void collectMeasurement(IMeasurementMNode node) {
            if (node.isPreDeleted()) {
              result.add(getPartialPathFromRootToNode(node).getDevicePath());
            }
            return null;
          }
        }) {
      collector.traverse();
    }
    return result;
  }

  @Override
  public void setAlias(IMeasurementMNode measurementMNode, String alias) throws MetadataException {
    store.setAlias(measurementMNode, alias);
  }

  // endregion

  // region Entity/Device operation
  // including device auto creation and transform from InternalMNode to EntityMNode
  /**
   * Add an interval path to MTree. This is only used for automatically creating schema
   *
   * <p>e.g., get root.sg.d1, get or create all internal nodes and return the node of d1
   */
  @Override
  public IMNode getDeviceNodeWithAutoCreating(PartialPath deviceId) throws MetadataException {
    MetaFormatUtils.checkTimeseries(deviceId);
    String[] nodeNames = deviceId.getNodes();
    IMNode cur = storageGroupMNode;
    IMNode child;
    for (int i = levelOfSG + 1; i < nodeNames.length; i++) {
      child = cur.getChild(nodeNames[i]);
      if (child == null) {
        child = store.addChild(cur, nodeNames[i], new InternalMNode(cur, nodeNames[i]));
      }
      cur = child;
    }
    return cur;
  }
  // endregion

  // region Interfaces and Implementation for metadata info Query

  // region Interfaces for Device info Query

  @Override
  public List<ShowDevicesResult> getDevices(IShowDevicesPlan plan) throws MetadataException {
    List<ShowDevicesResult> res = new ArrayList<>();
    try (EntityCollector<ShowDevicesResult> collector =
        new EntityCollector<ShowDevicesResult>(
            rootNode, plan.getPath(), store, plan.isPrefixMatch()) {
          @Override
          protected ShowDevicesResult collectEntity(IEntityMNode node) {
            PartialPath device = getPartialPathFromRootToNode(node);
            return new ShowDevicesResult(device.getFullPath(), node.isAligned());
          }
        }) {
      if (plan.usingSchemaTemplate()) {
        collector.setSchemaTemplateFilter(plan.getSchemaTemplateId());
      }
      TraverserWithLimitOffsetWrapper<ShowDevicesResult> traverser =
          new TraverserWithLimitOffsetWrapper<>(collector, plan.getLimit(), plan.getOffset());
      while (traverser.hasNext()) {
        res.add(traverser.next());
      }
    }
    return res;
  }
  // endregion

  // region Interfaces for timeseries, measurement and schema info Query

  @Override
  public List<MeasurementPath> fetchSchema(
      PartialPath pathPattern, Map<Integer, Template> templateMap, boolean withTags)
      throws MetadataException {
    List<MeasurementPath> result = new LinkedList<>();
    try (MeasurementCollector<Void> collector =
        new MeasurementCollector<Void>(rootNode, pathPattern, store, false) {
          @Override
          protected Void collectMeasurement(IMeasurementMNode node) {
            MeasurementPath path = getCurrentMeasurementPathInTraverse(node);
            if (nodes[nodes.length - 1].equals(node.getAlias())) {
              // only when user query with alias, the alias in path will be set
              path.setMeasurementAlias(node.getAlias());
            }
            if (withTags) {
              path.setTagMap(tagGetter.apply(node));
            }
            result.add(path);
            return null;
          }
        }) {
      collector.setTemplateMap(templateMap);
      collector.setSkipPreDeletedSchema(true);
      collector.traverse();
    }
    return result;
  }

  public List<ShowTimeSeriesResult> getAllMeasurementSchema(
      IShowTimeSeriesPlan plan,
      Function<Long, Pair<Map<String, String>, Map<String, String>>> tagAndAttributeProvider)
      throws MetadataException {
    List<ShowTimeSeriesResult> result = new LinkedList<>();
    try (MeasurementCollector<ShowTimeSeriesResult> collector =
        new MeasurementCollector<ShowTimeSeriesResult>(
            rootNode, plan.getPath(), store, plan.isPrefixMatch()) {
          @Override
          protected ShowTimeSeriesResult collectMeasurement(IMeasurementMNode node) {
            Pair<Map<String, String>, Map<String, String>> tagAndAttribute =
                tagAndAttributeProvider.apply(node.getOffset());
            return new ShowTimeSeriesResult(
                getPartialPathFromRootToNode(node).getFullPath(),
                node.getAlias(),
                (MeasurementSchema) node.getSchema(),
                tagAndAttribute.left,
                tagAndAttribute.right,
                getParentOfNextMatchedNode().getAsEntityMNode().isAligned());
          }
        }) {
      collector.setTemplateMap(plan.getRelatedTemplate());
      TraverserWithLimitOffsetWrapper<ShowTimeSeriesResult> traverser =
          new TraverserWithLimitOffsetWrapper<>(collector, plan.getLimit(), plan.getOffset());
      while (traverser.hasNext()) {
        result.add(traverser.next());
      }
    }
    return result;
  }

  // endregion

<<<<<<< HEAD
  // region Interfaces for Level Node info Query
  /**
   * Get child node path in the next level of the given path pattern.
   *
   * <p>give pathPattern and the child nodes is those matching pathPattern.*.
   *
   * <p>e.g., MTree has [root.sg1.d1.s1, root.sg1.d1.s2, root.sg1.d2.s1] given path = root.sg1,
   * return [root.sg1.d1, root.sg1.d2]
   *
   * @param pathPattern The given path
   * @return All child nodes' seriesPath(s) of given seriesPath.
   */
  @Override
  public Set<TSchemaNode> getChildNodePathInNextLevel(PartialPath pathPattern)
      throws MetadataException {
    Set<TSchemaNode> result = new TreeSet<>();
    try (MNodeCollector<Set<TSchemaNode>> collector =
        new MNodeCollector<Set<TSchemaNode>>(
            rootNode, pathPattern.concatNode(ONE_LEVEL_PATH_WILDCARD), store, false) {
          @Override
          protected void collectMNode(IMNode node) {
            result.add(
                new TSchemaNode(
                    getPartialPathFromRootToNode(node).getFullPath(),
                    node.getMNodeType(false).getNodeType()));
          }
        }) {
      collector.traverse();
    } catch (IllegalPathException e) {
      throw new IllegalPathException(pathPattern.getFullPath());
    }
    return result;
  }

  /** Get all paths from root to the given level */
  @Override
  public List<PartialPath> getNodesListInGivenLevel(
      PartialPath pathPattern, int nodeLevel, boolean isPrefixMatch) throws MetadataException {
    List<PartialPath> result = new LinkedList<>();
    try (MNodeCollector<List<PartialPath>> collector =
        new MNodeCollector<List<PartialPath>>(rootNode, pathPattern, store, isPrefixMatch) {
          @Override
          protected void collectMNode(IMNode node) {
            result.add(getPartialPathFromRootToNode(node));
          }
        }) {
      collector.setTargetLevel(nodeLevel);
      collector.traverse();
    }
    return result;
  }
  // endregion

=======
>>>>>>> 4c523655
  // endregion

  // region Interfaces and Implementation for MNode Query
  /**
   * Get node by the path
   *
   * @return last node in given seriesPath
   */
  @Override
  public IMNode getNodeByPath(PartialPath path) throws PathNotExistException {
    String[] nodes = path.getNodes();
    IMNode cur = storageGroupMNode;
    IMNode next;
    for (int i = levelOfSG + 1; i < nodes.length; i++) {
      next = cur.getChild(nodes[i]);
      if (next == null) {
        throw new PathNotExistException(path.getFullPath(), true);
      } else if (next.isMeasurement()) {
        if (i == nodes.length - 1) {
          return next;
        } else {
          throw new PathNotExistException(path.getFullPath(), true);
        }
      }
      cur = next;
    }
    return cur;
  }

  @Override
  public IMeasurementMNode getMeasurementMNode(PartialPath path) throws MetadataException {
    IMNode node = getNodeByPath(path);
    if (node.isMeasurement()) {
      return node.getAsMeasurementMNode();
    } else {
      throw new MNodeTypeMismatchException(
          path.getFullPath(), MetadataConstant.MEASUREMENT_MNODE_TYPE);
    }
  }

  @Override
  public List<IMeasurementMNode> getAllMeasurementMNode() {
    IMNode cur = storageGroupMNode;
    // collect all the LeafMNode in this database
    List<IMeasurementMNode> leafMNodes = new LinkedList<>();
    Queue<IMNode> queue = new LinkedList<>();
    queue.add(cur);
    while (!queue.isEmpty()) {
      IMNode node = queue.poll();
      IMNodeIterator iterator = store.getChildrenIterator(node);
      IMNode child;
      while (iterator.hasNext()) {
        child = iterator.next();
        if (child.isMeasurement()) {
          leafMNodes.add(child.getAsMeasurementMNode());
        } else {
          queue.add(child);
        }
      }
    }
    return leafMNodes;
  }

  // endregion

  // region Interfaces and Implementation for Template check and query

  @Override
  public void activateTemplate(PartialPath activatePath, Template template)
      throws MetadataException {
    String[] nodes = activatePath.getNodes();
    IMNode cur = storageGroupMNode;
    for (int i = levelOfSG + 1; i < nodes.length; i++) {
      cur = cur.getChild(nodes[i]);
    }

    IEntityMNode entityMNode;

    synchronized (this) {
      for (String measurement : template.getSchemaMap().keySet()) {
        if (cur.hasChild(measurement)) {
          throw new TemplateImcompatibeException(
              activatePath.concatNode(measurement).getFullPath(), template.getName());
        }
      }

      if (cur.isUseTemplate()) {
        throw new TemplateIsInUseException(cur.getFullPath());
      }

      if (cur.isEntity()) {
        entityMNode = cur.getAsEntityMNode();
      } else {
        entityMNode = store.setToEntity(cur);
        if (entityMNode.isStorageGroup()) {
          replaceStorageGroupMNode(entityMNode.getAsStorageGroupMNode());
        }
      }
    }

    if (!entityMNode.isAligned()) {
      entityMNode.setAligned(template.isDirectAligned());
    }
    entityMNode.setUseTemplate(true);
    entityMNode.setSchemaTemplateId(template.getId());
  }

  @Override
  public Map<PartialPath, List<Integer>> constructSchemaBlackListWithTemplate(
      Map<PartialPath, List<Integer>> templateSetInfo) throws MetadataException {
    Map<PartialPath, List<Integer>> resultTemplateSetInfo = new HashMap<>();
    for (Map.Entry<PartialPath, List<Integer>> entry : templateSetInfo.entrySet()) {
      try (EntityUpdater updater =
          new EntityUpdater(rootNode, entry.getKey(), store, false) {
            @Override
            protected void updateEntity(IEntityMNode node) throws MetadataException {
              if (entry.getValue().contains(node.getSchemaTemplateId())) {
                resultTemplateSetInfo.put(
                    node.getPartialPath(), Collections.singletonList(node.getSchemaTemplateId()));
                node.preDeactivateTemplate();
                store.updateMNode(node);
              }
            }
          }) {
        updater.update();
      }
    }
    return resultTemplateSetInfo;
  }

  @Override
  public Map<PartialPath, List<Integer>> rollbackSchemaBlackListWithTemplate(
      Map<PartialPath, List<Integer>> templateSetInfo) throws MetadataException {
    Map<PartialPath, List<Integer>> resultTemplateSetInfo = new HashMap<>();
    for (Map.Entry<PartialPath, List<Integer>> entry : templateSetInfo.entrySet()) {
      try (EntityUpdater updater =
          new EntityUpdater(rootNode, entry.getKey(), store, false) {
            @Override
            protected void updateEntity(IEntityMNode node) {
              if (entry.getValue().contains(node.getSchemaTemplateId())
                  && node.isPreDeactivateTemplate()) {
                resultTemplateSetInfo.put(
                    node.getPartialPath(), Collections.singletonList(node.getSchemaTemplateId()));
                node.rollbackPreDeactivateTemplate();
              }
            }
          }) {
        updater.update();
      }
    }
    return resultTemplateSetInfo;
  }

  @Override
  public Map<PartialPath, List<Integer>> deactivateTemplateInBlackList(
      Map<PartialPath, List<Integer>> templateSetInfo) throws MetadataException {
    Map<PartialPath, List<Integer>> resultTemplateSetInfo = new HashMap<>();
    for (Map.Entry<PartialPath, List<Integer>> entry : templateSetInfo.entrySet()) {
      try (EntityUpdater collector =
          new EntityUpdater(rootNode, entry.getKey(), store, false) {
            @Override
            protected void updateEntity(IEntityMNode node) {
              if (entry.getValue().contains(node.getSchemaTemplateId())
                  && node.isPreDeactivateTemplate()) {
                resultTemplateSetInfo.put(
                    node.getPartialPath(), Collections.singletonList(node.getSchemaTemplateId()));
                node.deactivateTemplate();
                deleteEmptyInternalMNodeAndReturnEmptyStorageGroup(node);
              }
            }
          }) {
        collector.traverse();
      }
    }
    return resultTemplateSetInfo;
  }

  public void activateTemplateWithoutCheck(
      PartialPath activatePath, int templateId, boolean isAligned) {
    String[] nodes = activatePath.getNodes();
    IMNode cur = storageGroupMNode;
    for (int i = levelOfSG + 1; i < nodes.length; i++) {
      cur = cur.getChild(nodes[i]);
    }

    IEntityMNode entityMNode;
    if (cur.isEntity()) {
      entityMNode = cur.getAsEntityMNode();
    } else {
      entityMNode = store.setToEntity(cur);
      if (entityMNode.isStorageGroup()) {
        replaceStorageGroupMNode(entityMNode.getAsStorageGroupMNode());
      }
    }

    if (!entityMNode.isAligned()) {
      entityMNode.setAligned(isAligned);
    }
    entityMNode.setUseTemplate(true);
    entityMNode.setSchemaTemplateId(templateId);
  }

  @Override
  public long countPathsUsingTemplate(PartialPath pathPattern, int templateId)
      throws MetadataException {
    try (EntityCounter counter = new EntityCounter(rootNode, pathPattern, store, false)) {
      counter.setSchemaTemplateFilter(templateId);
      return counter.count();
    }
  }

  // endregion

  // region Interfaces for schema reader
  public ISchemaReader<INodeSchemaInfo> getNodeReader(IShowNodesPlan showNodesPlan)
      throws MetadataException {
    MNodeCollector<Set<INodeSchemaInfo>> collector =
        new MNodeCollector<Set<INodeSchemaInfo>>(
            storageGroupMNode, showNodesPlan.getPath(), store) {
          @Override
          protected void transferToResult(IMNode node) {
            resultSet.add(
                new ShowNodesResult(
                    getCurrentPartialPath(node).getFullPath(), node.getMNodeType(false)));
          }
        };
    collector.setResultSet(new HashSet<>());
    collector.setTargetLevel(showNodesPlan.getLevel());
    collector.setPrefixMatch(showNodesPlan.isPrefixMatch());
    collector.traverse();

    Iterator<INodeSchemaInfo> iterator = collector.getResult().iterator();
    return new ISchemaReader<INodeSchemaInfo>() {
      @Override
      public void close() throws Exception {}

      @Override
      public boolean hasNext() {
        return iterator.hasNext();
      }

      @Override
      public INodeSchemaInfo next() {
        return iterator.next();
      }
    };
  }
  // endregion
}<|MERGE_RESOLUTION|>--- conflicted
+++ resolved
@@ -71,7 +71,6 @@
 import java.util.Collections;
 import java.util.HashMap;
 import java.util.HashSet;
-import java.util.Iterator;
 import java.util.LinkedList;
 import java.util.List;
 import java.util.Map;
@@ -714,62 +713,6 @@
 
   // endregion
 
-<<<<<<< HEAD
-  // region Interfaces for Level Node info Query
-  /**
-   * Get child node path in the next level of the given path pattern.
-   *
-   * <p>give pathPattern and the child nodes is those matching pathPattern.*.
-   *
-   * <p>e.g., MTree has [root.sg1.d1.s1, root.sg1.d1.s2, root.sg1.d2.s1] given path = root.sg1,
-   * return [root.sg1.d1, root.sg1.d2]
-   *
-   * @param pathPattern The given path
-   * @return All child nodes' seriesPath(s) of given seriesPath.
-   */
-  @Override
-  public Set<TSchemaNode> getChildNodePathInNextLevel(PartialPath pathPattern)
-      throws MetadataException {
-    Set<TSchemaNode> result = new TreeSet<>();
-    try (MNodeCollector<Set<TSchemaNode>> collector =
-        new MNodeCollector<Set<TSchemaNode>>(
-            rootNode, pathPattern.concatNode(ONE_LEVEL_PATH_WILDCARD), store, false) {
-          @Override
-          protected void collectMNode(IMNode node) {
-            result.add(
-                new TSchemaNode(
-                    getPartialPathFromRootToNode(node).getFullPath(),
-                    node.getMNodeType(false).getNodeType()));
-          }
-        }) {
-      collector.traverse();
-    } catch (IllegalPathException e) {
-      throw new IllegalPathException(pathPattern.getFullPath());
-    }
-    return result;
-  }
-
-  /** Get all paths from root to the given level */
-  @Override
-  public List<PartialPath> getNodesListInGivenLevel(
-      PartialPath pathPattern, int nodeLevel, boolean isPrefixMatch) throws MetadataException {
-    List<PartialPath> result = new LinkedList<>();
-    try (MNodeCollector<List<PartialPath>> collector =
-        new MNodeCollector<List<PartialPath>>(rootNode, pathPattern, store, isPrefixMatch) {
-          @Override
-          protected void collectMNode(IMNode node) {
-            result.add(getPartialPathFromRootToNode(node));
-          }
-        }) {
-      collector.setTargetLevel(nodeLevel);
-      collector.traverse();
-    }
-    return result;
-  }
-  // endregion
-
-=======
->>>>>>> 4c523655
   // endregion
 
   // region Interfaces and Implementation for MNode Query
@@ -986,34 +929,31 @@
   // region Interfaces for schema reader
   public ISchemaReader<INodeSchemaInfo> getNodeReader(IShowNodesPlan showNodesPlan)
       throws MetadataException {
-    MNodeCollector<Set<INodeSchemaInfo>> collector =
-        new MNodeCollector<Set<INodeSchemaInfo>>(
-            storageGroupMNode, showNodesPlan.getPath(), store) {
+    MNodeCollector<INodeSchemaInfo> collector =
+        new MNodeCollector<INodeSchemaInfo>(
+            rootNode, showNodesPlan.getPath(), store, showNodesPlan.isPrefixMatch()) {
           @Override
-          protected void transferToResult(IMNode node) {
-            resultSet.add(
-                new ShowNodesResult(
-                    getCurrentPartialPath(node).getFullPath(), node.getMNodeType(false)));
+          protected INodeSchemaInfo collectMNode(IMNode node) {
+            return new ShowNodesResult(
+                getPartialPathFromRootToNode(node).getFullPath(), node.getMNodeType(false));
           }
         };
-    collector.setResultSet(new HashSet<>());
     collector.setTargetLevel(showNodesPlan.getLevel());
-    collector.setPrefixMatch(showNodesPlan.isPrefixMatch());
-    collector.traverse();
-
-    Iterator<INodeSchemaInfo> iterator = collector.getResult().iterator();
+
     return new ISchemaReader<INodeSchemaInfo>() {
       @Override
-      public void close() throws Exception {}
+      public void close() {
+        collector.close();
+      }
 
       @Override
       public boolean hasNext() {
-        return iterator.hasNext();
+        return collector.hasNext();
       }
 
       @Override
       public INodeSchemaInfo next() {
-        return iterator.next();
+        return collector.next();
       }
     };
   }
