--- conflicted
+++ resolved
@@ -18,18 +18,9 @@
  */
 package org.apache.iotdb.db.utils;
 
-<<<<<<< HEAD
 import static org.apache.iotdb.db.conf.IoTDBConstant.FILE_NAME_SEPARATOR;
 
-import java.io.File;
-import java.util.ArrayList;
-import java.util.Collections;
 import java.util.LinkedHashMap;
-import java.util.List;
-import java.util.Map;
-import java.util.TreeMap;
-=======
->>>>>>> 7d4b5682
 import org.apache.iotdb.db.conf.IoTDBConstant;
 import org.apache.iotdb.db.engine.storagegroup.TsFileResource;
 import org.apache.iotdb.db.exception.metadata.IllegalPathException;
@@ -50,7 +41,6 @@
 import java.util.Collections;
 import java.util.List;
 import java.util.Map;
-import java.util.TreeMap;
 
 import static org.apache.iotdb.db.conf.IoTDBConstant.FILE_NAME_SEPARATOR;
 
@@ -187,16 +177,8 @@
         finalPaths.putIfAbsent(key, aggRet);
         pathIndex.put(i, key);
       }
-<<<<<<< HEAD
     } catch (IllegalPathException e) {
       throw new QueryProcessException(e.getMessage());
-=======
-      AggregateResult aggRet =
-          AggregateResultFactory.getAggrResultByName(
-              plan.getAggregations().get(i), dataTypes.get(i));
-      finalPaths.putIfAbsent(key, aggRet);
-      pathIndex.put(i, key);
->>>>>>> 7d4b5682
     }
     return finalPaths;
   }
@@ -221,22 +203,14 @@
     List<AggregateResult> aggregateResultList = new ArrayList<>();
     for (int i = 0; i < newRecord.getFields().size(); i++) {
       if (newRecord.getFields().get(i) == null) {
-<<<<<<< HEAD
-        aggregateResultList.add(AggregateResultFactory.getAggrResultByName(
-            plan.getDeduplicatedAggregations().get(i), plan.getDeduplicatedDataTypes().get(i)));
-      } else {
-        TSDataType dataType = newRecord.getFields().get(i).getDataType();
-        AggregateResult aggRet = AggregateResultFactory.getAggrResultByName(
-            plan.getDeduplicatedAggregations().get(i), dataType);
-=======
         aggregateResultList.add(
             AggregateResultFactory.getAggrResultByName(
-                plan.getAggregations().get(i), plan.getDeduplicatedDataTypes().get(i)));
+                plan.getDeduplicatedAggregations().get(i), plan.getDeduplicatedDataTypes().get(i)));
       } else {
         TSDataType dataType = newRecord.getFields().get(i).getDataType();
         AggregateResult aggRet =
-            AggregateResultFactory.getAggrResultByName(plan.getAggregations().get(i), dataType);
->>>>>>> 7d4b5682
+            AggregateResultFactory.getAggrResultByName(
+                plan.getDeduplicatedAggregations().get(i), dataType);
         switch (dataType) {
           case TEXT:
             aggRet.setBinaryValue(newRecord.getFields().get(i).getBinaryV());
