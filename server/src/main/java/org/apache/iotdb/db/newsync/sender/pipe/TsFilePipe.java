/*
 * Licensed to the Apache Software Foundation (ASF) under one
 * or more contributor license agreements.  See the NOTICE file
 * distributed with this work for additional information
 * regarding copyright ownership.  The ASF licenses this file
 * to you under the Apache License, Version 2.0 (the
 * "License"); you may not use this file except in compliance
 * with the License.  You may obtain a copy of the License at
 *
 *     http://www.apache.org/licenses/LICENSE-2.0
 *
 * Unless required by applicable law or agreed to in writing,
 * software distributed under the License is distributed on an
 * "AS IS" BASIS, WITHOUT WARRANTIES OR CONDITIONS OF ANY
 * KIND, either express or implied.  See the License for the
 * specific language governing permissions and limitations
 * under the License.
 *
 */
package org.apache.iotdb.db.newsync.sender.pipe;

import org.apache.iotdb.db.concurrent.IoTDBThreadPoolFactory;
import org.apache.iotdb.db.concurrent.ThreadName;
import org.apache.iotdb.db.engine.StorageEngine;
import org.apache.iotdb.db.engine.modification.Deletion;
import org.apache.iotdb.db.engine.storagegroup.virtualSg.StorageGroupManager;
import org.apache.iotdb.db.exception.PipeException;
import org.apache.iotdb.db.exception.metadata.MetadataException;
import org.apache.iotdb.db.metadata.path.PartialPath;
import org.apache.iotdb.db.newsync.pipedata.DeletionPipeData;
import org.apache.iotdb.db.newsync.pipedata.PipeData;
import org.apache.iotdb.db.newsync.pipedata.SchemaPipeData;
import org.apache.iotdb.db.newsync.pipedata.TsFilePipeData;
import org.apache.iotdb.db.newsync.sender.conf.SenderConf;
import org.apache.iotdb.db.newsync.sender.recovery.TsFilePipeLog;
import org.apache.iotdb.db.newsync.sender.recovery.TsFilePipeLogAnalyzer;
import org.apache.iotdb.db.qp.physical.PhysicalPlan;
import org.apache.iotdb.db.qp.physical.sys.SetStorageGroupPlan;
import org.apache.iotdb.db.service.IoTDB;
import org.apache.iotdb.tsfile.utils.Pair;

import org.slf4j.Logger;
import org.slf4j.LoggerFactory;

import java.io.File;
import java.io.IOException;
import java.util.ArrayList;
import java.util.Iterator;
import java.util.List;
import java.util.Map;
import java.util.concurrent.BlockingDeque;
import java.util.concurrent.ExecutorService;
import java.util.concurrent.locks.ReentrantLock;

import static org.apache.iotdb.db.conf.IoTDBConstant.MULTI_LEVEL_PATH_WILDCARD;

public class TsFilePipe implements Pipe {
  private static final Logger logger = LoggerFactory.getLogger(TsFilePipe.class);

  private final long createTime;
  private final String name;
  private final PipeSink pipeSink;
  private final long dataStartTime;
  private final boolean syncDelOp;

  private final ExecutorService singleExecutorService;
  private final TsFilePipeLog pipeLog;
  private final ReentrantLock collectRealTimeDataLock;

  private BlockingDeque<PipeData> pipeDataDeque;
  private long maxSerialNumber;

  private PipeStatus status;
  private boolean isCollectingRealTimeData;

  public TsFilePipe(
      long createTime, String name, PipeSink pipeSink, long dataStartTime, boolean syncDelOp) {
    this.createTime = createTime;
    this.name = name;
    this.pipeSink = pipeSink;
    this.dataStartTime = dataStartTime;
    this.syncDelOp = syncDelOp;

    this.pipeLog = new TsFilePipeLog(this);
    this.singleExecutorService =
        IoTDBThreadPoolFactory.newSingleThreadExecutor(
            ThreadName.PIPE_SERVICE.getName() + "-" + name);

    recover();

    this.collectRealTimeDataLock = new ReentrantLock();

    this.status = PipeStatus.STOP;
    this.isCollectingRealTimeData = false;
  }

  private void recover() {
    this.pipeDataDeque = new TsFilePipeLogAnalyzer(this).recover();
    this.maxSerialNumber = 0L;
    if (pipeDataDeque.size() != 0) {
      this.maxSerialNumber = Math.max(maxSerialNumber, pipeDataDeque.getLast().getSerialNumber());
    }
  }

  @Override
  public synchronized void start() throws PipeException {
    if (status == PipeStatus.DROP) {
      throw new PipeException(
          String.format("Can not start pipe %s, because the pipe is drop.", name));
    } else if (status == PipeStatus.RUNNING) {
      return;
    }

    try {
      if (!new TsFilePipeLogAnalyzer(this).isCollectFinished()) {
        pipeLog.clear();
        collectData();
        pipeLog.finishCollect();
      }
      if (!isCollectingRealTimeData) {
        registerMetadata();
        registerTsFile();
        isCollectingRealTimeData = true;
      }

      singleExecutorService.submit(this::transport);
      //
      status = PipeStatus.RUNNING;
    } catch (IOException e) {
      logger.error(
          String.format("Clear pipe dir %s error, because %s.", SenderConf.getPipeDir(this), e));
      throw new PipeException("Start error, can not clear pipe log.");
    }
  }

  /** collect data * */
  private void collectData() {
    registerMetadata();
    List<PhysicalPlan> historyMetadata = collectHistoryMetadata();
    List<Pair<File, Long>> historyTsFiles = collectTsFile();
    isCollectingRealTimeData = true;

    // get all history data
    int historyMetadataSize = historyMetadata.size();
    int historyTsFilesSize = historyTsFiles.size();
    List<PipeData> historyData = new ArrayList<>();
    for (int i = 0; i < historyMetadataSize; i++) {
      long serialNumber = 1 - historyTsFilesSize - historyMetadataSize + i;
      historyData.add(new SchemaPipeData(historyMetadata.get(i), serialNumber));
    }
    for (int i = 0; i < historyTsFilesSize; i++) {
      long serialNumber = 1 - historyTsFilesSize + i;
      try {
        File hardLink =
            pipeLog.addHistoryTsFile(historyTsFiles.get(i).left, historyTsFiles.get(i).right);
        historyData.add(new TsFilePipeData(hardLink.getPath(), serialNumber));
      } catch (IOException e) {
        logger.warn(
            String.format(
                "Create hard link for tsfile %s error, serial number is %d, because %s.",
                historyTsFiles.get(i).left.getPath(), serialNumber, e));
      }
    }

    // add history data into blocking deque
    int historyDataSize = historyData.size();
    for (int i = 0; i < historyDataSize; i++) {
      pipeDataDeque.addFirst(historyData.get(historyDataSize - 1 - i));
    }
    // record history data
    for (int i = 0; i < historyDataSize; i++) {
      PipeData data = historyData.get(i);
      try {
        pipeLog.addHistoryPipeData(data);
      } catch (IOException e) {
        logger.warn(
            String.format(
                "Record history pipe data %s on disk error, serial number is %d, because %s.",
                data, data.getSerialNumber(), e));
      }
    }
  }

  private void registerMetadata() {
    IoTDB.metaManager.registerSyncTask(this);
  }

  private void deregisterMetadata() {
    IoTDB.metaManager.deregisterSyncTask();
  }

  private List<PhysicalPlan> collectHistoryMetadata() {
    List<PhysicalPlan> historyMetadata = new ArrayList<>();
    List<SetStorageGroupPlan> storageGroupPlanList = IoTDB.metaManager.getStorageGroupAsPlan();
    for (SetStorageGroupPlan storageGroupPlan : storageGroupPlanList) {
      historyMetadata.add(storageGroupPlan);
      PartialPath sgPath = storageGroupPlan.getPath();
      try {
        historyMetadata.addAll(
            IoTDB.metaManager.getTimeseriesAsPlan(sgPath.concatNode(MULTI_LEVEL_PATH_WILDCARD)));
      } catch (MetadataException e) {
        logger.warn(
            String.format(
                "Collect history metadata from sg: %s error. Skip this sg.", sgPath.getFullPath()));
      }
    }
    return historyMetadata;
  }

  public void collectRealTimeMetaData(PhysicalPlan plan) {
    collectRealTimeDataLock.lock();
    try {
      maxSerialNumber += 1L;
      PipeData metaData = new SchemaPipeData(plan, maxSerialNumber);
      collectRealTimePipeData(metaData); // ensure can be transport
      pipeLog.addRealTimePipeData(metaData);
    } catch (IOException e) {
      logger.warn(
          String.format(
              "Record plan %s on disk error, serial number is %d, because %s.",
              plan, maxSerialNumber, e));
    } finally {
      collectRealTimeDataLock.unlock();
    }
  }

  private void registerTsFile() {
    StorageEngine.getInstance().registerSyncDataCollector(this);
    Iterator<Map.Entry<PartialPath, StorageGroupManager>> sgIterator =
        StorageEngine.getInstance().getProcessorMap().entrySet().iterator();
    while (sgIterator.hasNext()) {
      sgIterator.next().getValue().registerSyncDataCollector(this);
    }
  }

  private void deregisterTsFile() {
    StorageEngine.getInstance().registerSyncDataCollector(null);
    Iterator<Map.Entry<PartialPath, StorageGroupManager>> sgIterator =
        StorageEngine.getInstance().getProcessorMap().entrySet().iterator();
    while (sgIterator.hasNext()) {
      sgIterator.next().getValue().registerSyncDataCollector(null);
    }
  }

  private List<Pair<File, Long>> collectTsFile() {
    List<Pair<File, Long>> historyTsFiles = new ArrayList<>();
    StorageEngine.getInstance().registerSyncDataCollector(this);
    Iterator<Map.Entry<PartialPath, StorageGroupManager>> sgIterator =
        StorageEngine.getInstance().getProcessorMap().entrySet().iterator();
    while (sgIterator.hasNext()) {
      historyTsFiles.addAll(sgIterator.next().getValue().collectDataForSync(this, dataStartTime));
    }
    return historyTsFiles;
  }

  public void collectRealTimeDeletion(Deletion deletion) {
    collectRealTimeDataLock.lock();
    try {
      if (!syncDelOp) {
        return;
      }

      for (PartialPath deletePath :
          IoTDB.metaManager.splitPathPatternByDevice(deletion.getPath())) {
        Deletion splitDeletion =
            new Deletion(
                deletePath,
                deletion.getFileOffset(),
                deletion.getStartTime(),
                deletion.getEndTime());
        maxSerialNumber += 1L;
        PipeData deletionData = new DeletionPipeData(splitDeletion, maxSerialNumber);
        pipeLog.addRealTimePipeData(deletionData);
        collectRealTimePipeData(deletionData);
      }
    } catch (MetadataException e) {
      logger.warn(String.format("Collect deletion %s error, because %s.", deletion, e));
    } catch (IOException e) {
      logger.warn(
          String.format(
              "Record deletion %s on disk error, serial number is %d, because %s.",
              deletion, maxSerialNumber, e));
    } finally {
      collectRealTimeDataLock.unlock();
    }
  }

  public void collectRealTimeTsFile(File tsFile) {
    collectRealTimeDataLock.lock();
    try {
      maxSerialNumber += 1L;
      PipeData tsFileData =
          new TsFilePipeData(pipeLog.addRealTimeTsFile(tsFile).getPath(), maxSerialNumber);
      pipeLog.addRealTimePipeData(tsFileData);
      collectRealTimePipeData(tsFileData);
    } catch (IOException e) {
      logger.warn(
          String.format(
              "Record tsfile %s on disk error, serial number is %d, because %s.",
              tsFile.getPath(), maxSerialNumber, e));
    } finally {
      collectRealTimeDataLock.unlock();
    }
  }

  public void collectRealTimeTsFileResource(File tsFile) {
    try {
      pipeLog.addTsFileResource(tsFile);
    } catch (IOException e) {
      logger.warn(
          String.format(
              "Record tsfile resource %s on disk error, because %s.", tsFile.getPath(), e));
    }
  }

  private void collectRealTimePipeData(PipeData data) {
    pipeDataDeque.offer(data);
    synchronized (pipeDataDeque) {
      pipeDataDeque.notifyAll();
    }
  }

  /** transport data * */
  private void transport() {
    // handshake
    try {
      while (true) {
        if (status == PipeStatus.STOP || status == PipeStatus.DROP) {
          logger.info(String.format("TsFile pipe %s stops transporting data by command.", name));
          break;
        }

        PipeData data;
        try {
          synchronized (pipeDataDeque) {
            if (pipeDataDeque.isEmpty()) {
              pipeDataDeque.wait();
              pipeDataDeque.notifyAll();
            }
            data = pipeDataDeque.poll();
          }
        } catch (InterruptedException e) {
          logger.warn(String.format("TsFile pipe %s has been interrupted.", name));
          continue;
        }

        if (data == null) {
          continue;
        }
        //        data.sendToTransport();
        //         pipeLog.removePipeData(data.getSerialNumber);
        //        data.sendToTransport();
        //        Thread.sleep(1000);
<<<<<<< HEAD
        //        pipeLog.removePipeData(data.getSerialNumber());
=======
        //        pipeDataDeque.addFirst(data);
        //        commit(data.getSerialNumber());
        //        System.out.println(data);
>>>>>>> 86951141
      }
    } catch (Exception e) {
      logger.error(String.format("TsFile pipe %s stops transportng data, because %s.", name, e));
    }
  }

  public List<PipeData> pull(long serialNumber) {
    if (pipeDataDeque.isEmpty()) {
      return null;
    }
    List<PipeData> pullPipeData = new ArrayList<>();
    PipeData data = pipeDataDeque.poll();
    while (data.getSerialNumber() <= serialNumber) {
      pullPipeData.add(data);
      if (pipeDataDeque.isEmpty()) {
        break;
      } else {
        data = pipeDataDeque.poll();
      }
    }

    int pullPipeDataSize = pullPipeData.size();
    for (int i = 0; i < pullPipeDataSize; i++) {
      pipeDataDeque.addFirst(pullPipeData.get(pullPipeDataSize - i - 1));
    }
    return pullPipeData;
  }

  public void commit(long serialNumber) {
    while (!pipeDataDeque.isEmpty() && pipeDataDeque.peek().getSerialNumber() <= serialNumber) {
      PipeData data = pipeDataDeque.poll();
      try {
<<<<<<< HEAD
        pipeLog.removePipeData(pipeDataDeque.poll().getSerialNumber());
=======
        pipeLog.removePipeData(data);
>>>>>>> 86951141
      } catch (IOException e) {
        logger.warn(
            String.format(
                "Commit pipe data %s error, serial number is %s, because %s",
                data, data.getSerialNumber(), e));
      }
    }
  }

  @Override
  public synchronized void stop() throws PipeException {
    if (status == PipeStatus.DROP) {
      throw new PipeException(
          String.format("Can not stop pipe %s, because the pipe is drop.", name));
    }

    if (!isCollectingRealTimeData) {
      registerMetadata();
      registerTsFile();
      isCollectingRealTimeData = true;
    }
    status = PipeStatus.STOP;
    synchronized (pipeDataDeque) {
      pipeDataDeque.notifyAll();
    }
  }

  @Override
  public synchronized void drop() {
    if (status == PipeStatus.DROP) {
      return;
    }

    status = PipeStatus.DROP;
    synchronized (pipeDataDeque) {
      pipeDataDeque.notifyAll();
    }
    clear();
  }

  private void clear() {
    deregisterMetadata();
    deregisterTsFile();

    singleExecutorService.shutdown();

    try {
      Thread.sleep(SenderConf.defaultWaitingForDeregisterMilliseconds);
    } catch (InterruptedException e) {
      logger.warn(
          String.format(
              "Be interrupted when pipe %s %d waiting for deregister from tsfile, because %s.",
              name, createTime, e));
    }
    try {
      pipeLog.clear();
    } catch (IOException e) {
      logger.warn(String.format("Clear pipe %s %d error, because %s.", name, createTime, e));
    }

    pipeDataDeque = null;
    isCollectingRealTimeData = false;
  }

  @Override
  public String getName() {
    return name;
  }

  @Override
  public PipeSink getPipeSink() {
    return pipeSink;
  }

  @Override
  public long getCreateTime() {
    return createTime;
  }

  @Override
  public synchronized PipeStatus getStatus() {
    return status;
  }
}<|MERGE_RESOLUTION|>--- conflicted
+++ resolved
@@ -351,13 +351,7 @@
         //         pipeLog.removePipeData(data.getSerialNumber);
         //        data.sendToTransport();
         //        Thread.sleep(1000);
-<<<<<<< HEAD
         //        pipeLog.removePipeData(data.getSerialNumber());
-=======
-        //        pipeDataDeque.addFirst(data);
-        //        commit(data.getSerialNumber());
-        //        System.out.println(data);
->>>>>>> 86951141
       }
     } catch (Exception e) {
       logger.error(String.format("TsFile pipe %s stops transportng data, because %s.", name, e));
@@ -390,11 +384,7 @@
     while (!pipeDataDeque.isEmpty() && pipeDataDeque.peek().getSerialNumber() <= serialNumber) {
       PipeData data = pipeDataDeque.poll();
       try {
-<<<<<<< HEAD
-        pipeLog.removePipeData(pipeDataDeque.poll().getSerialNumber());
-=======
         pipeLog.removePipeData(data);
->>>>>>> 86951141
       } catch (IOException e) {
         logger.warn(
             String.format(
