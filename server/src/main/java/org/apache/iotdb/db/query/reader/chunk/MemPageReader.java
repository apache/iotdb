--- conflicted
+++ resolved
@@ -42,18 +42,6 @@
   }
 
   @Override
-<<<<<<< HEAD
-  public BatchData getAllSatisfiedPageData(boolean ascending) {
-    if (valueFilter == null && ascending) {
-      return batchData;
-    }
-    BatchData filteredBatchData = BatchDataFactory
-        .createBatchData(batchData.getDataType(), ascending);
-    while (batchData.hasCurrent()) {
-      if (valueFilter == null
-          || valueFilter.satisfy(batchData.currentTime(), batchData.currentValue())) {
-        filteredBatchData.putAnObject(batchData.currentTime(), batchData.currentValue());
-=======
   public BatchData getAllSatisfiedPageData(boolean ascending) throws IOException {
     BatchData batchData = BatchDataFactory
         .createBatchData(chunkMetadata.getDataType(), ascending);
@@ -62,14 +50,9 @@
       if (valueFilter == null || valueFilter
           .satisfy(timeValuePair.getTimestamp(), timeValuePair.getValue().getValue())) {
         batchData.putAnObject(timeValuePair.getTimestamp(), timeValuePair.getValue().getValue());
->>>>>>> c6a56fcd
       }
     }
-<<<<<<< HEAD
-    return filteredBatchData.flip();
-=======
     return batchData.flip();
->>>>>>> c6a56fcd
   }
 
   @Override
