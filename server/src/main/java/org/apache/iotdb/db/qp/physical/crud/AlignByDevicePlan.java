--- conflicted
+++ resolved
@@ -58,7 +58,6 @@
     return measurements;
   }
 
-<<<<<<< HEAD
   public void setMeasurementAliasMap(
       Map<String, String> measurementAliasMap) {
     this.measurementAliasMap = measurementAliasMap;
@@ -68,10 +67,7 @@
     return measurementAliasMap;
   }
 
-  public void setDevices(List<String> devices) {
-=======
   public void setDevices(List<PartialPath> devices) {
->>>>>>> 12e13327
     this.devices = devices;
   }
 
