--- conflicted
+++ resolved
@@ -18,7 +18,6 @@
  */
 package org.apache.iotdb.db.mpp.common;
 
-<<<<<<< HEAD
 import org.apache.iotdb.db.metadata.path.PartialPath;
 import org.apache.iotdb.tsfile.read.filter.basic.Filter;
 
@@ -26,50 +25,36 @@
 
 /** Analysis used for planning a query. TODO: This class may need to store more info for a query. */
 public class Analysis {
-    // Description for each series. Such as dataType, existence
+  // Description for each series. Such as dataType, existence
 
-    // Data distribution info for each series. Series -> [VSG, VSG]
+  // Data distribution info for each series. Series -> [VSG, VSG]
 
-    // Map<PartialPath, List<FullPath>> Used to remove asterisk
+  // Map<PartialPath, List<FullPath>> Used to remove asterisk
 
-    // Statement
-    private String statement;
+  // Statement
+  private String statement;
 
-    // DataPartitionInfo
-    private Map<String, Map<DataRegionTimeSlice, List<DataRegion>>> dataPartitionInfo;
+  // DataPartitionInfo
+  private Map<String, Map<DataRegionTimeSlice, List<DataRegion>>> dataPartitionInfo;
 
-    // SchemaPartitionInfo
-    private Map<String, List<SchemaRegion>> schemaPartitionInfo;
+  // SchemaPartitionInfo
+  private Map<String, List<SchemaRegion>> schemaPartitionInfo;
 
+  public Set<DataRegion> getPartitionInfo(PartialPath seriesPath, Filter timefilter) {
+    if (timefilter == null) {
+      // TODO: (xingtanzjr) we need to have a method to get the deviceGroup by device
+      String deviceGroup = seriesPath.getDevice();
+      Set<DataRegion> result = new HashSet<>();
+      this.dataPartitionInfo.get(deviceGroup).values().forEach(result::addAll);
+      return result;
+    } else {
+      // TODO: (xingtanzjr) complete this branch
+      return null;
+    }
+  }
 
-    public Set<DataRegion> getPartitionInfo(PartialPath seriesPath, Filter timefilter) {
-        if (timefilter == null) {
-            //TODO: (xingtanzjr) we need to have a method to get the deviceGroup by device
-            String deviceGroup = seriesPath.getDevice();
-            Set<DataRegion> result = new HashSet<>();
-            this.dataPartitionInfo.get(deviceGroup).values().forEach(result::addAll);
-            return result;
-        } else {
-            //TODO: (xingtanzjr) complete this branch
-            return null;
-        }
-    }
-
-    public void setDataPartitionInfo(Map<String, Map<DataRegionTimeSlice, List<DataRegion>>> dataPartitionInfo) {
-        this.dataPartitionInfo = dataPartitionInfo;
-    }
-=======
-import org.apache.iotdb.db.sql.statement.Statement;
-
-/** Analysis used for planning a query. TODO: This class may need to store more info for a query. */
-public class Analysis {
-
-  private Statement statement;
-
-  public Analysis() {}
-
-  public void setStatement(Statement rewrittenStatement) {
-    this.statement = rewrittenStatement;
+  public void setDataPartitionInfo(
+      Map<String, Map<DataRegionTimeSlice, List<DataRegion>>> dataPartitionInfo) {
+    this.dataPartitionInfo = dataPartitionInfo;
   }
->>>>>>> c83ccfa2
 }