--- conflicted
+++ resolved
@@ -125,12 +125,7 @@
       LOGGER.error(
           "Create Data Region {} failed because {}", req.getStorageGroup(), e.getMessage());
       tsStatus = new TSStatus(TSStatusCode.INTERNAL_SERVER_ERROR.getStatusCode());
-<<<<<<< HEAD
-      tsStatus.setMessage(
-          String.format("Create Data Region failed because of %s", e1.getMessage()));
-=======
       tsStatus.setMessage(String.format("Create Data Region failed because of %s", e.getMessage()));
->>>>>>> 25dc043b
     }
     return tsStatus;
   }
