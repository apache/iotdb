/*
 * Licensed to the Apache Software Foundation (ASF) under one
 * or more contributor license agreements.  See the NOTICE file
 * distributed with this work for additional information
 * regarding copyright ownership.  The ASF licenses this file
 * to you under the Apache License, Version 2.0 (the
 * "License"); you may not use this file except in compliance
 * with the License.  You may obtain a copy of the License at
 *
 *      http://www.apache.org/licenses/LICENSE-2.0
 *
 * Unless required by applicable law or agreed to in writing,
 * software distributed under the License is distributed on an
 * "AS IS" BASIS, WITHOUT WARRANTIES OR CONDITIONS OF ANY
 * KIND, either express or implied.  See the License for the
 * specific language governing permissions and limitations
 * under the License.
 */
package org.apache.iotdb.db.engine.compaction.cross.rewrite;

import org.apache.iotdb.commons.conf.IoTDBConstant;
import org.apache.iotdb.db.conf.IoTDBConfig;
import org.apache.iotdb.db.conf.IoTDBDescriptor;
import org.apache.iotdb.db.engine.compaction.CompactionTaskManager;
import org.apache.iotdb.db.engine.compaction.CompactionUtils;
import org.apache.iotdb.db.engine.compaction.cross.CrossSpaceCompactionTask;
import org.apache.iotdb.db.engine.compaction.cross.ICrossSpaceSelector;
import org.apache.iotdb.db.engine.compaction.cross.rewrite.selector.ICrossSpaceMergeFileSelector;
import org.apache.iotdb.db.engine.compaction.performer.impl.ReadPointCompactionPerformer;
import org.apache.iotdb.db.engine.compaction.task.AbstractCompactionTask;
import org.apache.iotdb.db.engine.storagegroup.TsFileManager;
import org.apache.iotdb.db.engine.storagegroup.TsFileResource;
import org.apache.iotdb.db.exception.MergeException;

import org.slf4j.Logger;
import org.slf4j.LoggerFactory;

import java.io.IOException;
import java.util.ArrayList;
import java.util.Collections;
import java.util.Iterator;
import java.util.List;

public class RewriteCrossSpaceCompactionSelector implements ICrossSpaceSelector {
  private static final Logger LOGGER =
      LoggerFactory.getLogger(IoTDBConstant.COMPACTION_LOGGER_NAME);
  private static final IoTDBConfig config = IoTDBDescriptor.getInstance().getConfig();
  protected String logicalStorageGroupName;
  protected String virtualGroupId;
  protected String storageGroupDir;
  protected long timePartition;
  protected TsFileManager tsFileManager;
  protected List<TsFileResource> sequenceFileList;
  protected List<TsFileResource> unsequenceFileList;

  public RewriteCrossSpaceCompactionSelector(
      String logicalStorageGroupName,
      String virtualStorageGroupId,
      String storageGroupDir,
      long timePartition,
      TsFileManager tsFileManager) {
    this.storageGroupDir = storageGroupDir;
    this.logicalStorageGroupName = logicalStorageGroupName;
    this.virtualGroupId = virtualStorageGroupId;
    this.timePartition = timePartition;
    this.tsFileManager = tsFileManager;
    this.sequenceFileList = tsFileManager.getSequenceListByTimePartition(timePartition);
    this.unsequenceFileList = tsFileManager.getUnsequenceListByTimePartition(timePartition);
  }

  /**
   * This method creates a specific file selector according to the file selection strategy of
   * crossSpace compaction, uses the file selector to select all unseqFiles and seqFiles to be
   * compacted under the time partition of the virtual storage group, and creates a compaction task
   * for them. The task is put into the compactionTaskQueue of the {@link CompactionTaskManager}.
   *
   * @return Returns whether the file was found and submits the merge task
   */
  @Override
  public List<AbstractCompactionTask> select() {
    if ((CompactionTaskManager.currentTaskNum.get() >= config.getConcurrentCompactionThread())
        || (!config.isEnableCrossSpaceCompaction())) {
      return Collections.emptyList();
    }
    Iterator<TsFileResource> seqIterator = sequenceFileList.iterator();
    Iterator<TsFileResource> unSeqIterator = unsequenceFileList.iterator();
    List<TsFileResource> seqFileList = new ArrayList<>();
    List<TsFileResource> unSeqFileList = new ArrayList<>();
    while (seqIterator.hasNext()) {
      seqFileList.add(seqIterator.next());
    }
    while (unSeqIterator.hasNext()) {
      unSeqFileList.add(unSeqIterator.next());
    }
    if (seqFileList.isEmpty() || unSeqFileList.isEmpty()) {
      return Collections.emptyList();
    }
    long budget = config.getCrossCompactionMemoryBudget();
    long timeLowerBound = System.currentTimeMillis() - Long.MAX_VALUE;
    RewriteCrossSpaceCompactionResource mergeResource =
        new RewriteCrossSpaceCompactionResource(seqFileList, unSeqFileList, timeLowerBound);

    ICrossSpaceMergeFileSelector fileSelector =
        CompactionUtils.getCrossSpaceFileSelector(budget, mergeResource);
    try {
      List[] mergeFiles = fileSelector.select();
      // avoid pending tasks holds the metadata and streams
      mergeResource.clear();
      if (mergeFiles.length == 0) {
        if (mergeResource.getUnseqFiles().size() > 0) {
          // still have unseq files but cannot be selected
          LOGGER.warn(
              "{} cannot select merge candidates under the budget {}",
              logicalStorageGroupName,
              budget);
        }
        return Collections.emptyList();
      }
      LOGGER.info(
          "select files for cross compaction, sequence files: {}, unsequence files {}",
          mergeFiles[0],
          mergeFiles[1]);

      if (mergeFiles[0].size() > 0 && mergeFiles[1].size() > 0) {
<<<<<<< HEAD
=======
        AbstractCompactionTask compactionTask =
            taskFactory.createTask(
                logicalStorageGroupName,
                dataRegionId,
                timePartition,
                tsFileManager,
                mergeFiles[0],
                mergeFiles[1]);
        CompactionTaskManager.getInstance().addTaskToWaitingQueue(compactionTask);
>>>>>>> 9640b41e
        LOGGER.info(
            "{} [Compaction] submit a task with {} sequence file and {} unseq files",
            logicalStorageGroupName + "-" + dataRegionId,
            mergeResource.getSeqFiles().size(),
            mergeResource.getUnseqFiles().size());
        return Collections.singletonList(
            new CrossSpaceCompactionTask(
                logicalStorageGroupName,
                virtualGroupId,
                timePartition,
                tsFileManager,
                mergeFiles[0],
                mergeFiles[1],
                new ReadPointCompactionPerformer(),
                CompactionTaskManager.currentTaskNum));
      }

    } catch (MergeException | IOException e) {
      LOGGER.error("{} cannot select file for cross space compaction", logicalStorageGroupName, e);
    }
    return Collections.emptyList();
  }
}<|MERGE_RESOLUTION|>--- conflicted
+++ resolved
@@ -46,7 +46,7 @@
       LoggerFactory.getLogger(IoTDBConstant.COMPACTION_LOGGER_NAME);
   private static final IoTDBConfig config = IoTDBDescriptor.getInstance().getConfig();
   protected String logicalStorageGroupName;
-  protected String virtualGroupId;
+  protected String dataRegionId;
   protected String storageGroupDir;
   protected long timePartition;
   protected TsFileManager tsFileManager;
@@ -55,13 +55,13 @@
 
   public RewriteCrossSpaceCompactionSelector(
       String logicalStorageGroupName,
-      String virtualStorageGroupId,
+      String dataRegionId,
       String storageGroupDir,
       long timePartition,
       TsFileManager tsFileManager) {
     this.storageGroupDir = storageGroupDir;
     this.logicalStorageGroupName = logicalStorageGroupName;
-    this.virtualGroupId = virtualStorageGroupId;
+    this.dataRegionId = dataRegionId;
     this.timePartition = timePartition;
     this.tsFileManager = tsFileManager;
     this.sequenceFileList = tsFileManager.getSequenceListByTimePartition(timePartition);
@@ -122,18 +122,6 @@
           mergeFiles[1]);
 
       if (mergeFiles[0].size() > 0 && mergeFiles[1].size() > 0) {
-<<<<<<< HEAD
-=======
-        AbstractCompactionTask compactionTask =
-            taskFactory.createTask(
-                logicalStorageGroupName,
-                dataRegionId,
-                timePartition,
-                tsFileManager,
-                mergeFiles[0],
-                mergeFiles[1]);
-        CompactionTaskManager.getInstance().addTaskToWaitingQueue(compactionTask);
->>>>>>> 9640b41e
         LOGGER.info(
             "{} [Compaction] submit a task with {} sequence file and {} unseq files",
             logicalStorageGroupName + "-" + dataRegionId,
@@ -142,7 +130,7 @@
         return Collections.singletonList(
             new CrossSpaceCompactionTask(
                 logicalStorageGroupName,
-                virtualGroupId,
+                dataRegionId,
                 timePartition,
                 tsFileManager,
                 mergeFiles[0],
