/*
 * Licensed to the Apache Software Foundation (ASF) under one
 * or more contributor license agreements.  See the NOTICE file
 * distributed with this work for additional information
 * regarding copyright ownership.  The ASF licenses this file
 * to you under the Apache License, Version 2.0 (the
 * "License"); you may not use this file except in compliance
 * with the License.  You may obtain a copy of the License at
 *
 *     http://www.apache.org/licenses/LICENSE-2.0
 *
 * Unless required by applicable law or agreed to in writing,
 * software distributed under the License is distributed on an
 * "AS IS" BASIS, WITHOUT WARRANTIES OR CONDITIONS OF ANY
 * KIND, either express or implied.  See the License for the
 * specific language governing permissions and limitations
 * under the License.
 */

package org.apache.iotdb.db.mpp.plan.statement;

import org.apache.iotdb.db.mpp.plan.statement.crud.InsertMultiTabletsStatement;
import org.apache.iotdb.db.mpp.plan.statement.crud.InsertRowStatement;
import org.apache.iotdb.db.mpp.plan.statement.crud.InsertRowsOfOneDeviceStatement;
import org.apache.iotdb.db.mpp.plan.statement.crud.InsertRowsStatement;
import org.apache.iotdb.db.mpp.plan.statement.crud.InsertStatement;
import org.apache.iotdb.db.mpp.plan.statement.crud.InsertTabletStatement;
import org.apache.iotdb.db.mpp.plan.statement.crud.QueryStatement;
import org.apache.iotdb.db.mpp.plan.statement.internal.LastPointFetchStatement;
import org.apache.iotdb.db.mpp.plan.statement.internal.SchemaFetchStatement;
import org.apache.iotdb.db.mpp.plan.statement.metadata.AlterTimeSeriesStatement;
import org.apache.iotdb.db.mpp.plan.statement.metadata.CountDevicesStatement;
import org.apache.iotdb.db.mpp.plan.statement.metadata.CountLevelTimeSeriesStatement;
import org.apache.iotdb.db.mpp.plan.statement.metadata.CountNodesStatement;
import org.apache.iotdb.db.mpp.plan.statement.metadata.CountStorageGroupStatement;
import org.apache.iotdb.db.mpp.plan.statement.metadata.CountTimeSeriesStatement;
import org.apache.iotdb.db.mpp.plan.statement.metadata.CreateAlignedTimeSeriesStatement;
import org.apache.iotdb.db.mpp.plan.statement.metadata.CreateFunctionStatement;
import org.apache.iotdb.db.mpp.plan.statement.metadata.CreateMultiTimeSeriesStatement;
import org.apache.iotdb.db.mpp.plan.statement.metadata.CreateTimeSeriesByDeviceStatement;
import org.apache.iotdb.db.mpp.plan.statement.metadata.CreateTimeSeriesStatement;
import org.apache.iotdb.db.mpp.plan.statement.metadata.DeleteStorageGroupStatement;
import org.apache.iotdb.db.mpp.plan.statement.metadata.DeleteTimeSeriesStatement;
import org.apache.iotdb.db.mpp.plan.statement.metadata.SetStorageGroupStatement;
import org.apache.iotdb.db.mpp.plan.statement.metadata.SetTTLStatement;
import org.apache.iotdb.db.mpp.plan.statement.metadata.ShowChildNodesStatement;
import org.apache.iotdb.db.mpp.plan.statement.metadata.ShowChildPathsStatement;
import org.apache.iotdb.db.mpp.plan.statement.metadata.ShowClusterStatement;
import org.apache.iotdb.db.mpp.plan.statement.metadata.ShowDevicesStatement;
import org.apache.iotdb.db.mpp.plan.statement.metadata.ShowStorageGroupStatement;
import org.apache.iotdb.db.mpp.plan.statement.metadata.ShowTTLStatement;
import org.apache.iotdb.db.mpp.plan.statement.metadata.ShowTimeSeriesStatement;
import org.apache.iotdb.db.mpp.plan.statement.metadata.UnSetTTLStatement;
import org.apache.iotdb.db.mpp.plan.statement.sys.AuthorStatement;

/**
 * This class provides a visitor of {@link org.apache.iotdb.db.mpp.plan.statement.StatementNode},
 * which can be extended to create a visitor which only needs to handle a subset of the available
 * methods.
 *
 * @param <R> The return type of the visit operation.
 * @param <C> The context information during visiting.
 */
public abstract class StatementVisitor<R, C> {

  public R process(StatementNode node, C context) {
    return node.accept(this, context);
  }

  /** Top Level Description */
  public abstract R visitNode(StatementNode node, C context);

  public R visitStatement(Statement statement, C context) {
    return visitNode(statement, context);
  }

  /** Data Definition Language (DDL) */

  // Create Timeseries
  public R visitCreateTimeseries(CreateTimeSeriesStatement createTimeSeriesStatement, C context) {
    return visitStatement(createTimeSeriesStatement, context);
  }

  // Create Aligned Timeseries
  public R visitCreateAlignedTimeseries(
      CreateAlignedTimeSeriesStatement createAlignedTimeSeriesStatement, C context) {
    return visitStatement(createAlignedTimeSeriesStatement, context);
  }

  // Create Timeseries by device
  public R visitCreateTimeseriesByDevice(
      CreateTimeSeriesByDeviceStatement createTimeSeriesByDeviceStatement, C context) {
    return visitStatement(createTimeSeriesByDeviceStatement, context);
  }

  // Create Multi Timeseries
  public R visitCreateMultiTimeseries(
      CreateMultiTimeSeriesStatement createMultiTimeSeriesStatement, C context) {
    return visitStatement(createMultiTimeSeriesStatement, context);
  }

  // Alter Timeseries
  public R visitAlterTimeseries(AlterTimeSeriesStatement alterTimeSeriesStatement, C context) {
    return visitStatement(alterTimeSeriesStatement, context);
  }

  public R visitDeleteTimeseries(DeleteTimeSeriesStatement deleteTimeSeriesStatement, C context) {
    return visitStatement(deleteTimeSeriesStatement, context);
  }

  public R visitDeleteStorageGroup(
      DeleteStorageGroupStatement deleteStorageGroupStatement, C context) {
    return visitStatement(deleteStorageGroupStatement, context);
  }

  public R visitSetStorageGroup(SetStorageGroupStatement setStorageGroupStatement, C context) {
    return visitStatement(setStorageGroupStatement, context);
  }

  // Alter TTL
  public R visitSetTTL(SetTTLStatement setTTLStatement, C context) {
    return visitStatement(setTTLStatement, context);
  }

  public R visitUnSetTTL(UnSetTTLStatement unSetTTLStatement, C context) {
    return visitStatement(unSetTTLStatement, context);
  }

  public R visitShowTTL(ShowTTLStatement showTTLStatement, C context) {
    return visitStatement(showTTLStatement, context);
  }

<<<<<<< HEAD
  public R visitShowCluster(ShowClusterStatement showClusterStatement, C context) {
    return visitStatement(showClusterStatement, context);
=======
  // UDF
  public R visitCreateFunction(CreateFunctionStatement createFunctionStatement, C context) {
    return visitStatement(createFunctionStatement, context);
>>>>>>> c6436677
  }

  /** Data Manipulation Language (DML) */

  // Select Statement
  public R visitQuery(QueryStatement queryStatement, C context) {
    return visitStatement(queryStatement, context);
  }

  public R visitLastPointFetch(LastPointFetchStatement lastPointFetchStatement, C context) {
    return visitStatement(lastPointFetchStatement, context);
  }

  // Insert Statement
  public R visitInsert(InsertStatement insertStatement, C context) {
    return visitStatement(insertStatement, context);
  }

  public R visitInsertTablet(InsertTabletStatement insertTabletStatement, C context) {
    return visitStatement(insertTabletStatement, context);
  }

  /** Data Control Language (DCL) */
  public R visitAuthor(AuthorStatement authorStatement, C context) {
    return visitStatement(authorStatement, context);
  }

  public R visitShowStorageGroup(ShowStorageGroupStatement showStorageGroupStatement, C context) {
    return visitStatement(showStorageGroupStatement, context);
  }

  public R visitShowTimeSeries(ShowTimeSeriesStatement showTimeSeriesStatement, C context) {
    return visitStatement(showTimeSeriesStatement, context);
  }

  public R visitShowDevices(ShowDevicesStatement showDevicesStatement, C context) {
    return visitStatement(showDevicesStatement, context);
  }

  public R visitCountStorageGroup(
      CountStorageGroupStatement countStorageGroupStatement, C context) {
    return visitStatement(countStorageGroupStatement, context);
  }

  public R visitCountDevices(CountDevicesStatement countStatement, C context) {
    return visitStatement(countStatement, context);
  }

  public R visitCountTimeSeries(CountTimeSeriesStatement countStatement, C context) {
    return visitStatement(countStatement, context);
  }

  public R visitCountLevelTimeSeries(CountLevelTimeSeriesStatement countStatement, C context) {
    return visitStatement(countStatement, context);
  }

  public R visitCountNodes(CountNodesStatement countStatement, C context) {
    return visitStatement(countStatement, context);
  }

  public R visitInsertRow(InsertRowStatement insertRowStatement, C context) {
    return visitStatement(insertRowStatement, context);
  }

  public R visitInsertRows(InsertRowsStatement insertRowsStatement, C context) {
    return visitStatement(insertRowsStatement, context);
  }

  public R visitInsertMultiTablets(
      InsertMultiTabletsStatement insertMultiTabletsStatement, C context) {
    return visitStatement(insertMultiTabletsStatement, context);
  }

  public R visitInsertRowsOfOneDevice(
      InsertRowsOfOneDeviceStatement insertRowsOfOneDeviceStatement, C context) {
    return visitStatement(insertRowsOfOneDeviceStatement, context);
  }

  public R visitSchemaFetch(SchemaFetchStatement schemaFetchStatement, C context) {
    return visitStatement(schemaFetchStatement, context);
  }

  public R visitShowChildPaths(ShowChildPathsStatement showChildPathsStatement, C context) {
    return visitStatement(showChildPathsStatement, context);
  }

  public R visitShowChildNodes(ShowChildNodesStatement showChildNodesStatement, C context) {
    return visitStatement(showChildNodesStatement, context);
  }
}<|MERGE_RESOLUTION|>--- conflicted
+++ resolved
@@ -130,14 +130,13 @@
     return visitStatement(showTTLStatement, context);
   }
 
-<<<<<<< HEAD
   public R visitShowCluster(ShowClusterStatement showClusterStatement, C context) {
     return visitStatement(showClusterStatement, context);
-=======
+  }
+
   // UDF
   public R visitCreateFunction(CreateFunctionStatement createFunctionStatement, C context) {
     return visitStatement(createFunctionStatement, context);
->>>>>>> c6436677
   }
 
   /** Data Manipulation Language (DML) */
