/*
 * Licensed to the Apache Software Foundation (ASF) under one
 * or more contributor license agreements.  See the NOTICE file
 * distributed with this work for additional information
 * regarding copyright ownership.  The ASF licenses this file
 * to you under the Apache License, Version 2.0 (the
 * "License"); you may not use this file except in compliance
 * with the License.  You may obtain a copy of the License at
 *
 *     http://www.apache.org/licenses/LICENSE-2.0
 *
 * Unless required by applicable law or agreed to in writing,
 * software distributed under the License is distributed on an
 * "AS IS" BASIS, WITHOUT WARRANTIES OR CONDITIONS OF ANY
 * KIND, either express or implied.  See the License for the
 * specific language governing permissions and limitations
 * under the License.
 */

package org.apache.iotdb.db.mpp.plan.statement;

import org.apache.iotdb.db.mpp.plan.statement.crud.DeleteDataStatement;
import org.apache.iotdb.db.mpp.plan.statement.crud.InsertMultiTabletsStatement;
import org.apache.iotdb.db.mpp.plan.statement.crud.InsertRowStatement;
import org.apache.iotdb.db.mpp.plan.statement.crud.InsertRowsOfOneDeviceStatement;
import org.apache.iotdb.db.mpp.plan.statement.crud.InsertRowsStatement;
import org.apache.iotdb.db.mpp.plan.statement.crud.InsertStatement;
import org.apache.iotdb.db.mpp.plan.statement.crud.InsertTabletStatement;
import org.apache.iotdb.db.mpp.plan.statement.crud.LoadTsFileStatement;
import org.apache.iotdb.db.mpp.plan.statement.crud.QueryStatement;
import org.apache.iotdb.db.mpp.plan.statement.internal.InternalCreateTimeSeriesStatement;
import org.apache.iotdb.db.mpp.plan.statement.internal.SchemaFetchStatement;
import org.apache.iotdb.db.mpp.plan.statement.metadata.AlterTimeSeriesStatement;
import org.apache.iotdb.db.mpp.plan.statement.metadata.CountDevicesStatement;
import org.apache.iotdb.db.mpp.plan.statement.metadata.CountLevelTimeSeriesStatement;
import org.apache.iotdb.db.mpp.plan.statement.metadata.CountNodesStatement;
import org.apache.iotdb.db.mpp.plan.statement.metadata.CountStorageGroupStatement;
import org.apache.iotdb.db.mpp.plan.statement.metadata.CountTimeSeriesStatement;
import org.apache.iotdb.db.mpp.plan.statement.metadata.CreateAlignedTimeSeriesStatement;
import org.apache.iotdb.db.mpp.plan.statement.metadata.CreateContinuousQueryStatement;
import org.apache.iotdb.db.mpp.plan.statement.metadata.CreateFunctionStatement;
import org.apache.iotdb.db.mpp.plan.statement.metadata.CreateMultiTimeSeriesStatement;
import org.apache.iotdb.db.mpp.plan.statement.metadata.CreateTimeSeriesStatement;
import org.apache.iotdb.db.mpp.plan.statement.metadata.CreateTriggerStatement;
import org.apache.iotdb.db.mpp.plan.statement.metadata.DeleteStorageGroupStatement;
import org.apache.iotdb.db.mpp.plan.statement.metadata.DeleteTimeSeriesStatement;
import org.apache.iotdb.db.mpp.plan.statement.metadata.DropContinuousQueryStatement;
import org.apache.iotdb.db.mpp.plan.statement.metadata.DropFunctionStatement;
import org.apache.iotdb.db.mpp.plan.statement.metadata.DropTriggerStatement;
import org.apache.iotdb.db.mpp.plan.statement.metadata.GetRegionIdStatement;
import org.apache.iotdb.db.mpp.plan.statement.metadata.GetSeriesSlotListStatement;
import org.apache.iotdb.db.mpp.plan.statement.metadata.GetTimeSlotListStatement;
import org.apache.iotdb.db.mpp.plan.statement.metadata.SetStorageGroupStatement;
import org.apache.iotdb.db.mpp.plan.statement.metadata.SetTTLStatement;
import org.apache.iotdb.db.mpp.plan.statement.metadata.ShowChildNodesStatement;
import org.apache.iotdb.db.mpp.plan.statement.metadata.ShowChildPathsStatement;
import org.apache.iotdb.db.mpp.plan.statement.metadata.ShowClusterStatement;
import org.apache.iotdb.db.mpp.plan.statement.metadata.ShowConfigNodesStatement;
import org.apache.iotdb.db.mpp.plan.statement.metadata.ShowContinuousQueriesStatement;
import org.apache.iotdb.db.mpp.plan.statement.metadata.ShowDataNodesStatement;
import org.apache.iotdb.db.mpp.plan.statement.metadata.ShowDevicesStatement;
import org.apache.iotdb.db.mpp.plan.statement.metadata.ShowFunctionsStatement;
import org.apache.iotdb.db.mpp.plan.statement.metadata.ShowRegionStatement;
import org.apache.iotdb.db.mpp.plan.statement.metadata.ShowStorageGroupStatement;
import org.apache.iotdb.db.mpp.plan.statement.metadata.ShowTTLStatement;
import org.apache.iotdb.db.mpp.plan.statement.metadata.ShowTimeSeriesStatement;
import org.apache.iotdb.db.mpp.plan.statement.metadata.ShowTriggersStatement;
import org.apache.iotdb.db.mpp.plan.statement.metadata.UnSetTTLStatement;
import org.apache.iotdb.db.mpp.plan.statement.metadata.template.ActivateTemplateStatement;
import org.apache.iotdb.db.mpp.plan.statement.metadata.template.CreateSchemaTemplateStatement;
import org.apache.iotdb.db.mpp.plan.statement.metadata.template.DeactivateTemplateStatement;
import org.apache.iotdb.db.mpp.plan.statement.metadata.template.DropSchemaTemplateStatement;
import org.apache.iotdb.db.mpp.plan.statement.metadata.template.SetSchemaTemplateStatement;
import org.apache.iotdb.db.mpp.plan.statement.metadata.template.ShowNodesInSchemaTemplateStatement;
import org.apache.iotdb.db.mpp.plan.statement.metadata.template.ShowPathSetTemplateStatement;
import org.apache.iotdb.db.mpp.plan.statement.metadata.template.ShowPathsUsingTemplateStatement;
import org.apache.iotdb.db.mpp.plan.statement.metadata.template.ShowSchemaTemplateStatement;
import org.apache.iotdb.db.mpp.plan.statement.metadata.template.UnsetSchemaTemplateStatement;
import org.apache.iotdb.db.mpp.plan.statement.sys.AuthorStatement;
import org.apache.iotdb.db.mpp.plan.statement.sys.ClearCacheStatement;
import org.apache.iotdb.db.mpp.plan.statement.sys.ExplainStatement;
import org.apache.iotdb.db.mpp.plan.statement.sys.FlushStatement;
import org.apache.iotdb.db.mpp.plan.statement.sys.LoadConfigurationStatement;
import org.apache.iotdb.db.mpp.plan.statement.sys.MergeStatement;
import org.apache.iotdb.db.mpp.plan.statement.sys.SetSystemStatusStatement;
import org.apache.iotdb.db.mpp.plan.statement.sys.ShowVersionStatement;
import org.apache.iotdb.db.mpp.plan.statement.sys.sync.CreatePipeSinkStatement;
import org.apache.iotdb.db.mpp.plan.statement.sys.sync.CreatePipeStatement;
import org.apache.iotdb.db.mpp.plan.statement.sys.sync.DropPipeSinkStatement;
import org.apache.iotdb.db.mpp.plan.statement.sys.sync.DropPipeStatement;
import org.apache.iotdb.db.mpp.plan.statement.sys.sync.ShowPipeSinkStatement;
import org.apache.iotdb.db.mpp.plan.statement.sys.sync.ShowPipeSinkTypeStatement;
import org.apache.iotdb.db.mpp.plan.statement.sys.sync.ShowPipeStatement;
import org.apache.iotdb.db.mpp.plan.statement.sys.sync.StartPipeStatement;
import org.apache.iotdb.db.mpp.plan.statement.sys.sync.StopPipeStatement;

/**
 * This class provides a visitor of {@link StatementNode}, which can be extended to create a visitor
 * which only needs to handle a subset of the available methods.
 *
 * @param <R> The return type of the visit operation.
 * @param <C> The context information during visiting.
 */
public abstract class StatementVisitor<R, C> {

  public R process(StatementNode node, C context) {
    return node.accept(this, context);
  }

  /** Top Level Description */
  public abstract R visitNode(StatementNode node, C context);

  public R visitStatement(Statement statement, C context) {
    return visitNode(statement, context);
  }

  /** Data Definition Language (DDL) */

  // Create Timeseries
  public R visitCreateTimeseries(CreateTimeSeriesStatement createTimeSeriesStatement, C context) {
    return visitStatement(createTimeSeriesStatement, context);
  }

  // Create Aligned Timeseries
  public R visitCreateAlignedTimeseries(
      CreateAlignedTimeSeriesStatement createAlignedTimeSeriesStatement, C context) {
    return visitStatement(createAlignedTimeSeriesStatement, context);
  }

  // Create Timeseries by device
  public R visitInternalCreateTimeseries(
      InternalCreateTimeSeriesStatement internalCreateTimeSeriesStatement, C context) {
    return visitStatement(internalCreateTimeSeriesStatement, context);
  }

  // Create Multi Timeseries
  public R visitCreateMultiTimeseries(
      CreateMultiTimeSeriesStatement createMultiTimeSeriesStatement, C context) {
    return visitStatement(createMultiTimeSeriesStatement, context);
  }

  // Alter Timeseries
  public R visitAlterTimeseries(AlterTimeSeriesStatement alterTimeSeriesStatement, C context) {
    return visitStatement(alterTimeSeriesStatement, context);
  }

  public R visitDeleteTimeseries(DeleteTimeSeriesStatement deleteTimeSeriesStatement, C context) {
    return visitStatement(deleteTimeSeriesStatement, context);
  }

  public R visitDeleteStorageGroup(
      DeleteStorageGroupStatement deleteStorageGroupStatement, C context) {
    return visitStatement(deleteStorageGroupStatement, context);
  }

  public R visitSetStorageGroup(SetStorageGroupStatement setStorageGroupStatement, C context) {
    return visitStatement(setStorageGroupStatement, context);
  }

  // Alter TTL
  public R visitSetTTL(SetTTLStatement setTTLStatement, C context) {
    return visitStatement(setTTLStatement, context);
  }

  public R visitUnSetTTL(UnSetTTLStatement unSetTTLStatement, C context) {
    return visitStatement(unSetTTLStatement, context);
  }

  public R visitShowTTL(ShowTTLStatement showTTLStatement, C context) {
    return visitStatement(showTTLStatement, context);
  }

  public R visitShowCluster(ShowClusterStatement showClusterStatement, C context) {
    return visitStatement(showClusterStatement, context);
  }

  // UDF
  public R visitCreateFunction(CreateFunctionStatement createFunctionStatement, C context) {
    return visitStatement(createFunctionStatement, context);
  }

  public R visitDropFunction(DropFunctionStatement dropFunctionStatement, C context) {
    return visitStatement(dropFunctionStatement, context);
  }

  public R visitShowFunctions(ShowFunctionsStatement showFunctionsStatement, C context) {
    return visitStatement(showFunctionsStatement, context);
  }

  // Trigger
  public R visitCreateTrigger(CreateTriggerStatement createTriggerStatement, C context) {
    return visitStatement(createTriggerStatement, context);
  }

  public R visitDropTrigger(DropTriggerStatement dropTriggerStatement, C context) {
    return visitStatement(dropTriggerStatement, context);
  }

  public R visitShowTriggers(ShowTriggersStatement showTriggersStatement, C context) {
    return visitStatement(showTriggersStatement, context);
  }

  /** Data Manipulation Language (DML) */

  // Select Statement
  public R visitQuery(QueryStatement queryStatement, C context) {
    return visitStatement(queryStatement, context);
  }

  // Insert Statement
  public R visitInsert(InsertStatement insertStatement, C context) {
    return visitStatement(insertStatement, context);
  }

  public R visitInsertTablet(InsertTabletStatement insertTabletStatement, C context) {
    return visitStatement(insertTabletStatement, context);
  }

  public R visitLoadFile(LoadTsFileStatement loadTsFileStatement, C context) {
    return visitStatement(loadTsFileStatement, context);
  }

  /** Data Control Language (DCL) */
  public R visitAuthor(AuthorStatement authorStatement, C context) {
    return visitStatement(authorStatement, context);
  }

  public R visitShowStorageGroup(ShowStorageGroupStatement showStorageGroupStatement, C context) {
    return visitStatement(showStorageGroupStatement, context);
  }

  public R visitShowTimeSeries(ShowTimeSeriesStatement showTimeSeriesStatement, C context) {
    return visitStatement(showTimeSeriesStatement, context);
  }

  public R visitShowDevices(ShowDevicesStatement showDevicesStatement, C context) {
    return visitStatement(showDevicesStatement, context);
  }

  public R visitCountStorageGroup(
      CountStorageGroupStatement countStorageGroupStatement, C context) {
    return visitStatement(countStorageGroupStatement, context);
  }

  public R visitCountDevices(CountDevicesStatement countStatement, C context) {
    return visitStatement(countStatement, context);
  }

  public R visitCountTimeSeries(CountTimeSeriesStatement countStatement, C context) {
    return visitStatement(countStatement, context);
  }

  public R visitCountLevelTimeSeries(CountLevelTimeSeriesStatement countStatement, C context) {
    return visitStatement(countStatement, context);
  }

  public R visitCountNodes(CountNodesStatement countStatement, C context) {
    return visitStatement(countStatement, context);
  }

  public R visitInsertRow(InsertRowStatement insertRowStatement, C context) {
    return visitStatement(insertRowStatement, context);
  }

  public R visitInsertRows(InsertRowsStatement insertRowsStatement, C context) {
    return visitStatement(insertRowsStatement, context);
  }

  public R visitInsertMultiTablets(
      InsertMultiTabletsStatement insertMultiTabletsStatement, C context) {
    return visitStatement(insertMultiTabletsStatement, context);
  }

  public R visitInsertRowsOfOneDevice(
      InsertRowsOfOneDeviceStatement insertRowsOfOneDeviceStatement, C context) {
    return visitStatement(insertRowsOfOneDeviceStatement, context);
  }

  public R visitSchemaFetch(SchemaFetchStatement schemaFetchStatement, C context) {
    return visitStatement(schemaFetchStatement, context);
  }

  public R visitShowChildPaths(ShowChildPathsStatement showChildPathsStatement, C context) {
    return visitStatement(showChildPathsStatement, context);
  }

  public R visitShowChildNodes(ShowChildNodesStatement showChildNodesStatement, C context) {
    return visitStatement(showChildNodesStatement, context);
  }

  public R visitExplain(ExplainStatement explainStatement, C context) {
    return visitStatement(explainStatement, context);
  }

  public R visitDeleteData(DeleteDataStatement deleteDataStatement, C context) {
    return visitStatement(deleteDataStatement, context);
  }

  public R visitMerge(MergeStatement mergeStatement, C context) {
    return visitStatement(mergeStatement, context);
  }

  public R visitFlush(FlushStatement flushStatement, C context) {
    return visitStatement(flushStatement, context);
  }

  public R visitClearCache(ClearCacheStatement clearCacheStatement, C context) {
    return visitStatement(clearCacheStatement, context);
  }

  public R visitLoadConfiguration(
      LoadConfigurationStatement loadConfigurationStatement, C context) {
    return visitStatement(loadConfigurationStatement, context);
  }

  public R visitSetSystemStatus(SetSystemStatusStatement setSystemStatusStatement, C context) {
    return visitStatement(setSystemStatusStatement, context);
  }

  public R visitShowRegion(ShowRegionStatement showRegionStatement, C context) {
    return visitStatement(showRegionStatement, context);
  }

  public R visitShowDataNodes(ShowDataNodesStatement showDataNodesStatement, C context) {
    return visitStatement(showDataNodesStatement, context);
  }

  public R visitShowConfigNodes(ShowConfigNodesStatement showConfigNodesStatement, C context) {
    return visitStatement(showConfigNodesStatement, context);
  }

  public R visitShowVersion(ShowVersionStatement showVersionStatement, C context) {
    return visitStatement(showVersionStatement, context);
  }

  public R visitCreateSchemaTemplate(
      CreateSchemaTemplateStatement createTemplateStatement, C context) {
    return visitStatement(createTemplateStatement, context);
  }

  public R visitShowNodesInSchemaTemplate(
      ShowNodesInSchemaTemplateStatement showNodesInSchemaTemplateStatement, C context) {
    return visitStatement(showNodesInSchemaTemplateStatement, context);
  }

  public R visitShowSchemaTemplate(
      ShowSchemaTemplateStatement showSchemaTemplateStatement, C context) {
    return visitStatement(showSchemaTemplateStatement, context);
  }

  public R visitSetSchemaTemplate(
      SetSchemaTemplateStatement setSchemaTemplateStatement, C context) {
    return visitStatement(setSchemaTemplateStatement, context);
  }

  public R visitShowPathSetTemplate(
      ShowPathSetTemplateStatement showPathSetTemplateStatement, C context) {
    return visitStatement(showPathSetTemplateStatement, context);
  }

  public R visitActivateTemplate(ActivateTemplateStatement activateTemplateStatement, C context) {
    return visitStatement(activateTemplateStatement, context);
  }

  public R visitShowPathsUsingTemplate(
      ShowPathsUsingTemplateStatement showPathsUsingTemplateStatement, C context) {
    return visitStatement(showPathsUsingTemplateStatement, context);
  }

  public R visitShowPipeSink(ShowPipeSinkStatement showPipeSinkStatement, C context) {
    return visitStatement(showPipeSinkStatement, context);
  }

  public R visitShowPipeSinkType(ShowPipeSinkTypeStatement showPipeSinkTypeStatement, C context) {
    return visitStatement(showPipeSinkTypeStatement, context);
  }

  public R visitShowPipe(ShowPipeStatement showPipeStatement, C context) {
    return visitStatement(showPipeStatement, context);
  }

  public R visitCreatePipe(CreatePipeStatement createPipeStatement, C context) {
    return visitStatement(createPipeStatement, context);
  }

  public R visitCreatePipeSink(CreatePipeSinkStatement createPipeSinkStatement, C context) {
    return visitStatement(createPipeSinkStatement, context);
  }

  public R visitDropPipeSink(DropPipeSinkStatement dropPipeSinkStatement, C context) {
    return visitStatement(dropPipeSinkStatement, context);
  }

  public R visitDropPipe(DropPipeStatement dropPipeStatement, C context) {
    return visitStatement(dropPipeStatement, context);
  }

  public R visitStartPipe(StartPipeStatement startPipeStatement, C context) {
    return visitStatement(startPipeStatement, context);
  }

  public R visitStopPipe(StopPipeStatement stopPipeStatement, C context) {
    return visitStatement(stopPipeStatement, context);
  }

  public R visitGetRegionId(GetRegionIdStatement getRegionIdStatement, C context) {
    return visitStatement(getRegionIdStatement, context);
  }

  public R visitGetSeriesSlotList(
      GetSeriesSlotListStatement getSeriesSlotListStatement, C context) {
    return visitStatement(getSeriesSlotListStatement, context);
  }

  public R visitGetTimeSlotList(GetTimeSlotListStatement getTimeSlotListStatement, C context) {
    return visitStatement(getTimeSlotListStatement, context);
  }

  public R visitDeactivateTemplate(
      DeactivateTemplateStatement deactivateTemplateStatement, C context) {
    return visitStatement(deactivateTemplateStatement, context);
  }

<<<<<<< HEAD
  public R visitDropSchemaTemplate(
      DropSchemaTemplateStatement dropSchemaTemplateStatement, C context) {
    return visitStatement(dropSchemaTemplateStatement, context);
=======
  public R visitCreateContinuousQuery(
      CreateContinuousQueryStatement createContinuousQueryStatement, C context) {
    return visitStatement(createContinuousQueryStatement, context);
  }

  public R visitDropContinuousQuery(
      DropContinuousQueryStatement dropContinuousQueryStatement, C context) {
    return visitStatement(dropContinuousQueryStatement, context);
  }

  public R visitShowContinuousQueries(
      ShowContinuousQueriesStatement showContinuousQueriesStatement, C context) {
    return visitStatement(showContinuousQueriesStatement, context);
  }

  public R visitUnsetSchemaTemplate(
      UnsetSchemaTemplateStatement unsetSchemaTemplateStatement, C context) {
    return visitStatement(unsetSchemaTemplateStatement, context);
>>>>>>> c2ba3ae3
  }
}<|MERGE_RESOLUTION|>--- conflicted
+++ resolved
@@ -421,29 +421,28 @@
     return visitStatement(deactivateTemplateStatement, context);
   }
 
-<<<<<<< HEAD
+  public R visitCreateContinuousQuery(
+      CreateContinuousQueryStatement createContinuousQueryStatement, C context) {
+    return visitStatement(createContinuousQueryStatement, context);
+  }
+
+  public R visitDropContinuousQuery(
+      DropContinuousQueryStatement dropContinuousQueryStatement, C context) {
+    return visitStatement(dropContinuousQueryStatement, context);
+  }
+
+  public R visitShowContinuousQueries(
+      ShowContinuousQueriesStatement showContinuousQueriesStatement, C context) {
+    return visitStatement(showContinuousQueriesStatement, context);
+  }
+
+  public R visitUnsetSchemaTemplate(
+      UnsetSchemaTemplateStatement unsetSchemaTemplateStatement, C context) {
+    return visitStatement(unsetSchemaTemplateStatement, context);
+  }
+
   public R visitDropSchemaTemplate(
       DropSchemaTemplateStatement dropSchemaTemplateStatement, C context) {
     return visitStatement(dropSchemaTemplateStatement, context);
-=======
-  public R visitCreateContinuousQuery(
-      CreateContinuousQueryStatement createContinuousQueryStatement, C context) {
-    return visitStatement(createContinuousQueryStatement, context);
-  }
-
-  public R visitDropContinuousQuery(
-      DropContinuousQueryStatement dropContinuousQueryStatement, C context) {
-    return visitStatement(dropContinuousQueryStatement, context);
-  }
-
-  public R visitShowContinuousQueries(
-      ShowContinuousQueriesStatement showContinuousQueriesStatement, C context) {
-    return visitStatement(showContinuousQueriesStatement, context);
-  }
-
-  public R visitUnsetSchemaTemplate(
-      UnsetSchemaTemplateStatement unsetSchemaTemplateStatement, C context) {
-    return visitStatement(unsetSchemaTemplateStatement, context);
->>>>>>> c2ba3ae3
   }
 }