--- conflicted
+++ resolved
@@ -229,12 +229,11 @@
     return visitStatement(showChildNodesStatement, context);
   }
 
-<<<<<<< HEAD
   public R visitExplain(ExplainStatement explainStatement, C context) {
     return visitStatement(explainStatement, context);
-=======
+  }
+
   public R visitDeleteData(DeleteDataStatement deleteDataStatement, C context) {
     return visitStatement(deleteDataStatement, context);
->>>>>>> ecbea664
   }
 }