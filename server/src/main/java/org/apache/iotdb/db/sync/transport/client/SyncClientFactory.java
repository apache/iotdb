--- conflicted
+++ resolved
@@ -46,38 +46,16 @@
         throw new UnsupportedOperationException();
     }
   }
-<<<<<<< HEAD
-=======
 
   public static ISyncClient createHeartbeatClient(Pipe pipe, PipeSink pipeSink) {
     switch (pipeSink.getType()) {
       case IoTDB:
         IoTDBPipeSink ioTDBPipeSink = (IoTDBPipeSink) pipeSink;
         return new IoTDBSyncClient(
-            pipe, ioTDBPipeSink.getIp(), ioTDBPipeSink.getPort(), getLocalIP(ioTDBPipeSink));
+            pipe, ioTDBPipeSink.getIp(), ioTDBPipeSink.getPort());
       case ExternalPipe:
       default:
         throw new UnsupportedOperationException();
     }
   }
-
-  private static String getLocalIP(IoTDBPipeSink pipeSink) {
-    String localIP;
-    try {
-      InetAddress inetAddress = InetAddress.getLocalHost();
-      if (inetAddress.isLoopbackAddress()) {
-        try (final DatagramSocket socket = new DatagramSocket()) {
-          socket.connect(InetAddress.getByName(pipeSink.getIp()), pipeSink.getPort());
-          localIP = socket.getLocalAddress().getHostAddress();
-        }
-      } else {
-        localIP = inetAddress.getHostAddress();
-      }
-    } catch (UnknownHostException | SocketException e) {
-      logger.error("Get local host error when create transport handler.", e);
-      localIP = SyncConstant.UNKNOWN_IP;
-    }
-    return localIP;
-  }
->>>>>>> b0384095
 }