/*
 * Licensed to the Apache Software Foundation (ASF) under one
 * or more contributor license agreements.  See the NOTICE file
 * distributed with this work for additional information
 * regarding copyright ownership.  The ASF licenses this file
 * to you under the Apache License, Version 2.0 (the
 * "License"); you may not use this file except in compliance
 * with the License.  You may obtain a copy of the License at
 *
 *     http://www.apache.org/licenses/LICENSE-2.0
 *
 * Unless required by applicable law or agreed to in writing,
 * software distributed under the License is distributed on an
 * "AS IS" BASIS, WITHOUT WARRANTIES OR CONDITIONS OF ANY
 * KIND, either express or implied.  See the License for the
 * specific language governing permissions and limitations
 * under the License.
 */
package org.apache.iotdb.db.mpp.sql.planner.plan.node.source;

import org.apache.iotdb.commons.partition.RegionReplicaSet;
import org.apache.iotdb.commons.utils.TestOnly;
import org.apache.iotdb.db.metadata.path.PartialPath;
import org.apache.iotdb.db.mpp.common.GroupByTimeParameter;
import org.apache.iotdb.db.mpp.sql.planner.plan.IOutputPlanNode;
import org.apache.iotdb.db.mpp.sql.planner.plan.node.ColumnHeader;
import org.apache.iotdb.db.mpp.sql.planner.plan.node.PlanNode;
import org.apache.iotdb.db.mpp.sql.planner.plan.node.PlanNodeId;
import org.apache.iotdb.db.mpp.sql.planner.plan.node.PlanNodeType;
import org.apache.iotdb.db.mpp.sql.planner.plan.node.PlanVisitor;
<<<<<<< HEAD
import org.apache.iotdb.db.query.expression.ExpressionType;
import org.apache.iotdb.db.query.expression.unary.FunctionExpression;
=======
import org.apache.iotdb.db.mpp.sql.statement.component.OrderBy;
import org.apache.iotdb.db.query.aggregation.AggregationType;
>>>>>>> 600ba974
import org.apache.iotdb.tsfile.exception.NotImplementedException;
import org.apache.iotdb.tsfile.file.metadata.enums.TSDataType;
import org.apache.iotdb.tsfile.read.filter.basic.Filter;
import org.apache.iotdb.tsfile.read.filter.factory.FilterFactory;
import org.apache.iotdb.tsfile.utils.Pair;
import org.apache.iotdb.tsfile.utils.ReadWriteIOUtils;

import com.google.common.collect.ImmutableList;

import java.io.IOException;
import java.nio.ByteBuffer;
import java.util.ArrayList;
import java.util.List;
import java.util.Objects;
import java.util.stream.Collectors;

/**
 * This node is responsible to do the aggregation calculation for one series. It will read the
 * target series and calculate the aggregation result by the aggregation digest or raw data of this
 * series.
 *
 * <p>The aggregation result will be represented as a TsBlock
 *
 * <p>This node will split data of the target series into many groups by time range and do the
 * aggregation calculation for each group. Each result will be one row of the result TsBlock. The
 * timestamp of each row is the start time of the time range group.
 *
 * <p>If there is no time range split parameter, the result TsBlock will only contain one row, which
 * represent the whole aggregation result of this series. And the timestamp will be 0, which is
 * meaningless.
 */
public class SeriesAggregateScanNode extends SourceNode implements IOutputPlanNode {

  // The series path and aggregation functions on this series.
  // (Currently, we only support one series in the aggregation function)
  private final PartialPath seriesPath;
  private final List<AggregationType> aggregateFuncList;

  // The order to traverse the data.
  // Currently, we only support TIMESTAMP_ASC and TIMESTAMP_DESC here.
  // The default order is TIMESTAMP_ASC, which means "order by timestamp asc"
  private final OrderBy scanOrder;

  private final Filter timeFilter;

  // The parameter of `group by time`
  // Its value will be null if there is no `group by time` clause,
  private final GroupByTimeParameter groupByTimeParameter;

  private List<ColumnHeader> columnHeaders;

  // The id of DataRegion where the node will run
  private RegionReplicaSet regionReplicaSet;

  public SeriesAggregateScanNode(
      PlanNodeId id,
      PartialPath seriesPath,
      List<AggregationType> aggregateFuncList,
      OrderBy scanOrder,
      Filter timeFilter,
      GroupByTimeParameter groupByTimeParameter) {
    super(id);
    this.seriesPath = seriesPath;
    this.aggregateFuncList = aggregateFuncList;
    this.scanOrder = scanOrder;
    this.timeFilter = timeFilter;
    this.groupByTimeParameter = groupByTimeParameter;
    this.columnHeaders =
        aggregateFuncList.stream()
            .map(
                functionType ->
                    new ColumnHeader(
                        seriesPath.getFullPath(), functionType.name(), seriesPath.getSeriesType()))
            .collect(Collectors.toList());
  }

  @Override
  public List<PlanNode> getChildren() {
    return ImmutableList.of();
  }

  @Override
  public void addChild(PlanNode child) {}

  @Override
  public PlanNode clone() {
    throw new NotImplementedException("clone of SeriesAggregateScanNode is not implemented");
  }

  @Override
  public int allowedChildCount() {
    return NO_CHILD_ALLOWED;
  }

  @Override
  public List<ColumnHeader> getOutputColumnHeaders() {
    return columnHeaders;
  }

  @Override
  public List<String> getOutputColumnNames() {
    return columnHeaders.stream().map(ColumnHeader::getColumnName).collect(Collectors.toList());
  }

  @Override
  public List<TSDataType> getOutputColumnTypes() {
    return columnHeaders.stream().map(ColumnHeader::getColumnType).collect(Collectors.toList());
  }

  @Override
  public void open() throws Exception {}

  @Override
  public RegionReplicaSet getDataRegionReplicaSet() {
    return this.regionReplicaSet;
  }

  @Override
  public void setDataRegionReplicaSet(RegionReplicaSet regionReplicaSet) {
    this.regionReplicaSet = regionReplicaSet;
  }

  @Override
  public void close() throws Exception {}

  @Override
  public <R, C> R accept(PlanVisitor<R, C> visitor, C context) {
    return visitor.visitSeriesAggregate(this, context);
  }

  @Override
  protected void serializeAttributes(ByteBuffer byteBuffer) {
    PlanNodeType.SERIES_AGGREGATE_SCAN.serialize(byteBuffer);
    // TODO serialize groupByTimeParameter
    aggregateFunc.serialize(byteBuffer); //  aggregateFunc to be consider
    filter.serialize(byteBuffer);
    ReadWriteIOUtils.write(columnName, byteBuffer);
    regionReplicaSet.serializeImpl(byteBuffer);
  }

  public static SeriesAggregateScanNode deserialize(ByteBuffer byteBuffer) {
    // TODO serialize groupByTimeParameter

    //  aggregateFunc to be consider
    FunctionExpression functionExpression =
        (FunctionExpression) ExpressionType.deserialize(byteBuffer);
    Filter filter = FilterFactory.deserialize(byteBuffer);
    String columnName = ReadWriteIOUtils.readString(byteBuffer);
    RegionReplicaSet regionReplicaSet = new RegionReplicaSet();
    try {
      regionReplicaSet.deserializeImpl(byteBuffer);
    } catch (IOException e) {
      e.printStackTrace();
    }
    PlanNodeId planNodeId = PlanNodeId.deserialize(byteBuffer);
    SeriesAggregateScanNode seriesAggregateScanNode = new SeriesAggregateScanNode(planNodeId);
    seriesAggregateScanNode.columnName = columnName;
    seriesAggregateScanNode.regionReplicaSet = regionReplicaSet;
    seriesAggregateScanNode.filter = filter;
    seriesAggregateScanNode.aggregateFunc = functionExpression;
    return seriesAggregateScanNode;
  }

  public PartialPath getSeriesPath() {
    return seriesPath;
  }

  public List<AggregationType> getAggregateFuncList() {
    return aggregateFuncList;
  }

  @TestOnly
  public Pair<String, List<String>> print() {
    String title = String.format("[SeriesAggregateScanNode (%s)]", this.getPlanNodeId());
    List<String> attributes = new ArrayList<>();
    attributes.add("AggregateFunctions: " + this.getAggregateFuncList().toString());
    return new Pair<>(title, attributes);
  }

  @Override
  public boolean equals(Object o) {
    if (this == o) {
      return true;
    }

    if (o == null || getClass() != o.getClass()) {
      return false;
    }

    SeriesAggregateScanNode that = (SeriesAggregateScanNode) o;
    return Objects.equals(groupByTimeParameter, that.groupByTimeParameter)
        && Objects.equals(seriesPath, that.seriesPath)
        && Objects.equals(
            aggregateFuncList.stream().sorted().collect(Collectors.toList()),
            that.aggregateFuncList.stream().sorted().collect(Collectors.toList()))
        && scanOrder == that.scanOrder
        && Objects.equals(timeFilter, that.timeFilter);
  }

  @Override
  public int hashCode() {
    return Objects.hash(
        super.hashCode(),
        groupByTimeParameter,
        seriesPath,
        aggregateFuncList.stream().sorted().collect(Collectors.toList()),
        scanOrder,
        timeFilter);
  }
}<|MERGE_RESOLUTION|>--- conflicted
+++ resolved
@@ -18,9 +18,12 @@
  */
 package org.apache.iotdb.db.mpp.sql.planner.plan.node.source;
 
+import java.io.ByteArrayOutputStream;
+import java.io.DataOutputStream;
 import org.apache.iotdb.commons.partition.RegionReplicaSet;
 import org.apache.iotdb.commons.utils.TestOnly;
 import org.apache.iotdb.db.metadata.path.PartialPath;
+import org.apache.iotdb.db.metadata.path.PathDeserializeUtil;
 import org.apache.iotdb.db.mpp.common.GroupByTimeParameter;
 import org.apache.iotdb.db.mpp.sql.planner.plan.IOutputPlanNode;
 import org.apache.iotdb.db.mpp.sql.planner.plan.node.ColumnHeader;
@@ -28,13 +31,8 @@
 import org.apache.iotdb.db.mpp.sql.planner.plan.node.PlanNodeId;
 import org.apache.iotdb.db.mpp.sql.planner.plan.node.PlanNodeType;
 import org.apache.iotdb.db.mpp.sql.planner.plan.node.PlanVisitor;
-<<<<<<< HEAD
-import org.apache.iotdb.db.query.expression.ExpressionType;
-import org.apache.iotdb.db.query.expression.unary.FunctionExpression;
-=======
 import org.apache.iotdb.db.mpp.sql.statement.component.OrderBy;
 import org.apache.iotdb.db.query.aggregation.AggregationType;
->>>>>>> 600ba974
 import org.apache.iotdb.tsfile.exception.NotImplementedException;
 import org.apache.iotdb.tsfile.file.metadata.enums.TSDataType;
 import org.apache.iotdb.tsfile.read.filter.basic.Filter;
@@ -168,21 +166,35 @@
   @Override
   protected void serializeAttributes(ByteBuffer byteBuffer) {
     PlanNodeType.SERIES_AGGREGATE_SCAN.serialize(byteBuffer);
+    seriesPath.serialize(byteBuffer);
+    ReadWriteIOUtils.write(aggregateFuncList.size(), byteBuffer);
+    for (AggregationType aggregationType : aggregateFuncList) {
+      ByteArrayOutputStream byteArrayOutputStream = new ByteArrayOutputStream();
+      DataOutputStream dataOutputStream = new DataOutputStream(byteArrayOutputStream);
+      try {
+        aggregationType.serializeTo(dataOutputStream);
+      } catch (IOException ioException) {
+        ioException.printStackTrace();
+      }
+      byteBuffer.put(byteArrayOutputStream.toByteArray());
+    }
+    ReadWriteIOUtils.write(scanOrder.ordinal(), byteBuffer);
+    timeFilter.serialize(byteBuffer);
     // TODO serialize groupByTimeParameter
-    aggregateFunc.serialize(byteBuffer); //  aggregateFunc to be consider
-    filter.serialize(byteBuffer);
-    ReadWriteIOUtils.write(columnName, byteBuffer);
     regionReplicaSet.serializeImpl(byteBuffer);
   }
 
   public static SeriesAggregateScanNode deserialize(ByteBuffer byteBuffer) {
+    PartialPath partialPath = (PartialPath) PathDeserializeUtil.deserialize(byteBuffer);
+    int aggregateFuncSize = ReadWriteIOUtils.readInt(byteBuffer);
+    List<AggregationType> aggregateFuncList = new ArrayList<>();
+    for (int i = 0; i < aggregateFuncSize; i ++) {
+      aggregateFuncList.add(AggregationType.deserialize(byteBuffer));
+    }
+    OrderBy scanOrder = OrderBy.values()[ReadWriteIOUtils.readInt(byteBuffer)];
+    Filter timeFilter = FilterFactory.deserialize(byteBuffer);
+
     // TODO serialize groupByTimeParameter
-
-    //  aggregateFunc to be consider
-    FunctionExpression functionExpression =
-        (FunctionExpression) ExpressionType.deserialize(byteBuffer);
-    Filter filter = FilterFactory.deserialize(byteBuffer);
-    String columnName = ReadWriteIOUtils.readString(byteBuffer);
     RegionReplicaSet regionReplicaSet = new RegionReplicaSet();
     try {
       regionReplicaSet.deserializeImpl(byteBuffer);
@@ -190,11 +202,8 @@
       e.printStackTrace();
     }
     PlanNodeId planNodeId = PlanNodeId.deserialize(byteBuffer);
-    SeriesAggregateScanNode seriesAggregateScanNode = new SeriesAggregateScanNode(planNodeId);
-    seriesAggregateScanNode.columnName = columnName;
+    SeriesAggregateScanNode seriesAggregateScanNode = new SeriesAggregateScanNode(planNodeId, partialPath, aggregateFuncList, scanOrder, timeFilter, null);
     seriesAggregateScanNode.regionReplicaSet = regionReplicaSet;
-    seriesAggregateScanNode.filter = filter;
-    seriesAggregateScanNode.aggregateFunc = functionExpression;
     return seriesAggregateScanNode;
   }
 
