--- conflicted
+++ resolved
@@ -60,22 +60,12 @@
   private BatchData batchData;
 
   /**
-<<<<<<< HEAD
-   * whether to be in the thread pool
-   * its usage is to tell the consumer thread that
-   * runnable task linking to this reader is not manage by thread pool anymore.
-=======
    * This filed indicates whether the reader is managed by QueryTaskPoolManager
->>>>>>> 18963b9c
    * If it is set to be false,
    * maybe it's because the corresponding queue has no more space
    * or this reader has no more data.
    */
-<<<<<<< HEAD
-  private volatile boolean managed;
-=======
   private volatile boolean managedByQueryManager;
->>>>>>> 18963b9c
 
   /**
    * whether having remaining batch data
@@ -121,21 +111,12 @@
     this.unseqResourceMergeReader = unseqResourceMergeReader;
   }
 
-<<<<<<< HEAD
-  public boolean isManaged() {
-    return managed;
-  }
-
-  public void setManaged(boolean managed) {
-    this.managed = managed;
-=======
   public boolean isManagedByQueryManager() {
     return managedByQueryManager;
   }
 
   public void setManagedByQueryManager(boolean managedByQueryManager) {
     this.managedByQueryManager = managedByQueryManager;
->>>>>>> 18963b9c
   }
 
   public boolean hasRemaining() {
