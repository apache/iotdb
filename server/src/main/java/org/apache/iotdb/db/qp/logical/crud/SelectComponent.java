/*
 * Licensed to the Apache Software Foundation (ASF) under one
 * or more contributor license agreements.  See the NOTICE file
 * distributed with this work for additional information
 * regarding copyright ownership.  The ASF licenses this file
 * to you under the Apache License, Version 2.0 (the
 * "License"); you may not use this file except in compliance
 * with the License.  You may obtain a copy of the License at
 *
 *     http://www.apache.org/licenses/LICENSE-2.0
 *
 * Unless required by applicable law or agreed to in writing,
 * software distributed under the License is distributed on an
 * "AS IS" BASIS, WITHOUT WARRANTIES OR CONDITIONS OF ANY
 * KIND, either express or implied.  See the License for the
 * specific language governing permissions and limitations
 * under the License.
 */

package org.apache.iotdb.db.qp.logical.crud;

import org.apache.iotdb.db.metadata.path.PartialPath;
import org.apache.iotdb.db.query.expression.Expression;
import org.apache.iotdb.db.query.expression.ResultColumn;
import org.apache.iotdb.db.query.expression.unary.FunctionExpression;
import org.apache.iotdb.db.query.expression.unary.TimeSeriesOperand;

import java.time.ZoneId;
import java.util.ArrayList;
import java.util.List;

/** this class maintains information from select clause. */
public final class SelectComponent {

  private final ZoneId zoneId;

  private boolean hasPlainAggregationFunction = false;
  private boolean hasTimeSeriesGeneratingFunction = false;
  private boolean hasUserDefinedAggregationFunction = false;

  private List<ResultColumn> resultColumns = new ArrayList<>();

  private List<PartialPath> pathsCache;
  private List<String> aggregationFunctionsCache;

  /** init with tokenIntType, default operatorType is <code>OperatorType.SELECT</code>. */
  public SelectComponent(ZoneId zoneId) {
    this.zoneId = zoneId;
  }

  public SelectComponent(SelectComponent selectComponent) {
    zoneId = selectComponent.zoneId;
    hasPlainAggregationFunction = selectComponent.hasPlainAggregationFunction;
    hasTimeSeriesGeneratingFunction = selectComponent.hasTimeSeriesGeneratingFunction;
    resultColumns.addAll(selectComponent.resultColumns);
  }

  public ZoneId getZoneId() {
    return zoneId;
  }

  public void setHasPlainAggregationFunction(boolean hasPlainAggregationFunction) {
    this.hasPlainAggregationFunction = hasPlainAggregationFunction;
  }

  public boolean hasPlainAggregationFunction() {
    return hasPlainAggregationFunction;
  }

  public boolean hasTimeSeriesGeneratingFunction() {
    return hasTimeSeriesGeneratingFunction;
  }

  public boolean hasUserDefinedAggregationFunction() {
    return hasUserDefinedAggregationFunction;
  }

  public void addResultColumn(ResultColumn resultColumn) {
    resultColumns.add(resultColumn);
<<<<<<< HEAD
    if (resultColumn.getExpression().isUserDefinedAggregationExpression()) {
      hasUserDefinedAggregationFunction = true;
    }
    if (resultColumn.getExpression().isPlainAggregationFunctionExpression()) {
      hasPlainAggregationFunction = true;
=======
    if (resultColumn.getExpression().isUDAFExpression()) {
      hasUserDefinedAggregationFunction = true;
    }

    if (resultColumn.getExpression().isAggregationFunctionExpression()) {
      hasAggregationFunction = true;
>>>>>>> 5483abf4
    }
    if (resultColumn.getExpression().isTimeSeriesGeneratingFunctionExpression()) {
      hasTimeSeriesGeneratingFunction = true;
    }
  }

  public void setResultColumns(List<ResultColumn> resultColumns) {
    this.resultColumns = resultColumns;

    pathsCache = null;
    aggregationFunctionsCache = null;
  }

  public List<ResultColumn> getResultColumns() {
    return resultColumns;
  }

  public List<PartialPath> getPaths() {
    if (pathsCache == null) {
      pathsCache = new ArrayList<>();
      for (ResultColumn resultColumn : resultColumns) {
        Expression expression = resultColumn.getExpression();
        if (expression instanceof TimeSeriesOperand) {
          pathsCache.add(((TimeSeriesOperand) expression).getPath());
        } else if (expression instanceof FunctionExpression
            && expression.isPlainAggregationFunctionExpression()) {
          pathsCache.add(
              ((TimeSeriesOperand) ((FunctionExpression) expression).getExpressions().get(0))
                  .getPath());
        } else {
          pathsCache.add(null);
        }
      }
    }
    return pathsCache;
  }

  public List<String> getAggregationFunctions() {
<<<<<<< HEAD
    if (!hasPlainAggregationFunction()) {
      return null;
    }
=======
>>>>>>> 5483abf4
    if (aggregationFunctionsCache == null) {
      aggregationFunctionsCache = new ArrayList<>();
      for (ResultColumn resultColumn : resultColumns) {
        Expression expression = resultColumn.getExpression();
        aggregationFunctionsCache.add(
            expression instanceof FunctionExpression
                ? ((FunctionExpression) resultColumn.getExpression()).getFunctionName()
                : null);
      }
    }
    return aggregationFunctionsCache;
  }
}<|MERGE_RESOLUTION|>--- conflicted
+++ resolved
@@ -77,20 +77,11 @@
 
   public void addResultColumn(ResultColumn resultColumn) {
     resultColumns.add(resultColumn);
-<<<<<<< HEAD
     if (resultColumn.getExpression().isUserDefinedAggregationExpression()) {
       hasUserDefinedAggregationFunction = true;
     }
     if (resultColumn.getExpression().isPlainAggregationFunctionExpression()) {
       hasPlainAggregationFunction = true;
-=======
-    if (resultColumn.getExpression().isUDAFExpression()) {
-      hasUserDefinedAggregationFunction = true;
-    }
-
-    if (resultColumn.getExpression().isAggregationFunctionExpression()) {
-      hasAggregationFunction = true;
->>>>>>> 5483abf4
     }
     if (resultColumn.getExpression().isTimeSeriesGeneratingFunctionExpression()) {
       hasTimeSeriesGeneratingFunction = true;
@@ -129,12 +120,6 @@
   }
 
   public List<String> getAggregationFunctions() {
-<<<<<<< HEAD
-    if (!hasPlainAggregationFunction()) {
-      return null;
-    }
-=======
->>>>>>> 5483abf4
     if (aggregationFunctionsCache == null) {
       aggregationFunctionsCache = new ArrayList<>();
       for (ResultColumn resultColumn : resultColumns) {
