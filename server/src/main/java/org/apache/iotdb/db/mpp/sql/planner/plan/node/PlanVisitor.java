/*
 * Licensed to the Apache Software Foundation (ASF) under one
 * or more contributor license agreements.  See the NOTICE file
 * distributed with this work for additional information
 * regarding copyright ownership.  The ASF licenses this file
 * to you under the Apache License, Version 2.0 (the
 * "License"); you may not use this file except in compliance
 * with the License.  You may obtain a copy of the License at
 *
 *      http://www.apache.org/licenses/LICENSE-2.0
 *
 * Unless required by applicable law or agreed to in writing,
 * software distributed under the License is distributed on an
 * "AS IS" BASIS, WITHOUT WARRANTIES OR CONDITIONS OF ANY
 * KIND, either express or implied.  See the License for the
 * specific language governing permissions and limitations
 * under the License.
 */
package org.apache.iotdb.db.mpp.sql.planner.plan.node;

import org.apache.iotdb.db.mpp.sql.planner.plan.node.metedata.read.DevicesSchemaScanNode;
import org.apache.iotdb.db.mpp.sql.planner.plan.node.metedata.read.SchemaFetchNode;
import org.apache.iotdb.db.mpp.sql.planner.plan.node.metedata.read.SchemaMergeNode;
import org.apache.iotdb.db.mpp.sql.planner.plan.node.metedata.read.SchemaScanNode;
import org.apache.iotdb.db.mpp.sql.planner.plan.node.metedata.read.TimeSeriesSchemaScanNode;
import org.apache.iotdb.db.mpp.sql.planner.plan.node.metedata.write.AlterTimeSeriesNode;
import org.apache.iotdb.db.mpp.sql.planner.plan.node.metedata.write.CreateAlignedTimeSeriesNode;
import org.apache.iotdb.db.mpp.sql.planner.plan.node.metedata.write.CreateTimeSeriesNode;
import org.apache.iotdb.db.mpp.sql.planner.plan.node.process.AggregateNode;
import org.apache.iotdb.db.mpp.sql.planner.plan.node.process.DeviceMergeNode;
import org.apache.iotdb.db.mpp.sql.planner.plan.node.process.ExchangeNode;
import org.apache.iotdb.db.mpp.sql.planner.plan.node.process.FillNode;
import org.apache.iotdb.db.mpp.sql.planner.plan.node.process.FilterNode;
import org.apache.iotdb.db.mpp.sql.planner.plan.node.process.FilterNullNode;
import org.apache.iotdb.db.mpp.sql.planner.plan.node.process.GroupByLevelNode;
import org.apache.iotdb.db.mpp.sql.planner.plan.node.process.LimitNode;
import org.apache.iotdb.db.mpp.sql.planner.plan.node.process.OffsetNode;
import org.apache.iotdb.db.mpp.sql.planner.plan.node.process.SortNode;
import org.apache.iotdb.db.mpp.sql.planner.plan.node.process.TimeJoinNode;
import org.apache.iotdb.db.mpp.sql.planner.plan.node.sink.FragmentSinkNode;
import org.apache.iotdb.db.mpp.sql.planner.plan.node.source.SeriesAggregateScanNode;
import org.apache.iotdb.db.mpp.sql.planner.plan.node.source.SeriesScanNode;

public abstract class PlanVisitor<R, C> {

  public R process(PlanNode node, C context) {
    return node.accept(this, context);
  }

  public abstract R visitPlan(PlanNode node, C context);

  public R visitSeriesScan(SeriesScanNode node, C context) {
    return visitPlan(node, context);
  }

  public R visitSeriesAggregate(SeriesAggregateScanNode node, C context) {
    return visitPlan(node, context);
  }

  public R visitDeviceMerge(DeviceMergeNode node, C context) {
    return visitPlan(node, context);
  }

  public R visitFill(FillNode node, C context) {
    return visitPlan(node, context);
  }

  public R visitFilter(FilterNode node, C context) {
    return visitPlan(node, context);
  }

  public R visitFilterNull(FilterNullNode node, C context) {
    return visitPlan(node, context);
  }

  public R visitGroupByLevel(GroupByLevelNode node, C context) {
    return visitPlan(node, context);
  }

  public R visitLimit(LimitNode node, C context) {
    return visitPlan(node, context);
  }

  public R visitOffset(OffsetNode node, C context) {
    return visitPlan(node, context);
  }

  public R visitRowBasedSeriesAggregate(AggregateNode node, C context) {
    return visitPlan(node, context);
  }

  public R visitSort(SortNode node, C context) {
    return visitPlan(node, context);
  }

  public R visitTimeJoin(TimeJoinNode node, C context) {
    return visitPlan(node, context);
  }

  public R visitExchange(ExchangeNode node, C context) {
    return visitPlan(node, context);
  }

  public R visitSchemaMerge(SchemaMergeNode node, C context) {
    return visitPlan(node, context);
  };

  public R visitSchemaScan(SchemaScanNode node, C context) {
    return visitPlan(node, context);
  }

<<<<<<< HEAD
  public R visitTimeSeriesMetaScan(TimeSeriesSchemaScanNode node, C context) {
=======
  public R visitCreateAlignedTimeSeries(CreateAlignedTimeSeriesNode node, C context) {
    return visitPlan(node, context);
  }

  public R visitTimeSeriesSchemaScan(TimeSeriesSchemaScanNode node, C context) {
>>>>>>> 1efdab36
    return visitPlan(node, context);
  }

  public R visitDevicesSchemaScan(DevicesSchemaScanNode node, C context) {
    return visitPlan(node, context);
  }

  public R visitFragmentSink(FragmentSinkNode node, C context) {
    return visitPlan(node, context);
  }

  public R visitCreateTimeSeries(CreateTimeSeriesNode node, C context) {
    return visitPlan(node, context);
  }

<<<<<<< HEAD
  public R visitCreateAlignedTimeSeries(CreateAlignedTimeSeriesNode node, C context) {
    return visitPlan(node, context);
  }

  public R visitAlterTimeSeries(AlterTimeSeriesNode node, C context) {
=======
  public R visitSchemaFetch(SchemaFetchNode node, C context) {
>>>>>>> 1efdab36
    return visitPlan(node, context);
  }
}<|MERGE_RESOLUTION|>--- conflicted
+++ resolved
@@ -109,15 +109,7 @@
     return visitPlan(node, context);
   }
 
-<<<<<<< HEAD
-  public R visitTimeSeriesMetaScan(TimeSeriesSchemaScanNode node, C context) {
-=======
-  public R visitCreateAlignedTimeSeries(CreateAlignedTimeSeriesNode node, C context) {
-    return visitPlan(node, context);
-  }
-
   public R visitTimeSeriesSchemaScan(TimeSeriesSchemaScanNode node, C context) {
->>>>>>> 1efdab36
     return visitPlan(node, context);
   }
 
@@ -133,15 +125,15 @@
     return visitPlan(node, context);
   }
 
-<<<<<<< HEAD
+  public R visitSchemaFetch(SchemaFetchNode node, C context) {
+    return visitPlan(node, context);
+  }
+
   public R visitCreateAlignedTimeSeries(CreateAlignedTimeSeriesNode node, C context) {
     return visitPlan(node, context);
   }
 
   public R visitAlterTimeSeries(AlterTimeSeriesNode node, C context) {
-=======
-  public R visitSchemaFetch(SchemaFetchNode node, C context) {
->>>>>>> 1efdab36
     return visitPlan(node, context);
   }
 }