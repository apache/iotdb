/*
 * Licensed to the Apache Software Foundation (ASF) under one
 * or more contributor license agreements.  See the NOTICE file
 * distributed with this work for additional information
 * regarding copyright ownership.  The ASF licenses this file
 * to you under the Apache License, Version 2.0 (the
 * "License"); you may not use this file except in compliance
 * with the License.  You may obtain a copy of the License at
 *
 *     http://www.apache.org/licenses/LICENSE-2.0
 *
 * Unless required by applicable law or agreed to in writing,
 * software distributed under the License is distributed on an
 * "AS IS" BASIS, WITHOUT WARRANTIES OR CONDITIONS OF ANY
 * KIND, either express or implied.  See the License for the
 * specific language governing permissions and limitations
 * under the License.
 */
package org.apache.iotdb.db.service.metrics;

import org.apache.iotdb.db.conf.IoTDBConstant;
import org.apache.iotdb.db.conf.IoTDBDescriptor;
import org.apache.iotdb.db.conf.directories.DirectoryManager;
import org.apache.iotdb.db.exception.StartupException;
import org.apache.iotdb.db.metrics.micrometer.registry.IoTDBMeterRegistry;
import org.apache.iotdb.db.metrics.micrometer.registry.IoTDBRegistryConfig;
import org.apache.iotdb.db.service.IService;
import org.apache.iotdb.db.service.JMXService;
import org.apache.iotdb.db.service.ServiceType;
import org.apache.iotdb.db.utils.FileUtils;
import org.apache.iotdb.metrics.MetricService;
import org.apache.iotdb.metrics.config.MetricConfig;
import org.apache.iotdb.metrics.config.MetricConfigDescriptor;
<<<<<<< HEAD
import org.apache.iotdb.metrics.impl.DoNothingMetricManager;
import org.apache.iotdb.metrics.micrometer.MicrometerMetricManager;
import org.apache.iotdb.metrics.utils.PredefinedMetric;
import org.apache.iotdb.metrics.utils.ReporterType;
=======
import org.apache.iotdb.metrics.config.ReloadLevel;
>>>>>>> 2bf83a50

import io.micrometer.core.instrument.Clock;
import org.slf4j.Logger;
import org.slf4j.LoggerFactory;

import java.io.File;
import java.util.stream.Stream;

public class MetricsService extends MetricService implements MetricsServiceMBean, IService {
  private static final Logger logger = LoggerFactory.getLogger(MetricsService.class);
  private final MetricConfig metricConfig = MetricConfigDescriptor.getInstance().getMetricConfig();
  private final String mbeanName =
      String.format(
          "%s:%s=%s", IoTDBConstant.IOTDB_PACKAGE, IoTDBConstant.JMX_TYPE, getID().getJmxName());

  private MetricsService() {}

  @Override
  public void start() throws StartupException {
    try {
      if (isEnable()) {
        logger.info("Start to start metric Service.");
        JMXService.registerMBean(getInstance(), mbeanName);
        startService();
        logger.info("Finish start metric Service");
      }
    } catch (Exception e) {
      logger.error("Failed to start {} because: ", this.getID().getName(), e);
      throw new StartupException(this.getID().getName(), e.getMessage());
    }
  }

  @Override
  public void stop() {
    if (isEnable()) {
      logger.info("Stop metric Service.");
      stopService();
      JMXService.deregisterMBean(mbeanName);
      logger.info("Finish stop metric Service");
    }
  }

  @Override
<<<<<<< HEAD
  /** Start all reporter. if is disabled, do nothing */
  public void startService() {
    // load reporter
    loadReporter();
    // do some init work
    metricManagerInit();
    // start reporter
    compositeReporter.startAll();

    enablePredefinedMetric(PredefinedMetric.JVM);
    enablePredefinedMetric(PredefinedMetric.LOGBACK);

    collectFileSystemInfo();
  }

  private void metricManagerInit() {
    logger.warn("into merticManager init");
    metricManager.init();
    if (metricManager instanceof MicrometerMetricManager) {
      if (metricConfig.getMetricReporterList().contains(ReporterType.iotdb)) {
        ((MicrometerMetricManager) metricManager)
            .addMeterRegistry(new IoTDBMeterRegistry(IoTDBRegistryConfig.DEFAULT, Clock.SYSTEM));
      }
    }
  }

  private void collectFileSystemInfo() {
=======
  public void restartService() throws StartupException {
    stopService();
    startService();
  }

  @Override
  public void collectFileSystemInfo() {
>>>>>>> 2bf83a50
    logger.info("start collecting fileSize and fileCount of wal/seq/unseq");
    String walDir = DirectoryManager.getInstance().getWALFolder();
    metricManager.getOrCreateAutoGauge(
        Metric.FILE_SIZE.toString(), walDir, FileUtils::getDirSize, Tag.NAME.toString(), "wal");

    String[] dataDirs = IoTDBDescriptor.getInstance().getConfig().getDataDirs();
    metricManager.getOrCreateAutoGauge(
        Metric.FILE_SIZE.toString(),
        dataDirs,
        value ->
            Stream.of(value)
                .mapToLong(
                    dir -> {
                      dir += File.separator + IoTDBConstant.SEQUENCE_FLODER_NAME;
                      return FileUtils.getDirSize(dir);
                    })
                .sum(),
        Tag.NAME.toString(),
        "seq");
    metricManager.getOrCreateAutoGauge(
        Metric.FILE_SIZE.toString(),
        dataDirs,
        value ->
            Stream.of(value)
                .mapToLong(
                    dir -> {
                      dir += File.separator + IoTDBConstant.UNSEQUENCE_FLODER_NAME;
                      return FileUtils.getDirSize(dir);
                    })
                .sum(),
        Tag.NAME.toString(),
        "unseq");
    metricManager.getOrCreateAutoGauge(
        Metric.FILE_COUNT.toString(),
        walDir,
        value -> {
          File walFolder = new File(value);
          if (walFolder.exists() && walFolder.isDirectory()) {
            return org.apache.commons.io.FileUtils.listFiles(new File(value), null, true).size();
          }
          return 0L;
        },
        Tag.NAME.toString(),
        "wal");
    metricManager.getOrCreateAutoGauge(
        Metric.FILE_COUNT.toString(),
        dataDirs,
        value ->
            Stream.of(value)
                .mapToLong(
                    dir -> {
                      dir += File.separator + IoTDBConstant.SEQUENCE_FLODER_NAME;
                      return org.apache.commons.io.FileUtils.listFiles(
                              new File(dir), new String[] {"tsfile"}, true)
                          .size();
                    })
                .sum(),
        Tag.NAME.toString(),
        "seq");
    metricManager.getOrCreateAutoGauge(
        Metric.FILE_COUNT.toString(),
        dataDirs,
        value ->
            Stream.of(value)
                .mapToLong(
                    dir -> {
                      dir += File.separator + IoTDBConstant.UNSEQUENCE_FLODER_NAME;
                      return org.apache.commons.io.FileUtils.listFiles(
                              new File(dir), new String[] {"tsfile"}, true)
                          .size();
                    })
                .sum(),
        Tag.NAME.toString(),
        "unseq");
  }

  @Override
  public void reloadProperties(ReloadLevel reloadLevel) {
    logger.info("Reload properties of metric service");
    synchronized (this) {
      try {
        switch (reloadLevel) {
          case START_METRIC:
            isEnableMetric = true;
            start();
            break;
          case STOP_METRIC:
            stop();
            isEnableMetric = false;
            break;
          case RESTART_METRIC:
            stop();
            isEnableMetric = true;
            start();
            break;
          case RESTART_REPORTER:
            compositeReporter.restartAll();
            logger.info("Finish restart metric reporters.");
            break;
          case NOTHING:
            logger.debug("There are nothing change in metric module.");
            break;
          default:
            break;
        }
      } catch (StartupException startupException) {
        logger.error("Failed to start metric when reload properties");
      }
    }
  }

  @Override
  public ServiceType getID() {
    return ServiceType.METRICS_SERVICE;
  }

  public static MetricsService getInstance() {
    return MetricsServiceHolder.INSTANCE;
  }

  private static class MetricsServiceHolder {

    private static final MetricsService INSTANCE = new MetricsService();

    private MetricsServiceHolder() {}
  }
}<|MERGE_RESOLUTION|>--- conflicted
+++ resolved
@@ -22,8 +22,6 @@
 import org.apache.iotdb.db.conf.IoTDBDescriptor;
 import org.apache.iotdb.db.conf.directories.DirectoryManager;
 import org.apache.iotdb.db.exception.StartupException;
-import org.apache.iotdb.db.metrics.micrometer.registry.IoTDBMeterRegistry;
-import org.apache.iotdb.db.metrics.micrometer.registry.IoTDBRegistryConfig;
 import org.apache.iotdb.db.service.IService;
 import org.apache.iotdb.db.service.JMXService;
 import org.apache.iotdb.db.service.ServiceType;
@@ -31,16 +29,8 @@
 import org.apache.iotdb.metrics.MetricService;
 import org.apache.iotdb.metrics.config.MetricConfig;
 import org.apache.iotdb.metrics.config.MetricConfigDescriptor;
-<<<<<<< HEAD
-import org.apache.iotdb.metrics.impl.DoNothingMetricManager;
-import org.apache.iotdb.metrics.micrometer.MicrometerMetricManager;
-import org.apache.iotdb.metrics.utils.PredefinedMetric;
-import org.apache.iotdb.metrics.utils.ReporterType;
-=======
 import org.apache.iotdb.metrics.config.ReloadLevel;
->>>>>>> 2bf83a50
-
-import io.micrometer.core.instrument.Clock;
+
 import org.slf4j.Logger;
 import org.slf4j.LoggerFactory;
 
@@ -82,35 +72,6 @@
   }
 
   @Override
-<<<<<<< HEAD
-  /** Start all reporter. if is disabled, do nothing */
-  public void startService() {
-    // load reporter
-    loadReporter();
-    // do some init work
-    metricManagerInit();
-    // start reporter
-    compositeReporter.startAll();
-
-    enablePredefinedMetric(PredefinedMetric.JVM);
-    enablePredefinedMetric(PredefinedMetric.LOGBACK);
-
-    collectFileSystemInfo();
-  }
-
-  private void metricManagerInit() {
-    logger.warn("into merticManager init");
-    metricManager.init();
-    if (metricManager instanceof MicrometerMetricManager) {
-      if (metricConfig.getMetricReporterList().contains(ReporterType.iotdb)) {
-        ((MicrometerMetricManager) metricManager)
-            .addMeterRegistry(new IoTDBMeterRegistry(IoTDBRegistryConfig.DEFAULT, Clock.SYSTEM));
-      }
-    }
-  }
-
-  private void collectFileSystemInfo() {
-=======
   public void restartService() throws StartupException {
     stopService();
     startService();
@@ -118,7 +79,6 @@
 
   @Override
   public void collectFileSystemInfo() {
->>>>>>> 2bf83a50
     logger.info("start collecting fileSize and fileCount of wal/seq/unseq");
     String walDir = DirectoryManager.getInstance().getWALFolder();
     metricManager.getOrCreateAutoGauge(
