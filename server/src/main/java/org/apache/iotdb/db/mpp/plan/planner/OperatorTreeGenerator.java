/*
 * Licensed to the Apache Software Foundation (ASF) under one
 * or more contributor license agreements.  See the NOTICE file
 * distributed with this work for additional information
 * regarding copyright ownership.  The ASF licenses this file
 * to you under the Apache License, Version 2.0 (the
 * "License"); you may not use this file except in compliance
 * with the License.  You may obtain a copy of the License at
 *
 *     http://www.apache.org/licenses/LICENSE-2.0
 *
 * Unless required by applicable law or agreed to in writing,
 * software distributed under the License is distributed on an
 * "AS IS" BASIS, WITHOUT WARRANTIES OR CONDITIONS OF ANY
 * KIND, either express or implied.  See the License for the
 * specific language governing permissions and limitations
 * under the License.
 */
package org.apache.iotdb.db.mpp.plan.planner;

import org.apache.iotdb.common.rpc.thrift.TEndPoint;
import org.apache.iotdb.commons.path.AlignedPath;
import org.apache.iotdb.commons.path.MeasurementPath;
import org.apache.iotdb.commons.path.PartialPath;
import org.apache.iotdb.db.conf.IoTDBDescriptor;
import org.apache.iotdb.db.exception.query.QueryProcessException;
import org.apache.iotdb.db.metadata.cache.DataNodeSchemaCache;
import org.apache.iotdb.db.mpp.aggregation.AccumulatorFactory;
import org.apache.iotdb.db.mpp.aggregation.Aggregator;
import org.apache.iotdb.db.mpp.aggregation.slidingwindow.SlidingWindowAggregatorFactory;
import org.apache.iotdb.db.mpp.aggregation.timerangeiterator.ITimeRangeIterator;
import org.apache.iotdb.db.mpp.common.FragmentInstanceId;
import org.apache.iotdb.db.mpp.common.NodeRef;
import org.apache.iotdb.db.mpp.execution.driver.DataDriverContext;
import org.apache.iotdb.db.mpp.execution.driver.SchemaDriverContext;
import org.apache.iotdb.db.mpp.execution.exchange.MPPDataExchangeManager;
import org.apache.iotdb.db.mpp.execution.exchange.MPPDataExchangeService;
import org.apache.iotdb.db.mpp.execution.exchange.sink.DownStreamChannelIndex;
import org.apache.iotdb.db.mpp.execution.exchange.sink.ISinkChannel;
import org.apache.iotdb.db.mpp.execution.exchange.sink.ISinkHandle;
import org.apache.iotdb.db.mpp.execution.exchange.sink.LocalSinkChannel;
import org.apache.iotdb.db.mpp.execution.exchange.sink.ShuffleSinkHandle;
import org.apache.iotdb.db.mpp.execution.exchange.source.ISourceHandle;
import org.apache.iotdb.db.mpp.execution.fragment.FragmentInstanceManager;
import org.apache.iotdb.db.mpp.execution.operator.AggregationUtil;
import org.apache.iotdb.db.mpp.execution.operator.Operator;
import org.apache.iotdb.db.mpp.execution.operator.OperatorContext;
import org.apache.iotdb.db.mpp.execution.operator.process.AggregationOperator;
import org.apache.iotdb.db.mpp.execution.operator.process.DeviceMergeOperator;
import org.apache.iotdb.db.mpp.execution.operator.process.DeviceViewIntoOperator;
import org.apache.iotdb.db.mpp.execution.operator.process.DeviceViewOperator;
import org.apache.iotdb.db.mpp.execution.operator.process.FillOperator;
import org.apache.iotdb.db.mpp.execution.operator.process.FilterAndProjectOperator;
import org.apache.iotdb.db.mpp.execution.operator.process.IntoOperator;
import org.apache.iotdb.db.mpp.execution.operator.process.LimitOperator;
import org.apache.iotdb.db.mpp.execution.operator.process.LinearFillOperator;
import org.apache.iotdb.db.mpp.execution.operator.process.MergeSortOperator;
import org.apache.iotdb.db.mpp.execution.operator.process.OffsetOperator;
import org.apache.iotdb.db.mpp.execution.operator.process.ProcessOperator;
import org.apache.iotdb.db.mpp.execution.operator.process.RawDataAggregationOperator;
import org.apache.iotdb.db.mpp.execution.operator.process.SingleDeviceViewOperator;
import org.apache.iotdb.db.mpp.execution.operator.process.SlidingWindowAggregationOperator;
import org.apache.iotdb.db.mpp.execution.operator.process.SortOperator;
import org.apache.iotdb.db.mpp.execution.operator.process.TagAggregationOperator;
import org.apache.iotdb.db.mpp.execution.operator.process.TransformOperator;
import org.apache.iotdb.db.mpp.execution.operator.process.fill.IFill;
import org.apache.iotdb.db.mpp.execution.operator.process.fill.ILinearFill;
import org.apache.iotdb.db.mpp.execution.operator.process.fill.constant.BinaryConstantFill;
import org.apache.iotdb.db.mpp.execution.operator.process.fill.constant.BooleanConstantFill;
import org.apache.iotdb.db.mpp.execution.operator.process.fill.constant.DoubleConstantFill;
import org.apache.iotdb.db.mpp.execution.operator.process.fill.constant.FloatConstantFill;
import org.apache.iotdb.db.mpp.execution.operator.process.fill.constant.IntConstantFill;
import org.apache.iotdb.db.mpp.execution.operator.process.fill.constant.LongConstantFill;
import org.apache.iotdb.db.mpp.execution.operator.process.fill.identity.IdentityFill;
import org.apache.iotdb.db.mpp.execution.operator.process.fill.identity.IdentityLinearFill;
import org.apache.iotdb.db.mpp.execution.operator.process.fill.linear.DoubleLinearFill;
import org.apache.iotdb.db.mpp.execution.operator.process.fill.linear.FloatLinearFill;
import org.apache.iotdb.db.mpp.execution.operator.process.fill.linear.IntLinearFill;
import org.apache.iotdb.db.mpp.execution.operator.process.fill.linear.LongLinearFill;
import org.apache.iotdb.db.mpp.execution.operator.process.fill.previous.BinaryPreviousFill;
import org.apache.iotdb.db.mpp.execution.operator.process.fill.previous.BooleanPreviousFill;
import org.apache.iotdb.db.mpp.execution.operator.process.fill.previous.DoublePreviousFill;
import org.apache.iotdb.db.mpp.execution.operator.process.fill.previous.FloatPreviousFill;
import org.apache.iotdb.db.mpp.execution.operator.process.fill.previous.IntPreviousFill;
import org.apache.iotdb.db.mpp.execution.operator.process.fill.previous.LongPreviousFill;
import org.apache.iotdb.db.mpp.execution.operator.process.join.HorizontallyConcatOperator;
import org.apache.iotdb.db.mpp.execution.operator.process.join.RowBasedTimeJoinOperator;
import org.apache.iotdb.db.mpp.execution.operator.process.join.TimeJoinOperator;
import org.apache.iotdb.db.mpp.execution.operator.process.join.merge.AscTimeComparator;
import org.apache.iotdb.db.mpp.execution.operator.process.join.merge.ColumnMerger;
import org.apache.iotdb.db.mpp.execution.operator.process.join.merge.DescTimeComparator;
import org.apache.iotdb.db.mpp.execution.operator.process.join.merge.MergeSortComparator;
import org.apache.iotdb.db.mpp.execution.operator.process.join.merge.MultiColumnMerger;
import org.apache.iotdb.db.mpp.execution.operator.process.join.merge.NonOverlappedMultiColumnMerger;
import org.apache.iotdb.db.mpp.execution.operator.process.join.merge.SingleColumnMerger;
import org.apache.iotdb.db.mpp.execution.operator.process.join.merge.TimeComparator;
import org.apache.iotdb.db.mpp.execution.operator.process.last.AbstractUpdateLastCacheOperator;
import org.apache.iotdb.db.mpp.execution.operator.process.last.AlignedUpdateLastCacheOperator;
import org.apache.iotdb.db.mpp.execution.operator.process.last.AlignedUpdateViewPathLastCacheOperator;
import org.apache.iotdb.db.mpp.execution.operator.process.last.LastQueryCollectOperator;
import org.apache.iotdb.db.mpp.execution.operator.process.last.LastQueryMergeOperator;
import org.apache.iotdb.db.mpp.execution.operator.process.last.LastQueryOperator;
import org.apache.iotdb.db.mpp.execution.operator.process.last.LastQuerySortOperator;
import org.apache.iotdb.db.mpp.execution.operator.process.last.LastQueryUtil;
import org.apache.iotdb.db.mpp.execution.operator.process.last.UpdateLastCacheOperator;
import org.apache.iotdb.db.mpp.execution.operator.process.last.UpdateViewPathLastCacheOperator;
import org.apache.iotdb.db.mpp.execution.operator.schema.CountGroupByLevelMergeOperator;
import org.apache.iotdb.db.mpp.execution.operator.schema.CountGroupByLevelScanOperator;
import org.apache.iotdb.db.mpp.execution.operator.schema.CountMergeOperator;
import org.apache.iotdb.db.mpp.execution.operator.schema.NodeManageMemoryMergeOperator;
import org.apache.iotdb.db.mpp.execution.operator.schema.NodePathsConvertOperator;
import org.apache.iotdb.db.mpp.execution.operator.schema.NodePathsCountOperator;
import org.apache.iotdb.db.mpp.execution.operator.schema.SchemaCountOperator;
import org.apache.iotdb.db.mpp.execution.operator.schema.SchemaFetchMergeOperator;
import org.apache.iotdb.db.mpp.execution.operator.schema.SchemaFetchScanOperator;
import org.apache.iotdb.db.mpp.execution.operator.schema.SchemaQueryMergeOperator;
import org.apache.iotdb.db.mpp.execution.operator.schema.SchemaQueryOrderByHeatOperator;
import org.apache.iotdb.db.mpp.execution.operator.schema.SchemaQueryScanOperator;
import org.apache.iotdb.db.mpp.execution.operator.schema.source.SchemaSourceFactory;
import org.apache.iotdb.db.mpp.execution.operator.sink.IdentitySinkOperator;
import org.apache.iotdb.db.mpp.execution.operator.sink.ShuffleHelperOperator;
import org.apache.iotdb.db.mpp.execution.operator.source.AlignedSeriesAggregationScanOperator;
import org.apache.iotdb.db.mpp.execution.operator.source.AlignedSeriesScanOperator;
import org.apache.iotdb.db.mpp.execution.operator.source.ExchangeOperator;
import org.apache.iotdb.db.mpp.execution.operator.source.SeriesAggregationScanOperator;
import org.apache.iotdb.db.mpp.execution.operator.source.SeriesScanOperator;
import org.apache.iotdb.db.mpp.execution.operator.source.ShowQueriesOperator;
import org.apache.iotdb.db.mpp.execution.operator.window.ConditionWindowParameter;
import org.apache.iotdb.db.mpp.execution.operator.window.CountWindowParameter;
import org.apache.iotdb.db.mpp.execution.operator.window.SessionWindowParameter;
import org.apache.iotdb.db.mpp.execution.operator.window.TimeWindowParameter;
import org.apache.iotdb.db.mpp.execution.operator.window.VariationWindowParameter;
import org.apache.iotdb.db.mpp.execution.operator.window.WindowParameter;
import org.apache.iotdb.db.mpp.execution.operator.window.WindowType;
import org.apache.iotdb.db.mpp.plan.Coordinator;
import org.apache.iotdb.db.mpp.plan.analyze.ExpressionTypeAnalyzer;
import org.apache.iotdb.db.mpp.plan.analyze.TypeProvider;
import org.apache.iotdb.db.mpp.plan.expression.Expression;
import org.apache.iotdb.db.mpp.plan.expression.leaf.TimeSeriesOperand;
import org.apache.iotdb.db.mpp.plan.expression.visitor.ColumnTransformerVisitor;
import org.apache.iotdb.db.mpp.plan.planner.plan.node.PlanNode;
import org.apache.iotdb.db.mpp.plan.planner.plan.node.PlanVisitor;
import org.apache.iotdb.db.mpp.plan.planner.plan.node.metedata.read.CountSchemaMergeNode;
import org.apache.iotdb.db.mpp.plan.planner.plan.node.metedata.read.DevicesCountNode;
import org.apache.iotdb.db.mpp.plan.planner.plan.node.metedata.read.DevicesSchemaScanNode;
import org.apache.iotdb.db.mpp.plan.planner.plan.node.metedata.read.LevelTimeSeriesCountNode;
import org.apache.iotdb.db.mpp.plan.planner.plan.node.metedata.read.LogicalViewSchemaScanNode;
import org.apache.iotdb.db.mpp.plan.planner.plan.node.metedata.read.NodeManagementMemoryMergeNode;
import org.apache.iotdb.db.mpp.plan.planner.plan.node.metedata.read.NodePathsConvertNode;
import org.apache.iotdb.db.mpp.plan.planner.plan.node.metedata.read.NodePathsCountNode;
import org.apache.iotdb.db.mpp.plan.planner.plan.node.metedata.read.NodePathsSchemaScanNode;
import org.apache.iotdb.db.mpp.plan.planner.plan.node.metedata.read.PathsUsingTemplateScanNode;
import org.apache.iotdb.db.mpp.plan.planner.plan.node.metedata.read.SchemaFetchMergeNode;
import org.apache.iotdb.db.mpp.plan.planner.plan.node.metedata.read.SchemaFetchScanNode;
import org.apache.iotdb.db.mpp.plan.planner.plan.node.metedata.read.SchemaQueryMergeNode;
import org.apache.iotdb.db.mpp.plan.planner.plan.node.metedata.read.SchemaQueryOrderByHeatNode;
import org.apache.iotdb.db.mpp.plan.planner.plan.node.metedata.read.SchemaQueryScanNode;
import org.apache.iotdb.db.mpp.plan.planner.plan.node.metedata.read.TimeSeriesCountNode;
import org.apache.iotdb.db.mpp.plan.planner.plan.node.metedata.read.TimeSeriesSchemaScanNode;
import org.apache.iotdb.db.mpp.plan.planner.plan.node.process.AggregationNode;
import org.apache.iotdb.db.mpp.plan.planner.plan.node.process.DeviceMergeNode;
import org.apache.iotdb.db.mpp.plan.planner.plan.node.process.DeviceViewIntoNode;
import org.apache.iotdb.db.mpp.plan.planner.plan.node.process.DeviceViewNode;
import org.apache.iotdb.db.mpp.plan.planner.plan.node.process.ExchangeNode;
import org.apache.iotdb.db.mpp.plan.planner.plan.node.process.FillNode;
import org.apache.iotdb.db.mpp.plan.planner.plan.node.process.FilterNode;
import org.apache.iotdb.db.mpp.plan.planner.plan.node.process.GroupByLevelNode;
import org.apache.iotdb.db.mpp.plan.planner.plan.node.process.GroupByTagNode;
import org.apache.iotdb.db.mpp.plan.planner.plan.node.process.HorizontallyConcatNode;
import org.apache.iotdb.db.mpp.plan.planner.plan.node.process.IntoNode;
import org.apache.iotdb.db.mpp.plan.planner.plan.node.process.LimitNode;
import org.apache.iotdb.db.mpp.plan.planner.plan.node.process.MergeSortNode;
import org.apache.iotdb.db.mpp.plan.planner.plan.node.process.MultiChildProcessNode;
import org.apache.iotdb.db.mpp.plan.planner.plan.node.process.OffsetNode;
import org.apache.iotdb.db.mpp.plan.planner.plan.node.process.SingleDeviceViewNode;
import org.apache.iotdb.db.mpp.plan.planner.plan.node.process.SlidingWindowAggregationNode;
import org.apache.iotdb.db.mpp.plan.planner.plan.node.process.SortNode;
import org.apache.iotdb.db.mpp.plan.planner.plan.node.process.TimeJoinNode;
import org.apache.iotdb.db.mpp.plan.planner.plan.node.process.TransformNode;
import org.apache.iotdb.db.mpp.plan.planner.plan.node.process.last.LastQueryCollectNode;
import org.apache.iotdb.db.mpp.plan.planner.plan.node.process.last.LastQueryMergeNode;
import org.apache.iotdb.db.mpp.plan.planner.plan.node.process.last.LastQueryNode;
import org.apache.iotdb.db.mpp.plan.planner.plan.node.sink.IdentitySinkNode;
import org.apache.iotdb.db.mpp.plan.planner.plan.node.sink.ShuffleSinkNode;
import org.apache.iotdb.db.mpp.plan.planner.plan.node.source.AlignedLastQueryScanNode;
import org.apache.iotdb.db.mpp.plan.planner.plan.node.source.AlignedSeriesAggregationScanNode;
import org.apache.iotdb.db.mpp.plan.planner.plan.node.source.AlignedSeriesScanNode;
import org.apache.iotdb.db.mpp.plan.planner.plan.node.source.LastQueryScanNode;
import org.apache.iotdb.db.mpp.plan.planner.plan.node.source.SeriesAggregationScanNode;
import org.apache.iotdb.db.mpp.plan.planner.plan.node.source.SeriesScanNode;
import org.apache.iotdb.db.mpp.plan.planner.plan.node.source.ShowQueriesNode;
import org.apache.iotdb.db.mpp.plan.planner.plan.parameter.AggregationDescriptor;
import org.apache.iotdb.db.mpp.plan.planner.plan.parameter.CrossSeriesAggregationDescriptor;
import org.apache.iotdb.db.mpp.plan.planner.plan.parameter.DeviceViewIntoPathDescriptor;
import org.apache.iotdb.db.mpp.plan.planner.plan.parameter.FillDescriptor;
import org.apache.iotdb.db.mpp.plan.planner.plan.parameter.GroupByConditionParameter;
import org.apache.iotdb.db.mpp.plan.planner.plan.parameter.GroupByCountParameter;
import org.apache.iotdb.db.mpp.plan.planner.plan.parameter.GroupByParameter;
import org.apache.iotdb.db.mpp.plan.planner.plan.parameter.GroupBySessionParameter;
import org.apache.iotdb.db.mpp.plan.planner.plan.parameter.GroupByTimeParameter;
import org.apache.iotdb.db.mpp.plan.planner.plan.parameter.GroupByVariationParameter;
import org.apache.iotdb.db.mpp.plan.planner.plan.parameter.InputLocation;
import org.apache.iotdb.db.mpp.plan.planner.plan.parameter.IntoPathDescriptor;
import org.apache.iotdb.db.mpp.plan.planner.plan.parameter.OutputColumn;
import org.apache.iotdb.db.mpp.plan.planner.plan.parameter.SeriesScanOptions;
import org.apache.iotdb.db.mpp.plan.statement.component.FillPolicy;
import org.apache.iotdb.db.mpp.plan.statement.component.OrderByKey;
import org.apache.iotdb.db.mpp.plan.statement.component.Ordering;
import org.apache.iotdb.db.mpp.plan.statement.component.SortItem;
import org.apache.iotdb.db.mpp.plan.statement.literal.Literal;
import org.apache.iotdb.db.mpp.statistics.StatisticsManager;
import org.apache.iotdb.db.mpp.transformation.dag.column.ColumnTransformer;
import org.apache.iotdb.db.mpp.transformation.dag.column.leaf.LeafColumnTransformer;
import org.apache.iotdb.db.mpp.transformation.dag.udf.UDTFContext;
import org.apache.iotdb.db.utils.datastructure.TimeSelector;
import org.apache.iotdb.tsfile.file.metadata.enums.TSDataType;
import org.apache.iotdb.tsfile.read.TimeValuePair;
import org.apache.iotdb.tsfile.read.common.block.TsBlockBuilder;
import org.apache.iotdb.tsfile.read.filter.basic.Filter;
import org.apache.iotdb.tsfile.read.filter.operator.Gt;
import org.apache.iotdb.tsfile.read.filter.operator.GtEq;
import org.apache.iotdb.tsfile.utils.Binary;
import org.apache.iotdb.tsfile.utils.Pair;

import com.google.common.collect.ImmutableList;
import com.google.common.collect.ImmutableMap;
import org.apache.commons.lang3.Validate;

import java.io.File;
import java.io.IOException;
import java.util.ArrayList;
import java.util.Collection;
import java.util.Collections;
import java.util.Comparator;
import java.util.HashMap;
import java.util.HashSet;
import java.util.LinkedHashMap;
import java.util.List;
import java.util.Map;
import java.util.Objects;
import java.util.stream.Collectors;

import static com.google.common.base.Preconditions.checkArgument;
import static org.apache.iotdb.db.mpp.common.DataNodeEndPoints.isSameNode;
import static org.apache.iotdb.db.mpp.execution.operator.AggregationUtil.calculateMaxAggregationResultSize;
import static org.apache.iotdb.db.mpp.execution.operator.AggregationUtil.calculateMaxAggregationResultSizeForLastQuery;
import static org.apache.iotdb.db.mpp.execution.operator.AggregationUtil.initTimeRangeIterator;
import static org.apache.iotdb.db.mpp.plan.planner.plan.parameter.SeriesScanOptions.updateFilterUsingTTL;

/** This Visitor is responsible for transferring PlanNode Tree to Operator Tree */
public class OperatorTreeGenerator extends PlanVisitor<Operator, LocalExecutionPlanContext> {

  private static final MPPDataExchangeManager MPP_DATA_EXCHANGE_MANAGER =
      MPPDataExchangeService.getInstance().getMPPDataExchangeManager();

  private static final DataNodeSchemaCache DATA_NODE_SCHEMA_CACHE =
      DataNodeSchemaCache.getInstance();

  private static final TimeComparator ASC_TIME_COMPARATOR = new AscTimeComparator();

  private static final TimeComparator DESC_TIME_COMPARATOR = new DescTimeComparator();

  private static final IdentityFill IDENTITY_FILL = new IdentityFill();

  private static final IdentityLinearFill IDENTITY_LINEAR_FILL = new IdentityLinearFill();

  private static final Comparator<Binary> ASC_BINARY_COMPARATOR = Comparator.naturalOrder();

  private static final Comparator<Binary> DESC_BINARY_COMPARATOR = Comparator.reverseOrder();

  @Override
  public Operator visitPlan(PlanNode node, LocalExecutionPlanContext context) {
    throw new UnsupportedOperationException("should call the concrete visitXX() method");
  }

  @Override
  public Operator visitSeriesScan(SeriesScanNode node, LocalExecutionPlanContext context) {
    PartialPath seriesPath = node.getSeriesPath();

    OperatorContext operatorContext =
        context
            .getDriverContext()
            .addOperatorContext(
                context.getNextOperatorId(),
                node.getPlanNodeId(),
                SeriesScanOperator.class.getSimpleName());

    Filter timeFilter = node.getTimeFilter();
    Filter valueFilter = node.getValueFilter();
    SeriesScanOptions.Builder seriesScanOptionsBuilder = new SeriesScanOptions.Builder();
    if (timeFilter != null) {
      seriesScanOptionsBuilder.withGlobalTimeFilter(timeFilter.copy());
    }
    if (valueFilter != null) {
      seriesScanOptionsBuilder.withQueryFilter(valueFilter.copy());
    }
    seriesScanOptionsBuilder.withAllSensors(
        context.getAllSensors(seriesPath.getDevice(), seriesPath.getMeasurement()));
    seriesScanOptionsBuilder.withLimit(node.getLimit());
    seriesScanOptionsBuilder.withOffset(node.getOffset());

    SeriesScanOperator seriesScanOperator =
        new SeriesScanOperator(
            operatorContext,
            node.getPlanNodeId(),
            seriesPath,
            node.getScanOrder(),
            seriesScanOptionsBuilder.build());

    ((DataDriverContext) context.getDriverContext()).addSourceOperator(seriesScanOperator);
    ((DataDriverContext) context.getDriverContext()).addPath(seriesPath);
    context.getDriverContext().setInputDriver(true);
    context.getTimeSliceAllocator().recordExecutionWeight(operatorContext, 1);
    return seriesScanOperator;
  }

  @Override
  public Operator visitAlignedSeriesScan(
      AlignedSeriesScanNode node, LocalExecutionPlanContext context) {
    AlignedPath seriesPath = node.getAlignedPath();

    OperatorContext operatorContext =
        context
            .getDriverContext()
            .addOperatorContext(
                context.getNextOperatorId(),
                node.getPlanNodeId(),
                AlignedSeriesScanOperator.class.getSimpleName());

    Filter timeFilter = node.getTimeFilter();
    Filter valueFilter = node.getValueFilter();
    SeriesScanOptions.Builder seriesScanOptionsBuilder = new SeriesScanOptions.Builder();
    if (timeFilter != null) {
      seriesScanOptionsBuilder.withGlobalTimeFilter(timeFilter.copy());
    }
    if (valueFilter != null) {
      seriesScanOptionsBuilder.withQueryFilter(valueFilter.copy());
    }
    seriesScanOptionsBuilder.withLimit(node.getLimit());
    seriesScanOptionsBuilder.withOffset(node.getOffset());
    seriesScanOptionsBuilder.withAllSensors(new HashSet<>(seriesPath.getMeasurementList()));

    AlignedSeriesScanOperator seriesScanOperator =
        new AlignedSeriesScanOperator(
            operatorContext,
            node.getPlanNodeId(),
            seriesPath,
            node.getScanOrder(),
            seriesScanOptionsBuilder.build());

    ((DataDriverContext) context.getDriverContext()).addSourceOperator(seriesScanOperator);
    ((DataDriverContext) context.getDriverContext()).addPath(seriesPath);
    context.getDriverContext().setInputDriver(true);
    context
        .getTimeSliceAllocator()
        .recordExecutionWeight(operatorContext, seriesPath.getColumnNum());
    return seriesScanOperator;
  }

  @Override
  public Operator visitSeriesAggregationScan(
      SeriesAggregationScanNode node, LocalExecutionPlanContext context) {
    PartialPath seriesPath = node.getSeriesPath();
    boolean ascending = node.getScanOrder() == Ordering.ASC;
    OperatorContext operatorContext =
        context
            .getDriverContext()
            .addOperatorContext(
                context.getNextOperatorId(),
                node.getPlanNodeId(),
                SeriesAggregationScanOperator.class.getSimpleName());

    List<AggregationDescriptor> aggregationDescriptors = node.getAggregationDescriptorList();
    List<Aggregator> aggregators = new ArrayList<>();
    aggregationDescriptors.forEach(
        o ->
            aggregators.add(
                new Aggregator(
                    AccumulatorFactory.createAccumulator(
                        o.getAggregationType(),
                        node.getSeriesPath().getSeriesType(),
                        o.getInputExpressions(),
                        o.getInputAttributes(),
                        ascending),
                    o.getStep())));

    GroupByTimeParameter groupByTimeParameter = node.getGroupByTimeParameter();
    ITimeRangeIterator timeRangeIterator =
        initTimeRangeIterator(groupByTimeParameter, ascending, true);
    long maxReturnSize =
        AggregationUtil.calculateMaxAggregationResultSize(
            node.getAggregationDescriptorList(), timeRangeIterator, context.getTypeProvider());

    Filter timeFilter = node.getTimeFilter();
    Filter valueFilter = node.getValueFilter();
    SeriesScanOptions.Builder scanOptionsBuilder = new SeriesScanOptions.Builder();
    scanOptionsBuilder.withAllSensors(
        context.getAllSensors(seriesPath.getDevice(), seriesPath.getMeasurement()));
    if (timeFilter != null) {
      scanOptionsBuilder.withGlobalTimeFilter(timeFilter.copy());
    }
    if (valueFilter != null) {
      scanOptionsBuilder.withQueryFilter(valueFilter.copy());
    }

    SeriesAggregationScanOperator aggregateScanOperator =
        new SeriesAggregationScanOperator(
            node.getPlanNodeId(),
            seriesPath,
            node.getScanOrder(),
            scanOptionsBuilder.build(),
            operatorContext,
            aggregators,
            timeRangeIterator,
            node.getGroupByTimeParameter(),
            maxReturnSize);

    ((DataDriverContext) context.getDriverContext()).addSourceOperator(aggregateScanOperator);
    ((DataDriverContext) context.getDriverContext()).addPath(seriesPath);
    context.getDriverContext().setInputDriver(true);
    context.getTimeSliceAllocator().recordExecutionWeight(operatorContext, aggregators.size());
    return aggregateScanOperator;
  }

  @Override
  public Operator visitAlignedSeriesAggregationScan(
      AlignedSeriesAggregationScanNode node, LocalExecutionPlanContext context) {
    AlignedPath seriesPath = node.getAlignedPath();
    boolean ascending = node.getScanOrder() == Ordering.ASC;
    OperatorContext operatorContext =
        context
            .getDriverContext()
            .addOperatorContext(
                context.getNextOperatorId(),
                node.getPlanNodeId(),
                AlignedSeriesAggregationScanOperator.class.getSimpleName());
    List<Aggregator> aggregators = new ArrayList<>();
    for (AggregationDescriptor descriptor : node.getAggregationDescriptorList()) {
      checkArgument(
          descriptor.getInputExpressions().size() == 1,
          "descriptor's input expression size is not 1");
      checkArgument(
          descriptor.getInputExpressions().get(0) instanceof TimeSeriesOperand,
          "descriptor's input expression is not TimeSeriesOperand");
      String inputSeries =
          ((TimeSeriesOperand) (descriptor.getInputExpressions().get(0)))
              .getPath()
              .getMeasurement();
      int seriesIndex = seriesPath.getMeasurementList().indexOf(inputSeries);
      TSDataType seriesDataType =
          seriesPath.getMeasurementSchema().getSubMeasurementsTSDataTypeList().get(seriesIndex);
      aggregators.add(
          new Aggregator(
              AccumulatorFactory.createAccumulator(
                  descriptor.getAggregationType(),
                  seriesDataType,
                  descriptor.getInputExpressions(),
                  descriptor.getInputAttributes(),
                  ascending),
              descriptor.getStep(),
              Collections.singletonList(new InputLocation[] {new InputLocation(0, seriesIndex)})));
    }

    GroupByTimeParameter groupByTimeParameter = node.getGroupByTimeParameter();
    ITimeRangeIterator timeRangeIterator =
        initTimeRangeIterator(groupByTimeParameter, ascending, true);
    long maxReturnSize =
        AggregationUtil.calculateMaxAggregationResultSize(
            node.getAggregationDescriptorList(), timeRangeIterator, context.getTypeProvider());

    Filter timeFilter = node.getTimeFilter();
    Filter valueFilter = node.getValueFilter();
    SeriesScanOptions.Builder scanOptionsBuilder = new SeriesScanOptions.Builder();
    scanOptionsBuilder.withAllSensors(new HashSet<>(seriesPath.getMeasurementList()));
    if (timeFilter != null) {
      scanOptionsBuilder.withGlobalTimeFilter(timeFilter.copy());
    }
    if (valueFilter != null) {
      scanOptionsBuilder.withQueryFilter(valueFilter.copy());
    }

    AlignedSeriesAggregationScanOperator seriesAggregationScanOperator =
        new AlignedSeriesAggregationScanOperator(
            node.getPlanNodeId(),
            seriesPath,
            node.getScanOrder(),
            scanOptionsBuilder.build(),
            operatorContext,
            aggregators,
            timeRangeIterator,
            groupByTimeParameter,
            maxReturnSize);

    ((DataDriverContext) context.getDriverContext())
        .addSourceOperator(seriesAggregationScanOperator);
    ((DataDriverContext) context.getDriverContext()).addPath(seriesPath);
    context.getDriverContext().setInputDriver(true);
    context.getTimeSliceAllocator().recordExecutionWeight(operatorContext, aggregators.size());
    return seriesAggregationScanOperator;
  }

  @Override
  public Operator visitSchemaQueryOrderByHeat(
      SchemaQueryOrderByHeatNode node, LocalExecutionPlanContext context) {
    List<Operator> children =
        node.getChildren().stream().map(n -> n.accept(this, context)).collect(Collectors.toList());

    OperatorContext operatorContext =
        context
            .getDriverContext()
            .addOperatorContext(
                context.getNextOperatorId(),
                node.getPlanNodeId(),
                SchemaQueryOrderByHeatOperator.class.getSimpleName());

    context.getTimeSliceAllocator().recordExecutionWeight(operatorContext, 1);
    return new SchemaQueryOrderByHeatOperator(operatorContext, children);
  }

  @Override
  public Operator visitSchemaQueryScan(
      SchemaQueryScanNode node, LocalExecutionPlanContext context) {
    if (node instanceof TimeSeriesSchemaScanNode) {
      return visitTimeSeriesSchemaScan((TimeSeriesSchemaScanNode) node, context);
    } else if (node instanceof DevicesSchemaScanNode) {
      return visitDevicesSchemaScan((DevicesSchemaScanNode) node, context);
    } else if (node instanceof DevicesCountNode) {
      return visitDevicesCount((DevicesCountNode) node, context);
    } else if (node instanceof TimeSeriesCountNode) {
      return visitTimeSeriesCount((TimeSeriesCountNode) node, context);
    } else if (node instanceof LevelTimeSeriesCountNode) {
      return visitLevelTimeSeriesCount((LevelTimeSeriesCountNode) node, context);
    } else if (node instanceof NodePathsSchemaScanNode) {
      return visitNodePathsSchemaScan((NodePathsSchemaScanNode) node, context);
    } else if (node instanceof PathsUsingTemplateScanNode) {
      return visitPathsUsingTemplateScan((PathsUsingTemplateScanNode) node, context);
    } else if (node instanceof LogicalViewSchemaScanNode) {
      return visitLogicalViewSchemaScan((LogicalViewSchemaScanNode) node, context);
    }
    return visitPlan(node, context);
  }

  @Override
  public Operator visitTimeSeriesSchemaScan(
      TimeSeriesSchemaScanNode node, LocalExecutionPlanContext context) {
    OperatorContext operatorContext =
        context
            .getDriverContext()
            .addOperatorContext(
                context.getNextOperatorId(),
                node.getPlanNodeId(),
                SchemaQueryScanOperator.class.getSimpleName());
    context.getTimeSliceAllocator().recordExecutionWeight(operatorContext, 1);
    return new SchemaQueryScanOperator<>(
        node.getPlanNodeId(),
        operatorContext,
        SchemaSourceFactory.getTimeSeriesSchemaScanSource(
            node.getPath(),
            node.isPrefixPath(),
            node.getLimit(),
            node.getOffset(),
            node.getSchemaFilter(),
            node.getTemplateMap()));
  }

  @Override
  public Operator visitDevicesSchemaScan(
      DevicesSchemaScanNode node, LocalExecutionPlanContext context) {
    OperatorContext operatorContext =
        context
            .getDriverContext()
            .addOperatorContext(
                context.getNextOperatorId(),
                node.getPlanNodeId(),
                SchemaQueryScanOperator.class.getSimpleName());
    context.getTimeSliceAllocator().recordExecutionWeight(operatorContext, 1);
    return new SchemaQueryScanOperator<>(
        node.getPlanNodeId(),
        operatorContext,
        SchemaSourceFactory.getDeviceSchemaSource(
            node.getPath(),
            node.isPrefixPath(),
            node.getLimit(),
            node.getOffset(),
            node.isHasSgCol(),
            node.getSchemaFilter()));
  }

  @Override
  public Operator visitSchemaQueryMerge(
      SchemaQueryMergeNode node, LocalExecutionPlanContext context) {
    List<Operator> children = dealWithConsumeChildrenOneByOneNode(node, context);
    OperatorContext operatorContext =
        context
            .getDriverContext()
            .addOperatorContext(
                context.getNextOperatorId(),
                node.getPlanNodeId(),
                SchemaQueryMergeOperator.class.getSimpleName());
    context.getTimeSliceAllocator().recordExecutionWeight(operatorContext, 1);
    return new SchemaQueryMergeOperator(node.getPlanNodeId(), operatorContext, children);
  }

  @Override
  public Operator visitCountMerge(CountSchemaMergeNode node, LocalExecutionPlanContext context) {
    List<Operator> children = dealWithConsumeChildrenOneByOneNode(node, context);
    OperatorContext operatorContext =
        context
            .getDriverContext()
            .addOperatorContext(
                context.getNextOperatorId(),
                node.getPlanNodeId(),
                CountMergeOperator.class.getSimpleName());
    context.getTimeSliceAllocator().recordExecutionWeight(operatorContext, 1);
    if (node.getChildren().get(0) instanceof LevelTimeSeriesCountNode) {
      return new CountGroupByLevelMergeOperator(node.getPlanNodeId(), operatorContext, children);
    } else {
      return new CountMergeOperator(node.getPlanNodeId(), operatorContext, children);
    }
  }

  @Override
  public Operator visitDevicesCount(DevicesCountNode node, LocalExecutionPlanContext context) {
    OperatorContext operatorContext =
        context
            .getDriverContext()
            .addOperatorContext(
                context.getNextOperatorId(),
                node.getPlanNodeId(),
                SchemaCountOperator.class.getSimpleName());
    context.getTimeSliceAllocator().recordExecutionWeight(operatorContext, 1);
    return new SchemaCountOperator<>(
        node.getPlanNodeId(),
        operatorContext,
        SchemaSourceFactory.getDeviceSchemaSource(node.getPath(), node.isPrefixPath()));
  }

  @Override
  public Operator visitTimeSeriesCount(
      TimeSeriesCountNode node, LocalExecutionPlanContext context) {
    OperatorContext operatorContext =
        context
            .getDriverContext()
            .addOperatorContext(
                context.getNextOperatorId(),
                node.getPlanNodeId(),
                SchemaCountOperator.class.getSimpleName());
    context.getTimeSliceAllocator().recordExecutionWeight(operatorContext, 1);
    return new SchemaCountOperator<>(
        node.getPlanNodeId(),
        operatorContext,
        SchemaSourceFactory.getTimeSeriesSchemaCountSource(
            node.getPath(), node.isPrefixPath(), node.getSchemaFilter(), node.getTemplateMap()));
  }

  @Override
  public Operator visitLevelTimeSeriesCount(
      LevelTimeSeriesCountNode node, LocalExecutionPlanContext context) {
    OperatorContext operatorContext =
        context
            .getDriverContext()
            .addOperatorContext(
                context.getNextOperatorId(),
                node.getPlanNodeId(),
                CountGroupByLevelScanOperator.class.getSimpleName());
    context.getTimeSliceAllocator().recordExecutionWeight(operatorContext, 1);
    return new CountGroupByLevelScanOperator<>(
        node.getPlanNodeId(),
        operatorContext,
        node.getLevel(),
<<<<<<< HEAD
        SchemaSourceFactory.getTimeSeriesSchemaCountSource(
            node.getPath(), node.isPrefixPath(), node.getSchemaFilter(), null));
=======
        SchemaSourceFactory.getTimeSeriesSchemaSource(
            node.getPath(), node.isPrefixPath(), node.getSchemaFilter(), node.getTemplateMap()));
>>>>>>> 7fcfa629
  }

  @Override
  public Operator visitNodePathsSchemaScan(
      NodePathsSchemaScanNode node, LocalExecutionPlanContext context) {
    OperatorContext operatorContext =
        context
            .getDriverContext()
            .addOperatorContext(
                context.getNextOperatorId(),
                node.getPlanNodeId(),
                SchemaQueryScanOperator.class.getSimpleName());
    context.getTimeSliceAllocator().recordExecutionWeight(operatorContext, 1);
    return new SchemaQueryScanOperator<>(
        node.getPlanNodeId(),
        operatorContext,
        SchemaSourceFactory.getNodeSchemaSource(node.getPrefixPath(), node.getLevel()));
  }

  @Override
  public Operator visitNodeManagementMemoryMerge(
      NodeManagementMemoryMergeNode node, LocalExecutionPlanContext context) {
    Operator child = node.getChild().accept(this, context);
    OperatorContext operatorContext =
        context
            .getDriverContext()
            .addOperatorContext(
                context.getNextOperatorId(),
                node.getPlanNodeId(),
                NodeManageMemoryMergeOperator.class.getSimpleName());
    context.getTimeSliceAllocator().recordExecutionWeight(operatorContext, 1);
    return new NodeManageMemoryMergeOperator(operatorContext, node.getData(), child);
  }

  @Override
  public Operator visitNodePathConvert(
      NodePathsConvertNode node, LocalExecutionPlanContext context) {
    Operator child = node.getChild().accept(this, context);
    OperatorContext operatorContext =
        context
            .getDriverContext()
            .addOperatorContext(
                context.getNextOperatorId(),
                node.getPlanNodeId(),
                NodePathsConvertOperator.class.getSimpleName());
    context.getTimeSliceAllocator().recordExecutionWeight(operatorContext, 1);
    return new NodePathsConvertOperator(operatorContext, child);
  }

  @Override
  public Operator visitNodePathsCount(NodePathsCountNode node, LocalExecutionPlanContext context) {
    Operator child = node.getChild().accept(this, context);
    OperatorContext operatorContext =
        context
            .getDriverContext()
            .addOperatorContext(
                context.getNextOperatorId(),
                node.getPlanNodeId(),
                NodePathsCountOperator.class.getSimpleName());
    context.getTimeSliceAllocator().recordExecutionWeight(operatorContext, 1);
    return new NodePathsCountOperator(operatorContext, child);
  }

  @Override
  public Operator visitSingleDeviceView(
      SingleDeviceViewNode node, LocalExecutionPlanContext context) {
    OperatorContext operatorContext =
        context
            .getDriverContext()
            .addOperatorContext(
                context.getNextOperatorId(),
                node.getPlanNodeId(),
                SingleDeviceViewOperator.class.getSimpleName());
    Operator child = node.getChild().accept(this, context);
    List<Integer> deviceColumnIndex = node.getDeviceToMeasurementIndexes();
    List<TSDataType> outputColumnTypes =
        node.isCacheOutputColumnNames()
            ? getOutputColumnTypes(node, context.getTypeProvider())
            : context.getCachedDataTypes();
    if (outputColumnTypes == null || outputColumnTypes.isEmpty()) {
      throw new IllegalStateException("OutputColumTypes should not be null/empty");
    }
    context.getTimeSliceAllocator().recordExecutionWeight(operatorContext, 1);
    return new SingleDeviceViewOperator(
        operatorContext, node.getDevice(), child, deviceColumnIndex, outputColumnTypes);
  }

  @Override
  public Operator visitDeviceView(DeviceViewNode node, LocalExecutionPlanContext context) {
    OperatorContext operatorContext =
        context
            .getDriverContext()
            .addOperatorContext(
                context.getNextOperatorId(),
                node.getPlanNodeId(),
                DeviceViewOperator.class.getSimpleName());
    List<Operator> children = dealWithConsumeChildrenOneByOneNode(node, context);
    List<List<Integer>> deviceColumnIndex =
        node.getDevices().stream()
            .map(deviceName -> node.getDeviceToMeasurementIndexesMap().get(deviceName))
            .collect(Collectors.toList());
    List<TSDataType> outputColumnTypes = getOutputColumnTypes(node, context.getTypeProvider());

    context.getTimeSliceAllocator().recordExecutionWeight(operatorContext, 1);
    return new DeviceViewOperator(
        operatorContext, node.getDevices(), children, deviceColumnIndex, outputColumnTypes);
  }

  @Deprecated
  @Override
  public Operator visitDeviceMerge(DeviceMergeNode node, LocalExecutionPlanContext context) {
    OperatorContext operatorContext =
        context
            .getDriverContext()
            .addOperatorContext(
                context.getNextOperatorId(),
                node.getPlanNodeId(),
                DeviceMergeOperator.class.getSimpleName());
    List<Operator> children = dealWithConsumeAllChildrenPipelineBreaker(node, context);
    List<TSDataType> dataTypes = getOutputColumnTypes(node, context.getTypeProvider());
    TimeSelector selector = null;
    TimeComparator timeComparator = null;
    for (SortItem sortItem : node.getMergeOrderParameter().getSortItemList()) {
      if (Objects.equals(sortItem.getSortKey(), OrderByKey.TIME)) {
        Ordering ordering = sortItem.getOrdering();
        if (ordering == Ordering.ASC) {
          selector = new TimeSelector(node.getChildren().size() << 1, true);
          timeComparator = ASC_TIME_COMPARATOR;
        } else {
          selector = new TimeSelector(node.getChildren().size() << 1, false);
          timeComparator = DESC_TIME_COMPARATOR;
        }
        break;
      }
    }

    context.getTimeSliceAllocator().recordExecutionWeight(operatorContext, 1);
    return new DeviceMergeOperator(
        operatorContext, node.getDevices(), children, dataTypes, selector, timeComparator);
  }

  @Override
  public Operator visitMergeSort(MergeSortNode node, LocalExecutionPlanContext context) {
    OperatorContext operatorContext =
        context
            .getDriverContext()
            .addOperatorContext(
                context.getNextOperatorId(),
                node.getPlanNodeId(),
                MergeSortOperator.class.getSimpleName());
    List<TSDataType> dataTypes = getOutputColumnTypes(node, context.getTypeProvider());
    context.setCachedDataTypes(dataTypes);
    List<Operator> children = dealWithConsumeAllChildrenPipelineBreaker(node, context);
    List<SortItem> sortItemList = node.getMergeOrderParameter().getSortItemList();
    context.getTimeSliceAllocator().recordExecutionWeight(operatorContext, 1);

    List<Integer> sortItemIndexList = new ArrayList<>(sortItemList.size());
    List<TSDataType> sortItemDataTypeList = new ArrayList<>(sortItemList.size());
    genSortInformation(
        node.getOutputColumnNames(),
        dataTypes,
        sortItemList,
        sortItemIndexList,
        sortItemDataTypeList);
    return new MergeSortOperator(
        operatorContext,
        children,
        dataTypes,
        MergeSortComparator.getComparator(sortItemList, sortItemIndexList, sortItemDataTypeList));
  }

  private void genSortInformation(
      List<String> outputColumnNames,
      List<TSDataType> dataTypes,
      List<SortItem> sortItemList,
      List<Integer> sortItemIndexList,
      List<TSDataType> sortItemDataTypeList) {
    sortItemList.forEach(
        sortItem -> {
          if (sortItem.getSortKey().equals(OrderByKey.TIME)) {
            sortItemIndexList.add(-1);
            sortItemDataTypeList.add(TSDataType.INT64);
          } else {
            for (int i = 0; i < outputColumnNames.size(); i++) {
              if (sortItem.getSortKey().equalsIgnoreCase(outputColumnNames.get(i))) {
                sortItemIndexList.add(i);
                sortItemDataTypeList.add(dataTypes.get(i));
                break;
              }
              // there is no related column in outputColumnNames
              if (i == outputColumnNames.size() - 1) {
                sortItemIndexList.add(-2);
                sortItemDataTypeList.add(null);
              }
            }
          }
        });
  }

  @Override
  public Operator visitFill(FillNode node, LocalExecutionPlanContext context) {
    Operator child = node.getChild().accept(this, context);
    return getFillOperator(node, context, child);
  }

  private ProcessOperator getFillOperator(
      FillNode node, LocalExecutionPlanContext context, Operator child) {
    FillDescriptor descriptor = node.getFillDescriptor();
    List<TSDataType> inputDataTypes =
        getOutputColumnTypes(node.getChild(), context.getTypeProvider());
    int inputColumns = inputDataTypes.size();
    FillPolicy fillPolicy = descriptor.getFillPolicy();
    OperatorContext operatorContext =
        context
            .getDriverContext()
            .addOperatorContext(
                context.getNextOperatorId(),
                node.getPlanNodeId(),
                FillOperator.class.getSimpleName());
    switch (fillPolicy) {
      case VALUE:
        Literal literal = descriptor.getFillValue();
        context.getTimeSliceAllocator().recordExecutionWeight(operatorContext, 1);
        return new FillOperator(
            operatorContext, getConstantFill(inputColumns, inputDataTypes, literal), child);
      case PREVIOUS:
        context.getTimeSliceAllocator().recordExecutionWeight(operatorContext, 1);
        return new FillOperator(
            operatorContext, getPreviousFill(inputColumns, inputDataTypes), child);
      case LINEAR:
        context.getTimeSliceAllocator().recordExecutionWeight(operatorContext, 1);
        return new LinearFillOperator(
            operatorContext, getLinearFill(inputColumns, inputDataTypes), child);
      default:
        throw new IllegalArgumentException("Unknown fill policy: " + fillPolicy);
    }
  }

  private IFill[] getConstantFill(
      int inputColumns, List<TSDataType> inputDataTypes, Literal literal) {
    IFill[] constantFill = new IFill[inputColumns];
    for (int i = 0; i < inputColumns; i++) {
      if (!literal.isDataTypeConsistency(inputDataTypes.get(i))) {
        constantFill[i] = IDENTITY_FILL;
        continue;
      }
      switch (inputDataTypes.get(i)) {
        case BOOLEAN:
          constantFill[i] = new BooleanConstantFill(literal.getBoolean());
          break;
        case TEXT:
          constantFill[i] = new BinaryConstantFill(literal.getBinary());
          break;
        case INT32:
          constantFill[i] = new IntConstantFill(literal.getInt());
          break;
        case INT64:
          constantFill[i] = new LongConstantFill(literal.getLong());
          break;
        case FLOAT:
          constantFill[i] = new FloatConstantFill(literal.getFloat());
          break;
        case DOUBLE:
          constantFill[i] = new DoubleConstantFill(literal.getDouble());
          break;
        default:
          throw new IllegalArgumentException("Unknown data type: " + inputDataTypes.get(i));
      }
    }
    return constantFill;
  }

  private IFill[] getPreviousFill(int inputColumns, List<TSDataType> inputDataTypes) {
    IFill[] previousFill = new IFill[inputColumns];
    for (int i = 0; i < inputColumns; i++) {
      switch (inputDataTypes.get(i)) {
        case BOOLEAN:
          previousFill[i] = new BooleanPreviousFill();
          break;
        case TEXT:
          previousFill[i] = new BinaryPreviousFill();
          break;
        case INT32:
          previousFill[i] = new IntPreviousFill();
          break;
        case INT64:
          previousFill[i] = new LongPreviousFill();
          break;
        case FLOAT:
          previousFill[i] = new FloatPreviousFill();
          break;
        case DOUBLE:
          previousFill[i] = new DoublePreviousFill();
          break;
        default:
          throw new IllegalArgumentException("Unknown data type: " + inputDataTypes.get(i));
      }
    }
    return previousFill;
  }

  private ILinearFill[] getLinearFill(int inputColumns, List<TSDataType> inputDataTypes) {
    ILinearFill[] linearFill = new ILinearFill[inputColumns];
    for (int i = 0; i < inputColumns; i++) {
      switch (inputDataTypes.get(i)) {
        case INT32:
          linearFill[i] = new IntLinearFill();
          break;
        case INT64:
          linearFill[i] = new LongLinearFill();
          break;
        case FLOAT:
          linearFill[i] = new FloatLinearFill();
          break;
        case DOUBLE:
          linearFill[i] = new DoubleLinearFill();
          break;
        case BOOLEAN:
        case TEXT:
          linearFill[i] = IDENTITY_LINEAR_FILL;
          break;
        default:
          throw new IllegalArgumentException("Unknown data type: " + inputDataTypes.get(i));
      }
    }
    return linearFill;
  }

  @Override
  public Operator visitTransform(TransformNode node, LocalExecutionPlanContext context) {
    final OperatorContext operatorContext =
        context
            .getDriverContext()
            .addOperatorContext(
                context.getNextOperatorId(),
                node.getPlanNodeId(),
                TransformOperator.class.getSimpleName());
    final Operator inputOperator = generateOnlyChildOperator(node, context);
    final List<TSDataType> inputDataTypes = getInputColumnTypes(node, context.getTypeProvider());
    final Map<String, List<InputLocation>> inputLocations = makeLayout(node);
    final Expression[] projectExpressions = node.getOutputExpressions();
    final Map<NodeRef<Expression>, TSDataType> expressionTypes = new HashMap<>();

    for (Expression projectExpression : projectExpressions) {
      ExpressionTypeAnalyzer.analyzeExpression(expressionTypes, projectExpression);
    }

    context.getTimeSliceAllocator().recordExecutionWeight(operatorContext, 1);

    boolean hasNonMappableUDF = false;
    for (Expression expression : projectExpressions) {
      if (!expression.isMappable(expressionTypes)) {
        hasNonMappableUDF = true;
        break;
      }
    }

    // Use FilterAndProject Operator when project expressions are all mappable
    if (!hasNonMappableUDF) {
      // init project UDTFContext
      UDTFContext projectContext = new UDTFContext(node.getZoneId());
      projectContext.constructUdfExecutors(projectExpressions);

      List<ColumnTransformer> projectOutputTransformerList = new ArrayList<>();
      Map<Expression, ColumnTransformer> projectExpressionColumnTransformerMap = new HashMap<>();

      // records LeafColumnTransformer of project expressions
      List<LeafColumnTransformer> projectLeafColumnTransformerList = new ArrayList<>();

      ColumnTransformerVisitor visitor = new ColumnTransformerVisitor();
      ColumnTransformerVisitor.ColumnTransformerVisitorContext projectColumnTransformerContext =
          new ColumnTransformerVisitor.ColumnTransformerVisitorContext(
              projectContext,
              expressionTypes,
              projectLeafColumnTransformerList,
              inputLocations,
              projectExpressionColumnTransformerMap,
              ImmutableMap.of(),
              ImmutableList.of(),
              inputDataTypes,
              inputLocations.size());

      for (Expression expression : projectExpressions) {
        projectOutputTransformerList.add(
            visitor.process(expression, projectColumnTransformerContext));
      }

      return new FilterAndProjectOperator(
          operatorContext,
          inputOperator,
          inputDataTypes,
          ImmutableList.of(),
          null,
          ImmutableList.of(),
          projectLeafColumnTransformerList,
          projectOutputTransformerList,
          false,
          false);
    }

    try {
      return new TransformOperator(
          operatorContext,
          inputOperator,
          inputDataTypes,
          inputLocations,
          node.getOutputExpressions(),
          node.isKeepNull(),
          node.getZoneId(),
          expressionTypes,
          node.getScanOrder() == Ordering.ASC);
    } catch (QueryProcessException | IOException e) {
      throw new RuntimeException(e);
    }
  }

  @Override
  public Operator visitFilter(FilterNode node, LocalExecutionPlanContext context) {
    final Expression filterExpression = node.getPredicate();
    final Map<NodeRef<Expression>, TSDataType> expressionTypes = new HashMap<>();
    ExpressionTypeAnalyzer.analyzeExpression(expressionTypes, filterExpression);

    // check whether predicate contains Non-Mappable UDF
    if (!filterExpression.isMappable(expressionTypes)) {
      throw new UnsupportedOperationException("Filter can not contain Non-Mappable UDF");
    }

    final Expression[] projectExpressions = node.getOutputExpressions();
    final Operator inputOperator = generateOnlyChildOperator(node, context);
    final Map<String, List<InputLocation>> inputLocations = makeLayout(node);
    final List<TSDataType> inputDataTypes = getInputColumnTypes(node, context.getTypeProvider());
    final List<TSDataType> filterOutputDataTypes = new ArrayList<>(inputDataTypes);
    final OperatorContext operatorContext =
        context
            .getDriverContext()
            .addOperatorContext(
                context.getNextOperatorId(),
                node.getPlanNodeId(),
                FilterAndProjectOperator.class.getSimpleName());
    context.getTimeSliceAllocator().recordExecutionWeight(operatorContext, 1);

    for (Expression projectExpression : projectExpressions) {
      ExpressionTypeAnalyzer.analyzeExpression(expressionTypes, projectExpression);
    }

    boolean hasNonMappableUDF = false;
    for (Expression expression : projectExpressions) {
      if (!expression.isMappable(expressionTypes)) {
        hasNonMappableUDF = true;
        break;
      }
    }

    // init UDTFContext;
    UDTFContext filterContext = new UDTFContext(node.getZoneId());
    filterContext.constructUdfExecutors(new Expression[] {filterExpression});

    // records LeafColumnTransformer of filter
    List<LeafColumnTransformer> filterLeafColumnTransformerList = new ArrayList<>();

    // records common ColumnTransformer between filter and project expressions
    List<ColumnTransformer> commonTransformerList = new ArrayList<>();

    // records LeafColumnTransformer of project expressions
    List<LeafColumnTransformer> projectLeafColumnTransformerList = new ArrayList<>();

    // records subexpression -> ColumnTransformer for filter
    Map<Expression, ColumnTransformer> filterExpressionColumnTransformerMap = new HashMap<>();

    ColumnTransformerVisitor visitor = new ColumnTransformerVisitor();

    ColumnTransformerVisitor.ColumnTransformerVisitorContext filterColumnTransformerContext =
        new ColumnTransformerVisitor.ColumnTransformerVisitorContext(
            filterContext,
            expressionTypes,
            filterLeafColumnTransformerList,
            inputLocations,
            filterExpressionColumnTransformerMap,
            ImmutableMap.of(),
            ImmutableList.of(),
            ImmutableList.of(),
            0);

    ColumnTransformer filterOutputTransformer =
        visitor.process(filterExpression, filterColumnTransformerContext);

    List<ColumnTransformer> projectOutputTransformerList = new ArrayList<>();

    Map<Expression, ColumnTransformer> projectExpressionColumnTransformerMap = new HashMap<>();

    // init project transformer when project expressions are all mappable
    if (!hasNonMappableUDF) {
      // init project UDTFContext
      UDTFContext projectContext = new UDTFContext(node.getZoneId());
      projectContext.constructUdfExecutors(projectExpressions);

      ColumnTransformerVisitor.ColumnTransformerVisitorContext projectColumnTransformerContext =
          new ColumnTransformerVisitor.ColumnTransformerVisitorContext(
              projectContext,
              expressionTypes,
              projectLeafColumnTransformerList,
              inputLocations,
              projectExpressionColumnTransformerMap,
              filterExpressionColumnTransformerMap,
              commonTransformerList,
              filterOutputDataTypes,
              inputLocations.size());

      for (Expression expression : projectExpressions) {
        projectOutputTransformerList.add(
            visitor.process(expression, projectColumnTransformerContext));
      }
    }

    Operator filter =
        new FilterAndProjectOperator(
            operatorContext,
            inputOperator,
            filterOutputDataTypes,
            filterLeafColumnTransformerList,
            filterOutputTransformer,
            commonTransformerList,
            projectLeafColumnTransformerList,
            projectOutputTransformerList,
            hasNonMappableUDF,
            true);

    // Project expressions don't contain Non-Mappable UDF, TransformOperator is not needed
    if (!hasNonMappableUDF) {
      return filter;
    }

    // has Non-Mappable UDF, we wrap a TransformOperator for further calculation
    try {
      final OperatorContext transformContext =
          context
              .getDriverContext()
              .addOperatorContext(
                  context.getNextOperatorId(),
                  node.getPlanNodeId(),
                  TransformOperator.class.getSimpleName());
      context.getTimeSliceAllocator().recordExecutionWeight(transformContext, 1);
      return new TransformOperator(
          transformContext,
          filter,
          inputDataTypes,
          inputLocations,
          projectExpressions,
          node.isKeepNull(),
          node.getZoneId(),
          expressionTypes,
          node.getScanOrder() == Ordering.ASC);
    } catch (QueryProcessException | IOException e) {
      throw new RuntimeException(e);
    }
  }

  @Override
  public Operator visitGroupByLevel(GroupByLevelNode node, LocalExecutionPlanContext context) {
    checkArgument(
        !node.getGroupByLevelDescriptors().isEmpty(),
        "GroupByLevel descriptorList cannot be empty");
    List<Operator> children = dealWithConsumeAllChildrenPipelineBreaker(node, context);
    boolean ascending = node.getScanOrder() == Ordering.ASC;
    List<Aggregator> aggregators = new ArrayList<>();
    Map<String, List<InputLocation>> layout = makeLayout(node);
    List<CrossSeriesAggregationDescriptor> aggregationDescriptors =
        node.getGroupByLevelDescriptors();
    for (CrossSeriesAggregationDescriptor descriptor : aggregationDescriptors) {
      List<InputLocation[]> inputLocationList = calcInputLocationList(descriptor, layout);
      TSDataType seriesDataType =
          context
              .getTypeProvider()
              // get the type of first inputExpression
              .getType(descriptor.getInputExpressions().get(0).getExpressionString());
      aggregators.add(
          new Aggregator(
              AccumulatorFactory.createAccumulator(
                  descriptor.getAggregationType(),
                  seriesDataType,
                  descriptor.getInputExpressions(),
                  descriptor.getInputAttributes(),
                  ascending),
              descriptor.getStep(),
              inputLocationList));
    }
    OperatorContext operatorContext =
        context
            .getDriverContext()
            .addOperatorContext(
                context.getNextOperatorId(),
                node.getPlanNodeId(),
                AggregationOperator.class.getSimpleName());

    GroupByTimeParameter groupByTimeParameter = node.getGroupByTimeParameter();
    ITimeRangeIterator timeRangeIterator =
        initTimeRangeIterator(groupByTimeParameter, ascending, false);
    long maxReturnSize =
        calculateMaxAggregationResultSize(
            aggregationDescriptors, timeRangeIterator, context.getTypeProvider());

    context.getTimeSliceAllocator().recordExecutionWeight(operatorContext, aggregators.size());
    return new AggregationOperator(
        operatorContext, aggregators, timeRangeIterator, children, maxReturnSize);
  }

  @Override
  public Operator visitGroupByTag(GroupByTagNode node, LocalExecutionPlanContext context) {
    checkArgument(!node.getTagKeys().isEmpty(), "GroupByTag tag keys cannot be empty");
    checkArgument(
        node.getTagValuesToAggregationDescriptors().size() >= 1,
        "GroupByTag aggregation descriptors cannot be empty");

    List<Operator> children = dealWithConsumeAllChildrenPipelineBreaker(node, context);

    boolean ascending = node.getScanOrder() == Ordering.ASC;
    Map<String, List<InputLocation>> layout = makeLayout(node);
    List<List<String>> groups = new ArrayList<>();
    List<List<Aggregator>> groupedAggregators = new ArrayList<>();
    int aggregatorCount = 0;
    for (Map.Entry<List<String>, List<CrossSeriesAggregationDescriptor>> entry :
        node.getTagValuesToAggregationDescriptors().entrySet()) {
      groups.add(entry.getKey());
      List<Aggregator> aggregators = new ArrayList<>();
      for (CrossSeriesAggregationDescriptor aggregationDescriptor : entry.getValue()) {
        if (aggregationDescriptor == null) {
          aggregators.add(null);
          continue;
        }
        List<InputLocation[]> inputLocations = calcInputLocationList(aggregationDescriptor, layout);
        TSDataType seriesDataType =
            context
                .getTypeProvider()
                .getType(aggregationDescriptor.getInputExpressions().get(0).getExpressionString());
        aggregators.add(
            new Aggregator(
                AccumulatorFactory.createAccumulator(
                    aggregationDescriptor.getAggregationType(),
                    seriesDataType,
                    aggregationDescriptor.getInputExpressions(),
                    aggregationDescriptor.getInputAttributes(),
                    ascending),
                aggregationDescriptor.getStep(),
                inputLocations));
      }
      groupedAggregators.add(aggregators);
      aggregatorCount += aggregators.size();
    }
    GroupByTimeParameter groupByTimeParameter = node.getGroupByTimeParameter();
    ITimeRangeIterator timeRangeIterator =
        initTimeRangeIterator(groupByTimeParameter, ascending, false);
    List<AggregationDescriptor> aggregationDescriptors =
        node.getTagValuesToAggregationDescriptors().values().stream()
            .flatMap(Collection::stream)
            .filter(Objects::nonNull)
            .collect(Collectors.toList());
    long maxReturnSize =
        calculateMaxAggregationResultSize(
            aggregationDescriptors, timeRangeIterator, context.getTypeProvider());
    OperatorContext operatorContext =
        context
            .getDriverContext()
            .addOperatorContext(
                context.getNextOperatorId(),
                node.getPlanNodeId(),
                TagAggregationOperator.class.getSimpleName());
    context.getTimeSliceAllocator().recordExecutionWeight(operatorContext, aggregatorCount);
    return new TagAggregationOperator(
        operatorContext, groups, groupedAggregators, children, maxReturnSize);
  }

  @Override
  public Operator visitSlidingWindowAggregation(
      SlidingWindowAggregationNode node, LocalExecutionPlanContext context) {
    checkArgument(
        !node.getAggregationDescriptorList().isEmpty(),
        "Aggregation descriptorList cannot be empty");
    OperatorContext operatorContext =
        context
            .getDriverContext()
            .addOperatorContext(
                context.getNextOperatorId(),
                node.getPlanNodeId(),
                SlidingWindowAggregationOperator.class.getSimpleName());
    Operator child = node.getChild().accept(this, context);
    boolean ascending = node.getScanOrder() == Ordering.ASC;
    List<Aggregator> aggregators = new ArrayList<>();
    Map<String, List<InputLocation>> layout = makeLayout(node);
    List<AggregationDescriptor> aggregationDescriptors = node.getAggregationDescriptorList();
    for (AggregationDescriptor descriptor : aggregationDescriptors) {
      List<InputLocation[]> inputLocationList = calcInputLocationList(descriptor, layout);
      aggregators.add(
          SlidingWindowAggregatorFactory.createSlidingWindowAggregator(
              descriptor.getAggregationType(),
              context
                  .getTypeProvider()
                  // get the type of first inputExpression
                  .getType(descriptor.getInputExpressions().get(0).getExpressionString()),
              descriptor.getInputExpressions(),
              descriptor.getInputAttributes(),
              ascending,
              inputLocationList,
              descriptor.getStep()));
    }

    GroupByTimeParameter groupByTimeParameter = node.getGroupByTimeParameter();
    ITimeRangeIterator timeRangeIterator =
        initTimeRangeIterator(groupByTimeParameter, ascending, false);
    long maxReturnSize =
        calculateMaxAggregationResultSize(
            aggregationDescriptors, timeRangeIterator, context.getTypeProvider());

    context.getTimeSliceAllocator().recordExecutionWeight(operatorContext, aggregators.size());
    return new SlidingWindowAggregationOperator(
        operatorContext,
        aggregators,
        timeRangeIterator,
        child,
        ascending,
        groupByTimeParameter,
        maxReturnSize);
  }

  @Override
  public Operator visitLimit(LimitNode node, LocalExecutionPlanContext context) {
    Operator child = node.getChild().accept(this, context);
    OperatorContext operatorContext =
        context
            .getDriverContext()
            .addOperatorContext(
                context.getNextOperatorId(),
                node.getPlanNodeId(),
                LimitOperator.class.getSimpleName());

    context.getTimeSliceAllocator().recordExecutionWeight(operatorContext, 1);
    return new LimitOperator(operatorContext, node.getLimit(), child);
  }

  @Override
  public Operator visitOffset(OffsetNode node, LocalExecutionPlanContext context) {
    Operator child = node.getChild().accept(this, context);
    OperatorContext operatorContext =
        context
            .getDriverContext()
            .addOperatorContext(
                context.getNextOperatorId(),
                node.getPlanNodeId(),
                OffsetOperator.class.getSimpleName());

    context.getTimeSliceAllocator().recordExecutionWeight(operatorContext, 1);
    return new OffsetOperator(operatorContext, node.getOffset(), child);
  }

  @Override
  public Operator visitAggregation(AggregationNode node, LocalExecutionPlanContext context) {
    checkArgument(
        !node.getAggregationDescriptorList().isEmpty(),
        "Aggregation descriptorList cannot be empty");
    List<Operator> children = dealWithConsumeAllChildrenPipelineBreaker(node, context);
    boolean ascending = node.getScanOrder() == Ordering.ASC;
    List<Aggregator> aggregators = new ArrayList<>();
    Map<String, List<InputLocation>> layout = makeLayout(node);
    List<AggregationDescriptor> aggregationDescriptors = node.getAggregationDescriptorList();
    for (AggregationDescriptor descriptor : node.getAggregationDescriptorList()) {
      List<InputLocation[]> inputLocationList = calcInputLocationList(descriptor, layout);
      aggregators.add(
          new Aggregator(
              AccumulatorFactory.createAccumulator(
                  descriptor.getAggregationType(),
                  context
                      .getTypeProvider()
                      // get the type of first inputExpression
                      .getType(descriptor.getInputExpressions().get(0).getExpressionString()),
                  descriptor.getInputExpressions(),
                  descriptor.getInputAttributes(),
                  ascending),
              descriptor.getStep(),
              inputLocationList));
    }
    boolean inputRaw = node.getAggregationDescriptorList().get(0).getStep().isInputRaw();
    GroupByTimeParameter groupByTimeParameter = node.getGroupByTimeParameter();
    GroupByParameter groupByParameter = node.getGroupByParameter();

    if (inputRaw) {
      checkArgument(children.size() == 1, "rawDataAggregateOperator can only accept one input");
      OperatorContext operatorContext =
          context
              .getDriverContext()
              .addOperatorContext(
                  context.getNextOperatorId(),
                  node.getPlanNodeId(),
                  RawDataAggregationOperator.class.getSimpleName());
      context.getTimeSliceAllocator().recordExecutionWeight(operatorContext, aggregators.size());

      ITimeRangeIterator timeRangeIterator =
          initTimeRangeIterator(groupByTimeParameter, ascending, true);
      long maxReturnSize =
          calculateMaxAggregationResultSize(
              aggregationDescriptors, timeRangeIterator, context.getTypeProvider());

      // groupByParameter and groupByTimeParameter
      if (groupByParameter != null) {
        WindowType windowType = groupByParameter.getWindowType();

        WindowParameter windowParameter;
        switch (windowType) {
          case VARIATION_WINDOW:
            Expression groupByVariationExpression = node.getGroupByExpression();
            if (groupByVariationExpression == null) {
              throw new IllegalArgumentException("groupByVariationExpression can't be null");
            }
            String controlColumn = groupByVariationExpression.getExpressionString();
            TSDataType controlColumnType = context.getTypeProvider().getType(controlColumn);
            windowParameter =
                new VariationWindowParameter(
                    controlColumnType,
                    layout.get(controlColumn).get(0).getValueColumnIndex(),
                    node.isOutputEndTime(),
                    ((GroupByVariationParameter) groupByParameter).isIgnoringNull(),
                    ((GroupByVariationParameter) groupByParameter).getDelta());
            break;
          case CONDITION_WINDOW:
            Expression groupByConditionExpression = node.getGroupByExpression();
            if (groupByConditionExpression == null) {
              throw new IllegalArgumentException("groupByConditionExpression can't be null");
            }
            windowParameter =
                new ConditionWindowParameter(
                    node.isOutputEndTime(),
                    ((GroupByConditionParameter) groupByParameter).isIgnoringNull(),
                    layout
                        .get(groupByConditionExpression.getExpressionString())
                        .get(0)
                        .getValueColumnIndex(),
                    ((GroupByConditionParameter) groupByParameter).getKeepExpression());
            break;
          case SESSION_WINDOW:
            windowParameter =
                new SessionWindowParameter(
                    ((GroupBySessionParameter) groupByParameter).getTimeInterval(),
                    node.isOutputEndTime());
            break;
          case COUNT_WINDOW:
            Expression groupByCountExpression = node.getGroupByExpression();
            if (groupByCountExpression == null) {
              throw new IllegalArgumentException("groupByCountExpression can't be null");
            }
            windowParameter =
                new CountWindowParameter(
                    ((GroupByCountParameter) groupByParameter).getCountNumber(),
                    layout
                        .get(groupByCountExpression.getExpressionString())
                        .get(0)
                        .getValueColumnIndex(),
                    node.isOutputEndTime(),
                    ((GroupByCountParameter) groupByParameter).isIgnoreNull());
            break;
          default:
            throw new IllegalArgumentException("Unsupported window type");
        }
        return new RawDataAggregationOperator(
            operatorContext,
            aggregators,
            timeRangeIterator,
            children.get(0),
            ascending,
            maxReturnSize,
            windowParameter);
      }

      WindowParameter windowParameter = new TimeWindowParameter(node.isOutputEndTime());
      return new RawDataAggregationOperator(
          operatorContext,
          aggregators,
          timeRangeIterator,
          children.get(0),
          ascending,
          maxReturnSize,
          windowParameter);
    } else {
      OperatorContext operatorContext =
          context
              .getDriverContext()
              .addOperatorContext(
                  context.getNextOperatorId(),
                  node.getPlanNodeId(),
                  AggregationOperator.class.getSimpleName());

      ITimeRangeIterator timeRangeIterator =
          initTimeRangeIterator(groupByTimeParameter, ascending, true);
      long maxReturnSize =
          calculateMaxAggregationResultSize(
              aggregationDescriptors, timeRangeIterator, context.getTypeProvider());

      context.getTimeSliceAllocator().recordExecutionWeight(operatorContext, aggregators.size());
      return new AggregationOperator(
          operatorContext, aggregators, timeRangeIterator, children, maxReturnSize);
    }
  }

  private List<InputLocation[]> calcInputLocationList(
      AggregationDescriptor descriptor, Map<String, List<InputLocation>> layout) {
    List<List<String>> inputColumnNames = descriptor.getInputColumnNamesList();
    List<InputLocation[]> inputLocationList = new ArrayList<>();

    for (List<String> inputColumnNamesOfOneInput : inputColumnNames) {
      // it may include double parts
      List<List<InputLocation>> inputLocationParts = new ArrayList<>();
      inputColumnNamesOfOneInput.forEach(o -> inputLocationParts.add(layout.get(o)));
      for (int i = 0; i < inputLocationParts.get(0).size(); i++) {
        if (inputColumnNamesOfOneInput.size() == 1) {
          inputLocationList.add(new InputLocation[] {inputLocationParts.get(0).get(i)});
        } else {
          inputLocationList.add(
              new InputLocation[] {
                inputLocationParts.get(0).get(i), inputLocationParts.get(1).get(i)
              });
        }
      }
    }
    return inputLocationList;
  }

  @Override
  public Operator visitSort(SortNode node, LocalExecutionPlanContext context) {
    Operator child = node.getChild().accept(this, context);
    OperatorContext operatorContext =
        context
            .getDriverContext()
            .addOperatorContext(
                context.getNextOperatorId(),
                node.getPlanNodeId(),
                SortOperator.class.getSimpleName());

    List<TSDataType> dataTypes = getOutputColumnTypes(node, context.getTypeProvider());

    List<SortItem> sortItemList = node.getOrderByParameter().getSortItemList();
    context.getTimeSliceAllocator().recordExecutionWeight(operatorContext, 1);

    List<Integer> sortItemIndexList = new ArrayList<>(sortItemList.size());
    List<TSDataType> sortItemDataTypeList = new ArrayList<>(sortItemList.size());
    genSortInformation(
        node.getOutputColumnNames(),
        dataTypes,
        sortItemList,
        sortItemIndexList,
        sortItemDataTypeList);

    String filePrefix =
        IoTDBDescriptor.getInstance().getConfig().getSortTmpDir()
            + File.separator
            + operatorContext.getDriverContext().getFragmentInstanceContext().getId().getFullId()
            + File.separator
            + operatorContext.getDriverContext().getPipelineId()
            + File.separator;

    context.getDriverContext().setHaveTmpFile(true);
    context.getDriverContext().getFragmentInstanceContext().setMayHaveTmpFile(true);

    return new SortOperator(
        operatorContext,
        child,
        dataTypes,
        filePrefix,
        MergeSortComparator.getComparator(sortItemList, sortItemIndexList, sortItemDataTypeList));
  }

  @Override
  public Operator visitInto(IntoNode node, LocalExecutionPlanContext context) {
    Operator child = node.getChild().accept(this, context);
    OperatorContext operatorContext =
        context
            .getDriverContext()
            .addOperatorContext(
                context.getNextOperatorId(),
                node.getPlanNodeId(),
                IntoOperator.class.getSimpleName());

    IntoPathDescriptor intoPathDescriptor = node.getIntoPathDescriptor();

    Map<String, InputLocation> sourceColumnToInputLocationMap =
        constructSourceColumnToInputLocationMap(node);
    Map<PartialPath, Map<String, InputLocation>> targetPathToSourceInputLocationMap =
        new HashMap<>();
    processTargetPathToSourceMap(
        intoPathDescriptor.getTargetPathToSourceMap(),
        targetPathToSourceInputLocationMap,
        sourceColumnToInputLocationMap);

    Map<PartialPath, Map<String, TSDataType>> targetPathToDataTypeMap =
        intoPathDescriptor.getTargetPathToDataTypeMap();
    long statementSizePerLine = calculateStatementSizePerLine(targetPathToDataTypeMap);

    context.getTimeSliceAllocator().recordExecutionWeight(operatorContext, 1);

    return new IntoOperator(
        operatorContext,
        child,
        getInputColumnTypes(node, context.getTypeProvider()),
        targetPathToSourceInputLocationMap,
        targetPathToDataTypeMap,
        intoPathDescriptor.getTargetDeviceToAlignedMap(),
        intoPathDescriptor.getSourceTargetPathPairList(),
        sourceColumnToInputLocationMap,
        FragmentInstanceManager.getInstance().getIntoOperationExecutor(),
        statementSizePerLine);
  }

  @Override
  public Operator visitDeviceViewInto(DeviceViewIntoNode node, LocalExecutionPlanContext context) {
    Operator child = node.getChild().accept(this, context);
    OperatorContext operatorContext =
        context
            .getDriverContext()
            .addOperatorContext(
                context.getNextOperatorId(),
                node.getPlanNodeId(),
                DeviceViewIntoOperator.class.getSimpleName());

    DeviceViewIntoPathDescriptor deviceViewIntoPathDescriptor =
        node.getDeviceViewIntoPathDescriptor();
    Map<String, InputLocation> sourceColumnToInputLocationMap =
        constructSourceColumnToInputLocationMap(node);

    Map<String, Map<PartialPath, Map<String, InputLocation>>>
        deviceToTargetPathSourceInputLocationMap = new HashMap<>();
    Map<String, Map<PartialPath, Map<String, TSDataType>>> deviceToTargetPathDataTypeMap =
        deviceViewIntoPathDescriptor.getSourceDeviceToTargetPathDataTypeMap();
    Map<String, Map<PartialPath, Map<String, String>>> sourceDeviceToTargetPathMap =
        deviceViewIntoPathDescriptor.getSourceDeviceToTargetPathMap();
    long statementSizePerLine = 0L;
    for (Map.Entry<String, Map<PartialPath, Map<String, String>>> deviceEntry :
        sourceDeviceToTargetPathMap.entrySet()) {
      String sourceDevice = deviceEntry.getKey();
      Map<PartialPath, Map<String, InputLocation>> targetPathToSourceInputLocationMap =
          new HashMap<>();
      processTargetPathToSourceMap(
          deviceEntry.getValue(),
          targetPathToSourceInputLocationMap,
          sourceColumnToInputLocationMap);
      deviceToTargetPathSourceInputLocationMap.put(
          sourceDevice, targetPathToSourceInputLocationMap);
      statementSizePerLine +=
          calculateStatementSizePerLine(deviceToTargetPathDataTypeMap.get(sourceDevice));
    }

    context.getTimeSliceAllocator().recordExecutionWeight(operatorContext, 1);
    return new DeviceViewIntoOperator(
        operatorContext,
        child,
        getInputColumnTypes(node, context.getTypeProvider()),
        deviceToTargetPathSourceInputLocationMap,
        deviceToTargetPathDataTypeMap,
        deviceViewIntoPathDescriptor.getTargetDeviceToAlignedMap(),
        deviceViewIntoPathDescriptor.getDeviceToSourceTargetPathPairListMap(),
        sourceColumnToInputLocationMap,
        FragmentInstanceManager.getInstance().getIntoOperationExecutor(),
        statementSizePerLine);
  }

  private Map<String, InputLocation> constructSourceColumnToInputLocationMap(PlanNode node) {
    Map<String, InputLocation> sourceColumnToInputLocationMap = new HashMap<>();
    Map<String, List<InputLocation>> layout = makeLayout(node);
    for (Map.Entry<String, List<InputLocation>> layoutEntry : layout.entrySet()) {
      sourceColumnToInputLocationMap.put(layoutEntry.getKey(), layoutEntry.getValue().get(0));
    }
    return sourceColumnToInputLocationMap;
  }

  private void processTargetPathToSourceMap(
      Map<PartialPath, Map<String, String>> targetPathToSourceMap,
      Map<PartialPath, Map<String, InputLocation>> targetPathToSourceInputLocationMap,
      Map<String, InputLocation> sourceColumnToInputLocationMap) {
    for (Map.Entry<PartialPath, Map<String, String>> entry : targetPathToSourceMap.entrySet()) {
      PartialPath targetDevice = entry.getKey();
      Map<String, InputLocation> measurementToInputLocationMap = new HashMap<>();
      for (Map.Entry<String, String> measurementEntry : entry.getValue().entrySet()) {
        String targetMeasurement = measurementEntry.getKey();
        String sourceColumn = measurementEntry.getValue();
        measurementToInputLocationMap.put(
            targetMeasurement, sourceColumnToInputLocationMap.get(sourceColumn));
      }
      targetPathToSourceInputLocationMap.put(targetDevice, measurementToInputLocationMap);
    }
  }

  private long calculateStatementSizePerLine(
      Map<PartialPath, Map<String, TSDataType>> targetPathToDataTypeMap) {
    long maxStatementSize = Long.BYTES;
    List<TSDataType> dataTypes =
        targetPathToDataTypeMap.values().stream()
            .flatMap(stringTSDataTypeMap -> stringTSDataTypeMap.values().stream())
            .collect(Collectors.toList());
    for (TSDataType dataType : dataTypes) {
      maxStatementSize += getValueSizePerLine(dataType);
    }
    return maxStatementSize;
  }

  private static long getValueSizePerLine(TSDataType tsDataType) {
    switch (tsDataType) {
      case INT32:
        return Integer.BYTES;
      case INT64:
        return Long.BYTES;
      case FLOAT:
        return Float.BYTES;
      case DOUBLE:
        return Double.BYTES;
      case BOOLEAN:
        return Byte.BYTES;
      case TEXT:
        return StatisticsManager.getInstance().getMaxBinarySizeInBytes(new PartialPath());
      default:
        throw new UnsupportedOperationException("Unknown data type " + tsDataType);
    }
  }

  @Deprecated
  @Override
  public Operator visitTimeJoin(TimeJoinNode node, LocalExecutionPlanContext context) {
    List<Operator> children = dealWithConsumeAllChildrenPipelineBreaker(node, context);
    OperatorContext operatorContext =
        context
            .getDriverContext()
            .addOperatorContext(
                context.getNextOperatorId(),
                node.getPlanNodeId(),
                TimeJoinOperator.class.getSimpleName());
    TimeComparator timeComparator =
        node.getMergeOrder() == Ordering.ASC ? ASC_TIME_COMPARATOR : DESC_TIME_COMPARATOR;
    List<OutputColumn> outputColumns = generateOutputColumnsFromChildren(node);
    List<ColumnMerger> mergers = createColumnMergers(outputColumns, timeComparator);
    List<TSDataType> outputColumnTypes = getOutputColumnTypes(node, context.getTypeProvider());

    context.getTimeSliceAllocator().recordExecutionWeight(operatorContext, 1);
    return new RowBasedTimeJoinOperator(
        operatorContext,
        children,
        node.getMergeOrder(),
        outputColumnTypes,
        mergers,
        timeComparator);
  }

  @Override
  public Operator visitHorizontallyConcat(
      HorizontallyConcatNode node, LocalExecutionPlanContext context) {
    List<Operator> children = dealWithConsumeAllChildrenPipelineBreaker(node, context);
    OperatorContext operatorContext =
        context
            .getDriverContext()
            .addOperatorContext(
                context.getNextOperatorId(),
                node.getPlanNodeId(),
                HorizontallyConcatOperator.class.getSimpleName());
    List<TSDataType> outputColumnTypes = getOutputColumnTypes(node, context.getTypeProvider());

    context.getTimeSliceAllocator().recordExecutionWeight(operatorContext, 1);
    return new HorizontallyConcatOperator(operatorContext, children, outputColumnTypes);
  }

  @Override
  public Operator visitShowQueries(ShowQueriesNode node, LocalExecutionPlanContext context) {
    OperatorContext operatorContext =
        context
            .getDriverContext()
            .addOperatorContext(
                context.getNextOperatorId(),
                node.getPlanNodeId(),
                ShowQueriesOperator.class.getSimpleName());

    context.getTimeSliceAllocator().recordExecutionWeight(operatorContext, 1);

    return new ShowQueriesOperator(
        operatorContext, node.getPlanNodeId(), Coordinator.getInstance());
  }

  private List<OutputColumn> generateOutputColumnsFromChildren(MultiChildProcessNode node) {
    // TODO we should also sort the InputLocation for each column if they are not overlapped
    return makeLayout(node).values().stream()
        .map(inputLocations -> new OutputColumn(inputLocations, inputLocations.size() > 1))
        .collect(Collectors.toList());
  }

  private List<ColumnMerger> createColumnMergers(
      List<OutputColumn> outputColumns, TimeComparator timeComparator) {
    List<ColumnMerger> mergers = new ArrayList<>(outputColumns.size());
    for (OutputColumn outputColumn : outputColumns) {
      ColumnMerger merger;
      // only has one input column
      if (outputColumn.isSingleInputColumn()) {
        merger = new SingleColumnMerger(outputColumn.getSourceLocation(0), timeComparator);
      } else if (outputColumn.isOverlapped()) {
        // has more than one input columns but time of these input columns is overlapped
        merger = new MultiColumnMerger(outputColumn.getSourceLocations());
      } else {
        // has more than one input columns and time of these input columns is not overlapped
        merger =
            new NonOverlappedMultiColumnMerger(outputColumn.getSourceLocations(), timeComparator);
      }
      mergers.add(merger);
    }
    return mergers;
  }

  @Override
  public Operator visitExchange(ExchangeNode node, LocalExecutionPlanContext context) {
    OperatorContext operatorContext =
        context
            .getDriverContext()
            .addOperatorContext(
                context.getNextOperatorId(),
                node.getPlanNodeId(),
                ExchangeOperator.class.getSimpleName());
    context.getTimeSliceAllocator().recordExecutionWeight(operatorContext, 0);

    FragmentInstanceId localInstanceId = context.getInstanceContext().getId();
    FragmentInstanceId remoteInstanceId = node.getUpstreamInstanceId();

    TEndPoint upstreamEndPoint = node.getUpstreamEndpoint();
    boolean isSameNode = isSameNode(upstreamEndPoint);
    ISourceHandle sourceHandle =
        isSameNode
            ? MPP_DATA_EXCHANGE_MANAGER.createLocalSourceHandleForFragment(
                localInstanceId.toThrift(),
                node.getPlanNodeId().getId(),
                node.getUpstreamPlanNodeId().getId(),
                remoteInstanceId.toThrift(),
                node.getIndexOfUpstreamSinkHandle(),
                context.getInstanceContext()::failed)
            : MPP_DATA_EXCHANGE_MANAGER.createSourceHandle(
                localInstanceId.toThrift(),
                node.getPlanNodeId().getId(),
                node.getIndexOfUpstreamSinkHandle(),
                upstreamEndPoint,
                remoteInstanceId.toThrift(),
                context.getInstanceContext()::failed);
    if (!isSameNode) {
      context.addExchangeSumNum(1);
    }
    sourceHandle.setMaxBytesCanReserve(context.getMaxBytesOneHandleCanReserve());
    ExchangeOperator exchangeOperator =
        new ExchangeOperator(operatorContext, sourceHandle, node.getUpstreamPlanNodeId());
    context.addExchangeOperator(exchangeOperator);
    return exchangeOperator;
  }

  @Override
  public Operator visitIdentitySink(IdentitySinkNode node, LocalExecutionPlanContext context) {
    context.addExchangeSumNum(1);
    OperatorContext operatorContext =
        context
            .getDriverContext()
            .addOperatorContext(
                context.getNextOperatorId(),
                node.getPlanNodeId(),
                IdentitySinkOperator.class.getSimpleName());
    context.getTimeSliceAllocator().recordExecutionWeight(operatorContext, 1);

    List<Operator> children = dealWithConsumeChildrenOneByOneNode(node, context);

    checkArgument(
        MPP_DATA_EXCHANGE_MANAGER != null, "MPP_DATA_EXCHANGE_MANAGER should not be null");
    FragmentInstanceId localInstanceId = context.getInstanceContext().getId();
    DownStreamChannelIndex downStreamChannelIndex = new DownStreamChannelIndex(0);
    ISinkHandle sinkHandle =
        MPP_DATA_EXCHANGE_MANAGER.createShuffleSinkHandle(
            node.getDownStreamChannelLocationList(),
            downStreamChannelIndex,
            ShuffleSinkHandle.ShuffleStrategyEnum.PLAIN,
            localInstanceId.toThrift(),
            node.getPlanNodeId().getId(),
            context.getInstanceContext());
    sinkHandle.setMaxBytesCanReserve(context.getMaxBytesOneHandleCanReserve());
    context.getDriverContext().setSink(sinkHandle);

    return new IdentitySinkOperator(operatorContext, children, downStreamChannelIndex, sinkHandle);
  }

  @Override
  public Operator visitShuffleSink(ShuffleSinkNode node, LocalExecutionPlanContext context) {
    context.addExchangeSumNum(1);
    OperatorContext operatorContext =
        context
            .getDriverContext()
            .addOperatorContext(
                context.getNextOperatorId(),
                node.getPlanNodeId(),
                ShuffleHelperOperator.class.getSimpleName());
    context.getTimeSliceAllocator().recordExecutionWeight(operatorContext, 1);

    // TODO implement pipeline division for shuffle sink
    context.setDegreeOfParallelism(1);
    List<Operator> children = dealWithConsumeAllChildrenPipelineBreaker(node, context);

    checkArgument(
        MPP_DATA_EXCHANGE_MANAGER != null, "MPP_DATA_EXCHANGE_MANAGER should not be null");
    FragmentInstanceId localInstanceId = context.getInstanceContext().getId();
    DownStreamChannelIndex downStreamChannelIndex = new DownStreamChannelIndex(0);
    ISinkHandle sinkHandle =
        MPP_DATA_EXCHANGE_MANAGER.createShuffleSinkHandle(
            node.getDownStreamChannelLocationList(),
            downStreamChannelIndex,
            ShuffleSinkHandle.ShuffleStrategyEnum.SIMPLE_ROUND_ROBIN,
            localInstanceId.toThrift(),
            node.getPlanNodeId().getId(),
            context.getInstanceContext());
    sinkHandle.setMaxBytesCanReserve(context.getMaxBytesOneHandleCanReserve());
    context.getDriverContext().setSink(sinkHandle);

    return new ShuffleHelperOperator(operatorContext, children, downStreamChannelIndex, sinkHandle);
  }

  @Override
  public Operator visitSchemaFetchMerge(
      SchemaFetchMergeNode node, LocalExecutionPlanContext context) {
    List<Operator> children = dealWithConsumeChildrenOneByOneNode(node, context);
    OperatorContext operatorContext =
        context
            .getDriverContext()
            .addOperatorContext(
                context.getNextOperatorId(),
                node.getPlanNodeId(),
                SchemaFetchMergeOperator.class.getSimpleName());
    context.getTimeSliceAllocator().recordExecutionWeight(operatorContext, 1);
    return new SchemaFetchMergeOperator(operatorContext, children, node.getStorageGroupList());
  }

  @Override
  public Operator visitSchemaFetchScan(
      SchemaFetchScanNode node, LocalExecutionPlanContext context) {
    OperatorContext operatorContext =
        context
            .getDriverContext()
            .addOperatorContext(
                context.getNextOperatorId(),
                node.getPlanNodeId(),
                SchemaFetchScanOperator.class.getSimpleName());
    context.getTimeSliceAllocator().recordExecutionWeight(operatorContext, 1);
    return new SchemaFetchScanOperator(
        node.getPlanNodeId(),
        operatorContext,
        node.getPatternTree(),
        node.getTemplateMap(),
        ((SchemaDriverContext) (context.getDriverContext())).getSchemaRegion(),
        node.isWithTags());
  }

  @Override
  public Operator visitLastQueryScan(LastQueryScanNode node, LocalExecutionPlanContext context) {
    PartialPath seriesPath = node.getSeriesPath().transformToPartialPath();
    TimeValuePair timeValuePair = DATA_NODE_SCHEMA_CACHE.getLastCache(seriesPath);
    if (timeValuePair == null) { // last value is not cached
      return createUpdateLastCacheOperator(node, context, node.getSeriesPath());
    } else if (!LastQueryUtil.satisfyFilter(
        updateFilterUsingTTL(context.getLastQueryTimeFilter(), context.getDataRegionTTL()),
        timeValuePair)) { // cached last value is not satisfied

      boolean isFilterGtOrGe =
          (context.getLastQueryTimeFilter() instanceof Gt
              || context.getLastQueryTimeFilter() instanceof GtEq);
      // time filter is not > or >=, we still need to read from disk
      if (!isFilterGtOrGe) {
        return createUpdateLastCacheOperator(node, context, node.getSeriesPath());
      } else { // otherwise, we just ignore it and return null
        return null;
      }
    } else { //  cached last value is satisfied, put it into LastCacheScanOperator
      context.addCachedLastValue(timeValuePair, node.outputPathSymbol());
      return null;
    }
  }

  private UpdateLastCacheOperator createUpdateLastCacheOperator(
      LastQueryScanNode node, LocalExecutionPlanContext context, MeasurementPath fullPath) {
    SeriesAggregationScanOperator lastQueryScan = createLastQueryScanOperator(node, context);
    if (node.getOutputViewPath() == null) {
      OperatorContext operatorContext =
          context
              .getDriverContext()
              .addOperatorContext(
                  context.getNextOperatorId(),
                  node.getPlanNodeId(),
                  UpdateLastCacheOperator.class.getSimpleName());
      context.getTimeSliceAllocator().recordExecutionWeight(operatorContext, 1);
      return new UpdateLastCacheOperator(
          operatorContext,
          lastQueryScan,
          fullPath,
          node.getSeriesPath().getSeriesType(),
          DATA_NODE_SCHEMA_CACHE,
          context.isNeedUpdateLastCache());
    } else {
      OperatorContext operatorContext =
          context
              .getDriverContext()
              .addOperatorContext(
                  context.getNextOperatorId(),
                  node.getPlanNodeId(),
                  UpdateViewPathLastCacheOperator.class.getSimpleName());
      context.getTimeSliceAllocator().recordExecutionWeight(operatorContext, 1);
      return new UpdateViewPathLastCacheOperator(
          operatorContext,
          lastQueryScan,
          fullPath,
          node.getSeriesPath().getSeriesType(),
          DATA_NODE_SCHEMA_CACHE,
          context.isNeedUpdateLastCache(),
          node.getOutputViewPath());
    }
  }

  private SeriesAggregationScanOperator createLastQueryScanOperator(
      LastQueryScanNode node, LocalExecutionPlanContext context) {
    MeasurementPath seriesPath = node.getSeriesPath();
    OperatorContext operatorContext =
        context
            .getDriverContext()
            .addOperatorContext(
                context.getNextOperatorId(),
                node.getPlanNodeId(),
                SeriesAggregationScanOperator.class.getSimpleName());

    // last_time, last_value
    List<Aggregator> aggregators = LastQueryUtil.createAggregators(seriesPath.getSeriesType());
    ITimeRangeIterator timeRangeIterator = initTimeRangeIterator(null, false, false);
    long maxReturnSize =
        calculateMaxAggregationResultSizeForLastQuery(
            aggregators, seriesPath.transformToPartialPath());

    SeriesScanOptions.Builder scanOptionsBuilder = new SeriesScanOptions.Builder();
    scanOptionsBuilder.withAllSensors(
        context.getAllSensors(seriesPath.getDevice(), seriesPath.getMeasurement()));
    scanOptionsBuilder.withGlobalTimeFilter(context.getLastQueryTimeFilter());

    SeriesAggregationScanOperator seriesAggregationScanOperator =
        new SeriesAggregationScanOperator(
            node.getPlanNodeId(),
            seriesPath,
            Ordering.DESC,
            scanOptionsBuilder.build(),
            operatorContext,
            aggregators,
            timeRangeIterator,
            null,
            maxReturnSize);
    ((DataDriverContext) context.getDriverContext())
        .addSourceOperator(seriesAggregationScanOperator);
    ((DataDriverContext) context.getDriverContext()).addPath(seriesPath);
    context.getTimeSliceAllocator().recordExecutionWeight(operatorContext, aggregators.size());
    return seriesAggregationScanOperator;
  }

  @Override
  public Operator visitAlignedLastQueryScan(
      AlignedLastQueryScanNode node, LocalExecutionPlanContext context) {
    AlignedPath alignedPath = node.getSeriesPath();
    PartialPath devicePath = alignedPath.getDevicePath();
    // get series under aligned entity that has not been cached
    List<Integer> unCachedMeasurementIndexes = new ArrayList<>();
    List<String> measurementList = alignedPath.getMeasurementList();
    for (int i = 0; i < measurementList.size(); i++) {
      PartialPath measurementPath = devicePath.concatNode(measurementList.get(i));
      TimeValuePair timeValuePair = DATA_NODE_SCHEMA_CACHE.getLastCache(measurementPath);
      if (timeValuePair == null) { // last value is not cached
        unCachedMeasurementIndexes.add(i);
      } else if (!LastQueryUtil.satisfyFilter(
          updateFilterUsingTTL(context.getLastQueryTimeFilter(), context.getDataRegionTTL()),
          timeValuePair)) { // cached last value is not satisfied

        boolean isFilterGtOrGe =
            (context.getLastQueryTimeFilter() instanceof Gt
                || context.getLastQueryTimeFilter() instanceof GtEq);
        // time filter is not > or >=, we still need to read from disk
        if (!isFilterGtOrGe) {
          unCachedMeasurementIndexes.add(i);
        }
      } else { //  cached last value is satisfied, put it into LastCacheScanOperator
        if (node.getOutputViewPath() != null) {
          context.addCachedLastValue(timeValuePair, node.getOutputViewPath());
        } else {
          context.addCachedLastValue(timeValuePair, measurementPath.getFullPath());
        }
      }
    }
    if (unCachedMeasurementIndexes.isEmpty()) {
      return null;
    } else {
      AlignedPath unCachedPath = new AlignedPath(alignedPath.getDevicePath());
      for (int i : unCachedMeasurementIndexes) {
        unCachedPath.addMeasurement(measurementList.get(i), alignedPath.getSchemaList().get(i));
      }
      return createAlignedUpdateLastCacheOperator(node, unCachedPath, context);
    }
  }

  private AlignedUpdateLastCacheOperator createAlignedUpdateLastCacheOperator(
      AlignedLastQueryScanNode node, AlignedPath unCachedPath, LocalExecutionPlanContext context) {
    AlignedSeriesAggregationScanOperator lastQueryScan =
        createLastQueryScanOperator(node, unCachedPath, context);

    if (node.getOutputViewPath() == null) {
      OperatorContext operatorContext =
          context
              .getDriverContext()
              .addOperatorContext(
                  context.getNextOperatorId(),
                  node.getPlanNodeId(),
                  AlignedUpdateLastCacheOperator.class.getSimpleName());
      context.getTimeSliceAllocator().recordExecutionWeight(operatorContext, 1);
      return new AlignedUpdateLastCacheOperator(
          operatorContext,
          lastQueryScan,
          unCachedPath,
          DATA_NODE_SCHEMA_CACHE,
          context.isNeedUpdateLastCache());
    } else {
      OperatorContext operatorContext =
          context
              .getDriverContext()
              .addOperatorContext(
                  context.getNextOperatorId(),
                  node.getPlanNodeId(),
                  AlignedUpdateViewPathLastCacheOperator.class.getSimpleName());
      context.getTimeSliceAllocator().recordExecutionWeight(operatorContext, 1);
      return new AlignedUpdateViewPathLastCacheOperator(
          operatorContext,
          lastQueryScan,
          unCachedPath,
          DATA_NODE_SCHEMA_CACHE,
          context.isNeedUpdateLastCache(),
          node.getOutputViewPath());
    }
  }

  private AlignedSeriesAggregationScanOperator createLastQueryScanOperator(
      AlignedLastQueryScanNode node, AlignedPath unCachedPath, LocalExecutionPlanContext context) {
    OperatorContext operatorContext =
        context
            .getDriverContext()
            .addOperatorContext(
                context.getNextOperatorId(),
                node.getPlanNodeId(),
                AlignedSeriesAggregationScanOperator.class.getSimpleName());

    // last_time, last_value
    List<Aggregator> aggregators = new ArrayList<>();
    for (int i = 0; i < unCachedPath.getMeasurementList().size(); i++) {
      aggregators.addAll(
          LastQueryUtil.createAggregators(unCachedPath.getSchemaList().get(i).getType(), i));
    }
    ITimeRangeIterator timeRangeIterator = initTimeRangeIterator(null, false, false);
    long maxReturnSize = calculateMaxAggregationResultSizeForLastQuery(aggregators, unCachedPath);

    Filter timeFilter = context.getLastQueryTimeFilter();
    SeriesScanOptions.Builder scanOptionsBuilder = new SeriesScanOptions.Builder();
    scanOptionsBuilder.withAllSensors(new HashSet<>(unCachedPath.getMeasurementList()));
    if (timeFilter != null) {
      scanOptionsBuilder.withGlobalTimeFilter(timeFilter.copy());
    }

    AlignedSeriesAggregationScanOperator seriesAggregationScanOperator =
        new AlignedSeriesAggregationScanOperator(
            node.getPlanNodeId(),
            unCachedPath,
            Ordering.DESC,
            scanOptionsBuilder.build(),
            operatorContext,
            aggregators,
            timeRangeIterator,
            null,
            maxReturnSize);
    ((DataDriverContext) context.getDriverContext())
        .addSourceOperator(seriesAggregationScanOperator);
    ((DataDriverContext) context.getDriverContext()).addPath(unCachedPath);
    context.getTimeSliceAllocator().recordExecutionWeight(operatorContext, aggregators.size());
    return seriesAggregationScanOperator;
  }

  @Override
  public Operator visitLastQuery(LastQueryNode node, LocalExecutionPlanContext context) {

    context.setLastQueryTimeFilter(node.getTimeFilter());
    context.setNeedUpdateLastCache(LastQueryUtil.needUpdateCache(node.getTimeFilter()));

    List<AbstractUpdateLastCacheOperator> operatorList =
        node.getChildren().stream()
            .map(child -> child.accept(this, context))
            .filter(Objects::nonNull)
            .map(o -> (AbstractUpdateLastCacheOperator) o)
            .collect(Collectors.toList());

    List<Pair<TimeValuePair, Binary>> cachedLastValueAndPathList =
        context.getCachedLastValueAndPathList();

    int initSize = cachedLastValueAndPathList != null ? cachedLastValueAndPathList.size() : 0;
    // no need to order by timeseries at first
    if (!node.needOrderByTimeseries()) {
      TsBlockBuilder builder = LastQueryUtil.createTsBlockBuilder(initSize);
      for (int i = 0; i < initSize; i++) {
        TimeValuePair timeValuePair = cachedLastValueAndPathList.get(i).left;
        LastQueryUtil.appendLastValue(
            builder,
            timeValuePair.getTimestamp(),
            cachedLastValueAndPathList.get(i).right,
            timeValuePair.getValue().getStringValue(),
            timeValuePair.getValue().getDataType().name());
      }
      OperatorContext operatorContext =
          context
              .getDriverContext()
              .addOperatorContext(
                  context.getNextOperatorId(),
                  node.getPlanNodeId(),
                  LastQueryOperator.class.getSimpleName());
      context.getTimeSliceAllocator().recordExecutionWeight(operatorContext, 1);
      return new LastQueryOperator(operatorContext, operatorList, builder);
    } else {
      // order by timeseries
      Comparator<Binary> comparator =
          node.getTimeseriesOrdering() == Ordering.ASC
              ? ASC_BINARY_COMPARATOR
              : DESC_BINARY_COMPARATOR;
      // sort values from last cache
      if (initSize > 0) {
        cachedLastValueAndPathList.sort(Comparator.comparing(Pair::getRight, comparator));
      }

      TsBlockBuilder builder = LastQueryUtil.createTsBlockBuilder(initSize);
      for (int i = 0; i < initSize; i++) {
        TimeValuePair timeValuePair = cachedLastValueAndPathList.get(i).left;
        LastQueryUtil.appendLastValue(
            builder,
            timeValuePair.getTimestamp(),
            cachedLastValueAndPathList.get(i).right,
            timeValuePair.getValue().getStringValue(),
            timeValuePair.getValue().getDataType().name());
      }

      OperatorContext operatorContext =
          context
              .getDriverContext()
              .addOperatorContext(
                  context.getNextOperatorId(),
                  node.getPlanNodeId(),
                  LastQuerySortOperator.class.getSimpleName());
      context.getTimeSliceAllocator().recordExecutionWeight(operatorContext, 1);
      return new LastQuerySortOperator(operatorContext, builder.build(), operatorList, comparator);
    }
  }

  @Override
  public Operator visitLastQueryMerge(LastQueryMergeNode node, LocalExecutionPlanContext context) {
    List<Operator> children =
        node.getChildren().stream()
            .map(child -> child.accept(this, context))
            .collect(Collectors.toList());
    OperatorContext operatorContext =
        context
            .getDriverContext()
            .addOperatorContext(
                context.getNextOperatorId(),
                node.getPlanNodeId(),
                LastQueryMergeOperator.class.getSimpleName());

    Ordering timeseriesOrdering = node.getTimeseriesOrdering();
    Comparator<Binary> comparator =
        (timeseriesOrdering == null || timeseriesOrdering == Ordering.ASC)
            ? ASC_BINARY_COMPARATOR
            : DESC_BINARY_COMPARATOR;

    context.getTimeSliceAllocator().recordExecutionWeight(operatorContext, 1);
    return new LastQueryMergeOperator(operatorContext, children, comparator);
  }

  @Override
  public Operator visitLastQueryCollect(
      LastQueryCollectNode node, LocalExecutionPlanContext context) {
    List<Operator> children = dealWithConsumeChildrenOneByOneNode(node, context);
    OperatorContext operatorContext =
        context
            .getDriverContext()
            .addOperatorContext(
                context.getNextOperatorId(),
                node.getPlanNodeId(),
                LastQueryCollectOperator.class.getSimpleName());

    context.getTimeSliceAllocator().recordExecutionWeight(operatorContext, 1);
    return new LastQueryCollectOperator(operatorContext, children);
  }

  private Map<String, List<InputLocation>> makeLayout(PlanNode node) {
    Map<String, List<InputLocation>> outputMappings = new LinkedHashMap<>();
    int tsBlockIndex = 0;
    for (PlanNode childNode : node.getChildren()) {
      int valueColumnIndex = 0;
      for (String columnName : childNode.getOutputColumnNames()) {
        outputMappings
            .computeIfAbsent(columnName, key -> new ArrayList<>())
            .add(new InputLocation(tsBlockIndex, valueColumnIndex));
        valueColumnIndex++;
      }
      tsBlockIndex++;
    }
    return outputMappings;
  }

  private List<TSDataType> getInputColumnTypes(PlanNode node, TypeProvider typeProvider) {
    return node.getChildren().stream()
        .map(PlanNode::getOutputColumnNames)
        .flatMap(List::stream)
        .map(typeProvider::getType)
        .collect(Collectors.toList());
  }

  private List<TSDataType> getOutputColumnTypes(PlanNode node, TypeProvider typeProvider) {
    return node.getOutputColumnNames().stream()
        .map(typeProvider::getType)
        .collect(Collectors.toList());
  }

  private Operator generateOnlyChildOperator(PlanNode node, LocalExecutionPlanContext context) {
    List<Operator> children =
        node.getChildren().stream()
            .map(child -> child.accept(this, context))
            .collect(Collectors.toList());
    Validate.isTrue(children.size() == 1);
    return children.get(0);
  }

  public Operator visitPathsUsingTemplateScan(
      PathsUsingTemplateScanNode node, LocalExecutionPlanContext context) {
    OperatorContext operatorContext =
        context
            .getDriverContext()
            .addOperatorContext(
                context.getNextOperatorId(),
                node.getPlanNodeId(),
                SchemaQueryScanOperator.class.getSimpleName());
    context.getTimeSliceAllocator().recordExecutionWeight(operatorContext, 1);
    return new SchemaQueryScanOperator<>(
        node.getPlanNodeId(),
        operatorContext,
        SchemaSourceFactory.getPathsUsingTemplateSource(
            node.getPathPatternList(), node.getTemplateId()));
  }

  public Operator visitLogicalViewSchemaScan(
      LogicalViewSchemaScanNode node, LocalExecutionPlanContext context) {
    OperatorContext operatorContext =
        context
            .getDriverContext()
            .addOperatorContext(
                context.getNextOperatorId(),
                node.getPlanNodeId(),
                SchemaQueryScanOperator.class.getSimpleName());
    context.getTimeSliceAllocator().recordExecutionWeight(operatorContext, 1);
    return new SchemaQueryScanOperator<>(
        node.getPlanNodeId(),
        operatorContext,
        SchemaSourceFactory.getLogicalViewSchemaSource(
            node.getPath(), node.getLimit(), node.getOffset(), node.getSchemaFilter()));
  }

  public List<Operator> dealWithConsumeAllChildrenPipelineBreaker(
      PlanNode node, LocalExecutionPlanContext context) {
    // children after pipelining
    List<Operator> parentPipelineChildren = new ArrayList<>();
    int finalExchangeNum = context.getExchangeSumNum();
    if (context.getDegreeOfParallelism() == 1 || node.getChildren().size() == 1) {
      // If dop = 1, we don't create extra pipeline
      for (PlanNode localChild : node.getChildren()) {
        Operator childOperation = localChild.accept(this, context);
        parentPipelineChildren.add(childOperation);
      }
    } else {
      // Keep it since we may change the structure of origin children nodes
      List<PlanNode> afterwardsNodes = new ArrayList<>();
      // 1. Calculate localChildren size
      int localChildrenSize = 0, firstChildIndex = -1;
      for (int i = 0; i < node.getChildren().size(); i++) {
        if (!(node.getChildren().get(i) instanceof ExchangeNode)) {
          localChildrenSize++;
          firstChildIndex = firstChildIndex == -1 ? i : firstChildIndex;
          // deal with exchangeNode at head
        } else if (firstChildIndex == -1) {
          Operator childOperation = node.getChildren().get(i).accept(this, context);
          finalExchangeNum += 1;
          parentPipelineChildren.add(childOperation);
          afterwardsNodes.add(node.getChildren().get(i));
        }
      }
      if (firstChildIndex == -1) {
        context.setExchangeSumNum(finalExchangeNum);
        return parentPipelineChildren;
      }
      // If dop > localChildrenSize + 1, we can allocate extra dop to child node
      // Extra dop = dop - localChildrenSize, since dop = 1 means serial but not 0
      int dopForChild = Math.max(1, context.getDegreeOfParallelism() - localChildrenSize);
      // If dop > localChildrenSize, we create one new pipeline for each child
      if (context.getDegreeOfParallelism() > localChildrenSize) {
        for (int i = firstChildIndex; i < node.getChildren().size(); i++) {
          PlanNode childNode = node.getChildren().get(i);
          if (childNode instanceof ExchangeNode) {
            Operator childOperation = childNode.accept(this, context);
            finalExchangeNum += 1;
            parentPipelineChildren.add(childOperation);
          } else {
            LocalExecutionPlanContext subContext = context.createSubContext();
            subContext.setDegreeOfParallelism(dopForChild);

            int originPipeNum = context.getPipelineNumber();
            Operator sourceOperator = createNewPipelineForChildNode(context, subContext, childNode);
            parentPipelineChildren.add(sourceOperator);
            dopForChild =
                Math.max(1, dopForChild - (subContext.getPipelineNumber() - 1 - originPipeNum));
            finalExchangeNum += subContext.getExchangeSumNum() - context.getExchangeSumNum() + 1;
          }
        }
      } else {
        // If dop <= localChildrenSize, we have to divide every childNumInEachPipeline localChildren
        // to different pipeline
        int[] childNumInEachPipeline =
            getChildNumInEachPipeline(
                node.getChildren(), localChildrenSize, context.getDegreeOfParallelism());
        int childGroupNum = Math.min(context.getDegreeOfParallelism(), localChildrenSize);
        int startIndex, endIndex = firstChildIndex;
        for (int i = 0; i < childGroupNum; i++) {
          startIndex = endIndex;
          endIndex += childNumInEachPipeline[i];
          // Only if dop >= size(children) + 1, split all children to new pipeline
          // Otherwise, the first group will belong to the parent pipeline
          if (i == 0) {
            for (int j = startIndex; j < endIndex; j++) {
              context.setDegreeOfParallelism(1);
              Operator childOperation = node.getChildren().get(j).accept(this, context);
              parentPipelineChildren.add(childOperation);
              afterwardsNodes.add(node.getChildren().get(j));
            }
            continue;
          }
          LocalExecutionPlanContext subContext = context.createSubContext();
          subContext.setDegreeOfParallelism(1);
          // Create partial parent operator for children
          PlanNode partialParentNode;
          if (endIndex - startIndex == 1) {
            partialParentNode = node.getChildren().get(startIndex);
          } else {
            // PartialParentNode is equals to parentNode except children
            partialParentNode = node.createSubNode(i, startIndex, endIndex);
          }

          Operator sourceOperator =
              createNewPipelineForChildNode(context, subContext, partialParentNode);
          parentPipelineChildren.add(sourceOperator);
          afterwardsNodes.add(partialParentNode);
          finalExchangeNum += subContext.getExchangeSumNum() - context.getExchangeSumNum() + 1;
        }
        ((MultiChildProcessNode) node).setChildren(afterwardsNodes);
      }
    }
    context.setExchangeSumNum(finalExchangeNum);
    return parentPipelineChildren;
  }

  /**
   * Now, we allocate children to each pipeline as average as possible. For example, 5 children with
   * 3 dop, the children group will be [1, 2, 2]. After we can estimate the workload of each
   * operator, maybe we can allocate based on workload rather than child number.
   *
   * <p>If child is ExchangeNode, it won't affect the children number of current group.
   *
   * <p>This method can only be invoked when dop <= localChildrenSize.
   */
  public int[] getChildNumInEachPipeline(
      List<PlanNode> allChildren, int localChildrenSize, int dop) {
    int maxPipelineNum = Math.min(localChildrenSize, dop);
    int[] childNumInEachPipeline = new int[maxPipelineNum];
    int avgChildNum = Math.max(1, localChildrenSize / dop);
    // allocate remaining child to group from splitIndex
    int splitIndex = maxPipelineNum - localChildrenSize % dop;
    int childIndex = 0;
    // Skip ExchangeNode at head
    while (childIndex < allChildren.size() && allChildren.get(childIndex) instanceof ExchangeNode) {
      childIndex++;
    }
    int pipelineIndex = 0;
    while (pipelineIndex < maxPipelineNum) {
      int childNum = pipelineIndex < splitIndex ? avgChildNum : avgChildNum + 1;
      int originChildIndex = childIndex;
      while (childNum >= 0 && childIndex < allChildren.size()) {
        if (!(allChildren.get(childIndex) instanceof ExchangeNode)) {
          childNum--;
          // Try to keep the first of a pipeline is not a ExchangeNode
          if (childNum == -1) {
            childIndex--;
          }
        }
        childIndex++;
      }
      childNumInEachPipeline[pipelineIndex++] = childIndex - originChildIndex;
    }
    return childNumInEachPipeline;
  }

  private Operator createNewPipelineForChildNode(
      LocalExecutionPlanContext context, LocalExecutionPlanContext subContext, PlanNode childNode) {
    Operator childOperation = childNode.accept(this, subContext);
    ISinkChannel localSinkChannel =
        MPP_DATA_EXCHANGE_MANAGER.createLocalSinkChannelForPipeline(
            // Attention, there is no parent node, use first child node instead
            subContext.getDriverContext(), childNode.getPlanNodeId().getId());
    subContext.setISink(localSinkChannel);
    subContext.addPipelineDriverFactory(childOperation, subContext.getDriverContext(), 0);

    ExchangeOperator sourceOperator =
        new ExchangeOperator(
            context
                .getDriverContext()
                .addOperatorContext(
                    context.getNextOperatorId(), null, ExchangeOperator.class.getSimpleName()),
            MPP_DATA_EXCHANGE_MANAGER.createLocalSourceHandleForPipeline(
                ((LocalSinkChannel) localSinkChannel).getSharedTsBlockQueue(),
                context.getDriverContext()),
            childNode.getPlanNodeId(),
            childOperation.calculateMaxReturnSize());

    context.getTimeSliceAllocator().recordExecutionWeight(sourceOperator.getOperatorContext(), 1);
    context.addExchangeOperator(sourceOperator);
    return sourceOperator;
  }

  public List<Operator> dealWithConsumeChildrenOneByOneNode(
      PlanNode node, LocalExecutionPlanContext context) {
    List<Operator> parentPipelineChildren = new ArrayList<>();
    int originExchangeNum = context.getExchangeSumNum();
    int finalExchangeNum = context.getExchangeSumNum();

    // 1. divide every child to pipeline using the max dop
    if (context.getDegreeOfParallelism() == 1 || node.getChildren().size() == 1) {
      // If dop = 1, we don't create extra pipeline
      for (PlanNode childSource : node.getChildren()) {
        Operator childOperation = childSource.accept(this, context);
        finalExchangeNum = Math.max(finalExchangeNum, context.getExchangeSumNum());
        context.setExchangeSumNum(originExchangeNum);
        parentPipelineChildren.add(childOperation);
      }
    } else {
      List<Integer> childPipelineNums = new ArrayList<>();
      List<Integer> childExchangeNums = new ArrayList<>();
      int sumOfChildPipelines = 0, sumOfChildExchangeNums = 0;
      int dependencyChildNode = 0, dependencyPipeId = 0;
      for (PlanNode childNode : node.getChildren()) {
        if (childNode instanceof ExchangeNode) {
          Operator childOperation = childNode.accept(this, context);
          finalExchangeNum = Math.max(finalExchangeNum, context.getExchangeSumNum());
          context.setExchangeSumNum(originExchangeNum);
          parentPipelineChildren.add(childOperation);
        } else {
          LocalExecutionPlanContext subContext = context.createSubContext();
          // Only context.getDegreeOfParallelism() - 1 can be allocated to child
          int dopForChild = context.getDegreeOfParallelism() - 1;
          subContext.setDegreeOfParallelism(dopForChild);
          int originPipeNum = context.getPipelineNumber();
          Operator childOperation = childNode.accept(this, subContext);
          ISinkChannel localSinkChannel =
              MPP_DATA_EXCHANGE_MANAGER.createLocalSinkChannelForPipeline(
                  // Attention, there is no parent node, use first child node instead
                  context.getDriverContext(), childNode.getPlanNodeId().getId());
          subContext.setISink(localSinkChannel);
          subContext.addPipelineDriverFactory(childOperation, subContext.getDriverContext(), 0);

          // OneByOneChild may be divided into more than dop pipelines, but the number of running
          // actually is dop
          int curChildPipelineNum =
              Math.min(dopForChild, subContext.getPipelineNumber() - originPipeNum);
          childPipelineNums.add(curChildPipelineNum);
          sumOfChildPipelines += curChildPipelineNum;
          // If sumOfChildPipelines > dopForChild, we have to wait until some pipelines finish
          if (sumOfChildPipelines > dopForChild) {
            // Update dependencyPipeId, after which finishes we can submit curChildPipeline
            while (sumOfChildPipelines > dopForChild) {
              sumOfChildPipelines -= childPipelineNums.get(dependencyChildNode);
              // The dependency pipeline must be a parent pipeline rather than a child pipeline
              dependencyPipeId = context.getPipelineNumber() - sumOfChildPipelines - 1;
              sumOfChildExchangeNums -= childExchangeNums.get(dependencyChildNode);
              dependencyChildNode++;
            }
          }
          // Add dependency for all pipelines under current node
          if (dependencyChildNode != 0) {
            for (int i = originPipeNum; i < subContext.getPipelineNumber(); i++) {
              context.getPipelineDriverFactories().get(i).setDependencyPipeline(dependencyPipeId);
            }
          }

          ExchangeOperator sourceOperator =
              new ExchangeOperator(
                  context
                      .getDriverContext()
                      .addOperatorContext(
                          context.getNextOperatorId(),
                          null,
                          ExchangeOperator.class.getSimpleName()),
                  MPP_DATA_EXCHANGE_MANAGER.createLocalSourceHandleForPipeline(
                      ((LocalSinkChannel) localSinkChannel).getSharedTsBlockQueue(),
                      context.getDriverContext()),
                  childNode.getPlanNodeId(),
                  childOperation.calculateMaxReturnSize());
          context.getCurrentPipelineDriverFactory().setDownstreamOperator(sourceOperator);
          context
              .getTimeSliceAllocator()
              .recordExecutionWeight(sourceOperator.getOperatorContext(), 1);
          parentPipelineChildren.add(sourceOperator);
          context.addExchangeOperator(sourceOperator);
          int childExchangeNum = subContext.getExchangeSumNum() - context.getExchangeSumNum() + 1;
          sumOfChildExchangeNums += childExchangeNum;
          childExchangeNums.add(childExchangeNum);
          finalExchangeNum =
              Math.max(finalExchangeNum, context.getExchangeSumNum() + sumOfChildExchangeNums);
        }
      }
    }
    context.setExchangeSumNum(finalExchangeNum);
    return parentPipelineChildren;
  }
}<|MERGE_RESOLUTION|>--- conflicted
+++ resolved
@@ -668,13 +668,8 @@
         node.getPlanNodeId(),
         operatorContext,
         node.getLevel(),
-<<<<<<< HEAD
         SchemaSourceFactory.getTimeSeriesSchemaCountSource(
-            node.getPath(), node.isPrefixPath(), node.getSchemaFilter(), null));
-=======
-        SchemaSourceFactory.getTimeSeriesSchemaSource(
             node.getPath(), node.isPrefixPath(), node.getSchemaFilter(), node.getTemplateMap()));
->>>>>>> 7fcfa629
   }
 
   @Override
