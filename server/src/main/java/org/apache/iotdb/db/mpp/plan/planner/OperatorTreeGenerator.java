--- conflicted
+++ resolved
@@ -773,42 +773,6 @@
         operatorContext, node.getDevices(), children, deviceColumnIndex, outputColumnTypes);
   }
 
-<<<<<<< HEAD
-=======
-  @Deprecated
-  @Override
-  public Operator visitDeviceMerge(DeviceMergeNode node, LocalExecutionPlanContext context) {
-    List<TSDataType> dataTypes = getOutputColumnTypes(node, context.getTypeProvider());
-    TimeSelector selector = null;
-    TimeComparator timeComparator = null;
-    for (SortItem sortItem : node.getMergeOrderParameter().getSortItemList()) {
-      if (Objects.equals(sortItem.getSortKey(), OrderByKey.TIME)) {
-        Ordering ordering = sortItem.getOrdering();
-        if (ordering == Ordering.ASC) {
-          selector = new TimeSelector(node.getChildren().size() << 1, true);
-          timeComparator = ASC_TIME_COMPARATOR;
-        } else {
-          selector = new TimeSelector(node.getChildren().size() << 1, false);
-          timeComparator = DESC_TIME_COMPARATOR;
-        }
-        break;
-      }
-    }
-
-    OperatorContext operatorContext =
-        context
-            .getDriverContext()
-            .addOperatorContext(
-                context.getNextOperatorId(),
-                node.getPlanNodeId(),
-                DeviceMergeOperator.class.getSimpleName());
-    context.getTimeSliceAllocator().recordExecutionWeight(operatorContext, 1);
-    List<Operator> children = dealWithConsumeAllChildrenPipelineBreaker(node, context);
-    return new DeviceMergeOperator(
-        operatorContext, node.getDevices(), children, dataTypes, selector, timeComparator);
-  }
-
->>>>>>> 14eb3bf3
   @Override
   public Operator visitMergeSort(MergeSortNode node, LocalExecutionPlanContext context) {
     OperatorContext operatorContext =
@@ -2170,7 +2134,7 @@
           LastQueryUtil.createAggregators(unCachedPath.getSchemaList().get(i).getType(), i));
     }
     ITimeRangeIterator timeRangeIterator = initTimeRangeIterator(null, false, false);
-    long maxReturnSize = calculateMaxAggregationResultSizeForLastQuery(aggregators, unCachedPath);
+    long maxReturnSize = calculateMaxAggregationResultSizeForLastQuery(aggregators);
 
     Filter timeFilter = context.getLastQueryTimeFilter();
     SeriesScanOptions.Builder scanOptionsBuilder = new SeriesScanOptions.Builder();
@@ -2247,92 +2211,6 @@
     }
   }
 
-<<<<<<< HEAD
-  private AlignedUpdateLastCacheOperator createAlignedUpdateLastCacheOperator(
-      AlignedLastQueryScanNode node, AlignedPath unCachedPath, LocalExecutionPlanContext context) {
-    AlignedSeriesAggregationScanOperator lastQueryScan =
-        createLastQueryScanOperator(node, unCachedPath, context);
-
-    if (node.getOutputViewPath() == null) {
-      OperatorContext operatorContext =
-          context
-              .getDriverContext()
-              .addOperatorContext(
-                  context.getNextOperatorId(),
-                  node.getPlanNodeId(),
-                  AlignedUpdateLastCacheOperator.class.getSimpleName());
-      context.getTimeSliceAllocator().recordExecutionWeight(operatorContext, 1);
-      return new AlignedUpdateLastCacheOperator(
-          operatorContext,
-          lastQueryScan,
-          unCachedPath,
-          DATA_NODE_SCHEMA_CACHE,
-          context.isNeedUpdateLastCache());
-    } else {
-      OperatorContext operatorContext =
-          context
-              .getDriverContext()
-              .addOperatorContext(
-                  context.getNextOperatorId(),
-                  node.getPlanNodeId(),
-                  AlignedUpdateViewPathLastCacheOperator.class.getSimpleName());
-      context.getTimeSliceAllocator().recordExecutionWeight(operatorContext, 1);
-      return new AlignedUpdateViewPathLastCacheOperator(
-          operatorContext,
-          lastQueryScan,
-          unCachedPath,
-          DATA_NODE_SCHEMA_CACHE,
-          context.isNeedUpdateLastCache(),
-          node.getOutputViewPath());
-    }
-  }
-
-  private AlignedSeriesAggregationScanOperator createLastQueryScanOperator(
-      AlignedLastQueryScanNode node, AlignedPath unCachedPath, LocalExecutionPlanContext context) {
-    OperatorContext operatorContext =
-        context
-            .getDriverContext()
-            .addOperatorContext(
-                context.getNextOperatorId(),
-                node.getPlanNodeId(),
-                AlignedSeriesAggregationScanOperator.class.getSimpleName());
-
-    // last_time, last_value
-    List<Aggregator> aggregators = new ArrayList<>();
-    for (int i = 0; i < unCachedPath.getMeasurementList().size(); i++) {
-      aggregators.addAll(
-          LastQueryUtil.createAggregators(unCachedPath.getSchemaList().get(i).getType(), i));
-    }
-    ITimeRangeIterator timeRangeIterator = initTimeRangeIterator(null, false, false);
-    long maxReturnSize = calculateMaxAggregationResultSizeForLastQuery(aggregators);
-
-    Filter timeFilter = context.getLastQueryTimeFilter();
-    SeriesScanOptions.Builder scanOptionsBuilder = new SeriesScanOptions.Builder();
-    scanOptionsBuilder.withAllSensors(new HashSet<>(unCachedPath.getMeasurementList()));
-    if (timeFilter != null) {
-      scanOptionsBuilder.withGlobalTimeFilter(timeFilter.copy());
-    }
-
-    AlignedSeriesAggregationScanOperator seriesAggregationScanOperator =
-        new AlignedSeriesAggregationScanOperator(
-            node.getPlanNodeId(),
-            unCachedPath,
-            Ordering.DESC,
-            scanOptionsBuilder.build(),
-            operatorContext,
-            aggregators,
-            timeRangeIterator,
-            null,
-            maxReturnSize);
-    ((DataDriverContext) context.getDriverContext())
-        .addSourceOperator(seriesAggregationScanOperator);
-    ((DataDriverContext) context.getDriverContext()).addPath(unCachedPath);
-    context.getTimeSliceAllocator().recordExecutionWeight(operatorContext, aggregators.size());
-    return seriesAggregationScanOperator;
-  }
-
-=======
->>>>>>> 14eb3bf3
   @Override
   public Operator visitLastQuery(LastQueryNode node, LocalExecutionPlanContext context) {
 
