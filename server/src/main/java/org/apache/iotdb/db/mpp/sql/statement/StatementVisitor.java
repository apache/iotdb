/*
 * Licensed to the Apache Software Foundation (ASF) under one
 * or more contributor license agreements.  See the NOTICE file
 * distributed with this work for additional information
 * regarding copyright ownership.  The ASF licenses this file
 * to you under the Apache License, Version 2.0 (the
 * "License"); you may not use this file except in compliance
 * with the License.  You may obtain a copy of the License at
 *
 *     http://www.apache.org/licenses/LICENSE-2.0
 *
 * Unless required by applicable law or agreed to in writing,
 * software distributed under the License is distributed on an
 * "AS IS" BASIS, WITHOUT WARRANTIES OR CONDITIONS OF ANY
 * KIND, either express or implied.  See the License for the
 * specific language governing permissions and limitations
 * under the License.
 */

package org.apache.iotdb.db.mpp.sql.statement;

import org.apache.iotdb.db.mpp.sql.statement.crud.InsertRowStatement;
import org.apache.iotdb.db.mpp.sql.statement.crud.InsertStatement;
import org.apache.iotdb.db.mpp.sql.statement.crud.InsertTabletStatement;
import org.apache.iotdb.db.mpp.sql.statement.crud.QueryStatement;
import org.apache.iotdb.db.mpp.sql.statement.metadata.AlterTimeSeriesStatement;
import org.apache.iotdb.db.mpp.sql.statement.metadata.CreateAlignedTimeSeriesStatement;
import org.apache.iotdb.db.mpp.sql.statement.metadata.CreateTimeSeriesStatement;
import org.apache.iotdb.db.mpp.sql.statement.metadata.ShowDevicesStatement;
import org.apache.iotdb.db.mpp.sql.statement.metadata.ShowTimeSeriesStatement;

/**
 * This class provides a visitor of {@link org.apache.iotdb.db.mpp.sql.statement.StatementNode},
 * which can be extended to create a visitor which only needs to handle a subset of the available
 * methods.
 *
 * @param <R> The return type of the visit operation.
 * @param <C> The context information during visiting.
 */
public abstract class StatementVisitor<R, C> {

  public R process(StatementNode node) {
    return process(node, null);
  }

  public R process(StatementNode node, C context) {
    return node.accept(this, context);
  }

  /** Top Level Description */
  public R visitNode(StatementNode node, C context) {
    return null;
  }

  public R visitStatement(Statement statement, C context) {
    return visitNode(statement, context);
  }

  /** Data Definition Language (DDL) */

  // Create Timeseries
  public R visitCreateTimeseries(CreateTimeSeriesStatement createTimeSeriesStatement, C context) {
    return visitStatement(createTimeSeriesStatement, context);
  }

  // Create Aligned Timeseries
  public R visitCreateAlignedTimeseries(
      CreateAlignedTimeSeriesStatement createAlignedTimeSeriesStatement, C context) {
    return visitStatement(createAlignedTimeSeriesStatement, context);
  }

  // Alter Timeseries
  public R visitAlterTimeseries(AlterTimeSeriesStatement alterTimeSeriesStatement, C context) {
    return visitStatement(alterTimeSeriesStatement, context);
  }

  /** Data Manipulation Language (DML) */

  // Select Statement
  public R visitQuery(QueryStatement queryStatement, C context) {
    return visitStatement(queryStatement, context);
  }

  // Insert Statement
  public R visitInsert(InsertStatement insertStatement, C context) {
    return visitStatement(insertStatement, context);
  }

  public R visitInsertTablet(InsertTabletStatement insertTabletStatement, C context) {
    return visitStatement(insertTabletStatement, context);
  }

<<<<<<< HEAD
  public R visitShowTimeSeries(ShowTimeSeriesStatement showTimeSeriesStatement, C context) {
    return visitStatement(showTimeSeriesStatement, context);
  }

  public R visitShowDevices(ShowDevicesStatement showDevicesStatement, C context) {
    return visitStatement(showDevicesStatement, context);
=======
  public R visitInsertRow(InsertRowStatement insertRowStatement, C context) {
    return visitStatement(insertRowStatement, context);
>>>>>>> 2c85f9cd
  }
}<|MERGE_RESOLUTION|>--- conflicted
+++ resolved
@@ -90,16 +90,15 @@
     return visitStatement(insertTabletStatement, context);
   }
 
-<<<<<<< HEAD
   public R visitShowTimeSeries(ShowTimeSeriesStatement showTimeSeriesStatement, C context) {
     return visitStatement(showTimeSeriesStatement, context);
   }
 
   public R visitShowDevices(ShowDevicesStatement showDevicesStatement, C context) {
     return visitStatement(showDevicesStatement, context);
-=======
+  }
+
   public R visitInsertRow(InsertRowStatement insertRowStatement, C context) {
     return visitStatement(insertRowStatement, context);
->>>>>>> 2c85f9cd
   }
 }