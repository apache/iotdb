/*
 * Licensed to the Apache Software Foundation (ASF) under one
 * or more contributor license agreements.  See the NOTICE file
 * distributed with this work for additional information
 * regarding copyright ownership.  The ASF licenses this file
 * to you under the Apache License, Version 2.0 (the
 * "License"); you may not use this file except in compliance
 * with the License.  You may obtain a copy of the License at
 *
 *     http://www.apache.org/licenses/LICENSE-2.0
 *
 * Unless required by applicable law or agreed to in writing,
 * software distributed under the License is distributed on an
 * "AS IS" BASIS, WITHOUT WARRANTIES OR CONDITIONS OF ANY
 * KIND, either express or implied.  See the License for the
 * specific language governing permissions and limitations
 * under the License.
 */

package org.apache.iotdb.db.mpp.sql.statement;

import org.apache.iotdb.db.mpp.sql.statement.crud.*;
import org.apache.iotdb.db.mpp.sql.statement.metadata.AlterTimeSeriesStatement;
import org.apache.iotdb.db.mpp.sql.statement.metadata.CreateAlignedTimeSeriesStatement;
import org.apache.iotdb.db.mpp.sql.statement.metadata.CreateTimeSeriesStatement;
<<<<<<< HEAD
import org.apache.iotdb.db.mpp.sql.statement.metadata.ShowDevicesStatement;
import org.apache.iotdb.db.mpp.sql.statement.metadata.ShowTimeSeriesStatement;
=======
import org.apache.iotdb.db.mpp.sql.statement.sys.AuthorStatement;
>>>>>>> 600ba974

/**
 * This class provides a visitor of {@link org.apache.iotdb.db.mpp.sql.statement.StatementNode},
 * which can be extended to create a visitor which only needs to handle a subset of the available
 * methods.
 *
 * @param <R> The return type of the visit operation.
 * @param <C> The context information during visiting.
 */
public abstract class StatementVisitor<R, C> {

  public R process(StatementNode node, C context) {
    return node.accept(this, context);
  }

  /** Top Level Description */
  public R visitNode(StatementNode node, C context) {
    return null;
  }

  public R visitStatement(Statement statement, C context) {
    return visitNode(statement, context);
  }

  /** Data Definition Language (DDL) */

  // Create Timeseries
  public R visitCreateTimeseries(CreateTimeSeriesStatement createTimeSeriesStatement, C context) {
    return visitStatement(createTimeSeriesStatement, context);
  }

  // Create Aligned Timeseries
  public R visitCreateAlignedTimeseries(
      CreateAlignedTimeSeriesStatement createAlignedTimeSeriesStatement, C context) {
    return visitStatement(createAlignedTimeSeriesStatement, context);
  }

  // Alter Timeseries
  public R visitAlterTimeseries(AlterTimeSeriesStatement alterTimeSeriesStatement, C context) {
    return visitStatement(alterTimeSeriesStatement, context);
  }

  /** Data Manipulation Language (DML) */

  // Select Statement
  public R visitQuery(QueryStatement queryStatement, C context) {
    return visitStatement(queryStatement, context);
  }

  public R visitAggregationQuery(AggregationQueryStatement queryStatement, C context) {
    return visitQuery(queryStatement, context);
  }

  public R visitFillQuery(FillQueryStatement queryStatement, C context) {
    return visitQuery(queryStatement, context);
  }

  public R visitGroupByQuery(GroupByQueryStatement queryStatement, C context) {
    return visitQuery(queryStatement, context);
  }

  public R visitGroupByFillQuery(GroupByFillQueryStatement queryStatement, C context) {
    return visitQuery(queryStatement, context);
  }

  public R visitLastQuery(LastQueryStatement queryStatement, C context) {
    return visitQuery(queryStatement, context);
  }

  public R visitUDTFQuery(UDTFQueryStatement queryStatement, C context) {
    return visitQuery(queryStatement, context);
  }

  public R visitUDAFQuery(UDAFQueryStatement queryStatement, C context) {
    return visitQuery(queryStatement, context);
  }

  // Insert Statement
  public R visitInsert(InsertStatement insertStatement, C context) {
    return visitStatement(insertStatement, context);
  }

  public R visitInsertTablet(InsertTabletStatement insertTabletStatement, C context) {
    return visitStatement(insertTabletStatement, context);
  }

<<<<<<< HEAD
  public R visitShowTimeSeries(ShowTimeSeriesStatement showTimeSeriesStatement, C context) {
    return visitStatement(showTimeSeriesStatement, context);
  }

  public R visitShowDevices(ShowDevicesStatement showDevicesStatement, C context) {
    return visitStatement(showDevicesStatement, context);
=======
  /** Data Control Language (DCL) */

  // Create User
  public R visitCreateUser(AuthorStatement authorStatement, C context) {
    return visitStatement(authorStatement, context);
  }

  // Create Role
  public R visitCreateRole(AuthorStatement authorStatement, C context) {
    return visitStatement(authorStatement, context);
  }

  // Alter Password
  public R visitAlterUser(AuthorStatement authorStatement, C context) {
    return visitStatement(authorStatement, context);
  }

  // Grant User Privileges
  public R visitGrantUser(AuthorStatement authorStatement, C context) {
    return visitStatement(authorStatement, context);
  }

  // Grant Role Privileges
  public R visitGrantRole(AuthorStatement authorStatement, C context) {
    return visitStatement(authorStatement, context);
  }

  // Grant User Role
  public R visitGrantRoleToUser(AuthorStatement authorStatement, C context) {
    return visitStatement(authorStatement, context);
  }

  // Revoke User Privileges
  public R visitRevokeUser(AuthorStatement authorStatement, C context) {
    return visitStatement(authorStatement, context);
  }

  // Revoke Role Privileges
  public R visitRevokeRole(AuthorStatement authorStatement, C context) {
    return visitStatement(authorStatement, context);
  }

  // Revoke Role From User
  public R visitRevokeRoleFromUser(AuthorStatement authorStatement, C context) {
    return visitStatement(authorStatement, context);
  }

  // Drop User
  public R visitDropUser(AuthorStatement authorStatement, C context) {
    return visitStatement(authorStatement, context);
  }

  // Drop Role
  public R visitDropRole(AuthorStatement authorStatement, C context) {
    return visitStatement(authorStatement, context);
  }

  // List Users
  public R visitListUser(AuthorStatement authorStatement, C context) {
    return visitStatement(authorStatement, context);
  }

  // List Roles
  public R visitListRole(AuthorStatement authorStatement, C context) {
    return visitStatement(authorStatement, context);
  }

  // List Privileges
  public R visitListPrivilegesUser(AuthorStatement authorStatement, C context) {
    return visitStatement(authorStatement, context);
  }

  // List Privileges of Roles On Specific Path
  public R visitListPrivilegesRole(AuthorStatement authorStatement, C context) {
    return visitStatement(authorStatement, context);
  }

  // List Privileges of Users
  public R visitListUserPrivileges(AuthorStatement authorStatement, C context) {
    return visitStatement(authorStatement, context);
  }

  // List Privileges of Roles
  public R visitListRolePrivileges(AuthorStatement authorStatement, C context) {
    return visitStatement(authorStatement, context);
  }

  // List Roles of Users
  public R visitListAllRoleOfUser(AuthorStatement authorStatement, C context) {
    return visitStatement(authorStatement, context);
  }

  // List Users of Role
  public R visitListAllUserOfRole(AuthorStatement authorStatement, C context) {
    return visitStatement(authorStatement, context);
>>>>>>> 600ba974
  }

  public R visitInsertRow(InsertRowStatement insertRowStatement, C context) {
    return visitStatement(insertRowStatement, context);
  }

  public R visitInsertRows(InsertRowsStatement insertRowsStatement, C context) {
    return visitStatement(insertRowsStatement, context);
  }

  public R visitInsertMultiTablets(
      InsertMultiTabletsStatement insertMultiTabletsStatement, C context) {
    return visitStatement(insertMultiTabletsStatement, context);
  }

  public R visitInsertRowsOfOneDevice(
      InsertRowsOfOneDeviceStatement insertRowsOfOneDeviceStatement, C context) {
    return visitStatement(insertRowsOfOneDeviceStatement, context);
  }
}<|MERGE_RESOLUTION|>--- conflicted
+++ resolved
@@ -23,12 +23,9 @@
 import org.apache.iotdb.db.mpp.sql.statement.metadata.AlterTimeSeriesStatement;
 import org.apache.iotdb.db.mpp.sql.statement.metadata.CreateAlignedTimeSeriesStatement;
 import org.apache.iotdb.db.mpp.sql.statement.metadata.CreateTimeSeriesStatement;
-<<<<<<< HEAD
+import org.apache.iotdb.db.mpp.sql.statement.sys.AuthorStatement;
 import org.apache.iotdb.db.mpp.sql.statement.metadata.ShowDevicesStatement;
 import org.apache.iotdb.db.mpp.sql.statement.metadata.ShowTimeSeriesStatement;
-=======
-import org.apache.iotdb.db.mpp.sql.statement.sys.AuthorStatement;
->>>>>>> 600ba974
 
 /**
  * This class provides a visitor of {@link org.apache.iotdb.db.mpp.sql.statement.StatementNode},
@@ -115,110 +112,109 @@
     return visitStatement(insertTabletStatement, context);
   }
 
-<<<<<<< HEAD
+  /** Data Control Language (DCL) */
+
+  // Create User
+  public R visitCreateUser(AuthorStatement authorStatement, C context) {
+    return visitStatement(authorStatement, context);
+  }
+
+  // Create Role
+  public R visitCreateRole(AuthorStatement authorStatement, C context) {
+    return visitStatement(authorStatement, context);
+  }
+
+  // Alter Password
+  public R visitAlterUser(AuthorStatement authorStatement, C context) {
+    return visitStatement(authorStatement, context);
+  }
+
+  // Grant User Privileges
+  public R visitGrantUser(AuthorStatement authorStatement, C context) {
+    return visitStatement(authorStatement, context);
+  }
+
+  // Grant Role Privileges
+  public R visitGrantRole(AuthorStatement authorStatement, C context) {
+    return visitStatement(authorStatement, context);
+  }
+
+  // Grant User Role
+  public R visitGrantRoleToUser(AuthorStatement authorStatement, C context) {
+    return visitStatement(authorStatement, context);
+  }
+
+  // Revoke User Privileges
+  public R visitRevokeUser(AuthorStatement authorStatement, C context) {
+    return visitStatement(authorStatement, context);
+  }
+
+  // Revoke Role Privileges
+  public R visitRevokeRole(AuthorStatement authorStatement, C context) {
+    return visitStatement(authorStatement, context);
+  }
+
+  // Revoke Role From User
+  public R visitRevokeRoleFromUser(AuthorStatement authorStatement, C context) {
+    return visitStatement(authorStatement, context);
+  }
+
+  // Drop User
+  public R visitDropUser(AuthorStatement authorStatement, C context) {
+    return visitStatement(authorStatement, context);
+  }
+
+  // Drop Role
+  public R visitDropRole(AuthorStatement authorStatement, C context) {
+    return visitStatement(authorStatement, context);
+  }
+
+  // List Users
+  public R visitListUser(AuthorStatement authorStatement, C context) {
+    return visitStatement(authorStatement, context);
+  }
+
+  // List Roles
+  public R visitListRole(AuthorStatement authorStatement, C context) {
+    return visitStatement(authorStatement, context);
+  }
+
+  // List Privileges
+  public R visitListPrivilegesUser(AuthorStatement authorStatement, C context) {
+    return visitStatement(authorStatement, context);
+  }
+
+  // List Privileges of Roles On Specific Path
+  public R visitListPrivilegesRole(AuthorStatement authorStatement, C context) {
+    return visitStatement(authorStatement, context);
+  }
+
+  // List Privileges of Users
+  public R visitListUserPrivileges(AuthorStatement authorStatement, C context) {
+    return visitStatement(authorStatement, context);
+  }
+
+  // List Privileges of Roles
+  public R visitListRolePrivileges(AuthorStatement authorStatement, C context) {
+    return visitStatement(authorStatement, context);
+  }
+
+  // List Roles of Users
+  public R visitListAllRoleOfUser(AuthorStatement authorStatement, C context) {
+    return visitStatement(authorStatement, context);
+  }
+
+  // List Users of Role
+  public R visitListAllUserOfRole(AuthorStatement authorStatement, C context) {
+    return visitStatement(authorStatement, context);
+  }
+
   public R visitShowTimeSeries(ShowTimeSeriesStatement showTimeSeriesStatement, C context) {
     return visitStatement(showTimeSeriesStatement, context);
   }
 
   public R visitShowDevices(ShowDevicesStatement showDevicesStatement, C context) {
     return visitStatement(showDevicesStatement, context);
-=======
-  /** Data Control Language (DCL) */
-
-  // Create User
-  public R visitCreateUser(AuthorStatement authorStatement, C context) {
-    return visitStatement(authorStatement, context);
-  }
-
-  // Create Role
-  public R visitCreateRole(AuthorStatement authorStatement, C context) {
-    return visitStatement(authorStatement, context);
-  }
-
-  // Alter Password
-  public R visitAlterUser(AuthorStatement authorStatement, C context) {
-    return visitStatement(authorStatement, context);
-  }
-
-  // Grant User Privileges
-  public R visitGrantUser(AuthorStatement authorStatement, C context) {
-    return visitStatement(authorStatement, context);
-  }
-
-  // Grant Role Privileges
-  public R visitGrantRole(AuthorStatement authorStatement, C context) {
-    return visitStatement(authorStatement, context);
-  }
-
-  // Grant User Role
-  public R visitGrantRoleToUser(AuthorStatement authorStatement, C context) {
-    return visitStatement(authorStatement, context);
-  }
-
-  // Revoke User Privileges
-  public R visitRevokeUser(AuthorStatement authorStatement, C context) {
-    return visitStatement(authorStatement, context);
-  }
-
-  // Revoke Role Privileges
-  public R visitRevokeRole(AuthorStatement authorStatement, C context) {
-    return visitStatement(authorStatement, context);
-  }
-
-  // Revoke Role From User
-  public R visitRevokeRoleFromUser(AuthorStatement authorStatement, C context) {
-    return visitStatement(authorStatement, context);
-  }
-
-  // Drop User
-  public R visitDropUser(AuthorStatement authorStatement, C context) {
-    return visitStatement(authorStatement, context);
-  }
-
-  // Drop Role
-  public R visitDropRole(AuthorStatement authorStatement, C context) {
-    return visitStatement(authorStatement, context);
-  }
-
-  // List Users
-  public R visitListUser(AuthorStatement authorStatement, C context) {
-    return visitStatement(authorStatement, context);
-  }
-
-  // List Roles
-  public R visitListRole(AuthorStatement authorStatement, C context) {
-    return visitStatement(authorStatement, context);
-  }
-
-  // List Privileges
-  public R visitListPrivilegesUser(AuthorStatement authorStatement, C context) {
-    return visitStatement(authorStatement, context);
-  }
-
-  // List Privileges of Roles On Specific Path
-  public R visitListPrivilegesRole(AuthorStatement authorStatement, C context) {
-    return visitStatement(authorStatement, context);
-  }
-
-  // List Privileges of Users
-  public R visitListUserPrivileges(AuthorStatement authorStatement, C context) {
-    return visitStatement(authorStatement, context);
-  }
-
-  // List Privileges of Roles
-  public R visitListRolePrivileges(AuthorStatement authorStatement, C context) {
-    return visitStatement(authorStatement, context);
-  }
-
-  // List Roles of Users
-  public R visitListAllRoleOfUser(AuthorStatement authorStatement, C context) {
-    return visitStatement(authorStatement, context);
-  }
-
-  // List Users of Role
-  public R visitListAllUserOfRole(AuthorStatement authorStatement, C context) {
-    return visitStatement(authorStatement, context);
->>>>>>> 600ba974
   }
 
   public R visitInsertRow(InsertRowStatement insertRowStatement, C context) {
