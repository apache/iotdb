/*
 * Licensed to the Apache Software Foundation (ASF) under one
 * or more contributor license agreements.  See the NOTICE file
 * distributed with this work for additional information
 * regarding copyright ownership.  The ASF licenses this file
 * to you under the Apache License, Version 2.0 (the
 * "License"); you may not use this file except in compliance
 * with the License.  You may obtain a copy of the License at
 *
 *     http://www.apache.org/licenses/LICENSE-2.0
 *
 * Unless required by applicable law or agreed to in writing,
 * software distributed under the License is distributed on an
 * "AS IS" BASIS, WITHOUT WARRANTIES OR CONDITIONS OF ANY
 * KIND, either express or implied.  See the License for the
 * specific language governing permissions and limitations
 * under the License.
 */

package org.apache.iotdb.db.mpp.sql.statement;

import org.apache.iotdb.db.mpp.sql.statement.crud.InsertRowStatement;
import org.apache.iotdb.db.mpp.sql.statement.crud.InsertStatement;
import org.apache.iotdb.db.mpp.sql.statement.crud.InsertTabletStatement;
import org.apache.iotdb.db.mpp.sql.statement.crud.QueryStatement;
import org.apache.iotdb.db.mpp.sql.statement.metadata.AlterTimeSeriesStatement;
import org.apache.iotdb.db.mpp.sql.statement.metadata.CreateAlignedTimeSeriesStatement;
import org.apache.iotdb.db.mpp.sql.statement.metadata.CreateTimeSeriesStatement;
import org.apache.iotdb.db.mpp.sql.statement.sys.AuthorStatement;

/**
 * This class provides a visitor of {@link org.apache.iotdb.db.mpp.sql.statement.StatementNode},
 * which can be extended to create a visitor which only needs to handle a subset of the available
 * methods.
 *
 * @param <R> The return type of the visit operation.
 * @param <C> The context information during visiting.
 */
public abstract class StatementVisitor<R, C> {

  public R process(StatementNode node) {
    return process(node, null);
  }

  public R process(StatementNode node, C context) {
    return node.accept(this, context);
  }

  /** Top Level Description */
  public R visitNode(StatementNode node, C context) {
    return null;
  }

  public R visitStatement(Statement statement, C context) {
    return visitNode(statement, context);
  }

  /** Data Definition Language (DDL) */

  // Create Timeseries
  public R visitCreateTimeseries(CreateTimeSeriesStatement createTimeSeriesStatement, C context) {
    return visitStatement(createTimeSeriesStatement, context);
  }

  // Create Aligned Timeseries
  public R visitCreateAlignedTimeseries(
      CreateAlignedTimeSeriesStatement createAlignedTimeSeriesStatement, C context) {
    return visitStatement(createAlignedTimeSeriesStatement, context);
  }

  // Alter Timeseries
  public R visitAlterTimeseries(AlterTimeSeriesStatement alterTimeSeriesStatement, C context) {
    return visitStatement(alterTimeSeriesStatement, context);
  }

  /** Data Manipulation Language (DML) */

  // Select Statement
  public R visitQuery(QueryStatement queryStatement, C context) {
    return visitStatement(queryStatement, context);
  }

  // Insert Statement
  public R visitInsert(InsertStatement insertStatement, C context) {
    return visitStatement(insertStatement, context);
  }

  public R visitInsertTablet(InsertTabletStatement insertTabletStatement, C context) {
    return visitStatement(insertTabletStatement, context);
  }

  /** Data Control Language (DCL) */

  // Create User
  public R visitCreateUser(AuthorStatement authorStatement, C context) {
    return visitStatement(authorStatement, context);
  }

  // Create Role
  public R visitCreateRole(AuthorStatement authorStatement, C context) {
    return visitStatement(authorStatement, context);
  }

  // Alter Password
  public R visitAlterUser(AuthorStatement authorStatement, C context) {
    return visitStatement(authorStatement, context);
  }

  // Grant User Privileges
  public R visitGrantUser(AuthorStatement authorStatement, C context) {
    return visitStatement(authorStatement, context);
  }

  // Grant Role Privileges
  public R visitGrantRole(AuthorStatement authorStatement, C context) {
    return visitStatement(authorStatement, context);
  }

  // Grant User Role
  public R visitGrantRoleToUser(AuthorStatement authorStatement, C context) {
    return visitStatement(authorStatement, context);
  }

  // Revoke User Privileges
  public R visitRevokeUser(AuthorStatement authorStatement, C context) {
    return visitStatement(authorStatement, context);
  }

  // Revoke Role Privileges
  public R visitRevokeRole(AuthorStatement authorStatement, C context) {
    return visitStatement(authorStatement, context);
  }

  // Revoke Role From User
  public R visitRevokeRoleFromUser(AuthorStatement authorStatement, C context) {
    return visitStatement(authorStatement, context);
  }

  // Drop User
  public R visitDropUser(AuthorStatement authorStatement, C context) {
    return visitStatement(authorStatement, context);
  }

  // Drop Role
  public R visitDropRole(AuthorStatement authorStatement, C context) {
    return visitStatement(authorStatement, context);
  }

  // List Users
  public R visitListUser(AuthorStatement authorStatement, C context) {
    return visitStatement(authorStatement, context);
  }

  // List Roles
  public R visitListRole(AuthorStatement authorStatement, C context) {
    return visitStatement(authorStatement, context);
  }

  // List Privileges
  public R visitListPrivilegesUser(AuthorStatement authorStatement, C context) {
    return visitStatement(authorStatement, context);
  }

  // List Privileges of Roles On Specific Path
  public R visitListPrivilegesRole(AuthorStatement authorStatement, C context) {
    return visitStatement(authorStatement, context);
  }

  // List Privileges of Users
  public R visitListUserPrivileges(AuthorStatement authorStatement, C context) {
    return visitStatement(authorStatement, context);
  }

  // List Privileges of Roles
  public R visitListRolePrivileges(AuthorStatement authorStatement, C context) {
    return visitStatement(authorStatement, context);
  }

  // List Roles of Users
  public R visitListAllRoleOfUser(AuthorStatement authorStatement, C context) {
    return visitStatement(authorStatement, context);
  }

  // List Users of Role
  public R visitListAllUserOfRole(AuthorStatement authorStatement, C context) {
    return visitStatement(authorStatement, context);
  }
<<<<<<< HEAD
=======
  public R visitInsertRow(InsertRowStatement insertRowStatement, C context) {
    return visitStatement(insertRowStatement, context);
  }
>>>>>>> d56aad46
}<|MERGE_RESOLUTION|>--- conflicted
+++ resolved
@@ -185,10 +185,7 @@
   public R visitListAllUserOfRole(AuthorStatement authorStatement, C context) {
     return visitStatement(authorStatement, context);
   }
-<<<<<<< HEAD
-=======
   public R visitInsertRow(InsertRowStatement insertRowStatement, C context) {
     return visitStatement(insertRowStatement, context);
   }
->>>>>>> d56aad46
 }