--- conflicted
+++ resolved
@@ -428,11 +428,7 @@
           }
           logger.warn(
               "The task {} is aborted. All other tasks in the same query will be cancelled",
-<<<<<<< HEAD
               task.getDriverTaskId().toString());
-=======
-              task.getId());
->>>>>>> 24e5d2fe
           clearDriverTask(task);
         } finally {
           task.unlock();
