/*
 * Licensed to the Apache Software Foundation (ASF) under one
 * or more contributor license agreements.  See the NOTICE file
 * distributed with this work for additional information
 * regarding copyright ownership.  The ASF licenses this file
 * to you under the Apache License, Version 2.0 (the
 * "License"); you may not use this file except in compliance
 * with the License.  You may obtain a copy of the License at
 *
 *     http://www.apache.org/licenses/LICENSE-2.0
 *
 * Unless required by applicable law or agreed to in writing,
 * software distributed under the License is distributed on an
 * "AS IS" BASIS, WITHOUT WARRANTIES OR CONDITIONS OF ANY
 * KIND, either express or implied.  See the License for the
 * specific language governing permissions and limitations
 * under the License.
 */
package org.apache.iotdb.db.utils.datastructure;

import org.apache.iotdb.db.rescon.PrimitiveArrayManager;
import org.apache.iotdb.tsfile.file.metadata.enums.TSDataType;
import org.apache.iotdb.tsfile.utils.Binary;

import static org.apache.iotdb.db.rescon.PrimitiveArrayManager.ARRAY_SIZE;

public class TimBinaryTVList extends BinaryTVList implements TimSort {

  private long[][] sortedTimestamps;
  private long pivotTime;

  private Binary[][] sortedValues;
  private Binary pivotValue;

  @Override
<<<<<<< HEAD
  public TimBinaryTVList clone() {
    TimBinaryTVList cloneList = new TimBinaryTVList();
    cloneAs(cloneList);
    for (Binary[] valueArray : values) {
      cloneList.values.add(cloneValue(valueArray));
    }
    cloneList.rawSize = rawSize;
    return cloneList;
  }

  private Binary[] cloneValue(Binary[] array) {
    Binary[] cloneArray = new Binary[array.length];
    System.arraycopy(array, 0, cloneArray, 0, array.length);
    return cloneArray;
  }

  @Override
=======
>>>>>>> ccf7cc7f
  public void sort() {
    if (sortedTimestamps == null
        || sortedTimestamps.length < PrimitiveArrayManager.getArrayRowCount(rowCount)) {
      sortedTimestamps =
          (long[][]) PrimitiveArrayManager.createDataListsByType(TSDataType.INT64, rowCount);
    }
    if (sortedValues == null
        || sortedValues.length < PrimitiveArrayManager.getArrayRowCount(rowCount)) {
      sortedValues =
          (Binary[][]) PrimitiveArrayManager.createDataListsByType(TSDataType.TEXT, rowCount);
    }
    sort(0, rowCount);
    clearSortedValue();
    clearSortedTime();
    sorted = true;
  }

  @Override
  public void tim_set(int src, int dest) {
    set(src, dest);
  }

  @Override
  public void set(int src, int dest) {
    long srcT = getTime(src);
    Binary srcV = getBinary(src);
    set(dest, srcT, srcV);
  }

  @Override
  public void setToSorted(int src, int dest) {
    sortedTimestamps[dest / ARRAY_SIZE][dest % ARRAY_SIZE] = getTime(src);
    sortedValues[dest / ARRAY_SIZE][dest % ARRAY_SIZE] = getBinary(src);
  }

  @Override
  public void saveAsPivot(int pos) {
    pivotTime = getTime(pos);
    pivotValue = getBinary(pos);
  }

  @Override
  public void setFromSorted(int src, int dest) {
    set(
        dest,
        sortedTimestamps[src / ARRAY_SIZE][src % ARRAY_SIZE],
        sortedValues[src / ARRAY_SIZE][src % ARRAY_SIZE]);
  }

  @Override
  public void setPivotTo(int pos) {
    set(pos, pivotTime, pivotValue);
  }

  @Override
  public void clearSortedTime() {
    if (sortedTimestamps != null) {
      sortedTimestamps = null;
    }
  }

  @Override
  public void clearSortedValue() {
    if (sortedValues != null) {
      sortedValues = null;
    }
  }

  @Override
  public int compare(int idx1, int idx2) {
    long t1 = getTime(idx1);
    long t2 = getTime(idx2);
    return Long.compare(t1, t2);
  }

  @Override
  public void reverseRange(int lo, int hi) {
    hi--;
    while (lo < hi) {
      long loT = getTime(lo);
      Binary loV = getBinary(lo);
      long hiT = getTime(hi);
      Binary hiV = getBinary(hi);
      set(lo++, hiT, hiV);
      set(hi--, loT, loV);
    }
  }

  @Override
  public void clear() {
    super.clear();
    clearSortedTime();
    clearSortedValue();
  }
}<|MERGE_RESOLUTION|>--- conflicted
+++ resolved
@@ -33,26 +33,6 @@
   private Binary pivotValue;
 
   @Override
-<<<<<<< HEAD
-  public TimBinaryTVList clone() {
-    TimBinaryTVList cloneList = new TimBinaryTVList();
-    cloneAs(cloneList);
-    for (Binary[] valueArray : values) {
-      cloneList.values.add(cloneValue(valueArray));
-    }
-    cloneList.rawSize = rawSize;
-    return cloneList;
-  }
-
-  private Binary[] cloneValue(Binary[] array) {
-    Binary[] cloneArray = new Binary[array.length];
-    System.arraycopy(array, 0, cloneArray, 0, array.length);
-    return cloneArray;
-  }
-
-  @Override
-=======
->>>>>>> ccf7cc7f
   public void sort() {
     if (sortedTimestamps == null
         || sortedTimestamps.length < PrimitiveArrayManager.getArrayRowCount(rowCount)) {
