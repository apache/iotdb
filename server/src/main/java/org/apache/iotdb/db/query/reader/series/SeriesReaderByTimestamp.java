/*
 * Licensed to the Apache Software Foundation (ASF) under one
 * or more contributor license agreements.  See the NOTICE file
 * distributed with this work for additional information
 * regarding copyright ownership.  The ASF licenses this file
 * to you under the Apache License, Version 2.0 (the
 * "License"); you may not use this file except in compliance
 * with the License.  You may obtain a copy of the License at
 *
 *     http://www.apache.org/licenses/LICENSE-2.0
 *
 * Unless required by applicable law or agreed to in writing,
 * software distributed under the License is distributed on an
 * "AS IS" BASIS, WITHOUT WARRANTIES OR CONDITIONS OF ANY
 * KIND, either express or implied.  See the License for the
 * specific language governing permissions and limitations
 * under the License.
 */
package org.apache.iotdb.db.query.reader.series;

import java.io.IOException;
import java.util.Set;
import org.apache.iotdb.db.engine.querycontext.QueryDataSource;
import org.apache.iotdb.db.metadata.PartialPath;
import org.apache.iotdb.db.query.context.QueryContext;
import org.apache.iotdb.db.query.filter.TsFileFilter;
import org.apache.iotdb.tsfile.file.metadata.enums.TSDataType;
import org.apache.iotdb.tsfile.file.metadata.statistics.Statistics;
import org.apache.iotdb.tsfile.read.common.BatchData;
import org.apache.iotdb.tsfile.read.filter.TimeFilter;

public class SeriesReaderByTimestamp implements IReaderByTimestamp {

  protected SeriesReader seriesReader;
  protected BatchData batchData;

  public SeriesReaderByTimestamp() {
  }

  public SeriesReaderByTimestamp(PartialPath seriesPath, Set<String> allSensors,
      TSDataType dataType, QueryContext context, QueryDataSource dataSource,
      TsFileFilter fileFilter) {
    seriesReader = new SeriesReader(seriesPath, allSensors, dataType, context,
        dataSource, TimeFilter.gtEq(Long.MIN_VALUE), null, fileFilter, true);
  }


  @Override
  public Object getValueInTimestamp(long timestamp) throws IOException {
    seriesReader.setTimeFilter(timestamp);
    if ((batchData == null || (batchData.getTimeByIndex(batchData.length() - 1) < timestamp))
        && !hasNext(timestamp)) {
      return null;
    }

    return batchData.getValueInTimestamp(timestamp);
  }

<<<<<<< HEAD
=======
  @Override
  public boolean readerIsEmpty() throws IOException {
    return seriesReader.isEmpty() && isEmpty(batchData);
  }

>>>>>>> c6a56fcd
  protected boolean hasNext(long timestamp) throws IOException {

    /*
     * consume pages firstly
     */
    if (readPageData(timestamp)) {
      return true;
    }

    /*
     * consume chunk secondly
     */
    if (readChunkData(timestamp)) {
      return true;
    }

    /*
     * consume file thirdly
     */
    while (seriesReader.hasNextFile()) {
      Statistics statistics = seriesReader.currentFileStatistics();
      if (!satisfyTimeFilter(statistics)) {
        seriesReader.skipCurrentFile();
        continue;
      }
      if (readChunkData(timestamp)) {
        return true;
      }
    }
    return false;
  }

  private boolean readChunkData(long timestamp) throws IOException {
    while (seriesReader.hasNextChunk()) {
      Statistics statistics = seriesReader.currentChunkStatistics();
      if (!satisfyTimeFilter(statistics)) {
        seriesReader.skipCurrentChunk();
        continue;
      }
      if (readPageData(timestamp)) {
        return true;
      }
    }
    return false;
  }

  private boolean readPageData(long timestamp) throws IOException {
    while (seriesReader.hasNextPage()) {
      if (!seriesReader.isPageOverlapped()) {
        if (!satisfyTimeFilter(seriesReader.currentPageStatistics())) {
          seriesReader.skipCurrentPage();
          continue;
        }
      }
      batchData = seriesReader.nextPage();
      if (isEmpty(batchData)) {
        continue;
      }
      if (batchData.getTimeByIndex(batchData.length() - 1) >= timestamp) {
        return true;
      }
    }
    return false;
  }

  private boolean satisfyTimeFilter(Statistics statistics) {
    return seriesReader.getTimeFilter().satisfy(statistics);
  }

  private boolean isEmpty(BatchData batchData) {
    return batchData == null || !batchData.hasCurrent();
  }
}<|MERGE_RESOLUTION|>--- conflicted
+++ resolved
@@ -56,14 +56,11 @@
     return batchData.getValueInTimestamp(timestamp);
   }
 
-<<<<<<< HEAD
-=======
   @Override
   public boolean readerIsEmpty() throws IOException {
     return seriesReader.isEmpty() && isEmpty(batchData);
   }
 
->>>>>>> c6a56fcd
   protected boolean hasNext(long timestamp) throws IOException {
 
     /*
