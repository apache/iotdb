--- conflicted
+++ resolved
@@ -35,14 +35,8 @@
   private BatchData batchData;
   private boolean ascending;
 
-<<<<<<< HEAD
-  public SeriesReaderByTimestamp(Path seriesPath, Set<String> allSensors, TSDataType dataType,
-      QueryContext context,
-      QueryDataSource dataSource, TsFileFilter fileFilter, boolean ascending) {
-=======
   public SeriesReaderByTimestamp(PartialPath seriesPath, Set<String> allSensors,  TSDataType dataType, QueryContext context,
                                  QueryDataSource dataSource, TsFileFilter fileFilter) {
->>>>>>> 4c224bc2
     seriesReader = new SeriesReader(seriesPath, allSensors, dataType, context,
         dataSource, ascending ? TimeFilter.gtEq(Long.MIN_VALUE) : TimeFilter.ltEq(Long.MAX_VALUE),
         null, fileFilter, ascending);
