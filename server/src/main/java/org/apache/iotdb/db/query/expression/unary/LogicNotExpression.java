--- conflicted
+++ resolved
@@ -63,12 +63,4 @@
   public ExpressionType getExpressionType() {
     return ExpressionType.LOGIC_NOT;
   }
-<<<<<<< HEAD
-
-  @Override
-  public void serialize(ByteBuffer byteBuffer) {
-    Expression.serialize(expression, byteBuffer);
-  }
-=======
->>>>>>> a9fd419f
 }