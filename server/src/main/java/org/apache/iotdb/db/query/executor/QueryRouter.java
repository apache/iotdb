/*
 * Licensed to the Apache Software Foundation (ASF) under one
 * or more contributor license agreements.  See the NOTICE file
 * distributed with this work for additional information
 * regarding copyright ownership.  The ASF licenses this file
 * to you under the Apache License, Version 2.0 (the
 * "License"); you may not use this file except in compliance
 * with the License.  You may obtain a copy of the License at
 *
 *     http://www.apache.org/licenses/LICENSE-2.0
 *
 * Unless required by applicable law or agreed to in writing,
 * software distributed under the License is distributed on an
 * "AS IS" BASIS, WITHOUT WARRANTIES OR CONDITIONS OF ANY
 * KIND, either express or implied.  See the License for the
 * specific language governing permissions and limitations
 * under the License.
 */

package org.apache.iotdb.db.query.executor;

import org.apache.iotdb.db.exception.StorageEngineException;
import org.apache.iotdb.db.exception.query.QueryProcessException;
import org.apache.iotdb.db.metadata.path.PartialPath;
import org.apache.iotdb.db.qp.physical.crud.AggregationPlan;
import org.apache.iotdb.db.qp.physical.crud.FillQueryPlan;
import org.apache.iotdb.db.qp.physical.crud.GroupByTimeFillPlan;
import org.apache.iotdb.db.qp.physical.crud.GroupByTimePlan;
import org.apache.iotdb.db.qp.physical.crud.LastQueryPlan;
import org.apache.iotdb.db.qp.physical.crud.RawDataQueryPlan;
import org.apache.iotdb.db.qp.physical.crud.UDAFPlan;
import org.apache.iotdb.db.qp.physical.crud.UDTFPlan;
import org.apache.iotdb.db.query.context.QueryContext;
import org.apache.iotdb.db.query.control.SessionManager;
import org.apache.iotdb.db.query.dataset.SingleDataSet;
import org.apache.iotdb.db.query.dataset.groupby.GroupByEngineDataSet;
import org.apache.iotdb.db.query.dataset.groupby.GroupByFillEngineDataSet;
import org.apache.iotdb.db.query.dataset.groupby.GroupByFillWithValueFilterDataSet;
import org.apache.iotdb.db.query.dataset.groupby.GroupByFillWithoutValueFilterDataSet;
import org.apache.iotdb.db.query.dataset.groupby.GroupByLevelDataSet;
import org.apache.iotdb.db.query.dataset.groupby.GroupByWithValueFilterDataSet;
import org.apache.iotdb.db.query.dataset.groupby.GroupByWithoutValueFilterDataSet;
import org.apache.iotdb.db.utils.TimeValuePairUtils;
import org.apache.iotdb.db.utils.TypeInferenceUtils;
import org.apache.iotdb.tsfile.exception.filter.QueryFilterOptimizationException;
import org.apache.iotdb.tsfile.file.metadata.enums.TSDataType;
import org.apache.iotdb.tsfile.read.expression.ExpressionType;
import org.apache.iotdb.tsfile.read.expression.IExpression;
import org.apache.iotdb.tsfile.read.expression.impl.BinaryExpression;
import org.apache.iotdb.tsfile.read.expression.impl.GlobalTimeExpression;
import org.apache.iotdb.tsfile.read.expression.util.ExpressionOptimizer;
import org.apache.iotdb.tsfile.read.filter.GroupByFilter;
import org.apache.iotdb.tsfile.read.filter.GroupByMonthFilter;
import org.apache.iotdb.tsfile.read.filter.basic.Filter;
import org.apache.iotdb.tsfile.read.query.dataset.EmptyDataSet;
import org.apache.iotdb.tsfile.read.query.dataset.QueryDataSet;

import org.slf4j.Logger;
import org.slf4j.LoggerFactory;

import java.io.IOException;
import java.util.ArrayList;
import java.util.Arrays;
import java.util.List;

/**
 * Query entrance class of IoTDB query process. All query clause will be transformed to physical
 * plan, physical plan will be executed by EngineQueryRouter.
 */
public class QueryRouter implements IQueryRouter {

  private static Logger logger = LoggerFactory.getLogger(QueryRouter.class);

  @Override
  public QueryDataSet rawDataQuery(RawDataQueryPlan queryPlan, QueryContext context)
      throws StorageEngineException, QueryProcessException {
    IExpression expression = queryPlan.getExpression();
    List<PartialPath> deduplicatedPaths = queryPlan.getDeduplicatedPaths();

    IExpression optimizedExpression;
    try {
      optimizedExpression =
          expression == null
              ? null
              : ExpressionOptimizer.getInstance()
                  .optimize(expression, new ArrayList<>(deduplicatedPaths));
    } catch (QueryFilterOptimizationException e) {
      throw new StorageEngineException(e.getMessage());
    }
    queryPlan.setExpression(optimizedExpression);

    // group the vector partial paths for raw query after optimize the expression
    // because path in expressions should not be grouped
    queryPlan.transformToVector();
    RawDataQueryExecutor rawDataQueryExecutor = getRawDataQueryExecutor(queryPlan);

    if (!queryPlan.isAlignByTime()) {
      return rawDataQueryExecutor.executeNonAlign(context);
    }

    if (optimizedExpression != null
        && optimizedExpression.getType() != ExpressionType.GLOBAL_TIME) {
      return rawDataQueryExecutor.executeWithValueFilter(context);
    } else if (optimizedExpression != null
        && optimizedExpression.getType() == ExpressionType.GLOBAL_TIME) {
      Filter timeFilter = ((GlobalTimeExpression) queryPlan.getExpression()).getFilter();
      TimeValuePairUtils.Intervals intervals = TimeValuePairUtils.extractTimeInterval(timeFilter);
      if (intervals.isEmpty()) {
        logger.warn("The interval of the filter {} is empty.", timeFilter);
        return new EmptyDataSet();
      }
    }
    return rawDataQueryExecutor.executeWithoutValueFilter(context);
  }

  protected RawDataQueryExecutor getRawDataQueryExecutor(RawDataQueryPlan queryPlan) {
    return new RawDataQueryExecutor(queryPlan);
  }

  @Override
  public QueryDataSet aggregate(AggregationPlan aggregationPlan, QueryContext context)
      throws QueryFilterOptimizationException, StorageEngineException, QueryProcessException,
          IOException {

    if (logger.isDebugEnabled()) {
      logger.debug(
          "paths:"
              + aggregationPlan.getPaths()
              + " level:"
              + Arrays.toString(aggregationPlan.getLevels())
              + " duplicatePaths:"
              + aggregationPlan.getDeduplicatedPaths()
              + " deduplicatePaths:"
              + aggregationPlan.getDeduplicatedAggregations());
    }

    IExpression expression = aggregationPlan.getExpression();
    List<PartialPath> deduplicatedPaths = aggregationPlan.getDeduplicatedPaths();

    // optimize expression to an executable one
    IExpression optimizedExpression =
        expression == null
            ? null
            : ExpressionOptimizer.getInstance()
                .optimize(expression, new ArrayList<>(deduplicatedPaths));

    aggregationPlan.setExpression(optimizedExpression);

    AggregationExecutor engineExecutor = getAggregationExecutor(context, aggregationPlan);

    QueryDataSet dataSet = null;

    if (optimizedExpression != null
        && optimizedExpression.getType() != ExpressionType.GLOBAL_TIME) {
      dataSet = engineExecutor.executeWithValueFilter(aggregationPlan);
    } else {
      dataSet = engineExecutor.executeWithoutValueFilter(aggregationPlan);
    }

    return dataSet;
  }

  @Override
  public QueryDataSet udafQuery(UDAFPlan udafPlan, QueryContext context)
      throws QueryFilterOptimizationException, StorageEngineException, IOException,
          QueryProcessException {
    if (logger.isDebugEnabled()) {
      logger.debug("paths:" + udafPlan.getPaths());
    }
<<<<<<< HEAD
    UDAFQueryExecutor udafQueryExecutor = new UDAFQueryExecutor(udafPlan);
    AggregationPlan innerAggregationPlan = udafPlan.getInnerAggregationPlan();
    QueryDataSet innerQueryDataSet = aggregate(innerAggregationPlan, context);
    QueryDataSet dataSet =
        udafQueryExecutor.convertInnerAggregationDataset((SingleDataSet) innerQueryDataSet);
    return dataSet;
=======
    AggregationPlan innerPlan = udafPlan.getInnerAggregationPlan();
    // Infer aggregation data types for UDF input
    List<TSDataType> aggregationResultTypes = new ArrayList<>();
    for (int i = 0; i < innerPlan.getDeduplicatedPaths().size(); i++) {
      aggregationResultTypes.add(
          TypeInferenceUtils.getAggrDataType(
              innerPlan.getDeduplicatedAggregations().get(i),
              innerPlan.getDeduplicatedDataTypes().get(i)));
    }
    QueryDataSet innerQueryDataSet = null;
    boolean keepNull = false;
    if (innerPlan instanceof GroupByTimePlan) {
      innerQueryDataSet = groupBy((GroupByTimePlan) innerPlan, context);
      keepNull = true;
    } else {
      innerQueryDataSet = aggregate(innerPlan, context);
    }

    UDFQueryExecutor udfQueryExecutor = new UDFQueryExecutor(udafPlan);
    return udfQueryExecutor.executeFromAlignedDataSet(
        context, innerQueryDataSet, aggregationResultTypes, keepNull);
>>>>>>> 5483abf4
  }

  protected AggregationExecutor getAggregationExecutor(
      QueryContext context, AggregationPlan aggregationPlan) {
    return new AggregationExecutor(context, aggregationPlan);
  }

  private IExpression getOptimizeExpression(GroupByTimePlan groupByTimePlan)
      throws QueryFilterOptimizationException, QueryProcessException {
    IExpression expression = groupByTimePlan.getExpression();
    List<PartialPath> selectedSeries = groupByTimePlan.getDeduplicatedPaths();
    GlobalTimeExpression timeExpression = getTimeExpression(groupByTimePlan);

    if (expression == null) {
      expression = timeExpression;
    } else {
      expression = BinaryExpression.and(expression, timeExpression);
    }

    // optimize expression to an executable one
    return ExpressionOptimizer.getInstance().optimize(expression, new ArrayList<>(selectedSeries));
  }

  @Override
  public QueryDataSet groupBy(GroupByTimePlan groupByTimePlan, QueryContext context)
      throws QueryFilterOptimizationException, StorageEngineException, QueryProcessException,
          IOException {

    if (logger.isDebugEnabled()) {
      logger.debug(
          "paths:"
              + groupByTimePlan.getPaths()
              + " level:"
              + Arrays.toString(groupByTimePlan.getLevels()));
    }

    GroupByEngineDataSet dataSet = null;
    IExpression optimizedExpression = getOptimizeExpression(groupByTimePlan);
    groupByTimePlan.setExpression(optimizedExpression);

    if (optimizedExpression.getType() == ExpressionType.GLOBAL_TIME) {
      dataSet = getGroupByWithoutValueFilterDataSet(context, groupByTimePlan);
      ((GroupByWithoutValueFilterDataSet) dataSet).initGroupBy(context, groupByTimePlan);
    } else {
      dataSet = getGroupByWithValueFilterDataSet(context, groupByTimePlan);
      ((GroupByWithValueFilterDataSet) dataSet).initGroupBy(context, groupByTimePlan);
    }

    // we support group by level for count operation
    // details at https://issues.apache.org/jira/browse/IOTDB-622
    // and UserGuide/Operation Manual/DML
    if (groupByTimePlan.isGroupByLevel()) {
      return new GroupByLevelDataSet(groupByTimePlan, dataSet);
    }
    return dataSet;
  }

  private GlobalTimeExpression getTimeExpression(GroupByTimePlan plan)
      throws QueryProcessException {
    if (plan.isSlidingStepByMonth() || plan.isIntervalByMonth()) {
      if (!plan.isAscending()) {
        throw new QueryProcessException("Group by month doesn't support order by time desc now.");
      }
      return new GlobalTimeExpression(
          (new GroupByMonthFilter(
              plan.getInterval(),
              plan.getSlidingStep(),
              plan.getStartTime(),
              plan.getEndTime(),
              plan.isSlidingStepByMonth(),
              plan.isIntervalByMonth(),
              SessionManager.getInstance().getCurrSessionTimeZone())));
    } else {
      return new GlobalTimeExpression(
          new GroupByFilter(
              plan.getInterval(), plan.getSlidingStep(), plan.getStartTime(), plan.getEndTime()));
    }
  }

  protected GroupByWithoutValueFilterDataSet getGroupByWithoutValueFilterDataSet(
      QueryContext context, GroupByTimePlan plan)
      throws StorageEngineException, QueryProcessException {
    return new GroupByWithoutValueFilterDataSet(context, plan);
  }

  protected GroupByWithValueFilterDataSet getGroupByWithValueFilterDataSet(
      QueryContext context, GroupByTimePlan plan)
      throws StorageEngineException, QueryProcessException {
    return new GroupByWithValueFilterDataSet(context, plan);
  }

  protected GroupByFillWithValueFilterDataSet getGroupByFillWithValueFilterDataSet(
      QueryContext context, GroupByTimeFillPlan groupByTimeFillPlan)
      throws QueryProcessException, StorageEngineException {
    return new GroupByFillWithValueFilterDataSet(context, groupByTimeFillPlan);
  }

  protected GroupByFillWithoutValueFilterDataSet getGroupByFillWithoutValueFilterDataSet(
      QueryContext context, GroupByTimeFillPlan groupByFillPlan)
      throws QueryProcessException, StorageEngineException {
    return new GroupByFillWithoutValueFilterDataSet(context, groupByFillPlan);
  }

  @Override
  public QueryDataSet fill(FillQueryPlan fillQueryPlan, QueryContext context)
      throws StorageEngineException, QueryProcessException, IOException {
    FillQueryExecutor fillQueryExecutor = getFillExecutor(fillQueryPlan);
    return fillQueryExecutor.execute(context);
  }

  protected FillQueryExecutor getFillExecutor(FillQueryPlan plan) {
    return new FillQueryExecutor(plan);
  }

  @Override
  public QueryDataSet groupByFill(GroupByTimeFillPlan groupByFillPlan, QueryContext context)
      throws QueryFilterOptimizationException, StorageEngineException, QueryProcessException {

    GroupByFillEngineDataSet dataSet;
    IExpression optimizedExpression = getOptimizeExpression(groupByFillPlan);
    groupByFillPlan.setExpression(optimizedExpression);

    if (optimizedExpression.getType() == ExpressionType.GLOBAL_TIME) {
      dataSet = getGroupByFillWithoutValueFilterDataSet(context, groupByFillPlan);
      ((GroupByFillWithoutValueFilterDataSet) dataSet).init(context, groupByFillPlan);
    } else {
      dataSet = getGroupByFillWithValueFilterDataSet(context, groupByFillPlan);
      ((GroupByFillWithValueFilterDataSet) dataSet).init(context, groupByFillPlan);
    }

    return dataSet;
  }

  @Override
  public QueryDataSet lastQuery(LastQueryPlan lastQueryPlan, QueryContext context)
      throws StorageEngineException, QueryProcessException, IOException {
    LastQueryExecutor lastQueryExecutor = getLastQueryExecutor(lastQueryPlan);
    return lastQueryExecutor.execute(context, lastQueryPlan);
  }

  protected LastQueryExecutor getLastQueryExecutor(LastQueryPlan lastQueryPlan) {
    return new LastQueryExecutor(lastQueryPlan);
  }

  @Override
  public QueryDataSet udtfQuery(UDTFPlan udtfPlan, QueryContext context)
      throws StorageEngineException, QueryProcessException, IOException, InterruptedException {
    IExpression expression = udtfPlan.getExpression();
    IExpression optimizedExpression;
    try {
      optimizedExpression =
          expression == null
              ? null
              : ExpressionOptimizer.getInstance()
                  .optimize(expression, new ArrayList<>(udtfPlan.getDeduplicatedPaths()));
    } catch (QueryFilterOptimizationException e) {
      throw new StorageEngineException(e.getMessage());
    }
    udtfPlan.setExpression(optimizedExpression);

    boolean withValueFilter =
        optimizedExpression != null && optimizedExpression.getType() != ExpressionType.GLOBAL_TIME;
    UDFQueryExecutor udtfQueryExecutor = new UDFQueryExecutor(udtfPlan);

    if (udtfPlan.isAlignByTime()) {
      return withValueFilter
          ? udtfQueryExecutor.executeWithValueFilterAlignByTime(context)
          : udtfQueryExecutor.executeWithoutValueFilterAlignByTime(context);
    } else {
      return withValueFilter
          ? udtfQueryExecutor.executeWithValueFilterNonAlign(context)
          : udtfQueryExecutor.executeWithoutValueFilterNonAlign(context);
    }
  }
}<|MERGE_RESOLUTION|>--- conflicted
+++ resolved
@@ -32,7 +32,6 @@
 import org.apache.iotdb.db.qp.physical.crud.UDTFPlan;
 import org.apache.iotdb.db.query.context.QueryContext;
 import org.apache.iotdb.db.query.control.SessionManager;
-import org.apache.iotdb.db.query.dataset.SingleDataSet;
 import org.apache.iotdb.db.query.dataset.groupby.GroupByEngineDataSet;
 import org.apache.iotdb.db.query.dataset.groupby.GroupByFillEngineDataSet;
 import org.apache.iotdb.db.query.dataset.groupby.GroupByFillWithValueFilterDataSet;
@@ -167,14 +166,6 @@
     if (logger.isDebugEnabled()) {
       logger.debug("paths:" + udafPlan.getPaths());
     }
-<<<<<<< HEAD
-    UDAFQueryExecutor udafQueryExecutor = new UDAFQueryExecutor(udafPlan);
-    AggregationPlan innerAggregationPlan = udafPlan.getInnerAggregationPlan();
-    QueryDataSet innerQueryDataSet = aggregate(innerAggregationPlan, context);
-    QueryDataSet dataSet =
-        udafQueryExecutor.convertInnerAggregationDataset((SingleDataSet) innerQueryDataSet);
-    return dataSet;
-=======
     AggregationPlan innerPlan = udafPlan.getInnerAggregationPlan();
     // Infer aggregation data types for UDF input
     List<TSDataType> aggregationResultTypes = new ArrayList<>();
@@ -196,7 +187,6 @@
     UDFQueryExecutor udfQueryExecutor = new UDFQueryExecutor(udafPlan);
     return udfQueryExecutor.executeFromAlignedDataSet(
         context, innerQueryDataSet, aggregationResultTypes, keepNull);
->>>>>>> 5483abf4
   }
 
   protected AggregationExecutor getAggregationExecutor(
