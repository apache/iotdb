/*
 * Licensed to the Apache Software Foundation (ASF) under one
 * or more contributor license agreements.  See the NOTICE file
 * distributed with this work for additional information
 * regarding copyright ownership.  The ASF licenses this file
 * to you under the Apache License, Version 2.0 (the
 * "License"); you may not use this file except in compliance
 * with the License.  You may obtain a copy of the License at
 *
 *     http://www.apache.org/licenses/LICENSE-2.0
 *
 * Unless required by applicable law or agreed to in writing,
 * software distributed under the License is distributed on an
 * "AS IS" BASIS, WITHOUT WARRANTIES OR CONDITIONS OF ANY
 * KIND, either express or implied.  See the License for the
 * specific language governing permissions and limitations
 * under the License.
 */

package org.apache.iotdb.db.query.dataset.groupby;

import org.apache.iotdb.db.exception.query.QueryProcessException;
import org.apache.iotdb.db.query.aggregation.AggregateResult;

import java.io.IOException;
import java.util.List;
import org.apache.iotdb.tsfile.utils.Pair;


/**
 * Each executor calculates results of all aggregations on this series
 */
public interface GroupByExecutor {

  /**
   * add reusable result cache in executor
   */
  void addAggregateResult(AggregateResult aggrResult);

  /**
   * calculate result in [curStartTime, curEndTime)
   */
  List<AggregateResult> calcResult(long curStartTime, long curEndTime) throws IOException, QueryProcessException;

<<<<<<< HEAD
  Pair<Long, Object> peekNextNotNullValue(int i, long nextStartTime, long nextEndTime) throws IOException;
=======
  Pair<Long, Object> peekNextNotNullValue(long nextStartTime, long nextEndTime) throws IOException;
>>>>>>> c6a56fcd
}<|MERGE_RESOLUTION|>--- conflicted
+++ resolved
@@ -42,9 +42,5 @@
    */
   List<AggregateResult> calcResult(long curStartTime, long curEndTime) throws IOException, QueryProcessException;
 
-<<<<<<< HEAD
-  Pair<Long, Object> peekNextNotNullValue(int i, long nextStartTime, long nextEndTime) throws IOException;
-=======
   Pair<Long, Object> peekNextNotNullValue(long nextStartTime, long nextEndTime) throws IOException;
->>>>>>> c6a56fcd
 }