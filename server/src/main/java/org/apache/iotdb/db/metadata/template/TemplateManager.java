--- conflicted
+++ resolved
@@ -57,12 +57,10 @@
   // template name -> template
   private Map<String, Template> templateMap = new ConcurrentHashMap<>();
 
-<<<<<<< HEAD
   // hash the name of template to record it as fixed length in schema file
   private Map<Integer, String> templateHashMap = new ConcurrentHashMap<>();
-=======
+
   private final Map<String, Set<Template>> templateUsageInStorageGroup = new ConcurrentHashMap<>();
->>>>>>> b1033855
 
   private TemplateLogWriter logWriter;
 
