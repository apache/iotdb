/*
 * Licensed to the Apache Software Foundation (ASF) under one
 * or more contributor license agreements.  See the NOTICE file
 * distributed with this work for additional information
 * regarding copyright ownership.  The ASF licenses this file
 * to you under the Apache License, Version 2.0 (the
 * "License"); you may not use this file except in compliance
 * with the License.  You may obtain a copy of the License at
 *
 *     http://www.apache.org/licenses/LICENSE-2.0
 *
 * Unless required by applicable law or agreed to in writing,
 * software distributed under the License is distributed on an
 * "AS IS" BASIS, WITHOUT WARRANTIES OR CONDITIONS OF ANY
 * KIND, either express or implied.  See the License for the
 * specific language governing permissions and limitations
 * under the License.
 */

package org.apache.iotdb.db.sync.externalpipe;

import org.apache.iotdb.commons.concurrent.IoTDBThreadPoolFactory;
import org.apache.iotdb.commons.concurrent.ThreadName;
import org.apache.iotdb.commons.utils.TestOnly;
import org.apache.iotdb.db.conf.IoTDBDescriptor;
import org.apache.iotdb.db.metadata.path.MeasurementPath;
import org.apache.iotdb.db.sync.datasource.PipeOpManager;
import org.apache.iotdb.db.sync.datasource.PipeStorageGroupInfo;
import org.apache.iotdb.db.sync.externalpipe.operation.DeleteOperation;
import org.apache.iotdb.db.sync.externalpipe.operation.InsertOperation;
import org.apache.iotdb.db.sync.externalpipe.operation.Operation;
import org.apache.iotdb.db.sync.sender.pipe.TsFilePipe;
import org.apache.iotdb.pipe.external.api.DataType;
import org.apache.iotdb.pipe.external.api.ExternalPipeSinkWriterStatus;
import org.apache.iotdb.pipe.external.api.IExternalPipeSinkWriter;
import org.apache.iotdb.pipe.external.api.IExternalPipeSinkWriterFactory;
import org.apache.iotdb.tsfile.read.TimeValuePair;
import org.apache.iotdb.tsfile.utils.Pair;
import org.apache.iotdb.tsfile.utils.TsPrimitiveType;

import org.apache.commons.lang3.Validate;
import org.slf4j.Logger;
import org.slf4j.LoggerFactory;

import java.io.IOException;
import java.util.ArrayList;
import java.util.Arrays;
import java.util.HashMap;
import java.util.Iterator;
import java.util.List;
import java.util.Map;
import java.util.Set;
import java.util.concurrent.Callable;
import java.util.concurrent.ConcurrentHashMap;
import java.util.concurrent.ExecutorService;
import java.util.concurrent.TimeUnit;
import java.util.concurrent.atomic.AtomicInteger;
import java.util.stream.Collectors;

import static java.lang.Math.abs;

/**
 * This class handles 1 external plugin's work, including multiple working threads. All
 * StorageGroups will be distributed to different thread according to hash value. Every working
 * thread is responsible for put several StorageGroups' data into external sink.
 */
public class ExtPipePlugin {
  private static final Logger logger = LoggerFactory.getLogger(ExtPipePlugin.class);

  private String extPipeTypeName;
  // ParamKey => ParamValue
  Map<String, String> sinkParams;
  private PipeOpManager pipeOpManager;
  private ExtPipePluginManager extPipePluginManager;

  private IExternalPipeSinkWriterFactory pipeSinkWriterFactory;
  private ExtPipePluginConfiguration configuration;

  private volatile boolean alive = false;
<<<<<<< HEAD
  private volatile boolean isDrop = false;
=======
  // ArrayList: save DataTransmissionTasks' info
>>>>>>> be3a9318
  private List<DataTransmissionTask> dataTransmissionTasks;
  private ExecutorService executorService;

  // SG => DataCommitIndex
  private Map<String, Long> dataCommitMap = new ConcurrentHashMap<>();
  // Writer method name => (exception message => count)
  private Map<String, Map<String, AtomicInteger>> writerInvocationFailures;
  private int timestampDivisor;

  private Map<Integer, IExternalPipeSinkWriter> thread2Writer;

  public ExtPipePlugin(
      String extPipeTypeName,
      Map<String, String> sinkParams,
      ExtPipePluginManager extPipePluginManager,
      PipeOpManager pipeOpManager) {
    this.extPipeTypeName = extPipeTypeName;
    this.sinkParams = sinkParams;
    this.pipeOpManager = pipeOpManager;
<<<<<<< HEAD
    this.thread2Writer = new HashMap<>();
=======
    this.extPipePluginManager = extPipePluginManager;
>>>>>>> be3a9318

    String timePrecision = IoTDBDescriptor.getInstance().getConfig().getTimestampPrecision();
    switch (timePrecision) {
      case "ms":
        timestampDivisor = 1;
        break;
      case "us":
        timestampDivisor = 1_000;
        break;
      case "ns":
        timestampDivisor = 1_000_000;
        break;
      default:
        throw new IllegalArgumentException("Unrecognized time precision: " + timePrecision);
    }
  }

  @TestOnly
  public ExtPipePlugin(
      String Name,
      IExternalPipeSinkWriterFactory factory,
      ExtPipePluginConfiguration conf,
      TsFilePipe tsFilePipe) {}

  @TestOnly
  public void setPipeSinkWriterFactory(IExternalPipeSinkWriterFactory pipeSinkWriterFactory) {
    this.pipeSinkWriterFactory = pipeSinkWriterFactory;
  }

  /**
   * Get the parameter value from sinkParams that is from CMD
   *
   * @param paramName
   * @param defaultValue
   * @return
   */
  private int getIntParam(String paramName, int defaultValue) {
    String valueStr = sinkParams.get(paramName);
    if (valueStr == null) {
      return defaultValue;
    }
    return Integer.parseInt(valueStr);
  }

  /**
   * start and init all working threads
   *
   * @throws IOException
   */
  public void start() throws IOException {
    logger.debug("ExtPipePlugin start(), extPipeName={}.", extPipeTypeName);

    if (alive) {
      String errMsg = "Can not re-run alive External pipe: " + extPipeTypeName + ".";
      logger.error(errMsg);
      throw new IllegalStateException(errMsg);
    }

    int threadNum = getIntParam("thread_num", ExtPipePluginConfiguration.DEFAULT_NUM_OF_THREADS);
    int batchSize =
        getIntParam("batch_size", ExtPipePluginConfiguration.DEFAULT_OPERATION_BATCH_SIZE);
    int attemptTimes =
        getIntParam("attempt_times", ExtPipePluginConfiguration.DEFAULT_ATTEMPT_TIMES);
    int backoffInterval =
        getIntParam("retry_interval", ExtPipePluginConfiguration.DEFAULT_BACKOFF_INTERVAL);

    try {
      // == Pipe configuration
      configuration =
          new ExtPipePluginConfiguration.Builder(extPipeTypeName)
              .numOfThreads(threadNum)
              .operationBatchSize(batchSize)
              .attemptTimes(attemptTimes)
              .backOffInterval(backoffInterval)
              .build();

      if (pipeSinkWriterFactory == null) {
        pipeSinkWriterFactory =
            ExtPipePluginRegister.getInstance().getWriteFactory(extPipeTypeName);
      }

      // Try to init externalPipeSinkWriterFactory, also check the PIPESink parameter
      pipeSinkWriterFactory.initialize(sinkParams);
    } catch (Exception e) {
      logger.error("Failed to start External Pipe: {}.", extPipeTypeName, e);
      throw new IOException(
          "Failed to start External Pipe: " + extPipeTypeName + ". " + e.getMessage());
    }

    alive = true;
    logger.info("External pipe " + extPipeTypeName + " begin to START");

    // == Launch pipe worker threads
    executorService =
        IoTDBThreadPoolFactory.newFixedThreadPool(
            threadNum, ThreadName.EXT_PIPE_PLUGIN_WORKER.getName() + "-" + extPipeTypeName);

    // == Start threads that will run external PiPeSink plugin
    dataTransmissionTasks = new ArrayList<>(threadNum);
    for (int i = 0; i < threadNum; i++) {
      //      IExternalPipeSinkWriter writer = pipeSinkWriterFactory.get();
      IExternalPipeSinkWriter writer =
          thread2Writer.computeIfAbsent(i, o -> pipeSinkWriterFactory.get());
      DataTransmissionTask dataTransmissionTask =
          new DataTransmissionTask(writer, i, configuration);
      dataTransmissionTasks.add(dataTransmissionTask);
      executorService.submit(dataTransmissionTask);
    }

    writerInvocationFailures = new ConcurrentHashMap<>();

    logger.info("External pipe " + extPipeTypeName + " finish START.");
  }

  public void stop() {
    alive = false;
  }

  /** drop all working threads */
  public void drop() {
    if (!alive) {
      String errMsg = "Error: External pipe " + extPipeTypeName + " has not started.";
      logger.error(errMsg);
      throw new IllegalStateException(errMsg);
    }
    alive = false;
    isDrop = true;

    executorService.shutdown();
    boolean isExecutorServiceTerminated = false;
    try {
      isExecutorServiceTerminated = executorService.awaitTermination(10, TimeUnit.SECONDS);
    } catch (InterruptedException e) {
      logger.error(
          "Interrupted when waiting for the termination of external pipe, " + extPipeTypeName, e);
    } finally {
      if (!isExecutorServiceTerminated) {
        logger.warn(
            "ExtPipePlugin stop(), graceful termination of external pipe {} timed out. So force terminating working threads.",
            extPipeTypeName);
        executorService.shutdownNow();
      }
    }
  }

  public boolean isAlive() {
    return alive;
  }

  /**
   * Collect the status of External Pipe.
   *
   * @return
   */
  public ExternalPipeStatus getStatus() {
    ExternalPipeStatus status = new ExternalPipeStatus();

    try {
      List<ExternalPipeSinkWriterStatus> writerStatuses =
          dataTransmissionTasks.stream()
              .map(DataTransmissionTask::getStatus)
              .collect(Collectors.toList());
      status.setWriterStatuses(writerStatuses);
    } catch (Exception e) {
      handleExceptionsThrownByWriter("getStatus", e);
    }

    status.setAlive(alive);
    status.setWriterInvocationFailures(writerInvocationFailures);
    return status;
  }

  private void handleExceptionsThrownByWriter(String method, Exception e) {
    writerInvocationFailures.computeIfAbsent(method, m -> new ConcurrentHashMap<>());
    String eMsg = e.getMessage();
    if (eMsg == null) {
      eMsg = "N/A";
    }
    writerInvocationFailures.get(method).computeIfAbsent(eMsg, msg -> new AtomicInteger(0));
    writerInvocationFailures.get(method).get(eMsg).incrementAndGet();
    logger.info("Exception thrown from writer", e);
  }

  /**
   * Get the data committed index of dedicated StorageGroup
   *
   * @param sgName
   * @return
   */
  public long getDataCommitIndex(String sgName) {
    return dataCommitMap.getOrDefault(sgName, Long.MIN_VALUE);
  }

  private int getThreadIndex(String sgName) {
    return (abs(sgName.hashCode()) % configuration.getNumOfThreads());
  }

  /**
   * Notify every working thread task that new data arrive
   *
   * @param sgName
   * @param newDataBeginIndex
   * @param newDataCount
   */
  public void notifyNewDataArrive(String sgName, long newDataBeginIndex, long newDataCount) {
    logger.debug(
        "notifyNewDataArrive(), sgName={}, newDataBeginIndex={}, newDataCount={}",
        sgName,
        newDataBeginIndex,
        newDataCount);

    DataTransmissionTask dataTransmissionTask = dataTransmissionTasks.get(getThreadIndex(sgName));
    if (dataTransmissionTask != null) {
      dataTransmissionTask.notifyNewDataArrive(sgName, newDataBeginIndex, newDataCount);
    }
  }

  /**
   * working thread class Every thread take 1 IExternalPipeSinkWriter and is responsible for several
   * StorageGroup's data
   */
  private class DataTransmissionTask implements Callable<Void> {

    private final IExternalPipeSinkWriter writer;
    private final int threadIndex;
    private final ExtPipePluginConfiguration configuration;

    // SG ==> PipeStorageGroupInfo
    private Map<String, PipeStorageGroupInfo> sgInfoMap;

    private long nextIndex;
    private String lastReadSgName;

    // condition-lock for notifying new data arriving
    private byte[] newDataLocker = new byte[0];
    private long newDataCounter = 0L;

    DataTransmissionTask(
        IExternalPipeSinkWriter writer, int threadIndex, ExtPipePluginConfiguration configuration)
        throws IOException {
      this.writer = Validate.notNull(writer);
      this.threadIndex = threadIndex;
      this.configuration = configuration;

      this.sgInfoMap = configuration.getBucketSgInfoMap(threadIndex);

      this.writer.open();
    }

    /**
     * Get 1 SG's next data index that will be read according to past reading record. If there is no
     * SG in local record, get the first valid data index in PIPE data source.
     *
     * @param sgName
     * @return
     */
    private long getSgNextDataIndex(String sgName) {
      PipeStorageGroupInfo sgInfo = sgInfoMap.get(sgName);
      if (sgInfo != null) {
        return sgInfo.getNextReadIndex();
      }

      long nextReadIndex = pipeOpManager.getCommittedIndex(sgName) + 1;
      sgInfoMap.put(sgName, new PipeStorageGroupInfo(sgName, nextReadIndex - 1, nextReadIndex));

      return nextReadIndex;
    }

    /**
     * save the data index info to local record.
     *
     * @param sgName
     * @param nextReadIndex
     * @param committedIndex
     */
    private void setSgNextDataIndex(String sgName, long nextReadIndex, long committedIndex) {
      logger.debug(
          "setSgNextDataIndex(), sgName={}, nextReadIndex={}, committedIndex={}.",
          sgName,
          nextReadIndex,
          committedIndex);

      PipeStorageGroupInfo sgInfo =
          sgInfoMap.computeIfAbsent(sgName, k -> new PipeStorageGroupInfo(sgName, -1, 0));

      sgInfo.setNextReadIndex(nextReadIndex);
      sgInfo.setCommittedIndex(committedIndex);
    }

    /**
     * commit data to let Pipe data source may remove useless data.
     *
     * @param sgName
     * @param committedIndex
     */
    private void commitData(String sgName, long committedIndex) throws IOException {
      logger.debug("commitData(), sgName={}, committedIndex={}.", sgName, committedIndex);

      dataCommitMap.put(sgName, committedIndex);

      if (pipeOpManager.opBlockNeedCommit(sgName, committedIndex)) {
        extPipePluginManager.triggerCommit(sgName, committedIndex);
      }
    }

    /**
     * check whether PIPE data source has new data for dedicate StorageGroup
     *
     * @param sgName
     * @return
     */
    private boolean sgHasNewData(String sgName) {
      PipeStorageGroupInfo pipeStorageGroupInfo = sgInfoMap.get(sgName);
      if (pipeStorageGroupInfo == null) {
        return true;
      }

      long nextReadIndex = pipeStorageGroupInfo.getNextReadIndex();
      long nextIndex = pipeOpManager.getNextIndex(sgName);
      if (nextIndex > nextReadIndex) {
        return true;
      }

      return false;
    }

    /**
     * Notify current working thread that new data arrive.
     *
     * @param sgName
     * @param newDataBeginIndex
     * @param newDataCount
     */
    public void notifyNewDataArrive(String sgName, long newDataBeginIndex, long newDataCount) {
      synchronized (newDataLocker) {
        newDataCounter++;
        newDataLocker.notifyAll();
      }
    }

    /**
     * Check/Wait new data/operation
     *
     * @return StorageGroup Name that has new data
     * @throws InterruptedException
     */
    public String waitForOperations() throws InterruptedException {
      if (lastReadSgName != null) {
        if (sgHasNewData(lastReadSgName)) {
          return lastReadSgName;
        }
        lastReadSgName = null;
      }

      // find new data for the StorageGroup in sgSet
      while (alive) {
        Set<String> sgSet = pipeOpManager.getSgSet();
        Iterator<String> iter = sgSet.iterator();
        while (iter.hasNext()) {
          String sgName = iter.next();
          if (threadIndex != getThreadIndex(sgName)) {
            continue;
          }

          if (sgHasNewData(sgName)) {
            lastReadSgName = sgName;
            return sgName;
          }
        }

        synchronized (newDataLocker) {
          if (newDataCounter <= 0L) {
            try {
              newDataLocker.wait(15000); // maximum time 15 seconds
            } catch (InterruptedException ignored) {
            }
          }
          newDataCounter = 0L;
        }
      }

      return null;
    }

    /**
     * Working thread Entrance. Read data from pipe and send data to external sink.
     *
     * @return
     * @throws Exception
     */
    @Override
    public Void call() throws Exception {
      logger.info("ExternalPipeWorker start. thread={}.", Thread.currentThread().getName());

      while (alive) {
        try {
          // String sgName = pipeOpManager.waitForOperations(threadIndex, sgInfoMap);
          String sgName = waitForOperations();
          if (sgName == null) {
            continue;
          }

          Operation operation = null;
          try {
            operation =
                pipeOpManager.getOperation(
                    sgName, getSgNextDataIndex(sgName), configuration.getOperationBatchSize());
          } catch (IOException e) {
            continue;
          }

          if ((operation == null) || (operation.getDataCount() <= 0)) {
            continue;
          }

          if (!handleOperationWithRetry(sgName, operation)) {
            logger.error(
                "Failed to handle operation after "
                    + configuration.getAttemptTimes()
                    + " attempts: "
                    + operation);
          }

          if (!flushWithRetry()) {
            logger.error(
                "Failed to flush operations after "
                    + configuration.getAttemptTimes()
                    + " attempts: startIndex="
                    + operation.getStartIndex()
                    + ",endIndex="
                    + operation.getEndIndex());
          }
          // TODO: Reminder, May cause data loss if the flush failed.

          // Update the next index and commit to the pipe source.
          nextIndex = operation.getEndIndex();
          setSgNextDataIndex(sgName, nextIndex, nextIndex - 1);
          commitData(sgName, nextIndex - 1);
        } catch (InterruptedException e) {
          break;
        } catch (Exception e) {
          logger.error("Unexpected system exception", e);
        }
      }

      if (isDrop) {
        try {
          writer.close();
        } catch (IOException e) {
          handleExceptionsThrownByWriter("close", e);
          logger.info("Exception happened when closing the writer", e);
        }
      }

      logger.info("ExternalPipeWorker exits. Thread={}", Thread.currentThread().getName());
      return null;
    }

    public ExternalPipeSinkWriterStatus getStatus() {
      return writer.getStatus();
    }

    private boolean handleOperationWithRetry(String sgName, Operation operation) {
      boolean succeed = false;
      int attemptTimes = configuration.getAttemptTimes();
      while (alive && attemptTimes > 0) {
        // Retry
        try {
          pushOperationToExtPipe(sgName, operation);
          succeed = true;
          break;
        } catch (Exception e) {
          logger.error("When handle operation {}, Exception", operation.getOperationType(), e);
          handleExceptionsThrownByWriter(operation.getOperationTypeName(), e);
        }
        attemptTimes--;
        // Backoff
        try {
          Thread.sleep(configuration.getBackOffInterval());
        } catch (InterruptedException ignored) {
        }
      }
      return succeed;
    }

    private void pushOperationToExtPipe(String sgName, Operation operation)
        throws IOException, IllegalArgumentException {
      if (operation instanceof InsertOperation) {
        handleInsertOperation(sgName, (InsertOperation) operation);
        return;
      }

      if (operation instanceof DeleteOperation) {
        handleDeleteOperation(sgName, (DeleteOperation) operation);
        return;
      }

      logger.error("pushOperationToExtPipe(), Unrecognized Operation: {}", operation);
      throw new IllegalArgumentException(
          "pushOperationToExtPipe(), Unrecognized Operation:" + operation);
    }

    private void handleInsertOperation(String sgName, InsertOperation operation)
        throws IOException, IllegalArgumentException {
      for (Pair<MeasurementPath, List<TimeValuePair>> dataPair : operation.getDataList()) {
        MeasurementPath measurementPath = dataPair.left;
        for (TimeValuePair tvPair : dataPair.right) {
          if (tvPair == null) {
            continue;
          }
          String[] path = measurementPath.getNodes();
          long timestampInMs = tvPair.getTimestamp() / timestampDivisor;
          switch (tvPair.getValue().getDataType()) {
            case BOOLEAN:
              writer.insertBoolean(sgName, path, timestampInMs, tvPair.getValue().getBoolean());
              break;
            case INT32:
              writer.insertInt32(sgName, path, timestampInMs, tvPair.getValue().getInt());
              break;
            case INT64:
              writer.insertInt64(sgName, path, timestampInMs, tvPair.getValue().getLong());
              break;
            case FLOAT:
              writer.insertFloat(sgName, path, timestampInMs, tvPair.getValue().getFloat());
              break;
            case DOUBLE:
              writer.insertDouble(sgName, path, timestampInMs, tvPair.getValue().getDouble());
              break;
            case TEXT:
              writer.insertText(sgName, path, timestampInMs, tvPair.getValue().getStringValue());
              break;
            case VECTOR:
              writer.insertVector(
                  sgName,
                  path,
                  Arrays.stream(tvPair.getValue().getVector())
                      .map(TsPrimitiveType::getDataType)
                      .map(type -> DataType.fromTsDataType(type.serialize()))
                      .toArray(DataType[]::new),
                  timestampInMs,
                  Arrays.stream(tvPair.getValue().getVector())
                      .map(TsPrimitiveType::getValue)
                      .toArray(Object[]::new));
              break;
            default:
              throw new IllegalArgumentException(
                  "Unrecognized data type " + tvPair.getValue().getDataType());
          }
        }
      }
    }

    private void handleDeleteOperation(String sgName, DeleteOperation deleteOperation)
        throws IOException {
      writer.delete(
          sgName,
          deleteOperation.getDeletePathStr(),
          deleteOperation.getStartTime() / timestampDivisor,
          deleteOperation.getEndTime() / timestampDivisor);
    }

    private boolean flushWithRetry() {
      try {
        writer.flush();
      } catch (IOException e1) {
        logger.error("Exception happened when flushing operations", e1);
        handleExceptionsThrownByWriter("flush", e1);
        boolean succeed = false;
        int attemptTimes = 1;
        while (alive && attemptTimes < configuration.getAttemptTimes()) {
          // Backoff
          try {
            Thread.sleep(configuration.getBackOffInterval());
          } catch (InterruptedException ignored) {
          }
          // Retry
          try {
            writer.flush();
            succeed = true;
            break;
          } catch (Exception e2) {
            handleExceptionsThrownByWriter("flush", e2);
          }
          attemptTimes += 1;
        }
        return succeed;
      }
      return true;
    }
  }
}<|MERGE_RESOLUTION|>--- conflicted
+++ resolved
@@ -45,7 +45,6 @@
 import java.io.IOException;
 import java.util.ArrayList;
 import java.util.Arrays;
-import java.util.HashMap;
 import java.util.Iterator;
 import java.util.List;
 import java.util.Map;
@@ -77,11 +76,7 @@
   private ExtPipePluginConfiguration configuration;
 
   private volatile boolean alive = false;
-<<<<<<< HEAD
-  private volatile boolean isDrop = false;
-=======
   // ArrayList: save DataTransmissionTasks' info
->>>>>>> be3a9318
   private List<DataTransmissionTask> dataTransmissionTasks;
   private ExecutorService executorService;
 
@@ -90,8 +85,6 @@
   // Writer method name => (exception message => count)
   private Map<String, Map<String, AtomicInteger>> writerInvocationFailures;
   private int timestampDivisor;
-
-  private Map<Integer, IExternalPipeSinkWriter> thread2Writer;
 
   public ExtPipePlugin(
       String extPipeTypeName,
@@ -101,11 +94,7 @@
     this.extPipeTypeName = extPipeTypeName;
     this.sinkParams = sinkParams;
     this.pipeOpManager = pipeOpManager;
-<<<<<<< HEAD
-    this.thread2Writer = new HashMap<>();
-=======
     this.extPipePluginManager = extPipePluginManager;
->>>>>>> be3a9318
 
     String timePrecision = IoTDBDescriptor.getInstance().getConfig().getTimestampPrecision();
     switch (timePrecision) {
@@ -206,9 +195,7 @@
     // == Start threads that will run external PiPeSink plugin
     dataTransmissionTasks = new ArrayList<>(threadNum);
     for (int i = 0; i < threadNum; i++) {
-      //      IExternalPipeSinkWriter writer = pipeSinkWriterFactory.get();
-      IExternalPipeSinkWriter writer =
-          thread2Writer.computeIfAbsent(i, o -> pipeSinkWriterFactory.get());
+      IExternalPipeSinkWriter writer = pipeSinkWriterFactory.get();
       DataTransmissionTask dataTransmissionTask =
           new DataTransmissionTask(writer, i, configuration);
       dataTransmissionTasks.add(dataTransmissionTask);
@@ -220,19 +207,14 @@
     logger.info("External pipe " + extPipeTypeName + " finish START.");
   }
 
+  /** Stop all working threads */
   public void stop() {
-    alive = false;
-  }
-
-  /** drop all working threads */
-  public void drop() {
     if (!alive) {
       String errMsg = "Error: External pipe " + extPipeTypeName + " has not started.";
       logger.error(errMsg);
       throw new IllegalStateException(errMsg);
     }
     alive = false;
-    isDrop = true;
 
     executorService.shutdown();
     boolean isExecutorServiceTerminated = false;
@@ -551,13 +533,11 @@
         }
       }
 
-      if (isDrop) {
-        try {
-          writer.close();
-        } catch (IOException e) {
-          handleExceptionsThrownByWriter("close", e);
-          logger.info("Exception happened when closing the writer", e);
-        }
+      try {
+        writer.close();
+      } catch (IOException e) {
+        handleExceptionsThrownByWriter("close", e);
+        logger.info("Exception happened when closing the writer", e);
       }
 
       logger.info("ExternalPipeWorker exits. Thread={}", Thread.currentThread().getName());
