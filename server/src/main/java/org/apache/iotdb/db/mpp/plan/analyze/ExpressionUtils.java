--- conflicted
+++ resolved
@@ -141,8 +141,6 @@
       List<List<WhenThenExpression>> childWhenThenExpressions, List<Expression> elseExpressions) {
     return reconstructCaseWhenThenExpressionsImplement(
         childWhenThenExpressions, elseExpressions, new ArrayList<>(), 0);
-<<<<<<< HEAD
-=======
   }
 
   public static Expression reconstructCaseWHenThenExpression(List<Expression> childExpressions) {
@@ -152,7 +150,6 @@
             .map(expression -> (WhenThenExpression) expression)
             .collect(Collectors.toList()),
         childExpressions.get(childExpressions.size() - 1));
->>>>>>> 592895cc
   }
 
   public static Expression reconstructUnaryExpression(
