/*
 * Licensed to the Apache Software Foundation (ASF) under one
 * or more contributor license agreements.  See the NOTICE file
 * distributed with this work for additional information
 * regarding copyright ownership.  The ASF licenses this file
 * to you under the Apache License, Version 2.0 (the
 * "License"); you may not use this file except in compliance
 * with the License.  You may obtain a copy of the License at
 *
 *     http://www.apache.org/licenses/LICENSE-2.0
 *
 * Unless required by applicable law or agreed to in writing,
 * software distributed under the License is distributed on an
 * "AS IS" BASIS, WITHOUT WARRANTIES OR CONDITIONS OF ANY
 * KIND, either express or implied.  See the License for the
 * specific language governing permissions and limitations
 * under the License.
 */

package org.apache.iotdb.db.mpp.plan.expression;

<<<<<<< HEAD
import org.apache.iotdb.tsfile.utils.ReadWriteIOUtils;

import java.nio.ByteBuffer;
import java.util.Objects;
=======
import org.apache.iotdb.tsfile.file.metadata.enums.TSDataType;
import org.apache.iotdb.tsfile.utils.ReadWriteIOUtils;

import java.nio.ByteBuffer;
>>>>>>> 5da80643

/**
 * {@code ResultColumn} is used to represent a result column of a query.
 *
 * <p>Assume that we have time series in db as follows: <br>
 * [ root.sg.d.a, root.sg.d.b, root.sg.e.a, root.sg.e.b ]
 *
 * <ul>
 *   Example 1: select a, a + b, udf(udf(b)) from root.sg.d, root.sg.e;
 *   <li>Step 1: constructed by ASTVisitor in StatementGenerator: <br>
 *       result columns: <br>
 *       [a, a + b, udf(udf(b))]
 *   <li>Step 2: concatenated with prefix paths:<br>
 *       result columns: <br>
 *       [root.sg.d.a, root.sg.e.a, root.sg.d.a + root.sg.d.b, root.sg.d.a + root.sg.e.b,
 *       root.sg.e.a + root.sg.d.b, root.sg.e.a + root.sg.e.b, udf(udf(root.sg.d.b)),
 *       udf(udf(root.sg.e.b))]
 *   <li>Step 3: remove wildcards:<br>
 *       result columns: <br>
 *       [root.sg.d.a, root.sg.e.a, root.sg.d.a + root.sg.d.b, root.sg.d.a + root.sg.e.b,
 *       root.sg.e.a + root.sg.d.b, root.sg.e.a + root.sg.e.b, udf(udf(root.sg.d.b)),
 *       udf(udf(root.sg.e.b))]
 * </ul>
 *
 * <ul>
 *   Example 2: select *, a + *, udf(udf(*)) from root.sg.d;
 *   <li>Step 1: constructed by ASTVisitor in StatementGenerator: <br>
 *       result columns: <br>
 *       [*, a + * , udf(udf(*))]
 *   <li>Step 2: concatenated with prefix paths:<br>
 *       result columns: <br>
 *       [root.sg.d.*, root.sg.d.a + root.sg.d.*, udf(udf(root.sg.d.*))]
 *   <li>Step 3: remove wildcards:<br>
 *       result columns: <br>
 *       [root.sg.d.a, root.sg.d.b, root.sg.d.a + root.sg.d.a, root.sg.d.a + root.sg.d.b,
 *       udf(udf(root.sg.d.a)), udf(udf(root.sg.d.b))]
 * </ul>
 */
public class ResultColumn {

  private final Expression expression;
  private final String alias;

<<<<<<< HEAD
=======
  private TSDataType dataType;

>>>>>>> 5da80643
  public ResultColumn(Expression expression, String alias) {
    this.expression = expression;
    this.alias = alias;
  }

  public ResultColumn(Expression expression) {
    this.expression = expression;
    this.alias = null;
  }

  public ResultColumn(ByteBuffer byteBuffer) {
    expression = Expression.deserialize(byteBuffer);
    alias = ReadWriteIOUtils.readString(byteBuffer);
<<<<<<< HEAD
=======
    dataType = TSDataType.deserializeFrom(byteBuffer);
>>>>>>> 5da80643
  }

  public Expression getExpression() {
    return expression;
  }

  public boolean hasAlias() {
    return alias != null;
  }

  public String getAlias() {
    return alias;
  }

  public String getResultColumnName() {
    return alias != null ? alias : expression.getExpressionString();
  }

  public String getExpressionString() {
    return expression.getExpressionString();
  }

  @Override
  public String toString() {
    return "ResultColumn{" + "expression=" + expression + ", alias='" + alias + '\'' + '}';
  }

  @Override
  public boolean equals(Object o) {
    if (this == o) {
      return true;
    }
    if (o == null || getClass() != o.getClass()) {
      return false;
    }
    ResultColumn that = (ResultColumn) o;
    return expression.equals(that.expression) && Objects.equals(alias, that.alias);
  }

  @Override
  public int hashCode() {
    return Objects.hash(expression, alias);
  }

  public static void serialize(ResultColumn resultColumn, ByteBuffer byteBuffer) {
    Expression.serialize(resultColumn.expression, byteBuffer);
    ReadWriteIOUtils.write(resultColumn.alias, byteBuffer);
  }

  public static ResultColumn deserialize(ByteBuffer byteBuffer) {
    return new ResultColumn(byteBuffer);
  }
}<|MERGE_RESOLUTION|>--- conflicted
+++ resolved
@@ -19,17 +19,10 @@
 
 package org.apache.iotdb.db.mpp.plan.expression;
 
-<<<<<<< HEAD
-import org.apache.iotdb.tsfile.utils.ReadWriteIOUtils;
-
-import java.nio.ByteBuffer;
-import java.util.Objects;
-=======
 import org.apache.iotdb.tsfile.file.metadata.enums.TSDataType;
 import org.apache.iotdb.tsfile.utils.ReadWriteIOUtils;
 
 import java.nio.ByteBuffer;
->>>>>>> 5da80643
 
 /**
  * {@code ResultColumn} is used to represent a result column of a query.
@@ -73,11 +66,8 @@
   private final Expression expression;
   private final String alias;
 
-<<<<<<< HEAD
-=======
   private TSDataType dataType;
 
->>>>>>> 5da80643
   public ResultColumn(Expression expression, String alias) {
     this.expression = expression;
     this.alias = alias;
@@ -85,16 +75,13 @@
 
   public ResultColumn(Expression expression) {
     this.expression = expression;
-    this.alias = null;
+    alias = null;
   }
 
   public ResultColumn(ByteBuffer byteBuffer) {
     expression = Expression.deserialize(byteBuffer);
     alias = ReadWriteIOUtils.readString(byteBuffer);
-<<<<<<< HEAD
-=======
     dataType = TSDataType.deserializeFrom(byteBuffer);
->>>>>>> 5da80643
   }
 
   public Expression getExpression() {
@@ -117,31 +104,40 @@
     return expression.getExpressionString();
   }
 
+  public void setDataType(TSDataType dataType) {
+    this.dataType = dataType;
+  }
+
+  public TSDataType getDataType() {
+    return dataType;
+  }
+
   @Override
   public String toString() {
     return "ResultColumn{" + "expression=" + expression + ", alias='" + alias + '\'' + '}';
   }
 
   @Override
-  public boolean equals(Object o) {
+  public final int hashCode() {
+    return alias == null ? getResultColumnName().hashCode() : alias.hashCode();
+  }
+
+  @Override
+  public final boolean equals(Object o) {
     if (this == o) {
       return true;
     }
-    if (o == null || getClass() != o.getClass()) {
+
+    if (!(o instanceof ResultColumn)) {
       return false;
     }
-    ResultColumn that = (ResultColumn) o;
-    return expression.equals(that.expression) && Objects.equals(alias, that.alias);
-  }
-
-  @Override
-  public int hashCode() {
-    return Objects.hash(expression, alias);
+    return getResultColumnName().equals(((ResultColumn) o).getResultColumnName());
   }
 
   public static void serialize(ResultColumn resultColumn, ByteBuffer byteBuffer) {
     Expression.serialize(resultColumn.expression, byteBuffer);
     ReadWriteIOUtils.write(resultColumn.alias, byteBuffer);
+    resultColumn.dataType.serializeTo(byteBuffer);
   }
 
   public static ResultColumn deserialize(ByteBuffer byteBuffer) {
