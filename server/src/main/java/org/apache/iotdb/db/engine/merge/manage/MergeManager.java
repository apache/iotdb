--- conflicted
+++ resolved
@@ -39,11 +39,8 @@
 import org.apache.iotdb.db.conf.IoTDBConstant;
 import org.apache.iotdb.db.conf.IoTDBDescriptor;
 import org.apache.iotdb.db.engine.StorageEngine;
-<<<<<<< HEAD
-=======
-import org.apache.iotdb.db.engine.merge.task.MergeMultiChunkTask.MergeChunkHeapTask;
-import org.apache.iotdb.db.engine.merge.task.MergeTask;
->>>>>>> ffdf15f8
+import org.apache.iotdb.db.engine.merge.MergeChunkHeapTask;
+import org.apache.iotdb.db.engine.merge.MergeTask;
 import org.apache.iotdb.db.exception.StorageEngineException;
 import org.apache.iotdb.db.service.IService;
 import org.apache.iotdb.db.service.JMXService;
@@ -79,20 +76,17 @@
     return INSTANCE;
   }
 
-<<<<<<< HEAD
-  public void submitMainTask(Callable<Void> mergeTask) {
-    mergeTaskPool.submit(mergeTask);
-=======
   public void submitMainTask(MergeTask mergeTask) {
     MergeFuture future = (MergeFuture) mergeTaskPool.submit(mergeTask);
     storageGroupMainTasks.computeIfAbsent(mergeTask.getStorageGroupName(),
         k -> new ConcurrentSkipListSet<>()).add(future);
->>>>>>> ffdf15f8
   }
 
   public Future<Void> submitChunkSubTask(MergeChunkHeapTask task) {
     MergeFuture future = (MergeFuture) mergeChunkSubTaskPool.submit(task);
-    storageGroupSubTasks.computeIfAbsent(task.getStorageGroupName(), k -> new ConcurrentSkipListSet<>()).add(future);
+    storageGroupSubTasks
+        .computeIfAbsent(task.getStorageGroupName(), k -> new ConcurrentSkipListSet<>())
+        .add(future);
     return future;
   }
 
@@ -111,9 +105,9 @@
       }
 
       mergeTaskPool = new MergeThreadPool(threadNum,
-              r -> new Thread(r, "MergeThread-" + threadCnt.getAndIncrement()));
+          r -> new Thread(r, "MergeThread-" + threadCnt.getAndIncrement()));
       mergeChunkSubTaskPool = new MergeThreadPool(threadNum * chunkSubThreadNum,
-              r -> new Thread(r, "MergeChunkSubThread-" + threadCnt.getAndIncrement()));
+          r -> new Thread(r, "MergeChunkSubThread-" + threadCnt.getAndIncrement()));
       long mergeInterval = IoTDBDescriptor.getInstance().getConfig().getMergeIntervalSec();
       if (mergeInterval > 0) {
         timedMergeThreadPool = Executors.newSingleThreadScheduledExecutor(r -> new Thread(r,
@@ -122,7 +116,7 @@
             mergeInterval, TimeUnit.SECONDS);
       }
 
-      taskCleanerThreadPool = Executors.newSingleThreadScheduledExecutor( r -> new Thread(r,
+      taskCleanerThreadPool = Executors.newSingleThreadScheduledExecutor(r -> new Thread(r,
           "MergeTaskCleaner"));
       taskCleanerThreadPool.scheduleAtFixedRate(this::cleanFinishedTask, 30, 30, TimeUnit.MINUTES);
       logger.info("MergeManager started");
@@ -213,7 +207,6 @@
   /**
    * Abort all merges of a storage group. The caller must acquire the write lock of the
    * corresponding storage group.
-   * @param storageGroup
    */
   @Override
   public void abortMerge(String storageGroup) {
@@ -251,10 +244,9 @@
   }
 
   /**
-   *
-   * @return 2 maps, the first map contains status of main merge tasks and the second map
-   * contains status of merge chunk heap tasks, both map use storage groups as keys and list of
-   * merge status as values.
+   * @return 2 maps, the first map contains status of main merge tasks and the second map contains
+   * status of merge chunk heap tasks, both map use storage groups as keys and list of merge status
+   * as values.
    */
   public Map<String, List<TaskStatus>>[] collectTaskStatus() {
     Map<String, List<TaskStatus>>[] result = new Map[2];
@@ -284,7 +276,8 @@
     for (Entry<String, List<TaskStatus>> stringListEntry : statusMaps[0].entrySet()) {
       String storageGroup = stringListEntry.getKey();
       List<TaskStatus> statusList = stringListEntry.getValue();
-      builder.append("\t").append("Storage group: ").append(storageGroup).append(System.lineSeparator());
+      builder.append("\t").append("Storage group: ").append(storageGroup)
+          .append(System.lineSeparator());
       for (TaskStatus status : statusList) {
         builder.append("\t\t").append(status.toString()).append(System.lineSeparator());
       }
@@ -294,7 +287,8 @@
     for (Entry<String, List<TaskStatus>> stringListEntry : statusMaps[1].entrySet()) {
       String storageGroup = stringListEntry.getKey();
       List<TaskStatus> statusList = stringListEntry.getValue();
-      builder.append("\t").append("Storage group: ").append(storageGroup).append(System.lineSeparator());
+      builder.append("\t").append("Storage group: ").append(storageGroup)
+          .append(System.lineSeparator());
       for (TaskStatus status : statusList) {
         builder.append("\t\t").append(status.toString()).append(System.lineSeparator());
       }
@@ -310,6 +304,7 @@
   }
 
   public static class TaskStatus {
+
     private String taskName;
     private String createdTime;
     private String progress;
