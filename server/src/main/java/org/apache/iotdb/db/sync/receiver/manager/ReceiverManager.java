--- conflicted
+++ resolved
@@ -137,23 +137,7 @@
    */
   public synchronized void writePipeMessage(
       String pipeName, String remoteIp, long createTime, PipeMessage message) {
-<<<<<<< HEAD
-    if (pipeInfoMap.containsKey(pipeName) && pipeInfoMap.get(pipeName).containsKey(remoteIp)) {
-      synchronized (pipeInfoMap.get(pipeName).get(remoteIp)) {
-        String pipeIdentifier = SyncPathUtil.getReceiverPipeDirName(pipeName, remoteIp, createTime);
-        try {
-          log.writePipeMsg(pipeIdentifier, message);
-        } catch (IOException e) {
-          logger.error(
-              "Can not write pipe message {} from {} to disk because {}",
-              message,
-              pipeIdentifier,
-              e.getMessage());
-        }
-        pipeMessageMap.computeIfAbsent(pipeIdentifier, i -> new ArrayList<>()).add(message);
-      }
-=======
-    String pipeIdentifier = SyncPathUtil.getReceiverPipeFolderName(pipeName, remoteIp, createTime);
+    String pipeIdentifier = SyncPathUtil.getReceiverPipeDirName(pipeName, remoteIp, createTime);
     try {
       log.writePipeMsg(pipeIdentifier, message);
     } catch (IOException e) {
@@ -162,7 +146,6 @@
           message,
           pipeIdentifier,
           e.getMessage());
->>>>>>> dd37fc10
     }
     pipeMessageMap.computeIfAbsent(pipeIdentifier, i -> new ArrayList<>()).add(message);
   }
@@ -180,28 +163,7 @@
   public synchronized List<PipeMessage> getPipeMessages(
       String pipeName, String remoteIp, long createTime, boolean consume) {
     List<PipeMessage> pipeMessageList = new ArrayList<>();
-<<<<<<< HEAD
-    if (pipeInfoMap.containsKey(pipeName) && pipeInfoMap.get(pipeName).containsKey(remoteIp)) {
-      synchronized (pipeInfoMap.get(pipeName).get(remoteIp)) {
-        String pipeIdentifier = SyncPathUtil.getReceiverPipeDirName(pipeName, remoteIp, createTime);
-        if (consume) {
-          try {
-            log.comsumePipeMsg(pipeIdentifier);
-          } catch (IOException e) {
-            logger.error(
-                "Can not read pipe message about {} from disk because {}",
-                pipeIdentifier,
-                e.getMessage());
-          }
-        }
-        if (pipeMessageMap.containsKey(pipeIdentifier)) {
-          pipeMessageList = pipeMessageMap.get(pipeIdentifier);
-          if (consume) {
-            pipeMessageMap.remove(pipeIdentifier);
-          }
-        }
-=======
-    String pipeIdentifier = SyncPathUtil.getReceiverPipeFolderName(pipeName, remoteIp, createTime);
+    String pipeIdentifier = SyncPathUtil.getReceiverPipeDirName(pipeName, remoteIp, createTime);
     if (consume) {
       try {
         log.comsumePipeMsg(pipeIdentifier);
@@ -216,7 +178,6 @@
       pipeMessageList = pipeMessageMap.get(pipeIdentifier);
       if (consume) {
         pipeMessageMap.remove(pipeIdentifier);
->>>>>>> dd37fc10
       }
     }
     return pipeMessageList;
