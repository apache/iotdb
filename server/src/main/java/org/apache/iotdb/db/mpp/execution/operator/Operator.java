--- conflicted
+++ resolved
@@ -76,15 +76,10 @@
   }
 
   // TODO remove the default while completing all the operators
-<<<<<<< HEAD
-
-  /** @return each operator's retained size after calling its next() method */
-=======
   /**
    * @return each operator's retained size(including all its children's retained size) after calling
    *     its next() method
    */
->>>>>>> b89aec49
   default long calculateRetainedSizeAfterCallingNext() {
     return 0L;
   }
