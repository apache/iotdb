--- conflicted
+++ resolved
@@ -510,16 +510,12 @@
     pivotIndex = getValueIndex(pos);
   }
 
-<<<<<<< HEAD
   /**
    * Get the row index value in index column
    *
    * @param index row index
    */
-=======
-  /* Get the row index value in index column. */
-  @Override
->>>>>>> 7a77b3f8
+  @Override
   public int getValueIndex(int index) {
     if (index >= size) {
       throw new ArrayIndexOutOfBoundsException(index);
