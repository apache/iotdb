--- conflicted
+++ resolved
@@ -32,22 +32,18 @@
   protected static final int ONE_CHILD = 1;
   protected static final int CHILD_COUNT_NO_LIMIT = -1;
 
-<<<<<<< HEAD
-  private final PlanNodeId planNodeId;
-=======
   private PlanNodeId id;
->>>>>>> dd67c0aa
 
-  protected PlanNode(PlanNodeId planNodeId) {
-    requireNonNull(planNodeId, "id is null");
-    this.planNodeId = planNodeId;
+  protected PlanNode(PlanNodeId id) {
+    requireNonNull(id, "id is null");
+    this.id = id;
   }
 
   public PlanNodeId getPlanNodeId() {
-    return planNodeId;
+    return id;
   }
 
-  public void setId(PlanNodeId id) {
+  public void setPlanNodeId(PlanNodeId id) {
     this.id = id;
   }
 
