/*
 * Licensed to the Apache Software Foundation (ASF) under one
 * or more contributor license agreements.  See the NOTICE file
 * distributed with this work for additional information
 * regarding copyright ownership.  The ASF licenses this file
 * to you under the Apache License, Version 2.0 (the
 * "License"); you may not use this file except in compliance
 * with the License.  You may obtain a copy of the License at
 *
 *     http://www.apache.org/licenses/LICENSE-2.0
 *
 * Unless required by applicable law or agreed to in writing,
 * software distributed under the License is distributed on an
 * "AS IS" BASIS, WITHOUT WARRANTIES OR CONDITIONS OF ANY
 * KIND, either express or implied.  See the License for the
 * specific language governing permissions and limitations
 * under the License.
 */

package org.apache.iotdb.db.mpp.transformation.dag.transformer.unary;

import org.apache.iotdb.db.exception.query.QueryProcessException;
import org.apache.iotdb.db.mpp.transformation.api.LayerPointReader;
import org.apache.iotdb.db.mpp.transformation.api.YieldableState;
import org.apache.iotdb.db.mpp.transformation.dag.transformer.Transformer;
import org.apache.iotdb.tsfile.file.metadata.enums.TSDataType;

import java.io.IOException;

public abstract class UnaryTransformer extends Transformer {

  protected final LayerPointReader layerPointReader;
  protected final TSDataType layerPointReaderDataType;
  protected final boolean isLayerPointReaderConstant;

  public UnaryTransformer(LayerPointReader layerPointReader) {
    this.layerPointReader = layerPointReader;
    layerPointReaderDataType = layerPointReader.getDataType();
    isLayerPointReaderConstant = layerPointReader.isConstantPointReader();
  }

  @Override
  public final boolean isConstantPointReader() {
    return isLayerPointReaderConstant;
  }

  @Override
<<<<<<< HEAD
  public YieldableState yieldValue() throws IOException, QueryProcessException {
    final YieldableState yieldableState = layerPointReader.yield();
    if (!YieldableState.YIELDABLE.equals(yieldableState)) {
      return yieldableState;
    }

    if (!isLayerPointReaderConstant) {
      cachedTime = layerPointReader.currentTime();
    }

    if (layerPointReader.isCurrentNull()) {
      currentNull = true;
    } else {
      transformAndCache();
    }

    layerPointReader.readyForNext();
    return YieldableState.YIELDABLE;
  }

  @Override
  protected final boolean cacheValue() throws QueryProcessException, IOException {
=======
  protected boolean cacheValue() throws QueryProcessException, IOException {
>>>>>>> 1c186709
    if (!layerPointReader.next()) {
      return false;
    }

    if (!isLayerPointReaderConstant) {
      cachedTime = layerPointReader.currentTime();
    }

    if (layerPointReader.isCurrentNull()) {
      currentNull = true;
    } else {
      transformAndCache();
    }

    layerPointReader.readyForNext();
    return true;
  }

  protected abstract void transformAndCache() throws QueryProcessException, IOException;
}<|MERGE_RESOLUTION|>--- conflicted
+++ resolved
@@ -21,7 +21,6 @@
 
 import org.apache.iotdb.db.exception.query.QueryProcessException;
 import org.apache.iotdb.db.mpp.transformation.api.LayerPointReader;
-import org.apache.iotdb.db.mpp.transformation.api.YieldableState;
 import org.apache.iotdb.db.mpp.transformation.dag.transformer.Transformer;
 import org.apache.iotdb.tsfile.file.metadata.enums.TSDataType;
 
@@ -45,32 +44,7 @@
   }
 
   @Override
-<<<<<<< HEAD
-  public YieldableState yieldValue() throws IOException, QueryProcessException {
-    final YieldableState yieldableState = layerPointReader.yield();
-    if (!YieldableState.YIELDABLE.equals(yieldableState)) {
-      return yieldableState;
-    }
-
-    if (!isLayerPointReaderConstant) {
-      cachedTime = layerPointReader.currentTime();
-    }
-
-    if (layerPointReader.isCurrentNull()) {
-      currentNull = true;
-    } else {
-      transformAndCache();
-    }
-
-    layerPointReader.readyForNext();
-    return YieldableState.YIELDABLE;
-  }
-
-  @Override
-  protected final boolean cacheValue() throws QueryProcessException, IOException {
-=======
   protected boolean cacheValue() throws QueryProcessException, IOException {
->>>>>>> 1c186709
     if (!layerPointReader.next()) {
       return false;
     }
