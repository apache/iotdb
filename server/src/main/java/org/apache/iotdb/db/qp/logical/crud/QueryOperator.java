/*
 * Licensed to the Apache Software Foundation (ASF) under one
 * or more contributor license agreements.  See the NOTICE file
 * distributed with this work for additional information
 * regarding copyright ownership.  The ASF licenses this file
 * to you under the Apache License, Version 2.0 (the
 * "License"); you may not use this file except in compliance
 * with the License.  You may obtain a copy of the License at
 *
 *     http://www.apache.org/licenses/LICENSE-2.0
 *
 * Unless required by applicable law or agreed to in writing,
 * software distributed under the License is distributed on an
 * "AS IS" BASIS, WITHOUT WARRANTIES OR CONDITIONS OF ANY
 * KIND, either express or implied.  See the License for the
 * specific language governing permissions and limitations
 * under the License.
 */
package org.apache.iotdb.db.qp.logical.crud;

import org.apache.iotdb.db.index.common.IndexType;
import org.apache.iotdb.db.qp.logical.Operator;
import org.apache.iotdb.db.qp.logical.RootOperator;
import org.apache.iotdb.db.query.executor.fill.IFill;
import org.apache.iotdb.tsfile.file.metadata.enums.TSDataType;

import java.util.Map;

public class QueryOperator extends RootOperator {

  private SelectOperator selectOperator;
  private FromOperator fromOperator;
  private FilterOperator filterOperator;

  private long startTime;
  private long endTime;
  // time interval
  private long unit;
  // sliding step
  private long slidingStep;
  private boolean isGroupByTime = false;
  private boolean isIntervalByMonth = false;
  private boolean isSlidingStepByMonth = false;
  // if it is left close and right open interval
  private boolean leftCRightO;

  private Map<TSDataType, IFill> fillTypes;
  private boolean isFill = false;

  private boolean isGroupByLevel = false;
  private int level = -1;

  private int rowLimit = 0;
  private int rowOffset = 0;
  private int seriesLimit = 0;
  private int seriesOffset = 0;

  private boolean isAlignByDevice = false;
  private boolean isAlignByTime = true;

  private String column;

  private boolean ascending = true;

  private Map<String, Object> props;

  private IndexType indexType;

  // if true, we don't need the row whose any column is null
  private boolean withoutAnyNull;

  // if true, we don't need the row whose all columns are null
  private boolean withoutAllNull;

  public QueryOperator(int tokenIntType) {
    super(tokenIntType);
    operatorType = Operator.OperatorType.QUERY;
  }

  public SelectOperator getSelectOperator() {
    return selectOperator;
  }

  public void setSelectOperator(SelectOperator selectOperator) {
    this.selectOperator = selectOperator;
  }

  public FromOperator getFromOperator() {
    return fromOperator;
  }

  public void setFromOperator(FromOperator fromOperator) {
    this.fromOperator = fromOperator;
  }

  public FilterOperator getFilterOperator() {
    return filterOperator;
  }

  public void setFilterOperator(FilterOperator filterOperator) {
    this.filterOperator = filterOperator;
  }

  public Map<String, Object> getProps() {
    return props;
  }

  public void setProps(Map<String, Object> props) {
    this.props = props;
  }

  public IndexType getIndexType() {
    return indexType;
  }

  public void setIndexType(IndexType indexType) {
    this.indexType = indexType;
  }

  public boolean isFill() {
    return isFill;
  }

  public void setFill(boolean fill) {
    isFill = fill;
  }

  public Map<TSDataType, IFill> getFillTypes() {
    return fillTypes;
  }

  public void setFillTypes(Map<TSDataType, IFill> fillTypes) {
    this.fillTypes = fillTypes;
  }

  public boolean isGroupByLevel() {
    return isGroupByLevel;
  }

  public void setGroupByLevel(boolean isGroupBy) {
    this.isGroupByLevel = isGroupBy;
  }

  public boolean isLeftCRightO() {
    return leftCRightO;
  }

  public void setLeftCRightO(boolean leftCRightO) {
    this.leftCRightO = leftCRightO;
  }

  public int getRowLimit() {
    return rowLimit;
  }

  public void setRowLimit(int rowLimit) {
    this.rowLimit = rowLimit;
  }

  public int getRowOffset() {
    return rowOffset;
  }

  public void setRowOffset(int rowOffset) {
    this.rowOffset = rowOffset;
  }

  public boolean hasLimit() {
    return rowLimit > 0;
  }

  public int getSeriesLimit() {
    return seriesLimit;
  }

  public void setSeriesLimit(int seriesLimit) {
    this.seriesLimit = seriesLimit;
  }

  public int getSeriesOffset() {
    return seriesOffset;
  }

  public void setSeriesOffset(int seriesOffset) {
    this.seriesOffset = seriesOffset;
  }

  public boolean hasSlimit() {
    return seriesLimit > 0;
  }

  public long getUnit() {
    return unit;
  }

  public void setUnit(long unit) {
    this.unit = unit;
  }

  public long getStartTime() {
    return startTime;
  }

  public void setStartTime(long startTime) {
    this.startTime = startTime;
  }

  public long getEndTime() {
    return endTime;
  }

  public void setEndTime(long endTime) {
    this.endTime = endTime;
  }

  public long getSlidingStep() {
    return slidingStep;
  }

  public void setSlidingStep(long slidingStep) {
    this.slidingStep = slidingStep;
  }

  public boolean isAlignByDevice() {
    return isAlignByDevice;
  }

  public void setAlignByDevice(boolean isAlignByDevice) {
    this.isAlignByDevice = isAlignByDevice;
  }

  public boolean isAlignByTime() {
    return isAlignByTime;
  }

  public void setAlignByTime(boolean isAlignByTime) {
    this.isAlignByTime = isAlignByTime;
  }

  public int getLevel() {
    return level;
  }

  public void setLevel(int level) {
    this.level = level;
  }

  public boolean isGroupByTime() {
    return isGroupByTime;
  }

  public void setGroupByTime(boolean groupByTime) {
    isGroupByTime = groupByTime;
  }

  public boolean isSlidingStepByMonth() {
    return isSlidingStepByMonth;
  }

  public void setSlidingStepByMonth(boolean isSlidingStepByMonth) {
    this.isSlidingStepByMonth = isSlidingStepByMonth;
  }

  public boolean isIntervalByMonth() {
    return isIntervalByMonth;
  }

  public void setIntervalByMonth(boolean isIntervalByMonth) {
    this.isIntervalByMonth = isIntervalByMonth;
  }

  public String getColumn() {
    return column;
  }

  public void setColumn(String column) {
    this.column = column;
  }

  public boolean isAscending() {
    return ascending;
  }

  public void setAscending(boolean ascending) {
    this.ascending = ascending;
  }

<<<<<<< HEAD
  public boolean isLastQuery() {
    return selectOperator.isLastQuery();
  }

  public boolean hasAggregationFunction() {
    return selectOperator.hasAggregationFunction();
  }

  public boolean hasTimeSeriesGeneratingFunction() {
    return selectOperator.hasTimeSeriesGeneratingFunction();
=======
  public boolean isWithoutAnyNull() {
    return withoutAnyNull;
  }

  public void setWithoutAnyNull(boolean withoutAnyNull) {
    this.withoutAnyNull = withoutAnyNull;
  }

  public boolean isWithoutAllNull() {
    return withoutAllNull;
  }

  public void setWithoutAllNull(boolean withoutAllNull) {
    this.withoutAllNull = withoutAllNull;
>>>>>>> 222396ca
  }
}<|MERGE_RESOLUTION|>--- conflicted
+++ resolved
@@ -285,7 +285,6 @@
     this.ascending = ascending;
   }
 
-<<<<<<< HEAD
   public boolean isLastQuery() {
     return selectOperator.isLastQuery();
   }
@@ -296,7 +295,8 @@
 
   public boolean hasTimeSeriesGeneratingFunction() {
     return selectOperator.hasTimeSeriesGeneratingFunction();
-=======
+  }
+
   public boolean isWithoutAnyNull() {
     return withoutAnyNull;
   }
@@ -311,6 +311,5 @@
 
   public void setWithoutAllNull(boolean withoutAllNull) {
     this.withoutAllNull = withoutAllNull;
->>>>>>> 222396ca
   }
 }