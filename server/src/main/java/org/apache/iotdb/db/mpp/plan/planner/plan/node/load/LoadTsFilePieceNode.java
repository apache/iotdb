/*
 * Licensed to the Apache Software Foundation (ASF) under one
 * or more contributor license agreements.  See the NOTICE file
 * distributed with this work for additional information
 * regarding copyright ownership.  The ASF licenses this file
 * to you under the Apache License, Version 2.0 (the
 * "License"); you may not use this file except in compliance
 * with the License.  You may obtain a copy of the License at
 *
 *     http://www.apache.org/licenses/LICENSE-2.0
 *
 * Unless required by applicable law or agreed to in writing,
 * software distributed under the License is distributed on an
 * "AS IS" BASIS, WITHOUT WARRANTIES OR CONDITIONS OF ANY
 * KIND, either express or implied.  See the License for the
 * specific language governing permissions and limitations
 * under the License.
 */

package org.apache.iotdb.db.mpp.plan.planner.plan.node.load;

import org.apache.iotdb.common.rpc.thrift.TRegionReplicaSet;
import org.apache.iotdb.commons.exception.IllegalPathException;
import org.apache.iotdb.db.conf.IoTDBConfig;
import org.apache.iotdb.db.conf.IoTDBDescriptor;
import org.apache.iotdb.db.engine.load.TsFileData;
import org.apache.iotdb.db.mpp.plan.analyze.Analysis;
import org.apache.iotdb.db.mpp.plan.planner.plan.node.PlanNode;
import org.apache.iotdb.db.mpp.plan.planner.plan.node.PlanNodeId;
import org.apache.iotdb.db.mpp.plan.planner.plan.node.PlanNodeType;
import org.apache.iotdb.db.mpp.plan.planner.plan.node.WritePlanNode;
import org.apache.iotdb.tsfile.exception.NotImplementedException;
import org.apache.iotdb.tsfile.exception.write.PageException;
import org.apache.iotdb.tsfile.utils.ReadWriteIOUtils;

import org.slf4j.Logger;
import org.slf4j.LoggerFactory;

import java.io.ByteArrayInputStream;
import java.io.ByteArrayOutputStream;
import java.io.DataOutputStream;
import java.io.File;
import java.io.IOException;
import java.io.InputStream;
import java.nio.ByteBuffer;
import java.util.ArrayList;
import java.util.List;

public class LoadTsFilePieceNode extends WritePlanNode {
  private static final Logger logger = LoggerFactory.getLogger(LoadTsFilePieceNode.class);
  private static final IoTDBConfig config = IoTDBDescriptor.getInstance().getConfig();

  private File tsFile;

  private long dataSize;
  private List<TsFileData> tsFileDataList;

  public LoadTsFilePieceNode(PlanNodeId id) {
    super(id);
  }

  public LoadTsFilePieceNode(PlanNodeId id, File tsFile) {
    super(id);
    this.tsFile = tsFile;
    this.dataSize = 0;
    this.tsFileDataList = new ArrayList<>();
  }

  public boolean exceedSize() {
    return dataSize >= config.getThriftMaxFrameSize() / 2
        || dataSize >= config.getAllocateMemoryForFree() / 2;
  }

  public void addTsFileData(TsFileData tsFileData) {
    tsFileDataList.add(tsFileData);
    dataSize += tsFileData.getDataSize();
  }

  public List<TsFileData> getAllTsFileData() {
    return tsFileDataList;
  }

  public File getTsFile() {
    return tsFile;
  }

  @Override
  public TRegionReplicaSet getRegionReplicaSet() {
    return null;
  }

  @Override
  public List<PlanNode> getChildren() {
    return null;
  }

  @Override
  public void addChild(PlanNode child) {}

  @Override
  public PlanNode clone() {
    throw new NotImplementedException("clone of load piece TsFile is not implemented");
  }

  @Override
  public int allowedChildCount() {
    return NO_CHILD_ALLOWED;
  }

  @Override
  public List<String> getOutputColumnNames() {
    return null;
  }

  @Override
  protected void serializeAttributes(ByteBuffer byteBuffer) {
    try {
      ByteArrayOutputStream byteOutputStream = new ByteArrayOutputStream();
      DataOutputStream stream = new DataOutputStream(byteOutputStream);
      serializeAttributes(stream);
      byteBuffer.put(byteOutputStream.toByteArray());
    } catch (IOException e) {
      logger.error("Serialize to ByteBuffer error.", e);
    }
  }

  @Override
  protected void serializeAttributes(DataOutputStream stream) throws IOException {
    PlanNodeType.LOAD_TSFILE.serialize(stream);
    ReadWriteIOUtils.write(tsFile.getPath(), stream); // TODO: can save this space
    ReadWriteIOUtils.write(tsFileDataList.size(), stream);
    for (TsFileData tsFileData : tsFileDataList) {
      try {
        tsFileData.serialize(stream, tsFile);
      } catch (IOException e) {
        logger.error(
            String.format(
                "Parse page of TsFile %s error, skip chunk %s", tsFile.getPath(), tsFileData));
      }
    }
  }

  @Override
  public List<WritePlanNode> splitByPartition(Analysis analysis) {
    throw new NotImplementedException("split load piece TsFile is not implemented");
  }

  public static PlanNode deserialize(ByteBuffer buffer) {
    InputStream stream = new ByteArrayInputStream(buffer.array());
    try {
      ReadWriteIOUtils.readShort(stream); // read PlanNodeType
      File tsFile = new File(ReadWriteIOUtils.readString(stream));
      LoadTsFilePieceNode pieceNode = new LoadTsFilePieceNode(new PlanNodeId(""), tsFile);
      int tsFileDataSize = ReadWriteIOUtils.readInt(stream);
      for (int i = 0; i < tsFileDataSize; i++) {
        TsFileData tsFileData = TsFileData.deserialize(stream);
        pieceNode.addTsFileData(tsFileData);
      }
      pieceNode.setPlanNodeId(PlanNodeId.deserialize(stream));
      return pieceNode;
    } catch (IOException | PageException | IllegalPathException e) {
      logger.error(String.format("Deserialize %s error.", LoadTsFilePieceNode.class.getName()), e);
      return null;
    }
  }

  @Override
  public String toString() {
<<<<<<< HEAD
    return "LoadTsFilePieceNode{"
        + "tsFile="
        + tsFile
        + ", dataSize="
        + dataSize
        + ", tsFileDataList="
        + tsFileDataList
        + '}';
=======
    return "LoadTsFilePieceNode{" + "tsFile=" + tsFile + ", dataSize=" + dataSize + '}';
>>>>>>> 151cc07a
  }
}<|MERGE_RESOLUTION|>--- conflicted
+++ resolved
@@ -166,17 +166,6 @@
 
   @Override
   public String toString() {
-<<<<<<< HEAD
-    return "LoadTsFilePieceNode{"
-        + "tsFile="
-        + tsFile
-        + ", dataSize="
-        + dataSize
-        + ", tsFileDataList="
-        + tsFileDataList
-        + '}';
-=======
     return "LoadTsFilePieceNode{" + "tsFile=" + tsFile + ", dataSize=" + dataSize + '}';
->>>>>>> 151cc07a
   }
 }