/*
 * Licensed to the Apache Software Foundation (ASF) under one
 * or more contributor license agreements.  See the NOTICE file
 * distributed with this work for additional information
 * regarding copyright ownership.  The ASF licenses this file
 * to you under the Apache License, Version 2.0 (the
 * "License"); you may not use this file except in compliance
 * with the License.  You may obtain a copy of the License at
 *
 *     http://www.apache.org/licenses/LICENSE-2.0
 *
 * Unless required by applicable law or agreed to in writing,
 * software distributed under the License is distributed on an
 * "AS IS" BASIS, WITHOUT WARRANTIES OR CONDITIONS OF ANY
 * KIND, either express or implied.  See the License for the
 * specific language governing permissions and limitations
 * under the License.
 */

package org.apache.iotdb.db.mpp.execution.exchange.sink;

import org.apache.iotdb.commons.utils.TestOnly;
import org.apache.iotdb.db.conf.IoTDBDescriptor;
import org.apache.iotdb.db.mpp.execution.exchange.MPPDataExchangeManager;
import org.apache.iotdb.db.mpp.metric.QueryMetricsManager;
import org.apache.iotdb.mpp.rpc.thrift.TFragmentInstanceId;
import org.apache.iotdb.tsfile.read.common.block.TsBlock;

import com.google.common.util.concurrent.ListenableFuture;
import org.apache.commons.lang3.Validate;
import org.slf4j.Logger;
import org.slf4j.LoggerFactory;

import java.util.List;
import java.util.concurrent.locks.Lock;
import java.util.concurrent.locks.ReentrantLock;

import static org.apache.iotdb.db.mpp.metric.DataExchangeCostMetricSet.SINK_HANDLE_SEND_TSBLOCK_REMOTE;

public class ShuffleSinkHandle implements ISinkHandle {

  private static final Logger LOGGER = LoggerFactory.getLogger(ShuffleSinkHandle.class);

  /** Each ISinkChannel in the list matches one downStream ISourceHandle */
  private final List<ISinkChannel> downStreamChannelList;

  private final boolean[] hasSetNoMoreTsBlocks;

  private final boolean[] channelOpened;

  private final DownStreamChannelIndex downStreamChannelIndex;

  private final int channelNum;

  private final ShuffleStrategy shuffleStrategy;

  private final String localPlanNodeId;

  private final TFragmentInstanceId localFragmentInstanceId;

  private final MPPDataExchangeManager.SinkListener sinkListener;

  private boolean aborted = false;

  private volatile boolean closed = false;

  private static final QueryMetricsManager QUERY_METRICS = QueryMetricsManager.getInstance();

  private final Lock lock = new ReentrantLock();

  /** max bytes this ShuffleSinkHandle can reserve. */
  private long maxBytesCanReserve =
      IoTDBDescriptor.getInstance().getConfig().getMaxBytesPerFragmentInstance();

  public ShuffleSinkHandle(
      TFragmentInstanceId localFragmentInstanceId,
      List<ISinkChannel> downStreamChannelList,
      DownStreamChannelIndex downStreamChannelIndex,
      ShuffleStrategyEnum shuffleStrategyEnum,
      String localPlanNodeId,
      MPPDataExchangeManager.SinkListener sinkListener) {
    this.localFragmentInstanceId = Validate.notNull(localFragmentInstanceId);
    this.downStreamChannelList = Validate.notNull(downStreamChannelList);
    this.downStreamChannelIndex = Validate.notNull(downStreamChannelIndex);
    this.localPlanNodeId = Validate.notNull(localPlanNodeId);
    this.sinkListener = Validate.notNull(sinkListener);
    this.channelNum = downStreamChannelList.size();
    this.shuffleStrategy = getShuffleStrategy(shuffleStrategyEnum);
    this.hasSetNoMoreTsBlocks = new boolean[channelNum];
    this.channelOpened = new boolean[channelNum];
  }

  @Override
  public TFragmentInstanceId getLocalFragmentInstanceId() {
    return localFragmentInstanceId;
  }

  public ISinkChannel getChannel(int index) {
    return downStreamChannelList.get(index);
  }

  @Override
  public synchronized ListenableFuture<?> isFull() {
    int currentIndex = downStreamChannelIndex.getCurrentIndex();
    // try open channel
    tryOpenChannel(currentIndex);
    // It is safe to use currentChannel.isFull() to judge whether we can send a TsBlock only when
    // downStreamChannelIndex will not be changed between we call isFull() and send() of
    // ShuffleSinkHandle
    return downStreamChannelList.get(currentIndex).isFull();
  }

  @Override
  public synchronized void send(TsBlock tsBlock) {
    long startTime = System.nanoTime();
    try {
      ISinkChannel currentChannel =
          downStreamChannelList.get(downStreamChannelIndex.getCurrentIndex());
      checkState();
      currentChannel.send(tsBlock);
    } finally {
      switchChannelIfNecessary();
      QUERY_METRICS.recordDataExchangeCost(
          SINK_HANDLE_SEND_TSBLOCK_REMOTE, System.nanoTime() - startTime);
    }
  }

  @Override
  public synchronized void setNoMoreTsBlocks() {
    for (int i = 0; i < downStreamChannelList.size(); i++) {
      if (!hasSetNoMoreTsBlocks[i]) {
        downStreamChannelList.get(i).setNoMoreTsBlocks();
        hasSetNoMoreTsBlocks[i] = true;
      }
    }
    sinkListener.onEndOfBlocks(this);
  }

  @Override
  public void setNoMoreTsBlocksOfOneChannel(int channelIndex) {
    if (closed || aborted) {
      // if this ShuffleSinkHandle has been closed, Driver.close() will attempt to setNoMoreTsBlocks
      // for all the channels
      return;
    }
    try {
      lock.lock();
      if (!hasSetNoMoreTsBlocks[channelIndex]) {
        downStreamChannelList.get(channelIndex).setNoMoreTsBlocks();
        hasSetNoMoreTsBlocks[channelIndex] = true;
      }
    } finally {
      lock.unlock();
    }
  }

  @Override
  public boolean isClosed() {
    return closed;
  }

  @Override
  public synchronized boolean isAborted() {
    return aborted;
  }

  @Override
  public synchronized boolean isFinished() {
    for (ISink channel : downStreamChannelList) {
      if (!channel.isFinished()) {
        return false;
      }
    }
    return true;
  }

  @Override
  public synchronized void abort() {
<<<<<<< HEAD
    if (closed || aborted) {
=======
    if (aborted || closed) {
>>>>>>> 7486211e
      return;
    }
    LOGGER.debug("[StartAbortShuffleSinkHandle]");
    boolean meetError = false;
    Exception firstException = null;
    for (ISink channel : downStreamChannelList) {
      try {
        channel.abort();
      } catch (Exception e) {
        if (!meetError) {
          firstException = e;
          meetError = true;
        }
      }
    }
    if (meetError) {
      LOGGER.warn("Error occurred when try to abort channel.", firstException);
    }
    aborted = true;
    sinkListener.onAborted(this);
    LOGGER.debug("[EndAbortShuffleSinkHandle]");
  }

  @Override
<<<<<<< HEAD
  public void close() {
=======
  public synchronized void close() {
>>>>>>> 7486211e
    if (closed || aborted) {
      return;
    }
    closed = true;
    LOGGER.debug("[StartCloseShuffleSinkHandle]");
    boolean meetError = false;
    Exception firstException = null;
    for (ISink channel : downStreamChannelList) {
      try {
        channel.close();
      } catch (Exception e) {
        if (!meetError) {
          firstException = e;
          meetError = true;
        }
      }
    }
    if (meetError) {
      LOGGER.warn("Error occurred when try to close channel.", firstException);
    }

    sinkListener.onFinish(this);
    LOGGER.debug("[EndCloseShuffleSinkHandle]");
  }

  @Override
  public void setMaxBytesCanReserve(long maxBytesCanReserve) {
    this.maxBytesCanReserve = maxBytesCanReserve;
    downStreamChannelList.forEach(
        sinkHandle -> sinkHandle.setMaxBytesCanReserve(maxBytesCanReserve));
  }

  private void checkState() {
    if (aborted) {
      throw new IllegalStateException("ShuffleSinkHandle is aborted.");
    } else if (closed) {
      throw new IllegalStateException("ShuffleSinkHandle is closed.");
    }
  }

  private void switchChannelIfNecessary() {
    shuffleStrategy.shuffle();
  }

  public void tryOpenChannel(int channelIndex) {
    if (!channelOpened[channelIndex]) {
      downStreamChannelList.get(channelIndex).open();
      channelOpened[channelIndex] = true;
    }
  }

  @Override
  public boolean isChannelClosed(int index) {
    return downStreamChannelList.get(index).isClosed();
  }

  // region ============ Shuffle Related ============
  public enum ShuffleStrategyEnum {
    PLAIN,
    SIMPLE_ROUND_ROBIN,
  }

  @FunctionalInterface
  interface ShuffleStrategy {
    /*
     SinkHandle may have multiple channels, we need to choose the next channel each time we send a TsBlock.
    */
    void shuffle();
  }

  class PlainShuffleStrategy implements ShuffleStrategy {

    @Override
    public void shuffle() {
      // do nothing
      if (LOGGER.isDebugEnabled()) {
        LOGGER.debug(
            "PlainShuffleStrategy needs to do nothing, current channel index is {}",
            downStreamChannelIndex.getCurrentIndex());
      }
    }
  }

  class SimpleRoundRobinStrategy implements ShuffleStrategy {

    private final long channelMemoryThreshold = maxBytesCanReserve / channelNum * 3;

    @Override
    public void shuffle() {
      int currentIndex = downStreamChannelIndex.getCurrentIndex();
      for (int i = 1; i < channelNum; i++) {
        int nextIndex = (currentIndex + i) % channelNum;
        if (satisfy(nextIndex)) {
          downStreamChannelIndex.setCurrentIndex(nextIndex);
          return;
        }
      }
    }

    private boolean satisfy(int channelIndex) {
      // downStreamChannel is always an ISinkChannel
      ISinkChannel channel = downStreamChannelList.get(channelIndex);
      if (channel.isNoMoreTsBlocks() || channel.isClosed()) {
        return false;
      }
      return channel.getBufferRetainedSizeInBytes() <= channelMemoryThreshold
          && channel.getNumOfBufferedTsBlocks() < 3;
    }
  }

  private ShuffleStrategy getShuffleStrategy(ShuffleStrategyEnum strategyEnum) {
    switch (strategyEnum) {
      case PLAIN:
        return new PlainShuffleStrategy();
      case SIMPLE_ROUND_ROBIN:
        return new SimpleRoundRobinStrategy();
      default:
        throw new UnsupportedOperationException("Unsupported type of shuffle strategy");
    }
  }

  // endregion

  // region ============= Test Only =============
  @TestOnly
  @Override
  public long getBufferRetainedSizeInBytes() {
    return downStreamChannelList.stream()
        .map(ISink::getBufferRetainedSizeInBytes)
        .reduce(Long::sum)
        .orElse(0L);
  }
  // endregion
}<|MERGE_RESOLUTION|>--- conflicted
+++ resolved
@@ -60,7 +60,7 @@
 
   private final MPPDataExchangeManager.SinkListener sinkListener;
 
-  private boolean aborted = false;
+  private volatile boolean aborted = false;
 
   private volatile boolean closed = false;
 
@@ -175,14 +175,11 @@
   }
 
   @Override
-  public synchronized void abort() {
-<<<<<<< HEAD
-    if (closed || aborted) {
-=======
+  public void abort() {
     if (aborted || closed) {
->>>>>>> 7486211e
       return;
     }
+    aborted = true;
     LOGGER.debug("[StartAbortShuffleSinkHandle]");
     boolean meetError = false;
     Exception firstException = null;
@@ -199,17 +196,12 @@
     if (meetError) {
       LOGGER.warn("Error occurred when try to abort channel.", firstException);
     }
-    aborted = true;
     sinkListener.onAborted(this);
     LOGGER.debug("[EndAbortShuffleSinkHandle]");
   }
 
   @Override
-<<<<<<< HEAD
   public void close() {
-=======
-  public synchronized void close() {
->>>>>>> 7486211e
     if (closed || aborted) {
       return;
     }
