/*
 * Licensed to the Apache Software Foundation (ASF) under one
 * or more contributor license agreements.  See the NOTICE file
 * distributed with this work for additional information
 * regarding copyright ownership.  The ASF licenses this file
 * to you under the Apache License, Version 2.0 (the
 * "License"); you may not use this file except in compliance
 * with the License.  You may obtain a copy of the License at
 *
 *     http://www.apache.org/licenses/LICENSE-2.0
 *
 * Unless required by applicable law or agreed to in writing,
 * software distributed under the License is distributed on an
 * "AS IS" BASIS, WITHOUT WARRANTIES OR CONDITIONS OF ANY
 * KIND, either express or implied.  See the License for the
 * specific language governing permissions and limitations
 * under the License.
 */
package org.apache.iotdb.db.mpp.sql.planner.plan.node.write;

import org.apache.iotdb.commons.partition.RegionReplicaSet;
import org.apache.iotdb.db.metadata.idtable.entry.IDeviceID;
import org.apache.iotdb.db.metadata.path.PartialPath;
import org.apache.iotdb.db.mpp.sql.analyze.Analysis;
import org.apache.iotdb.db.mpp.sql.planner.plan.node.PlanNode;
import org.apache.iotdb.db.mpp.sql.planner.plan.node.PlanNodeId;
import org.apache.iotdb.tsfile.file.metadata.enums.TSDataType;
import org.apache.iotdb.tsfile.write.schema.MeasurementSchema;

import java.nio.ByteBuffer;
import java.util.List;

public abstract class InsertNode extends PlanNode {

  /**
   * if use id table, this filed is id form of device path <br>
   * if not, this filed is device path<br>
   */
  protected PartialPath devicePath;

  protected boolean isAligned;
  protected MeasurementSchema[] measurementSchemas;
  protected String[] measurements;
  protected TSDataType[] dataTypes;
  // TODO(INSERT) need to change it to a function handle to update last time value
  //  protected IMeasurementMNode[] measurementMNodes;

  /**
   * device id reference, for reuse device id in both id table and memtable <br>
   * used in memtable
   */
  protected IDeviceID deviceID;

  /** Physical address of data region after splitting */
  RegionReplicaSet dataRegionReplicaSet;

  protected InsertNode(PlanNodeId id) {
    super(id);
  }

  protected InsertNode(
      PlanNodeId id,
      PartialPath devicePath,
      boolean isAligned,
      MeasurementSchema[] measurements,
      TSDataType[] dataTypes) {
    super(id);
    this.devicePath = devicePath;
    this.isAligned = isAligned;
    this.measurements = measurements;
    this.dataTypes = dataTypes;
  }

  public RegionReplicaSet getDataRegionReplicaSet() {
    return dataRegionReplicaSet;
  }

  public void setDataRegionReplicaSet(RegionReplicaSet dataRegionReplicaSet) {
    this.dataRegionReplicaSet = dataRegionReplicaSet;
  }

  public PartialPath getDevicePath() {
    return devicePath;
  }

  public void setDevicePath(PartialPath devicePath) {
    this.devicePath = devicePath;
  }

  public boolean isAligned() {
    return isAligned;
  }

  public void setAligned(boolean aligned) {
    isAligned = aligned;
  }

  public MeasurementSchema[] getMeasurements() {
    return measurements;
  }

  public void setMeasurements(MeasurementSchema[] measurements) {
    this.measurements = measurements;
  }

  public TSDataType[] getDataTypes() {
    return dataTypes;
  }

  public void setDataTypes(TSDataType[] dataTypes) {
    this.dataTypes = dataTypes;
  }

  public IDeviceID getDeviceID() {
    return deviceID;
  }

  public void setDeviceID(IDeviceID deviceID) {
    this.deviceID = deviceID;
  }

  // TODO(INSERT) split this insert node into multiple InsertNode according to the data partition
  // info
  public abstract List<InsertNode> splitByPartition(Analysis analysis);

<<<<<<< HEAD
  public boolean needSplit() {
    return true;
  }

  public PartialPath getDevicePath() {
    return devicePath;
  }

  public boolean isAligned() {
    return isAligned;
  }

  public IDeviceID getDeviceID() {
    return deviceID;
  }

  public TSDataType[] getDataTypes() {
    return dataTypes;
  }

  public String[] getMeasurements() {
    return measurements;
  }

  public void setDeviceID(IDeviceID deviceID) {
    this.deviceID = deviceID;
  }

  public MeasurementSchema[] getMeasurementSchemas() {
    return measurementSchemas;
  }

=======
>>>>>>> fbfb3ebe
  @Override
  public void serialize(ByteBuffer byteBuffer) {}
}<|MERGE_RESOLUTION|>--- conflicted
+++ resolved
@@ -62,12 +62,12 @@
       PlanNodeId id,
       PartialPath devicePath,
       boolean isAligned,
-      MeasurementSchema[] measurements,
+      MeasurementSchema[] measurementSchemas,
       TSDataType[] dataTypes) {
     super(id);
     this.devicePath = devicePath;
     this.isAligned = isAligned;
-    this.measurements = measurements;
+    this.measurementSchemas = measurementSchemas;
     this.dataTypes = dataTypes;
   }
 
@@ -95,12 +95,12 @@
     isAligned = aligned;
   }
 
-  public MeasurementSchema[] getMeasurements() {
-    return measurements;
+  public MeasurementSchema[] getMeasurementSchemas() {
+    return measurementSchemas;
   }
 
-  public void setMeasurements(MeasurementSchema[] measurements) {
-    this.measurements = measurements;
+  public void setMeasurementSchemas(MeasurementSchema[] measurementSchemas) {
+    this.measurementSchemas = measurementSchemas;
   }
 
   public TSDataType[] getDataTypes() {
@@ -123,41 +123,6 @@
   // info
   public abstract List<InsertNode> splitByPartition(Analysis analysis);
 
-<<<<<<< HEAD
-  public boolean needSplit() {
-    return true;
-  }
-
-  public PartialPath getDevicePath() {
-    return devicePath;
-  }
-
-  public boolean isAligned() {
-    return isAligned;
-  }
-
-  public IDeviceID getDeviceID() {
-    return deviceID;
-  }
-
-  public TSDataType[] getDataTypes() {
-    return dataTypes;
-  }
-
-  public String[] getMeasurements() {
-    return measurements;
-  }
-
-  public void setDeviceID(IDeviceID deviceID) {
-    this.deviceID = deviceID;
-  }
-
-  public MeasurementSchema[] getMeasurementSchemas() {
-    return measurementSchemas;
-  }
-
-=======
->>>>>>> fbfb3ebe
   @Override
   public void serialize(ByteBuffer byteBuffer) {}
 }