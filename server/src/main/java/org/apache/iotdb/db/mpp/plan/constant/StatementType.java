--- conflicted
+++ resolved
@@ -148,9 +148,6 @@
   START_PIPE,
   STOP_PIPE,
   DROP_PIPE,
-<<<<<<< HEAD
 
-  SHOW_TRIGGERS
-=======
->>>>>>> 8a179d78
+  SHOW_TRIGGERS,
 }