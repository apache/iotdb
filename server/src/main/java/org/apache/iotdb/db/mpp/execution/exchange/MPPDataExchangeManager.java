/*
 * Licensed to the Apache Software Foundation (ASF) under one
 * or more contributor license agreements.  See the NOTICE file
 * distributed with this work for additional information
 * regarding copyright ownership.  The ASF licenses this file
 * to you under the Apache License, Version 2.0 (the
 * "License"); you may not use this file except in compliance
 * with the License.  You may obtain a copy of the License at
 *
 *     http://www.apache.org/licenses/LICENSE-2.0
 *
 * Unless required by applicable law or agreed to in writing,
 * software distributed under the License is distributed on an
 * "AS IS" BASIS, WITHOUT WARRANTIES OR CONDITIONS OF ANY
 * KIND, either express or implied.  See the License for the
 * specific language governing permissions and limitations
 * under the License.
 */

package org.apache.iotdb.db.mpp.execution.exchange;

import org.apache.iotdb.common.rpc.thrift.TEndPoint;
import org.apache.iotdb.commons.client.IClientManager;
import org.apache.iotdb.commons.client.sync.SyncDataNodeMPPDataExchangeServiceClient;
import org.apache.iotdb.db.mpp.execution.fragment.FragmentInstanceContext;
import org.apache.iotdb.db.mpp.execution.memory.LocalMemoryManager;
import org.apache.iotdb.db.utils.SetThreadName;
import org.apache.iotdb.mpp.rpc.thrift.MPPDataExchangeService;
import org.apache.iotdb.mpp.rpc.thrift.TAcknowledgeDataBlockEvent;
import org.apache.iotdb.mpp.rpc.thrift.TEndOfDataBlockEvent;
import org.apache.iotdb.mpp.rpc.thrift.TFragmentInstanceId;
import org.apache.iotdb.mpp.rpc.thrift.TGetDataBlockRequest;
import org.apache.iotdb.mpp.rpc.thrift.TGetDataBlockResponse;
import org.apache.iotdb.mpp.rpc.thrift.TNewDataBlockEvent;
import org.apache.iotdb.tsfile.read.common.block.column.TsBlockSerde;

import org.apache.commons.lang3.Validate;
import org.apache.thrift.TException;
import org.slf4j.Logger;
import org.slf4j.LoggerFactory;

import java.io.IOException;
import java.nio.ByteBuffer;
import java.util.Collections;
import java.util.Map;
import java.util.Map.Entry;
import java.util.concurrent.ConcurrentHashMap;
import java.util.concurrent.ExecutorService;
import java.util.function.Supplier;

import static org.apache.iotdb.db.mpp.common.FragmentInstanceId.createFullId;

public class MPPDataExchangeManager implements IMPPDataExchangeManager {

  private static final Logger logger = LoggerFactory.getLogger(MPPDataExchangeManager.class);

  public interface SourceHandleListener {
    void onFinished(ISourceHandle sourceHandle);

    void onAborted(ISourceHandle sourceHandle);

    void onFailure(ISourceHandle sourceHandle, Throwable t);
  }

  public interface SinkHandleListener {
    void onFinish(ISinkHandle sinkHandle);

    void onEndOfBlocks(ISinkHandle sinkHandle);

    void onAborted(ISinkHandle sinkHandle);

    void onFailure(ISinkHandle sinkHandle, Throwable t);
  }

  /** Handle thrift communications. */
  class MPPDataExchangeServiceImpl implements MPPDataExchangeService.Iface {

    @Override
    public TGetDataBlockResponse getDataBlock(TGetDataBlockRequest req) throws TException {
      try (SetThreadName fragmentInstanceName =
          new SetThreadName(
              createFullId(
                  req.sourceFragmentInstanceId.queryId,
                  req.sourceFragmentInstanceId.fragmentId,
                  req.sourceFragmentInstanceId.instanceId))) {
        logger.debug(
            "[ProcessGetTsBlockRequest] sequence ID in [{}, {})",
            req.getStartSequenceId(),
            req.getEndSequenceId());
        if (!sinkHandles.containsKey(req.getSourceFragmentInstanceId())) {
          throw new TException(
              "Source fragment instance not found. Fragment instance ID: "
                  + req.getSourceFragmentInstanceId()
                  + ".");
        }
        TGetDataBlockResponse resp = new TGetDataBlockResponse();
        SinkHandle sinkHandle = (SinkHandle) sinkHandles.get(req.getSourceFragmentInstanceId());
        for (int i = req.getStartSequenceId(); i < req.getEndSequenceId(); i++) {
          try {
            ByteBuffer serializedTsBlock = sinkHandle.getSerializedTsBlock(i);
            resp.addToTsBlocks(serializedTsBlock);
          } catch (IOException e) {
            throw new TException(e);
          }
        }
        return resp;
      }
    }

    @Override
    public void onAcknowledgeDataBlockEvent(TAcknowledgeDataBlockEvent e) {
      try (SetThreadName fragmentInstanceName =
          new SetThreadName(
              createFullId(
                  e.sourceFragmentInstanceId.queryId,
                  e.sourceFragmentInstanceId.fragmentId,
                  e.sourceFragmentInstanceId.instanceId))) {
        logger.debug(
            "Acknowledge data block event received, for data blocks whose sequence ID in [{}, {}) from {}.",
            e.getStartSequenceId(),
            e.getEndSequenceId(),
            e.getSourceFragmentInstanceId());
        if (!sinkHandles.containsKey(e.getSourceFragmentInstanceId())) {
          logger.warn(
              "received ACK event but target FragmentInstance[{}] is not found.",
              e.getSourceFragmentInstanceId());
          return;
        }
        ((SinkHandle) sinkHandles.get(e.getSourceFragmentInstanceId()))
            .acknowledgeTsBlock(e.getStartSequenceId(), e.getEndSequenceId());
      } catch (Throwable t) {
        logger.error(
            "ack TsBlock [{}, {}) failed.", e.getStartSequenceId(), e.getEndSequenceId(), t);
        throw t;
      }
    }

    @Override
    public void onNewDataBlockEvent(TNewDataBlockEvent e) throws TException {
      try (SetThreadName fragmentInstanceName =
          new SetThreadName(createFullIdFrom(e.targetFragmentInstanceId, e.targetPlanNodeId))) {
        logger.debug(
            "New data block event received, for plan node {} of {} from {}.",
            e.getTargetPlanNodeId(),
            e.getTargetFragmentInstanceId(),
            e.getSourceFragmentInstanceId());
        if (!sourceHandles.containsKey(e.getTargetFragmentInstanceId())
            || !sourceHandles
                .get(e.getTargetFragmentInstanceId())
                .containsKey(e.getTargetPlanNodeId())
            || sourceHandles
                .get(e.getTargetFragmentInstanceId())
                .get(e.getTargetPlanNodeId())
                .isAborted()
            || sourceHandles
                .get(e.getTargetFragmentInstanceId())
                .get(e.getTargetPlanNodeId())
                .isFinished()) {
          // In some scenario, when the SourceHandle sends the data block ACK event, its upstream
          // may
          // have already been stopped. For example, in the query whit LimitOperator, the downstream
          // FragmentInstance may be finished, although the upstream is still working.
          logger.warn(
              "received NewDataBlockEvent but the downstream FragmentInstance[{}] is not found",
              e.getTargetFragmentInstanceId());
          return;
        }

        SourceHandle sourceHandle =
            (SourceHandle)
                sourceHandles.get(e.getTargetFragmentInstanceId()).get(e.getTargetPlanNodeId());
        sourceHandle.updatePendingDataBlockInfo(e.getStartSequenceId(), e.getBlockSizes());
      }
    }

    @Override
    public void onEndOfDataBlockEvent(TEndOfDataBlockEvent e) throws TException {
      try (SetThreadName fragmentInstanceName =
          new SetThreadName(createFullIdFrom(e.targetFragmentInstanceId, e.targetPlanNodeId))) {
        logger.debug(
            "End of data block event received, for plan node {} of {} from {}.",
            e.getTargetPlanNodeId(),
            e.getTargetFragmentInstanceId(),
            e.getSourceFragmentInstanceId());
        if (!sourceHandles.containsKey(e.getTargetFragmentInstanceId())
            || !sourceHandles
                .get(e.getTargetFragmentInstanceId())
                .containsKey(e.getTargetPlanNodeId())
            || sourceHandles
                .get(e.getTargetFragmentInstanceId())
                .get(e.getTargetPlanNodeId())
                .isAborted()
            || sourceHandles
                .get(e.getTargetFragmentInstanceId())
                .get(e.getTargetPlanNodeId())
                .isFinished()) {
          logger.warn(
              "received onEndOfDataBlockEvent but the downstream FragmentInstance[{}] is not found",
              e.getTargetFragmentInstanceId());
          return;
        }
        SourceHandle sourceHandle =
            (SourceHandle)
                sourceHandles
                    .getOrDefault(e.getTargetFragmentInstanceId(), Collections.emptyMap())
                    .get(e.getTargetPlanNodeId());
        sourceHandle.setNoMoreTsBlocks(e.getLastSequenceId());
      }
    }
  }

  /** Listen to the state changes of a source handle. */
  class SourceHandleListenerImpl implements SourceHandleListener {

    private final IMPPDataExchangeManagerCallback<Throwable> onFailureCallback;

    public SourceHandleListenerImpl(IMPPDataExchangeManagerCallback<Throwable> onFailureCallback) {
      this.onFailureCallback = onFailureCallback;
    }

    @Override
    public void onFinished(ISourceHandle sourceHandle) {
      logger.info("[ScHListenerOnFinish]");
      if (!sourceHandles.containsKey(sourceHandle.getLocalFragmentInstanceId())
          || !sourceHandles
              .get(sourceHandle.getLocalFragmentInstanceId())
              .containsKey(sourceHandle.getLocalPlanNodeId())) {
        logger.warn("[ScHListenerAlreadyReleased]");
      } else {
        sourceHandles
            .get(sourceHandle.getLocalFragmentInstanceId())
            .remove(sourceHandle.getLocalPlanNodeId());
      }
      if (sourceHandles.containsKey(sourceHandle.getLocalFragmentInstanceId())
          && sourceHandles.get(sourceHandle.getLocalFragmentInstanceId()).isEmpty()) {
        sourceHandles.remove(sourceHandle.getLocalFragmentInstanceId());
      }
    }

    @Override
    public void onAborted(ISourceHandle sourceHandle) {
      logger.info("[ScHListenerOnAbort]");
      onFinished(sourceHandle);
    }

    @Override
    public void onFailure(ISourceHandle sourceHandle, Throwable t) {
      logger.error("Source handle failed due to: ", t);
      if (onFailureCallback != null) {
        onFailureCallback.call(t);
      }
    }
  }

  /** Listen to the state changes of a sink handle. */
  class SinkHandleListenerImpl implements SinkHandleListener {

    private final FragmentInstanceContext context;
    private final IMPPDataExchangeManagerCallback<Throwable> onFailureCallback;

    public SinkHandleListenerImpl(
        FragmentInstanceContext context,
        IMPPDataExchangeManagerCallback<Throwable> onFailureCallback) {
      this.context = context;
      this.onFailureCallback = onFailureCallback;
    }

    @Override
    public void onFinish(ISinkHandle sinkHandle) {
<<<<<<< HEAD
      logger.info("onFinish is invoked");
=======
      logger.info("[SkHListenerOnFinish]");
>>>>>>> 6d3c8c57
      removeFromMPPDataExchangeManager(sinkHandle);
      context.finished();
    }

    @Override
    public void onEndOfBlocks(ISinkHandle sinkHandle) {
      logger.info("[SkHListenerOnEndOfTsBlocks]");
      context.transitionToFlushing();
    }

    @Override
    public void onAborted(ISinkHandle sinkHandle) {
      logger.info("[SkHListenerOnAbort]");
      removeFromMPPDataExchangeManager(sinkHandle);
    }

    private void removeFromMPPDataExchangeManager(ISinkHandle sinkHandle) {
      if (sinkHandles.remove(sinkHandle.getLocalFragmentInstanceId()) == null) {
        logger.warn("[RemoveNoSinkHandle]");
      } else {
        logger.info("[RemoveSinkHandle]");
      }
    }

    @Override
    public void onFailure(ISinkHandle sinkHandle, Throwable t) {
      // TODO: (xingtanzjr) should we remove the sinkHandle from MPPDataExchangeManager ?
      logger.error("Sink handle failed due to", t);
      if (onFailureCallback != null) {
        onFailureCallback.call(t);
      }
    }
  }

  private final LocalMemoryManager localMemoryManager;
  private final Supplier<TsBlockSerde> tsBlockSerdeFactory;
  private final ExecutorService executorService;
  private final IClientManager<TEndPoint, SyncDataNodeMPPDataExchangeServiceClient>
      mppDataExchangeServiceClientManager;
  private final Map<TFragmentInstanceId, Map<String, ISourceHandle>> sourceHandles;
  private final Map<TFragmentInstanceId, ISinkHandle> sinkHandles;

  private MPPDataExchangeServiceImpl mppDataExchangeService;

  public MPPDataExchangeManager(
      LocalMemoryManager localMemoryManager,
      Supplier<TsBlockSerde> tsBlockSerdeFactory,
      ExecutorService executorService,
      IClientManager<TEndPoint, SyncDataNodeMPPDataExchangeServiceClient>
          mppDataExchangeServiceClientManager) {
    this.localMemoryManager = Validate.notNull(localMemoryManager);
    this.tsBlockSerdeFactory = Validate.notNull(tsBlockSerdeFactory);
    this.executorService = Validate.notNull(executorService);
    this.mppDataExchangeServiceClientManager =
        Validate.notNull(mppDataExchangeServiceClientManager);
    sourceHandles = new ConcurrentHashMap<>();
    sinkHandles = new ConcurrentHashMap<>();
  }

  public MPPDataExchangeServiceImpl getOrCreateMPPDataExchangeServiceImpl() {
    if (mppDataExchangeService == null) {
      mppDataExchangeService = new MPPDataExchangeServiceImpl();
    }
    return mppDataExchangeService;
  }

  @Override
  public synchronized ISinkHandle createLocalSinkHandle(
      TFragmentInstanceId localFragmentInstanceId,
      TFragmentInstanceId remoteFragmentInstanceId,
      String remotePlanNodeId,
      // TODO: replace with callbacks to decouple MPPDataExchangeManager from
      // FragmentInstanceContext
      FragmentInstanceContext instanceContext) {
    if (sinkHandles.containsKey(localFragmentInstanceId)) {
      throw new IllegalStateException(
          "Local sink handle for " + localFragmentInstanceId + " exists.");
    }

    logger.debug(
        "Create local sink handle to plan node {} of {} for {}",
        remotePlanNodeId,
        remoteFragmentInstanceId,
        localFragmentInstanceId);

    SharedTsBlockQueue queue;
    if (sourceHandles.containsKey(remoteFragmentInstanceId)
        && sourceHandles.get(remoteFragmentInstanceId).containsKey(remotePlanNodeId)) {
      logger.debug("Get shared tsblock queue from local source handle");
      queue =
          ((LocalSourceHandle) sourceHandles.get(remoteFragmentInstanceId).get(remotePlanNodeId))
              .getSharedTsBlockQueue();
    } else {
      logger.debug("Create shared tsblock queue");
      queue = new SharedTsBlockQueue(remoteFragmentInstanceId, localMemoryManager);
    }

    LocalSinkHandle localSinkHandle =
        new LocalSinkHandle(
            remoteFragmentInstanceId,
            remotePlanNodeId,
            localFragmentInstanceId,
            queue,
            new SinkHandleListenerImpl(instanceContext, instanceContext::failed));
    sinkHandles.put(localFragmentInstanceId, localSinkHandle);
    return localSinkHandle;
  }

  @Override
  public ISinkHandle createSinkHandle(
      TFragmentInstanceId localFragmentInstanceId,
      TEndPoint remoteEndpoint,
      TFragmentInstanceId remoteFragmentInstanceId,
      String remotePlanNodeId,
      // TODO: replace with callbacks to decouple MPPDataExchangeManager from
      // FragmentInstanceContext
      FragmentInstanceContext instanceContext) {
    if (sinkHandles.containsKey(localFragmentInstanceId)) {
      throw new IllegalStateException("Sink handle for " + localFragmentInstanceId + " exists.");
    }

    logger.debug(
        "Create sink handle to plan node {} of {} for {}",
        remotePlanNodeId,
        remoteFragmentInstanceId,
        localFragmentInstanceId);

    SinkHandle sinkHandle =
        new SinkHandle(
            remoteEndpoint,
            remoteFragmentInstanceId,
            remotePlanNodeId,
            localFragmentInstanceId,
            localMemoryManager,
            executorService,
            tsBlockSerdeFactory.get(),
            new SinkHandleListenerImpl(instanceContext, instanceContext::failed),
            mppDataExchangeServiceClientManager);
    sinkHandles.put(localFragmentInstanceId, sinkHandle);
    return sinkHandle;
  }

  @Override
  public synchronized ISourceHandle createLocalSourceHandle(
      TFragmentInstanceId localFragmentInstanceId,
      String localPlanNodeId,
      TFragmentInstanceId remoteFragmentInstanceId,
      IMPPDataExchangeManagerCallback<Throwable> onFailureCallback) {
    if (sourceHandles.containsKey(localFragmentInstanceId)
        && sourceHandles.get(localFragmentInstanceId).containsKey(localPlanNodeId)) {
      throw new IllegalStateException(
          "Source handle for plan node "
              + localPlanNodeId
              + " of "
              + localFragmentInstanceId
              + " exists.");
    }

    logger.debug(
        "Create local source handle from {} for plan node {} of {}",
        remoteFragmentInstanceId,
        localPlanNodeId,
        localFragmentInstanceId);
    SharedTsBlockQueue queue;
    if (sinkHandles.containsKey(remoteFragmentInstanceId)) {
      logger.debug("Get shared tsblock queue from local sink handle");
      queue = ((LocalSinkHandle) sinkHandles.get(remoteFragmentInstanceId)).getSharedTsBlockQueue();
    } else {
      logger.debug("Create shared tsblock queue");
      queue = new SharedTsBlockQueue(localFragmentInstanceId, localMemoryManager);
    }
    LocalSourceHandle localSourceHandle =
        new LocalSourceHandle(
            remoteFragmentInstanceId,
            localFragmentInstanceId,
            localPlanNodeId,
            queue,
            new SourceHandleListenerImpl(onFailureCallback));
    sourceHandles
        .computeIfAbsent(localFragmentInstanceId, key -> new ConcurrentHashMap<>())
        .put(localPlanNodeId, localSourceHandle);
    return localSourceHandle;
  }

  @Override
  public ISourceHandle createSourceHandle(
      TFragmentInstanceId localFragmentInstanceId,
      String localPlanNodeId,
      TEndPoint remoteEndpoint,
      TFragmentInstanceId remoteFragmentInstanceId,
      IMPPDataExchangeManagerCallback<Throwable> onFailureCallback) {
    if (sourceHandles.containsKey(localFragmentInstanceId)
        && sourceHandles.get(localFragmentInstanceId).containsKey(localPlanNodeId)) {
      throw new IllegalStateException(
          "Source handle for plan node "
              + localPlanNodeId
              + " of "
              + localFragmentInstanceId
              + " exists.");
    }

    logger.debug(
        "Create source handle from {} for plan node {} of {}",
        remoteFragmentInstanceId,
        localPlanNodeId,
        localFragmentInstanceId);

    SourceHandle sourceHandle =
        new SourceHandle(
            remoteEndpoint,
            remoteFragmentInstanceId,
            localFragmentInstanceId,
            localPlanNodeId,
            localMemoryManager,
            executorService,
            tsBlockSerdeFactory.get(),
            new SourceHandleListenerImpl(onFailureCallback),
            mppDataExchangeServiceClientManager);
    sourceHandles
        .computeIfAbsent(localFragmentInstanceId, key -> new ConcurrentHashMap<>())
        .put(localPlanNodeId, sourceHandle);
    return sourceHandle;
  }

  /**
   * Release all the related resources, including data blocks that are not yet fetched by downstream
   * fragment instances.
   *
   * <p>This method should be called when a fragment instance finished in an abnormal state.
   */
  public void forceDeregisterFragmentInstance(TFragmentInstanceId fragmentInstanceId) {
    logger.info("[StartForceReleaseFIDataExchangeResource]");
    if (sinkHandles.containsKey(fragmentInstanceId)) {
      ISinkHandle sinkHandle = sinkHandles.get(fragmentInstanceId);
      sinkHandle.abort();
      sinkHandles.remove(fragmentInstanceId);
    }
    if (sourceHandles.containsKey(fragmentInstanceId)) {
      Map<String, ISourceHandle> planNodeIdToSourceHandle = sourceHandles.get(fragmentInstanceId);
      for (Entry<String, ISourceHandle> entry : planNodeIdToSourceHandle.entrySet()) {
        logger.info("[CloseSourceHandle] {}", entry.getKey());
        entry.getValue().abort();
      }
      sourceHandles.remove(fragmentInstanceId);
    }
    logger.info("[EndForceReleaseFIDataExchangeResource]");
  }

  /** @param suffix should be like [PlanNodeId].SourceHandle/SinHandle */
  public static String createFullIdFrom(TFragmentInstanceId fragmentInstanceId, String suffix) {
    return createFullId(
            fragmentInstanceId.queryId,
            fragmentInstanceId.fragmentId,
            fragmentInstanceId.instanceId)
        + "."
        + suffix;
  }
}<|MERGE_RESOLUTION|>--- conflicted
+++ resolved
@@ -267,11 +267,7 @@
 
     @Override
     public void onFinish(ISinkHandle sinkHandle) {
-<<<<<<< HEAD
-      logger.info("onFinish is invoked");
-=======
       logger.info("[SkHListenerOnFinish]");
->>>>>>> 6d3c8c57
       removeFromMPPDataExchangeManager(sinkHandle);
       context.finished();
     }
