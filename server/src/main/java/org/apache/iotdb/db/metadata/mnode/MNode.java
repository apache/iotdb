--- conflicted
+++ resolved
@@ -19,11 +19,8 @@
 package org.apache.iotdb.db.metadata.mnode;
 
 import org.apache.iotdb.commons.conf.IoTDBConstant;
-<<<<<<< HEAD
 import org.apache.iotdb.db.engine.trigger.executor.TriggerExecutor;
-=======
 import org.apache.iotdb.db.metadata.mtree.store.disk.cache.CacheEntry;
->>>>>>> 93ee11b9
 import org.apache.iotdb.db.metadata.path.PartialPath;
 
 import java.util.ArrayList;
@@ -40,12 +37,10 @@
   /** from root to this node, only be set when used once for InternalMNode */
   protected String fullPath;
 
-<<<<<<< HEAD
   /** registered trigger */
   protected TriggerExecutor triggerExecutor;
-=======
+
   protected CacheEntry cacheEntry;
->>>>>>> 93ee11b9
 
   /** Constructor of MNode. */
   public MNode(IMNode parent, String name) {
