/*
 * Licensed to the Apache Software Foundation (ASF) under one
 * or more contributor license agreements.  See the NOTICE file
 * distributed with this work for additional information
 * regarding copyright ownership.  The ASF licenses this file
 * to you under the Apache License, Version 2.0 (the
 * "License"); you may not use this file except in compliance
 * with the License.  You may obtain a copy of the License at
 *
 *     http://www.apache.org/licenses/LICENSE-2.0
 *
 * Unless required by applicable law or agreed to in writing,
 * software distributed under the License is distributed on an
 * "AS IS" BASIS, WITHOUT WARRANTIES OR CONDITIONS OF ANY
 * KIND, either express or implied.  See the License for the
 * specific language governing permissions and limitations
 * under the License.
 */
package org.apache.iotdb.db.metadata.mnode;

import org.apache.iotdb.commons.conf.IoTDBConstant;
<<<<<<< HEAD

=======
import org.apache.iotdb.db.engine.trigger.executor.TriggerExecutor;
>>>>>>> 8c6b8f82
import org.apache.iotdb.db.metadata.mtree.store.disk.cache.CacheEntry;
import org.apache.iotdb.db.engine.trigger.executor.TriggerExecutor;
import org.apache.iotdb.db.metadata.path.PartialPath;

import java.util.ArrayList;
import java.util.List;
import java.util.Objects;

public abstract class MNode implements IMNode {

  /** Name of the MNode */
  protected String name;

  protected IMNode parent;

  /** from root to this node, only be set when used once for InternalMNode */
  protected String fullPath;

<<<<<<< HEAD
=======
  /** registered trigger */
  protected TriggerExecutor triggerExecutor;
>>>>>>> 8c6b8f82

  protected CacheEntry cacheEntry;

  /** registered trigger */
  protected TriggerExecutor triggerExecutor;


  /** Constructor of MNode. */
  public MNode(IMNode parent, String name) {
    this.parent = parent;
    this.name = name;
  }

  @Override
  public String getName() {
    return name;
  }

  @Override
  public void setName(String name) {
    this.name = name;
  }

  @Override
  public IMNode getParent() {
    return parent;
  }

  @Override
  public void setParent(IMNode parent) {
    this.parent = parent;
  }

  /**
   * get partial path of this node
   *
   * @return partial path
   */
  @Override
  public PartialPath getPartialPath() {
    List<String> detachedPath = new ArrayList<>();
    IMNode temp = this;
    detachedPath.add(temp.getName());
    while (temp.getParent() != null) {
      temp = temp.getParent();
      detachedPath.add(0, temp.getName());
    }
    return new PartialPath(detachedPath.toArray(new String[0]));
  }

  /** get full path */
  @Override
  public String getFullPath() {
    if (fullPath == null) {
      fullPath = concatFullPath();
    }
    return fullPath;
  }

  String concatFullPath() {
    StringBuilder builder = new StringBuilder(name);
    IMNode curr = this;
    while (curr.getParent() != null) {
      curr = curr.getParent();
      builder.insert(0, IoTDBConstant.PATH_SEPARATOR).insert(0, curr.getName());
    }
    return builder.toString();
  }

  @Override
  public void setFullPath(String fullPath) {
    this.fullPath = fullPath;
  }

  @Override
  public void moveDataToNewMNode(IMNode newMNode) {
    newMNode.setParent(parent);
    newMNode.setCacheEntry(cacheEntry);
  }

  @Override
  public boolean isUseTemplate() {
    return false;
  }

  @Override
  public boolean isStorageGroup() {
    return false;
  }

  @Override
  public boolean isEntity() {
    return false;
  }

  @Override
  public boolean isMeasurement() {
    return false;
  }

  @Override
  public IStorageGroupMNode getAsStorageGroupMNode() {
    if (isStorageGroup()) {
      return (IStorageGroupMNode) this;
    } else {
      throw new UnsupportedOperationException("Wrong MNode Type");
    }
  }

  @Override
  public IEntityMNode getAsEntityMNode() {
    if (isEntity()) {
      return (IEntityMNode) this;
    } else {
      throw new UnsupportedOperationException("Wrong MNode Type");
    }
  }

  @Override
  public IMeasurementMNode getAsMeasurementMNode() {
    if (isMeasurement()) {
      return (IMeasurementMNode) this;
    } else {
      throw new UnsupportedOperationException("Wrong MNode Type");
    }
  }

  @Override
<<<<<<< HEAD
=======
  public List<TriggerExecutor> getUpperTriggerExecutorList() {
    IMNode currentNode = this;
    List<TriggerExecutor> results = new ArrayList<>();
    while (currentNode != null && !IoTDBConstant.PATH_ROOT.equals(currentNode.getName())) {
      TriggerExecutor executor = currentNode.getTriggerExecutor();
      currentNode = currentNode.getParent();
      if (executor == null) {
        continue;
      }
      results.add(executor);
    }
    return results;
  }

  @Override
>>>>>>> 8c6b8f82
  public TriggerExecutor getTriggerExecutor() {
    return triggerExecutor;
  }

  @Override
  public void setTriggerExecutor(TriggerExecutor triggerExecutor) {
    this.triggerExecutor = triggerExecutor;
  }

  @Override
  public boolean equals(Object o) {
    if (this == o) {
      return true;
    }
    if (o == null || getClass() != o.getClass()) {
      return false;
    }
    MNode mNode = (MNode) o;
    if (fullPath == null) {
      return Objects.equals(getFullPath(), mNode.getFullPath());
    } else {
      return Objects.equals(fullPath, mNode.getFullPath());
    }
  }

  @Override
  public int hashCode() {
    if (fullPath == null) {
      return Objects.hash(getFullPath());
    } else {
      return Objects.hash(fullPath);
    }
  }

  @Override
  public String toString() {
    return this.getName();
  }

  @Override
  public CacheEntry getCacheEntry() {
    return cacheEntry;
  }

  @Override
  public void setCacheEntry(CacheEntry cacheEntry) {
    this.cacheEntry = cacheEntry;
  }
}<|MERGE_RESOLUTION|>--- conflicted
+++ resolved
@@ -19,13 +19,8 @@
 package org.apache.iotdb.db.metadata.mnode;
 
 import org.apache.iotdb.commons.conf.IoTDBConstant;
-<<<<<<< HEAD
-
-=======
 import org.apache.iotdb.db.engine.trigger.executor.TriggerExecutor;
->>>>>>> 8c6b8f82
 import org.apache.iotdb.db.metadata.mtree.store.disk.cache.CacheEntry;
-import org.apache.iotdb.db.engine.trigger.executor.TriggerExecutor;
 import org.apache.iotdb.db.metadata.path.PartialPath;
 
 import java.util.ArrayList;
@@ -42,17 +37,10 @@
   /** from root to this node, only be set when used once for InternalMNode */
   protected String fullPath;
 
-<<<<<<< HEAD
-=======
   /** registered trigger */
   protected TriggerExecutor triggerExecutor;
->>>>>>> 8c6b8f82
 
   protected CacheEntry cacheEntry;
-
-  /** registered trigger */
-  protected TriggerExecutor triggerExecutor;
-
 
   /** Constructor of MNode. */
   public MNode(IMNode parent, String name) {
@@ -175,8 +163,6 @@
   }
 
   @Override
-<<<<<<< HEAD
-=======
   public List<TriggerExecutor> getUpperTriggerExecutorList() {
     IMNode currentNode = this;
     List<TriggerExecutor> results = new ArrayList<>();
@@ -192,7 +178,6 @@
   }
 
   @Override
->>>>>>> 8c6b8f82
   public TriggerExecutor getTriggerExecutor() {
     return triggerExecutor;
   }
