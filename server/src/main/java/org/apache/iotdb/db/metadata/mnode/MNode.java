/*
 * Licensed to the Apache Software Foundation (ASF) under one
 * or more contributor license agreements.  See the NOTICE file
 * distributed with this work for additional information
 * regarding copyright ownership.  The ASF licenses this file
 * to you under the Apache License, Version 2.0 (the
 * "License"); you may not use this file except in compliance
 * with the License.  You may obtain a copy of the License at
 *
 *     http://www.apache.org/licenses/LICENSE-2.0
 *
 * Unless required by applicable law or agreed to in writing,
 * software distributed under the License is distributed on an
 * "AS IS" BASIS, WITHOUT WARRANTIES OR CONDITIONS OF ANY
 * KIND, either express or implied.  See the License for the
 * specific language governing permissions and limitations
 * under the License.
 */
package org.apache.iotdb.db.metadata.mnode;

import org.apache.iotdb.commons.conf.IoTDBConstant;
<<<<<<< HEAD
import org.apache.iotdb.db.metadata.mtree.store.disk.cache.CacheEntry;
=======
import org.apache.iotdb.db.engine.trigger.executor.TriggerExecutor;
>>>>>>> 09cb7cec
import org.apache.iotdb.db.metadata.path.PartialPath;

import java.util.ArrayList;
import java.util.List;
import java.util.Objects;

public abstract class MNode implements IMNode {

  /** Name of the MNode */
  protected String name;

  protected IMNode parent;

  /** from root to this node, only be set when used once for InternalMNode */
  protected String fullPath;

<<<<<<< HEAD
  protected CacheEntry cacheEntry;
=======
  /** registered trigger */
  protected TriggerExecutor triggerExecutor;
>>>>>>> 09cb7cec

  /** Constructor of MNode. */
  public MNode(IMNode parent, String name) {
    this.parent = parent;
    this.name = name;
  }

  @Override
  public String getName() {
    return name;
  }

  @Override
  public void setName(String name) {
    this.name = name;
  }

  @Override
  public IMNode getParent() {
    return parent;
  }

  @Override
  public void setParent(IMNode parent) {
    this.parent = parent;
  }

  /**
   * get partial path of this node
   *
   * @return partial path
   */
  @Override
  public PartialPath getPartialPath() {
    List<String> detachedPath = new ArrayList<>();
    IMNode temp = this;
    detachedPath.add(temp.getName());
    while (temp.getParent() != null) {
      temp = temp.getParent();
      detachedPath.add(0, temp.getName());
    }
    return new PartialPath(detachedPath.toArray(new String[0]));
  }

  /** get full path */
  @Override
  public String getFullPath() {
    if (fullPath == null) {
      fullPath = concatFullPath();
    }
    return fullPath;
  }

  String concatFullPath() {
    StringBuilder builder = new StringBuilder(name);
    IMNode curr = this;
    while (curr.getParent() != null) {
      curr = curr.getParent();
      builder.insert(0, IoTDBConstant.PATH_SEPARATOR).insert(0, curr.getName());
    }
    return builder.toString();
  }

  @Override
  public void setFullPath(String fullPath) {
    this.fullPath = fullPath;
  }

  @Override
  public void moveDataToNewMNode(IMNode newMNode) {
    newMNode.setParent(parent);
    newMNode.setCacheEntry(cacheEntry);
  }

  @Override
  public boolean isUseTemplate() {
    return false;
  }

  @Override
  public boolean isStorageGroup() {
    return false;
  }

  @Override
  public boolean isEntity() {
    return false;
  }

  @Override
  public boolean isMeasurement() {
    return false;
  }

  @Override
  public IStorageGroupMNode getAsStorageGroupMNode() {
    if (isStorageGroup()) {
      return (IStorageGroupMNode) this;
    } else {
      throw new UnsupportedOperationException("Wrong MNode Type");
    }
  }

  @Override
  public IEntityMNode getAsEntityMNode() {
    if (isEntity()) {
      return (IEntityMNode) this;
    } else {
      throw new UnsupportedOperationException("Wrong MNode Type");
    }
  }

  @Override
  public IMeasurementMNode getAsMeasurementMNode() {
    if (isMeasurement()) {
      return (IMeasurementMNode) this;
    } else {
      throw new UnsupportedOperationException("Wrong MNode Type");
    }
  }

  @Override
  public TriggerExecutor getTriggerExecutor() {
    return triggerExecutor;
  }

  @Override
  public void setTriggerExecutor(TriggerExecutor triggerExecutor) {
    this.triggerExecutor = triggerExecutor;
  }

  @Override
  public boolean equals(Object o) {
    if (this == o) {
      return true;
    }
    if (o == null || getClass() != o.getClass()) {
      return false;
    }
    MNode mNode = (MNode) o;
    if (fullPath == null) {
      return Objects.equals(getFullPath(), mNode.getFullPath());
    } else {
      return Objects.equals(fullPath, mNode.getFullPath());
    }
  }

  @Override
  public int hashCode() {
    if (fullPath == null) {
      return Objects.hash(getFullPath());
    } else {
      return Objects.hash(fullPath);
    }
  }

  @Override
  public String toString() {
    return this.getName();
  }

  @Override
  public CacheEntry getCacheEntry() {
    return cacheEntry;
  }

  @Override
  public void setCacheEntry(CacheEntry cacheEntry) {
    this.cacheEntry = cacheEntry;
  }
}<|MERGE_RESOLUTION|>--- conflicted
+++ resolved
@@ -19,11 +19,9 @@
 package org.apache.iotdb.db.metadata.mnode;
 
 import org.apache.iotdb.commons.conf.IoTDBConstant;
-<<<<<<< HEAD
+
 import org.apache.iotdb.db.metadata.mtree.store.disk.cache.CacheEntry;
-=======
 import org.apache.iotdb.db.engine.trigger.executor.TriggerExecutor;
->>>>>>> 09cb7cec
 import org.apache.iotdb.db.metadata.path.PartialPath;
 
 import java.util.ArrayList;
@@ -40,12 +38,12 @@
   /** from root to this node, only be set when used once for InternalMNode */
   protected String fullPath;
 
-<<<<<<< HEAD
+
   protected CacheEntry cacheEntry;
-=======
+
   /** registered trigger */
   protected TriggerExecutor triggerExecutor;
->>>>>>> 09cb7cec
+
 
   /** Constructor of MNode. */
   public MNode(IMNode parent, String name) {
