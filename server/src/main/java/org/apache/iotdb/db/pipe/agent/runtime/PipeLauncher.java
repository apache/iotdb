--- conflicted
+++ resolved
@@ -151,11 +151,7 @@
     }
   }
 
-<<<<<<< HEAD
-  public void launchPipeTaskAgent() {
-=======
-  public static synchronized void launchPipeTaskAgent() throws StartupException {
->>>>>>> b833e3b6
+  public static synchronized void launchPipeTaskAgent() {
     try (final ConfigNodeClient configNodeClient =
         ConfigNodeClientManager.getInstance().borrowClient(ConfigNodeInfo.CONFIG_REGION_ID)) {
       final TGetAllPipeInfoResp getAllPipeInfoResp = configNodeClient.getAllPipeInfo();
