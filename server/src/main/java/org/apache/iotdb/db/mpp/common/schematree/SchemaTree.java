--- conflicted
+++ resolved
@@ -45,16 +45,12 @@
     return new Pair<>(new ArrayList<>(), 0);
   }
 
-<<<<<<< HEAD
   public List<MeasurementPath> searchMeasurementPaths(
       PartialPath devicePath, List<String> measurements) {
     return new ArrayList<>();
   }
 
-  public void serialize(OutputStream baos) throws IOException {
-=======
   public void serialize(ByteBuffer buffer) throws IOException {
->>>>>>> bcd53d74
     // TODO
   }
 
