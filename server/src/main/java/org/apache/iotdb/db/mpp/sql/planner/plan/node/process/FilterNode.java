--- conflicted
+++ resolved
@@ -19,17 +19,13 @@
 package org.apache.iotdb.db.mpp.sql.planner.plan.node.process;
 
 import org.apache.iotdb.commons.utils.TestOnly;
-<<<<<<< HEAD
-import org.apache.iotdb.db.mpp.common.filter.FilterDeserializeUtil;
-import org.apache.iotdb.db.mpp.common.filter.QueryFilter;
-=======
 import org.apache.iotdb.db.mpp.sql.planner.plan.IOutputPlanNode;
 import org.apache.iotdb.db.mpp.sql.planner.plan.node.ColumnHeader;
->>>>>>> 600ba974
 import org.apache.iotdb.db.mpp.sql.planner.plan.node.PlanNode;
 import org.apache.iotdb.db.mpp.sql.planner.plan.node.PlanNodeId;
 import org.apache.iotdb.db.mpp.sql.planner.plan.node.PlanNodeType;
 import org.apache.iotdb.db.mpp.sql.planner.plan.node.PlanVisitor;
+import org.apache.iotdb.db.utils.IExpressionDeserializeUtil;
 import org.apache.iotdb.tsfile.file.metadata.enums.TSDataType;
 import org.apache.iotdb.tsfile.read.expression.IExpression;
 import org.apache.iotdb.tsfile.utils.Pair;
@@ -41,6 +37,7 @@
 import java.util.List;
 import java.util.Objects;
 import java.util.stream.Collectors;
+import org.apache.iotdb.tsfile.utils.ReadWriteIOUtils;
 
 /** The FilterNode is responsible to filter the RowRecord from TsBlock. */
 public class FilterNode extends ProcessNode implements IOutputPlanNode {
@@ -102,15 +99,29 @@
     return columnHeaders.stream().map(ColumnHeader::getColumnType).collect(Collectors.toList());
   }
 
+  public void setColumnHeaders(
+      List<ColumnHeader> columnHeaders) {
+    this.columnHeaders = columnHeaders;
+  }
+
   @Override
   public <R, C> R accept(PlanVisitor<R, C> visitor, C context) {
     return visitor.visitFilter(this, context);
   }
 
   public static FilterNode deserialize(ByteBuffer byteBuffer) {
-    QueryFilter predicate = FilterDeserializeUtil.deserialize(byteBuffer);
+    IExpression predicate = IExpressionDeserializeUtil.deserialize(byteBuffer);
+    int columnSize = ReadWriteIOUtils.readInt(byteBuffer);
+    List<ColumnHeader> columnHeaders = null;
+    if (columnSize != -1) {
+      columnHeaders = new ArrayList<>();
+      for (int i = 0; i < columnSize; i ++) {
+        columnHeaders.add(ColumnHeader.deserialize(byteBuffer));
+      }
+    }
     PlanNodeId planNodeId = PlanNodeId.deserialize(byteBuffer);
     FilterNode filterNode = new FilterNode(planNodeId, predicate);
+    filterNode.setColumnHeaders(columnHeaders);
     return filterNode;
   }
 
@@ -118,6 +129,14 @@
   protected void serializeAttributes(ByteBuffer byteBuffer) {
     PlanNodeType.FILTER.serialize(byteBuffer);
     predicate.serialize(byteBuffer);
+    if (columnHeaders == null) {
+      ReadWriteIOUtils.write(-1, byteBuffer);
+    } else {
+      ReadWriteIOUtils.write(columnHeaders.size(), byteBuffer);
+      for (ColumnHeader columnHeader : columnHeaders) {
+        columnHeader.serialize(byteBuffer);
+      }
+    }
   }
 
   public IExpression getPredicate() {
