--- conflicted
+++ resolved
@@ -76,11 +76,7 @@
 import org.apache.iotdb.db.service.metrics.Tag;
 import org.apache.iotdb.db.tools.settle.TsFileAndModSettleTool;
 import org.apache.iotdb.db.utils.CopyOnReadLinkedList;
-<<<<<<< HEAD
-import org.apache.iotdb.db.utils.TestOnly;
-=======
 import org.apache.iotdb.db.utils.MmapUtil;
->>>>>>> e15c65fb
 import org.apache.iotdb.db.utils.UpgradeUtils;
 import org.apache.iotdb.db.wal.recover.WALRecoverManager;
 import org.apache.iotdb.db.wal.recover.file.SealedTsFileRecoverPerformer;
@@ -694,7 +690,6 @@
     for (File f : upgradeFiles) {
       TsFileResource fileResource = new TsFileResource(f);
       fileResource.setStatus(TsFileResourceStatus.CLOSED);
-      ;
       // make sure the flush command is called before IoTDB is down.
       fileResource.deserializeFromOldFile();
       upgradeRet.add(fileResource);
@@ -768,7 +763,6 @@
               this::closeUnsealedTsFileProcessorCallBack,
               isSeq ? this::updateLatestFlushTimeCallback : this::unsequenceFlushCallback,
               isSeq,
-<<<<<<< HEAD
               writer);
       if (isSeq) {
         workSequenceTsFileProcessors.put(timePartitionId, tsFileProcessor);
@@ -789,84 +783,6 @@
           for (List<ChunkMetadata> metadatas : metaMap.values()) {
             for (ChunkMetadata chunkMetadata : metadatas) {
               chunkMetadataSize += chunkMetadata.calculateRamSize();
-=======
-              i == tsFiles.size() - 1,
-              this);
-
-      RestorableTsFileIOWriter writer = null;
-      try {
-        // this tsfile is not zero level, no need to perform redo wal
-        if (TsFileResource.getInnerCompactionCount(tsFileResource.getTsFile().getName()) > 0) {
-          writer =
-              recoverPerformer.recover(false, this::getWalDirectByteBuffer, this::releaseWalBuffer);
-          if (writer != null && writer.hasCrashed()) {
-            tsFileManager.addForRecover(tsFileResource, isSeq);
-          } else {
-            tsFileResource.setStatus(TsFileResourceStatus.CLOSED);
-            tsFileManager.add(tsFileResource, isSeq);
-            tsFileResourceManager.registerSealedTsFileResource(tsFileResource);
-          }
-          continue;
-        } else {
-          writer =
-              recoverPerformer.recover(true, this::getWalDirectByteBuffer, this::releaseWalBuffer);
-        }
-
-        if (i != tsFiles.size() - 1 || writer == null || !writer.canWrite()) {
-          // not the last file or cannot write, just close it
-          tsFileResource.close();
-          tsFileResourceManager.registerSealedTsFileResource(tsFileResource);
-        } else if (writer.canWrite()) {
-          // the last file is not closed, continue writing to in
-          TsFileProcessor tsFileProcessor;
-          if (isSeq) {
-            tsFileProcessor =
-                new TsFileProcessor(
-                    virtualStorageGroupId,
-                    storageGroupInfo,
-                    tsFileResource,
-                    this::closeUnsealedTsFileProcessorCallBack,
-                    this::updateLatestFlushTimeCallback,
-                    true,
-                    writer);
-            if (enableMemControl) {
-              TsFileProcessorInfo tsFileProcessorInfo = new TsFileProcessorInfo(storageGroupInfo);
-              tsFileProcessor.setTsFileProcessorInfo(tsFileProcessorInfo);
-              this.storageGroupInfo.initTsFileProcessorInfo(tsFileProcessor);
-            }
-            workSequenceTsFileProcessors.put(timePartitionId, tsFileProcessor);
-          } else {
-            tsFileProcessor =
-                new TsFileProcessor(
-                    virtualStorageGroupId,
-                    storageGroupInfo,
-                    tsFileResource,
-                    this::closeUnsealedTsFileProcessorCallBack,
-                    this::unsequenceFlushCallback,
-                    false,
-                    writer);
-            if (enableMemControl) {
-              TsFileProcessorInfo tsFileProcessorInfo = new TsFileProcessorInfo(storageGroupInfo);
-              tsFileProcessor.setTsFileProcessorInfo(tsFileProcessorInfo);
-              this.storageGroupInfo.initTsFileProcessorInfo(tsFileProcessor);
-            }
-            workUnsequenceTsFileProcessors.put(timePartitionId, tsFileProcessor);
-          }
-          tsFileResource.setProcessor(tsFileProcessor);
-          tsFileResource.removeResourceFile();
-          tsFileProcessor.setTimeRangeId(timePartitionId);
-          writer.makeMetadataVisible();
-          if (enableMemControl) {
-            // get chunkMetadata size
-            long chunkMetadataSize = 0;
-            for (Map<String, List<ChunkMetadata>> metaMap :
-                writer.getMetadatasForQuery().values()) {
-              for (List<ChunkMetadata> metadatas : metaMap.values()) {
-                for (ChunkMetadata chunkMetadata : metadatas) {
-                  chunkMetadataSize += chunkMetadata.calculateRamSize();
-                }
-              }
->>>>>>> e15c65fb
             }
           }
         }
