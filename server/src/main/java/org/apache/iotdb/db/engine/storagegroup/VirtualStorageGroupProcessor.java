/*
 * Licensed to the Apache Software Foundation (ASF) under one
 * or more contributor license agreements.  See the NOTICE file
 * distributed with this work for additional information
 * regarding copyright ownership.  The ASF licenses this file
 * to you under the Apache License, Version 2.0 (the
 * "License"); you may not use this file except in compliance
 * with the License.  You may obtain a copy of the License at
 *
 *      http://www.apache.org/licenses/LICENSE-2.0
 *
 * Unless required by applicable law or agreed to in writing,
 * software distributed under the License is distributed on an
 * "AS IS" BASIS, WITHOUT WARRANTIES OR CONDITIONS OF ANY
 * KIND, either express or implied.  See the License for the
 * specific language governing permissions and limitations
 * under the License.
 */
package org.apache.iotdb.db.engine.storagegroup;

import org.apache.iotdb.db.concurrent.IoTDBThreadPoolFactory;
import org.apache.iotdb.db.concurrent.ThreadName;
import org.apache.iotdb.db.conf.IoTDBConfig;
import org.apache.iotdb.db.conf.IoTDBConstant;
import org.apache.iotdb.db.conf.IoTDBDescriptor;
import org.apache.iotdb.db.conf.directories.DirectoryManager;
import org.apache.iotdb.db.engine.StorageEngine;
import org.apache.iotdb.db.engine.cache.ChunkCache;
import org.apache.iotdb.db.engine.cache.TimeSeriesMetadataCache;
import org.apache.iotdb.db.engine.compaction.CompactionScheduler;
import org.apache.iotdb.db.engine.compaction.CompactionTaskManager;
import org.apache.iotdb.db.engine.compaction.cross.inplace.manage.MergeManager;
import org.apache.iotdb.db.engine.compaction.inner.utils.InnerSpaceCompactionUtils;
import org.apache.iotdb.db.engine.compaction.task.CompactionRecoverTask;
import org.apache.iotdb.db.engine.fileSystem.SystemFileFactory;
import org.apache.iotdb.db.engine.flush.CloseFileListener;
import org.apache.iotdb.db.engine.flush.FlushListener;
import org.apache.iotdb.db.engine.flush.TsFileFlushPolicy;
import org.apache.iotdb.db.engine.modification.Deletion;
import org.apache.iotdb.db.engine.modification.ModificationFile;
import org.apache.iotdb.db.engine.querycontext.QueryDataSource;
import org.apache.iotdb.db.engine.storagegroup.timeindex.DeviceTimeIndex;
import org.apache.iotdb.db.engine.trigger.executor.TriggerEngine;
import org.apache.iotdb.db.engine.trigger.executor.TriggerEvent;
import org.apache.iotdb.db.engine.upgrade.UpgradeCheckStatus;
import org.apache.iotdb.db.engine.upgrade.UpgradeLog;
import org.apache.iotdb.db.engine.version.SimpleFileVersionController;
import org.apache.iotdb.db.engine.version.VersionController;
import org.apache.iotdb.db.exception.BatchProcessException;
import org.apache.iotdb.db.exception.DiskSpaceInsufficientException;
import org.apache.iotdb.db.exception.LoadFileException;
import org.apache.iotdb.db.exception.StorageGroupProcessorException;
import org.apache.iotdb.db.exception.TriggerExecutionException;
import org.apache.iotdb.db.exception.TsFileProcessorException;
import org.apache.iotdb.db.exception.WriteProcessException;
import org.apache.iotdb.db.exception.WriteProcessRejectException;
import org.apache.iotdb.db.exception.metadata.IllegalPathException;
import org.apache.iotdb.db.exception.metadata.MetadataException;
import org.apache.iotdb.db.exception.query.OutOfTTLException;
import org.apache.iotdb.db.exception.query.QueryProcessException;
import org.apache.iotdb.db.metadata.idtable.IDTable;
import org.apache.iotdb.db.metadata.idtable.IDTableManager;
import org.apache.iotdb.db.metadata.mnode.IMeasurementMNode;
import org.apache.iotdb.db.metadata.path.PartialPath;
import org.apache.iotdb.db.qp.physical.crud.DeletePlan;
import org.apache.iotdb.db.qp.physical.crud.InsertRowPlan;
import org.apache.iotdb.db.qp.physical.crud.InsertRowsOfOneDevicePlan;
import org.apache.iotdb.db.qp.physical.crud.InsertTabletPlan;
import org.apache.iotdb.db.query.context.QueryContext;
import org.apache.iotdb.db.query.control.FileReaderManager;
import org.apache.iotdb.db.query.control.QueryFileManager;
import org.apache.iotdb.db.rescon.TsFileResourceManager;
import org.apache.iotdb.db.service.IoTDB;
import org.apache.iotdb.db.service.SettleService;
import org.apache.iotdb.db.service.metrics.Metric;
import org.apache.iotdb.db.service.metrics.MetricsService;
import org.apache.iotdb.db.service.metrics.Tag;
import org.apache.iotdb.db.tools.settle.TsFileAndModSettleTool;
import org.apache.iotdb.db.utils.CopyOnReadLinkedList;
import org.apache.iotdb.db.utils.MmapUtil;
import org.apache.iotdb.db.utils.TestOnly;
import org.apache.iotdb.db.utils.UpgradeUtils;
import org.apache.iotdb.db.writelog.recover.TsFileRecoverPerformer;
import org.apache.iotdb.metrics.config.MetricConfigDescriptor;
import org.apache.iotdb.rpc.RpcUtils;
import org.apache.iotdb.rpc.TSStatusCode;
import org.apache.iotdb.service.rpc.thrift.TSStatus;
import org.apache.iotdb.tsfile.file.metadata.ChunkMetadata;
import org.apache.iotdb.tsfile.fileSystem.FSFactoryProducer;
import org.apache.iotdb.tsfile.fileSystem.fsFactory.FSFactory;
import org.apache.iotdb.tsfile.read.filter.basic.Filter;
import org.apache.iotdb.tsfile.utils.Pair;
import org.apache.iotdb.tsfile.write.writer.RestorableTsFileIOWriter;

import org.apache.commons.io.FileUtils;
import org.slf4j.Logger;
import org.slf4j.LoggerFactory;

import java.io.File;
import java.io.IOException;
import java.nio.ByteBuffer;
import java.nio.MappedByteBuffer;
import java.nio.file.Files;
import java.util.ArrayList;
import java.util.Arrays;
import java.util.Collection;
import java.util.Collections;
import java.util.Date;
import java.util.Deque;
import java.util.HashMap;
import java.util.Iterator;
import java.util.LinkedList;
import java.util.List;
import java.util.Map;
import java.util.Map.Entry;
import java.util.Set;
import java.util.TreeMap;
import java.util.concurrent.ScheduledExecutorService;
import java.util.concurrent.TimeUnit;
import java.util.concurrent.atomic.AtomicInteger;
import java.util.concurrent.locks.ReadWriteLock;
import java.util.concurrent.locks.ReentrantReadWriteLock;
import java.util.regex.Pattern;

import static org.apache.iotdb.db.conf.IoTDBConstant.FILE_NAME_SEPARATOR;
import static org.apache.iotdb.db.engine.compaction.cross.inplace.task.CrossSpaceMergeTask.MERGE_SUFFIX;
import static org.apache.iotdb.db.engine.compaction.inner.utils.SizeTieredCompactionLogger.COMPACTION_LOG_NAME;
import static org.apache.iotdb.db.engine.storagegroup.TsFileResource.TEMP_SUFFIX;
import static org.apache.iotdb.tsfile.common.constant.TsFileConstant.TSFILE_SUFFIX;

/**
 * For sequence data, a StorageGroupProcessor has some TsFileProcessors, in which there is only one
 * TsFileProcessor in the working status. <br>
 *
 * <p>There are two situations to set the working TsFileProcessor to closing status:<br>
 *
 * <p>(1) when inserting data into the TsFileProcessor, and the TsFileProcessor shouldFlush() (or
 * shouldClose())<br>
 *
 * <p>(2) someone calls syncCloseAllWorkingTsFileProcessors(). (up to now, only flush command from
 * cli will call this method)<br>
 *
 * <p>UnSequence data has the similar process as above.
 *
 * <p>When a sequence TsFileProcessor is submitted to be flushed, the
 * updateLatestFlushTimeCallback() method will be called as a callback.<br>
 *
 * <p>When a TsFileProcessor is closed, the closeUnsealedTsFileProcessorCallBack() method will be
 * called as a callback.
 */
public class VirtualStorageGroupProcessor {

  private static final IoTDBConfig config = IoTDBDescriptor.getInstance().getConfig();
  private static final Logger DEBUG_LOGGER = LoggerFactory.getLogger("QUERY_DEBUG");

  /**
   * All newly generated chunks after merge have version number 0, so we set merged Modification
   * file version to 1 to take effect
   */
  private static final int MERGE_MOD_START_VERSION_NUM = 1;

  private static final Logger logger = LoggerFactory.getLogger(VirtualStorageGroupProcessor.class);
  /** indicating the file to be loaded already exists locally. */
  private static final int POS_ALREADY_EXIST = -2;
  /** indicating the file to be loaded overlap with some files. */
  private static final int POS_OVERLAP = -3;

  private static final int WAL_BUFFER_SIZE =
      IoTDBDescriptor.getInstance().getConfig().getWalBufferSize() / 2;
  private final boolean enableMemControl = config.isEnableMemControl();
  /**
   * a read write lock for guaranteeing concurrent safety when accessing all fields in this class
   * (i.e., schema, (un)sequenceFileList, work(un)SequenceTsFileProcessor,
   * closing(Un)SequenceTsFileProcessor, latestTimeForEachDevice, and
   * partitionLatestFlushedTimeForEachDevice)
   */
  private final ReadWriteLock insertLock = new ReentrantReadWriteLock();
  /** closeStorageGroupCondition is used to wait for all currently closing TsFiles to be done. */
  private final Object closeStorageGroupCondition = new Object();
  /**
   * avoid some tsfileResource is changed (e.g., from unsealed to sealed) when a query is executed.
   */
  private final ReadWriteLock closeQueryLock = new ReentrantReadWriteLock();
  /** time partition id in the storage group -> tsFileProcessor for this time partition */
  private final TreeMap<Long, TsFileProcessor> workSequenceTsFileProcessors = new TreeMap<>();
  /** time partition id in the storage group -> tsFileProcessor for this time partition */
  private final TreeMap<Long, TsFileProcessor> workUnsequenceTsFileProcessors = new TreeMap<>();

  private final Deque<ByteBuffer> walByteBufferPool = new LinkedList<>();

  // upgrading sequence TsFile resource list
  private List<TsFileResource> upgradeSeqFileList = new LinkedList<>();
  /** sequence tsfile processors which are closing */
  private CopyOnReadLinkedList<TsFileProcessor> closingSequenceTsFileProcessor =
      new CopyOnReadLinkedList<>();
  // upgrading unsequence TsFile resource list
  private List<TsFileResource> upgradeUnseqFileList = new LinkedList<>();

  /** unsequence tsfile processors which are closing */
  private CopyOnReadLinkedList<TsFileProcessor> closingUnSequenceTsFileProcessor =
      new CopyOnReadLinkedList<>();

  private AtomicInteger upgradeFileCount = new AtomicInteger();

  /** virtual storage group id */
  private String virtualStorageGroupId;
  /** logical storage group name */
  private String logicalStorageGroupName;
  /** storage group system directory */
  private File storageGroupSysDir;
  /** manage seqFileList and unSeqFileList */
  private TsFileManager tsFileManager;

  /** manage tsFileResource degrade */
  private TsFileResourceManager tsFileResourceManager = TsFileResourceManager.getInstance();

  /**
   * time partition id -> version controller which assigns a version for each MemTable and
   * deletion/update such that after they are persisted, the order of insertions, deletions and
   * updates can be re-determined. Will be empty if there are not MemTables in memory.
   */
  private HashMap<Long, VersionController> timePartitionIdVersionControllerMap = new HashMap<>();
  /**
   * when the data in a storage group is older than dataTTL, it is considered invalid and will be
   * eventually removed.
   */
  private long dataTTL = Long.MAX_VALUE;
  /** file system factory (local or hdfs) */
  private FSFactory fsFactory = FSFactoryProducer.getFSFactory();
  /** file flush policy */
  private TsFileFlushPolicy fileFlushPolicy;
  /**
   * The max file versions in each partition. By recording this, if several IoTDB instances have the
   * same policy of closing file and their ingestion is identical, then files of the same version in
   * different IoTDB instance will have identical data, providing convenience for data comparison
   * across different instances. partition number -> max version number
   */
  private Map<Long, Long> partitionMaxFileVersions = new HashMap<>();
  /** storage group info for mem control */
  private StorageGroupInfo storageGroupInfo = new StorageGroupInfo(this);
  /**
   * Record the device number of the last TsFile in each storage group, which is applied to
   * initialize the array size of DeviceTimeIndex. It is reasonable to assume that the adjacent
   * files should have similar numbers of devices. Default value: INIT_ARRAY_SIZE = 64
   */
  private int deviceNumInLastClosedTsFile = DeviceTimeIndex.INIT_ARRAY_SIZE;
  /** whether it's ready from recovery */
  private boolean isReady = false;
  /** close file listeners */
  private List<CloseFileListener> customCloseFileListeners = Collections.emptyList();
  /** flush listeners */
  private List<FlushListener> customFlushListeners = Collections.emptyList();

  private int currentWalPoolSize = 0;

  // this field is used to avoid when one writer release bytebuffer back to pool,
  // and the next writer has already arrived, but the check thread get the lock first, it find the
  // pool
  // is not empty, so it free the memory. When the next writer get the lock, it will apply the
  // memory again.
  // So our free memory strategy is only when the expected size less than the current pool size
  // and the pool is not empty and the time interval since the pool is not empty is larger than
  // DEFAULT_POOL_TRIM_INTERVAL_MILLIS
  private long timeWhenPoolNotEmpty = Long.MAX_VALUE;

  private ILastFlushTimeManager lastFlushTimeManager;

  /**
   * record the insertWriteLock in SG is being hold by which method, it will be empty string if on
   * one holds the insertWriteLock
   */
  private String insertWriteLockHolder = "";

  private ScheduledExecutorService timedCompactionScheduleTask;

  public static final long COMPACTION_TASK_SUBMIT_DELAY = 20L * 1000L;

  private IDTable idTable;

  /**
   * get the direct byte buffer from pool, each fetch contains two ByteBuffer, return null if fetch
   * fails
   */
  public ByteBuffer[] getWalDirectByteBuffer() {
    ByteBuffer[] res = new ByteBuffer[2];
    synchronized (walByteBufferPool) {
      long startTime = System.nanoTime();
      int MAX_WAL_BYTEBUFFER_NUM =
          config.getConcurrentWritingTimePartition()
              * config.getMaxWalBytebufferNumForEachPartition();
      while (walByteBufferPool.isEmpty() && currentWalPoolSize + 2 > MAX_WAL_BYTEBUFFER_NUM) {
        try {
          walByteBufferPool.wait();
        } catch (InterruptedException e) {
          Thread.currentThread().interrupt();
          logger.error(
              "getDirectByteBuffer occurs error while waiting for DirectByteBuffer" + "group {}-{}",
              logicalStorageGroupName,
              virtualStorageGroupId,
              e);
        }
        logger.info(
            "Waiting {} ms for wal direct byte buffer.",
            (System.nanoTime() - startTime) / 1_000_000);
      }
      // If the queue is not empty, it must have at least two.
      if (!walByteBufferPool.isEmpty()) {
        res[0] = walByteBufferPool.pollFirst();
        res[1] = walByteBufferPool.pollFirst();
      } else {
        // if the queue is empty and current size is less than MAX_BYTEBUFFER_NUM
        // we can construct another two more new byte buffer
        try {
          res[0] = ByteBuffer.allocateDirect(WAL_BUFFER_SIZE);
          res[1] = ByteBuffer.allocateDirect(WAL_BUFFER_SIZE);
          currentWalPoolSize += 2;
        } catch (OutOfMemoryError e) {
          logger.error("Allocate ByteBuffers error", e);
          if (res[0] != null) {
            MmapUtil.clean((MappedByteBuffer) res[0]);
          }
          if (res[1] != null) {
            MmapUtil.clean((MappedByteBuffer) res[1]);
          }
          return null;
        }
      }
      // if the pool is empty, set the time back to MAX_VALUE
      if (walByteBufferPool.isEmpty()) {
        timeWhenPoolNotEmpty = Long.MAX_VALUE;
      }
    }
    return res;
  }

  /** put the byteBuffer back to pool */
  public void releaseWalBuffer(ByteBuffer[] byteBuffers) {
    for (ByteBuffer byteBuffer : byteBuffers) {
      byteBuffer.clear();
    }
    synchronized (walByteBufferPool) {
      // if the pool is empty before, update the time
      if (walByteBufferPool.isEmpty()) {
        timeWhenPoolNotEmpty = System.nanoTime();
      }
      walByteBufferPool.addLast(byteBuffers[0]);
      walByteBufferPool.addLast(byteBuffers[1]);
      walByteBufferPool.notifyAll();
    }
  }

  /** trim the size of the pool and release the memory of needless direct byte buffer */
  private void trimTask() {
    synchronized (walByteBufferPool) {
      int expectedSize =
          (workSequenceTsFileProcessors.size() + workUnsequenceTsFileProcessors.size()) * 2;
      // the unit is ms
      long poolNotEmptyIntervalInMS = (System.nanoTime() - timeWhenPoolNotEmpty) / 1_000_000;
      // only when the expected size less than the current pool size
      // and the pool is not empty and the time interval since the pool is not empty is larger than
      // 10s
      // we will trim the size to expectedSize until the pool is empty
      while (expectedSize < currentWalPoolSize
          && !walByteBufferPool.isEmpty()
          && poolNotEmptyIntervalInMS >= config.getWalPoolTrimIntervalInMS()) {
        MmapUtil.clean((MappedByteBuffer) walByteBufferPool.removeLast());
        MmapUtil.clean((MappedByteBuffer) walByteBufferPool.removeLast());
        currentWalPoolSize -= 2;
      }
    }
  }

  /**
   * constrcut a storage group processor
   *
   * @param systemDir system dir path
   * @param virtualStorageGroupId virtual storage group id e.g. 1
   * @param fileFlushPolicy file flush policy
   * @param logicalStorageGroupName logical storage group name e.g. root.sg1
   */
  public VirtualStorageGroupProcessor(
      String systemDir,
      String virtualStorageGroupId,
      TsFileFlushPolicy fileFlushPolicy,
      String logicalStorageGroupName)
      throws StorageGroupProcessorException {
    this.virtualStorageGroupId = virtualStorageGroupId;
    this.logicalStorageGroupName = logicalStorageGroupName;
    this.fileFlushPolicy = fileFlushPolicy;

    storageGroupSysDir = SystemFileFactory.INSTANCE.getFile(systemDir, virtualStorageGroupId);
    this.tsFileManager =
        new TsFileManager(
            logicalStorageGroupName, virtualStorageGroupId, storageGroupSysDir.getPath());
    if (storageGroupSysDir.mkdirs()) {
      logger.info(
          "Storage Group system Directory {} doesn't exist, create it",
          storageGroupSysDir.getPath());
    } else if (!storageGroupSysDir.exists()) {
      logger.error("create Storage Group system Directory {} failed", storageGroupSysDir.getPath());
    }
<<<<<<< HEAD
    // use id table
=======

    // if use id table, we use id table flush time manager
>>>>>>> 7b1f5c4e
    if (config.isEnableIDTable()) {
      try {
        idTable = IDTableManager.getInstance().getIDTable(new PartialPath(logicalStorageGroupName));
        lastFlushTimeManager = new IDTableFlushTimeManager(idTable);
      } catch (IllegalPathException e) {
        logger.error("failed to create id table");
      }
    } else {
      lastFlushTimeManager = new LastFlushTimeManager();
    }
    // recover tsfiles
    recover();

    if (MetricConfigDescriptor.getInstance().getMetricConfig().getEnableMetric()) {
      MetricsService.getInstance()
          .getMetricManager()
          .getOrCreateAutoGauge(
              Metric.MEM.toString(),
              storageGroupInfo.getMemCost(),
              Long::longValue,
              Tag.NAME.toString(),
              "storageGroup");
    }

    // start trim task at last
    ScheduledExecutorService executorService =
        IoTDBThreadPoolFactory.newSingleThreadScheduledExecutor(
            ThreadName.WAL_TRIM.getName()
                + "-"
                + logicalStorageGroupName
                + "-"
                + virtualStorageGroupId);
    executorService.scheduleWithFixedDelay(
        this::trimTask,
        config.getWalPoolTrimIntervalInMS(),
        config.getWalPoolTrimIntervalInMS(),
        TimeUnit.MILLISECONDS);
  }

  public String getLogicalStorageGroupName() {
    return logicalStorageGroupName;
  }

  public boolean isReady() {
    return isReady;
  }

  public void setReady(boolean ready) {
    isReady = ready;
  }

  private Map<Long, List<TsFileResource>> splitResourcesByPartition(
      List<TsFileResource> resources) {
    Map<Long, List<TsFileResource>> ret = new HashMap<>();
    for (TsFileResource resource : resources) {
      ret.computeIfAbsent(resource.getTimePartition(), l -> new ArrayList<>()).add(resource);
    }
    return ret;
  }

  /** recover from file */
  private void recover() throws StorageGroupProcessorException {
    logger.info(
        String.format(
            "start recovering virtual storage group %s[%s]",
            logicalStorageGroupName, virtualStorageGroupId));

    try {
      recoverInnerSpaceCompaction(true);
      recoverInnerSpaceCompaction(false);
    } catch (Exception e) {
      throw new StorageGroupProcessorException(e);
    }

    try {
      // collect candidate TsFiles from sequential and unsequential data directory
      Pair<List<TsFileResource>, List<TsFileResource>> seqTsFilesPair =
          getAllFiles(DirectoryManager.getInstance().getAllSequenceFileFolders());
      List<TsFileResource> tmpSeqTsFiles = seqTsFilesPair.left;
      List<TsFileResource> oldSeqTsFiles = seqTsFilesPair.right;
      upgradeSeqFileList.addAll(oldSeqTsFiles);
      Pair<List<TsFileResource>, List<TsFileResource>> unseqTsFilesPair =
          getAllFiles(DirectoryManager.getInstance().getAllUnSequenceFileFolders());
      List<TsFileResource> tmpUnseqTsFiles = unseqTsFilesPair.left;
      List<TsFileResource> oldUnseqTsFiles = unseqTsFilesPair.right;
      upgradeUnseqFileList.addAll(oldUnseqTsFiles);

      if (upgradeSeqFileList.size() + upgradeUnseqFileList.size() != 0) {
        upgradeFileCount.set(upgradeSeqFileList.size() + upgradeUnseqFileList.size());
      }

      // split by partition so that we can find the last file of each partition and decide to
      // close it or not
      Map<Long, List<TsFileResource>> partitionTmpSeqTsFiles =
          splitResourcesByPartition(tmpSeqTsFiles);
      Map<Long, List<TsFileResource>> partitionTmpUnseqTsFiles =
          splitResourcesByPartition(tmpUnseqTsFiles);
      for (List<TsFileResource> value : partitionTmpSeqTsFiles.values()) {
        recoverTsFiles(value, true);
      }
      for (List<TsFileResource> value : partitionTmpUnseqTsFiles.values()) {
        recoverTsFiles(value, false);
      }
      for (TsFileResource resource : tsFileManager.getTsFileList(true)) {
        long partitionNum = resource.getTimePartition();
        updatePartitionFileVersion(partitionNum, resource.getVersion());
      }
      for (TsFileResource resource : tsFileManager.getTsFileList(false)) {
        long partitionNum = resource.getTimePartition();
        updatePartitionFileVersion(partitionNum, resource.getVersion());
      }
      for (TsFileResource resource : upgradeSeqFileList) {
        long partitionNum = resource.getTimePartition();
        updatePartitionFileVersion(partitionNum, resource.getVersion());
      }
      for (TsFileResource resource : upgradeUnseqFileList) {
        long partitionNum = resource.getTimePartition();
        updatePartitionFileVersion(partitionNum, resource.getVersion());
      }
      updateLatestFlushedTime();
    } catch (IOException e) {
      throw new StorageGroupProcessorException(e);
    }

    List<TsFileResource> seqTsFileResources = tsFileManager.getTsFileList(true);
    for (TsFileResource resource : seqTsFileResources) {
      long timePartitionId = resource.getTimePartition();
      Map<String, Long> endTimeMap = new HashMap<>();
      for (String deviceId : resource.getDevices()) {
        long endTime = resource.getEndTime(deviceId);
        endTimeMap.put(deviceId, endTime);
      }
      lastFlushTimeManager.setMultiDeviceLastTime(timePartitionId, endTimeMap);
      lastFlushTimeManager.setMultiDeviceFlushedTime(timePartitionId, endTimeMap);
      lastFlushTimeManager.setMultiDeviceGlobalFlushedTime(endTimeMap);
    }

    // recover and start timed compaction thread
    initCompaction();

    logger.info(
        String.format(
            "the virtual storage group %s[%s] is recovered successfully",
            logicalStorageGroupName, virtualStorageGroupId));
  }

  private void initCompaction() {
    timedCompactionScheduleTask =
        IoTDBThreadPoolFactory.newSingleThreadScheduledExecutor(
            ThreadName.COMPACTION_SCHEDULE.getName()
                + "-"
                + logicalStorageGroupName
                + "-"
                + virtualStorageGroupId);

    CompactionTaskManager.getInstance()
        .submitTask(
            logicalStorageGroupName + "-" + virtualStorageGroupId,
            0,
            new CompactionRecoverTask(
                this::submitTimedCompactionTask,
                tsFileManager,
                logicalStorageGroupName,
                virtualStorageGroupId));
  }

  private void recoverInnerSpaceCompaction(boolean isSequence) throws Exception {
    // search compaction log for SizeTieredCompaction
    List<String> dirs;
    if (isSequence) {
      dirs = DirectoryManager.getInstance().getAllSequenceFileFolders();
    } else {
      dirs = DirectoryManager.getInstance().getAllUnSequenceFileFolders();
    }
    for (String dir : dirs) {
      File storageGroupDir =
          new File(
              dir
                  + File.separator
                  + logicalStorageGroupName
                  + File.separator
                  + virtualStorageGroupId);
      if (!storageGroupDir.exists()) {
        return;
      }
      File[] timePartitionDirs = storageGroupDir.listFiles();
      if (timePartitionDirs == null) {
        return;
      }
      for (File timePartitionDir : timePartitionDirs) {
        if (!timePartitionDir.isDirectory()
            || !Pattern.compile("[0-9]*").matcher(timePartitionDir.getName()).matches()) {
          continue;
        }
        File[] compactionLogs =
            InnerSpaceCompactionUtils.findInnerSpaceCompactionLogs(timePartitionDir.getPath());
        for (File compactionLog : compactionLogs) {
          IoTDBDescriptor.getInstance()
              .getConfig()
              .getInnerCompactionStrategy()
              .getCompactionRecoverTask(
                  tsFileManager.getStorageGroupName(),
                  tsFileManager.getVirtualStorageGroup(),
                  Long.parseLong(
                      timePartitionDir
                          .getPath()
                          .substring(timePartitionDir.getPath().lastIndexOf(File.separator) + 1)),
                  compactionLog,
                  timePartitionDir.getPath(),
                  isSequence)
              .call();
        }
      }
    }

    // search compaction log for old LevelCompaction
    File logFile =
        FSFactoryProducer.getFSFactory()
            .getFile(
                storageGroupSysDir.getAbsolutePath(),
                logicalStorageGroupName + COMPACTION_LOG_NAME);
    if (logFile.exists()) {
      IoTDBDescriptor.getInstance()
          .getConfig()
          .getInnerCompactionStrategy()
          .getCompactionRecoverTask(
              tsFileManager.getStorageGroupName(),
              tsFileManager.getVirtualStorageGroup(),
              -1,
              logFile,
              logFile.getParent(),
              isSequence)
          .call();
    }
  }

  private void submitTimedCompactionTask() {
    timedCompactionScheduleTask.scheduleWithFixedDelay(
        this::executeCompaction,
        COMPACTION_TASK_SUBMIT_DELAY,
        COMPACTION_TASK_SUBMIT_DELAY,
        TimeUnit.MILLISECONDS);
  }

  private void updatePartitionFileVersion(long partitionNum, long fileVersion) {
    long oldVersion = partitionMaxFileVersions.getOrDefault(partitionNum, 0L);
    if (fileVersion > oldVersion) {
      partitionMaxFileVersions.put(partitionNum, fileVersion);
    }
  }

  /**
   * use old seq file to update latestTimeForEachDevice, globalLatestFlushedTimeForEachDevice,
   * partitionLatestFlushedTimeForEachDevice and timePartitionIdVersionControllerMap
   */
  @SuppressWarnings("squid:S3776") // Suppress high Cognitive Complexity warning
  private void updateLatestFlushedTime() throws IOException {

    VersionController versionController =
        new SimpleFileVersionController(storageGroupSysDir.getPath());
    long currentVersion = versionController.currVersion();
    for (TsFileResource resource : upgradeSeqFileList) {
      for (String deviceId : resource.getDevices()) {
        long endTime = resource.getEndTime(deviceId);
        long endTimePartitionId = StorageEngine.getTimePartition(endTime);
        lastFlushTimeManager.setOneDeviceLastTime(endTimePartitionId, deviceId, endTime);
        lastFlushTimeManager.setOneDeviceGlobalFlushedTime(deviceId, endTime);

        // set all the covered partition's LatestFlushedTime
        long partitionId = StorageEngine.getTimePartition(resource.getStartTime(deviceId));
        while (partitionId <= endTimePartitionId) {
          lastFlushTimeManager.setOneDeviceFlushedTime(partitionId, deviceId, endTime);
          if (!timePartitionIdVersionControllerMap.containsKey(partitionId)) {
            File directory =
                SystemFileFactory.INSTANCE.getFile(storageGroupSysDir, String.valueOf(partitionId));
            if (!directory.exists()) {
              directory.mkdirs();
            }
            File versionFile =
                SystemFileFactory.INSTANCE.getFile(
                    directory, SimpleFileVersionController.FILE_PREFIX + currentVersion);
            if (!versionFile.createNewFile()) {
              logger.warn("Version file {} has already been created ", versionFile);
            }
            timePartitionIdVersionControllerMap.put(
                partitionId,
                new SimpleFileVersionController(storageGroupSysDir.getPath(), partitionId));
          }
          partitionId++;
        }
      }
    }
  }

  @SuppressWarnings("squid:S3776") // Suppress high Cognitive Complexity warning
  private Pair<List<TsFileResource>, List<TsFileResource>> getAllFiles(List<String> folders)
      throws IOException, StorageGroupProcessorException {
    List<File> tsFiles = new ArrayList<>();
    List<File> upgradeFiles = new ArrayList<>();
    for (String baseDir : folders) {
      File fileFolder =
          fsFactory.getFile(
              baseDir + File.separator + logicalStorageGroupName, virtualStorageGroupId);
      if (!fileFolder.exists()) {
        continue;
      }

      // old version
      // some TsFileResource may be being persisted when the system crashed, try recovering such
      // resources
      continueFailedRenames(fileFolder, TEMP_SUFFIX);

      // some TsFiles were going to be replaced by the merged files when the system crashed and
      // the process was interrupted before the merged files could be named
      continueFailedRenames(fileFolder, MERGE_SUFFIX);

      File[] subFiles = fileFolder.listFiles();
      if (subFiles != null) {
        for (File partitionFolder : subFiles) {
          if (!partitionFolder.isDirectory()) {
            logger.warn("{} is not a directory.", partitionFolder.getAbsolutePath());
          } else if (!partitionFolder.getName().equals(IoTDBConstant.UPGRADE_FOLDER_NAME)) {
            // some TsFileResource may be being persisted when the system crashed, try recovering
            // such
            // resources
            continueFailedRenames(partitionFolder, TEMP_SUFFIX);

            // some TsFiles were going to be replaced by the merged files when the system crashed
            // and
            // the process was interrupted before the merged files could be named
            continueFailedRenames(partitionFolder, MERGE_SUFFIX);

            Collections.addAll(
                tsFiles,
                fsFactory.listFilesBySuffix(partitionFolder.getAbsolutePath(), TSFILE_SUFFIX));
          } else {
            // collect old TsFiles for upgrading
            Collections.addAll(
                upgradeFiles,
                fsFactory.listFilesBySuffix(partitionFolder.getAbsolutePath(), TSFILE_SUFFIX));
          }
        }
      }
    }

    tsFiles.sort(this::compareFileName);
    if (!tsFiles.isEmpty()) {
      checkTsFileTime(tsFiles.get(tsFiles.size() - 1));
    }
    List<TsFileResource> ret = new ArrayList<>();
    tsFiles.forEach(f -> ret.add(new TsFileResource(f)));

    upgradeFiles.sort(this::compareFileName);
    if (!upgradeFiles.isEmpty()) {
      checkTsFileTime(upgradeFiles.get(upgradeFiles.size() - 1));
    }
    List<TsFileResource> upgradeRet = new ArrayList<>();
    for (File f : upgradeFiles) {
      TsFileResource fileResource = new TsFileResource(f);
      fileResource.setClosed(true);
      // make sure the flush command is called before IoTDB is down.
      fileResource.deserializeFromOldFile();
      upgradeRet.add(fileResource);
    }
    return new Pair<>(ret, upgradeRet);
  }

  private void continueFailedRenames(File fileFolder, String suffix) {
    File[] files = fsFactory.listFilesBySuffix(fileFolder.getAbsolutePath(), suffix);
    if (files != null) {
      for (File tempResource : files) {
        File originResource = fsFactory.getFile(tempResource.getPath().replace(suffix, ""));
        if (originResource.exists()) {
          tempResource.delete();
        } else {
          tempResource.renameTo(originResource);
        }
      }
    }
  }

  /** check if the tsfile's time is smaller than system current time */
  private void checkTsFileTime(File tsFile) throws StorageGroupProcessorException {
    String[] items = tsFile.getName().replace(TSFILE_SUFFIX, "").split(FILE_NAME_SEPARATOR);
    long fileTime = Long.parseLong(items[0]);
    long currentTime = System.currentTimeMillis();
    if (fileTime > currentTime) {
      throw new StorageGroupProcessorException(
          String.format(
              "virtual storage group %s[%s] is down, because the time of tsfile %s is larger than system current time, "
                  + "file time is %d while system current time is %d, please check it.",
              logicalStorageGroupName,
              virtualStorageGroupId,
              tsFile.getAbsolutePath(),
              fileTime,
              currentTime));
    }
  }

  private void recoverTsFiles(List<TsFileResource> tsFiles, boolean isSeq) throws IOException {
    for (int i = 0; i < tsFiles.size(); i++) {
      TsFileResource tsFileResource = tsFiles.get(i);
      long timePartitionId = tsFileResource.getTimePartition();

      TsFileRecoverPerformer recoverPerformer =
          new TsFileRecoverPerformer(
              logicalStorageGroupName
                  + File.separator
                  + virtualStorageGroupId
                  + FILE_NAME_SEPARATOR,
              tsFileResource,
              isSeq,
              i == tsFiles.size() - 1,
              this);

      RestorableTsFileIOWriter writer = null;
      try {
        // this tsfile is not zero level, no need to perform redo wal
        if (TsFileResource.getInnerCompactionCount(tsFileResource.getTsFile().getName()) > 0) {
          writer =
              recoverPerformer.recover(false, this::getWalDirectByteBuffer, this::releaseWalBuffer);
          if (writer != null && writer.hasCrashed()) {
            tsFileManager.addForRecover(tsFileResource, isSeq);
          } else {
            tsFileResource.setClosed(true);
            tsFileManager.add(tsFileResource, isSeq);
            tsFileResourceManager.registerSealedTsFileResource(tsFileResource);
          }
          continue;
        } else {
          writer =
              recoverPerformer.recover(true, this::getWalDirectByteBuffer, this::releaseWalBuffer);
        }

        if (i != tsFiles.size() - 1 || writer == null || !writer.canWrite()) {
          // not the last file or cannot write, just close it
          tsFileResource.close();
          tsFileResourceManager.registerSealedTsFileResource(tsFileResource);
        } else if (writer.canWrite()) {
          // the last file is not closed, continue writing to in
          TsFileProcessor tsFileProcessor;
          if (isSeq) {
            tsFileProcessor =
                new TsFileProcessor(
                    virtualStorageGroupId,
                    storageGroupInfo,
                    tsFileResource,
                    this::closeUnsealedTsFileProcessorCallBack,
                    this::updateLatestFlushTimeCallback,
                    true,
                    writer);
            if (enableMemControl) {
              TsFileProcessorInfo tsFileProcessorInfo = new TsFileProcessorInfo(storageGroupInfo);
              tsFileProcessor.setTsFileProcessorInfo(tsFileProcessorInfo);
              this.storageGroupInfo.initTsFileProcessorInfo(tsFileProcessor);
            }
            workSequenceTsFileProcessors.put(timePartitionId, tsFileProcessor);
          } else {
            tsFileProcessor =
                new TsFileProcessor(
                    virtualStorageGroupId,
                    storageGroupInfo,
                    tsFileResource,
                    this::closeUnsealedTsFileProcessorCallBack,
                    this::unsequenceFlushCallback,
                    false,
                    writer);
            if (enableMemControl) {
              TsFileProcessorInfo tsFileProcessorInfo = new TsFileProcessorInfo(storageGroupInfo);
              tsFileProcessor.setTsFileProcessorInfo(tsFileProcessorInfo);
              this.storageGroupInfo.initTsFileProcessorInfo(tsFileProcessor);
            }
            workUnsequenceTsFileProcessors.put(timePartitionId, tsFileProcessor);
          }
          tsFileResource.setProcessor(tsFileProcessor);
          tsFileResource.removeResourceFile();
          tsFileProcessor.setTimeRangeId(timePartitionId);
          writer.makeMetadataVisible();
          if (enableMemControl) {
            // get chunkMetadata size
            long chunkMetadataSize = 0;
            for (Map<String, List<ChunkMetadata>> metaMap :
                writer.getMetadatasForQuery().values()) {
              for (List<ChunkMetadata> metadatas : metaMap.values()) {
                for (ChunkMetadata chunkMetadata : metadatas) {
                  chunkMetadataSize += chunkMetadata.calculateRamSize();
                }
              }
            }
            tsFileProcessor.getTsFileProcessorInfo().addTSPMemCost(chunkMetadataSize);
          }
        }
        tsFileManager.add(tsFileResource, isSeq);
      } catch (StorageGroupProcessorException | IOException e) {
        logger.warn(
            "Skip TsFile: {} because of error in recover: ", tsFileResource.getTsFilePath(), e);
        continue;
      } finally {
        if (writer != null) {
          writer.close();
        }
      }
    }
  }

  // ({systemTime}-{versionNum}-{mergeNum}.tsfile)
  private int compareFileName(File o1, File o2) {
    String[] items1 = o1.getName().replace(TSFILE_SUFFIX, "").split(FILE_NAME_SEPARATOR);
    String[] items2 = o2.getName().replace(TSFILE_SUFFIX, "").split(FILE_NAME_SEPARATOR);
    long ver1 = Long.parseLong(items1[0]);
    long ver2 = Long.parseLong(items2[0]);
    int cmp = Long.compare(ver1, ver2);
    if (cmp == 0) {
      return Long.compare(Long.parseLong(items1[1]), Long.parseLong(items2[1]));
    } else {
      return cmp;
    }
  }

  /**
   * insert one row of data
   *
   * @param insertRowPlan one row of data
   */
  public void insert(InsertRowPlan insertRowPlan)
      throws WriteProcessException, TriggerExecutionException {
    // reject insertions that are out of ttl
    if (!isAlive(insertRowPlan.getTime())) {
      throw new OutOfTTLException(insertRowPlan.getTime(), (System.currentTimeMillis() - dataTTL));
    }
    writeLock("InsertRow");
    try {
      // init map
      long timePartitionId = StorageEngine.getTimePartition(insertRowPlan.getTime());

      lastFlushTimeManager.ensureFlushedTimePartition(timePartitionId);

      boolean isSequence =
          insertRowPlan.getTime()
              > lastFlushTimeManager.getFlushedTime(
                  timePartitionId, insertRowPlan.getDevicePath().getFullPath());

      // is unsequence and user set config to discard out of order data
      if (!isSequence
          && IoTDBDescriptor.getInstance().getConfig().isEnableDiscardOutOfOrderData()) {
        return;
      }

      lastFlushTimeManager.ensureLastTimePartition(timePartitionId);

      // fire trigger before insertion
      TriggerEngine.fire(TriggerEvent.BEFORE_INSERT, insertRowPlan);
      // insert to sequence or unSequence file
      insertToTsFileProcessor(insertRowPlan, isSequence, timePartitionId);
      // fire trigger after insertion
      TriggerEngine.fire(TriggerEvent.AFTER_INSERT, insertRowPlan);
    } finally {
      writeUnlock();
    }
  }

  /**
   * Insert a tablet (rows belonging to the same devices) into this storage group.
   *
   * @throws BatchProcessException if some of the rows failed to be inserted
   */
  @SuppressWarnings("squid:S3776") // Suppress high Cognitive Complexity warning
  public void insertTablet(InsertTabletPlan insertTabletPlan)
      throws BatchProcessException, TriggerExecutionException {

    writeLock("insertTablet");
    try {
      TSStatus[] results = new TSStatus[insertTabletPlan.getRowCount()];
      Arrays.fill(results, RpcUtils.SUCCESS_STATUS);
      boolean noFailure = true;

      /*
       * assume that batch has been sorted by client
       */
      int loc = 0;
      while (loc < insertTabletPlan.getRowCount()) {
        long currTime = insertTabletPlan.getTimes()[loc];
        // skip points that do not satisfy TTL
        if (!isAlive(currTime)) {
          results[loc] =
              RpcUtils.getStatus(
                  TSStatusCode.OUT_OF_TTL_ERROR,
                  "time " + currTime + " in current line is out of TTL: " + dataTTL);
          loc++;
          noFailure = false;
        } else {
          break;
        }
      }
      // loc pointing at first legal position
      if (loc == insertTabletPlan.getRowCount()) {
        throw new BatchProcessException(results);
      }

      // fire trigger before insertion
      final int firePosition = loc;
      TriggerEngine.fire(TriggerEvent.BEFORE_INSERT, insertTabletPlan, firePosition);

      // before is first start point
      int before = loc;
      // before time partition
      long beforeTimePartition =
          StorageEngine.getTimePartition(insertTabletPlan.getTimes()[before]);
      // init map
      long lastFlushTime =
          lastFlushTimeManager.ensureFlushedTimePartitionAndInit(
              beforeTimePartition, insertTabletPlan.getDevicePath().getFullPath(), Long.MIN_VALUE);
      // if is sequence
      boolean isSequence = false;
      while (loc < insertTabletPlan.getRowCount()) {
        long time = insertTabletPlan.getTimes()[loc];
        long curTimePartition = StorageEngine.getTimePartition(time);
        // start next partition
        if (curTimePartition != beforeTimePartition) {
          // insert last time partition
          if (isSequence
              || !IoTDBDescriptor.getInstance().getConfig().isEnableDiscardOutOfOrderData()) {
            noFailure =
                insertTabletToTsFileProcessor(
                        insertTabletPlan, before, loc, isSequence, results, beforeTimePartition)
                    && noFailure;
          }
          // re initialize
          before = loc;
          beforeTimePartition = curTimePartition;
          lastFlushTime =
              lastFlushTimeManager.ensureFlushedTimePartitionAndInit(
                  beforeTimePartition,
                  insertTabletPlan.getDevicePath().getFullPath(),
                  Long.MIN_VALUE);

          isSequence = false;
        }
        // still in this partition
        else {
          // judge if we should insert sequence
          if (!isSequence && time > lastFlushTime) {
            // insert into unsequence and then start sequence
            if (!IoTDBDescriptor.getInstance().getConfig().isEnableDiscardOutOfOrderData()) {
              noFailure =
                  insertTabletToTsFileProcessor(
                          insertTabletPlan, before, loc, false, results, beforeTimePartition)
                      && noFailure;
            }
            before = loc;
            isSequence = true;
          }
          loc++;
        }
      }

      // do not forget last part
      if (before < loc
          && (isSequence
              || !IoTDBDescriptor.getInstance().getConfig().isEnableDiscardOutOfOrderData())) {
        noFailure =
            insertTabletToTsFileProcessor(
                    insertTabletPlan, before, loc, isSequence, results, beforeTimePartition)
                && noFailure;
      }
      long globalLatestFlushedTime =
          lastFlushTimeManager.getGlobalFlushedTime(insertTabletPlan.getDevicePath().getFullPath());
      tryToUpdateBatchInsertLastCache(insertTabletPlan, globalLatestFlushedTime);

      if (!noFailure) {
        throw new BatchProcessException(results);
      }

      // fire trigger after insertion
      TriggerEngine.fire(TriggerEvent.AFTER_INSERT, insertTabletPlan, firePosition);
    } finally {
      writeUnlock();
    }
  }

  /** @return whether the given time falls in ttl */
  private boolean isAlive(long time) {
    return dataTTL == Long.MAX_VALUE || (System.currentTimeMillis() - time) <= dataTTL;
  }

  /**
   * insert batch to tsfile processor thread-safety that the caller need to guarantee The rows to be
   * inserted are in the range [start, end) Null value in each column values will be replaced by the
   * subsequent non-null value, e.g., {1, null, 3, null, 5} will be {1, 3, 5, null, 5}
   *
   * @param insertTabletPlan insert a tablet of a device
   * @param sequence whether is sequence
   * @param start start index of rows to be inserted in insertTabletPlan
   * @param end end index of rows to be inserted in insertTabletPlan
   * @param results result array
   * @param timePartitionId time partition id
   * @return false if any failure occurs when inserting the tablet, true otherwise
   */
  private boolean insertTabletToTsFileProcessor(
      InsertTabletPlan insertTabletPlan,
      int start,
      int end,
      boolean sequence,
      TSStatus[] results,
      long timePartitionId) {
    // return when start >= end
    if (start >= end) {
      return true;
    }

    TsFileProcessor tsFileProcessor = getOrCreateTsFileProcessor(timePartitionId, sequence);
    if (tsFileProcessor == null) {
      for (int i = start; i < end; i++) {
        results[i] =
            RpcUtils.getStatus(
                TSStatusCode.INTERNAL_SERVER_ERROR,
                "can not create TsFileProcessor, timePartitionId: " + timePartitionId);
      }
      return false;
    }

    try {
      tsFileProcessor.insertTablet(insertTabletPlan, start, end, results);
    } catch (WriteProcessRejectException e) {
      logger.warn("insert to TsFileProcessor rejected, {}", e.getMessage());
      return false;
    } catch (WriteProcessException e) {
      logger.error("insert to TsFileProcessor error ", e);
      return false;
    }

    lastFlushTimeManager.ensureLastTimePartition(timePartitionId);
    // try to update the latest time of the device of this tsRecord
    if (sequence) {
      lastFlushTimeManager.updateLastTime(
          timePartitionId,
          insertTabletPlan.getDevicePath().getFullPath(),
          insertTabletPlan.getTimes()[end - 1]);
    }

    // check memtable size and may async try to flush the work memtable
    if (tsFileProcessor.shouldFlush()) {
      fileFlushPolicy.apply(this, tsFileProcessor, sequence);
    }
    return true;
  }

  private void tryToUpdateBatchInsertLastCache(InsertTabletPlan plan, Long latestFlushedTime) {
    if (!IoTDBDescriptor.getInstance().getConfig().isLastCacheEnabled()) {
      return;
    }
    IMeasurementMNode[] mNodes = plan.getMeasurementMNodes();
    for (int i = 0; i < mNodes.length; i++) {
      if (plan.getColumns()[i] == null) {
        continue;
      }
      // Update cached last value with high priority
      if (mNodes[i] == null) {
        IoTDB.metaManager.updateLastCache(
            plan.getDevicePath().concatNode(plan.getMeasurements()[i]),
            plan.composeLastTimeValuePair(i),
            true,
            latestFlushedTime);
      } else {
        // in stand alone version, the seriesPath is not needed, just use measurementMNodes[i] to
        // update last cache
        IoTDB.metaManager.updateLastCache(
            mNodes[i], plan.composeLastTimeValuePair(i), true, latestFlushedTime);
      }
    }
  }

  private void insertToTsFileProcessor(
      InsertRowPlan insertRowPlan, boolean sequence, long timePartitionId)
      throws WriteProcessException {
    TsFileProcessor tsFileProcessor = getOrCreateTsFileProcessor(timePartitionId, sequence);
    if (tsFileProcessor == null) {
      return;
    }

    tsFileProcessor.insert(insertRowPlan);

    // try to update the latest time of the device of this tsRecord
    lastFlushTimeManager.updateLastTime(
        timePartitionId, insertRowPlan.getDevicePath().getFullPath(), insertRowPlan.getTime());

    long globalLatestFlushTime =
        lastFlushTimeManager.getGlobalFlushedTime(insertRowPlan.getDevicePath().getFullPath());

    tryToUpdateInsertLastCache(insertRowPlan, globalLatestFlushTime);

    // check memtable size and may asyncTryToFlush the work memtable
    if (tsFileProcessor.shouldFlush()) {
      fileFlushPolicy.apply(this, tsFileProcessor, sequence);
    }
  }

  private void tryToUpdateInsertLastCache(InsertRowPlan plan, Long latestFlushedTime) {
    if (!IoTDBDescriptor.getInstance().getConfig().isLastCacheEnabled()) {
      return;
    }
    IMeasurementMNode[] mNodes = plan.getMeasurementMNodes();
    for (int i = 0; i < mNodes.length; i++) {
      if (plan.getValues()[i] == null) {
        continue;
      }
      // Update cached last value with high priority
      if (mNodes[i] == null) {
        IoTDB.metaManager.updateLastCache(
            plan.getDevicePath().concatNode(plan.getMeasurements()[i]),
            plan.composeTimeValuePair(i),
            true,
            latestFlushedTime);
      } else {
        // in stand alone version, the seriesPath is not needed, just use measurementMNodes[i] to
        // update last cache
        IoTDB.metaManager.updateLastCache(
            mNodes[i], plan.composeTimeValuePair(i), true, latestFlushedTime);
      }
    }
  }

  /**
   * mem control module use this method to flush memtable
   *
   * @param tsFileProcessor tsfile processor in which memtable to be flushed
   */
  public void submitAFlushTaskWhenShouldFlush(TsFileProcessor tsFileProcessor) {
    writeLock("submitAFlushTaskWhenShouldFlush");
    try {
      // check memtable size and may asyncTryToFlush the work memtable
      if (tsFileProcessor.shouldFlush()) {
        fileFlushPolicy.apply(this, tsFileProcessor, tsFileProcessor.isSequence());
      }
    } finally {
      writeUnlock();
    }
  }

  private TsFileProcessor getOrCreateTsFileProcessor(long timeRangeId, boolean sequence) {
    TsFileProcessor tsFileProcessor = null;
    try {
      if (sequence) {
        tsFileProcessor =
            getOrCreateTsFileProcessorIntern(timeRangeId, workSequenceTsFileProcessors, true);
      } else {
        tsFileProcessor =
            getOrCreateTsFileProcessorIntern(timeRangeId, workUnsequenceTsFileProcessors, false);
      }
    } catch (DiskSpaceInsufficientException e) {
      logger.error(
          "disk space is insufficient when creating TsFile processor, change system mode to read-only",
          e);
      IoTDBDescriptor.getInstance().getConfig().setReadOnly(true);
    } catch (IOException e) {
      logger.error(
          "meet IOException when creating TsFileProcessor, change system mode to read-only", e);
      IoTDBDescriptor.getInstance().getConfig().setReadOnly(true);
    }
    return tsFileProcessor;
  }

  /**
   * get processor from hashmap, flush oldest processor if necessary
   *
   * @param timeRangeId time partition range
   * @param tsFileProcessorTreeMap tsFileProcessorTreeMap
   * @param sequence whether is sequence or not
   */
  private TsFileProcessor getOrCreateTsFileProcessorIntern(
      long timeRangeId, TreeMap<Long, TsFileProcessor> tsFileProcessorTreeMap, boolean sequence)
      throws IOException, DiskSpaceInsufficientException {

    TsFileProcessor res = tsFileProcessorTreeMap.get(timeRangeId);

    if (null == res) {
      // build new processor, memory control module will control the number of memtables
      res = newTsFileProcessor(sequence, timeRangeId);
      tsFileProcessorTreeMap.put(timeRangeId, res);
      tsFileManager.add(res.getTsFileResource(), sequence);
    }

    return res;
  }

  private TsFileProcessor newTsFileProcessor(boolean sequence, long timePartitionId)
      throws IOException, DiskSpaceInsufficientException {

    long version = partitionMaxFileVersions.getOrDefault(timePartitionId, 0L) + 1;
    partitionMaxFileVersions.put(timePartitionId, version);
    String filePath =
        TsFileNameGenerator.generateNewTsFilePathWithMkdir(
            sequence,
            logicalStorageGroupName,
            virtualStorageGroupId,
            timePartitionId,
            System.currentTimeMillis(),
            version,
            0,
            0);

    return getTsFileProcessor(sequence, filePath, timePartitionId);
  }

  private TsFileProcessor getTsFileProcessor(
      boolean sequence, String filePath, long timePartitionId) throws IOException {
    TsFileProcessor tsFileProcessor;
    if (sequence) {
      tsFileProcessor =
          new TsFileProcessor(
              logicalStorageGroupName + File.separator + virtualStorageGroupId,
              fsFactory.getFileWithParent(filePath),
              storageGroupInfo,
              this::closeUnsealedTsFileProcessorCallBack,
              this::updateLatestFlushTimeCallback,
              true);
    } else {
      tsFileProcessor =
          new TsFileProcessor(
              logicalStorageGroupName + File.separator + virtualStorageGroupId,
              fsFactory.getFileWithParent(filePath),
              storageGroupInfo,
              this::closeUnsealedTsFileProcessorCallBack,
              this::unsequenceFlushCallback,
              false);
    }

    if (enableMemControl) {
      TsFileProcessorInfo tsFileProcessorInfo = new TsFileProcessorInfo(storageGroupInfo);
      tsFileProcessor.setTsFileProcessorInfo(tsFileProcessorInfo);
      this.storageGroupInfo.initTsFileProcessorInfo(tsFileProcessor);
    }

    tsFileProcessor.addCloseFileListeners(customCloseFileListeners);
    tsFileProcessor.addFlushListeners(customFlushListeners);
    tsFileProcessor.setTimeRangeId(timePartitionId);

    return tsFileProcessor;
  }

  /**
   * Create a new tsfile name
   *
   * @return file name
   */
  private String getNewTsFileName(long timePartitionId) {
    long version = partitionMaxFileVersions.getOrDefault(timePartitionId, 0L) + 1;
    partitionMaxFileVersions.put(timePartitionId, version);
    return getNewTsFileName(System.currentTimeMillis(), version, 0, 0);
  }

  private String getNewTsFileName(long time, long version, int mergeCnt, int unseqCompactionCnt) {
    return TsFileNameGenerator.generateNewTsFileName(time, version, mergeCnt, unseqCompactionCnt);
  }

  /**
   * close one tsfile processor
   *
   * @param sequence whether this tsfile processor is sequence or not
   * @param tsFileProcessor tsfile processor
   */
  public void syncCloseOneTsFileProcessor(boolean sequence, TsFileProcessor tsFileProcessor) {
    synchronized (closeStorageGroupCondition) {
      try {
        asyncCloseOneTsFileProcessor(sequence, tsFileProcessor);
        long startTime = System.currentTimeMillis();
        while (closingSequenceTsFileProcessor.contains(tsFileProcessor)
            || closingUnSequenceTsFileProcessor.contains(tsFileProcessor)) {
          closeStorageGroupCondition.wait(60_000);
          if (System.currentTimeMillis() - startTime > 60_000) {
            logger.warn(
                "{} has spent {}s to wait for closing one tsfile.",
                logicalStorageGroupName + "-" + this.virtualStorageGroupId,
                (System.currentTimeMillis() - startTime) / 1000);
          }
        }
      } catch (InterruptedException e) {
        Thread.currentThread().interrupt();
        logger.error(
            "syncCloseOneTsFileProcessor error occurs while waiting for closing the storage "
                + "group {}",
            logicalStorageGroupName + "-" + virtualStorageGroupId,
            e);
      }
    }
  }

  /**
   * close one tsfile processor, thread-safety should be ensured by caller
   *
   * @param sequence whether this tsfile processor is sequence or not
   * @param tsFileProcessor tsfile processor
   */
  public void asyncCloseOneTsFileProcessor(boolean sequence, TsFileProcessor tsFileProcessor) {
    // for sequence tsfile, we update the endTimeMap only when the file is prepared to be closed.
    // for unsequence tsfile, we have maintained the endTimeMap when an insertion comes.
    if (closingSequenceTsFileProcessor.contains(tsFileProcessor)
        || closingUnSequenceTsFileProcessor.contains(tsFileProcessor)
        || tsFileProcessor.alreadyMarkedClosing()) {
      return;
    }
    logger.info(
        "Async close tsfile: {}",
        tsFileProcessor.getTsFileResource().getTsFile().getAbsolutePath());
    if (sequence) {
      closingSequenceTsFileProcessor.add(tsFileProcessor);
      updateEndTimeMap(tsFileProcessor);
      tsFileProcessor.asyncClose();

      workSequenceTsFileProcessors.remove(tsFileProcessor.getTimeRangeId());
      // if unsequence files don't contain this time range id, we should remove it's version
      // controller
      if (!workUnsequenceTsFileProcessors.containsKey(tsFileProcessor.getTimeRangeId())) {
        timePartitionIdVersionControllerMap.remove(tsFileProcessor.getTimeRangeId());
      }
      logger.info(
          "close a sequence tsfile processor {}",
          logicalStorageGroupName + "-" + virtualStorageGroupId);
    } else {
      closingUnSequenceTsFileProcessor.add(tsFileProcessor);
      tsFileProcessor.asyncClose();

      workUnsequenceTsFileProcessors.remove(tsFileProcessor.getTimeRangeId());
      // if sequence files don't contain this time range id, we should remove it's version
      // controller
      if (!workSequenceTsFileProcessors.containsKey(tsFileProcessor.getTimeRangeId())) {
        timePartitionIdVersionControllerMap.remove(tsFileProcessor.getTimeRangeId());
      }
    }
  }

  /**
   * delete the storageGroup's own folder in folder data/system/storage_groups
   *
   * @param systemDir system dir
   */
  public void deleteFolder(String systemDir) {
    logger.info(
        "{} will close all files for deleting data folder {}",
        logicalStorageGroupName + "-" + virtualStorageGroupId,
        systemDir);
    writeLock("deleteFolder");
    try {
      File storageGroupFolder =
          SystemFileFactory.INSTANCE.getFile(systemDir, virtualStorageGroupId);
      if (storageGroupFolder.exists()) {
        org.apache.iotdb.db.utils.FileUtils.deleteDirectory(storageGroupFolder);
      }
    } finally {
      writeUnlock();
    }
  }

  /** close all tsfile resource */
  public void closeAllResources() {
    for (TsFileResource tsFileResource : tsFileManager.getTsFileList(false)) {
      try {
        tsFileResource.close();
      } catch (IOException e) {
        logger.error("Cannot close a TsFileResource {}", tsFileResource, e);
      }
    }
    for (TsFileResource tsFileResource : tsFileManager.getTsFileList(true)) {
      try {
        tsFileResource.close();
      } catch (IOException e) {
        logger.error("Cannot close a TsFileResource {}", tsFileResource, e);
      }
    }
  }

  /** release wal buffer */
  public void releaseWalDirectByteBufferPool() {
    synchronized (walByteBufferPool) {
      while (!walByteBufferPool.isEmpty()) {
        MmapUtil.clean((MappedByteBuffer) walByteBufferPool.removeFirst());
        currentWalPoolSize--;
      }
    }
  }

  /** delete tsfile */
  public void syncDeleteDataFiles() {
    logger.info(
        "{} will close all files for deleting data files",
        logicalStorageGroupName + "-" + virtualStorageGroupId);
    writeLock("syncDeleteDataFiles");
    try {

      syncCloseAllWorkingTsFileProcessors();
      // normally, mergingModification is just need to be closed by after a merge task is finished.
      // we close it here just for IT test.
      closeAllResources();
      List<String> folder = DirectoryManager.getInstance().getAllSequenceFileFolders();
      folder.addAll(DirectoryManager.getInstance().getAllUnSequenceFileFolders());
      deleteAllSGFolders(folder);

      this.workSequenceTsFileProcessors.clear();
      this.workUnsequenceTsFileProcessors.clear();
      this.tsFileManager.clear();
      lastFlushTimeManager.clearFlushedTime();
      lastFlushTimeManager.clearGlobalFlushedTime();
      lastFlushTimeManager.clearLastTime();
    } finally {
      writeUnlock();
    }
  }

  private void deleteAllSGFolders(List<String> folder) {
    for (String tsfilePath : folder) {
      File storageGroupFolder =
          fsFactory.getFile(
              tsfilePath, logicalStorageGroupName + File.separator + virtualStorageGroupId);
      if (storageGroupFolder.exists()) {
        org.apache.iotdb.db.utils.FileUtils.deleteDirectory(storageGroupFolder);
      }
    }
  }

  /** Iterate each TsFile and try to lock and remove those out of TTL. */
  public synchronized void checkFilesTTL() {
    if (dataTTL == Long.MAX_VALUE) {
      logger.debug(
          "{}: TTL not set, ignore the check",
          logicalStorageGroupName + "-" + virtualStorageGroupId);
      return;
    }
    long ttlLowerBound = System.currentTimeMillis() - dataTTL;
    logger.debug(
        "{}: TTL removing files before {}",
        logicalStorageGroupName + "-" + virtualStorageGroupId,
        new Date(ttlLowerBound));

    // copy to avoid concurrent modification of deletion
    List<TsFileResource> seqFiles = new ArrayList<>(tsFileManager.getTsFileList(true));
    List<TsFileResource> unseqFiles = new ArrayList<>(tsFileManager.getTsFileList(false));

    for (TsFileResource tsFileResource : seqFiles) {
      checkFileTTL(tsFileResource, ttlLowerBound, true);
    }
    for (TsFileResource tsFileResource : unseqFiles) {
      checkFileTTL(tsFileResource, ttlLowerBound, false);
    }
  }

  private void checkFileTTL(TsFileResource resource, long ttlLowerBound, boolean isSeq) {
    if (!resource.isClosed() || !resource.isDeleted() && resource.stillLives(ttlLowerBound)) {
      return;
    }

    // prevent new merges and queries from choosing this file
    resource.setDeleted(true);

    // ensure that the file is not used by any queries
    if (resource.tryWriteLock()) {
      try {
        // try to delete physical data file
        resource.remove();
        tsFileManager.remove(resource, isSeq);
        logger.info(
            "Removed a file {} before {} by ttl ({}ms)",
            resource.getTsFilePath(),
            new Date(ttlLowerBound),
            dataTTL);
      } finally {
        resource.writeUnlock();
      }
    }
  }

  public void timedFlushSeqMemTable() {
    writeLock("timedFlushSeqMemTable");
    try {
      // only check sequence tsfiles' memtables
      List<TsFileProcessor> tsFileProcessors =
          new ArrayList<>(workSequenceTsFileProcessors.values());
      long timeLowerBound = System.currentTimeMillis() - config.getSeqMemtableFlushInterval();

      for (TsFileProcessor tsFileProcessor : tsFileProcessors) {
        if (tsFileProcessor.getWorkMemTableCreatedTime() < timeLowerBound) {
          logger.info(
              "Exceed sequence memtable flush interval, so flush working memtable of time partition {} in storage group {}[{}]",
              tsFileProcessor.getTimeRangeId(),
              logicalStorageGroupName,
              virtualStorageGroupId);
          fileFlushPolicy.apply(this, tsFileProcessor, tsFileProcessor.isSequence());
        }
      }
    } finally {
      writeUnlock();
    }
  }

  public void timedFlushUnseqMemTable() {
    writeLock("timedFlushUnseqMemTable");
    try {
      // only check unsequence tsfiles' memtables
      List<TsFileProcessor> tsFileProcessors =
          new ArrayList<>(workUnsequenceTsFileProcessors.values());
      long timeLowerBound = System.currentTimeMillis() - config.getUnseqMemtableFlushInterval();

      for (TsFileProcessor tsFileProcessor : tsFileProcessors) {
        if (tsFileProcessor.getWorkMemTableCreatedTime() < timeLowerBound) {
          logger.info(
              "Exceed unsequence memtable flush interval, so flush working memtable of time partition {} in storage group {}[{}]",
              tsFileProcessor.getTimeRangeId(),
              logicalStorageGroupName,
              virtualStorageGroupId);
          fileFlushPolicy.apply(this, tsFileProcessor, tsFileProcessor.isSequence());
        }
      }
    } finally {
      writeUnlock();
    }
  }

  public void timedCloseTsFileProcessor() {
    writeLock("timedCloseTsFileProcessor");
    try {
      List<TsFileProcessor> seqTsFileProcessors =
          new ArrayList<>(workSequenceTsFileProcessors.values());
      long timeLowerBound =
          System.currentTimeMillis() - config.getCloseTsFileIntervalAfterFlushing();
      for (TsFileProcessor tsFileProcessor : seqTsFileProcessors) {
        // working memtable is null(no more write ops) and last flush time exceeds close interval
        if (tsFileProcessor.getWorkMemTableCreatedTime() == Long.MAX_VALUE
            && tsFileProcessor.getLastWorkMemtableFlushTime() < timeLowerBound) {
          logger.info(
              "Exceed tsfile close interval, so close TsFileProcessor of time partition {} in storage group {}[{}]",
              tsFileProcessor.getTimeRangeId(),
              logicalStorageGroupName,
              virtualStorageGroupId);
          asyncCloseOneTsFileProcessor(true, tsFileProcessor);
        }
      }

      List<TsFileProcessor> unSeqTsFileProcessors =
          new ArrayList<>(workUnsequenceTsFileProcessors.values());
      timeLowerBound = System.currentTimeMillis() - config.getCloseTsFileIntervalAfterFlushing();
      for (TsFileProcessor tsFileProcessor : unSeqTsFileProcessors) {
        // working memtable is null(no more write ops) and last flush time exceeds close interval
        if (tsFileProcessor.getWorkMemTableCreatedTime() == Long.MAX_VALUE
            && tsFileProcessor.getLastWorkMemtableFlushTime() < timeLowerBound) {
          logger.info(
              "Exceed tsfile close interval, so close TsFileProcessor of time partition {} in storage group {}[{}]",
              tsFileProcessor.getTimeRangeId(),
              logicalStorageGroupName,
              virtualStorageGroupId);
          asyncCloseOneTsFileProcessor(false, tsFileProcessor);
        }
      }
    } finally {
      writeUnlock();
    }
  }

  /** This method will be blocked until all tsfile processors are closed. */
  public void syncCloseAllWorkingTsFileProcessors() {
    synchronized (closeStorageGroupCondition) {
      try {
        asyncCloseAllWorkingTsFileProcessors();
        long startTime = System.currentTimeMillis();
        while (!closingSequenceTsFileProcessor.isEmpty()
            || !closingUnSequenceTsFileProcessor.isEmpty()) {
          closeStorageGroupCondition.wait(60_000);
          if (System.currentTimeMillis() - startTime > 60_000) {
            logger.warn(
                "{} has spent {}s to wait for closing all TsFiles.",
                logicalStorageGroupName + "-" + this.virtualStorageGroupId,
                (System.currentTimeMillis() - startTime) / 1000);
          }
        }
      } catch (InterruptedException e) {
        logger.error(
            "CloseFileNodeCondition error occurs while waiting for closing the storage "
                + "group {}",
            logicalStorageGroupName + "-" + virtualStorageGroupId,
            e);
        Thread.currentThread().interrupt();
      }
    }
  }

  /** close all working tsfile processors */
  public void asyncCloseAllWorkingTsFileProcessors() {
    writeLock("asyncCloseAllWorkingTsFileProcessors");
    try {
      logger.info(
          "async force close all files in storage group: {}",
          logicalStorageGroupName + "-" + virtualStorageGroupId);
      // to avoid concurrent modification problem, we need a new array list
      for (TsFileProcessor tsFileProcessor :
          new ArrayList<>(workSequenceTsFileProcessors.values())) {
        asyncCloseOneTsFileProcessor(true, tsFileProcessor);
      }
      // to avoid concurrent modification problem, we need a new array list
      for (TsFileProcessor tsFileProcessor :
          new ArrayList<>(workUnsequenceTsFileProcessors.values())) {
        asyncCloseOneTsFileProcessor(false, tsFileProcessor);
      }
    } finally {
      writeUnlock();
    }
  }

  /** force close all working tsfile processors */
  public void forceCloseAllWorkingTsFileProcessors() throws TsFileProcessorException {
    writeLock("forceCloseAllWorkingTsFileProcessors");
    try {
      logger.info(
          "force close all processors in storage group: {}",
          logicalStorageGroupName + "-" + virtualStorageGroupId);
      // to avoid concurrent modification problem, we need a new array list
      for (TsFileProcessor tsFileProcessor :
          new ArrayList<>(workSequenceTsFileProcessors.values())) {
        tsFileProcessor.putMemTableBackAndClose();
      }
      // to avoid concurrent modification problem, we need a new array list
      for (TsFileProcessor tsFileProcessor :
          new ArrayList<>(workUnsequenceTsFileProcessors.values())) {
        tsFileProcessor.putMemTableBackAndClose();
      }
    } finally {
      writeUnlock();
    }
  }

  /**
   * build query data source by searching all tsfile which fit in query filter
   *
   * @param pathList data paths
   * @param context query context
   * @param timeFilter time filter
   * @param singleDeviceId selected deviceId (not null only when all the selected series are under
   *     the same device)
   * @return query data source
   */
  public QueryDataSource query(
      List<PartialPath> pathList,
      String singleDeviceId,
      QueryContext context,
      QueryFileManager filePathsManager,
      Filter timeFilter)
      throws QueryProcessException {
    readLock();

    try {
      List<TsFileResource> seqResources =
          getFileResourceListForQuery(
              tsFileManager.getTsFileList(true),
              upgradeSeqFileList,
              pathList,
              singleDeviceId,
              context,
              timeFilter,
              true);
      List<TsFileResource> unseqResources =
          getFileResourceListForQuery(
              tsFileManager.getTsFileList(false),
              upgradeUnseqFileList,
              pathList,
              singleDeviceId,
              context,
              timeFilter,
              false);
      QueryDataSource dataSource = new QueryDataSource(seqResources, unseqResources);
      // used files should be added before mergeLock is unlocked, or they may be deleted by
      // running merge
      // is null only in tests
      if (filePathsManager != null) {
        filePathsManager.addUsedFilesForQuery(context.getQueryId(), dataSource);
      }
      dataSource.setDataTTL(dataTTL);
      return dataSource;
    } catch (MetadataException e) {
      throw new QueryProcessException(e);
    } finally {
      readUnlock();
    }
  }

  /** lock the read lock of the insert lock */
  public void readLock() {
    // apply read lock for SG insert lock to prevent inconsistent with concurrently writing memtable
    insertLock.readLock().lock();
    // apply read lock for TsFileResource list
    tsFileManager.readLock();
  }

  /** unlock the read lock of insert lock */
  public void readUnlock() {
    tsFileManager.readUnlock();
    insertLock.readLock().unlock();
  }

  /** lock the write lock of the insert lock */
  public void writeLock(String holder) {
    insertLock.writeLock().lock();
    insertWriteLockHolder = holder;
  }

  /** unlock the write lock of the insert lock */
  public void writeUnlock() {
    insertWriteLockHolder = "";
    insertLock.writeLock().unlock();
  }

  /**
   * @param tsFileResources includes sealed and unsealed tsfile resources
   * @return fill unsealed tsfile resources with memory data and ChunkMetadataList of data in disk
   */
  private List<TsFileResource> getFileResourceListForQuery(
      Collection<TsFileResource> tsFileResources,
      List<TsFileResource> upgradeTsFileResources,
      List<PartialPath> pathList,
      String singleDeviceId,
      QueryContext context,
      Filter timeFilter,
      boolean isSeq)
      throws MetadataException {

    if (context.isDebug()) {
      DEBUG_LOGGER.info(
          "Path: {}, get tsfile list: {} isSeq: {} timefilter: {}",
          pathList,
          tsFileResources,
          isSeq,
          (timeFilter == null ? "null" : timeFilter));
    }

    List<TsFileResource> tsfileResourcesForQuery = new ArrayList<>();

    long timeLowerBound =
        dataTTL != Long.MAX_VALUE ? System.currentTimeMillis() - dataTTL : Long.MIN_VALUE;
    context.setQueryTimeLowerBound(timeLowerBound);

    // for upgrade files and old files must be closed
    for (TsFileResource tsFileResource : upgradeTsFileResources) {
      if (!tsFileResource.isSatisfied(
          singleDeviceId, timeFilter, isSeq, dataTTL, context.isDebug())) {
        continue;
      }
      closeQueryLock.readLock().lock();
      try {
        tsfileResourcesForQuery.add(tsFileResource);
      } finally {
        closeQueryLock.readLock().unlock();
      }
    }

    for (TsFileResource tsFileResource : tsFileResources) {
      if (!tsFileResource.isSatisfied(
          singleDeviceId, timeFilter, isSeq, dataTTL, context.isDebug())) {
        continue;
      }
      closeQueryLock.readLock().lock();
      try {
        if (tsFileResource.isClosed()) {
          tsfileResourcesForQuery.add(tsFileResource);
        } else {
          tsFileResource.getProcessor().query(pathList, context, tsfileResourcesForQuery);
        }
      } catch (IOException e) {
        throw new MetadataException(e);
      } finally {
        closeQueryLock.readLock().unlock();
      }
    }
    return tsfileResourcesForQuery;
  }

  /**
   * Delete data whose timestamp <= 'timestamp' and belongs to the time series
   * deviceId.measurementId.
   *
   * @param path the timeseries path of the to be deleted.
   * @param startTime the startTime of delete range.
   * @param endTime the endTime of delete range.
   * @param timePartitionFilter
   */
  public void delete(
      PartialPath path,
      long startTime,
      long endTime,
      long planIndex,
      TimePartitionFilter timePartitionFilter)
      throws IOException {
    // If there are still some old version tsfiles, the delete won't succeeded.
    if (upgradeFileCount.get() != 0) {
      throw new IOException(
          "Delete failed. " + "Please do not delete until the old files upgraded.");
    }
    if (SettleService.getINSTANCE().getFilesToBeSettledCount().get() != 0) {
      throw new IOException(
          "Delete failed. " + "Please do not delete until the old files settled.");
    }
    // TODO: how to avoid partial deletion?
    // FIXME: notice that if we may remove a SGProcessor out of memory, we need to close all opened
    // mod files in mergingModification, sequenceFileList, and unsequenceFileList
    writeLock("delete");

    // record files which are updated so that we can roll back them in case of exception
    List<ModificationFile> updatedModFiles = new ArrayList<>();

    try {
      Set<PartialPath> devicePaths = IoTDB.metaManager.getBelongedDevices(path);
      for (PartialPath device : devicePaths) {
        // delete Last cache record if necessary
        tryToDeleteLastCache(device, path, startTime, endTime);
      }

      // write log to impacted working TsFileProcessors
      logDeletion(startTime, endTime, path, timePartitionFilter);

      Deletion deletion = new Deletion(path, MERGE_MOD_START_VERSION_NUM, startTime, endTime);

      deleteDataInFiles(
          tsFileManager.getTsFileList(true),
          deletion,
          devicePaths,
          updatedModFiles,
          planIndex,
          timePartitionFilter);
      deleteDataInFiles(
          tsFileManager.getTsFileList(false),
          deletion,
          devicePaths,
          updatedModFiles,
          planIndex,
          timePartitionFilter);

    } catch (Exception e) {
      // roll back
      for (ModificationFile modFile : updatedModFiles) {
        modFile.abort();
        // remember to close mod file
        modFile.close();
      }
      throw new IOException(e);
    } finally {
      writeUnlock();
    }
  }

  private void logDeletion(
      long startTime, long endTime, PartialPath path, TimePartitionFilter timePartitionFilter)
      throws IOException {
    long timePartitionStartId = StorageEngine.getTimePartition(startTime);
    long timePartitionEndId = StorageEngine.getTimePartition(endTime);
    if (IoTDBDescriptor.getInstance().getConfig().isEnableWal()) {
      DeletePlan deletionPlan = new DeletePlan(startTime, endTime, path);
      for (Map.Entry<Long, TsFileProcessor> entry : workSequenceTsFileProcessors.entrySet()) {
        if (timePartitionStartId <= entry.getKey()
            && entry.getKey() <= timePartitionEndId
            && (timePartitionFilter == null
                || timePartitionFilter.satisfy(logicalStorageGroupName, entry.getKey()))) {
          entry.getValue().getLogNode().write(deletionPlan);
        }
      }

      for (Map.Entry<Long, TsFileProcessor> entry : workUnsequenceTsFileProcessors.entrySet()) {
        if (timePartitionStartId <= entry.getKey()
            && entry.getKey() <= timePartitionEndId
            && (timePartitionFilter == null
                || timePartitionFilter.satisfy(logicalStorageGroupName, entry.getKey()))) {
          entry.getValue().getLogNode().write(deletionPlan);
        }
      }
    }
  }

  private boolean canSkipDelete(
      TsFileResource tsFileResource,
      Set<PartialPath> devicePaths,
      long deleteStart,
      long deleteEnd,
      TimePartitionFilter timePartitionFilter) {
    if (timePartitionFilter != null
        && !timePartitionFilter.satisfy(
            logicalStorageGroupName, tsFileResource.getTimePartition())) {
      return true;
    }
    for (PartialPath device : devicePaths) {
      String deviceId = device.getFullPath();
      long endTime = tsFileResource.getEndTime(deviceId);
      if (endTime == Long.MIN_VALUE) {
        return false;
      }

      if (tsFileResource.isDeviceIdExist(deviceId)
          && (deleteEnd >= tsFileResource.getStartTime(deviceId) && deleteStart <= endTime)) {
        return false;
      }
    }
    return true;
  }

  private void deleteDataInFiles(
      Collection<TsFileResource> tsFileResourceList,
      Deletion deletion,
      Set<PartialPath> devicePaths,
      List<ModificationFile> updatedModFiles,
      long planIndex,
      TimePartitionFilter timePartitionFilter)
      throws IOException {
    for (TsFileResource tsFileResource : tsFileResourceList) {
      if (canSkipDelete(
          tsFileResource,
          devicePaths,
          deletion.getStartTime(),
          deletion.getEndTime(),
          timePartitionFilter)) {
        continue;
      }

      if (tsFileResource.isMerging) {
        // we have to set modification offset to MAX_VALUE, as the offset of source chunk may
        // change after compaction
        deletion.setFileOffset(Long.MAX_VALUE);
        // write deletion into modification file
        tsFileResource.getCompactionModFile().write(deletion);
        // remember to close mod file
        tsFileResource.getCompactionModFile().close();
      } else {
        deletion.setFileOffset(tsFileResource.getTsFileSize());
        // write deletion into modification file
        tsFileResource.getModFile().write(deletion);
        // remember to close mod file
        tsFileResource.getModFile().close();
      }
      logger.info(
          "[Deletion] Deletion with path:{}, time:{}-{} written into mods file:{}.",
          deletion.getPath(),
          deletion.getStartTime(),
          deletion.getEndTime(),
          tsFileResource.getModFile().getFilePath());

      tsFileResource.updatePlanIndexes(planIndex);

      // delete data in memory of unsealed file
      if (!tsFileResource.isClosed()) {
        TsFileProcessor tsfileProcessor = tsFileResource.getProcessor();
        tsfileProcessor.deleteDataInMemory(deletion, devicePaths);
      }

      // add a record in case of rollback
      updatedModFiles.add(tsFileResource.getModFile());
    }
  }

  private void tryToDeleteLastCache(
      PartialPath deviceId, PartialPath originalPath, long startTime, long endTime)
      throws WriteProcessException {
    if (!IoTDBDescriptor.getInstance().getConfig().isLastCacheEnabled()) {
      return;
    }
    try {
      IoTDB.metaManager.deleteLastCacheByDevice(deviceId, originalPath, startTime, endTime);
    } catch (MetadataException e) {
      throw new WriteProcessException(e);
    }
  }

  /**
   * when close an TsFileProcessor, update its EndTimeMap immediately
   *
   * @param tsFileProcessor processor to be closed
   */
  private void updateEndTimeMap(TsFileProcessor tsFileProcessor) {
    TsFileResource resource = tsFileProcessor.getTsFileResource();
    for (String deviceId : resource.getDevices()) {
      resource.updateEndTime(
          deviceId, lastFlushTimeManager.getLastTime(tsFileProcessor.getTimeRangeId(), deviceId));
    }
  }

  private boolean unsequenceFlushCallback(TsFileProcessor processor) {
    return true;
  }

  private boolean updateLatestFlushTimeCallback(TsFileProcessor processor) {
    boolean res = lastFlushTimeManager.updateLatestFlushTime(processor.getTimeRangeId());
    if (!res) {
      logger.warn(
          "Partition: {} does't have latest time for each device. "
              + "No valid record is written into memtable. Flushing tsfile is: {}",
          processor.getTimeRangeId(),
          processor.getTsFileResource().getTsFile());
    }

    return res;
  }

  /**
   * update latest flush time for partition id
   *
   * @param partitionId partition id
   * @param latestFlushTime lastest flush time
   * @return true if update latest flush time success
   */
  private boolean updateLatestFlushTimeToPartition(long partitionId, long latestFlushTime) {
    boolean res =
        lastFlushTimeManager.updateLatestFlushTimeToPartition(partitionId, latestFlushTime);
    if (!res) {
      logger.warn(
          "Partition: {} does't have latest time for each device. "
              + "No valid record is written into memtable.  latest flush time is: {}",
          partitionId,
          latestFlushTime);
    }

    return res;
  }

  /** used for upgrading */
  public void updateNewlyFlushedPartitionLatestFlushedTimeForEachDevice(
      long partitionId, String deviceId, long time) {
    lastFlushTimeManager.updateNewlyFlushedPartitionLatestFlushedTimeForEachDevice(
        partitionId, deviceId, time);
  }

  /** put the memtable back to the MemTablePool and make the metadata in writer visible */
  // TODO please consider concurrency with query and insert method.
  private void closeUnsealedTsFileProcessorCallBack(TsFileProcessor tsFileProcessor)
      throws TsFileProcessorException {
    closeQueryLock.writeLock().lock();
    try {
      tsFileProcessor.close();
      tsFileResourceManager.registerSealedTsFileResource(tsFileProcessor.getTsFileResource());
    } finally {
      closeQueryLock.writeLock().unlock();
    }
    // closingSequenceTsFileProcessor is a thread safety class.
    if (closingSequenceTsFileProcessor.contains(tsFileProcessor)) {
      closingSequenceTsFileProcessor.remove(tsFileProcessor);
    } else {
      closingUnSequenceTsFileProcessor.remove(tsFileProcessor);
    }
    synchronized (closeStorageGroupCondition) {
      closeStorageGroupCondition.notifyAll();
    }
    logger.info(
        "signal closing storage group condition in {}",
        logicalStorageGroupName + "-" + virtualStorageGroupId);
  }

  private void executeCompaction() {
    List<Long> timePartitions = new ArrayList<>(tsFileManager.getTimePartitions());
    // sort the time partition from largest to smallest
    timePartitions.sort((o1, o2) -> (int) (o2 - o1));
    for (long timePartition : timePartitions) {
      CompactionScheduler.scheduleCompaction(tsFileManager, timePartition);
    }
  }

  /**
   * count all Tsfiles in the storage group which need to be upgraded
   *
   * @return total num of the tsfiles which need to be upgraded in the storage group
   */
  public int countUpgradeFiles() {
    return upgradeFileCount.get();
  }

  /** upgrade all files belongs to this storage group */
  public void upgrade() {
    for (TsFileResource seqTsFileResource : upgradeSeqFileList) {
      seqTsFileResource.setUpgradeTsFileResourceCallBack(this::upgradeTsFileResourceCallBack);
      seqTsFileResource.doUpgrade();
    }
    for (TsFileResource unseqTsFileResource : upgradeUnseqFileList) {
      unseqTsFileResource.setUpgradeTsFileResourceCallBack(this::upgradeTsFileResourceCallBack);
      unseqTsFileResource.doUpgrade();
    }
  }

  private void upgradeTsFileResourceCallBack(TsFileResource tsFileResource) {
    List<TsFileResource> upgradedResources = tsFileResource.getUpgradedResources();
    for (TsFileResource resource : upgradedResources) {
      long partitionId = resource.getTimePartition();
      resource
          .getDevices()
          .forEach(
              device ->
                  updateNewlyFlushedPartitionLatestFlushedTimeForEachDevice(
                      partitionId, device, resource.getEndTime(device)));
    }
    upgradeFileCount.getAndAdd(-1);
    // load all upgraded resources in this sg to tsFileResourceManager
    if (upgradeFileCount.get() == 0) {
      writeLock("upgradeTsFileResourceCallBack");
      try {
        loadUpgradedResources(upgradeSeqFileList, true);
        loadUpgradedResources(upgradeUnseqFileList, false);
      } finally {
        writeUnlock();
      }
      // after upgrade complete, update partitionLatestFlushedTimeForEachDevice
      lastFlushTimeManager.applyNewlyFlushedTimeToFlushedTime();
    }
  }

  /**
   * After finishing settling tsfile, we need to do 2 things : (1) move the new tsfile to the
   * correct folder, including deleting its old mods file (2) update the relevant data of this old
   * tsFile in memory ,eg: FileSequenceReader, tsFileManager, cache, etc.
   */
  private void settleTsFileCallBack(
      TsFileResource oldTsFileResource, List<TsFileResource> newTsFileResources)
      throws WriteProcessException {
    oldTsFileResource.readUnlock();
    oldTsFileResource.writeLock();
    try {
      TsFileAndModSettleTool.moveNewTsFile(oldTsFileResource, newTsFileResources);
      if (TsFileAndModSettleTool.getInstance().recoverSettleFileMap.size() != 0) {
        TsFileAndModSettleTool.getInstance()
            .recoverSettleFileMap
            .remove(oldTsFileResource.getTsFile().getAbsolutePath());
      }
      // clear Cache , including chunk cache and timeseriesMetadata cache
      ChunkCache.getInstance().clear();
      TimeSeriesMetadataCache.getInstance().clear();

      // if old tsfile is being deleted in the process due to its all data's being deleted.
      if (!oldTsFileResource.getTsFile().exists()) {
        tsFileManager.remove(oldTsFileResource, oldTsFileResource.isSeq());
      }
      FileReaderManager.getInstance().closeFileAndRemoveReader(oldTsFileResource.getTsFilePath());
      oldTsFileResource.setSettleTsFileCallBack(null);
      SettleService.getINSTANCE().getFilesToBeSettledCount().addAndGet(-1);
    } catch (IOException e) {
      logger.error("Exception to move new tsfile in settling", e);
      throw new WriteProcessException(
          "Meet error when settling file: " + oldTsFileResource.getTsFile().getAbsolutePath(), e);
    } finally {
      oldTsFileResource.writeUnlock();
    }
  }

  private void loadUpgradedResources(List<TsFileResource> resources, boolean isseq) {
    if (resources.isEmpty()) {
      return;
    }
    for (TsFileResource resource : resources) {
      resource.writeLock();
      try {
        UpgradeUtils.moveUpgradedFiles(resource);
        tsFileManager.addAll(resource.getUpgradedResources(), isseq);
        // delete old TsFile and resource
        resource.delete();
        Files.deleteIfExists(
            fsFactory
                .getFile(resource.getTsFile().toPath() + ModificationFile.FILE_SUFFIX)
                .toPath());
        UpgradeLog.writeUpgradeLogFile(
            resource.getTsFile().getAbsolutePath() + "," + UpgradeCheckStatus.UPGRADE_SUCCESS);
      } catch (IOException e) {
        logger.error("Unable to load {}, caused by ", resource, e);
      } finally {
        resource.writeUnlock();
      }
    }
    // delete upgrade folder when it is empty
    if (resources.get(0).getTsFile().getParentFile().isDirectory()
        && resources.get(0).getTsFile().getParentFile().listFiles().length == 0) {
      try {
        Files.delete(resources.get(0).getTsFile().getParentFile().toPath());
      } catch (IOException e) {
        logger.error(
            "Delete upgrade folder {} failed, caused by ",
            resources.get(0).getTsFile().getParentFile(),
            e);
      }
    }
    resources.clear();
  }

  /**
   * merge file under this storage group processor
   *
   * @param isFullMerge whether this merge is a full merge or not
   */
  public void merge(boolean isFullMerge) {
    writeLock("merge");
    try {
      executeCompaction();
    } finally {
      writeUnlock();
    }
  }

  /**
   * Load a new tsfile to storage group processor. The file may have overlap with other files.
   *
   * <p>or unsequence list.
   *
   * <p>Secondly, execute the loading process by the type.
   *
   * <p>Finally, update the latestTimeForEachDevice and partitionLatestFlushedTimeForEachDevice.
   *
   * @param newTsFileResource tsfile resource @UsedBy sync module.
   */
  public void loadNewTsFileForSync(TsFileResource newTsFileResource) throws LoadFileException {
    File tsfileToBeInserted = newTsFileResource.getTsFile();
    long newFilePartitionId = newTsFileResource.getTimePartitionWithCheck();
    writeLock("loadNewTsFileForSync");
    try {
      if (loadTsFileByType(
          LoadTsFileType.LOAD_SEQUENCE,
          tsfileToBeInserted,
          newTsFileResource,
          newFilePartitionId,
          tsFileManager.getSequenceListByTimePartition(newFilePartitionId).size() - 1)) {
        updateLatestTimeMap(newTsFileResource);
      }
      resetLastCacheWhenLoadingTsfile(newTsFileResource);
    } catch (DiskSpaceInsufficientException e) {
      logger.error(
          "Failed to append the tsfile {} to storage group processor {} because the disk space is insufficient.",
          tsfileToBeInserted.getAbsolutePath(),
          tsfileToBeInserted.getParentFile().getName());
      IoTDBDescriptor.getInstance().getConfig().setReadOnly(true);
      throw new LoadFileException(e);
    } catch (IllegalPathException e) {
      logger.error(
          "Failed to reset last cache when loading file {}", newTsFileResource.getTsFilePath());
      throw new LoadFileException(e);
    } finally {
      writeUnlock();
    }
  }

  private void resetLastCacheWhenLoadingTsfile(TsFileResource newTsFileResource)
      throws IllegalPathException {
    for (String device : newTsFileResource.getDevices()) {
      tryToDeleteLastCacheByDevice(new PartialPath(device));
    }
  }

  private void tryToDeleteLastCacheByDevice(PartialPath deviceId) {
    if (!IoTDBDescriptor.getInstance().getConfig().isLastCacheEnabled()) {
      return;
    }
    try {
      IoTDB.metaManager.deleteLastCacheByDevice(deviceId);
    } catch (MetadataException e) {
      // the path doesn't cache in cluster mode now, ignore
    }
  }

  /**
   * Load a new tsfile to storage group processor. Tne file may have overlap with other files.
   *
   * <p>that there has no file which is overlapping with the new file.
   *
   * <p>Firstly, determine the loading type of the file, whether it needs to be loaded in sequence
   * list or unsequence list.
   *
   * <p>Secondly, execute the loading process by the type.
   *
   * <p>Finally, update the latestTimeForEachDevice and partitionLatestFlushedTimeForEachDevice.
   *
   * @param newTsFileResource tsfile resource @UsedBy load external tsfile module
   */
  public void loadNewTsFile(TsFileResource newTsFileResource) throws LoadFileException {
    File tsfileToBeInserted = newTsFileResource.getTsFile();
    long newFilePartitionId = newTsFileResource.getTimePartitionWithCheck();
    writeLock("loadNewTsFile");
    try {
      List<TsFileResource> sequenceList =
          tsFileManager.getSequenceListByTimePartition(newFilePartitionId);

      int insertPos = findInsertionPosition(newTsFileResource, sequenceList);
      LoadTsFileType tsFileType = getLoadingTsFileType(insertPos, sequenceList);
      String renameInfo =
          (tsFileType == LoadTsFileType.LOAD_SEQUENCE)
              ? IoTDBConstant.SEQUENCE_FLODER_NAME
              : IoTDBConstant.UNSEQUENCE_FLODER_NAME;
      newTsFileResource.setSeq(tsFileType == LoadTsFileType.LOAD_SEQUENCE);
      String newFileName =
          getLoadingTsFileName(tsFileType, insertPos, newTsFileResource, sequenceList);

      if (!newFileName.equals(tsfileToBeInserted.getName())) {
        logger.info(
            "TsFile {} must be renamed to {} for loading into the " + renameInfo + " list.",
            tsfileToBeInserted.getName(),
            newFileName);
        newTsFileResource.setFile(
            fsFactory.getFile(tsfileToBeInserted.getParentFile(), newFileName));
      }
      loadTsFileByType(
          tsFileType, tsfileToBeInserted, newTsFileResource, newFilePartitionId, insertPos);
      resetLastCacheWhenLoadingTsfile(newTsFileResource);

      // update latest time map
      updateLatestTimeMap(newTsFileResource);
      long partitionNum = newTsFileResource.getTimePartition();
      updatePartitionFileVersion(partitionNum, newTsFileResource.getVersion());
      logger.info("TsFile {} is successfully loaded in {} list.", newFileName, renameInfo);
    } catch (DiskSpaceInsufficientException e) {
      logger.error(
          "Failed to append the tsfile {} to storage group processor {} because the disk space is insufficient.",
          tsfileToBeInserted.getAbsolutePath(),
          tsfileToBeInserted.getParentFile().getName());
      IoTDBDescriptor.getInstance().getConfig().setReadOnly(true);
      throw new LoadFileException(e);
    } catch (IllegalPathException e) {
      logger.error(
          "Failed to reset last cache when loading file {}", newTsFileResource.getTsFilePath());
      throw new LoadFileException(e);
    } finally {
      writeUnlock();
    }
  }

  /**
   * Set the version in "partition" to "version" if "version" is larger than the current version.
   */
  public void setPartitionFileVersionToMax(long partition, long version) {
    partitionMaxFileVersions.compute(
        partition, (prt, oldVer) -> computeMaxVersion(oldVer, version));
  }

  private long computeMaxVersion(Long oldVersion, Long newVersion) {
    if (oldVersion == null) {
      return newVersion;
    }
    return Math.max(oldVersion, newVersion);
  }

  private Long getTsFileResourceEstablishTime(TsFileResource tsFileResource) {
    String tsFileName = tsFileResource.getTsFile().getName();
    return Long.parseLong(tsFileName.split(FILE_NAME_SEPARATOR)[0]);
  }

  private LoadTsFileType getLoadingTsFileType(int insertPos, List<TsFileResource> sequenceList) {
    if (insertPos == POS_OVERLAP) {
      return LoadTsFileType.LOAD_UNSEQUENCE;
    }
    if (insertPos == sequenceList.size() - 1) {
      return LoadTsFileType.LOAD_SEQUENCE;
    }
    long preTime =
        (insertPos == -1) ? 0 : getTsFileResourceEstablishTime(sequenceList.get(insertPos));
    long subsequenceTime = getTsFileResourceEstablishTime(sequenceList.get(insertPos + 1));
    return preTime == subsequenceTime
        ? LoadTsFileType.LOAD_UNSEQUENCE
        : LoadTsFileType.LOAD_SEQUENCE;
  }

  /**
   * Find the position of "newTsFileResource" in the sequence files if it can be inserted into them.
   *
   * @return POS_ALREADY_EXIST(- 2) if some file has the same name as the one to be inserted
   *     POS_OVERLAP(-3) if some file overlaps the new file an insertion position i >= -1 if the new
   *     file can be inserted between [i, i+1]
   */
  private int findInsertionPosition(
      TsFileResource newTsFileResource, List<TsFileResource> sequenceList) {

    int insertPos = -1;

    // find the position where the new file should be inserted
    for (int i = 0; i < sequenceList.size(); i++) {
      TsFileResource localFile = sequenceList.get(i);

      if (!localFile.isClosed() && localFile.getProcessor() != null) {
        // we cannot compare two files by TsFileResource unless they are both closed
        syncCloseOneTsFileProcessor(true, localFile.getProcessor());
      }
      int fileComparison = compareTsFileDevices(newTsFileResource, localFile);
      switch (fileComparison) {
        case 0:
          // some devices are newer but some devices are older, the two files overlap in general
          return POS_OVERLAP;
        case -1:
          // all devices in localFile are newer than the new file, the new file can be
          // inserted before localFile
          return i - 1;
        default:
          // all devices in the local file are older than the new file, proceed to the next file
          insertPos = i;
      }
    }
    return insertPos;
  }

  /**
   * Compare each device in the two files to find the time relation of them.
   *
   * @return -1 if fileA is totally older than fileB (A < B) 0 if fileA is partially older than
   *     fileB and partially newer than fileB (A X B) 1 if fileA is totally newer than fileB (B < A)
   */
  private int compareTsFileDevices(TsFileResource fileA, TsFileResource fileB) {
    boolean hasPre = false, hasSubsequence = false;
    Set<String> fileADevices = fileA.getDevices();
    Set<String> fileBDevices = fileB.getDevices();
    for (String device : fileADevices) {
      if (!fileBDevices.contains(device)) {
        continue;
      }
      long startTimeA = fileA.getStartTime(device);
      long endTimeA = fileA.getEndTime(device);
      long startTimeB = fileB.getStartTime(device);
      long endTimeB = fileB.getEndTime(device);
      if (startTimeA > endTimeB) {
        // A's data of the device is later than to the B's data
        hasPre = true;
      } else if (startTimeB > endTimeA) {
        // A's data of the device is previous to the B's data
        hasSubsequence = true;
      } else {
        // the two files overlap in the device
        return 0;
      }
    }
    if (hasPre && hasSubsequence) {
      // some devices are newer but some devices are older, the two files overlap in general
      return 0;
    }
    if (!hasPre && hasSubsequence) {
      // all devices in B are newer than those in A
      return -1;
    }
    // all devices in B are older than those in A
    return 1;
  }

  /**
   * If the historical versions of a file is a sub-set of the given file's, (close and) remove it to
   * reduce unnecessary merge. Only used when the file sender and the receiver share the same file
   * close policy. Warning: DO NOT REMOVE
   */
  @SuppressWarnings("unused")
  public void removeFullyOverlapFiles(TsFileResource resource) {
    writeLock("removeFullyOverlapFiles");
    try {
      Iterator<TsFileResource> iterator = tsFileManager.getIterator(true);
      removeFullyOverlapFiles(resource, iterator, true);

      iterator = tsFileManager.getIterator(false);
      removeFullyOverlapFiles(resource, iterator, false);
    } finally {
      writeUnlock();
    }
  }

  private void removeFullyOverlapFiles(
      TsFileResource newTsFile, Iterator<TsFileResource> iterator, boolean isSeq) {
    while (iterator.hasNext()) {
      TsFileResource existingTsFile = iterator.next();
      if (newTsFile.isPlanRangeCovers(existingTsFile)
          && !newTsFile.getTsFile().equals(existingTsFile.getTsFile())
          && existingTsFile.tryWriteLock()) {
        logger.info(
            "{} is covered by {}: [{}, {}], [{}, {}], remove it",
            existingTsFile,
            newTsFile,
            existingTsFile.minPlanIndex,
            existingTsFile.maxPlanIndex,
            newTsFile.minPlanIndex,
            newTsFile.maxPlanIndex);
        // if we fail to lock the file, it means it is being queried or merged and we will not
        // wait until it is free, we will just leave it to the next merge
        try {
          removeFullyOverlapFile(existingTsFile, iterator, isSeq);
        } catch (Exception e) {
          logger.error(
              "Something gets wrong while removing FullyOverlapFiles: {}",
              existingTsFile.getTsFile().getAbsolutePath(),
              e);
        } finally {
          existingTsFile.writeUnlock();
        }
      }
    }
  }

  /**
   * remove the given tsFileResource. If the corresponding tsFileProcessor is in the working status,
   * close it before remove the related resource files. maybe time-consuming for closing a tsfile.
   */
  private void removeFullyOverlapFile(
      TsFileResource tsFileResource, Iterator<TsFileResource> iterator, boolean isSeq) {
    logger.info(
        "Removing a covered file {}, closed: {}", tsFileResource, tsFileResource.isClosed());
    if (!tsFileResource.isClosed()) {
      try {
        // also remove the TsFileProcessor if the overlapped file is not closed
        long timePartition = tsFileResource.getTimePartition();
        Map<Long, TsFileProcessor> fileProcessorMap =
            isSeq ? workSequenceTsFileProcessors : workUnsequenceTsFileProcessors;
        TsFileProcessor tsFileProcessor = fileProcessorMap.get(timePartition);
        if (tsFileProcessor != null && tsFileProcessor.getTsFileResource() == tsFileResource) {
          // have to take some time to close the tsFileProcessor
          tsFileProcessor.syncClose();
          fileProcessorMap.remove(timePartition);
        }
      } catch (Exception e) {
        logger.error("Cannot close {}", tsFileResource, e);
      }
    }
    tsFileManager.remove(tsFileResource, isSeq);
    iterator.remove();
    tsFileResource.remove();
  }

  /**
   * Get an appropriate filename to ensure the order between files. The tsfile is named after
   * ({systemTime}-{versionNum}-{in_space_compaction_num}-{cross_space_compaction_num}.tsfile).
   *
   * <p>The sorting rules for tsfile names @see {@link this#compareFileName}, we can restore the
   * list based on the file name and ensure the correctness of the order, so there are three cases.
   *
   * <p>1. The tsfile is to be inserted in the first place of the list. Timestamp can be set to half
   * of the timestamp value in the file name of the first tsfile in the list , and the version
   * number will be updated to the largest number in this time partition.
   *
   * <p>2. The tsfile is to be inserted in the last place of the list. The file name is generated by
   * the system according to the naming rules and returned.
   *
   * <p>3. This file is inserted between two files. The time stamp is the mean of the timestamps of
   * the two files, the version number will be updated to the largest number in this time partition.
   *
   * @param insertIndex the new file will be inserted between the files [insertIndex, insertIndex +
   *     1]
   * @return appropriate filename
   */
  private String getLoadingTsFileName(
      LoadTsFileType tsFileType,
      int insertIndex,
      TsFileResource newTsFileResource,
      List<TsFileResource> sequenceList) {
    long timePartitionId = newTsFileResource.getTimePartition();
    if (tsFileType == LoadTsFileType.LOAD_UNSEQUENCE || insertIndex == sequenceList.size() - 1) {
      return getNewTsFileName(
          System.currentTimeMillis(),
          getAndSetNewVersion(timePartitionId, newTsFileResource),
          0,
          0);
    }

    long preTime =
        (insertIndex == -1) ? 0 : getTsFileResourceEstablishTime(sequenceList.get(insertIndex));
    long subsequenceTime = getTsFileResourceEstablishTime(sequenceList.get(insertIndex + 1));
    long meanTime = preTime + ((subsequenceTime - preTime) >> 1);

    return getNewTsFileName(
        meanTime, getAndSetNewVersion(timePartitionId, newTsFileResource), 0, 0);
  }

  private long getAndSetNewVersion(long timePartitionId, TsFileResource tsFileResource) {
    long version = partitionMaxFileVersions.getOrDefault(timePartitionId, -1L) + 1;
    partitionMaxFileVersions.put(timePartitionId, version);
    tsFileResource.setVersion(version);
    return version;
  }

  /**
   * Update latest time in latestTimeForEachDevice and
   * partitionLatestFlushedTimeForEachDevice. @UsedBy sync module, load external tsfile module.
   */
  private void updateLatestTimeMap(TsFileResource newTsFileResource) {
    for (String device : newTsFileResource.getDevices()) {
      long endTime = newTsFileResource.getEndTime(device);
      long timePartitionId = StorageEngine.getTimePartition(endTime);
      lastFlushTimeManager.updateLastTime(timePartitionId, device, endTime);
      lastFlushTimeManager.updateFlushedTime(timePartitionId, device, endTime);
      lastFlushTimeManager.updateGlobalFlushedTime(device, endTime);
    }
  }

  /**
   * Execute the loading process by the type.
   *
   * @param type load type
   * @param tsFileResource tsfile resource to be loaded
   * @param filePartitionId the partition id of the new file
   * @return load the file successfully @UsedBy sync module, load external tsfile module.
   */
  private boolean loadTsFileByType(
      LoadTsFileType type,
      File tsFileToLoad,
      TsFileResource tsFileResource,
      long filePartitionId,
      int insertPos)
      throws LoadFileException, DiskSpaceInsufficientException {
    File targetFile;
    switch (type) {
      case LOAD_UNSEQUENCE:
        targetFile =
            fsFactory.getFile(
                DirectoryManager.getInstance().getNextFolderForUnSequenceFile(),
                logicalStorageGroupName
                    + File.separatorChar
                    + virtualStorageGroupId
                    + File.separatorChar
                    + filePartitionId
                    + File.separator
                    + tsFileResource.getTsFile().getName());
        tsFileResource.setFile(targetFile);
        if (tsFileManager.contains(tsFileResource, false)) {
          logger.error("The file {} has already been loaded in unsequence list", tsFileResource);
          return false;
        }
        tsFileManager.add(tsFileResource, false);
        logger.info(
            "Load tsfile in unsequence list, move file from {} to {}",
            tsFileToLoad.getAbsolutePath(),
            targetFile.getAbsolutePath());
        break;
      case LOAD_SEQUENCE:
        targetFile =
            fsFactory.getFile(
                DirectoryManager.getInstance().getNextFolderForSequenceFile(),
                logicalStorageGroupName
                    + File.separatorChar
                    + virtualStorageGroupId
                    + File.separatorChar
                    + filePartitionId
                    + File.separator
                    + tsFileResource.getTsFile().getName());
        tsFileResource.setFile(targetFile);
        if (tsFileManager.contains(tsFileResource, true)) {
          logger.error("The file {} has already been loaded in sequence list", tsFileResource);
          return false;
        }
        if (insertPos == -1) {
          tsFileManager.insertToPartitionFileList(tsFileResource, true, 0);
        } else {
          tsFileManager.insertToPartitionFileList(tsFileResource, true, insertPos + 1);
        }
        logger.info(
            "Load tsfile in sequence list, move file from {} to {}",
            tsFileToLoad.getAbsolutePath(),
            targetFile.getAbsolutePath());
        break;
      default:
        throw new LoadFileException(String.format("Unsupported type of loading tsfile : %s", type));
    }

    // move file from sync dir to data dir
    if (!targetFile.getParentFile().exists()) {
      targetFile.getParentFile().mkdirs();
    }
    try {
      FileUtils.moveFile(tsFileToLoad, targetFile);
    } catch (IOException e) {
      logger.error(
          "File renaming failed when loading tsfile. Origin: {}, Target: {}",
          tsFileToLoad.getAbsolutePath(),
          targetFile.getAbsolutePath(),
          e);
      throw new LoadFileException(
          String.format(
              "File renaming failed when loading tsfile. Origin: %s, Target: %s, because %s",
              tsFileToLoad.getAbsolutePath(), targetFile.getAbsolutePath(), e.getMessage()));
    }

    File resourceFileToLoad =
        fsFactory.getFile(tsFileToLoad.getAbsolutePath() + TsFileResource.RESOURCE_SUFFIX);
    File targetResourceFile =
        fsFactory.getFile(targetFile.getAbsolutePath() + TsFileResource.RESOURCE_SUFFIX);
    try {
      FileUtils.moveFile(resourceFileToLoad, targetResourceFile);
    } catch (IOException e) {
      logger.error(
          "File renaming failed when loading .resource file. Origin: {}, Target: {}",
          resourceFileToLoad.getAbsolutePath(),
          targetResourceFile.getAbsolutePath(),
          e);
      throw new LoadFileException(
          String.format(
              "File renaming failed when loading .resource file. Origin: %s, Target: %s, because %s",
              resourceFileToLoad.getAbsolutePath(),
              targetResourceFile.getAbsolutePath(),
              e.getMessage()));
    }

    File modFileToLoad =
        fsFactory.getFile(tsFileToLoad.getAbsolutePath() + ModificationFile.FILE_SUFFIX);
    if (modFileToLoad.exists()) {
      // when successfully loaded, the filepath of the resource will be changed to the IoTDB data
      // dir, so we can add a suffix to find the old modification file.
      File targetModFile =
          fsFactory.getFile(targetFile.getAbsolutePath() + ModificationFile.FILE_SUFFIX);
      try {
        Files.deleteIfExists(targetModFile.toPath());
      } catch (IOException e) {
        logger.warn("Cannot delete localModFile {}", targetModFile, e);
      }
      try {
        FileUtils.moveFile(modFileToLoad, targetModFile);
      } catch (IOException e) {
        logger.error(
            "File renaming failed when loading .mod file. Origin: {}, Target: {}",
            resourceFileToLoad.getAbsolutePath(),
            targetModFile.getAbsolutePath(),
            e);
        throw new LoadFileException(
            String.format(
                "File renaming failed when loading .mod file. Origin: %s, Target: %s, because %s",
                resourceFileToLoad.getAbsolutePath(),
                targetModFile.getAbsolutePath(),
                e.getMessage()));
      } finally {
        // ModFile will be updated during the next call to `getModFile`
        tsFileResource.setModFile(null);
      }
    }

    updatePartitionFileVersion(filePartitionId, tsFileResource.getVersion());
    return true;
  }

  /**
   * Delete tsfile if it exists.
   *
   * <p>Firstly, remove the TsFileResource from sequenceFileList/unSequenceFileList.
   *
   * <p>Secondly, delete the tsfile and .resource file.
   *
   * @param tsfieToBeDeleted tsfile to be deleted
   * @return whether the file to be deleted exists. @UsedBy sync module, load external tsfile
   *     module.
   */
  public boolean deleteTsfile(File tsfieToBeDeleted) {
    writeLock("deleteTsfile");
    TsFileResource tsFileResourceToBeDeleted = null;
    try {
      Iterator<TsFileResource> sequenceIterator = tsFileManager.getIterator(true);
      while (sequenceIterator.hasNext()) {
        TsFileResource sequenceResource = sequenceIterator.next();
        if (sequenceResource.getTsFile().getName().equals(tsfieToBeDeleted.getName())) {
          tsFileResourceToBeDeleted = sequenceResource;
          tsFileManager.remove(tsFileResourceToBeDeleted, true);
          break;
        }
      }
      if (tsFileResourceToBeDeleted == null) {
        Iterator<TsFileResource> unsequenceIterator = tsFileManager.getIterator(false);
        while (unsequenceIterator.hasNext()) {
          TsFileResource unsequenceResource = unsequenceIterator.next();
          if (unsequenceResource.getTsFile().getName().equals(tsfieToBeDeleted.getName())) {
            tsFileResourceToBeDeleted = unsequenceResource;
            tsFileManager.remove(tsFileResourceToBeDeleted, false);
            break;
          }
        }
      }
    } finally {
      writeUnlock();
    }
    if (tsFileResourceToBeDeleted == null) {
      return false;
    }
    tsFileResourceToBeDeleted.writeLock();
    try {
      tsFileResourceToBeDeleted.remove();
      logger.info("Delete tsfile {} successfully.", tsFileResourceToBeDeleted.getTsFile());
    } finally {
      tsFileResourceToBeDeleted.writeUnlock();
    }
    return true;
  }

  /**
   * get all working sequence tsfile processors
   *
   * @return all working sequence tsfile processors
   */
  public Collection<TsFileProcessor> getWorkSequenceTsFileProcessors() {
    return workSequenceTsFileProcessors.values();
  }

  /**
   * Unload tsfile and move it to the target directory if it exists.
   *
   * <p>Firstly, unload the TsFileResource from sequenceFileList/unSequenceFileList.
   *
   * <p>Secondly, move the tsfile and .resource file to the target directory.
   *
   * @param fileToBeUnloaded tsfile to be unloaded
   * @return whether the file to be unloaded exists. @UsedBy load external tsfile module.
   */
  public boolean unloadTsfile(File fileToBeUnloaded, File targetDir) {
    writeLock("unloadTsfile");
    TsFileResource tsFileResourceToBeMoved = null;
    try {
      Iterator<TsFileResource> sequenceIterator = tsFileManager.getIterator(true);
      while (sequenceIterator.hasNext()) {
        TsFileResource sequenceResource = sequenceIterator.next();
        if (sequenceResource.getTsFile().getName().equals(fileToBeUnloaded.getName())) {
          tsFileResourceToBeMoved = sequenceResource;
          tsFileManager.remove(tsFileResourceToBeMoved, true);
          break;
        }
      }
      if (tsFileResourceToBeMoved == null) {
        Iterator<TsFileResource> unsequenceIterator = tsFileManager.getIterator(false);
        while (unsequenceIterator.hasNext()) {
          TsFileResource unsequenceResource = unsequenceIterator.next();
          if (unsequenceResource.getTsFile().getName().equals(fileToBeUnloaded.getName())) {
            tsFileResourceToBeMoved = unsequenceResource;
            tsFileManager.remove(tsFileResourceToBeMoved, false);
            break;
          }
        }
      }
    } finally {
      writeUnlock();
    }
    if (tsFileResourceToBeMoved == null) {
      return false;
    }
    tsFileResourceToBeMoved.writeLock();
    try {
      tsFileResourceToBeMoved.moveTo(targetDir);
      logger.info(
          "Move tsfile {} to target dir {} successfully.",
          tsFileResourceToBeMoved.getTsFile(),
          targetDir.getPath());
    } finally {
      tsFileResourceToBeMoved.writeUnlock();
    }
    return true;
  }

  /**
   * get all working unsequence tsfile processors
   *
   * @return all working unsequence tsfile processors
   */
  public Collection<TsFileProcessor> getWorkUnsequenceTsFileProcessors() {
    return workUnsequenceTsFileProcessors.values();
  }

  public void setDataTTL(long dataTTL) {
    this.dataTTL = dataTTL;
  }

  public List<TsFileResource> getSequenceFileTreeSet() {
    return tsFileManager.getTsFileList(true);
  }

  public List<TsFileResource> getUnSequenceFileList() {
    return tsFileManager.getTsFileList(false);
  }

  public String getVirtualStorageGroupId() {
    return virtualStorageGroupId;
  }

  /** @return virtual storage group path, like root.sg1/0 */
  public String getStorageGroupPath() {
    return logicalStorageGroupName + File.separator + virtualStorageGroupId;
  }

  public StorageGroupInfo getStorageGroupInfo() {
    return storageGroupInfo;
  }

  /**
   * Check if the data of "tsFileResource" all exist locally by comparing planIndexes in the
   * partition of "partitionNumber". This is available only when the IoTDB instances which generated
   * "tsFileResource" have the same plan indexes as the local one.
   *
   * @return true if any file contains plans with indexes no less than the max plan index of
   *     "tsFileResource", otherwise false.
   */
  public boolean isFileAlreadyExist(TsFileResource tsFileResource, long partitionNum) {
    // examine working processor first as they have the largest plan index
    return isFileAlreadyExistInWorking(
            tsFileResource, partitionNum, getWorkSequenceTsFileProcessors())
        || isFileAlreadyExistInWorking(
            tsFileResource, partitionNum, getWorkUnsequenceTsFileProcessors())
        || isFileAlreadyExistInClosed(tsFileResource, partitionNum, getSequenceFileTreeSet())
        || isFileAlreadyExistInClosed(tsFileResource, partitionNum, getUnSequenceFileList());
  }

  private boolean isFileAlreadyExistInClosed(
      TsFileResource tsFileResource, long partitionNum, Collection<TsFileResource> existingFiles) {
    for (TsFileResource resource : existingFiles) {
      if (resource.getTimePartition() == partitionNum
          && resource.getMaxPlanIndex() > tsFileResource.getMaxPlanIndex()) {
        logger.info(
            "{} is covered by a closed file {}: [{}, {}] [{}, {}]",
            tsFileResource,
            resource,
            tsFileResource.minPlanIndex,
            tsFileResource.maxPlanIndex,
            resource.minPlanIndex,
            resource.maxPlanIndex);
        return true;
      }
    }
    return false;
  }

  private boolean isFileAlreadyExistInWorking(
      TsFileResource tsFileResource,
      long partitionNum,
      Collection<TsFileProcessor> workingProcessors) {
    for (TsFileProcessor workingProcesssor : workingProcessors) {
      if (workingProcesssor.getTimeRangeId() == partitionNum) {
        TsFileResource workResource = workingProcesssor.getTsFileResource();
        boolean isCovered = workResource.getMaxPlanIndex() > tsFileResource.getMaxPlanIndex();
        if (isCovered) {
          logger.info(
              "{} is covered by a working file {}: [{}, {}] [{}, {}]",
              tsFileResource,
              workResource,
              tsFileResource.minPlanIndex,
              tsFileResource.maxPlanIndex,
              workResource.minPlanIndex,
              workResource.maxPlanIndex);
        }
        return isCovered;
      }
    }
    return false;
  }

  /** remove all partitions that satisfy a filter. */
  public void removePartitions(TimePartitionFilter filter) {
    // this requires blocking all other activities
    writeLock("removePartitions");
    try {
      // abort ongoing comapctions and merges
      CompactionTaskManager.getInstance().abortCompaction(logicalStorageGroupName);
      MergeManager.getINSTANCE().abortMerge(logicalStorageGroupName);
      // close all working files that should be removed
      removePartitions(filter, workSequenceTsFileProcessors.entrySet(), true);
      removePartitions(filter, workUnsequenceTsFileProcessors.entrySet(), false);

      // remove data files
      removePartitions(filter, tsFileManager.getIterator(true), true);
      removePartitions(filter, tsFileManager.getIterator(false), false);

    } finally {
      writeUnlock();
    }
  }

  // may remove the processorEntrys
  private void removePartitions(
      TimePartitionFilter filter,
      Set<Entry<Long, TsFileProcessor>> processorEntrys,
      boolean sequence) {
    for (Iterator<Entry<Long, TsFileProcessor>> iterator = processorEntrys.iterator();
        iterator.hasNext(); ) {
      Entry<Long, TsFileProcessor> longTsFileProcessorEntry = iterator.next();
      long partitionId = longTsFileProcessorEntry.getKey();
      TsFileProcessor processor = longTsFileProcessorEntry.getValue();
      if (filter.satisfy(logicalStorageGroupName, partitionId)) {
        processor.syncClose();
        iterator.remove();
        processor.getTsFileResource().remove();
        tsFileManager.remove(processor.getTsFileResource(), sequence);
        updateLatestFlushTimeToPartition(partitionId, Long.MIN_VALUE);
        logger.debug(
            "{} is removed during deleting partitions",
            processor.getTsFileResource().getTsFilePath());
      }
    }
  }

  // may remove the iterator's data
  private void removePartitions(
      TimePartitionFilter filter, Iterator<TsFileResource> iterator, boolean sequence) {
    while (iterator.hasNext()) {
      TsFileResource tsFileResource = iterator.next();
      if (filter.satisfy(logicalStorageGroupName, tsFileResource.getTimePartition())) {
        tsFileResource.remove();
        tsFileManager.remove(tsFileResource, sequence);
        updateLatestFlushTimeToPartition(tsFileResource.getTimePartition(), Long.MIN_VALUE);
        logger.debug("{} is removed during deleting partitions", tsFileResource.getTsFilePath());
      }
    }
  }

  public TsFileManager getTsFileResourceManager() {
    return tsFileManager;
  }

  /**
   * insert batch of rows belongs to one device
   *
   * @param insertRowsOfOneDevicePlan batch of rows belongs to one device
   */
  public void insert(InsertRowsOfOneDevicePlan insertRowsOfOneDevicePlan)
      throws WriteProcessException, TriggerExecutionException {
    writeLock("InsertRowsOfOneDevice");
    try {
      boolean isSequence = false;
      InsertRowPlan[] rowPlans = insertRowsOfOneDevicePlan.getRowPlans();
      for (int i = 0, rowPlansLength = rowPlans.length; i < rowPlansLength; i++) {

        InsertRowPlan plan = rowPlans[i];
        if (!isAlive(plan.getTime()) || insertRowsOfOneDevicePlan.isExecuted(i)) {
          // we do not need to write these part of data, as they can not be queried
          // or the sub-plan has already been executed, we are retrying other sub-plans
          continue;
        }
        // init map
        long timePartitionId = StorageEngine.getTimePartition(plan.getTime());

        lastFlushTimeManager.ensureFlushedTimePartition(timePartitionId);
        // as the plans have been ordered, and we have get the write lock,
        // So, if a plan is sequenced, then all the rest plans are sequenced.
        //
        if (!isSequence) {
          isSequence =
              plan.getTime()
                  > lastFlushTimeManager.getFlushedTime(
                      timePartitionId, plan.getDevicePath().getFullPath());
        }
        // is unsequence and user set config to discard out of order data
        if (!isSequence
            && IoTDBDescriptor.getInstance().getConfig().isEnableDiscardOutOfOrderData()) {
          return;
        }

        lastFlushTimeManager.ensureLastTimePartition(timePartitionId);

        // fire trigger before insertion
        TriggerEngine.fire(TriggerEvent.BEFORE_INSERT, plan);
        // insert to sequence or unSequence file
        insertToTsFileProcessor(plan, isSequence, timePartitionId);
        // fire trigger before insertion
        TriggerEngine.fire(TriggerEvent.AFTER_INSERT, plan);
      }
    } finally {
      writeUnlock();
    }
  }

  @TestOnly
  public long getPartitionMaxFileVersions(long partitionId) {
    return partitionMaxFileVersions.getOrDefault(partitionId, -1L);
  }

  public void addSettleFilesToList(
      List<TsFileResource> seqResourcesToBeSettled,
      List<TsFileResource> unseqResourcesToBeSettled,
      List<String> tsFilePaths) {
    if (tsFilePaths.size() == 0) {
      for (TsFileResource resource : tsFileManager.getTsFileList(true)) {
        if (!resource.isClosed()) {
          continue;
        }
        resource.setSettleTsFileCallBack(this::settleTsFileCallBack);
        seqResourcesToBeSettled.add(resource);
      }
      for (TsFileResource resource : tsFileManager.getTsFileList(false)) {
        if (!resource.isClosed()) {
          continue;
        }
        resource.setSettleTsFileCallBack(this::settleTsFileCallBack);
        unseqResourcesToBeSettled.add(resource);
      }
    } else {
      for (String tsFilePath : tsFilePaths) {
        File fileToBeSettled = new File(tsFilePath);
        if ("sequence"
            .equals(
                fileToBeSettled
                    .getParentFile()
                    .getParentFile()
                    .getParentFile()
                    .getParentFile()
                    .getName())) {
          for (TsFileResource resource : tsFileManager.getTsFileList(true)) {
            if (resource.getTsFile().getAbsolutePath().equals(tsFilePath)) {
              resource.setSettleTsFileCallBack(this::settleTsFileCallBack);
              seqResourcesToBeSettled.add(resource);
              break;
            }
          }
        } else {
          for (TsFileResource resource : tsFileManager.getTsFileList(false)) {
            if (resource.getTsFile().getAbsolutePath().equals(tsFilePath)) {
              unseqResourcesToBeSettled.add(resource);
              break;
            }
          }
        }
      }
    }
  }

  public void setCustomCloseFileListeners(List<CloseFileListener> customCloseFileListeners) {
    this.customCloseFileListeners = customCloseFileListeners;
  }

  public void setCustomFlushListeners(List<FlushListener> customFlushListeners) {
    this.customFlushListeners = customFlushListeners;
  }

  private enum LoadTsFileType {
    LOAD_SEQUENCE,
    LOAD_UNSEQUENCE
  }

  @FunctionalInterface
  public interface CloseTsFileCallBack {

    void call(TsFileProcessor caller) throws TsFileProcessorException, IOException;
  }

  @FunctionalInterface
  public interface UpdateEndTimeCallBack {

    boolean call(TsFileProcessor caller);
  }

  @FunctionalInterface
  public interface UpgradeTsFileResourceCallBack {

    void call(TsFileResource caller);
  }

  @FunctionalInterface
  public interface CompactionRecoverCallBack {
    void call();
  }

  @FunctionalInterface
  public interface TimePartitionFilter {

    boolean satisfy(String storageGroupName, long timePartitionId);
  }

  @FunctionalInterface
  public interface SettleTsFileCallBack {

    void call(TsFileResource oldTsFileResource, List<TsFileResource> newTsFileResources)
        throws WriteProcessException;
  }

  public String getInsertWriteLockHolder() {
    return insertWriteLockHolder;
  }

  public ScheduledExecutorService getTimedCompactionScheduleTask() {
    return timedCompactionScheduleTask;
  }

  public IDTable getIdTable() {
    return idTable;
  }

  @TestOnly
  public ILastFlushTimeManager getLastFlushTimeManager() {
    return lastFlushTimeManager;
  }
}<|MERGE_RESOLUTION|>--- conflicted
+++ resolved
@@ -399,12 +399,7 @@
     } else if (!storageGroupSysDir.exists()) {
       logger.error("create Storage Group system Directory {} failed", storageGroupSysDir.getPath());
     }
-<<<<<<< HEAD
-    // use id table
-=======
-
     // if use id table, we use id table flush time manager
->>>>>>> 7b1f5c4e
     if (config.isEnableIDTable()) {
       try {
         idTable = IDTableManager.getInstance().getIDTable(new PartialPath(logicalStorageGroupName));
