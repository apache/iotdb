/*
 * Licensed to the Apache Software Foundation (ASF) under one
 * or more contributor license agreements.  See the NOTICE file
 * distributed with this work for additional information
 * regarding copyright ownership.  The ASF licenses this file
 * to you under the Apache License, Version 2.0 (the
 * "License"); you may not use this file except in compliance
 * with the License.  You may obtain a copy of the License at
 *
 *      http://www.apache.org/licenses/LICENSE-2.0
 *
 * Unless required by applicable law or agreed to in writing,
 * software distributed under the License is distributed on an
 * "AS IS" BASIS, WITHOUT WARRANTIES OR CONDITIONS OF ANY
 * KIND, either express or implied.  See the License for the
 * specific language governing permissions and limitations
 * under the License.
 */
package org.apache.iotdb.db.engine.storagegroup;

import org.apache.iotdb.db.concurrent.IoTDBThreadPoolFactory;
import org.apache.iotdb.db.concurrent.ThreadName;
import org.apache.iotdb.db.conf.IoTDBConfig;
import org.apache.iotdb.db.conf.IoTDBConstant;
import org.apache.iotdb.db.conf.IoTDBDescriptor;
import org.apache.iotdb.db.conf.directories.DirectoryManager;
import org.apache.iotdb.db.engine.StorageEngine;
import org.apache.iotdb.db.engine.cache.ChunkCache;
import org.apache.iotdb.db.engine.cache.TimeSeriesMetadataCache;
import org.apache.iotdb.db.engine.compaction.CompactionScheduler;
import org.apache.iotdb.db.engine.compaction.CompactionTaskManager;
import org.apache.iotdb.db.engine.compaction.cross.inplace.manage.MergeManager;
import org.apache.iotdb.db.engine.compaction.inner.utils.InnerSpaceCompactionUtils;
import org.apache.iotdb.db.engine.compaction.task.CompactionRecoverTask;
import org.apache.iotdb.db.engine.fileSystem.SystemFileFactory;
import org.apache.iotdb.db.engine.flush.CloseFileListener;
import org.apache.iotdb.db.engine.flush.FlushListener;
import org.apache.iotdb.db.engine.flush.TsFileFlushPolicy;
import org.apache.iotdb.db.engine.modification.Deletion;
import org.apache.iotdb.db.engine.modification.ModificationFile;
import org.apache.iotdb.db.engine.querycontext.QueryDataSource;
import org.apache.iotdb.db.engine.storagegroup.timeindex.DeviceTimeIndex;
import org.apache.iotdb.db.engine.trigger.executor.TriggerEngine;
import org.apache.iotdb.db.engine.trigger.executor.TriggerEvent;
import org.apache.iotdb.db.engine.upgrade.UpgradeCheckStatus;
import org.apache.iotdb.db.engine.upgrade.UpgradeLog;
import org.apache.iotdb.db.engine.version.SimpleFileVersionController;
import org.apache.iotdb.db.engine.version.VersionController;
import org.apache.iotdb.db.exception.BatchProcessException;
import org.apache.iotdb.db.exception.DiskSpaceInsufficientException;
import org.apache.iotdb.db.exception.LoadFileException;
import org.apache.iotdb.db.exception.StorageGroupProcessorException;
import org.apache.iotdb.db.exception.TriggerExecutionException;
import org.apache.iotdb.db.exception.TsFileProcessorException;
import org.apache.iotdb.db.exception.WriteProcessException;
import org.apache.iotdb.db.exception.WriteProcessRejectException;
import org.apache.iotdb.db.exception.metadata.IllegalPathException;
import org.apache.iotdb.db.exception.metadata.MetadataException;
import org.apache.iotdb.db.exception.query.OutOfTTLException;
import org.apache.iotdb.db.exception.query.QueryProcessException;
import org.apache.iotdb.db.metadata.idtable.IDTable;
import org.apache.iotdb.db.metadata.idtable.IDTableManager;
import org.apache.iotdb.db.metadata.mnode.IMeasurementMNode;
import org.apache.iotdb.db.metadata.path.PartialPath;
import org.apache.iotdb.db.qp.physical.crud.DeletePlan;
import org.apache.iotdb.db.qp.physical.crud.InsertRowPlan;
import org.apache.iotdb.db.qp.physical.crud.InsertRowsOfOneDevicePlan;
import org.apache.iotdb.db.qp.physical.crud.InsertTabletPlan;
import org.apache.iotdb.db.query.context.QueryContext;
import org.apache.iotdb.db.query.control.FileReaderManager;
import org.apache.iotdb.db.query.control.QueryFileManager;
import org.apache.iotdb.db.rescon.TsFileResourceManager;
import org.apache.iotdb.db.service.IoTDB;
import org.apache.iotdb.db.service.SettleService;
import org.apache.iotdb.db.service.metrics.Metric;
import org.apache.iotdb.db.service.metrics.MetricsService;
import org.apache.iotdb.db.service.metrics.Tag;
import org.apache.iotdb.db.tools.settle.TsFileAndModSettleTool;
import org.apache.iotdb.db.utils.CopyOnReadLinkedList;
import org.apache.iotdb.db.utils.MmapUtil;
import org.apache.iotdb.db.utils.TestOnly;
import org.apache.iotdb.db.utils.UpgradeUtils;
import org.apache.iotdb.db.writelog.recover.TsFileRecoverPerformer;
import org.apache.iotdb.metrics.config.MetricConfigDescriptor;
import org.apache.iotdb.rpc.RpcUtils;
import org.apache.iotdb.rpc.TSStatusCode;
import org.apache.iotdb.service.rpc.thrift.TSStatus;
import org.apache.iotdb.tsfile.file.metadata.ChunkMetadata;
import org.apache.iotdb.tsfile.fileSystem.FSFactoryProducer;
import org.apache.iotdb.tsfile.fileSystem.fsFactory.FSFactory;
import org.apache.iotdb.tsfile.read.filter.basic.Filter;
import org.apache.iotdb.tsfile.utils.Pair;
import org.apache.iotdb.tsfile.write.writer.RestorableTsFileIOWriter;

import org.apache.commons.io.FileUtils;
import org.slf4j.Logger;
import org.slf4j.LoggerFactory;

import java.io.File;
import java.io.IOException;
import java.nio.ByteBuffer;
import java.nio.MappedByteBuffer;
import java.nio.file.Files;
import java.util.ArrayList;
import java.util.Arrays;
import java.util.Collection;
import java.util.Collections;
import java.util.Date;
import java.util.Deque;
import java.util.HashMap;
import java.util.Iterator;
import java.util.LinkedList;
import java.util.List;
import java.util.Map;
import java.util.Map.Entry;
import java.util.Set;
import java.util.TreeMap;
import java.util.concurrent.ScheduledExecutorService;
import java.util.concurrent.TimeUnit;
import java.util.concurrent.atomic.AtomicInteger;
import java.util.concurrent.locks.ReadWriteLock;
import java.util.concurrent.locks.ReentrantReadWriteLock;
import java.util.regex.Pattern;

import static org.apache.iotdb.db.conf.IoTDBConstant.FILE_NAME_SEPARATOR;
import static org.apache.iotdb.db.engine.compaction.cross.inplace.task.CrossSpaceMergeTask.MERGE_SUFFIX;
import static org.apache.iotdb.db.engine.compaction.inner.utils.SizeTieredCompactionLogger.COMPACTION_LOG_NAME;
import static org.apache.iotdb.db.engine.storagegroup.TsFileResource.TEMP_SUFFIX;
import static org.apache.iotdb.tsfile.common.constant.TsFileConstant.TSFILE_SUFFIX;

/**
 * For sequence data, a StorageGroupProcessor has some TsFileProcessors, in which there is only one
 * TsFileProcessor in the working status. <br>
 *
 * <p>There are two situations to set the working TsFileProcessor to closing status:<br>
 *
 * <p>(1) when inserting data into the TsFileProcessor, and the TsFileProcessor shouldFlush() (or
 * shouldClose())<br>
 *
 * <p>(2) someone calls syncCloseAllWorkingTsFileProcessors(). (up to now, only flush command from
 * cli will call this method)<br>
 *
 * <p>UnSequence data has the similar process as above.
 *
 * <p>When a sequence TsFileProcessor is submitted to be flushed, the
 * updateLatestFlushTimeCallback() method will be called as a callback.<br>
 *
 * <p>When a TsFileProcessor is closed, the closeUnsealedTsFileProcessorCallBack() method will be
 * called as a callback.
 */
public class VirtualStorageGroupProcessor {

  private static final IoTDBConfig config = IoTDBDescriptor.getInstance().getConfig();
  private static final Logger DEBUG_LOGGER = LoggerFactory.getLogger("QUERY_DEBUG");

  /**
   * All newly generated chunks after merge have version number 0, so we set merged Modification
   * file version to 1 to take effect
   */
  private static final int MERGE_MOD_START_VERSION_NUM = 1;

  private static final Logger logger = LoggerFactory.getLogger(VirtualStorageGroupProcessor.class);
  /** indicating the file to be loaded already exists locally. */
  private static final int POS_ALREADY_EXIST = -2;
  /** indicating the file to be loaded overlap with some files. */
  private static final int POS_OVERLAP = -3;

  private static final int WAL_BUFFER_SIZE =
      IoTDBDescriptor.getInstance().getConfig().getWalBufferSize() / 2;
  private final boolean enableMemControl = config.isEnableMemControl();
  /**
   * a read write lock for guaranteeing concurrent safety when accessing all fields in this class
   * (i.e., schema, (un)sequenceFileList, work(un)SequenceTsFileProcessor,
   * closing(Un)SequenceTsFileProcessor, latestTimeForEachDevice, and
   * partitionLatestFlushedTimeForEachDevice)
   */
  private final ReadWriteLock insertLock = new ReentrantReadWriteLock();
  /** closeStorageGroupCondition is used to wait for all currently closing TsFiles to be done. */
  private final Object closeStorageGroupCondition = new Object();
  /**
   * avoid some tsfileResource is changed (e.g., from unsealed to sealed) when a query is executed.
   */
  private final ReadWriteLock closeQueryLock = new ReentrantReadWriteLock();
  /** time partition id in the storage group -> tsFileProcessor for this time partition */
  private final TreeMap<Long, TsFileProcessor> workSequenceTsFileProcessors = new TreeMap<>();
  /** time partition id in the storage group -> tsFileProcessor for this time partition */
  private final TreeMap<Long, TsFileProcessor> workUnsequenceTsFileProcessors = new TreeMap<>();

  private final Deque<ByteBuffer> walByteBufferPool = new LinkedList<>();

  // upgrading sequence TsFile resource list
  private List<TsFileResource> upgradeSeqFileList = new LinkedList<>();
  /** sequence tsfile processors which are closing */
  private CopyOnReadLinkedList<TsFileProcessor> closingSequenceTsFileProcessor =
      new CopyOnReadLinkedList<>();
  // upgrading unsequence TsFile resource list
  private List<TsFileResource> upgradeUnseqFileList = new LinkedList<>();

  /** unsequence tsfile processors which are closing */
  private CopyOnReadLinkedList<TsFileProcessor> closingUnSequenceTsFileProcessor =
      new CopyOnReadLinkedList<>();

  private AtomicInteger upgradeFileCount = new AtomicInteger();

  /** virtual storage group id */
  private String virtualStorageGroupId;
  /** logical storage group name */
  private String logicalStorageGroupName;
  /** storage group system directory */
  private File storageGroupSysDir;
  /** manage seqFileList and unSeqFileList */
  private TsFileManager tsFileManager;

  /** manage tsFileResource degrade */
  private TsFileResourceManager tsFileResourceManager = TsFileResourceManager.getInstance();

  /**
   * time partition id -> version controller which assigns a version for each MemTable and
   * deletion/update such that after they are persisted, the order of insertions, deletions and
   * updates can be re-determined. Will be empty if there are not MemTables in memory.
   */
  private HashMap<Long, VersionController> timePartitionIdVersionControllerMap = new HashMap<>();
  /**
   * when the data in a storage group is older than dataTTL, it is considered invalid and will be
   * eventually removed.
   */
  private long dataTTL = Long.MAX_VALUE;
  /** file system factory (local or hdfs) */
  private FSFactory fsFactory = FSFactoryProducer.getFSFactory();
  /** file flush policy */
  private TsFileFlushPolicy fileFlushPolicy;
  /**
   * The max file versions in each partition. By recording this, if several IoTDB instances have the
   * same policy of closing file and their ingestion is identical, then files of the same version in
   * different IoTDB instance will have identical data, providing convenience for data comparison
   * across different instances. partition number -> max version number
   */
  private Map<Long, Long> partitionMaxFileVersions = new HashMap<>();
  /** storage group info for mem control */
  private StorageGroupInfo storageGroupInfo = new StorageGroupInfo(this);
  /**
   * Record the device number of the last TsFile in each storage group, which is applied to
   * initialize the array size of DeviceTimeIndex. It is reasonable to assume that the adjacent
   * files should have similar numbers of devices. Default value: INIT_ARRAY_SIZE = 64
   */
  private int deviceNumInLastClosedTsFile = DeviceTimeIndex.INIT_ARRAY_SIZE;
  /** whether it's ready from recovery */
  private boolean isReady = false;
  /** close file listeners */
  private List<CloseFileListener> customCloseFileListeners = Collections.emptyList();
  /** flush listeners */
  private List<FlushListener> customFlushListeners = Collections.emptyList();

  private int currentWalPoolSize = 0;

  // this field is used to avoid when one writer release bytebuffer back to pool,
  // and the next writer has already arrived, but the check thread get the lock first, it find the
  // pool
  // is not empty, so it free the memory. When the next writer get the lock, it will apply the
  // memory again.
  // So our free memory strategy is only when the expected size less than the current pool size
  // and the pool is not empty and the time interval since the pool is not empty is larger than
  // DEFAULT_POOL_TRIM_INTERVAL_MILLIS
  private long timeWhenPoolNotEmpty = Long.MAX_VALUE;

  private LastFlushTimeManager lastFlushTimeManager = new LastFlushTimeManager();

  /**
   * record the insertWriteLock in SG is being hold by which method, it will be empty string if on
   * one holds the insertWriteLock
   */
  private String insertWriteLockHolder = "";

<<<<<<< HEAD
=======
  private ScheduledExecutorService timedCompactionScheduleTask;

>>>>>>> 478b9bd1
  public static final long COMPACTION_TASK_SUBMIT_DELAY = 20L * 1000L;

  private IDTable idTable;
  private ScheduledExecutorService timedCompactionScheduleTask;

  /**
   * get the direct byte buffer from pool, each fetch contains two ByteBuffer, return null if fetch
   * fails
   */
  public ByteBuffer[] getWalDirectByteBuffer() {
    ByteBuffer[] res = new ByteBuffer[2];
    synchronized (walByteBufferPool) {
      long startTime = System.nanoTime();
      int MAX_WAL_BYTEBUFFER_NUM =
          config.getConcurrentWritingTimePartition()
              * config.getMaxWalBytebufferNumForEachPartition();
      while (walByteBufferPool.isEmpty() && currentWalPoolSize + 2 > MAX_WAL_BYTEBUFFER_NUM) {
        try {
          walByteBufferPool.wait();
        } catch (InterruptedException e) {
          Thread.currentThread().interrupt();
          logger.error(
              "getDirectByteBuffer occurs error while waiting for DirectByteBuffer" + "group {}-{}",
              logicalStorageGroupName,
              virtualStorageGroupId,
              e);
        }
        logger.info(
            "Waiting {} ms for wal direct byte buffer.",
            (System.nanoTime() - startTime) / 1_000_000);
      }
      // If the queue is not empty, it must have at least two.
      if (!walByteBufferPool.isEmpty()) {
        res[0] = walByteBufferPool.pollFirst();
        res[1] = walByteBufferPool.pollFirst();
      } else {
        // if the queue is empty and current size is less than MAX_BYTEBUFFER_NUM
        // we can construct another two more new byte buffer
        try {
          res[0] = ByteBuffer.allocateDirect(WAL_BUFFER_SIZE);
          res[1] = ByteBuffer.allocateDirect(WAL_BUFFER_SIZE);
          currentWalPoolSize += 2;
        } catch (OutOfMemoryError e) {
          logger.error("Allocate ByteBuffers error", e);
          if (res[0] != null) {
            MmapUtil.clean((MappedByteBuffer) res[0]);
          }
          if (res[1] != null) {
            MmapUtil.clean((MappedByteBuffer) res[1]);
          }
          return null;
        }
      }
      // if the pool is empty, set the time back to MAX_VALUE
      if (walByteBufferPool.isEmpty()) {
        timeWhenPoolNotEmpty = Long.MAX_VALUE;
      }
    }
    return res;
  }

  /** put the byteBuffer back to pool */
  public void releaseWalBuffer(ByteBuffer[] byteBuffers) {
    for (ByteBuffer byteBuffer : byteBuffers) {
      byteBuffer.clear();
    }
    synchronized (walByteBufferPool) {
      // if the pool is empty before, update the time
      if (walByteBufferPool.isEmpty()) {
        timeWhenPoolNotEmpty = System.nanoTime();
      }
      walByteBufferPool.addLast(byteBuffers[0]);
      walByteBufferPool.addLast(byteBuffers[1]);
      walByteBufferPool.notifyAll();
    }
  }

  /** trim the size of the pool and release the memory of needless direct byte buffer */
  private void trimTask() {
    synchronized (walByteBufferPool) {
      int expectedSize =
          (workSequenceTsFileProcessors.size() + workUnsequenceTsFileProcessors.size()) * 2;
      // the unit is ms
      long poolNotEmptyIntervalInMS = (System.nanoTime() - timeWhenPoolNotEmpty) / 1_000_000;
      // only when the expected size less than the current pool size
      // and the pool is not empty and the time interval since the pool is not empty is larger than
      // 10s
      // we will trim the size to expectedSize until the pool is empty
      while (expectedSize < currentWalPoolSize
          && !walByteBufferPool.isEmpty()
          && poolNotEmptyIntervalInMS >= config.getWalPoolTrimIntervalInMS()) {
        MmapUtil.clean((MappedByteBuffer) walByteBufferPool.removeLast());
        MmapUtil.clean((MappedByteBuffer) walByteBufferPool.removeLast());
        currentWalPoolSize -= 2;
      }
    }
  }

  /**
   * constrcut a storage group processor
   *
   * @param systemDir system dir path
   * @param virtualStorageGroupId virtual storage group id e.g. 1
   * @param fileFlushPolicy file flush policy
   * @param logicalStorageGroupName logical storage group name e.g. root.sg1
   */
  public VirtualStorageGroupProcessor(
      String systemDir,
      String virtualStorageGroupId,
      TsFileFlushPolicy fileFlushPolicy,
      String logicalStorageGroupName)
      throws StorageGroupProcessorException {
    this.virtualStorageGroupId = virtualStorageGroupId;
    this.logicalStorageGroupName = logicalStorageGroupName;
    this.fileFlushPolicy = fileFlushPolicy;

    storageGroupSysDir = SystemFileFactory.INSTANCE.getFile(systemDir, virtualStorageGroupId);
    this.tsFileManager =
        new TsFileManager(
            logicalStorageGroupName, virtualStorageGroupId, storageGroupSysDir.getPath());
    if (storageGroupSysDir.mkdirs()) {
      logger.info(
          "Storage Group system Directory {} doesn't exist, create it",
          storageGroupSysDir.getPath());
    } else if (!storageGroupSysDir.exists()) {
      logger.error("create Storage Group system Directory {} failed", storageGroupSysDir.getPath());
    }

<<<<<<< HEAD
    ScheduledExecutorService executorService =
        IoTDBThreadPoolFactory.newSingleThreadScheduledExecutor(
            ThreadName.WAL_TRIM.getName() + logicalStorageGroupName + "-" + virtualStorageGroupId);
    timedCompactionScheduleTask =
        IoTDBThreadPoolFactory.newSingleThreadScheduledExecutor(
            ThreadName.COMPACTION_SCHEDULE.getName()
                + logicalStorageGroupName
                + "-"
                + virtualStorageGroupId);
    executorService.scheduleWithFixedDelay(
        this::trimTask,
        config.getWalPoolTrimIntervalInMS(),
        config.getWalPoolTrimIntervalInMS(),
        TimeUnit.MILLISECONDS);
=======
>>>>>>> 478b9bd1
    // use id table
    if (config.isEnableIDTable()) {
      try {
        idTable = IDTableManager.getInstance().getIDTable(new PartialPath(logicalStorageGroupName));
      } catch (IllegalPathException e) {
        logger.error("failed to create id table");
      }
    }
    // recover tsfiles
    recover();

    if (MetricConfigDescriptor.getInstance().getMetricConfig().getEnableMetric()) {
      MetricsService.getInstance()
          .getMetricManager()
          .getOrCreateAutoGauge(
              Metric.MEM.toString(),
              storageGroupInfo.getMemCost(),
              Long::longValue,
              Tag.NAME.toString(),
              "storageGroup");
    }

    // start trim task at last
    ScheduledExecutorService executorService =
        IoTDBThreadPoolFactory.newSingleThreadScheduledExecutor(
            ThreadName.WAL_TRIM.getName()
                + "-"
                + logicalStorageGroupName
                + "-"
                + virtualStorageGroupId);
    executorService.scheduleWithFixedDelay(
        this::trimTask,
        config.getWalPoolTrimIntervalInMS(),
        config.getWalPoolTrimIntervalInMS(),
        TimeUnit.MILLISECONDS);
  }

  public String getLogicalStorageGroupName() {
    return logicalStorageGroupName;
  }

  public boolean isReady() {
    return isReady;
  }

  public void setReady(boolean ready) {
    isReady = ready;
  }

  private Map<Long, List<TsFileResource>> splitResourcesByPartition(
      List<TsFileResource> resources) {
    Map<Long, List<TsFileResource>> ret = new HashMap<>();
    for (TsFileResource resource : resources) {
      ret.computeIfAbsent(resource.getTimePartition(), l -> new ArrayList<>()).add(resource);
    }
    return ret;
  }

  /** recover from file */
  private void recover() throws StorageGroupProcessorException {
    logger.info(
        String.format(
            "start recovering virtual storage group %s[%s]",
            logicalStorageGroupName, virtualStorageGroupId));

    try {
      recoverInnerSpaceCompaction(true);
      recoverInnerSpaceCompaction(false);
    } catch (Exception e) {
      throw new StorageGroupProcessorException(e);
    }

    try {
      // collect candidate TsFiles from sequential and unsequential data directory
      Pair<List<TsFileResource>, List<TsFileResource>> seqTsFilesPair =
          getAllFiles(DirectoryManager.getInstance().getAllSequenceFileFolders());
      List<TsFileResource> tmpSeqTsFiles = seqTsFilesPair.left;
      List<TsFileResource> oldSeqTsFiles = seqTsFilesPair.right;
      upgradeSeqFileList.addAll(oldSeqTsFiles);
      Pair<List<TsFileResource>, List<TsFileResource>> unseqTsFilesPair =
          getAllFiles(DirectoryManager.getInstance().getAllUnSequenceFileFolders());
      List<TsFileResource> tmpUnseqTsFiles = unseqTsFilesPair.left;
      List<TsFileResource> oldUnseqTsFiles = unseqTsFilesPair.right;
      upgradeUnseqFileList.addAll(oldUnseqTsFiles);

      if (upgradeSeqFileList.size() + upgradeUnseqFileList.size() != 0) {
        upgradeFileCount.set(upgradeSeqFileList.size() + upgradeUnseqFileList.size());
      }

      // split by partition so that we can find the last file of each partition and decide to
      // close it or not
      Map<Long, List<TsFileResource>> partitionTmpSeqTsFiles =
          splitResourcesByPartition(tmpSeqTsFiles);
      Map<Long, List<TsFileResource>> partitionTmpUnseqTsFiles =
          splitResourcesByPartition(tmpUnseqTsFiles);
      for (List<TsFileResource> value : partitionTmpSeqTsFiles.values()) {
        recoverTsFiles(value, true);
      }
      for (List<TsFileResource> value : partitionTmpUnseqTsFiles.values()) {
        recoverTsFiles(value, false);
      }
      for (TsFileResource resource : tsFileManager.getTsFileList(true)) {
        long partitionNum = resource.getTimePartition();
        updatePartitionFileVersion(partitionNum, resource.getVersion());
      }
      for (TsFileResource resource : tsFileManager.getTsFileList(false)) {
        long partitionNum = resource.getTimePartition();
        updatePartitionFileVersion(partitionNum, resource.getVersion());
      }
      for (TsFileResource resource : upgradeSeqFileList) {
        long partitionNum = resource.getTimePartition();
        updatePartitionFileVersion(partitionNum, resource.getVersion());
      }
      for (TsFileResource resource : upgradeUnseqFileList) {
        long partitionNum = resource.getTimePartition();
        updatePartitionFileVersion(partitionNum, resource.getVersion());
      }
      updateLatestFlushedTime();
    } catch (IOException e) {
      throw new StorageGroupProcessorException(e);
    }

    List<TsFileResource> seqTsFileResources = tsFileManager.getTsFileList(true);
    for (TsFileResource resource : seqTsFileResources) {
      long timePartitionId = resource.getTimePartition();
      Map<String, Long> endTimeMap = new HashMap<>();
      for (String deviceId : resource.getDevices()) {
        long endTime = resource.getEndTime(deviceId);
        endTimeMap.put(deviceId, endTime);
      }
      lastFlushTimeManager.setLastTimeAll(timePartitionId, endTimeMap);
      lastFlushTimeManager.setFlushedTimeAll(timePartitionId, endTimeMap);
      lastFlushTimeManager.setGlobalFlushedTimeAll(endTimeMap);
    }

    // recover and start timed compaction thread
    initCompaction();

    logger.info(
        String.format(
            "the virtual storage group %s[%s] is recovered successfully",
            logicalStorageGroupName, virtualStorageGroupId));
  }

  private void initCompaction() {
    timedCompactionScheduleTask =
        IoTDBThreadPoolFactory.newSingleThreadScheduledExecutor(
            ThreadName.COMPACTION_SCHEDULE.getName()
                + "-"
                + logicalStorageGroupName
                + "-"
                + virtualStorageGroupId);

    CompactionTaskManager.getInstance()
        .submitTask(
            logicalStorageGroupName + "-" + virtualStorageGroupId,
            0,
            new CompactionRecoverTask(
                this::submitTimedCompactionTask,
                tsFileManager,
                logicalStorageGroupName,
                virtualStorageGroupId));
  }

  private void recoverInnerSpaceCompaction(boolean isSequence) throws Exception {
    // search compaction log for SizeTieredCompaction
    List<String> dirs;
    if (isSequence) {
      dirs = DirectoryManager.getInstance().getAllSequenceFileFolders();
    } else {
      dirs = DirectoryManager.getInstance().getAllUnSequenceFileFolders();
    }
    for (String dir : dirs) {
      File storageGroupDir =
          new File(
              dir
                  + File.separator
                  + logicalStorageGroupName
                  + File.separator
                  + virtualStorageGroupId);
      if (!storageGroupDir.exists()) {
        return;
      }
      File[] timePartitionDirs = storageGroupDir.listFiles();
      if (timePartitionDirs == null) {
        return;
      }
      for (File timePartitionDir : timePartitionDirs) {
        if (!timePartitionDir.isDirectory()
            || !Pattern.compile("[0-9]*").matcher(timePartitionDir.getName()).matches()) {
          continue;
        }
        File[] compactionLogs =
            InnerSpaceCompactionUtils.findInnerSpaceCompactionLogs(timePartitionDir.getPath());
        for (File compactionLog : compactionLogs) {
          IoTDBDescriptor.getInstance()
              .getConfig()
              .getInnerCompactionStrategy()
              .getCompactionRecoverTask(
                  tsFileManager.getStorageGroupName(),
                  tsFileManager.getVirtualStorageGroup(),
                  Long.parseLong(
                      timePartitionDir
                          .getPath()
                          .substring(timePartitionDir.getPath().lastIndexOf(File.separator) + 1)),
                  compactionLog,
                  timePartitionDir.getPath(),
                  isSequence)
              .call();
        }
      }
    }

    // search compaction log for old LevelCompaction
    File logFile =
        FSFactoryProducer.getFSFactory()
            .getFile(
                storageGroupSysDir.getAbsolutePath(),
                logicalStorageGroupName + COMPACTION_LOG_NAME);
    if (logFile.exists()) {
      IoTDBDescriptor.getInstance()
          .getConfig()
          .getInnerCompactionStrategy()
          .getCompactionRecoverTask(
              tsFileManager.getStorageGroupName(),
              tsFileManager.getVirtualStorageGroup(),
              -1,
              logFile,
              logFile.getParent(),
              isSequence)
          .call();
    }
  }

  private void submitTimedCompactionTask() {
    timedCompactionScheduleTask.scheduleWithFixedDelay(
        this::executeCompaction,
        COMPACTION_TASK_SUBMIT_DELAY,
        COMPACTION_TASK_SUBMIT_DELAY,
        TimeUnit.MILLISECONDS);
  }

  private void updatePartitionFileVersion(long partitionNum, long fileVersion) {
    long oldVersion = partitionMaxFileVersions.getOrDefault(partitionNum, 0L);
    if (fileVersion > oldVersion) {
      partitionMaxFileVersions.put(partitionNum, fileVersion);
    }
  }

  /**
   * use old seq file to update latestTimeForEachDevice, globalLatestFlushedTimeForEachDevice,
   * partitionLatestFlushedTimeForEachDevice and timePartitionIdVersionControllerMap
   */
  @SuppressWarnings("squid:S3776") // Suppress high Cognitive Complexity warning
  private void updateLatestFlushedTime() throws IOException {

    VersionController versionController =
        new SimpleFileVersionController(storageGroupSysDir.getPath());
    long currentVersion = versionController.currVersion();
    for (TsFileResource resource : upgradeSeqFileList) {
      for (String deviceId : resource.getDevices()) {
        long endTime = resource.getEndTime(deviceId);
        long endTimePartitionId = StorageEngine.getTimePartition(endTime);
        lastFlushTimeManager.setLastTime(endTimePartitionId, deviceId, endTime);
        lastFlushTimeManager.setGlobalFlushedTime(deviceId, endTime);

        // set all the covered partition's LatestFlushedTime
        long partitionId = StorageEngine.getTimePartition(resource.getStartTime(deviceId));
        while (partitionId <= endTimePartitionId) {
          lastFlushTimeManager.setFlushedTime(partitionId, deviceId, endTime);
          if (!timePartitionIdVersionControllerMap.containsKey(partitionId)) {
            File directory =
                SystemFileFactory.INSTANCE.getFile(storageGroupSysDir, String.valueOf(partitionId));
            if (!directory.exists()) {
              directory.mkdirs();
            }
            File versionFile =
                SystemFileFactory.INSTANCE.getFile(
                    directory, SimpleFileVersionController.FILE_PREFIX + currentVersion);
            if (!versionFile.createNewFile()) {
              logger.warn("Version file {} has already been created ", versionFile);
            }
            timePartitionIdVersionControllerMap.put(
                partitionId,
                new SimpleFileVersionController(storageGroupSysDir.getPath(), partitionId));
          }
          partitionId++;
        }
      }
    }
  }

  @SuppressWarnings("squid:S3776") // Suppress high Cognitive Complexity warning
  private Pair<List<TsFileResource>, List<TsFileResource>> getAllFiles(List<String> folders)
      throws IOException, StorageGroupProcessorException {
    List<File> tsFiles = new ArrayList<>();
    List<File> upgradeFiles = new ArrayList<>();
    for (String baseDir : folders) {
      File fileFolder =
          fsFactory.getFile(
              baseDir + File.separator + logicalStorageGroupName, virtualStorageGroupId);
      if (!fileFolder.exists()) {
        continue;
      }

      // old version
      // some TsFileResource may be being persisted when the system crashed, try recovering such
      // resources
      continueFailedRenames(fileFolder, TEMP_SUFFIX);

      // some TsFiles were going to be replaced by the merged files when the system crashed and
      // the process was interrupted before the merged files could be named
      continueFailedRenames(fileFolder, MERGE_SUFFIX);

      File[] subFiles = fileFolder.listFiles();
      if (subFiles != null) {
        for (File partitionFolder : subFiles) {
          if (!partitionFolder.isDirectory()) {
            logger.warn("{} is not a directory.", partitionFolder.getAbsolutePath());
          } else if (!partitionFolder.getName().equals(IoTDBConstant.UPGRADE_FOLDER_NAME)) {
            // some TsFileResource may be being persisted when the system crashed, try recovering
            // such
            // resources
            continueFailedRenames(partitionFolder, TEMP_SUFFIX);

            // some TsFiles were going to be replaced by the merged files when the system crashed
            // and
            // the process was interrupted before the merged files could be named
            continueFailedRenames(partitionFolder, MERGE_SUFFIX);

            Collections.addAll(
                tsFiles,
                fsFactory.listFilesBySuffix(partitionFolder.getAbsolutePath(), TSFILE_SUFFIX));
          } else {
            // collect old TsFiles for upgrading
            Collections.addAll(
                upgradeFiles,
                fsFactory.listFilesBySuffix(partitionFolder.getAbsolutePath(), TSFILE_SUFFIX));
          }
        }
      }
    }

    tsFiles.sort(this::compareFileName);
    if (!tsFiles.isEmpty()) {
      checkTsFileTime(tsFiles.get(tsFiles.size() - 1));
    }
    List<TsFileResource> ret = new ArrayList<>();
    tsFiles.forEach(f -> ret.add(new TsFileResource(f)));

    upgradeFiles.sort(this::compareFileName);
    if (!upgradeFiles.isEmpty()) {
      checkTsFileTime(upgradeFiles.get(upgradeFiles.size() - 1));
    }
    List<TsFileResource> upgradeRet = new ArrayList<>();
    for (File f : upgradeFiles) {
      TsFileResource fileResource = new TsFileResource(f);
      fileResource.setClosed(true);
      // make sure the flush command is called before IoTDB is down.
      fileResource.deserializeFromOldFile();
      upgradeRet.add(fileResource);
    }
    return new Pair<>(ret, upgradeRet);
  }

  private void continueFailedRenames(File fileFolder, String suffix) {
    File[] files = fsFactory.listFilesBySuffix(fileFolder.getAbsolutePath(), suffix);
    if (files != null) {
      for (File tempResource : files) {
        File originResource = fsFactory.getFile(tempResource.getPath().replace(suffix, ""));
        if (originResource.exists()) {
          tempResource.delete();
        } else {
          tempResource.renameTo(originResource);
        }
      }
    }
  }

  /** check if the tsfile's time is smaller than system current time */
  private void checkTsFileTime(File tsFile) throws StorageGroupProcessorException {
    String[] items = tsFile.getName().replace(TSFILE_SUFFIX, "").split(FILE_NAME_SEPARATOR);
    long fileTime = Long.parseLong(items[0]);
    long currentTime = System.currentTimeMillis();
    if (fileTime > currentTime) {
      throw new StorageGroupProcessorException(
          String.format(
              "virtual storage group %s[%s] is down, because the time of tsfile %s is larger than system current time, "
                  + "file time is %d while system current time is %d, please check it.",
              logicalStorageGroupName,
              virtualStorageGroupId,
              tsFile.getAbsolutePath(),
              fileTime,
              currentTime));
    }
  }

  private void recoverTsFiles(List<TsFileResource> tsFiles, boolean isSeq) throws IOException {
    for (int i = 0; i < tsFiles.size(); i++) {
      TsFileResource tsFileResource = tsFiles.get(i);
      long timePartitionId = tsFileResource.getTimePartition();

      TsFileRecoverPerformer recoverPerformer =
          new TsFileRecoverPerformer(
              logicalStorageGroupName
                  + File.separator
                  + virtualStorageGroupId
                  + FILE_NAME_SEPARATOR,
              tsFileResource,
              isSeq,
              i == tsFiles.size() - 1,
              this);

      RestorableTsFileIOWriter writer = null;
      try {
        // this tsfile is not zero level, no need to perform redo wal
        if (TsFileResource.getInnerCompactionCount(tsFileResource.getTsFile().getName()) > 0) {
          writer =
              recoverPerformer.recover(false, this::getWalDirectByteBuffer, this::releaseWalBuffer);
          if (writer != null && writer.hasCrashed()) {
            tsFileManager.addForRecover(tsFileResource, isSeq);
          } else {
            tsFileResource.setClosed(true);
            tsFileManager.add(tsFileResource, isSeq);
            tsFileResourceManager.registerSealedTsFileResource(tsFileResource);
          }
          continue;
        } else {
          writer =
              recoverPerformer.recover(true, this::getWalDirectByteBuffer, this::releaseWalBuffer);
        }

        if (i != tsFiles.size() - 1 || writer == null || !writer.canWrite()) {
          // not the last file or cannot write, just close it
          tsFileResource.close();
          tsFileResourceManager.registerSealedTsFileResource(tsFileResource);
        } else if (writer.canWrite()) {
          // the last file is not closed, continue writing to in
          TsFileProcessor tsFileProcessor;
          if (isSeq) {
            tsFileProcessor =
                new TsFileProcessor(
                    virtualStorageGroupId,
                    storageGroupInfo,
                    tsFileResource,
                    this::closeUnsealedTsFileProcessorCallBack,
                    this::updateLatestFlushTimeCallback,
                    true,
                    writer);
            if (enableMemControl) {
              TsFileProcessorInfo tsFileProcessorInfo = new TsFileProcessorInfo(storageGroupInfo);
              tsFileProcessor.setTsFileProcessorInfo(tsFileProcessorInfo);
              this.storageGroupInfo.initTsFileProcessorInfo(tsFileProcessor);
            }
            workSequenceTsFileProcessors.put(timePartitionId, tsFileProcessor);
          } else {
            tsFileProcessor =
                new TsFileProcessor(
                    virtualStorageGroupId,
                    storageGroupInfo,
                    tsFileResource,
                    this::closeUnsealedTsFileProcessorCallBack,
                    this::unsequenceFlushCallback,
                    false,
                    writer);
            if (enableMemControl) {
              TsFileProcessorInfo tsFileProcessorInfo = new TsFileProcessorInfo(storageGroupInfo);
              tsFileProcessor.setTsFileProcessorInfo(tsFileProcessorInfo);
              this.storageGroupInfo.initTsFileProcessorInfo(tsFileProcessor);
            }
            workUnsequenceTsFileProcessors.put(timePartitionId, tsFileProcessor);
          }
          tsFileResource.setProcessor(tsFileProcessor);
          tsFileResource.removeResourceFile();
          tsFileProcessor.setTimeRangeId(timePartitionId);
          writer.makeMetadataVisible();
          if (enableMemControl) {
            // get chunkMetadata size
            long chunkMetadataSize = 0;
            for (Map<String, List<ChunkMetadata>> metaMap :
                writer.getMetadatasForQuery().values()) {
              for (List<ChunkMetadata> metadatas : metaMap.values()) {
                for (ChunkMetadata chunkMetadata : metadatas) {
                  chunkMetadataSize += chunkMetadata.calculateRamSize();
                }
              }
            }
            tsFileProcessor.getTsFileProcessorInfo().addTSPMemCost(chunkMetadataSize);
          }
        }
        tsFileManager.add(tsFileResource, isSeq);
      } catch (StorageGroupProcessorException | IOException e) {
        logger.warn(
            "Skip TsFile: {} because of error in recover: ", tsFileResource.getTsFilePath(), e);
        continue;
      } finally {
        if (writer != null) {
          writer.close();
        }
      }
    }
  }

  // ({systemTime}-{versionNum}-{mergeNum}.tsfile)
  private int compareFileName(File o1, File o2) {
    String[] items1 = o1.getName().replace(TSFILE_SUFFIX, "").split(FILE_NAME_SEPARATOR);
    String[] items2 = o2.getName().replace(TSFILE_SUFFIX, "").split(FILE_NAME_SEPARATOR);
    long ver1 = Long.parseLong(items1[0]);
    long ver2 = Long.parseLong(items2[0]);
    int cmp = Long.compare(ver1, ver2);
    if (cmp == 0) {
      return Long.compare(Long.parseLong(items1[1]), Long.parseLong(items2[1]));
    } else {
      return cmp;
    }
  }

  /**
   * insert one row of data
   *
   * @param insertRowPlan one row of data
   */
  public void insert(InsertRowPlan insertRowPlan)
      throws WriteProcessException, TriggerExecutionException {
    // reject insertions that are out of ttl
    if (!isAlive(insertRowPlan.getTime())) {
      throw new OutOfTTLException(insertRowPlan.getTime(), (System.currentTimeMillis() - dataTTL));
    }
    writeLock("InsertRow");
    try {
      // init map
      long timePartitionId = StorageEngine.getTimePartition(insertRowPlan.getTime());

      lastFlushTimeManager.ensureFlushedTimePartition(timePartitionId);

      boolean isSequence =
          insertRowPlan.getTime()
              > lastFlushTimeManager.getFlushedTime(
                  timePartitionId, insertRowPlan.getDevicePath().getFullPath());

      // is unsequence and user set config to discard out of order data
      if (!isSequence
          && IoTDBDescriptor.getInstance().getConfig().isEnableDiscardOutOfOrderData()) {
        return;
      }

      lastFlushTimeManager.ensureLastTimePartition(timePartitionId);

      // fire trigger before insertion
      TriggerEngine.fire(TriggerEvent.BEFORE_INSERT, insertRowPlan);
      // insert to sequence or unSequence file
      insertToTsFileProcessor(insertRowPlan, isSequence, timePartitionId);
      // fire trigger after insertion
      TriggerEngine.fire(TriggerEvent.AFTER_INSERT, insertRowPlan);
    } finally {
      writeUnlock();
    }
  }

  /**
   * Insert a tablet (rows belonging to the same devices) into this storage group.
   *
   * @throws BatchProcessException if some of the rows failed to be inserted
   */
  @SuppressWarnings("squid:S3776") // Suppress high Cognitive Complexity warning
  public void insertTablet(InsertTabletPlan insertTabletPlan)
      throws BatchProcessException, TriggerExecutionException {

    writeLock("insertTablet");
    try {
      TSStatus[] results = new TSStatus[insertTabletPlan.getRowCount()];
      Arrays.fill(results, RpcUtils.SUCCESS_STATUS);
      boolean noFailure = true;

      /*
       * assume that batch has been sorted by client
       */
      int loc = 0;
      while (loc < insertTabletPlan.getRowCount()) {
        long currTime = insertTabletPlan.getTimes()[loc];
        // skip points that do not satisfy TTL
        if (!isAlive(currTime)) {
          results[loc] =
              RpcUtils.getStatus(
                  TSStatusCode.OUT_OF_TTL_ERROR,
                  "time " + currTime + " in current line is out of TTL: " + dataTTL);
          loc++;
          noFailure = false;
        } else {
          break;
        }
      }
      // loc pointing at first legal position
      if (loc == insertTabletPlan.getRowCount()) {
        throw new BatchProcessException(results);
      }

      // fire trigger before insertion
      final int firePosition = loc;
      TriggerEngine.fire(TriggerEvent.BEFORE_INSERT, insertTabletPlan, firePosition);

      // before is first start point
      int before = loc;
      // before time partition
      long beforeTimePartition =
          StorageEngine.getTimePartition(insertTabletPlan.getTimes()[before]);
      // init map
      long lastFlushTime =
          lastFlushTimeManager.ensureFlushedTimePartitionAndInit(
              beforeTimePartition, insertTabletPlan.getDevicePath().getFullPath(), Long.MIN_VALUE);
      // if is sequence
      boolean isSequence = false;
      while (loc < insertTabletPlan.getRowCount()) {
        long time = insertTabletPlan.getTimes()[loc];
        long curTimePartition = StorageEngine.getTimePartition(time);
        // start next partition
        if (curTimePartition != beforeTimePartition) {
          // insert last time partition
          if (isSequence
              || !IoTDBDescriptor.getInstance().getConfig().isEnableDiscardOutOfOrderData()) {
            noFailure =
                insertTabletToTsFileProcessor(
                        insertTabletPlan, before, loc, isSequence, results, beforeTimePartition)
                    && noFailure;
          }
          // re initialize
          before = loc;
          beforeTimePartition = curTimePartition;
          lastFlushTime =
              lastFlushTimeManager.ensureFlushedTimePartitionAndInit(
                  beforeTimePartition,
                  insertTabletPlan.getDevicePath().getFullPath(),
                  Long.MIN_VALUE);

          isSequence = false;
        }
        // still in this partition
        else {
          // judge if we should insert sequence
          if (!isSequence && time > lastFlushTime) {
            // insert into unsequence and then start sequence
            if (!IoTDBDescriptor.getInstance().getConfig().isEnableDiscardOutOfOrderData()) {
              noFailure =
                  insertTabletToTsFileProcessor(
                          insertTabletPlan, before, loc, false, results, beforeTimePartition)
                      && noFailure;
            }
            before = loc;
            isSequence = true;
          }
          loc++;
        }
      }

      // do not forget last part
      if (before < loc
          && (isSequence
              || !IoTDBDescriptor.getInstance().getConfig().isEnableDiscardOutOfOrderData())) {
        noFailure =
            insertTabletToTsFileProcessor(
                    insertTabletPlan, before, loc, isSequence, results, beforeTimePartition)
                && noFailure;
      }
      long globalLatestFlushedTime =
          lastFlushTimeManager.getGlobalFlushedTime(insertTabletPlan.getDevicePath().getFullPath());
      tryToUpdateBatchInsertLastCache(insertTabletPlan, globalLatestFlushedTime);

      if (!noFailure) {
        throw new BatchProcessException(results);
      }

      // fire trigger after insertion
      TriggerEngine.fire(TriggerEvent.AFTER_INSERT, insertTabletPlan, firePosition);
    } finally {
      writeUnlock();
    }
  }

  /** @return whether the given time falls in ttl */
  private boolean isAlive(long time) {
    return dataTTL == Long.MAX_VALUE || (System.currentTimeMillis() - time) <= dataTTL;
  }

  /**
   * insert batch to tsfile processor thread-safety that the caller need to guarantee The rows to be
   * inserted are in the range [start, end) Null value in each column values will be replaced by the
   * subsequent non-null value, e.g., {1, null, 3, null, 5} will be {1, 3, 5, null, 5}
   *
   * @param insertTabletPlan insert a tablet of a device
   * @param sequence whether is sequence
   * @param start start index of rows to be inserted in insertTabletPlan
   * @param end end index of rows to be inserted in insertTabletPlan
   * @param results result array
   * @param timePartitionId time partition id
   * @return false if any failure occurs when inserting the tablet, true otherwise
   */
  private boolean insertTabletToTsFileProcessor(
      InsertTabletPlan insertTabletPlan,
      int start,
      int end,
      boolean sequence,
      TSStatus[] results,
      long timePartitionId) {
    // return when start >= end
    if (start >= end) {
      return true;
    }

    TsFileProcessor tsFileProcessor = getOrCreateTsFileProcessor(timePartitionId, sequence);
    if (tsFileProcessor == null) {
      for (int i = start; i < end; i++) {
        results[i] =
            RpcUtils.getStatus(
                TSStatusCode.INTERNAL_SERVER_ERROR,
                "can not create TsFileProcessor, timePartitionId: " + timePartitionId);
      }
      return false;
    }

    try {
      tsFileProcessor.insertTablet(insertTabletPlan, start, end, results);
    } catch (WriteProcessRejectException e) {
      logger.warn("insert to TsFileProcessor rejected, {}", e.getMessage());
      return false;
    } catch (WriteProcessException e) {
      logger.error("insert to TsFileProcessor error ", e);
      return false;
    }

    lastFlushTimeManager.ensureLastTimePartition(timePartitionId);
    // try to update the latest time of the device of this tsRecord
    if (sequence) {
      lastFlushTimeManager.updateLastTime(
          timePartitionId,
          insertTabletPlan.getDevicePath().getFullPath(),
          insertTabletPlan.getTimes()[end - 1]);
    }

    // check memtable size and may async try to flush the work memtable
    if (tsFileProcessor.shouldFlush()) {
      fileFlushPolicy.apply(this, tsFileProcessor, sequence);
    }
    return true;
  }

  private void tryToUpdateBatchInsertLastCache(InsertTabletPlan plan, Long latestFlushedTime) {
    if (!IoTDBDescriptor.getInstance().getConfig().isLastCacheEnabled()) {
      return;
    }
    IMeasurementMNode[] mNodes = plan.getMeasurementMNodes();
    for (int i = 0; i < mNodes.length; i++) {
      if (plan.getColumns()[i] == null) {
        continue;
      }
      // Update cached last value with high priority
      if (mNodes[i] == null) {
        IoTDB.metaManager.updateLastCache(
            plan.getDevicePath().concatNode(plan.getMeasurements()[i]),
            plan.composeLastTimeValuePair(i),
            true,
            latestFlushedTime);
      } else {
        // in stand alone version, the seriesPath is not needed, just use measurementMNodes[i] to
        // update last cache
        IoTDB.metaManager.updateLastCache(
            mNodes[i], plan.composeLastTimeValuePair(i), true, latestFlushedTime);
      }
    }
  }

  private void insertToTsFileProcessor(
      InsertRowPlan insertRowPlan, boolean sequence, long timePartitionId)
      throws WriteProcessException {
    TsFileProcessor tsFileProcessor = getOrCreateTsFileProcessor(timePartitionId, sequence);
    if (tsFileProcessor == null) {
      return;
    }

    tsFileProcessor.insert(insertRowPlan);

    // try to update the latest time of the device of this tsRecord
    lastFlushTimeManager.updateLastTime(
        timePartitionId, insertRowPlan.getDevicePath().getFullPath(), insertRowPlan.getTime());

    long globalLatestFlushTime =
        lastFlushTimeManager.getGlobalFlushedTime(insertRowPlan.getDevicePath().getFullPath());

    tryToUpdateInsertLastCache(insertRowPlan, globalLatestFlushTime);

    // check memtable size and may asyncTryToFlush the work memtable
    if (tsFileProcessor.shouldFlush()) {
      fileFlushPolicy.apply(this, tsFileProcessor, sequence);
    }
  }

  private void tryToUpdateInsertLastCache(InsertRowPlan plan, Long latestFlushedTime) {
    if (!IoTDBDescriptor.getInstance().getConfig().isLastCacheEnabled()) {
      return;
    }
    IMeasurementMNode[] mNodes = plan.getMeasurementMNodes();
    for (int i = 0; i < mNodes.length; i++) {
      if (plan.getValues()[i] == null) {
        continue;
      }
      // Update cached last value with high priority
      if (mNodes[i] == null) {
        IoTDB.metaManager.updateLastCache(
            plan.getDevicePath().concatNode(plan.getMeasurements()[i]),
            plan.composeTimeValuePair(i),
            true,
            latestFlushedTime);
      } else {
        // in stand alone version, the seriesPath is not needed, just use measurementMNodes[i] to
        // update last cache
        IoTDB.metaManager.updateLastCache(
            mNodes[i], plan.composeTimeValuePair(i), true, latestFlushedTime);
      }
    }
  }

  /**
   * mem control module use this method to flush memtable
   *
   * @param tsFileProcessor tsfile processor in which memtable to be flushed
   */
  public void submitAFlushTaskWhenShouldFlush(TsFileProcessor tsFileProcessor) {
    writeLock("submitAFlushTaskWhenShouldFlush");
    try {
      // check memtable size and may asyncTryToFlush the work memtable
      if (tsFileProcessor.shouldFlush()) {
        fileFlushPolicy.apply(this, tsFileProcessor, tsFileProcessor.isSequence());
      }
    } finally {
      writeUnlock();
    }
  }

  private TsFileProcessor getOrCreateTsFileProcessor(long timeRangeId, boolean sequence) {
    TsFileProcessor tsFileProcessor = null;
    try {
      if (sequence) {
        tsFileProcessor =
            getOrCreateTsFileProcessorIntern(timeRangeId, workSequenceTsFileProcessors, true);
      } else {
        tsFileProcessor =
            getOrCreateTsFileProcessorIntern(timeRangeId, workUnsequenceTsFileProcessors, false);
      }
    } catch (DiskSpaceInsufficientException e) {
      logger.error(
          "disk space is insufficient when creating TsFile processor, change system mode to read-only",
          e);
      IoTDBDescriptor.getInstance().getConfig().setReadOnly(true);
    } catch (IOException e) {
      logger.error(
          "meet IOException when creating TsFileProcessor, change system mode to read-only", e);
      IoTDBDescriptor.getInstance().getConfig().setReadOnly(true);
    }
    return tsFileProcessor;
  }

  /**
   * get processor from hashmap, flush oldest processor if necessary
   *
   * @param timeRangeId time partition range
   * @param tsFileProcessorTreeMap tsFileProcessorTreeMap
   * @param sequence whether is sequence or not
   */
  private TsFileProcessor getOrCreateTsFileProcessorIntern(
      long timeRangeId, TreeMap<Long, TsFileProcessor> tsFileProcessorTreeMap, boolean sequence)
      throws IOException, DiskSpaceInsufficientException {

    TsFileProcessor res = tsFileProcessorTreeMap.get(timeRangeId);

    if (null == res) {
      // build new processor, memory control module will control the number of memtables
      res = newTsFileProcessor(sequence, timeRangeId);
      tsFileProcessorTreeMap.put(timeRangeId, res);
      tsFileManager.add(res.getTsFileResource(), sequence);
    }

    return res;
  }

  private TsFileProcessor newTsFileProcessor(boolean sequence, long timePartitionId)
      throws IOException, DiskSpaceInsufficientException {

    long version = partitionMaxFileVersions.getOrDefault(timePartitionId, 0L) + 1;
    partitionMaxFileVersions.put(timePartitionId, version);
    String filePath =
        TsFileNameGenerator.generateNewTsFilePathWithMkdir(
            sequence,
            logicalStorageGroupName,
            virtualStorageGroupId,
            timePartitionId,
            System.currentTimeMillis(),
            version,
            0,
            0);

    return getTsFileProcessor(sequence, filePath, timePartitionId);
  }

  private TsFileProcessor getTsFileProcessor(
      boolean sequence, String filePath, long timePartitionId) throws IOException {
    TsFileProcessor tsFileProcessor;
    if (sequence) {
      tsFileProcessor =
          new TsFileProcessor(
              logicalStorageGroupName + File.separator + virtualStorageGroupId,
              fsFactory.getFileWithParent(filePath),
              storageGroupInfo,
              this::closeUnsealedTsFileProcessorCallBack,
              this::updateLatestFlushTimeCallback,
              true);
    } else {
      tsFileProcessor =
          new TsFileProcessor(
              logicalStorageGroupName + File.separator + virtualStorageGroupId,
              fsFactory.getFileWithParent(filePath),
              storageGroupInfo,
              this::closeUnsealedTsFileProcessorCallBack,
              this::unsequenceFlushCallback,
              false);
    }

    if (enableMemControl) {
      TsFileProcessorInfo tsFileProcessorInfo = new TsFileProcessorInfo(storageGroupInfo);
      tsFileProcessor.setTsFileProcessorInfo(tsFileProcessorInfo);
      this.storageGroupInfo.initTsFileProcessorInfo(tsFileProcessor);
    }

    tsFileProcessor.addCloseFileListeners(customCloseFileListeners);
    tsFileProcessor.addFlushListeners(customFlushListeners);
    tsFileProcessor.setTimeRangeId(timePartitionId);

    return tsFileProcessor;
  }

  /**
   * Create a new tsfile name
   *
   * @return file name
   */
  private String getNewTsFileName(long timePartitionId) {
    long version = partitionMaxFileVersions.getOrDefault(timePartitionId, 0L) + 1;
    partitionMaxFileVersions.put(timePartitionId, version);
    return getNewTsFileName(System.currentTimeMillis(), version, 0, 0);
  }

  private String getNewTsFileName(long time, long version, int mergeCnt, int unseqCompactionCnt) {
    return TsFileNameGenerator.generateNewTsFileName(time, version, mergeCnt, unseqCompactionCnt);
  }

  /**
   * close one tsfile processor
   *
   * @param sequence whether this tsfile processor is sequence or not
   * @param tsFileProcessor tsfile processor
   */
  public void syncCloseOneTsFileProcessor(boolean sequence, TsFileProcessor tsFileProcessor) {
    synchronized (closeStorageGroupCondition) {
      try {
        asyncCloseOneTsFileProcessor(sequence, tsFileProcessor);
        long startTime = System.currentTimeMillis();
        while (closingSequenceTsFileProcessor.contains(tsFileProcessor)
            || closingUnSequenceTsFileProcessor.contains(tsFileProcessor)) {
          closeStorageGroupCondition.wait(60_000);
          if (System.currentTimeMillis() - startTime > 60_000) {
            logger.warn(
                "{} has spent {}s to wait for closing one tsfile.",
                logicalStorageGroupName + "-" + this.virtualStorageGroupId,
                (System.currentTimeMillis() - startTime) / 1000);
          }
        }
      } catch (InterruptedException e) {
        Thread.currentThread().interrupt();
        logger.error(
            "syncCloseOneTsFileProcessor error occurs while waiting for closing the storage "
                + "group {}",
            logicalStorageGroupName + "-" + virtualStorageGroupId,
            e);
      }
    }
  }

  /**
   * close one tsfile processor, thread-safety should be ensured by caller
   *
   * @param sequence whether this tsfile processor is sequence or not
   * @param tsFileProcessor tsfile processor
   */
  public void asyncCloseOneTsFileProcessor(boolean sequence, TsFileProcessor tsFileProcessor) {
    // for sequence tsfile, we update the endTimeMap only when the file is prepared to be closed.
    // for unsequence tsfile, we have maintained the endTimeMap when an insertion comes.
    if (closingSequenceTsFileProcessor.contains(tsFileProcessor)
        || closingUnSequenceTsFileProcessor.contains(tsFileProcessor)
        || tsFileProcessor.alreadyMarkedClosing()) {
      return;
    }
    logger.info(
        "Async close tsfile: {}",
        tsFileProcessor.getTsFileResource().getTsFile().getAbsolutePath());
    if (sequence) {
      closingSequenceTsFileProcessor.add(tsFileProcessor);
      updateEndTimeMap(tsFileProcessor);
      tsFileProcessor.asyncClose();

      workSequenceTsFileProcessors.remove(tsFileProcessor.getTimeRangeId());
      // if unsequence files don't contain this time range id, we should remove it's version
      // controller
      if (!workUnsequenceTsFileProcessors.containsKey(tsFileProcessor.getTimeRangeId())) {
        timePartitionIdVersionControllerMap.remove(tsFileProcessor.getTimeRangeId());
      }
      logger.info(
          "close a sequence tsfile processor {}",
          logicalStorageGroupName + "-" + virtualStorageGroupId);
    } else {
      closingUnSequenceTsFileProcessor.add(tsFileProcessor);
      tsFileProcessor.asyncClose();

      workUnsequenceTsFileProcessors.remove(tsFileProcessor.getTimeRangeId());
      // if sequence files don't contain this time range id, we should remove it's version
      // controller
      if (!workSequenceTsFileProcessors.containsKey(tsFileProcessor.getTimeRangeId())) {
        timePartitionIdVersionControllerMap.remove(tsFileProcessor.getTimeRangeId());
      }
    }
  }

  /**
   * delete the storageGroup's own folder in folder data/system/storage_groups
   *
   * @param systemDir system dir
   */
  public void deleteFolder(String systemDir) {
    logger.info(
        "{} will close all files for deleting data folder {}",
        logicalStorageGroupName + "-" + virtualStorageGroupId,
        systemDir);
    writeLock("deleteFolder");
    try {
      File storageGroupFolder =
          SystemFileFactory.INSTANCE.getFile(systemDir, virtualStorageGroupId);
      if (storageGroupFolder.exists()) {
        org.apache.iotdb.db.utils.FileUtils.deleteDirectory(storageGroupFolder);
      }
    } finally {
      writeUnlock();
    }
  }

  /** close all tsfile resource */
  public void closeAllResources() {
    for (TsFileResource tsFileResource : tsFileManager.getTsFileList(false)) {
      try {
        tsFileResource.close();
      } catch (IOException e) {
        logger.error("Cannot close a TsFileResource {}", tsFileResource, e);
      }
    }
    for (TsFileResource tsFileResource : tsFileManager.getTsFileList(true)) {
      try {
        tsFileResource.close();
      } catch (IOException e) {
        logger.error("Cannot close a TsFileResource {}", tsFileResource, e);
      }
    }
  }

  /** release wal buffer */
  public void releaseWalDirectByteBufferPool() {
    synchronized (walByteBufferPool) {
      while (!walByteBufferPool.isEmpty()) {
        MmapUtil.clean((MappedByteBuffer) walByteBufferPool.removeFirst());
        currentWalPoolSize--;
      }
    }
  }

  /** delete tsfile */
  public void syncDeleteDataFiles() {
    logger.info(
        "{} will close all files for deleting data files",
        logicalStorageGroupName + "-" + virtualStorageGroupId);
    writeLock("syncDeleteDataFiles");
    try {

      syncCloseAllWorkingTsFileProcessors();
      // normally, mergingModification is just need to be closed by after a merge task is finished.
      // we close it here just for IT test.
      closeAllResources();
      List<String> folder = DirectoryManager.getInstance().getAllSequenceFileFolders();
      folder.addAll(DirectoryManager.getInstance().getAllUnSequenceFileFolders());
      deleteAllSGFolders(folder);

      this.workSequenceTsFileProcessors.clear();
      this.workUnsequenceTsFileProcessors.clear();
      this.tsFileManager.clear();
      lastFlushTimeManager.clearFlushedTime();
      lastFlushTimeManager.clearGlobalFlushedTime();
      lastFlushTimeManager.clearLastTime();
    } finally {
      writeUnlock();
    }
  }

  private void deleteAllSGFolders(List<String> folder) {
    for (String tsfilePath : folder) {
      File storageGroupFolder =
          fsFactory.getFile(
              tsfilePath, logicalStorageGroupName + File.separator + virtualStorageGroupId);
      if (storageGroupFolder.exists()) {
        org.apache.iotdb.db.utils.FileUtils.deleteDirectory(storageGroupFolder);
      }
    }
  }

  /** Iterate each TsFile and try to lock and remove those out of TTL. */
  public synchronized void checkFilesTTL() {
    if (dataTTL == Long.MAX_VALUE) {
      logger.debug(
          "{}: TTL not set, ignore the check",
          logicalStorageGroupName + "-" + virtualStorageGroupId);
      return;
    }
    long ttlLowerBound = System.currentTimeMillis() - dataTTL;
    logger.debug(
        "{}: TTL removing files before {}",
        logicalStorageGroupName + "-" + virtualStorageGroupId,
        new Date(ttlLowerBound));

    // copy to avoid concurrent modification of deletion
    List<TsFileResource> seqFiles = new ArrayList<>(tsFileManager.getTsFileList(true));
    List<TsFileResource> unseqFiles = new ArrayList<>(tsFileManager.getTsFileList(false));

    for (TsFileResource tsFileResource : seqFiles) {
      checkFileTTL(tsFileResource, ttlLowerBound, true);
    }
    for (TsFileResource tsFileResource : unseqFiles) {
      checkFileTTL(tsFileResource, ttlLowerBound, false);
    }
  }

  private void checkFileTTL(TsFileResource resource, long ttlLowerBound, boolean isSeq) {
    if (!resource.isClosed() || !resource.isDeleted() && resource.stillLives(ttlLowerBound)) {
      return;
    }

    // prevent new merges and queries from choosing this file
    resource.setDeleted(true);

    // ensure that the file is not used by any queries
    if (resource.tryWriteLock()) {
      try {
        // try to delete physical data file
        resource.remove();
        tsFileManager.remove(resource, isSeq);
        logger.info(
            "Removed a file {} before {} by ttl ({}ms)",
            resource.getTsFilePath(),
            new Date(ttlLowerBound),
            dataTTL);
      } finally {
        resource.writeUnlock();
      }
    }
  }

  public void timedFlushSeqMemTable() {
    writeLock("timedFlushSeqMemTable");
    try {
      // only check sequence tsfiles' memtables
      List<TsFileProcessor> tsFileProcessors =
          new ArrayList<>(workSequenceTsFileProcessors.values());
      long timeLowerBound = System.currentTimeMillis() - config.getSeqMemtableFlushInterval();

      for (TsFileProcessor tsFileProcessor : tsFileProcessors) {
        if (tsFileProcessor.getWorkMemTableCreatedTime() < timeLowerBound) {
          logger.info(
              "Exceed sequence memtable flush interval, so flush working memtable of time partition {} in storage group {}[{}]",
              tsFileProcessor.getTimeRangeId(),
              logicalStorageGroupName,
              virtualStorageGroupId);
          fileFlushPolicy.apply(this, tsFileProcessor, tsFileProcessor.isSequence());
        }
      }
    } finally {
      writeUnlock();
    }
  }

  public void timedFlushUnseqMemTable() {
    writeLock("timedFlushUnseqMemTable");
    try {
      // only check unsequence tsfiles' memtables
      List<TsFileProcessor> tsFileProcessors =
          new ArrayList<>(workUnsequenceTsFileProcessors.values());
      long timeLowerBound = System.currentTimeMillis() - config.getUnseqMemtableFlushInterval();

      for (TsFileProcessor tsFileProcessor : tsFileProcessors) {
        if (tsFileProcessor.getWorkMemTableCreatedTime() < timeLowerBound) {
          logger.info(
              "Exceed unsequence memtable flush interval, so flush working memtable of time partition {} in storage group {}[{}]",
              tsFileProcessor.getTimeRangeId(),
              logicalStorageGroupName,
              virtualStorageGroupId);
          fileFlushPolicy.apply(this, tsFileProcessor, tsFileProcessor.isSequence());
        }
      }
    } finally {
      writeUnlock();
    }
  }

  public void timedCloseTsFileProcessor() {
    writeLock("timedCloseTsFileProcessor");
    try {
      List<TsFileProcessor> seqTsFileProcessors =
          new ArrayList<>(workSequenceTsFileProcessors.values());
      long timeLowerBound =
          System.currentTimeMillis() - config.getCloseTsFileIntervalAfterFlushing();
      for (TsFileProcessor tsFileProcessor : seqTsFileProcessors) {
        // working memtable is null(no more write ops) and last flush time exceeds close interval
        if (tsFileProcessor.getWorkMemTableCreatedTime() == Long.MAX_VALUE
            && tsFileProcessor.getLastWorkMemtableFlushTime() < timeLowerBound) {
          logger.info(
              "Exceed tsfile close interval, so close TsFileProcessor of time partition {} in storage group {}[{}]",
              tsFileProcessor.getTimeRangeId(),
              logicalStorageGroupName,
              virtualStorageGroupId);
          asyncCloseOneTsFileProcessor(true, tsFileProcessor);
        }
      }

      List<TsFileProcessor> unSeqTsFileProcessors =
          new ArrayList<>(workUnsequenceTsFileProcessors.values());
      timeLowerBound = System.currentTimeMillis() - config.getCloseTsFileIntervalAfterFlushing();
      for (TsFileProcessor tsFileProcessor : unSeqTsFileProcessors) {
        // working memtable is null(no more write ops) and last flush time exceeds close interval
        if (tsFileProcessor.getWorkMemTableCreatedTime() == Long.MAX_VALUE
            && tsFileProcessor.getLastWorkMemtableFlushTime() < timeLowerBound) {
          logger.info(
              "Exceed tsfile close interval, so close TsFileProcessor of time partition {} in storage group {}[{}]",
              tsFileProcessor.getTimeRangeId(),
              logicalStorageGroupName,
              virtualStorageGroupId);
          asyncCloseOneTsFileProcessor(false, tsFileProcessor);
        }
      }
    } finally {
      writeUnlock();
    }
  }

  /** This method will be blocked until all tsfile processors are closed. */
  public void syncCloseAllWorkingTsFileProcessors() {
    synchronized (closeStorageGroupCondition) {
      try {
        asyncCloseAllWorkingTsFileProcessors();
        long startTime = System.currentTimeMillis();
        while (!closingSequenceTsFileProcessor.isEmpty()
            || !closingUnSequenceTsFileProcessor.isEmpty()) {
          closeStorageGroupCondition.wait(60_000);
          if (System.currentTimeMillis() - startTime > 60_000) {
            logger.warn(
                "{} has spent {}s to wait for closing all TsFiles.",
                logicalStorageGroupName + "-" + this.virtualStorageGroupId,
                (System.currentTimeMillis() - startTime) / 1000);
          }
        }
      } catch (InterruptedException e) {
        logger.error(
            "CloseFileNodeCondition error occurs while waiting for closing the storage "
                + "group {}",
            logicalStorageGroupName + "-" + virtualStorageGroupId,
            e);
        Thread.currentThread().interrupt();
      }
    }
  }

  /** close all working tsfile processors */
  public void asyncCloseAllWorkingTsFileProcessors() {
    writeLock("asyncCloseAllWorkingTsFileProcessors");
    try {
      logger.info(
          "async force close all files in storage group: {}",
          logicalStorageGroupName + "-" + virtualStorageGroupId);
      // to avoid concurrent modification problem, we need a new array list
      for (TsFileProcessor tsFileProcessor :
          new ArrayList<>(workSequenceTsFileProcessors.values())) {
        asyncCloseOneTsFileProcessor(true, tsFileProcessor);
      }
      // to avoid concurrent modification problem, we need a new array list
      for (TsFileProcessor tsFileProcessor :
          new ArrayList<>(workUnsequenceTsFileProcessors.values())) {
        asyncCloseOneTsFileProcessor(false, tsFileProcessor);
      }
    } finally {
      writeUnlock();
    }
  }

  /** force close all working tsfile processors */
  public void forceCloseAllWorkingTsFileProcessors() throws TsFileProcessorException {
    writeLock("forceCloseAllWorkingTsFileProcessors");
    try {
      logger.info(
          "force close all processors in storage group: {}",
          logicalStorageGroupName + "-" + virtualStorageGroupId);
      // to avoid concurrent modification problem, we need a new array list
      for (TsFileProcessor tsFileProcessor :
          new ArrayList<>(workSequenceTsFileProcessors.values())) {
        tsFileProcessor.putMemTableBackAndClose();
      }
      // to avoid concurrent modification problem, we need a new array list
      for (TsFileProcessor tsFileProcessor :
          new ArrayList<>(workUnsequenceTsFileProcessors.values())) {
        tsFileProcessor.putMemTableBackAndClose();
      }
    } finally {
      writeUnlock();
    }
  }

  /**
   * build query data source by searching all tsfile which fit in query filter
   *
   * @param pathList data paths
   * @param context query context
   * @param timeFilter time filter
   * @param singleDeviceId selected deviceId (not null only when all the selected series are under
   *     the same device)
   * @return query data source
   */
  public QueryDataSource query(
      List<PartialPath> pathList,
      String singleDeviceId,
      QueryContext context,
      QueryFileManager filePathsManager,
      Filter timeFilter)
      throws QueryProcessException {
    readLock();

    try {
      List<TsFileResource> seqResources =
          getFileResourceListForQuery(
              tsFileManager.getTsFileList(true),
              upgradeSeqFileList,
              pathList,
              singleDeviceId,
              context,
              timeFilter,
              true);
      List<TsFileResource> unseqResources =
          getFileResourceListForQuery(
              tsFileManager.getTsFileList(false),
              upgradeUnseqFileList,
              pathList,
              singleDeviceId,
              context,
              timeFilter,
              false);
      QueryDataSource dataSource = new QueryDataSource(seqResources, unseqResources);
      // used files should be added before mergeLock is unlocked, or they may be deleted by
      // running merge
      // is null only in tests
      if (filePathsManager != null) {
        filePathsManager.addUsedFilesForQuery(context.getQueryId(), dataSource);
      }
      dataSource.setDataTTL(dataTTL);
      return dataSource;
    } catch (MetadataException e) {
      throw new QueryProcessException(e);
    } finally {
      readUnlock();
    }
  }

  /** lock the read lock of the insert lock */
  public void readLock() {
    // apply read lock for SG insert lock to prevent inconsistent with concurrently writing memtable
    insertLock.readLock().lock();
    // apply read lock for TsFileResource list
    tsFileManager.readLock();
  }

  /** unlock the read lock of insert lock */
  public void readUnlock() {
    tsFileManager.readUnlock();
    insertLock.readLock().unlock();
  }

  /** lock the write lock of the insert lock */
  public void writeLock(String holder) {
    insertLock.writeLock().lock();
    insertWriteLockHolder = holder;
  }

  /** unlock the write lock of the insert lock */
  public void writeUnlock() {
    insertWriteLockHolder = "";
    insertLock.writeLock().unlock();
  }

  /**
   * @param tsFileResources includes sealed and unsealed tsfile resources
   * @return fill unsealed tsfile resources with memory data and ChunkMetadataList of data in disk
   */
  private List<TsFileResource> getFileResourceListForQuery(
      Collection<TsFileResource> tsFileResources,
      List<TsFileResource> upgradeTsFileResources,
      List<PartialPath> pathList,
      String singleDeviceId,
      QueryContext context,
      Filter timeFilter,
      boolean isSeq)
      throws MetadataException {

    if (context.isDebug()) {
      DEBUG_LOGGER.info(
          "Path: {}, get tsfile list: {} isSeq: {} timefilter: {}",
          pathList,
          tsFileResources,
          isSeq,
          (timeFilter == null ? "null" : timeFilter));
    }

    List<TsFileResource> tsfileResourcesForQuery = new ArrayList<>();

    long timeLowerBound =
        dataTTL != Long.MAX_VALUE ? System.currentTimeMillis() - dataTTL : Long.MIN_VALUE;
    context.setQueryTimeLowerBound(timeLowerBound);

    // for upgrade files and old files must be closed
    for (TsFileResource tsFileResource : upgradeTsFileResources) {
      if (!tsFileResource.isSatisfied(
          singleDeviceId, timeFilter, isSeq, dataTTL, context.isDebug())) {
        continue;
      }
      closeQueryLock.readLock().lock();
      try {
        tsfileResourcesForQuery.add(tsFileResource);
      } finally {
        closeQueryLock.readLock().unlock();
      }
    }

    for (TsFileResource tsFileResource : tsFileResources) {
      if (!tsFileResource.isSatisfied(
          singleDeviceId, timeFilter, isSeq, dataTTL, context.isDebug())) {
        continue;
      }
      closeQueryLock.readLock().lock();
      try {
        if (tsFileResource.isClosed()) {
          tsfileResourcesForQuery.add(tsFileResource);
        } else {
          tsFileResource.getProcessor().query(pathList, context, tsfileResourcesForQuery);
        }
      } catch (IOException e) {
        throw new MetadataException(e);
      } finally {
        closeQueryLock.readLock().unlock();
      }
    }
    return tsfileResourcesForQuery;
  }

  /**
   * Delete data whose timestamp <= 'timestamp' and belongs to the time series
   * deviceId.measurementId.
   *
   * @param path the timeseries path of the to be deleted.
   * @param startTime the startTime of delete range.
   * @param endTime the endTime of delete range.
   * @param timePartitionFilter
   */
  public void delete(
      PartialPath path,
      long startTime,
      long endTime,
      long planIndex,
      TimePartitionFilter timePartitionFilter)
      throws IOException {
    // If there are still some old version tsfiles, the delete won't succeeded.
    if (upgradeFileCount.get() != 0) {
      throw new IOException(
          "Delete failed. " + "Please do not delete until the old files upgraded.");
    }
    if (SettleService.getINSTANCE().getFilesToBeSettledCount().get() != 0) {
      throw new IOException(
          "Delete failed. " + "Please do not delete until the old files settled.");
    }
    // TODO: how to avoid partial deletion?
    // FIXME: notice that if we may remove a SGProcessor out of memory, we need to close all opened
    // mod files in mergingModification, sequenceFileList, and unsequenceFileList
    writeLock("delete");

    // record files which are updated so that we can roll back them in case of exception
    List<ModificationFile> updatedModFiles = new ArrayList<>();

    try {
      Set<PartialPath> devicePaths = IoTDB.metaManager.getBelongedDevices(path);
      for (PartialPath device : devicePaths) {
        // delete Last cache record if necessary
        tryToDeleteLastCache(device, path, startTime, endTime);
      }

      // write log to impacted working TsFileProcessors
      logDeletion(startTime, endTime, path, timePartitionFilter);

      Deletion deletion = new Deletion(path, MERGE_MOD_START_VERSION_NUM, startTime, endTime);

      deleteDataInFiles(
          tsFileManager.getTsFileList(true),
          deletion,
          devicePaths,
          updatedModFiles,
          planIndex,
          timePartitionFilter);
      deleteDataInFiles(
          tsFileManager.getTsFileList(false),
          deletion,
          devicePaths,
          updatedModFiles,
          planIndex,
          timePartitionFilter);

    } catch (Exception e) {
      // roll back
      for (ModificationFile modFile : updatedModFiles) {
        modFile.abort();
        // remember to close mod file
        modFile.close();
      }
      throw new IOException(e);
    } finally {
      writeUnlock();
    }
  }

  private void logDeletion(
      long startTime, long endTime, PartialPath path, TimePartitionFilter timePartitionFilter)
      throws IOException {
    long timePartitionStartId = StorageEngine.getTimePartition(startTime);
    long timePartitionEndId = StorageEngine.getTimePartition(endTime);
    if (IoTDBDescriptor.getInstance().getConfig().isEnableWal()) {
      DeletePlan deletionPlan = new DeletePlan(startTime, endTime, path);
      for (Map.Entry<Long, TsFileProcessor> entry : workSequenceTsFileProcessors.entrySet()) {
        if (timePartitionStartId <= entry.getKey()
            && entry.getKey() <= timePartitionEndId
            && (timePartitionFilter == null
                || timePartitionFilter.satisfy(logicalStorageGroupName, entry.getKey()))) {
          entry.getValue().getLogNode().write(deletionPlan);
        }
      }

      for (Map.Entry<Long, TsFileProcessor> entry : workUnsequenceTsFileProcessors.entrySet()) {
        if (timePartitionStartId <= entry.getKey()
            && entry.getKey() <= timePartitionEndId
            && (timePartitionFilter == null
                || timePartitionFilter.satisfy(logicalStorageGroupName, entry.getKey()))) {
          entry.getValue().getLogNode().write(deletionPlan);
        }
      }
    }
  }

  private boolean canSkipDelete(
      TsFileResource tsFileResource,
      Set<PartialPath> devicePaths,
      long deleteStart,
      long deleteEnd,
      TimePartitionFilter timePartitionFilter) {
    if (timePartitionFilter != null
        && !timePartitionFilter.satisfy(
            logicalStorageGroupName, tsFileResource.getTimePartition())) {
      return true;
    }
    for (PartialPath device : devicePaths) {
      String deviceId = device.getFullPath();
      long endTime = tsFileResource.getEndTime(deviceId);
      if (endTime == Long.MIN_VALUE) {
        return false;
      }

      if (tsFileResource.isDeviceIdExist(deviceId)
          && (deleteEnd >= tsFileResource.getStartTime(deviceId) && deleteStart <= endTime)) {
        return false;
      }
    }
    return true;
  }

  private void deleteDataInFiles(
      Collection<TsFileResource> tsFileResourceList,
      Deletion deletion,
      Set<PartialPath> devicePaths,
      List<ModificationFile> updatedModFiles,
      long planIndex,
      TimePartitionFilter timePartitionFilter)
      throws IOException {
    for (TsFileResource tsFileResource : tsFileResourceList) {
      if (canSkipDelete(
          tsFileResource,
          devicePaths,
          deletion.getStartTime(),
          deletion.getEndTime(),
          timePartitionFilter)) {
        continue;
      }

      if (tsFileResource.isMerging) {
        // we have to set modification offset to MAX_VALUE, as the offset of source chunk may
        // change after compaction
        deletion.setFileOffset(Long.MAX_VALUE);
        // write deletion into modification file
        tsFileResource.getCompactionModFile().write(deletion);
        // remember to close mod file
        tsFileResource.getCompactionModFile().close();
      } else {
        deletion.setFileOffset(tsFileResource.getTsFileSize());
        // write deletion into modification file
        tsFileResource.getModFile().write(deletion);
        // remember to close mod file
        tsFileResource.getModFile().close();
      }
      logger.info(
          "[Deletion] Deletion with path:{}, time:{}-{} written into mods file:{}.",
          deletion.getPath(),
          deletion.getStartTime(),
          deletion.getEndTime(),
          tsFileResource.getModFile().getFilePath());

      tsFileResource.updatePlanIndexes(planIndex);

      // delete data in memory of unsealed file
      if (!tsFileResource.isClosed()) {
        TsFileProcessor tsfileProcessor = tsFileResource.getProcessor();
        tsfileProcessor.deleteDataInMemory(deletion, devicePaths);
      }

      // add a record in case of rollback
      updatedModFiles.add(tsFileResource.getModFile());
    }
  }

  private void tryToDeleteLastCache(
      PartialPath deviceId, PartialPath originalPath, long startTime, long endTime)
      throws WriteProcessException {
    if (!IoTDBDescriptor.getInstance().getConfig().isLastCacheEnabled()) {
      return;
    }
    try {
      IoTDB.metaManager.deleteLastCacheByDevice(deviceId, originalPath, startTime, endTime);
    } catch (MetadataException e) {
      throw new WriteProcessException(e);
    }
  }

  /**
   * when close an TsFileProcessor, update its EndTimeMap immediately
   *
   * @param tsFileProcessor processor to be closed
   */
  private void updateEndTimeMap(TsFileProcessor tsFileProcessor) {
    TsFileResource resource = tsFileProcessor.getTsFileResource();
    for (String deviceId : resource.getDevices()) {
      resource.updateEndTime(
          deviceId, lastFlushTimeManager.getLastTime(tsFileProcessor.getTimeRangeId(), deviceId));
    }
  }

  private boolean unsequenceFlushCallback(TsFileProcessor processor) {
    return true;
  }

  private boolean updateLatestFlushTimeCallback(TsFileProcessor processor) {
    boolean res = lastFlushTimeManager.updateLatestFlushTime(processor.getTimeRangeId());
    if (!res) {
      logger.warn(
          "Partition: {} does't have latest time for each device. "
              + "No valid record is written into memtable. Flushing tsfile is: {}",
          processor.getTimeRangeId(),
          processor.getTsFileResource().getTsFile());
    }

    return res;
  }

  /**
   * update latest flush time for partition id
   *
   * @param partitionId partition id
   * @param latestFlushTime lastest flush time
   * @return true if update latest flush time success
   */
  private boolean updateLatestFlushTimeToPartition(long partitionId, long latestFlushTime) {
    boolean res =
        lastFlushTimeManager.updateLatestFlushTimeToPartition(partitionId, latestFlushTime);
    if (!res) {
      logger.warn(
          "Partition: {} does't have latest time for each device. "
              + "No valid record is written into memtable.  latest flush time is: {}",
          partitionId,
          latestFlushTime);
    }

    return res;
  }

  /** used for upgrading */
  public void updateNewlyFlushedPartitionLatestFlushedTimeForEachDevice(
      long partitionId, String deviceId, long time) {
    lastFlushTimeManager.updateNewlyFlushedPartitionLatestFlushedTimeForEachDevice(
        partitionId, deviceId, time);
  }

  /** put the memtable back to the MemTablePool and make the metadata in writer visible */
  // TODO please consider concurrency with query and insert method.
  private void closeUnsealedTsFileProcessorCallBack(TsFileProcessor tsFileProcessor)
      throws TsFileProcessorException {
    closeQueryLock.writeLock().lock();
    try {
      tsFileProcessor.close();
      tsFileResourceManager.registerSealedTsFileResource(tsFileProcessor.getTsFileResource());
    } finally {
      closeQueryLock.writeLock().unlock();
    }
    // closingSequenceTsFileProcessor is a thread safety class.
    if (closingSequenceTsFileProcessor.contains(tsFileProcessor)) {
      closingSequenceTsFileProcessor.remove(tsFileProcessor);
    } else {
      closingUnSequenceTsFileProcessor.remove(tsFileProcessor);
    }
    synchronized (closeStorageGroupCondition) {
      closeStorageGroupCondition.notifyAll();
    }
    logger.info(
        "signal closing storage group condition in {}",
        logicalStorageGroupName + "-" + virtualStorageGroupId);
  }

  private void executeCompaction() {
    List<Long> timePartitions = new ArrayList<>(tsFileManager.getTimePartitions());
    // sort the time partition from largest to smallest
    timePartitions.sort((o1, o2) -> (int) (o2 - o1));
    for (long timePartition : timePartitions) {
      CompactionScheduler.scheduleCompaction(tsFileManager, timePartition);
    }
  }

  /**
   * count all Tsfiles in the storage group which need to be upgraded
   *
   * @return total num of the tsfiles which need to be upgraded in the storage group
   */
  public int countUpgradeFiles() {
    return upgradeFileCount.get();
  }

  /** upgrade all files belongs to this storage group */
  public void upgrade() {
    for (TsFileResource seqTsFileResource : upgradeSeqFileList) {
      seqTsFileResource.setUpgradeTsFileResourceCallBack(this::upgradeTsFileResourceCallBack);
      seqTsFileResource.doUpgrade();
    }
    for (TsFileResource unseqTsFileResource : upgradeUnseqFileList) {
      unseqTsFileResource.setUpgradeTsFileResourceCallBack(this::upgradeTsFileResourceCallBack);
      unseqTsFileResource.doUpgrade();
    }
  }

  private void upgradeTsFileResourceCallBack(TsFileResource tsFileResource) {
    List<TsFileResource> upgradedResources = tsFileResource.getUpgradedResources();
    for (TsFileResource resource : upgradedResources) {
      long partitionId = resource.getTimePartition();
      resource
          .getDevices()
          .forEach(
              device ->
                  updateNewlyFlushedPartitionLatestFlushedTimeForEachDevice(
                      partitionId, device, resource.getEndTime(device)));
    }
    upgradeFileCount.getAndAdd(-1);
    // load all upgraded resources in this sg to tsFileResourceManager
    if (upgradeFileCount.get() == 0) {
      writeLock("upgradeTsFileResourceCallBack");
      try {
        loadUpgradedResources(upgradeSeqFileList, true);
        loadUpgradedResources(upgradeUnseqFileList, false);
      } finally {
        writeUnlock();
      }
      // after upgrade complete, update partitionLatestFlushedTimeForEachDevice
      lastFlushTimeManager.applyNewlyFlushedTimeToFlushedTime();
    }
  }

  /**
   * After finishing settling tsfile, we need to do 2 things : (1) move the new tsfile to the
   * correct folder, including deleting its old mods file (2) update the relevant data of this old
   * tsFile in memory ,eg: FileSequenceReader, tsFileManager, cache, etc.
   */
  private void settleTsFileCallBack(
      TsFileResource oldTsFileResource, List<TsFileResource> newTsFileResources)
      throws WriteProcessException {
    oldTsFileResource.readUnlock();
    oldTsFileResource.writeLock();
    try {
      TsFileAndModSettleTool.moveNewTsFile(oldTsFileResource, newTsFileResources);
      if (TsFileAndModSettleTool.getInstance().recoverSettleFileMap.size() != 0) {
        TsFileAndModSettleTool.getInstance()
            .recoverSettleFileMap
            .remove(oldTsFileResource.getTsFile().getAbsolutePath());
      }
      // clear Cache , including chunk cache and timeseriesMetadata cache
      ChunkCache.getInstance().clear();
      TimeSeriesMetadataCache.getInstance().clear();

      // if old tsfile is being deleted in the process due to its all data's being deleted.
      if (!oldTsFileResource.getTsFile().exists()) {
        tsFileManager.remove(oldTsFileResource, oldTsFileResource.isSeq());
      }
      FileReaderManager.getInstance().closeFileAndRemoveReader(oldTsFileResource.getTsFilePath());
      oldTsFileResource.setSettleTsFileCallBack(null);
      SettleService.getINSTANCE().getFilesToBeSettledCount().addAndGet(-1);
    } catch (IOException e) {
      logger.error("Exception to move new tsfile in settling", e);
      throw new WriteProcessException(
          "Meet error when settling file: " + oldTsFileResource.getTsFile().getAbsolutePath(), e);
    } finally {
      oldTsFileResource.writeUnlock();
    }
  }

  private void loadUpgradedResources(List<TsFileResource> resources, boolean isseq) {
    if (resources.isEmpty()) {
      return;
    }
    for (TsFileResource resource : resources) {
      resource.writeLock();
      try {
        UpgradeUtils.moveUpgradedFiles(resource);
        tsFileManager.addAll(resource.getUpgradedResources(), isseq);
        // delete old TsFile and resource
        resource.delete();
        Files.deleteIfExists(
            fsFactory
                .getFile(resource.getTsFile().toPath() + ModificationFile.FILE_SUFFIX)
                .toPath());
        UpgradeLog.writeUpgradeLogFile(
            resource.getTsFile().getAbsolutePath() + "," + UpgradeCheckStatus.UPGRADE_SUCCESS);
      } catch (IOException e) {
        logger.error("Unable to load {}, caused by ", resource, e);
      } finally {
        resource.writeUnlock();
      }
    }
    // delete upgrade folder when it is empty
    if (resources.get(0).getTsFile().getParentFile().isDirectory()
        && resources.get(0).getTsFile().getParentFile().listFiles().length == 0) {
      try {
        Files.delete(resources.get(0).getTsFile().getParentFile().toPath());
      } catch (IOException e) {
        logger.error(
            "Delete upgrade folder {} failed, caused by ",
            resources.get(0).getTsFile().getParentFile(),
            e);
      }
    }
    resources.clear();
  }

  /**
   * merge file under this storage group processor
   *
   * @param isFullMerge whether this merge is a full merge or not
   */
  public void merge(boolean isFullMerge) {
    writeLock("merge");
    try {
      executeCompaction();
    } finally {
      writeUnlock();
    }
  }

  /**
   * Load a new tsfile to storage group processor. The file may have overlap with other files.
   *
   * <p>or unsequence list.
   *
   * <p>Secondly, execute the loading process by the type.
   *
   * <p>Finally, update the latestTimeForEachDevice and partitionLatestFlushedTimeForEachDevice.
   *
   * @param newTsFileResource tsfile resource @UsedBy sync module.
   */
  public void loadNewTsFileForSync(TsFileResource newTsFileResource) throws LoadFileException {
    File tsfileToBeInserted = newTsFileResource.getTsFile();
    long newFilePartitionId = newTsFileResource.getTimePartitionWithCheck();
    writeLock("loadNewTsFileForSync");
    try {
      if (loadTsFileByType(
          LoadTsFileType.LOAD_SEQUENCE,
          tsfileToBeInserted,
          newTsFileResource,
          newFilePartitionId,
          tsFileManager.getSequenceListByTimePartition(newFilePartitionId).size() - 1)) {
        updateLatestTimeMap(newTsFileResource);
      }
      resetLastCacheWhenLoadingTsfile(newTsFileResource);
    } catch (DiskSpaceInsufficientException e) {
      logger.error(
          "Failed to append the tsfile {} to storage group processor {} because the disk space is insufficient.",
          tsfileToBeInserted.getAbsolutePath(),
          tsfileToBeInserted.getParentFile().getName());
      IoTDBDescriptor.getInstance().getConfig().setReadOnly(true);
      throw new LoadFileException(e);
    } catch (IllegalPathException e) {
      logger.error(
          "Failed to reset last cache when loading file {}", newTsFileResource.getTsFilePath());
      throw new LoadFileException(e);
    } finally {
      writeUnlock();
    }
  }

  private void resetLastCacheWhenLoadingTsfile(TsFileResource newTsFileResource)
      throws IllegalPathException {
    for (String device : newTsFileResource.getDevices()) {
      tryToDeleteLastCacheByDevice(new PartialPath(device));
    }
  }

  private void tryToDeleteLastCacheByDevice(PartialPath deviceId) {
    if (!IoTDBDescriptor.getInstance().getConfig().isLastCacheEnabled()) {
      return;
    }
    try {
      IoTDB.metaManager.deleteLastCacheByDevice(deviceId);
    } catch (MetadataException e) {
      // the path doesn't cache in cluster mode now, ignore
    }
  }

  /**
   * Load a new tsfile to storage group processor. Tne file may have overlap with other files.
   *
   * <p>that there has no file which is overlapping with the new file.
   *
   * <p>Firstly, determine the loading type of the file, whether it needs to be loaded in sequence
   * list or unsequence list.
   *
   * <p>Secondly, execute the loading process by the type.
   *
   * <p>Finally, update the latestTimeForEachDevice and partitionLatestFlushedTimeForEachDevice.
   *
   * @param newTsFileResource tsfile resource @UsedBy load external tsfile module
   */
  public void loadNewTsFile(TsFileResource newTsFileResource) throws LoadFileException {
    File tsfileToBeInserted = newTsFileResource.getTsFile();
    long newFilePartitionId = newTsFileResource.getTimePartitionWithCheck();
    writeLock("loadNewTsFile");
    try {
      List<TsFileResource> sequenceList =
          tsFileManager.getSequenceListByTimePartition(newFilePartitionId);

      int insertPos = findInsertionPosition(newTsFileResource, sequenceList);
      LoadTsFileType tsFileType = getLoadingTsFileType(insertPos, sequenceList);
      String renameInfo =
          (tsFileType == LoadTsFileType.LOAD_SEQUENCE)
              ? IoTDBConstant.SEQUENCE_FLODER_NAME
              : IoTDBConstant.UNSEQUENCE_FLODER_NAME;
      newTsFileResource.setSeq(tsFileType == LoadTsFileType.LOAD_SEQUENCE);
      String newFileName =
          getLoadingTsFileName(tsFileType, insertPos, newTsFileResource, sequenceList);

      if (!newFileName.equals(tsfileToBeInserted.getName())) {
        logger.info(
            "TsFile {} must be renamed to {} for loading into the " + renameInfo + " list.",
            tsfileToBeInserted.getName(),
            newFileName);
        newTsFileResource.setFile(
            fsFactory.getFile(tsfileToBeInserted.getParentFile(), newFileName));
      }
      loadTsFileByType(
          tsFileType, tsfileToBeInserted, newTsFileResource, newFilePartitionId, insertPos);
      resetLastCacheWhenLoadingTsfile(newTsFileResource);

      // update latest time map
      updateLatestTimeMap(newTsFileResource);
      long partitionNum = newTsFileResource.getTimePartition();
      updatePartitionFileVersion(partitionNum, newTsFileResource.getVersion());
      logger.info("TsFile {} is successfully loaded in {} list.", newFileName, renameInfo);
    } catch (DiskSpaceInsufficientException e) {
      logger.error(
          "Failed to append the tsfile {} to storage group processor {} because the disk space is insufficient.",
          tsfileToBeInserted.getAbsolutePath(),
          tsfileToBeInserted.getParentFile().getName());
      IoTDBDescriptor.getInstance().getConfig().setReadOnly(true);
      throw new LoadFileException(e);
    } catch (IllegalPathException e) {
      logger.error(
          "Failed to reset last cache when loading file {}", newTsFileResource.getTsFilePath());
      throw new LoadFileException(e);
    } finally {
      writeUnlock();
    }
  }

  /**
   * Set the version in "partition" to "version" if "version" is larger than the current version.
   */
  public void setPartitionFileVersionToMax(long partition, long version) {
    partitionMaxFileVersions.compute(
        partition, (prt, oldVer) -> computeMaxVersion(oldVer, version));
  }

  private long computeMaxVersion(Long oldVersion, Long newVersion) {
    if (oldVersion == null) {
      return newVersion;
    }
    return Math.max(oldVersion, newVersion);
  }

  private Long getTsFileResourceEstablishTime(TsFileResource tsFileResource) {
    String tsFileName = tsFileResource.getTsFile().getName();
    return Long.parseLong(tsFileName.split(FILE_NAME_SEPARATOR)[0]);
  }

  private LoadTsFileType getLoadingTsFileType(int insertPos, List<TsFileResource> sequenceList) {
    if (insertPos == POS_OVERLAP) {
      return LoadTsFileType.LOAD_UNSEQUENCE;
    }
    if (insertPos == sequenceList.size() - 1) {
      return LoadTsFileType.LOAD_SEQUENCE;
    }
    long preTime =
        (insertPos == -1) ? 0 : getTsFileResourceEstablishTime(sequenceList.get(insertPos));
    long subsequenceTime = getTsFileResourceEstablishTime(sequenceList.get(insertPos + 1));
    return preTime == subsequenceTime
        ? LoadTsFileType.LOAD_UNSEQUENCE
        : LoadTsFileType.LOAD_SEQUENCE;
  }

  /**
   * Find the position of "newTsFileResource" in the sequence files if it can be inserted into them.
   *
   * @return POS_ALREADY_EXIST(- 2) if some file has the same name as the one to be inserted
   *     POS_OVERLAP(-3) if some file overlaps the new file an insertion position i >= -1 if the new
   *     file can be inserted between [i, i+1]
   */
  private int findInsertionPosition(
      TsFileResource newTsFileResource, List<TsFileResource> sequenceList) {

    int insertPos = -1;

    // find the position where the new file should be inserted
    for (int i = 0; i < sequenceList.size(); i++) {
      TsFileResource localFile = sequenceList.get(i);

      if (!localFile.isClosed() && localFile.getProcessor() != null) {
        // we cannot compare two files by TsFileResource unless they are both closed
        syncCloseOneTsFileProcessor(true, localFile.getProcessor());
      }
      int fileComparison = compareTsFileDevices(newTsFileResource, localFile);
      switch (fileComparison) {
        case 0:
          // some devices are newer but some devices are older, the two files overlap in general
          return POS_OVERLAP;
        case -1:
          // all devices in localFile are newer than the new file, the new file can be
          // inserted before localFile
          return i - 1;
        default:
          // all devices in the local file are older than the new file, proceed to the next file
          insertPos = i;
      }
    }
    return insertPos;
  }

  /**
   * Compare each device in the two files to find the time relation of them.
   *
   * @return -1 if fileA is totally older than fileB (A < B) 0 if fileA is partially older than
   *     fileB and partially newer than fileB (A X B) 1 if fileA is totally newer than fileB (B < A)
   */
  private int compareTsFileDevices(TsFileResource fileA, TsFileResource fileB) {
    boolean hasPre = false, hasSubsequence = false;
    Set<String> fileADevices = fileA.getDevices();
    Set<String> fileBDevices = fileB.getDevices();
    for (String device : fileADevices) {
      if (!fileBDevices.contains(device)) {
        continue;
      }
      long startTimeA = fileA.getStartTime(device);
      long endTimeA = fileA.getEndTime(device);
      long startTimeB = fileB.getStartTime(device);
      long endTimeB = fileB.getEndTime(device);
      if (startTimeA > endTimeB) {
        // A's data of the device is later than to the B's data
        hasPre = true;
      } else if (startTimeB > endTimeA) {
        // A's data of the device is previous to the B's data
        hasSubsequence = true;
      } else {
        // the two files overlap in the device
        return 0;
      }
    }
    if (hasPre && hasSubsequence) {
      // some devices are newer but some devices are older, the two files overlap in general
      return 0;
    }
    if (!hasPre && hasSubsequence) {
      // all devices in B are newer than those in A
      return -1;
    }
    // all devices in B are older than those in A
    return 1;
  }

  /**
   * If the historical versions of a file is a sub-set of the given file's, (close and) remove it to
   * reduce unnecessary merge. Only used when the file sender and the receiver share the same file
   * close policy. Warning: DO NOT REMOVE
   */
  @SuppressWarnings("unused")
  public void removeFullyOverlapFiles(TsFileResource resource) {
    writeLock("removeFullyOverlapFiles");
    try {
      Iterator<TsFileResource> iterator = tsFileManager.getIterator(true);
      removeFullyOverlapFiles(resource, iterator, true);

      iterator = tsFileManager.getIterator(false);
      removeFullyOverlapFiles(resource, iterator, false);
    } finally {
      writeUnlock();
    }
  }

  private void removeFullyOverlapFiles(
      TsFileResource newTsFile, Iterator<TsFileResource> iterator, boolean isSeq) {
    while (iterator.hasNext()) {
      TsFileResource existingTsFile = iterator.next();
      if (newTsFile.isPlanRangeCovers(existingTsFile)
          && !newTsFile.getTsFile().equals(existingTsFile.getTsFile())
          && existingTsFile.tryWriteLock()) {
        logger.info(
            "{} is covered by {}: [{}, {}], [{}, {}], remove it",
            existingTsFile,
            newTsFile,
            existingTsFile.minPlanIndex,
            existingTsFile.maxPlanIndex,
            newTsFile.minPlanIndex,
            newTsFile.maxPlanIndex);
        // if we fail to lock the file, it means it is being queried or merged and we will not
        // wait until it is free, we will just leave it to the next merge
        try {
          removeFullyOverlapFile(existingTsFile, iterator, isSeq);
        } catch (Exception e) {
          logger.error(
              "Something gets wrong while removing FullyOverlapFiles: {}",
              existingTsFile.getTsFile().getAbsolutePath(),
              e);
        } finally {
          existingTsFile.writeUnlock();
        }
      }
    }
  }

  /**
   * remove the given tsFileResource. If the corresponding tsFileProcessor is in the working status,
   * close it before remove the related resource files. maybe time-consuming for closing a tsfile.
   */
  private void removeFullyOverlapFile(
      TsFileResource tsFileResource, Iterator<TsFileResource> iterator, boolean isSeq) {
    logger.info(
        "Removing a covered file {}, closed: {}", tsFileResource, tsFileResource.isClosed());
    if (!tsFileResource.isClosed()) {
      try {
        // also remove the TsFileProcessor if the overlapped file is not closed
        long timePartition = tsFileResource.getTimePartition();
        Map<Long, TsFileProcessor> fileProcessorMap =
            isSeq ? workSequenceTsFileProcessors : workUnsequenceTsFileProcessors;
        TsFileProcessor tsFileProcessor = fileProcessorMap.get(timePartition);
        if (tsFileProcessor != null && tsFileProcessor.getTsFileResource() == tsFileResource) {
          // have to take some time to close the tsFileProcessor
          tsFileProcessor.syncClose();
          fileProcessorMap.remove(timePartition);
        }
      } catch (Exception e) {
        logger.error("Cannot close {}", tsFileResource, e);
      }
    }
    tsFileManager.remove(tsFileResource, isSeq);
    iterator.remove();
    tsFileResource.remove();
  }

  /**
   * Get an appropriate filename to ensure the order between files. The tsfile is named after
   * ({systemTime}-{versionNum}-{in_space_compaction_num}-{cross_space_compaction_num}.tsfile).
   *
   * <p>The sorting rules for tsfile names @see {@link this#compareFileName}, we can restore the
   * list based on the file name and ensure the correctness of the order, so there are three cases.
   *
   * <p>1. The tsfile is to be inserted in the first place of the list. Timestamp can be set to half
   * of the timestamp value in the file name of the first tsfile in the list , and the version
   * number will be updated to the largest number in this time partition.
   *
   * <p>2. The tsfile is to be inserted in the last place of the list. The file name is generated by
   * the system according to the naming rules and returned.
   *
   * <p>3. This file is inserted between two files. The time stamp is the mean of the timestamps of
   * the two files, the version number will be updated to the largest number in this time partition.
   *
   * @param insertIndex the new file will be inserted between the files [insertIndex, insertIndex +
   *     1]
   * @return appropriate filename
   */
  private String getLoadingTsFileName(
      LoadTsFileType tsFileType,
      int insertIndex,
      TsFileResource newTsFileResource,
      List<TsFileResource> sequenceList) {
    long timePartitionId = newTsFileResource.getTimePartition();
    if (tsFileType == LoadTsFileType.LOAD_UNSEQUENCE || insertIndex == sequenceList.size() - 1) {
      return getNewTsFileName(
          System.currentTimeMillis(),
          getAndSetNewVersion(timePartitionId, newTsFileResource),
          0,
          0);
    }

    long preTime =
        (insertIndex == -1) ? 0 : getTsFileResourceEstablishTime(sequenceList.get(insertIndex));
    long subsequenceTime = getTsFileResourceEstablishTime(sequenceList.get(insertIndex + 1));
    long meanTime = preTime + ((subsequenceTime - preTime) >> 1);

    return getNewTsFileName(
        meanTime, getAndSetNewVersion(timePartitionId, newTsFileResource), 0, 0);
  }

  private long getAndSetNewVersion(long timePartitionId, TsFileResource tsFileResource) {
    long version = partitionMaxFileVersions.getOrDefault(timePartitionId, -1L) + 1;
    partitionMaxFileVersions.put(timePartitionId, version);
    tsFileResource.setVersion(version);
    return version;
  }

  /**
   * Update latest time in latestTimeForEachDevice and
   * partitionLatestFlushedTimeForEachDevice. @UsedBy sync module, load external tsfile module.
   */
  private void updateLatestTimeMap(TsFileResource newTsFileResource) {
    for (String device : newTsFileResource.getDevices()) {
      long endTime = newTsFileResource.getEndTime(device);
      long timePartitionId = StorageEngine.getTimePartition(endTime);
      lastFlushTimeManager.updateLastTime(timePartitionId, device, endTime);
      lastFlushTimeManager.updateFlushedTime(timePartitionId, device, endTime);
      lastFlushTimeManager.updateGlobalFlushedTime(device, endTime);
    }
  }

  /**
   * Execute the loading process by the type.
   *
   * @param type load type
   * @param tsFileResource tsfile resource to be loaded
   * @param filePartitionId the partition id of the new file
   * @return load the file successfully @UsedBy sync module, load external tsfile module.
   */
  private boolean loadTsFileByType(
      LoadTsFileType type,
      File tsFileToLoad,
      TsFileResource tsFileResource,
      long filePartitionId,
      int insertPos)
      throws LoadFileException, DiskSpaceInsufficientException {
    File targetFile;
    switch (type) {
      case LOAD_UNSEQUENCE:
        targetFile =
            fsFactory.getFile(
                DirectoryManager.getInstance().getNextFolderForUnSequenceFile(),
                logicalStorageGroupName
                    + File.separatorChar
                    + virtualStorageGroupId
                    + File.separatorChar
                    + filePartitionId
                    + File.separator
                    + tsFileResource.getTsFile().getName());
        tsFileResource.setFile(targetFile);
        if (tsFileManager.contains(tsFileResource, false)) {
          logger.error("The file {} has already been loaded in unsequence list", tsFileResource);
          return false;
        }
        tsFileManager.add(tsFileResource, false);
        logger.info(
            "Load tsfile in unsequence list, move file from {} to {}",
            tsFileToLoad.getAbsolutePath(),
            targetFile.getAbsolutePath());
        break;
      case LOAD_SEQUENCE:
        targetFile =
            fsFactory.getFile(
                DirectoryManager.getInstance().getNextFolderForSequenceFile(),
                logicalStorageGroupName
                    + File.separatorChar
                    + virtualStorageGroupId
                    + File.separatorChar
                    + filePartitionId
                    + File.separator
                    + tsFileResource.getTsFile().getName());
        tsFileResource.setFile(targetFile);
        if (tsFileManager.contains(tsFileResource, true)) {
          logger.error("The file {} has already been loaded in sequence list", tsFileResource);
          return false;
        }
        if (insertPos == -1) {
          tsFileManager.insertToPartitionFileList(tsFileResource, true, 0);
        } else {
          tsFileManager.insertToPartitionFileList(tsFileResource, true, insertPos + 1);
        }
        logger.info(
            "Load tsfile in sequence list, move file from {} to {}",
            tsFileToLoad.getAbsolutePath(),
            targetFile.getAbsolutePath());
        break;
      default:
        throw new LoadFileException(String.format("Unsupported type of loading tsfile : %s", type));
    }

    // move file from sync dir to data dir
    if (!targetFile.getParentFile().exists()) {
      targetFile.getParentFile().mkdirs();
    }
    try {
      FileUtils.moveFile(tsFileToLoad, targetFile);
    } catch (IOException e) {
      logger.error(
          "File renaming failed when loading tsfile. Origin: {}, Target: {}",
          tsFileToLoad.getAbsolutePath(),
          targetFile.getAbsolutePath(),
          e);
      throw new LoadFileException(
          String.format(
              "File renaming failed when loading tsfile. Origin: %s, Target: %s, because %s",
              tsFileToLoad.getAbsolutePath(), targetFile.getAbsolutePath(), e.getMessage()));
    }

    File resourceFileToLoad =
        fsFactory.getFile(tsFileToLoad.getAbsolutePath() + TsFileResource.RESOURCE_SUFFIX);
    File targetResourceFile =
        fsFactory.getFile(targetFile.getAbsolutePath() + TsFileResource.RESOURCE_SUFFIX);
    try {
      FileUtils.moveFile(resourceFileToLoad, targetResourceFile);
    } catch (IOException e) {
      logger.error(
          "File renaming failed when loading .resource file. Origin: {}, Target: {}",
          resourceFileToLoad.getAbsolutePath(),
          targetResourceFile.getAbsolutePath(),
          e);
      throw new LoadFileException(
          String.format(
              "File renaming failed when loading .resource file. Origin: %s, Target: %s, because %s",
              resourceFileToLoad.getAbsolutePath(),
              targetResourceFile.getAbsolutePath(),
              e.getMessage()));
    }

    File modFileToLoad =
        fsFactory.getFile(tsFileToLoad.getAbsolutePath() + ModificationFile.FILE_SUFFIX);
    if (modFileToLoad.exists()) {
      // when successfully loaded, the filepath of the resource will be changed to the IoTDB data
      // dir, so we can add a suffix to find the old modification file.
      File targetModFile =
          fsFactory.getFile(targetFile.getAbsolutePath() + ModificationFile.FILE_SUFFIX);
      try {
        Files.deleteIfExists(targetModFile.toPath());
      } catch (IOException e) {
        logger.warn("Cannot delete localModFile {}", targetModFile, e);
      }
      try {
        FileUtils.moveFile(modFileToLoad, targetModFile);
      } catch (IOException e) {
        logger.error(
            "File renaming failed when loading .mod file. Origin: {}, Target: {}",
            resourceFileToLoad.getAbsolutePath(),
            targetModFile.getAbsolutePath(),
            e);
        throw new LoadFileException(
            String.format(
                "File renaming failed when loading .mod file. Origin: %s, Target: %s, because %s",
                resourceFileToLoad.getAbsolutePath(),
                targetModFile.getAbsolutePath(),
                e.getMessage()));
      } finally {
        // ModFile will be updated during the next call to `getModFile`
        tsFileResource.setModFile(null);
      }
    }

    updatePartitionFileVersion(filePartitionId, tsFileResource.getVersion());
    return true;
  }

  /**
   * Delete tsfile if it exists.
   *
   * <p>Firstly, remove the TsFileResource from sequenceFileList/unSequenceFileList.
   *
   * <p>Secondly, delete the tsfile and .resource file.
   *
   * @param tsfieToBeDeleted tsfile to be deleted
   * @return whether the file to be deleted exists. @UsedBy sync module, load external tsfile
   *     module.
   */
  public boolean deleteTsfile(File tsfieToBeDeleted) {
    writeLock("deleteTsfile");
    TsFileResource tsFileResourceToBeDeleted = null;
    try {
      Iterator<TsFileResource> sequenceIterator = tsFileManager.getIterator(true);
      while (sequenceIterator.hasNext()) {
        TsFileResource sequenceResource = sequenceIterator.next();
        if (sequenceResource.getTsFile().getName().equals(tsfieToBeDeleted.getName())) {
          tsFileResourceToBeDeleted = sequenceResource;
          tsFileManager.remove(tsFileResourceToBeDeleted, true);
          break;
        }
      }
      if (tsFileResourceToBeDeleted == null) {
        Iterator<TsFileResource> unsequenceIterator = tsFileManager.getIterator(false);
        while (unsequenceIterator.hasNext()) {
          TsFileResource unsequenceResource = unsequenceIterator.next();
          if (unsequenceResource.getTsFile().getName().equals(tsfieToBeDeleted.getName())) {
            tsFileResourceToBeDeleted = unsequenceResource;
            tsFileManager.remove(tsFileResourceToBeDeleted, false);
            break;
          }
        }
      }
    } finally {
      writeUnlock();
    }
    if (tsFileResourceToBeDeleted == null) {
      return false;
    }
    tsFileResourceToBeDeleted.writeLock();
    try {
      tsFileResourceToBeDeleted.remove();
      logger.info("Delete tsfile {} successfully.", tsFileResourceToBeDeleted.getTsFile());
    } finally {
      tsFileResourceToBeDeleted.writeUnlock();
    }
    return true;
  }

  /**
   * get all working sequence tsfile processors
   *
   * @return all working sequence tsfile processors
   */
  public Collection<TsFileProcessor> getWorkSequenceTsFileProcessors() {
    return workSequenceTsFileProcessors.values();
  }

  /**
   * Unload tsfile and move it to the target directory if it exists.
   *
   * <p>Firstly, unload the TsFileResource from sequenceFileList/unSequenceFileList.
   *
   * <p>Secondly, move the tsfile and .resource file to the target directory.
   *
   * @param fileToBeUnloaded tsfile to be unloaded
   * @return whether the file to be unloaded exists. @UsedBy load external tsfile module.
   */
  public boolean unloadTsfile(File fileToBeUnloaded, File targetDir) {
    writeLock("unloadTsfile");
    TsFileResource tsFileResourceToBeMoved = null;
    try {
      Iterator<TsFileResource> sequenceIterator = tsFileManager.getIterator(true);
      while (sequenceIterator.hasNext()) {
        TsFileResource sequenceResource = sequenceIterator.next();
        if (sequenceResource.getTsFile().getName().equals(fileToBeUnloaded.getName())) {
          tsFileResourceToBeMoved = sequenceResource;
          tsFileManager.remove(tsFileResourceToBeMoved, true);
          break;
        }
      }
      if (tsFileResourceToBeMoved == null) {
        Iterator<TsFileResource> unsequenceIterator = tsFileManager.getIterator(false);
        while (unsequenceIterator.hasNext()) {
          TsFileResource unsequenceResource = unsequenceIterator.next();
          if (unsequenceResource.getTsFile().getName().equals(fileToBeUnloaded.getName())) {
            tsFileResourceToBeMoved = unsequenceResource;
            tsFileManager.remove(tsFileResourceToBeMoved, false);
            break;
          }
        }
      }
    } finally {
      writeUnlock();
    }
    if (tsFileResourceToBeMoved == null) {
      return false;
    }
    tsFileResourceToBeMoved.writeLock();
    try {
      tsFileResourceToBeMoved.moveTo(targetDir);
      logger.info(
          "Move tsfile {} to target dir {} successfully.",
          tsFileResourceToBeMoved.getTsFile(),
          targetDir.getPath());
    } finally {
      tsFileResourceToBeMoved.writeUnlock();
    }
    return true;
  }

  /**
   * get all working unsequence tsfile processors
   *
   * @return all working unsequence tsfile processors
   */
  public Collection<TsFileProcessor> getWorkUnsequenceTsFileProcessors() {
    return workUnsequenceTsFileProcessors.values();
  }

  public void setDataTTL(long dataTTL) {
    this.dataTTL = dataTTL;
  }

  public List<TsFileResource> getSequenceFileTreeSet() {
    return tsFileManager.getTsFileList(true);
  }

  public List<TsFileResource> getUnSequenceFileList() {
    return tsFileManager.getTsFileList(false);
  }

  public String getVirtualStorageGroupId() {
    return virtualStorageGroupId;
  }

  /** @return virtual storage group path, like root.sg1/0 */
  public String getStorageGroupPath() {
    return logicalStorageGroupName + File.separator + virtualStorageGroupId;
  }

  public StorageGroupInfo getStorageGroupInfo() {
    return storageGroupInfo;
  }

  /**
   * Check if the data of "tsFileResource" all exist locally by comparing planIndexes in the
   * partition of "partitionNumber". This is available only when the IoTDB instances which generated
   * "tsFileResource" have the same plan indexes as the local one.
   *
   * @return true if any file contains plans with indexes no less than the max plan index of
   *     "tsFileResource", otherwise false.
   */
  public boolean isFileAlreadyExist(TsFileResource tsFileResource, long partitionNum) {
    // examine working processor first as they have the largest plan index
    return isFileAlreadyExistInWorking(
            tsFileResource, partitionNum, getWorkSequenceTsFileProcessors())
        || isFileAlreadyExistInWorking(
            tsFileResource, partitionNum, getWorkUnsequenceTsFileProcessors())
        || isFileAlreadyExistInClosed(tsFileResource, partitionNum, getSequenceFileTreeSet())
        || isFileAlreadyExistInClosed(tsFileResource, partitionNum, getUnSequenceFileList());
  }

  private boolean isFileAlreadyExistInClosed(
      TsFileResource tsFileResource, long partitionNum, Collection<TsFileResource> existingFiles) {
    for (TsFileResource resource : existingFiles) {
      if (resource.getTimePartition() == partitionNum
          && resource.getMaxPlanIndex() > tsFileResource.getMaxPlanIndex()) {
        logger.info(
            "{} is covered by a closed file {}: [{}, {}] [{}, {}]",
            tsFileResource,
            resource,
            tsFileResource.minPlanIndex,
            tsFileResource.maxPlanIndex,
            resource.minPlanIndex,
            resource.maxPlanIndex);
        return true;
      }
    }
    return false;
  }

  private boolean isFileAlreadyExistInWorking(
      TsFileResource tsFileResource,
      long partitionNum,
      Collection<TsFileProcessor> workingProcessors) {
    for (TsFileProcessor workingProcesssor : workingProcessors) {
      if (workingProcesssor.getTimeRangeId() == partitionNum) {
        TsFileResource workResource = workingProcesssor.getTsFileResource();
        boolean isCovered = workResource.getMaxPlanIndex() > tsFileResource.getMaxPlanIndex();
        if (isCovered) {
          logger.info(
              "{} is covered by a working file {}: [{}, {}] [{}, {}]",
              tsFileResource,
              workResource,
              tsFileResource.minPlanIndex,
              tsFileResource.maxPlanIndex,
              workResource.minPlanIndex,
              workResource.maxPlanIndex);
        }
        return isCovered;
      }
    }
    return false;
  }

  /** remove all partitions that satisfy a filter. */
  public void removePartitions(TimePartitionFilter filter) {
    // this requires blocking all other activities
    writeLock("removePartitions");
    try {
      // abort ongoing comapctions and merges
      CompactionTaskManager.getInstance().abortCompaction(logicalStorageGroupName);
      MergeManager.getINSTANCE().abortMerge(logicalStorageGroupName);
      // close all working files that should be removed
      removePartitions(filter, workSequenceTsFileProcessors.entrySet(), true);
      removePartitions(filter, workUnsequenceTsFileProcessors.entrySet(), false);

      // remove data files
      removePartitions(filter, tsFileManager.getIterator(true), true);
      removePartitions(filter, tsFileManager.getIterator(false), false);

    } finally {
      writeUnlock();
    }
  }

  // may remove the processorEntrys
  private void removePartitions(
      TimePartitionFilter filter,
      Set<Entry<Long, TsFileProcessor>> processorEntrys,
      boolean sequence) {
    for (Iterator<Entry<Long, TsFileProcessor>> iterator = processorEntrys.iterator();
        iterator.hasNext(); ) {
      Entry<Long, TsFileProcessor> longTsFileProcessorEntry = iterator.next();
      long partitionId = longTsFileProcessorEntry.getKey();
      TsFileProcessor processor = longTsFileProcessorEntry.getValue();
      if (filter.satisfy(logicalStorageGroupName, partitionId)) {
        processor.syncClose();
        iterator.remove();
        processor.getTsFileResource().remove();
        tsFileManager.remove(processor.getTsFileResource(), sequence);
        updateLatestFlushTimeToPartition(partitionId, Long.MIN_VALUE);
        logger.debug(
            "{} is removed during deleting partitions",
            processor.getTsFileResource().getTsFilePath());
      }
    }
  }

  // may remove the iterator's data
  private void removePartitions(
      TimePartitionFilter filter, Iterator<TsFileResource> iterator, boolean sequence) {
    while (iterator.hasNext()) {
      TsFileResource tsFileResource = iterator.next();
      if (filter.satisfy(logicalStorageGroupName, tsFileResource.getTimePartition())) {
        tsFileResource.remove();
        tsFileManager.remove(tsFileResource, sequence);
        updateLatestFlushTimeToPartition(tsFileResource.getTimePartition(), Long.MIN_VALUE);
        logger.debug("{} is removed during deleting partitions", tsFileResource.getTsFilePath());
      }
    }
  }

  public TsFileManager getTsFileResourceManager() {
    return tsFileManager;
  }

  /**
   * insert batch of rows belongs to one device
   *
   * @param insertRowsOfOneDevicePlan batch of rows belongs to one device
   */
  public void insert(InsertRowsOfOneDevicePlan insertRowsOfOneDevicePlan)
      throws WriteProcessException, TriggerExecutionException {
    writeLock("InsertRowsOfOneDevice");
    try {
      boolean isSequence = false;
      InsertRowPlan[] rowPlans = insertRowsOfOneDevicePlan.getRowPlans();
      for (int i = 0, rowPlansLength = rowPlans.length; i < rowPlansLength; i++) {

        InsertRowPlan plan = rowPlans[i];
        if (!isAlive(plan.getTime()) || insertRowsOfOneDevicePlan.isExecuted(i)) {
          // we do not need to write these part of data, as they can not be queried
          // or the sub-plan has already been executed, we are retrying other sub-plans
          continue;
        }
        // init map
        long timePartitionId = StorageEngine.getTimePartition(plan.getTime());

        lastFlushTimeManager.ensureFlushedTimePartition(timePartitionId);
        // as the plans have been ordered, and we have get the write lock,
        // So, if a plan is sequenced, then all the rest plans are sequenced.
        //
        if (!isSequence) {
          isSequence =
              plan.getTime()
                  > lastFlushTimeManager.getFlushedTime(
                      timePartitionId, plan.getDevicePath().getFullPath());
        }
        // is unsequence and user set config to discard out of order data
        if (!isSequence
            && IoTDBDescriptor.getInstance().getConfig().isEnableDiscardOutOfOrderData()) {
          return;
        }

        lastFlushTimeManager.ensureLastTimePartition(timePartitionId);

        // fire trigger before insertion
        TriggerEngine.fire(TriggerEvent.BEFORE_INSERT, plan);
        // insert to sequence or unSequence file
        insertToTsFileProcessor(plan, isSequence, timePartitionId);
        // fire trigger before insertion
        TriggerEngine.fire(TriggerEvent.AFTER_INSERT, plan);
      }
    } finally {
      writeUnlock();
    }
  }

  @TestOnly
  public long getPartitionMaxFileVersions(long partitionId) {
    return partitionMaxFileVersions.getOrDefault(partitionId, -1L);
  }

  public void addSettleFilesToList(
      List<TsFileResource> seqResourcesToBeSettled,
      List<TsFileResource> unseqResourcesToBeSettled,
      List<String> tsFilePaths) {
    if (tsFilePaths.size() == 0) {
      for (TsFileResource resource : tsFileManager.getTsFileList(true)) {
        if (!resource.isClosed()) {
          continue;
        }
        resource.setSettleTsFileCallBack(this::settleTsFileCallBack);
        seqResourcesToBeSettled.add(resource);
      }
      for (TsFileResource resource : tsFileManager.getTsFileList(false)) {
        if (!resource.isClosed()) {
          continue;
        }
        resource.setSettleTsFileCallBack(this::settleTsFileCallBack);
        unseqResourcesToBeSettled.add(resource);
      }
    } else {
      for (String tsFilePath : tsFilePaths) {
        File fileToBeSettled = new File(tsFilePath);
        if ("sequence"
            .equals(
                fileToBeSettled
                    .getParentFile()
                    .getParentFile()
                    .getParentFile()
                    .getParentFile()
                    .getName())) {
          for (TsFileResource resource : tsFileManager.getTsFileList(true)) {
            if (resource.getTsFile().getAbsolutePath().equals(tsFilePath)) {
              resource.setSettleTsFileCallBack(this::settleTsFileCallBack);
              seqResourcesToBeSettled.add(resource);
              break;
            }
          }
        } else {
          for (TsFileResource resource : tsFileManager.getTsFileList(false)) {
            if (resource.getTsFile().getAbsolutePath().equals(tsFilePath)) {
              unseqResourcesToBeSettled.add(resource);
              break;
            }
          }
        }
      }
    }
  }

  public void setCustomCloseFileListeners(List<CloseFileListener> customCloseFileListeners) {
    this.customCloseFileListeners = customCloseFileListeners;
  }

  public void setCustomFlushListeners(List<FlushListener> customFlushListeners) {
    this.customFlushListeners = customFlushListeners;
  }

  private enum LoadTsFileType {
    LOAD_SEQUENCE,
    LOAD_UNSEQUENCE
  }

  @FunctionalInterface
  public interface CloseTsFileCallBack {

    void call(TsFileProcessor caller) throws TsFileProcessorException, IOException;
  }

  @FunctionalInterface
  public interface UpdateEndTimeCallBack {

    boolean call(TsFileProcessor caller);
  }

  @FunctionalInterface
  public interface UpgradeTsFileResourceCallBack {

    void call(TsFileResource caller);
  }

  @FunctionalInterface
  public interface CompactionRecoverCallBack {
    void call();
  }

  @FunctionalInterface
  public interface TimePartitionFilter {

    boolean satisfy(String storageGroupName, long timePartitionId);
  }

  @FunctionalInterface
  public interface SettleTsFileCallBack {

    void call(TsFileResource oldTsFileResource, List<TsFileResource> newTsFileResources)
        throws WriteProcessException;
  }

  public String getInsertWriteLockHolder() {
    return insertWriteLockHolder;
  }

  public ScheduledExecutorService getTimedCompactionScheduleTask() {
    return timedCompactionScheduleTask;
  }

  public IDTable getIdTable() {
    return idTable;
  }
}<|MERGE_RESOLUTION|>--- conflicted
+++ resolved
@@ -271,15 +271,11 @@
    */
   private String insertWriteLockHolder = "";
 
-<<<<<<< HEAD
-=======
   private ScheduledExecutorService timedCompactionScheduleTask;
 
->>>>>>> 478b9bd1
   public static final long COMPACTION_TASK_SUBMIT_DELAY = 20L * 1000L;
 
   private IDTable idTable;
-  private ScheduledExecutorService timedCompactionScheduleTask;
 
   /**
    * get the direct byte buffer from pool, each fetch contains two ByteBuffer, return null if fetch
@@ -403,24 +399,6 @@
     } else if (!storageGroupSysDir.exists()) {
       logger.error("create Storage Group system Directory {} failed", storageGroupSysDir.getPath());
     }
-
-<<<<<<< HEAD
-    ScheduledExecutorService executorService =
-        IoTDBThreadPoolFactory.newSingleThreadScheduledExecutor(
-            ThreadName.WAL_TRIM.getName() + logicalStorageGroupName + "-" + virtualStorageGroupId);
-    timedCompactionScheduleTask =
-        IoTDBThreadPoolFactory.newSingleThreadScheduledExecutor(
-            ThreadName.COMPACTION_SCHEDULE.getName()
-                + logicalStorageGroupName
-                + "-"
-                + virtualStorageGroupId);
-    executorService.scheduleWithFixedDelay(
-        this::trimTask,
-        config.getWalPoolTrimIntervalInMS(),
-        config.getWalPoolTrimIntervalInMS(),
-        TimeUnit.MILLISECONDS);
-=======
->>>>>>> 478b9bd1
     // use id table
     if (config.isEnableIDTable()) {
       try {
