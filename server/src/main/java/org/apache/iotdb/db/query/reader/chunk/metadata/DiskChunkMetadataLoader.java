--- conflicted
+++ resolved
@@ -78,20 +78,14 @@
         pathModifications.forEach(c -> DEBUG_LOGGER.info(c.toString()));
       }
 
-      if (!pathModifications.isEmpty()) {
-        QueryUtils.modifyChunkMetaData(chunkMetadataList, pathModifications);
-      }
-
-<<<<<<< HEAD
     if (!pathModifications.isEmpty()) {
       ModificationUtils.modifyChunkMetaData(chunkMetadataList, pathModifications);
     }
-=======
+
       if (context.isDebug()) {
         DEBUG_LOGGER.info("After modification Chunk meta data list is: ");
         chunkMetadataList.forEach(c -> DEBUG_LOGGER.info(c.toString()));
       }
->>>>>>> 660a7987
 
       QUERY_METRICS.recordSeriesScanCost(
           CHUNK_METADATA_MODIFICATION_NONALIGNED_DISK, System.nanoTime() - t2);
