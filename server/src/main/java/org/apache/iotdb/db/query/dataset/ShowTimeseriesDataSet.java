--- conflicted
+++ resolved
@@ -19,9 +19,9 @@
 
 package org.apache.iotdb.db.query.dataset;
 
-import static org.apache.iotdb.db.conf.IoTDBConstant.COLUMN_ATTRIBUTE;
+import static org.apache.iotdb.db.conf.IoTDBConstant.COLUMN_ATTRIBUTES;
 import static org.apache.iotdb.db.conf.IoTDBConstant.COLUMN_STORAGE_GROUP;
-import static org.apache.iotdb.db.conf.IoTDBConstant.COLUMN_TAG;
+import static org.apache.iotdb.db.conf.IoTDBConstant.COLUMN_TAGS;
 import static org.apache.iotdb.db.conf.IoTDBConstant.COLUMN_TIMESERIES;
 import static org.apache.iotdb.db.conf.IoTDBConstant.COLUMN_TIMESERIES_ALIAS;
 import static org.apache.iotdb.db.conf.IoTDBConstant.COLUMN_TIMESERIES_COMPRESSION;
@@ -34,7 +34,6 @@
 import java.util.Map;
 import java.util.stream.Collectors;
 import org.apache.iotdb.db.exception.metadata.MetadataException;
-import org.apache.iotdb.db.metadata.MManager;
 import org.apache.iotdb.db.metadata.PartialPath;
 import org.apache.iotdb.db.qp.physical.sys.ShowTimeSeriesPlan;
 import org.apache.iotdb.db.query.context.QueryContext;
@@ -56,37 +55,28 @@
   private List<RowRecord> result = new ArrayList<>();
   private int index = 0;
   private QueryContext context;
-  private List<ShowTimeSeriesResult> timeseriesList;
-  private boolean hasSetRecord;
 
-  public boolean hasLimit = true;
+  public boolean hasLimit;
 
   private static Path[] resourcePaths = {new PartialPath(COLUMN_TIMESERIES, false),
       new PartialPath(COLUMN_TIMESERIES_ALIAS, false), new PartialPath(COLUMN_STORAGE_GROUP, false),
       new PartialPath(COLUMN_TIMESERIES_DATATYPE, false), new PartialPath(COLUMN_TIMESERIES_ENCODING, false),
-      new PartialPath(COLUMN_TIMESERIES_COMPRESSION, false), new PartialPath(COLUMN_TAG, false),
-      new PartialPath(COLUMN_ATTRIBUTE, false)};
+      new PartialPath(COLUMN_TIMESERIES_COMPRESSION, false), new PartialPath(COLUMN_TAGS, false),
+      new PartialPath(COLUMN_ATTRIBUTES, false)};
   private static TSDataType[] resourceTypes = {TSDataType.TEXT, TSDataType.TEXT, TSDataType.TEXT,
       TSDataType.TEXT, TSDataType.TEXT, TSDataType.TEXT, TSDataType.TEXT, TSDataType.TEXT};
 
-  public ShowTimeseriesDataSet(ShowTimeSeriesPlan showTimeSeriesPlan, QueryContext context,
-      List<ShowTimeSeriesResult> timeseriesList) {
+  public ShowTimeseriesDataSet(ShowTimeSeriesPlan showTimeSeriesPlan, QueryContext context)
+      throws MetadataException {
     super(Arrays.asList(resourcePaths), Arrays.asList(resourceTypes));
     this.plan = showTimeSeriesPlan;
     this.context = context;
-<<<<<<< HEAD
-=======
-    this.timeseriesList = timeseriesList;
-    this.hasSetRecord = false;
+    hasLimit = plan.hasLimit();
+    getQueryDataSet();
   }
 
-  public QueryDataSet getQueryDataSet() {
->>>>>>> 5793bc75
-    hasLimit = plan.hasLimit();
-    getQueryDataSet(timeseriesList);
-  }
-
-  public List<RowRecord> getQueryDataSet(List<ShowTimeSeriesResult> timeseriesList) {
+  public List<RowRecord> getQueryDataSet() throws MetadataException {
+    List<ShowTimeSeriesResult> timeseriesList = IoTDB.metaManager.showTimeseries(plan, context);
     List<RowRecord> records = new ArrayList<>();
     for (ShowTimeSeriesResult result : timeseriesList) {
       RowRecord record = new RowRecord(0);
@@ -124,20 +114,10 @@
 
   @Override
   protected boolean hasNextWithoutConstraint() throws IOException {
-<<<<<<< HEAD
     if (index == result.size() && !hasLimit && result.size() == plan.getLimit()) {
-=======
-    if (!hasSetRecord) {
-      getQueryDataSet();
-      hasSetRecord = true;
-    }
-    if (index == result.size() && !hasLimit) {
->>>>>>> 5793bc75
       plan.setOffset(plan.getOffset() + plan.getLimit());
       try {
-        List<ShowTimeSeriesResult> showTimeSeriesResults = IoTDB.metaManager
-            .showTimeseries(plan, context);
-        result = getQueryDataSet(showTimeSeriesResults);
+        result = getQueryDataSet();
         index = 0;
       } catch (MetadataException e) {
         logger.error("Something wrong happened while showing {}", paths.stream().map(
