--- conflicted
+++ resolved
@@ -23,14 +23,8 @@
 import org.apache.iotdb.db.engine.compaction.CompactionTaskManager;
 import org.apache.iotdb.db.engine.compaction.constant.CompactionType;
 import org.apache.iotdb.db.engine.compaction.constant.ProcessChunkType;
-<<<<<<< HEAD
-import org.apache.iotdb.db.service.metrics.recorder.CompactionMetricsRecorder;
-=======
 import org.apache.iotdb.metrics.config.MetricConfigDescriptor;
->>>>>>> 9ab9a717
 import org.apache.iotdb.tsfile.file.metadata.enums.TSDataType;
-import org.apache.iotdb.tsfile.read.common.block.column.Column;
-import org.apache.iotdb.tsfile.read.common.block.column.TimeColumn;
 import org.apache.iotdb.tsfile.utils.Binary;
 import org.apache.iotdb.tsfile.utils.TsPrimitiveType;
 import org.apache.iotdb.tsfile.write.chunk.AlignedChunkWriterImpl;
@@ -79,8 +73,7 @@
 
   public abstract void write(long timestamp, Object value, int subTaskId) throws IOException;
 
-  public abstract void write(TimeColumn timestamps, Column[] columns, int subTaskId, int batchSize)
-      throws IOException;
+  public abstract void write(long[] timestamps, Object values);
 
   public abstract void endFile() throws IOException;
 
@@ -157,15 +150,9 @@
 
   protected void checkChunkSizeAndMayOpenANewChunk(TsFileIOWriter fileWriter, int subTaskId)
       throws IOException {
-<<<<<<< HEAD
-    if (checkChunkSize(subTaskId)) {
-      flushChunkToFileWriter(fileWriter, subTaskId);
-      CompactionMetricsRecorder.recordWriteInfo(
-=======
     if (measurementPointCountArray[subTaskId] % 10 == 0 && checkChunkSize(subTaskId)) {
       flushChunkToFileWriter(fileWriter, subTaskId);
       CompactionMetricsManager.recordWriteInfo(
->>>>>>> 9ab9a717
           this instanceof CrossSpaceCompactionWriter
               ? CompactionType.CROSS_COMPACTION
               : CompactionType.INNER_UNSEQ_COMPACTION,
