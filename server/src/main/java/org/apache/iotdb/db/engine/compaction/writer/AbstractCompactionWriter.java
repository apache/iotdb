--- conflicted
+++ resolved
@@ -23,10 +23,6 @@
 import org.apache.iotdb.db.engine.compaction.constant.CompactionType;
 import org.apache.iotdb.db.engine.compaction.constant.ProcessChunkType;
 import org.apache.iotdb.db.service.metrics.recorder.CompactionMetricsRecorder;
-<<<<<<< HEAD
-import org.apache.iotdb.metrics.config.MetricConfigDescriptor;
-=======
->>>>>>> 1384d892
 import org.apache.iotdb.tsfile.exception.write.PageException;
 import org.apache.iotdb.tsfile.file.header.PageHeader;
 import org.apache.iotdb.tsfile.file.metadata.ChunkMetadata;
@@ -96,21 +92,11 @@
   // overlapped or not
   protected long pagePointNumLowerBoundInCompaction = chunkPointNumLowerBoundInCompaction / 10;
 
-<<<<<<< HEAD
-  private final boolean enableMetrics =
-      MetricConfigDescriptor.getInstance().getMetricConfig().getEnableMetric();
-
-=======
->>>>>>> 1384d892
   protected boolean isAlign;
 
   protected String deviceId;
 
-<<<<<<< HEAD
-  protected String measurementId;
-=======
   protected String[] measurementId = new String[subTaskNum];
->>>>>>> 1384d892
 
   public abstract void startChunkGroup(String deviceId, boolean isAlign) throws IOException;
 
@@ -121,17 +107,10 @@
     lastTime[subTaskId] = Long.MIN_VALUE;
     if (isAlign) {
       chunkWriters[subTaskId] = new AlignedChunkWriterImpl(measurementSchemaList);
-<<<<<<< HEAD
-      measurementId = "";
-    } else {
-      chunkWriters[subTaskId] = new ChunkWriterImpl(measurementSchemaList.get(0), true);
-      measurementId = measurementSchemaList.get(0).getMeasurementId();
-=======
       measurementId[subTaskId] = "";
     } else {
       chunkWriters[subTaskId] = new ChunkWriterImpl(measurementSchemaList.get(0), true);
       measurementId[subTaskId] = measurementSchemaList.get(0).getMeasurementId();
->>>>>>> 1384d892
     }
   }
 
@@ -291,7 +270,6 @@
     alignedChunkWriter.sealCurrentPage();
     // flush new time page to chunk writer directly
     alignedChunkWriter.writePageHeaderAndDataIntoTimeBuff(compressedTimePageData, timePageHeader);
-<<<<<<< HEAD
 
     // flush new value pages to chunk writer directly
     for (int i = 0; i < valuePageHeaders.size(); i++) {
@@ -302,42 +280,6 @@
       }
       alignedChunkWriter.writePageHeaderAndDataIntoValueBuff(
           compressedValuePageDatas.get(i), valuePageHeaders.get(i), i);
-    }
-
-    chunkPointNumArray[subTaskId] += timePageHeader.getStatistics().getCount();
-  }
-
-  protected void checkChunkSizeAndMayOpenANewChunk(
-      TsFileIOWriter fileWriter, IChunkWriter iChunkWriter, int subTaskId, boolean isCrossSpace)
-      throws IOException {
-    if (chunkPointNumArray[subTaskId] >= (lastCheckIndex + 1) * checkPoint) {
-      // if chunk point num reaches the check point, then check if the chunk size over threshold
-      lastCheckIndex = chunkPointNumArray[subTaskId] / checkPoint;
-      if (iChunkWriter.checkIsChunkSizeOverThreshold(targetChunkSize, targetChunkPointNum, false)) {
-        sealChunk(fileWriter, iChunkWriter, subTaskId);
-        lastCheckIndex = 0;
-        if (enableMetrics) {
-          CompactionMetricsRecorder.recordWriteInfo(
-              isCrossSpace
-                  ? CompactionType.CROSS_COMPACTION
-                  : CompactionType.INNER_UNSEQ_COMPACTION,
-              ProcessChunkType.DESERIALIZE_CHUNK,
-              isAlign,
-              iChunkWriter.estimateMaxSeriesMemSize());
-        }
-      }
-=======
-
-    // flush new value pages to chunk writer directly
-    for (int i = 0; i < valuePageHeaders.size(); i++) {
-      if (valuePageHeaders.get(i) == null) {
-        // sub sensor does not exist in current file or value page has been deleted completely
-        alignedChunkWriter.getValueChunkWriterByIndex(i).writeEmptyPageToPageBuffer();
-        continue;
-      }
-      alignedChunkWriter.writePageHeaderAndDataIntoValueBuff(
-          compressedValuePageDatas.get(i), valuePageHeaders.get(i), i);
->>>>>>> 1384d892
     }
 
     chunkPointNumArray[subTaskId] += timePageHeader.getStatistics().getCount();
@@ -364,8 +306,4 @@
   protected long getChunkSize(Chunk chunk) {
     return chunk.getHeader().getSerializedSize() + chunk.getHeader().getDataSize();
   }
-
-  protected long getChunkSize(Chunk chunk) {
-    return chunk.getHeader().getSerializedSize() + chunk.getHeader().getDataSize();
-  }
 }