--- conflicted
+++ resolved
@@ -19,18 +19,9 @@
 package org.apache.iotdb.db.engine.compaction.writer;
 
 import org.apache.iotdb.db.conf.IoTDBDescriptor;
-import org.apache.iotdb.db.engine.compaction.constant.CompactionType;
-import org.apache.iotdb.db.engine.compaction.constant.ProcessChunkType;
-import org.apache.iotdb.db.service.metrics.recorder.CompactionMetricsRecorder;
 import org.apache.iotdb.metrics.config.MetricConfigDescriptor;
-<<<<<<< HEAD
-=======
-import org.apache.iotdb.tsfile.file.metadata.enums.TSDataType;
 import org.apache.iotdb.tsfile.read.common.block.column.Column;
 import org.apache.iotdb.tsfile.read.common.block.column.TimeColumn;
-import org.apache.iotdb.tsfile.utils.Binary;
-import org.apache.iotdb.tsfile.utils.TsPrimitiveType;
->>>>>>> c30bb7c0
 import org.apache.iotdb.tsfile.write.chunk.AlignedChunkWriterImpl;
 import org.apache.iotdb.tsfile.write.chunk.ChunkWriterImpl;
 import org.apache.iotdb.tsfile.write.chunk.IChunkWriter;
@@ -51,8 +42,7 @@
   protected boolean isAlign;
 
   protected String deviceId;
-  private final long targetChunkSize =
-      IoTDBDescriptor.getInstance().getConfig().getTargetChunkSize();
+
   private final boolean enableMetrics =
       MetricConfigDescriptor.getInstance().getMetricConfig().getEnableMetric();
 
@@ -84,36 +74,5 @@
 
   public abstract void close() throws IOException;
 
-  protected void flushChunkToFileWriter(TsFileIOWriter targetWriter, int subTaskId)
-      throws IOException {
-    writeRateLimit(chunkWriters[subTaskId].estimateMaxSeriesMemSize());
-    synchronized (targetWriter) {
-      chunkWriters[subTaskId].writeToFileWriter(targetWriter);
-    }
-  }
-
-  protected void checkChunkSizeAndMayOpenANewChunk(TsFileIOWriter fileWriter, int subTaskId)
-      throws IOException {
-    if (checkChunkSize(subTaskId)) {
-      flushChunkToFileWriter(fileWriter, subTaskId);
-      CompactionMetricsRecorder.recordWriteInfo(
-          this instanceof CrossSpaceCompactionWriter
-              ? CompactionType.CROSS_COMPACTION
-              : CompactionType.INNER_UNSEQ_COMPACTION,
-          ProcessChunkType.DESERIALIZE_CHUNK,
-          this.isAlign,
-          chunkWriters[subTaskId].estimateMaxSeriesMemSize());
-    }
-  }
-
-  protected boolean checkChunkSize(int subTaskId) {
-    if (chunkWriters[subTaskId] instanceof AlignedChunkWriterImpl) {
-      return ((AlignedChunkWriterImpl) chunkWriters[subTaskId])
-          .checkIsChunkSizeOverThreshold(targetChunkSize);
-    } else {
-      return chunkWriters[subTaskId].estimateMaxSeriesMemSize() > targetChunkSize;
-    }
-  }
-
   public abstract List<TsFileIOWriter> getFileIOWriter();
 }