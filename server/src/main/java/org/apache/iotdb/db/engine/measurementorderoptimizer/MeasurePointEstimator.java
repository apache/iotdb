package org.apache.iotdb.db.engine.measurementorderoptimizer;

import com.csvreader.CsvReader;
import org.apache.iotdb.db.conf.IoTDBDescriptor;
import org.apache.iotdb.tsfile.utils.Pair;
import org.slf4j.LoggerFactory;
import org.slf4j.Logger;

import java.io.File;
import java.util.ArrayList;
import java.util.List;

public class MeasurePointEstimator {
  /**
   * This class estimates the number of measure point according to empirical value
   */
  private final File EMPIRICAL_FILE;
  private static final Logger LOGGER = LoggerFactory.getLogger(MeasurePointEstimator.class);
  // Pair<ChunkSize, MeasurementPointNum>
  List<Pair<Long, Long>> empiricalData = new ArrayList<>();

  public static class MeasurePointEstimatorHolder {
    private static final MeasurePointEstimator estimator = new MeasurePointEstimator();
  }

  public static MeasurePointEstimator getInstance() {
    return MeasurePointEstimatorHolder.estimator;
  }

  private MeasurePointEstimator() {
    String systemDir = IoTDBDescriptor.getInstance().getConfig().getSystemDir();
    String empiricalFilePath = systemDir + File.separator + "experiment" + File.separator + "measure_point.csv";
    EMPIRICAL_FILE = new File(empiricalFilePath);
    if (!EMPIRICAL_FILE.exists()) {
      LOGGER.error("File " + EMPIRICAL_FILE.getAbsolutePath() + " does not exist");
      return;
    } else {
      LOGGER.info("Reading from " + EMPIRICAL_FILE.getAbsolutePath());
    }
    readEmpiricalData();
  }

  /**
   * Read the empirical data from the csv file
   */
  private void readEmpiricalData() {
    try {
      CsvReader reader = new CsvReader(EMPIRICAL_FILE.getAbsolutePath());
      reader.readHeaders();
      while (reader.readRecord()) {
        String chunkSize = reader.get("ChunkSize");
        String pointNum = reader.get("PointNum");
        empiricalData.add(new Pair<>(stringDataToBytes(chunkSize), Long.valueOf(pointNum)));
      }
    } catch (Exception e) {
      e.printStackTrace();
    }
  }

  /**
   * Convert the data size in string to long
   *
   * @param data: Data size in string, such as "10KB", "20MB"
   * @return The number of byte in Long
   */
  private long stringDataToBytes(String data) {
    String[] suffixes = {"B", "KB", "MB", "GB", "TB", "PB", "EB", "ZB", "YB"};
    long result = 0;
    for (int i = suffixes.length - 1; i >= 0; --i) {
      if (data.endsWith(suffixes[i])) {
        int pos = data.indexOf(suffixes[i]);
        float base = Float.valueOf(data.substring(0, pos));
        for (int j = 0; j < i; ++j) {
          base *= 1024.0;
        }
        result = (long) base;
        break;
      }
    }
    return result;
  }

  /**
   * Get the number of measure point according to the chunk size by linear interpolation.
   *
   * @param chunkSize: The number of byte of the chunk size
   * @return The number of the measure point.
   */
<<<<<<< HEAD
  public long getMeasurePointNum(long chunkSize) {
=======
  public Long getMeasurePointNum(long chunkSize) {
>>>>>>> 653a6d36
    if (empiricalData.size() == 0) {
      readEmpiricalData();
    }
    for (int i = 0; i < empiricalData.size() - 1; ++i) {
      if (chunkSize >= empiricalData.get(i).left &&
              chunkSize < empiricalData.get(i + 1).left) {
        double deltaY = empiricalData.get(i + 1).right - empiricalData.get(i).right;
        double deltaX = empiricalData.get(i + 1).left - empiricalData.get(i).left;
        double dx = chunkSize - empiricalData.get(i).left;
        double result = empiricalData.get(i).right;
        result += (dx / deltaX) * deltaY;
        return (long)result;
      }
    }
    if (chunkSize == empiricalData.get(empiricalData.size() - 1).left) {
      return empiricalData.get(empiricalData.size() - 1).right;
    }
    if (chunkSize > empiricalData.get(empiricalData.size() - 1).left) {
<<<<<<< HEAD
      Pair<Long, Integer> lastData = empiricalData.get(empiricalData.size() - 1);
      return chunkSize / (lastData.left / (long)lastData.right);
=======
      Pair<Long,Long> last = empiricalData.get(empiricalData.size() - 1);
      return (long) (chunkSize / last.left * (long)last.right);
>>>>>>> 653a6d36
    }
    return -1l;
  }

  public long getChunkSize(long measurementPoint) {
    if (empiricalData.size() == 0) {
      readEmpiricalData();
    }
    long resultChunkSize = -1l;
    for (int i = 0; i < empiricalData.size() - 1; ++i) {
      Pair<Long, Long> curPair = empiricalData.get(i);
      Pair<Long, Long> nextPair = empiricalData.get(i + 1);
      if (measurementPoint >= curPair.right && measurementPoint <= nextPair.right) {
        resultChunkSize = curPair.left;
        resultChunkSize += (long)((float)(measurementPoint - curPair.right) / (float) (nextPair.right - curPair.right) * (float)(nextPair.left - curPair.left));
        break;
      }
    }
<<<<<<< HEAD
    if (resultChunkSize == -1l) {
      Pair<Long, Integer> lastData = empiricalData.get(empiricalData.size()-1);
      resultChunkSize = measurementPoint * (lastData.left / (long)lastData.right);
=======
    if (resultChunkSize == -1) {
      Pair<Long, Long> last = empiricalData.get(empiricalData.size() - 1);
      resultChunkSize = (long)(measurementPoint / last.right) * last.left;
>>>>>>> 653a6d36
    }
    return resultChunkSize;
  }
}<|MERGE_RESOLUTION|>--- conflicted
+++ resolved
@@ -86,11 +86,7 @@
    * @param chunkSize: The number of byte of the chunk size
    * @return The number of the measure point.
    */
-<<<<<<< HEAD
-  public long getMeasurePointNum(long chunkSize) {
-=======
   public Long getMeasurePointNum(long chunkSize) {
->>>>>>> 653a6d36
     if (empiricalData.size() == 0) {
       readEmpiricalData();
     }
@@ -109,13 +105,8 @@
       return empiricalData.get(empiricalData.size() - 1).right;
     }
     if (chunkSize > empiricalData.get(empiricalData.size() - 1).left) {
-<<<<<<< HEAD
-      Pair<Long, Integer> lastData = empiricalData.get(empiricalData.size() - 1);
-      return chunkSize / (lastData.left / (long)lastData.right);
-=======
       Pair<Long,Long> last = empiricalData.get(empiricalData.size() - 1);
       return (long) (chunkSize / last.left * (long)last.right);
->>>>>>> 653a6d36
     }
     return -1l;
   }
@@ -134,15 +125,9 @@
         break;
       }
     }
-<<<<<<< HEAD
-    if (resultChunkSize == -1l) {
-      Pair<Long, Integer> lastData = empiricalData.get(empiricalData.size()-1);
-      resultChunkSize = measurementPoint * (lastData.left / (long)lastData.right);
-=======
     if (resultChunkSize == -1) {
       Pair<Long, Long> last = empiricalData.get(empiricalData.size() - 1);
       resultChunkSize = (long)(measurementPoint / last.right) * last.left;
->>>>>>> 653a6d36
     }
     return resultChunkSize;
   }
