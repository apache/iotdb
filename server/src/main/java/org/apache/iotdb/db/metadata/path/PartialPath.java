/*
 * Licensed to the Apache Software Foundation (ASF) under one
 * or more contributor license agreements.  See the NOTICE file
 * distributed with this work for additional information
 * regarding copyright ownership.  The ASF licenses this file
 * to you under the Apache License, Version 2.0 (the
 * "License"); you may not use this file except in compliance
 * with the License.  You may obtain a copy of the License at
 *
 *      http://www.apache.org/licenses/LICENSE-2.0
 *
 * Unless required by applicable law or agreed to in writing,
 * software distributed under the License is distributed on an
 * "AS IS" BASIS, WITHOUT WARRANTIES OR CONDITIONS OF ANY
 * KIND, either express or implied.  See the License for the
 * specific language governing permissions and limitations
 * under the License.
 */
package org.apache.iotdb.db.metadata.path;

import org.apache.iotdb.db.engine.memtable.IWritableMemChunk;
import org.apache.iotdb.db.engine.querycontext.QueryDataSource;
import org.apache.iotdb.db.engine.querycontext.ReadOnlyMemChunk;
import org.apache.iotdb.db.engine.storagegroup.TsFileResource;
import org.apache.iotdb.db.exception.metadata.IllegalPathException;
import org.apache.iotdb.db.exception.metadata.MetadataException;
import org.apache.iotdb.db.exception.query.QueryProcessException;
import org.apache.iotdb.db.metadata.utils.MetaUtils;
import org.apache.iotdb.db.query.context.QueryContext;
import org.apache.iotdb.db.query.executor.fill.LastPointReader;
import org.apache.iotdb.db.query.filter.TsFileFilter;
import org.apache.iotdb.db.query.reader.series.SeriesReader;
import org.apache.iotdb.db.utils.TestOnly;
import org.apache.iotdb.tsfile.common.constant.TsFileConstant;
import org.apache.iotdb.tsfile.file.metadata.IChunkMetadata;
import org.apache.iotdb.tsfile.file.metadata.enums.TSDataType;
import org.apache.iotdb.tsfile.read.common.Path;
import org.apache.iotdb.tsfile.read.common.TimeRange;
import org.apache.iotdb.tsfile.read.filter.basic.Filter;
import org.apache.iotdb.tsfile.write.schema.IMeasurementSchema;
import org.apache.iotdb.tsfile.write.writer.RestorableTsFileIOWriter;

import org.slf4j.Logger;
import org.slf4j.LoggerFactory;

import java.io.IOException;
import java.util.ArrayList;
import java.util.Arrays;
import java.util.Collections;
import java.util.List;
import java.util.Map;
import java.util.Set;
import java.util.regex.Pattern;

import static org.apache.iotdb.db.conf.IoTDBConstant.MULTI_LEVEL_PATH_WILDCARD;
import static org.apache.iotdb.db.conf.IoTDBConstant.ONE_LEVEL_PATH_WILDCARD;

/**
 * A prefix path, suffix path or fullPath generated from SQL. Usually used in the IoTDB server
 * module
 */
public class PartialPath extends Path implements Comparable<Path>, Cloneable {

  private static final Logger logger = LoggerFactory.getLogger(PartialPath.class);

  protected String[] nodes;

  public PartialPath() {}

  /**
   * Construct the PartialPath using a String, will split the given String into String[] E.g., path
   * = "root.sg.\"d.1\".\"s.1\"" nodes = {"root", "sg", "\"d.1\"", "\"s.1\""}
   *
   * @param path a full String of a time series path
   * @throws IllegalPathException
   */
  public PartialPath(String path) throws IllegalPathException {
    this.nodes = MetaUtils.splitPathToDetachedPath(path);
    this.fullPath = path;
  }

  public PartialPath(String device, String measurement) throws IllegalPathException {
    this.fullPath = device + TsFileConstant.PATH_SEPARATOR + measurement;
    this.nodes = MetaUtils.splitPathToDetachedPath(fullPath);
  }

  /** @param partialNodes nodes of a time series path */
  public PartialPath(String[] partialNodes) {
    nodes = partialNodes;
  }

  /**
   * @param path path
   * @param needSplit needSplit is basically false, whether need to be split to device and
   *     measurement, doesn't support escape character yet.
   */
  public PartialPath(String path, boolean needSplit) {
    super(path, needSplit);
  }

  /**
   * it will return a new partial path
   *
   * @param partialPath the path you want to concat
   * @return new partial path
   */
  public PartialPath concatPath(PartialPath partialPath) {
    int len = nodes.length;
    String[] newNodes = Arrays.copyOf(nodes, nodes.length + partialPath.nodes.length);
    System.arraycopy(partialPath.nodes, 0, newNodes, len, partialPath.nodes.length);
    return new PartialPath(newNodes);
  }

  /**
   * It will change nodes in this partial path
   *
   * @param otherNodes nodes
   */
  public void concatPath(String[] otherNodes) {
    int len = nodes.length;
    this.nodes = Arrays.copyOf(nodes, nodes.length + otherNodes.length);
    System.arraycopy(otherNodes, 0, nodes, len, otherNodes.length);
    fullPath = String.join(TsFileConstant.PATH_SEPARATOR, nodes);
  }

  public PartialPath concatNode(String node) {
    String[] newPathNodes = Arrays.copyOf(nodes, nodes.length + 1);
    newPathNodes[newPathNodes.length - 1] = node;
    return new PartialPath(newPathNodes);
  }

  public String[] getNodes() {
    return nodes;
  }

  public int getNodeLength() {
    return nodes.length;
  }

  public String getTailNode() {
    if (nodes.length <= 0) {
      return "";
    }
    return nodes[nodes.length - 1];
  }

  /**
   * Construct a new PartialPath by resetting the prefix nodes with prefixPath. If the prefix nodes
   * contains **, then the prefixPath will be set before **. For example, give this = root.**.d and
   * prefixPath = root.a.sg, then the result will be root.a.sg.**.d
   *
   * @param prefixPath the prefix path used to replace current nodes
   * @return A new PartialPath with altered prefix
   */
  public PartialPath alterPrefixPath(PartialPath prefixPath) {
    int newLength = Math.max(nodes.length, prefixPath.getNodeLength());
    int startIndex = Math.min(nodes.length, prefixPath.getNodeLength());
    for (int i = 0; i < startIndex; i++) {
      if (nodes[i].equals(MULTI_LEVEL_PATH_WILDCARD)) {
        newLength += startIndex - i;
        startIndex = i;
        break;
      }
    }
    String[] newNodes = Arrays.copyOf(prefixPath.getNodes(), newLength);
    System.arraycopy(
        nodes, startIndex, newNodes, prefixPath.getNodeLength(), nodes.length - startIndex);
    return new PartialPath(newNodes);
  }

  /**
   * Test if this PartialPath matches a full path. This partialPath acts as a full path pattern.
   * rPath is supposed to be a full timeseries path without wildcards. e.g. "root.sg.device.*"
   * matches path "root.sg.device.s1" whereas it does not match "root.sg.device" and
   * "root.sg.vehicle.s1"
   *
   * @param rPath a plain full path of a timeseries
   * @return true if a successful match, otherwise return false
   */
  public boolean matchFullPath(PartialPath rPath) {
    return matchFullPath(rPath.getNodes(), 0, 0, false);
  }

  private boolean matchFullPath(
      String[] pathNodes, int pathIndex, int patternIndex, boolean multiLevelWild) {
    if (pathIndex == pathNodes.length && patternIndex == nodes.length) {
      return true;
    } else if (patternIndex == nodes.length && multiLevelWild) {
      return matchFullPath(pathNodes, pathIndex + 1, patternIndex, true);
    } else if (pathIndex >= pathNodes.length || patternIndex >= nodes.length) {
      return false;
    }

    String pathNode = pathNodes[pathIndex];
    String patternNode = nodes[patternIndex];
    boolean isMatch = false;
    if (patternNode.equals(MULTI_LEVEL_PATH_WILDCARD)) {
      isMatch = matchFullPath(pathNodes, pathIndex + 1, patternIndex + 1, true);
    } else {
      if (patternNode.contains(ONE_LEVEL_PATH_WILDCARD)) {
        if (Pattern.matches(patternNode.replace("*", ".*"), pathNode)) {
          isMatch = matchFullPath(pathNodes, pathIndex + 1, patternIndex + 1, false);
        }
      } else {
        if (patternNode.equals(pathNode)) {
          isMatch = matchFullPath(pathNodes, pathIndex + 1, patternIndex + 1, false);
        }
      }

      if (!isMatch && multiLevelWild) {
        isMatch = matchFullPath(pathNodes, pathIndex + 1, patternIndex, true);
      }
    }
    return isMatch;
  }

  @Override
  public String getFullPath() {
    if (fullPath == null) {
      StringBuilder s = new StringBuilder(nodes[0]);
      for (int i = 1; i < nodes.length; i++) {
        s.append(TsFileConstant.PATH_SEPARATOR).append(nodes[i]);
      }
      fullPath = s.toString();
    }
    return fullPath;
  }

  public PartialPath copy() {
    PartialPath result = new PartialPath();
    result.nodes = nodes;
    result.fullPath = fullPath;
    result.device = device;
    return result;
  }

  @Override
  public boolean equals(Object obj) {
    if (!(obj instanceof PartialPath)) {
      return false;
    }
    String[] otherNodes = ((PartialPath) obj).getNodes();
    if (this.nodes.length != otherNodes.length) {
      return false;
    } else {
      for (int i = 0; i < this.nodes.length; i++) {
        if (!nodes[i].equals(otherNodes[i])) {
          return false;
        }
      }
    }
    return true;
  }

  @Override
  public boolean equals(String obj) {
    return this.getFullPath().equals(obj);
  }

  @Override
  public int hashCode() {
    return this.getFullPath().hashCode();
  }

  @Override
  public String getMeasurement() {
    return nodes[nodes.length - 1];
  }

  public String getFirstNode() {
    return nodes[0];
  }

  @Override
  public String getDevice() {
    if (device != null) {
      return device;
    } else {
      if (nodes.length == 1) {
        return "";
      }
      StringBuilder s = new StringBuilder(nodes[0]);
      for (int i = 1; i < nodes.length - 1; i++) {
        s.append(TsFileConstant.PATH_SEPARATOR);
        s.append(nodes[i]);
      }
      device = s.toString();
      return device;
    }
  }

  // todo remove measurement related interface after invoker using MeasurementPath explicitly
  public String getMeasurementAlias() {
    throw new RuntimeException("Only MeasurementPath support alias");
  }

  public void setMeasurementAlias(String measurementAlias) {
    throw new RuntimeException("Only MeasurementPath support alias");
  }

  public boolean isMeasurementAliasExists() {
    return false;
  }

  @Override
  public String getFullPathWithAlias() {
    throw new RuntimeException("Only MeasurementPath support alias");
  }

  public IMeasurementSchema getMeasurementSchema() throws MetadataException {
    throw new MetadataException("This path doesn't represent a measurement");
  }

  public TSDataType getSeriesType() throws UnsupportedOperationException {
    throw new UnsupportedOperationException("This path doesn't represent a measurement");
  }

  @Override
  public int compareTo(Path path) {
    PartialPath partialPath = (PartialPath) path;
    return this.getFullPath().compareTo(partialPath.getFullPath());
  }

  public boolean startsWith(String[] otherNodes) {
    for (int i = 0; i < otherNodes.length; i++) {
      if (!nodes[i].equals(otherNodes[i])) {
        return false;
      }
    }
    return true;
  }

  @Override
  public String toString() {
    return getFullPath();
  }

  public PartialPath getDevicePath() {
    return new PartialPath(Arrays.copyOf(nodes, nodes.length - 1));
  }

  @TestOnly
  public Path toTSFilePath() {
    return new Path(getDevice(), getMeasurement());
  }

  public static List<String> toStringList(List<PartialPath> pathList) {
    List<String> ret = new ArrayList<>();
    for (PartialPath path : pathList) {
      ret.add(path.getFullPath());
    }
    return ret;
  }

  /**
   * Convert a list of Strings to a list of PartialPaths, ignoring all illegal paths
   *
   * @param pathList
   * @return
   */
  public static List<PartialPath> fromStringList(List<String> pathList) {
    if (pathList == null || pathList.isEmpty()) {
      return Collections.emptyList();
    }

    List<PartialPath> ret = new ArrayList<>();
    for (String s : pathList) {
      try {
        ret.add(new PartialPath(s));
      } catch (IllegalPathException e) {
        logger.warn("Encountered an illegal path {}", s);
      }
    }
    return ret;
  }

  public LastPointReader createLastPointReader(
      TSDataType dataType,
      Set<String> deviceMeasurements,
      QueryContext context,
      QueryDataSource dataSource,
      long queryTime,
      Filter timeFilter) {
    throw new UnsupportedOperationException("Should call exact sub class!");
  }

  public SeriesReader createSeriesReader(
      Set<String> allSensors,
      TSDataType dataType,
      QueryContext context,
      QueryDataSource dataSource,
      Filter timeFilter,
      Filter valueFilter,
      TsFileFilter fileFilter,
      boolean ascending) {
    throw new UnsupportedOperationException("Should call exact sub class!");
  }

  @TestOnly
  public SeriesReader createSeriesReader(
      Set<String> allSensors,
      TSDataType dataType,
      QueryContext context,
      List<TsFileResource> seqFileResource,
      List<TsFileResource> unseqFileResource,
      Filter timeFilter,
      Filter valueFilter,
      boolean ascending) {
    throw new UnsupportedOperationException("Should call exact sub class!");
  }

  public TsFileResource createTsFileResource(
      List<ReadOnlyMemChunk> readOnlyMemChunk,
      List<IChunkMetadata> chunkMetadataList,
      TsFileResource originTsFileResource)
      throws IOException {
    throw new UnsupportedOperationException("Should call exact sub class!");
  }

  /**
   * get the ReadOnlyMemChunk from the given MemTable.
   *
   * @return ReadOnlyMemChunk
   */
  public ReadOnlyMemChunk getReadOnlyMemChunkFromMemTable(
      Map<String, Map<String, IWritableMemChunk>> memTableMap, List<TimeRange> deletionList)
      throws QueryProcessException, IOException {
    throw new UnsupportedOperationException("Should call exact sub class!");
  }

<<<<<<< HEAD
  @Override
  public PartialPath clone() {
    return new PartialPath(this.getNodes().clone());
=======
  public List<IChunkMetadata> getVisibleMetadataListFromWriter(
      RestorableTsFileIOWriter writer, TsFileResource tsFileResource, QueryContext context) {
    throw new UnsupportedOperationException("Should call exact sub class!");
>>>>>>> 419ffec5
  }
}<|MERGE_RESOLUTION|>--- conflicted
+++ resolved
@@ -428,14 +428,14 @@
     throw new UnsupportedOperationException("Should call exact sub class!");
   }
 
-<<<<<<< HEAD
   @Override
   public PartialPath clone() {
     return new PartialPath(this.getNodes().clone());
-=======
+  }
+  
+  @Override
   public List<IChunkMetadata> getVisibleMetadataListFromWriter(
       RestorableTsFileIOWriter writer, TsFileResource tsFileResource, QueryContext context) {
     throw new UnsupportedOperationException("Should call exact sub class!");
->>>>>>> 419ffec5
   }
 }