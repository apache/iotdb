/*
 * Licensed to the Apache Software Foundation (ASF) under one
 * or more contributor license agreements.  See the NOTICE file
 * distributed with this work for additional information
 * regarding copyright ownership.  The ASF licenses this file
 * to you under the Apache License, Version 2.0 (the
 * "License"); you may not use this file except in compliance
 * with the License.  You may obtain a copy of the License at
 *
 *     http://www.apache.org/licenses/LICENSE-2.0
 *
 * Unless required by applicable law or agreed to in writing,
 * software distributed under the License is distributed on an
 * "AS IS" BASIS, WITHOUT WARRANTIES OR CONDITIONS OF ANY
 * KIND, either express or implied.  See the License for the
 * specific language governing permissions and limitations
 * under the License.
 */

package org.apache.iotdb.db.rescon;

import org.apache.iotdb.commons.concurrent.IoTDBThreadPoolFactory;
<<<<<<< HEAD
import org.apache.iotdb.commons.concurrent.ThreadName;
=======
import org.apache.iotdb.commons.utils.TestOnly;
>>>>>>> e8bbc70c
import org.apache.iotdb.db.conf.IoTDBConfig;
import org.apache.iotdb.db.conf.IoTDBDescriptor;
import org.apache.iotdb.db.engine.flush.FlushManager;
import org.apache.iotdb.db.engine.storagegroup.DataRegionInfo;
import org.apache.iotdb.db.engine.storagegroup.TsFileProcessor;
import org.apache.iotdb.db.exception.WriteProcessRejectException;

import org.slf4j.Logger;
import org.slf4j.LoggerFactory;

import java.util.HashMap;
import java.util.Map;
import java.util.PriorityQueue;
import java.util.concurrent.ExecutorService;
import java.util.concurrent.atomic.AtomicLong;

public class SystemInfo {

  private static final IoTDBConfig config = IoTDBDescriptor.getInstance().getConfig();
  private static final Logger logger = LoggerFactory.getLogger(SystemInfo.class);

  private long totalStorageGroupMemCost = 0L;
  private volatile boolean rejected = false;

<<<<<<< HEAD
  private static long memorySizeForWrite = config.getAllocateMemoryForWrite();
  private Map<DataRegionInfo, Long> reportedStorageGroupMemCostMap = new HashMap<>();
=======
  private long memorySizeForWrite;
  private long memorySizeForCompaction;

  private Map<StorageGroupInfo, Long> reportedStorageGroupMemCostMap = new HashMap<>();
>>>>>>> e8bbc70c

  private long flushingMemTablesCost = 0L;
  private AtomicLong compactionMemoryCost = new AtomicLong(0L);

  private ExecutorService flushTaskSubmitThreadPool =
<<<<<<< HEAD
      IoTDBThreadPoolFactory.newSingleThreadExecutor(ThreadName.FLUSH_TASK_SUBMIT.getName());
  private static double FLUSH_THERSHOLD = memorySizeForWrite * config.getFlushProportion();
  private static double REJECT_THERSHOLD = memorySizeForWrite * config.getRejectProportion();
=======
      IoTDBThreadPoolFactory.newSingleThreadExecutor("FlushTask-Submit-Pool");
  private double FLUSH_THERSHOLD = memorySizeForWrite * config.getFlushProportion();
  private double REJECT_THERSHOLD = memorySizeForWrite * config.getRejectProportion();
>>>>>>> e8bbc70c

  private volatile boolean isEncodingFasterThanIo = true;

  private SystemInfo() {
    allocateWriteMemory();
  }

  /**
   * Report current mem cost of storage group to system. Called when the memory of storage group
   * newly accumulates to IoTDBConfig.getStorageGroupSizeReportThreshold()
   *
   * @param dataRegionInfo storage group
   * @throws WriteProcessRejectException
   */
  public synchronized boolean reportStorageGroupStatus(
      DataRegionInfo dataRegionInfo, TsFileProcessor tsFileProcessor)
      throws WriteProcessRejectException {
    long delta =
        dataRegionInfo.getMemCost()
            - reportedStorageGroupMemCostMap.getOrDefault(dataRegionInfo, 0L);
    totalStorageGroupMemCost += delta;
    if (logger.isDebugEnabled()) {
      logger.debug(
          "Report Storage Group Status to the system. "
              + "After adding {}, current sg mem cost is {}.",
          delta,
          totalStorageGroupMemCost);
    }
    reportedStorageGroupMemCostMap.put(dataRegionInfo, dataRegionInfo.getMemCost());
    dataRegionInfo.setLastReportedSize(dataRegionInfo.getMemCost());
    if (totalStorageGroupMemCost < FLUSH_THERSHOLD) {
      return true;
    } else if (totalStorageGroupMemCost >= FLUSH_THERSHOLD
        && totalStorageGroupMemCost < REJECT_THERSHOLD) {
      logger.debug(
          "The total storage group mem costs are too large, call for flushing. "
              + "Current sg cost is {}",
          totalStorageGroupMemCost);
      chooseMemTablesToMarkFlush(tsFileProcessor);
      return true;
    } else {
      logger.info(
          "Change system to reject status. Triggered by: logical SG ({}), mem cost delta ({}), totalSgMemCost ({}).",
<<<<<<< HEAD
          dataRegionInfo.getDataRegion().getLogicalStorageGroupName(),
=======
          storageGroupInfo.getDataRegion().getStorageGroupName(),
>>>>>>> e8bbc70c
          delta,
          totalStorageGroupMemCost);
      rejected = true;
      if (chooseMemTablesToMarkFlush(tsFileProcessor)) {
        if (totalStorageGroupMemCost < memorySizeForWrite) {
          return true;
        } else {
          throw new WriteProcessRejectException(
              "Total Storage Group MemCost "
                  + totalStorageGroupMemCost
                  + " is over than memorySizeForWriting "
                  + memorySizeForWrite);
        }
      } else {
        return false;
      }
    }
  }

  /**
   * Report resetting the mem cost of sg to system. It will be called after flushing, closing and
   * failed to insert
   *
   * @param dataRegionInfo storage group
   */
  public synchronized void resetStorageGroupStatus(DataRegionInfo dataRegionInfo) {
    long delta = 0;

    if (reportedStorageGroupMemCostMap.containsKey(dataRegionInfo)) {
      delta = reportedStorageGroupMemCostMap.get(dataRegionInfo) - dataRegionInfo.getMemCost();
      this.totalStorageGroupMemCost -= delta;
      dataRegionInfo.setLastReportedSize(dataRegionInfo.getMemCost());
      reportedStorageGroupMemCostMap.put(dataRegionInfo, dataRegionInfo.getMemCost());
    }

    if (totalStorageGroupMemCost >= FLUSH_THERSHOLD
        && totalStorageGroupMemCost < REJECT_THERSHOLD) {
      logger.debug(
          "SG ({}) released memory (delta: {}) but still exceeding flush proportion (totalSgMemCost: {}), call flush.",
<<<<<<< HEAD
          dataRegionInfo.getDataRegion().getLogicalStorageGroupName(),
=======
          storageGroupInfo.getDataRegion().getStorageGroupName(),
>>>>>>> e8bbc70c
          delta,
          totalStorageGroupMemCost);
      if (rejected) {
        logger.info(
            "SG ({}) released memory (delta: {}), set system to normal status (totalSgMemCost: {}).",
<<<<<<< HEAD
            dataRegionInfo.getDataRegion().getLogicalStorageGroupName(),
=======
            storageGroupInfo.getDataRegion().getStorageGroupName(),
>>>>>>> e8bbc70c
            delta,
            totalStorageGroupMemCost);
      }
      logCurrentTotalSGMemory();
      rejected = false;
    } else if (totalStorageGroupMemCost >= REJECT_THERSHOLD) {
      logger.warn(
          "SG ({}) released memory (delta: {}), but system is still in reject status (totalSgMemCost: {}).",
<<<<<<< HEAD
          dataRegionInfo.getDataRegion().getLogicalStorageGroupName(),
=======
          storageGroupInfo.getDataRegion().getStorageGroupName(),
>>>>>>> e8bbc70c
          delta,
          totalStorageGroupMemCost);
      logCurrentTotalSGMemory();
      rejected = true;
    } else {
      logger.debug(
          "SG ({}) released memory (delta: {}), system is in normal status (totalSgMemCost: {}).",
<<<<<<< HEAD
          dataRegionInfo.getDataRegion().getLogicalStorageGroupName(),
=======
          storageGroupInfo.getDataRegion().getStorageGroupName(),
>>>>>>> e8bbc70c
          delta,
          totalStorageGroupMemCost);
      logCurrentTotalSGMemory();
      rejected = false;
    }
  }

  public synchronized void addFlushingMemTableCost(long flushingMemTableCost) {
    this.flushingMemTablesCost += flushingMemTableCost;
  }

  public synchronized void resetFlushingMemTableCost(long flushingMemTableCost) {
    this.flushingMemTablesCost -= flushingMemTableCost;
  }

  public void addCompactionMemoryCost(long memoryCost) throws InterruptedException {
    long originSize = this.compactionMemoryCost.get();
    while (originSize + memoryCost > memorySizeForCompaction
        || !compactionMemoryCost.compareAndSet(originSize, originSize + memoryCost)) {
      Thread.sleep(100);
      originSize = this.compactionMemoryCost.get();
    }
  }

  public synchronized void resetCompactionMemoryCost(long compactionMemoryCost) {
    this.compactionMemoryCost.addAndGet(-compactionMemoryCost);
  }

  public long getMemorySizeForCompaction() {
    return memorySizeForCompaction;
  }

  public void allocateWriteMemory() {
    memorySizeForWrite =
        (long) (config.getAllocateMemoryForStorageEngine() * config.getWriteProportion());
    memorySizeForCompaction =
        (long) (config.getAllocateMemoryForStorageEngine() * config.getCompactionProportion());
  }

  @TestOnly
  public void setMemorySizeForCompaction(long size) {
    memorySizeForCompaction = size;
  }

  private void logCurrentTotalSGMemory() {
    logger.debug("Current Sg cost is {}", totalStorageGroupMemCost);
  }

  /**
   * Order all working memtables in system by memory cost of actual data points in memtable. Mark
   * the top K TSPs as to be flushed, so that after flushing the K TSPs, the memory cost should be
   * less than FLUSH_THRESHOLD
   */
  private boolean chooseMemTablesToMarkFlush(TsFileProcessor currentTsFileProcessor) {
    // If invoke flush by replaying logs, do not flush now!
    if (reportedStorageGroupMemCostMap.size() == 0) {
      return false;
    }
    PriorityQueue<TsFileProcessor> allTsFileProcessors =
        new PriorityQueue<>(
            (o1, o2) -> Long.compare(o2.getWorkMemTableRamCost(), o1.getWorkMemTableRamCost()));
    for (DataRegionInfo dataRegionInfo : reportedStorageGroupMemCostMap.keySet()) {
      allTsFileProcessors.addAll(dataRegionInfo.getAllReportedTsp());
    }
    boolean isCurrentTsFileProcessorSelected = false;
    long memCost = 0;
    long activeMemSize = totalStorageGroupMemCost - flushingMemTablesCost;
    while (activeMemSize - memCost > FLUSH_THERSHOLD) {
      if (allTsFileProcessors.isEmpty()
          || allTsFileProcessors.peek().getWorkMemTableRamCost() == 0) {
        return false;
      }
      TsFileProcessor selectedTsFileProcessor = allTsFileProcessors.peek();
      memCost += selectedTsFileProcessor.getWorkMemTableRamCost();
      selectedTsFileProcessor.setWorkMemTableShouldFlush();
      flushTaskSubmitThreadPool.submit(
          () -> {
            selectedTsFileProcessor.submitAFlushTask();
          });
      if (selectedTsFileProcessor == currentTsFileProcessor) {
        isCurrentTsFileProcessorSelected = true;
      }
      allTsFileProcessors.poll();
    }
    return isCurrentTsFileProcessorSelected;
  }

  public boolean isRejected() {
    return rejected;
  }

  public void setEncodingFasterThanIo(boolean isEncodingFasterThanIo) {
    this.isEncodingFasterThanIo = isEncodingFasterThanIo;
  }

  public boolean isEncodingFasterThanIo() {
    return isEncodingFasterThanIo;
  }

  public void close() {
    reportedStorageGroupMemCostMap.clear();
    totalStorageGroupMemCost = 0;
    rejected = false;
  }

  public static SystemInfo getInstance() {
    return InstanceHolder.instance;
  }

  private static class InstanceHolder {

    private InstanceHolder() {}

    private static SystemInfo instance = new SystemInfo();
  }

  public synchronized void applyTemporaryMemoryForFlushing(long estimatedTemporaryMemSize) {
    memorySizeForWrite -= estimatedTemporaryMemSize;
    FLUSH_THERSHOLD = memorySizeForWrite * config.getFlushProportion();
    REJECT_THERSHOLD = memorySizeForWrite * config.getRejectProportion();
  }

  public synchronized void releaseTemporaryMemoryForFlushing(long estimatedTemporaryMemSize) {
    memorySizeForWrite += estimatedTemporaryMemSize;
    FLUSH_THERSHOLD = memorySizeForWrite * config.getFlushProportion();
    REJECT_THERSHOLD = memorySizeForWrite * config.getRejectProportion();
  }

  public long getTotalMemTableSize() {
    return totalStorageGroupMemCost;
  }

  public double getFlushThershold() {
    return FLUSH_THERSHOLD;
  }

  public double getRejectThershold() {
    return REJECT_THERSHOLD;
  }

  public int flushingMemTableNum() {
    return FlushManager.getInstance().getNumberOfWorkingTasks();
  }
}<|MERGE_RESOLUTION|>--- conflicted
+++ resolved
@@ -20,11 +20,8 @@
 package org.apache.iotdb.db.rescon;
 
 import org.apache.iotdb.commons.concurrent.IoTDBThreadPoolFactory;
-<<<<<<< HEAD
+import org.apache.iotdb.commons.utils.TestOnly;
 import org.apache.iotdb.commons.concurrent.ThreadName;
-=======
-import org.apache.iotdb.commons.utils.TestOnly;
->>>>>>> e8bbc70c
 import org.apache.iotdb.db.conf.IoTDBConfig;
 import org.apache.iotdb.db.conf.IoTDBDescriptor;
 import org.apache.iotdb.db.engine.flush.FlushManager;
@@ -49,29 +46,17 @@
   private long totalStorageGroupMemCost = 0L;
   private volatile boolean rejected = false;
 
-<<<<<<< HEAD
-  private static long memorySizeForWrite = config.getAllocateMemoryForWrite();
-  private Map<DataRegionInfo, Long> reportedStorageGroupMemCostMap = new HashMap<>();
-=======
   private long memorySizeForWrite;
   private long memorySizeForCompaction;
-
-  private Map<StorageGroupInfo, Long> reportedStorageGroupMemCostMap = new HashMap<>();
->>>>>>> e8bbc70c
+  private Map<DataRegionInfo, Long> reportedStorageGroupMemCostMap = new HashMap<>();
 
   private long flushingMemTablesCost = 0L;
   private AtomicLong compactionMemoryCost = new AtomicLong(0L);
 
   private ExecutorService flushTaskSubmitThreadPool =
-<<<<<<< HEAD
       IoTDBThreadPoolFactory.newSingleThreadExecutor(ThreadName.FLUSH_TASK_SUBMIT.getName());
-  private static double FLUSH_THERSHOLD = memorySizeForWrite * config.getFlushProportion();
-  private static double REJECT_THERSHOLD = memorySizeForWrite * config.getRejectProportion();
-=======
-      IoTDBThreadPoolFactory.newSingleThreadExecutor("FlushTask-Submit-Pool");
   private double FLUSH_THERSHOLD = memorySizeForWrite * config.getFlushProportion();
   private double REJECT_THERSHOLD = memorySizeForWrite * config.getRejectProportion();
->>>>>>> e8bbc70c
 
   private volatile boolean isEncodingFasterThanIo = true;
 
@@ -115,11 +100,7 @@
     } else {
       logger.info(
           "Change system to reject status. Triggered by: logical SG ({}), mem cost delta ({}), totalSgMemCost ({}).",
-<<<<<<< HEAD
-          dataRegionInfo.getDataRegion().getLogicalStorageGroupName(),
-=======
-          storageGroupInfo.getDataRegion().getStorageGroupName(),
->>>>>>> e8bbc70c
+          dataRegionInfo.getDataRegion().getStorageGroupName(),
           delta,
           totalStorageGroupMemCost);
       rejected = true;
@@ -159,21 +140,13 @@
         && totalStorageGroupMemCost < REJECT_THERSHOLD) {
       logger.debug(
           "SG ({}) released memory (delta: {}) but still exceeding flush proportion (totalSgMemCost: {}), call flush.",
-<<<<<<< HEAD
-          dataRegionInfo.getDataRegion().getLogicalStorageGroupName(),
-=======
-          storageGroupInfo.getDataRegion().getStorageGroupName(),
->>>>>>> e8bbc70c
+          dataRegionInfo.getDataRegion().getStorageGroupName(),
           delta,
           totalStorageGroupMemCost);
       if (rejected) {
         logger.info(
             "SG ({}) released memory (delta: {}), set system to normal status (totalSgMemCost: {}).",
-<<<<<<< HEAD
-            dataRegionInfo.getDataRegion().getLogicalStorageGroupName(),
-=======
-            storageGroupInfo.getDataRegion().getStorageGroupName(),
->>>>>>> e8bbc70c
+                dataRegionInfo.getDataRegion().getStorageGroupName(),
             delta,
             totalStorageGroupMemCost);
       }
@@ -182,11 +155,7 @@
     } else if (totalStorageGroupMemCost >= REJECT_THERSHOLD) {
       logger.warn(
           "SG ({}) released memory (delta: {}), but system is still in reject status (totalSgMemCost: {}).",
-<<<<<<< HEAD
-          dataRegionInfo.getDataRegion().getLogicalStorageGroupName(),
-=======
-          storageGroupInfo.getDataRegion().getStorageGroupName(),
->>>>>>> e8bbc70c
+              dataRegionInfo.getDataRegion().getStorageGroupName(),
           delta,
           totalStorageGroupMemCost);
       logCurrentTotalSGMemory();
@@ -194,11 +163,7 @@
     } else {
       logger.debug(
           "SG ({}) released memory (delta: {}), system is in normal status (totalSgMemCost: {}).",
-<<<<<<< HEAD
-          dataRegionInfo.getDataRegion().getLogicalStorageGroupName(),
-=======
-          storageGroupInfo.getDataRegion().getStorageGroupName(),
->>>>>>> e8bbc70c
+              dataRegionInfo.getDataRegion().getStorageGroupName(),
           delta,
           totalStorageGroupMemCost);
       logCurrentTotalSGMemory();
