--- conflicted
+++ resolved
@@ -198,11 +198,7 @@
         reflect(
             collectorParameters.getStringOrDefault(
                 PipeCollectorConstant.COLLECTOR_KEY,
-<<<<<<< HEAD
-                BuiltinPipePlugin.DEFAULT_COLLECTOR.getPipePluginName()));
-=======
                 BuiltinPipePlugin.IOTDB_COLLECTOR.getPipePluginName()));
->>>>>>> d79ba919
   }
 
   public PipeProcessor reflectProcessor(PipeParameters processorParameters) {
