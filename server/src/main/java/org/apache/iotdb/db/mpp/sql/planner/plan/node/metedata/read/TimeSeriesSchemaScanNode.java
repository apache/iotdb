--- conflicted
+++ resolved
@@ -20,11 +20,8 @@
 
 import org.apache.iotdb.db.exception.metadata.IllegalPathException;
 import org.apache.iotdb.db.metadata.path.PartialPath;
-<<<<<<< HEAD
-=======
 import org.apache.iotdb.db.mpp.common.header.ColumnHeader;
 import org.apache.iotdb.db.mpp.common.header.HeaderConstant;
->>>>>>> a0c3f077
 import org.apache.iotdb.db.mpp.sql.planner.plan.node.PlanNode;
 import org.apache.iotdb.db.mpp.sql.planner.plan.node.PlanNodeId;
 import org.apache.iotdb.db.mpp.sql.planner.plan.node.PlanNodeType;
@@ -118,27 +115,11 @@
   }
 
   @Override
-<<<<<<< HEAD
-=======
-  public List<ColumnHeader> getOutputColumnHeaders() {
-    return HeaderConstant.showTimeSeriesHeader.getColumnHeaders();
-  }
-
-  @Override
->>>>>>> a0c3f077
   public List<String> getOutputColumnNames() {
     return HeaderConstant.showTimeSeriesHeader.getRespColumns();
   }
 
   @Override
-<<<<<<< HEAD
-=======
-  public List<TSDataType> getOutputColumnTypes() {
-    return HeaderConstant.showTimeSeriesHeader.getRespDataTypes();
-  }
-
-  @Override
->>>>>>> a0c3f077
   public boolean equals(Object o) {
     if (this == o) {
       return true;
