/*
 * Licensed to the Apache Software Foundation (ASF) under one
 * or more contributor license agreements.  See the NOTICE file
 * distributed with this work for additional information
 * regarding copyright ownership.  The ASF licenses this file
 * to you under the Apache License, Version 2.0 (the
 * "License"); you may not use this file except in compliance
 * with the License.  You may obtain a copy of the License at
 *
 *      http://www.apache.org/licenses/LICENSE-2.0
 *
 * Unless required by applicable law or agreed to in writing,
 * software distributed under the License is distributed on an
 * "AS IS" BASIS, WITHOUT WARRANTIES OR CONDITIONS OF ANY
 * KIND, either express or implied.  See the License for the
 * specific language governing permissions and limitations
 * under the License.
 */
package org.apache.iotdb.db.engine.compaction.cross.inplace;

import org.apache.iotdb.db.conf.IoTDBConfig;
import org.apache.iotdb.db.conf.IoTDBDescriptor;
import org.apache.iotdb.db.engine.compaction.CompactionScheduler;
import org.apache.iotdb.db.engine.compaction.CompactionTaskManager;
import org.apache.iotdb.db.engine.compaction.cross.AbstractCrossSpaceCompactionSelector;
import org.apache.iotdb.db.engine.compaction.cross.CrossSpaceCompactionTaskFactory;
import org.apache.iotdb.db.engine.compaction.cross.inplace.manage.CrossSpaceMergeResource;
import org.apache.iotdb.db.engine.compaction.cross.inplace.selector.ICrossSpaceMergeFileSelector;
import org.apache.iotdb.db.engine.compaction.inner.utils.InnerSpaceCompactionUtils;
import org.apache.iotdb.db.engine.compaction.task.AbstractCompactionTask;
import org.apache.iotdb.db.engine.storagegroup.TsFileResource;
import org.apache.iotdb.db.engine.storagegroup.TsFileResourceList;
import org.apache.iotdb.db.exception.MergeException;

import org.slf4j.Logger;
import org.slf4j.LoggerFactory;

import java.io.IOException;
import java.util.ArrayList;
import java.util.Iterator;
import java.util.List;

public class InplaceCompactionSelector extends AbstractCrossSpaceCompactionSelector {
  private static final Logger LOGGER = LoggerFactory.getLogger("COMPACTION");
  private static IoTDBConfig config = IoTDBDescriptor.getInstance().getConfig();

  public InplaceCompactionSelector(
      String logicalStorageGroupName,
      String virtualStorageGroupId,
      String storageGroupDir,
      long timePartition,
      TsFileResourceList sequenceFileList,
      TsFileResourceList unsequenceFileList,
      CrossSpaceCompactionTaskFactory taskFactory) {
    super(
        logicalStorageGroupName,
        virtualStorageGroupId,
        storageGroupDir,
        timePartition,
        sequenceFileList,
        unsequenceFileList,
        taskFactory);
  }

  /**
   * This method creates a specific file selector according to the file selection strategy of
   * crossSpace compaction, uses the file selector to select all unseqFiles and seqFiles to be
   * compacted under the time partition of the virtual storage group, and creates a compaction task
   * for them. The task is put into the compactionTaskQueue of the {@link CompactionTaskManager}.
   *
   * @return Returns whether the file was found and submits the merge task
   */
  @Override
  public boolean selectAndSubmit() {
    boolean taskSubmitted = false;
    if ((CompactionTaskManager.currentTaskNum.get() >= config.getConcurrentCompactionThread())
        || (!config.isEnableCrossSpaceCompaction())
        || CompactionScheduler.isPartitionCompacting(
            logicalStorageGroupName + "-" + virtualGroupId, timePartition)) {
      if (CompactionTaskManager.currentTaskNum.get() >= config.getConcurrentCompactionThread()) {
        LOGGER.debug("End selection because too many threads");
      } else if (!config.isEnableCrossSpaceCompaction()) {
        LOGGER.debug("End selection because cross compaction is not enable");
      } else {
        LOGGER.debug(
            "End selection because {}-{} is compacting, task num in CompactionTaskManager is {}",
            logicalStorageGroupName,
            virtualGroupId,
            CompactionTaskManager.currentTaskNum.get());
      }
      return false;
    }
    Iterator<TsFileResource> seqIterator = sequenceFileList.iterator();
    Iterator<TsFileResource> unSeqIterator = unsequenceFileList.iterator();
    List<TsFileResource> seqFileList = new ArrayList<>();
    List<TsFileResource> unSeqFileList = new ArrayList<>();
    while (seqIterator.hasNext()) {
      seqFileList.add(seqIterator.next());
    }
    while (unSeqIterator.hasNext()) {
      unSeqFileList.add(unSeqIterator.next());
    }
    if (seqFileList.isEmpty() || unSeqFileList.isEmpty()) {
      return false;
    }
    if (unSeqFileList.size() > config.getMaxCompactionCandidateFileNum()) {
      unSeqFileList = unSeqFileList.subList(0, config.getMaxCompactionCandidateFileNum());
    }
    long budget = config.getMergeMemoryBudget();
    long timeLowerBound = System.currentTimeMillis() - Long.MAX_VALUE;
    CrossSpaceMergeResource mergeResource =
        new CrossSpaceMergeResource(seqFileList, unSeqFileList, timeLowerBound);

    ICrossSpaceMergeFileSelector fileSelector =
        InnerSpaceCompactionUtils.getCrossSpaceFileSelector(budget, mergeResource);
    try {
      List[] mergeFiles = fileSelector.select();
      if (mergeFiles.length == 0) {
        LOGGER.warn(
            "{} cannot select merge candidates under the budget {}",
            logicalStorageGroupName,
            budget);
        return false;
      }
      LOGGER.info(
          "select files for cross compaction, sequence files: {}, unsequence files {}",
          mergeFiles[0],
          mergeFiles[1]);
      // avoid pending tasks holds the metadata and streams
      mergeResource.clear();
      // do not cache metadata until true candidates are chosen, or too much metadata will be
      // cached during selection
      mergeResource.setCacheDeviceMeta(true);

<<<<<<< HEAD
      AbstractCompactionTask compactionTask =
          taskFactory.createTask(
              logicalStorageGroupName,
              virtualGroupId,
              timePartition,
              mergeResource,
              storageGroupDir,
              sequenceFileList,
              unsequenceFileList,
              mergeFiles[0],
              mergeFiles[1],
              fileSelector.getConcurrentMergeNum());
      CompactionTaskManager.getInstance().addTaskToWaitingQueue(compactionTask);
      taskSubmitted = true;
      LOGGER.info(
          "{} [Compaction] submit a task with {} sequence file and {} unseq files",
          logicalStorageGroupName + "-" + virtualGroupId,
          mergeResource.getSeqFiles().size(),
          mergeResource.getUnseqFiles().size());
    } catch (MergeException | IOException | InterruptedException e) {
=======
      if (mergeFiles[0].size() > 0 && mergeFiles[1].size() > 0) {
        AbstractCompactionTask compactionTask =
            taskFactory.createTask(
                logicalStorageGroupName,
                virtualGroupId,
                timePartition,
                mergeResource,
                storageGroupDir,
                sequenceFileList,
                unsequenceFileList,
                mergeFiles[0],
                mergeFiles[1],
                fileSelector.getConcurrentMergeNum());
        CompactionTaskManager.getInstance().addTaskToWaitingQueue(compactionTask);
        taskSubmitted = true;
        LOGGER.info(
            "{} [Compaction] submit a task with {} sequence file and {} unseq files",
            logicalStorageGroupName + "-" + virtualGroupId,
            mergeResource.getSeqFiles().size(),
            mergeResource.getUnseqFiles().size());
      }

    } catch (MergeException | IOException e) {
>>>>>>> 16349e9a
      LOGGER.error("{} cannot select file for cross space compaction", logicalStorageGroupName, e);
    }

    return taskSubmitted;
  }
}<|MERGE_RESOLUTION|>--- conflicted
+++ resolved
@@ -132,28 +132,6 @@
       // cached during selection
       mergeResource.setCacheDeviceMeta(true);
 
-<<<<<<< HEAD
-      AbstractCompactionTask compactionTask =
-          taskFactory.createTask(
-              logicalStorageGroupName,
-              virtualGroupId,
-              timePartition,
-              mergeResource,
-              storageGroupDir,
-              sequenceFileList,
-              unsequenceFileList,
-              mergeFiles[0],
-              mergeFiles[1],
-              fileSelector.getConcurrentMergeNum());
-      CompactionTaskManager.getInstance().addTaskToWaitingQueue(compactionTask);
-      taskSubmitted = true;
-      LOGGER.info(
-          "{} [Compaction] submit a task with {} sequence file and {} unseq files",
-          logicalStorageGroupName + "-" + virtualGroupId,
-          mergeResource.getSeqFiles().size(),
-          mergeResource.getUnseqFiles().size());
-    } catch (MergeException | IOException | InterruptedException e) {
-=======
       if (mergeFiles[0].size() > 0 && mergeFiles[1].size() > 0) {
         AbstractCompactionTask compactionTask =
             taskFactory.createTask(
@@ -177,7 +155,6 @@
       }
 
     } catch (MergeException | IOException e) {
->>>>>>> 16349e9a
       LOGGER.error("{} cannot select file for cross space compaction", logicalStorageGroupName, e);
     }
 
