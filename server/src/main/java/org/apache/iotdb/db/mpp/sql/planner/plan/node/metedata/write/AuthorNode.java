/*
 * Licensed to the Apache Software Foundation (ASF) under one
 * or more contributor license agreements.  See the NOTICE file
 * distributed with this work for additional information
 * regarding copyright ownership.  The ASF licenses this file
 * to you under the Apache License, Version 2.0 (the
 * "License"); you may not use this file except in compliance
 * with the License.  You may obtain a copy of the License at
 *
 *     http://www.apache.org/licenses/LICENSE-2.0
 *
 * Unless required by applicable law or agreed to in writing,
 * software distributed under the License is distributed on an
 * "AS IS" BASIS, WITHOUT WARRANTIES OR CONDITIONS OF ANY
 * KIND, either express or implied.  See the License for the
 * specific language governing permissions and limitations
 * under the License.
 */
package org.apache.iotdb.db.mpp.sql.planner.plan.node.metedata.write;

import org.apache.iotdb.db.auth.AuthException;
import org.apache.iotdb.db.auth.entity.PrivilegeType;
import org.apache.iotdb.db.exception.metadata.IllegalPathException;
import org.apache.iotdb.db.metadata.path.PartialPath;
import org.apache.iotdb.db.mpp.sql.planner.plan.node.PlanNode;
import org.apache.iotdb.db.mpp.sql.planner.plan.node.PlanNodeId;
import org.apache.iotdb.db.mpp.sql.planner.plan.node.PlanNodeType;
import org.apache.iotdb.db.qp.logical.sys.AuthorOperator;
import org.apache.iotdb.tsfile.exception.NotImplementedException;
import org.apache.iotdb.tsfile.utils.ReadWriteIOUtils;

import java.nio.ByteBuffer;
import java.util.HashSet;
import java.util.List;
import java.util.Objects;
import java.util.Set;

public class AuthorNode extends PlanNode {

  private AuthorOperator.AuthorType authorType;
  private String userName;
  private String roleName;
  private String password;
  private String newPassword;
  private Set<Integer> permissions;
  private PartialPath nodeName;

  public AuthorNode(
      PlanNodeId id,
      AuthorOperator.AuthorType authorType,
      String userName,
      String roleName,
      String password,
      String newPassword,
      String[] privilegeList,
      PartialPath nodeName)
      throws AuthException {
    super(id);
    this.authorType = authorType;
    this.userName = userName;
    this.roleName = roleName;
    this.password = password;
    this.newPassword = newPassword;
    this.permissions = strToPermissions(privilegeList);
    this.nodeName = nodeName;
  }

  public AuthorNode(
      PlanNodeId id,
      AuthorOperator.AuthorType authorType,
      String userName,
      String roleName,
      String password,
      String newPassword,
      Set<Integer> permissions,
      PartialPath nodeName)
      throws AuthException {
    super(id);
    this.authorType = authorType;
    this.userName = userName;
    this.roleName = roleName;
    this.password = password;
    this.newPassword = newPassword;
    this.permissions = permissions;
    this.nodeName = nodeName;
  }

  public AuthorOperator.AuthorType getAuthorType() {
    return authorType;
  }

  public void setAuthorType(AuthorOperator.AuthorType authorType) {
    this.authorType = authorType;
  }

  public String getUserName() {
    return userName;
  }

  public void setUserName(String userName) {
    this.userName = userName;
  }

  public String getRoleName() {
    return roleName;
  }

  public void setRoleName(String roleName) {
    this.roleName = roleName;
  }

  public String getPassword() {
    return password;
  }

  public void setPassword(String password) {
    this.password = password;
  }

  public String getNewPassword() {
    return newPassword;
  }

  public void setNewPassword(String newPassword) {
    this.newPassword = newPassword;
  }

  public Set<Integer> getPermissions() {
    return permissions;
  }

  public void setPermissions(Set<Integer> permissions) {
    this.permissions = permissions;
  }

  public PartialPath getNodeName() {
    return nodeName;
  }

  public void setNodeName(PartialPath nodeName) {
    this.nodeName = nodeName;
  }

  @Override
  public List<PlanNode> getChildren() {
    return null;
  }

  @Override
  public void addChild(PlanNode child) {}

  @Override
  public PlanNode clone() {
    throw new NotImplementedException("Clone of AuthorNode is not implemented");
  }

  @Override
  public PlanNode cloneWithChildren(List<PlanNode> children) {
    return null;
  }

  @Override
  public int allowedChildCount() {
    return 0;
  }

  @Override
  public void serialize(ByteBuffer byteBuffer) {
    byteBuffer.putShort((short) PlanNodeType.AUTHOR.ordinal());
    ReadWriteIOUtils.write(this.getPlanNodeId().getId(), byteBuffer);
    ReadWriteIOUtils.write(getPlanType(authorType), byteBuffer);
    ReadWriteIOUtils.write(userName, byteBuffer);
    ReadWriteIOUtils.write(roleName, byteBuffer);
    ReadWriteIOUtils.write(password, byteBuffer);
    ReadWriteIOUtils.write(newPassword, byteBuffer);
    if (permissions == null) {
      byteBuffer.put((byte) 0);
    } else {
      byteBuffer.put((byte) 1);
      byteBuffer.putInt(permissions.size());
      for (int permission : permissions) {
        byteBuffer.putInt(permission);
      }
    }
    if (nodeName == null) {
      byteBuffer.put((byte) 0);
    } else {
      byteBuffer.put((byte) 1);
      ReadWriteIOUtils.write(nodeName.getFullPath(), byteBuffer);
    }
    // no children node, need to set 0
    byteBuffer.putInt(0);
  }

<<<<<<< HEAD
  public static AuthorNode deserialize(ByteBuffer byteBuffer) throws IllegalPathException {
    String id;
    AuthorOperator.AuthorType authorType;
    String userName;
    String roleName;
    String password;
    String newPassword;
    Set<Integer> permissions;
    PartialPath nodeName;

    id = ReadWriteIOUtils.readString(byteBuffer);
    authorType = AuthorOperator.AuthorType.values()[ReadWriteIOUtils.readInt(byteBuffer)];
    userName = ReadWriteIOUtils.readString(byteBuffer);
    roleName = ReadWriteIOUtils.readString(byteBuffer);
    password = ReadWriteIOUtils.readString(byteBuffer);
    newPassword = ReadWriteIOUtils.readString(byteBuffer);
    byte hasPermissions = byteBuffer.get();
    if (hasPermissions == (byte) 0) {
      permissions = null;
    } else {
      int permissionsSize = byteBuffer.getInt();
      permissions = new HashSet<>();
      for (int i = 0; i < permissionsSize; i++) {
        permissions.add(ReadWriteIOUtils.readInt(byteBuffer));
      }
    }
    byte hasNodeName = byteBuffer.get();
    if (hasNodeName == (byte) 0) {
      nodeName = null;
    } else {
      nodeName = new PartialPath(ReadWriteIOUtils.readString(byteBuffer));
    }
    try {
      return new AuthorNode(
          new PlanNodeId(id),
          authorType,
          userName,
          roleName,
          password,
          newPassword,
          permissions,
          nodeName);
    } catch (AuthException e) {
      throw new IllegalArgumentException(e.getMessage());
    }
=======
  @Override
  protected void serializeAttributes(ByteBuffer byteBuffer) {
    throw new NotImplementedException();
  }

  public static AuthorNode deserialize(ByteBuffer buffer) {
    return null;
>>>>>>> d160be9c
  }

  public Set<Integer> strToPermissions(String[] privilegeList) throws AuthException {
    Set<Integer> result = new HashSet<>();
    if (privilegeList == null) {
      return result;
    }
    for (String s : privilegeList) {
      PrivilegeType[] types = PrivilegeType.values();
      boolean legal = false;
      for (PrivilegeType privilegeType : types) {
        if (s.equalsIgnoreCase(privilegeType.name())) {
          result.add(privilegeType.ordinal());
          legal = true;
          break;
        }
      }
      if (!legal) {
        throw new AuthException("No such privilege " + s);
      }
    }
    return result;
  }

  private int getPlanType(AuthorOperator.AuthorType authorType) {
    int type;
    switch (authorType) {
      case CREATE_USER:
        type = AuthorOperator.AuthorType.CREATE_USER.ordinal();
        break;
      case CREATE_ROLE:
        type = AuthorOperator.AuthorType.CREATE_ROLE.ordinal();
        break;
      case DROP_USER:
        type = AuthorOperator.AuthorType.DROP_USER.ordinal();
        break;
      case DROP_ROLE:
        type = AuthorOperator.AuthorType.DROP_ROLE.ordinal();
        break;
      case GRANT_ROLE:
        type = AuthorOperator.AuthorType.GRANT_ROLE.ordinal();
        break;
      case GRANT_USER:
        type = AuthorOperator.AuthorType.GRANT_USER.ordinal();
        break;
      case GRANT_ROLE_TO_USER:
        type = AuthorOperator.AuthorType.GRANT_ROLE_TO_USER.ordinal();
        break;
      case REVOKE_USER:
        type = AuthorOperator.AuthorType.REVOKE_USER.ordinal();
        break;
      case REVOKE_ROLE:
        type = AuthorOperator.AuthorType.REVOKE_ROLE.ordinal();
        break;
      case REVOKE_ROLE_FROM_USER:
        type = AuthorOperator.AuthorType.REVOKE_ROLE_FROM_USER.ordinal();
        break;
      case UPDATE_USER:
        type = AuthorOperator.AuthorType.UPDATE_USER.ordinal();
        break;
      case LIST_USER:
        type = AuthorOperator.AuthorType.LIST_USER.ordinal();
        break;
      case LIST_ROLE:
        type = AuthorOperator.AuthorType.LIST_ROLE.ordinal();
        break;
      case LIST_USER_PRIVILEGE:
        type = AuthorOperator.AuthorType.LIST_USER_PRIVILEGE.ordinal();
        break;
      case LIST_ROLE_PRIVILEGE:
        type = AuthorOperator.AuthorType.LIST_ROLE_PRIVILEGE.ordinal();
        break;
      case LIST_USER_ROLES:
        type = AuthorOperator.AuthorType.LIST_USER_ROLES.ordinal();
        break;
      case LIST_ROLE_USERS:
        type = AuthorOperator.AuthorType.LIST_ROLE_USERS.ordinal();
        break;
      default:
        throw new IllegalArgumentException("Unknown operator: " + authorType);
    }
    return type;
  }

  @Override
  public boolean equals(Object o) {
    if (this == o) {
      return true;
    }
    if (o == null || getClass() != o.getClass()) {
      return false;
    }
    AuthorNode that = (AuthorNode) o;
    return this.getPlanNodeId().equals(that.getPlanNodeId())
        && Objects.equals(authorType, that.authorType)
        && Objects.equals(userName, that.userName)
        && Objects.equals(roleName, that.roleName)
        && Objects.equals(password, that.password)
        && Objects.equals(newPassword, that.newPassword)
        && Objects.equals(permissions, that.permissions)
        && Objects.equals(nodeName, that.nodeName);
  }
}<|MERGE_RESOLUTION|>--- conflicted
+++ resolved
@@ -192,7 +192,6 @@
     byteBuffer.putInt(0);
   }
 
-<<<<<<< HEAD
   public static AuthorNode deserialize(ByteBuffer byteBuffer) throws IllegalPathException {
     String id;
     AuthorOperator.AuthorType authorType;
@@ -238,15 +237,11 @@
     } catch (AuthException e) {
       throw new IllegalArgumentException(e.getMessage());
     }
-=======
+  }
+  
   @Override
   protected void serializeAttributes(ByteBuffer byteBuffer) {
     throw new NotImplementedException();
-  }
-
-  public static AuthorNode deserialize(ByteBuffer buffer) {
-    return null;
->>>>>>> d160be9c
   }
 
   public Set<Integer> strToPermissions(String[] privilegeList) throws AuthException {
