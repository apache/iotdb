--- conflicted
+++ resolved
@@ -160,16 +160,12 @@
   }
 
   @Override
-<<<<<<< HEAD
+  public void moveDataToNewMNode(IMNode newMNode) {
+    throw new UnsupportedOperationException("insert measurement mnode doesn't support this method");
+  }
+
+  @Override
   public IMNodeContainer getChildren() {
-=======
-  public void moveDataToNewMNode(IMNode newMNode) {
-    throw new UnsupportedOperationException("insert measurement mnode doesn't support this method");
-  }
-
-  @Override
-  public Map<String, IMNode> getChildren() {
->>>>>>> d8fd5b35
     throw new UnsupportedOperationException("insert measurement mnode doesn't support this method");
   }
 
