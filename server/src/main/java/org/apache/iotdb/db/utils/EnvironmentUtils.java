/*
 * Licensed to the Apache Software Foundation (ASF) under one
 * or more contributor license agreements.  See the NOTICE file
 * distributed with this work for additional information
 * regarding copyright ownership.  The ASF licenses this file
 * to you under the Apache License, Version 2.0 (the
 * "License"); you may not use this file except in compliance
 * with the License.  You may obtain a copy of the License at
 *
 *     http://www.apache.org/licenses/LICENSE-2.0
 *
 * Unless required by applicable law or agreed to in writing,
 * software distributed under the License is distributed on an
 * "AS IS" BASIS, WITHOUT WARRANTIES OR CONDITIONS OF ANY
 * KIND, either express or implied.  See the License for the
 * specific language governing permissions and limitations
 * under the License.
 */
package org.apache.iotdb.db.utils;

import org.apache.iotdb.db.auth.AuthException;
import org.apache.iotdb.db.auth.authorizer.BasicAuthorizer;
import org.apache.iotdb.db.conf.IoTDBConfig;
import org.apache.iotdb.db.conf.IoTDBDescriptor;
import org.apache.iotdb.db.conf.directories.DirectoryManager;
import org.apache.iotdb.db.constant.TestConstant;
import org.apache.iotdb.db.engine.StorageEngine;
import org.apache.iotdb.db.engine.cache.BloomFilterCache;
import org.apache.iotdb.db.engine.cache.ChunkCache;
import org.apache.iotdb.db.engine.cache.TimeSeriesMetadataCache;
import org.apache.iotdb.db.engine.compaction.CompactionTaskManager;
import org.apache.iotdb.db.engine.cq.ContinuousQueryService;
import org.apache.iotdb.db.engine.trigger.service.TriggerRegistrationService;
import org.apache.iotdb.db.exception.ContinuousQueryException;
import org.apache.iotdb.db.exception.StorageEngineException;
import org.apache.iotdb.db.exception.TriggerManagementException;
import org.apache.iotdb.db.exception.UDFRegistrationException;
import org.apache.iotdb.db.metadata.idtable.IDTableManager;
import org.apache.iotdb.db.metadata.idtable.entry.DeviceIDFactory;
import org.apache.iotdb.db.query.context.QueryContext;
import org.apache.iotdb.db.query.control.FileReaderManager;
import org.apache.iotdb.db.query.control.QueryResourceManager;
import org.apache.iotdb.db.query.control.QueryTimeManager;
import org.apache.iotdb.db.query.executor.LastQueryExecutor;
import org.apache.iotdb.db.query.udf.service.UDFRegistrationService;
import org.apache.iotdb.db.rescon.MemTableManager;
import org.apache.iotdb.db.rescon.PrimitiveArrayManager;
import org.apache.iotdb.db.rescon.SystemInfo;
import org.apache.iotdb.db.rescon.TsFileResourceManager;
import org.apache.iotdb.db.service.IoTDB;
import org.apache.iotdb.db.wal.WALManager;
import org.apache.iotdb.db.wal.utils.WALMode;
import org.apache.iotdb.metrics.config.MetricConfigDescriptor;
import org.apache.iotdb.rpc.TConfigurationConst;
import org.apache.iotdb.rpc.TSocketWrapper;
import org.apache.iotdb.tsfile.utils.FilePathUtils;

import org.apache.commons.io.FileUtils;
import org.apache.thrift.TConfiguration;
import org.apache.thrift.transport.TTransport;
import org.apache.thrift.transport.TTransportException;
import org.slf4j.Logger;
import org.slf4j.LoggerFactory;

import javax.management.remote.JMXConnector;
import javax.management.remote.JMXConnectorFactory;
import javax.management.remote.JMXServiceURL;

import java.io.File;
import java.io.IOException;
import java.net.InetSocketAddress;
import java.net.Socket;
import java.util.concurrent.TimeUnit;

import static org.junit.Assert.fail;

/** This class is used for cleaning test environment in unit test and integration test */
public class EnvironmentUtils {

  private static final Logger logger = LoggerFactory.getLogger(EnvironmentUtils.class);

  private static final IoTDBConfig config = IoTDBDescriptor.getInstance().getConfig();
  private static final DirectoryManager directoryManager = DirectoryManager.getInstance();

  public static long TEST_QUERY_JOB_ID = 1;
  public static QueryContext TEST_QUERY_CONTEXT = new QueryContext(TEST_QUERY_JOB_ID);

  private static final long oldSeqTsFileSize = config.getSeqTsFileSize();
  private static final long oldUnSeqTsFileSize = config.getUnSeqTsFileSize();

  private static final long oldGroupSizeInByte = config.getMemtableSizeThreshold();

  private static IoTDB daemon;

  private static TConfiguration tConfiguration = TConfigurationConst.defaultTConfiguration;

  public static boolean examinePorts =
      Boolean.parseBoolean(System.getProperty("test.port.closed", "false"));

  public static void cleanEnv() throws IOException, StorageEngineException {
    // wait all compaction finished
    CompactionTaskManager.getInstance().waitAllCompactionFinish();

    // deregister all user defined classes
    try {
      UDFRegistrationService.getInstance().deregisterAll();
      TriggerRegistrationService.getInstance().deregisterAll();
      ContinuousQueryService.getInstance().deregisterAll();
    } catch (UDFRegistrationException | TriggerManagementException | ContinuousQueryException e) {
      fail(e.getMessage());
    }

    logger.debug("EnvironmentUtil cleanEnv...");
    if (daemon != null) {
      daemon.stop();
      daemon = null;
    }
    QueryResourceManager.getInstance().endQuery(TEST_QUERY_JOB_ID);

    // clear opened file streams
    FileReaderManager.getInstance().closeAndRemoveAllOpenedReaders();

    if (examinePorts) {
      // TODO: this is just too slow, especially on Windows, consider a better way
      boolean closed = examinePorts();
      if (!closed) {
        // sleep 10 seconds
        try {
          TimeUnit.SECONDS.sleep(10);
        } catch (InterruptedException e) {
          // do nothing
        }

        if (!examinePorts()) {
          fail("failed to close some ports");
        }
      }
    }

    // clean wal manager
    WALManager.getInstance().clear();

    // clean storage group manager
    if (!StorageEngine.getInstance().deleteAll()) {
      logger.error("Can't close the storage group manager in EnvironmentUtils");
      fail();
    }

    IoTDBDescriptor.getInstance().getConfig().setReadOnly(false);
    // We must disable MQTT service as it will cost a lot of time to be shutdown, which may slow our
    // unit tests.
    IoTDBDescriptor.getInstance().getConfig().setEnableMQTTService(false);

    // clean cache
    if (config.isMetaDataCacheEnable()) {
      ChunkCache.getInstance().clear();
      TimeSeriesMetadataCache.getInstance().clear();
      BloomFilterCache.getInstance().clear();
    }
    // close metadata
    IoTDB.configManager.clear();

    QueryTimeManager.getInstance().clear();

    // close array manager
    PrimitiveArrayManager.close();

    // clear system info
    SystemInfo.getInstance().close();

    // clear memtable manager info
    MemTableManager.getInstance().close();

    // clear tsFileResource manager info
    TsFileResourceManager.getInstance().clear();

    // clear id table manager
    IDTableManager.getInstance().clear();

    // clear last query executor
    LastQueryExecutor.clear();

    // delete all directory
    cleanAllDir();
    config.setSeqTsFileSize(oldSeqTsFileSize);
    config.setUnSeqTsFileSize(oldUnSeqTsFileSize);
    config.setMemtableSizeThreshold(oldGroupSizeInByte);
  }

  private static boolean examinePorts() {
    TTransport transport = TSocketWrapper.wrap(tConfiguration, "127.0.0.1", 6667, 100);
    if (!transport.isOpen()) {
      try {
        transport.open();
        logger.error("stop daemon failed. 6667 can be connected now.");
        transport.close();
        return false;
      } catch (TTransportException e) {
        // do nothing
      }
    }
    // try sync service
    transport = TSocketWrapper.wrap(tConfiguration, "127.0.0.1", 5555, 100);
    if (!transport.isOpen()) {
      try {
        transport.open();
        logger.error("stop Sync daemon failed. 5555 can be connected now.");
        transport.close();
        return false;
      } catch (TTransportException e) {
        // do nothing
      }
    }
    // try jmx connection
    try {
      JMXServiceURL url = new JMXServiceURL("service:jmx:rmi:///jndi/rmi://localhost:31999/jmxrmi");
      JMXConnector jmxConnector = JMXConnectorFactory.connect(url);
      logger.error("stop JMX failed. 31999 can be connected now.");
      jmxConnector.close();
      return false;
    } catch (IOException e) {
      // do nothing
    }
    // try MetricService
    try (Socket socket = new Socket()) {
      socket.connect(new InetSocketAddress("127.0.0.1", 9091), 100);
      logger.error("stop MetricService failed. 9091 can be connected now.");
      return false;
    } catch (Exception e) {
      // do nothing
    }
    // do nothing
    return true;
  }

  public static void cleanAllDir() throws IOException {
    // delete sequential files
    for (String path : directoryManager.getAllSequenceFileFolders()) {
      cleanDir(path);
    }
    // delete unsequence files
    for (String path : directoryManager.getAllUnSequenceFileFolders()) {
      cleanDir(path);
    }
    // delete system info
    cleanDir(config.getSystemDir());
    // delete query
    cleanDir(config.getQueryDir());
    // delete tracing
    cleanDir(config.getTracingDir());
    // delete ulog
    cleanDir(config.getUdfDir());
    // delete tlog
    cleanDir(config.getTriggerDir());
    // delete mqtt dir
    cleanDir(config.getMqttDir());
    // delete wal
    for (String walDir : config.getWalDirs()) {
      cleanDir(walDir);
    }
    // delete data files
    for (String dataDir : config.getDataDirs()) {
      cleanDir(dataDir);
    }
  }

  public static void cleanDir(String dir) throws IOException {
    FileUtils.deleteDirectory(new File(dir));
  }

  /** disable memory control</br> this function should be called before all code in the setup */
  public static void envSetUp() {
    logger.debug("EnvironmentUtil setup...");
    config.setThriftServerAwaitTimeForStopService(60);
    // we do not start 9091 port in test.
    MetricConfigDescriptor.getInstance().getMetricConfig().setEnableMetric(false);
<<<<<<< HEAD
    // use async wal mode in test
    config.setWalMode(WALMode.ASYNC);
    config.setAvgSeriesPointNumberThreshold(Integer.MAX_VALUE);
=======
    IoTDBDescriptor.getInstance().getConfig().setAvgSeriesPointNumberThreshold(Integer.MAX_VALUE);
    // the default wal buffer size may cause ci failed
    IoTDBDescriptor.getInstance().getConfig().setWalBufferSize(4 * 1024 * 1024);
>>>>>>> 34ca54a9
    if (daemon == null) {
      daemon = new IoTDB();
    }
    try {
      EnvironmentUtils.daemon.active();
    } catch (Exception e) {
      fail(e.getMessage());
    }

    createAllDir();

    // reset id method
    DeviceIDFactory.getInstance().reset();

    TEST_QUERY_JOB_ID = QueryResourceManager.getInstance().assignQueryId(true);
    TEST_QUERY_CONTEXT = new QueryContext(TEST_QUERY_JOB_ID);
  }

  public static void stopDaemon() {
    if (daemon != null) {
      daemon.stop();
    }
  }

  public static void shutdownDaemon() throws Exception {
    if (daemon != null) {
      daemon.shutdown();
    }
  }

  public static void activeDaemon() {
    if (daemon != null) {
      daemon.active();
    }
  }

  public static void reactiveDaemon() {
    if (daemon == null) {
      daemon = new IoTDB();
      daemon.active();
    } else {
      activeDaemon();
    }
  }

  public static void restartDaemon() throws Exception {
    shutdownDaemon();
    stopDaemon();
    IoTDB.configManager.clear();
    IDTableManager.getInstance().clear();
    TsFileResourceManager.getInstance().clear();
    WALManager.getInstance().clear();
    reactiveDaemon();
  }

  private static void createAllDir() {
    // create sequential files
    for (String path : directoryManager.getAllSequenceFileFolders()) {
      createDir(path);
    }
    // create unsequential files
    for (String path : directoryManager.getAllUnSequenceFileFolders()) {
      createDir(path);
    }
    // create storage group
    createDir(config.getSystemDir());
    // create sg dir
    String sgDir = FilePathUtils.regularizePath(config.getSystemDir()) + "storage_groups";
    createDir(sgDir);
    // create query
    createDir(config.getQueryDir());
    createDir(TestConstant.OUTPUT_DATA_DIR);
    // create wal
    for (String walDir : config.getWalDirs()) {
      createDir(walDir);
    }
    // create data
    for (String dataDir : config.getDataDirs()) {
      createDir(dataDir);
    }
    // create user and roles folder
    try {
      BasicAuthorizer.getInstance().reset();
    } catch (AuthException e) {
      logger.error("create user and role folders failed", e);
      fail(e.getMessage());
    }
  }

  private static void createDir(String dir) {
    File file = new File(dir);
    file.mkdirs();
  }
}<|MERGE_RESOLUTION|>--- conflicted
+++ resolved
@@ -274,15 +274,10 @@
     config.setThriftServerAwaitTimeForStopService(60);
     // we do not start 9091 port in test.
     MetricConfigDescriptor.getInstance().getMetricConfig().setEnableMetric(false);
-<<<<<<< HEAD
+    config.setAvgSeriesPointNumberThreshold(Integer.MAX_VALUE);
     // use async wal mode in test
     config.setWalMode(WALMode.ASYNC);
     config.setAvgSeriesPointNumberThreshold(Integer.MAX_VALUE);
-=======
-    IoTDBDescriptor.getInstance().getConfig().setAvgSeriesPointNumberThreshold(Integer.MAX_VALUE);
-    // the default wal buffer size may cause ci failed
-    IoTDBDescriptor.getInstance().getConfig().setWalBufferSize(4 * 1024 * 1024);
->>>>>>> 34ca54a9
     if (daemon == null) {
       daemon = new IoTDB();
     }
