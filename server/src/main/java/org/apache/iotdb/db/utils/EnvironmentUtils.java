--- conflicted
+++ resolved
@@ -49,11 +49,8 @@
 import org.apache.iotdb.db.rescon.TsFileResourceManager;
 import org.apache.iotdb.db.service.IoTDB;
 import org.apache.iotdb.db.sync.pipedata.queue.PipeDataQueueFactory;
-<<<<<<< HEAD
-=======
 import org.apache.iotdb.db.wal.WALManager;
 import org.apache.iotdb.db.wal.utils.WALMode;
->>>>>>> 6139151e
 import org.apache.iotdb.metrics.config.MetricConfigDescriptor;
 import org.apache.iotdb.rpc.TConfigurationConst;
 import org.apache.iotdb.rpc.TSocketWrapper;
@@ -261,13 +258,10 @@
     cleanDir(config.getTriggerDir());
     // delete mqtt dir
     cleanDir(config.getMqttDir());
-<<<<<<< HEAD
-=======
     // delete wal
     for (String walDir : config.getWalDirs()) {
       cleanDir(walDir);
     }
->>>>>>> 6139151e
     // delete sync dir
     cleanDir(config.getSyncDir());
     // delete data files
@@ -359,11 +353,6 @@
     // create sg dir
     String sgDir = FilePathUtils.regularizePath(config.getSystemDir()) + "storage_groups";
     createDir(sgDir);
-<<<<<<< HEAD
-    // create wal
-    createDir(config.getWalDir());
-=======
->>>>>>> 6139151e
     // create sync
     createDir(config.getSyncDir());
     // create query
