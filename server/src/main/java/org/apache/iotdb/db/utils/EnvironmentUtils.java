/*
 * Licensed to the Apache Software Foundation (ASF) under one
 * or more contributor license agreements.  See the NOTICE file
 * distributed with this work for additional information
 * regarding copyright ownership.  The ASF licenses this file
 * to you under the Apache License, Version 2.0 (the
 * "License"); you may not use this file except in compliance
 * with the License.  You may obtain a copy of the License at
 *
 *     http://www.apache.org/licenses/LICENSE-2.0
 *
 * Unless required by applicable law or agreed to in writing,
 * software distributed under the License is distributed on an
 * "AS IS" BASIS, WITHOUT WARRANTIES OR CONDITIONS OF ANY
 * KIND, either express or implied.  See the License for the
 * specific language governing permissions and limitations
 * under the License.
 */
package org.apache.iotdb.db.utils;

import org.apache.iotdb.db.auth.AuthException;
import org.apache.iotdb.db.auth.authorizer.BasicAuthorizer;
import org.apache.iotdb.db.conf.IoTDBConfig;
import org.apache.iotdb.db.conf.IoTDBDescriptor;
import org.apache.iotdb.db.conf.directories.DirectoryManager;
import org.apache.iotdb.db.constant.TestConstant;
import org.apache.iotdb.db.engine.StorageEngine;
import org.apache.iotdb.db.engine.cache.BloomFilterCache;
import org.apache.iotdb.db.engine.cache.ChunkCache;
import org.apache.iotdb.db.engine.cache.TimeSeriesMetadataCache;
import org.apache.iotdb.db.engine.compaction.CompactionTaskManager;
import org.apache.iotdb.db.engine.cq.ContinuousQueryService;
import org.apache.iotdb.db.engine.trigger.service.TriggerRegistrationService;
import org.apache.iotdb.db.exception.ContinuousQueryException;
import org.apache.iotdb.db.exception.StorageEngineException;
import org.apache.iotdb.db.exception.TriggerManagementException;
import org.apache.iotdb.db.exception.UDFRegistrationException;
import org.apache.iotdb.db.metadata.idtable.IDTableManager;
import org.apache.iotdb.db.metadata.idtable.entry.DeviceIDFactory;
import org.apache.iotdb.db.query.context.QueryContext;
import org.apache.iotdb.db.query.control.FileReaderManager;
import org.apache.iotdb.db.query.control.QueryResourceManager;
import org.apache.iotdb.db.query.control.QueryTimeManager;
import org.apache.iotdb.db.query.executor.LastQueryExecutor;
import org.apache.iotdb.db.query.udf.service.UDFRegistrationService;
import org.apache.iotdb.db.rescon.MemTableManager;
import org.apache.iotdb.db.rescon.PrimitiveArrayManager;
import org.apache.iotdb.db.rescon.SystemInfo;
import org.apache.iotdb.db.rescon.TsFileResourceManager;
import org.apache.iotdb.db.service.IoTDB;
<<<<<<< HEAD
import org.apache.iotdb.db.sync.pipedata.queue.PipeDataQueueFactory;
=======
import org.apache.iotdb.db.wal.WALManager;
import org.apache.iotdb.db.wal.utils.WALMode;
>>>>>>> 53089cee
import org.apache.iotdb.metrics.config.MetricConfigDescriptor;
import org.apache.iotdb.rpc.TConfigurationConst;
import org.apache.iotdb.rpc.TSocketWrapper;
import org.apache.iotdb.tsfile.utils.FilePathUtils;

import org.apache.commons.io.FileUtils;
import org.apache.thrift.TConfiguration;
import org.apache.thrift.transport.TTransport;
import org.apache.thrift.transport.TTransportException;
import org.slf4j.Logger;
import org.slf4j.LoggerFactory;

import javax.management.remote.JMXConnector;
import javax.management.remote.JMXConnectorFactory;
import javax.management.remote.JMXServiceURL;

import java.io.File;
import java.io.IOException;
import java.net.InetSocketAddress;
import java.net.Socket;
import java.util.concurrent.TimeUnit;

import static org.junit.Assert.fail;

/** This class is used for cleaning test environment in unit test and integration test */
public class EnvironmentUtils {

  private static final Logger logger = LoggerFactory.getLogger(EnvironmentUtils.class);

  private static final IoTDBConfig config = IoTDBDescriptor.getInstance().getConfig();
  private static final DirectoryManager directoryManager = DirectoryManager.getInstance();

  public static long TEST_QUERY_JOB_ID = 1;
  public static QueryContext TEST_QUERY_CONTEXT = new QueryContext(TEST_QUERY_JOB_ID);

  private static final long oldSeqTsFileSize = config.getSeqTsFileSize();
  private static final long oldUnSeqTsFileSize = config.getUnSeqTsFileSize();

  private static final long oldGroupSizeInByte = config.getMemtableSizeThreshold();

  private static IoTDB daemon;

  private static TConfiguration tConfiguration = TConfigurationConst.defaultTConfiguration;

  public static boolean examinePorts =
      Boolean.parseBoolean(System.getProperty("test.port.closed", "false"));

  public static void cleanEnv() throws IOException, StorageEngineException {
    // wait all compaction finished
    CompactionTaskManager.getInstance().waitAllCompactionFinish();

    // deregister all user defined classes
    try {
      UDFRegistrationService.getInstance().deregisterAll();
      TriggerRegistrationService.getInstance().deregisterAll();
      ContinuousQueryService.getInstance().deregisterAll();
    } catch (UDFRegistrationException | TriggerManagementException | ContinuousQueryException e) {
      fail(e.getMessage());
    }

    logger.debug("EnvironmentUtil cleanEnv...");
    if (daemon != null) {
      daemon.stop();
      daemon = null;
    }
    QueryResourceManager.getInstance().endQuery(TEST_QUERY_JOB_ID);

    // clear opened file streams
    FileReaderManager.getInstance().closeAndRemoveAllOpenedReaders();

    if (examinePorts) {
      // TODO: this is just too slow, especially on Windows, consider a better way
      boolean closed = examinePorts();
      if (!closed) {
        // sleep 10 seconds
        try {
          TimeUnit.SECONDS.sleep(10);
        } catch (InterruptedException e) {
          // do nothing
        }

        if (!examinePorts()) {
          fail("failed to close some ports");
        }
      }
    }

    // clean wal manager
    WALManager.getInstance().clear();

    // clean storage group manager
    if (!StorageEngine.getInstance().deleteAll()) {
      logger.error("Can't close the storage group manager in EnvironmentUtils");
      fail();
    }

    IoTDBDescriptor.getInstance().getConfig().setReadOnly(false);
    // We must disable MQTT service as it will cost a lot of time to be shutdown, which may slow our
    // unit tests.
    IoTDBDescriptor.getInstance().getConfig().setEnableMQTTService(false);

    // clean cache
    if (config.isMetaDataCacheEnable()) {
      ChunkCache.getInstance().clear();
      TimeSeriesMetadataCache.getInstance().clear();
      BloomFilterCache.getInstance().clear();
    }
    // close metadata
    IoTDB.configManager.clear();

    QueryTimeManager.getInstance().clear();

    // close array manager
    PrimitiveArrayManager.close();

    // clear system info
    SystemInfo.getInstance().close();

    // clear memtable manager info
    MemTableManager.getInstance().close();

    // clear tsFileResource manager info
    TsFileResourceManager.getInstance().clear();

    // clear id table manager
    IDTableManager.getInstance().clear();

    // clear last query executor
    LastQueryExecutor.clear();

    // clear pipe data queue
    PipeDataQueueFactory.clear();

    // delete all directory
    cleanAllDir();
    config.setSeqTsFileSize(oldSeqTsFileSize);
    config.setUnSeqTsFileSize(oldUnSeqTsFileSize);
    config.setMemtableSizeThreshold(oldGroupSizeInByte);
  }

  private static boolean examinePorts() {
    TTransport transport = TSocketWrapper.wrap(tConfiguration, "127.0.0.1", 6667, 100);
    if (!transport.isOpen()) {
      try {
        transport.open();
        logger.error("stop daemon failed. 6667 can be connected now.");
        transport.close();
        return false;
      } catch (TTransportException e) {
        // do nothing
      }
    }
    // try sync service
    transport = TSocketWrapper.wrap(tConfiguration, "127.0.0.1", 5555, 100);
    if (!transport.isOpen()) {
      try {
        transport.open();
        logger.error("stop Sync daemon failed. 5555 can be connected now.");
        transport.close();
        return false;
      } catch (TTransportException e) {
        // do nothing
      }
    }
    // try jmx connection
    try {
      JMXServiceURL url = new JMXServiceURL("service:jmx:rmi:///jndi/rmi://localhost:31999/jmxrmi");
      JMXConnector jmxConnector = JMXConnectorFactory.connect(url);
      logger.error("stop JMX failed. 31999 can be connected now.");
      jmxConnector.close();
      return false;
    } catch (IOException e) {
      // do nothing
    }
    // try MetricService
    try (Socket socket = new Socket()) {
      socket.connect(new InetSocketAddress("127.0.0.1", 9091), 100);
      logger.error("stop MetricService failed. 9091 can be connected now.");
      return false;
    } catch (Exception e) {
      // do nothing
    }
    // do nothing
    return true;
  }

  public static void cleanAllDir() throws IOException {
    // delete sequential files
    for (String path : directoryManager.getAllSequenceFileFolders()) {
      cleanDir(path);
    }
    // delete unsequence files
    for (String path : directoryManager.getAllUnSequenceFileFolders()) {
      cleanDir(path);
    }
    // delete system info
    cleanDir(config.getSystemDir());
    // delete query
    cleanDir(config.getQueryDir());
    // delete tracing
    cleanDir(config.getTracingDir());
    // delete ulog
    cleanDir(config.getUdfDir());
    // delete tlog
    cleanDir(config.getTriggerDir());
    // delete mqtt dir
    cleanDir(config.getMqttDir());
<<<<<<< HEAD
    // delete sync dir
    cleanDir(config.getSyncDir());
=======
    // delete wal
    for (String walDir : config.getWalDirs()) {
      cleanDir(walDir);
    }
>>>>>>> 53089cee
    // delete data files
    for (String dataDir : config.getDataDirs()) {
      cleanDir(dataDir);
    }
  }

  public static void cleanDir(String dir) throws IOException {
    FileUtils.deleteDirectory(new File(dir));
  }

  /** disable memory control</br> this function should be called before all code in the setup */
  public static void envSetUp() {
    logger.debug("EnvironmentUtil setup...");
    config.setThriftServerAwaitTimeForStopService(60);
    // we do not start 9091 port in test.
    MetricConfigDescriptor.getInstance().getMetricConfig().setEnableMetric(false);
    config.setAvgSeriesPointNumberThreshold(Integer.MAX_VALUE);
    // use async wal mode in test
    config.setWalMode(WALMode.ASYNC);
    config.setAvgSeriesPointNumberThreshold(Integer.MAX_VALUE);
    if (daemon == null) {
      daemon = new IoTDB();
    }
    try {
      EnvironmentUtils.daemon.active();
    } catch (Exception e) {
      fail(e.getMessage());
    }

    createAllDir();

    // reset id method
    DeviceIDFactory.getInstance().reset();

    TEST_QUERY_JOB_ID = QueryResourceManager.getInstance().assignQueryId(true);
    TEST_QUERY_CONTEXT = new QueryContext(TEST_QUERY_JOB_ID);
  }

  public static void stopDaemon() {
    if (daemon != null) {
      daemon.stop();
    }
  }

  public static void shutdownDaemon() throws Exception {
    if (daemon != null) {
      daemon.shutdown();
    }
  }

  public static void activeDaemon() {
    if (daemon != null) {
      daemon.active();
    }
  }

  public static void reactiveDaemon() {
    if (daemon == null) {
      daemon = new IoTDB();
      daemon.active();
    } else {
      activeDaemon();
    }
  }

  public static void restartDaemon() throws Exception {
    shutdownDaemon();
    stopDaemon();
    IoTDB.configManager.clear();
    IDTableManager.getInstance().clear();
    TsFileResourceManager.getInstance().clear();
    WALManager.getInstance().clear();
    reactiveDaemon();
  }

  private static void createAllDir() {
    // create sequential files
    for (String path : directoryManager.getAllSequenceFileFolders()) {
      createDir(path);
    }
    // create unsequential files
    for (String path : directoryManager.getAllUnSequenceFileFolders()) {
      createDir(path);
    }
    // create storage group
    createDir(config.getSystemDir());
    // create sg dir
    String sgDir = FilePathUtils.regularizePath(config.getSystemDir()) + "storage_groups";
    createDir(sgDir);
<<<<<<< HEAD
    // create wal
    createDir(config.getWalDir());
    // create sync
    createDir(config.getSyncDir());
=======
>>>>>>> 53089cee
    // create query
    createDir(config.getQueryDir());
    createDir(TestConstant.OUTPUT_DATA_DIR);
    // create wal
    for (String walDir : config.getWalDirs()) {
      createDir(walDir);
    }
    // create data
    for (String dataDir : config.getDataDirs()) {
      createDir(dataDir);
    }
    // create user and roles folder
    try {
      BasicAuthorizer.getInstance().reset();
    } catch (AuthException e) {
      logger.error("create user and role folders failed", e);
      fail(e.getMessage());
    }
  }

  private static void createDir(String dir) {
    File file = new File(dir);
    file.mkdirs();
  }
}<|MERGE_RESOLUTION|>--- conflicted
+++ resolved
@@ -48,12 +48,9 @@
 import org.apache.iotdb.db.rescon.SystemInfo;
 import org.apache.iotdb.db.rescon.TsFileResourceManager;
 import org.apache.iotdb.db.service.IoTDB;
-<<<<<<< HEAD
 import org.apache.iotdb.db.sync.pipedata.queue.PipeDataQueueFactory;
-=======
 import org.apache.iotdb.db.wal.WALManager;
 import org.apache.iotdb.db.wal.utils.WALMode;
->>>>>>> 53089cee
 import org.apache.iotdb.metrics.config.MetricConfigDescriptor;
 import org.apache.iotdb.rpc.TConfigurationConst;
 import org.apache.iotdb.rpc.TSocketWrapper;
@@ -261,15 +258,12 @@
     cleanDir(config.getTriggerDir());
     // delete mqtt dir
     cleanDir(config.getMqttDir());
-<<<<<<< HEAD
-    // delete sync dir
-    cleanDir(config.getSyncDir());
-=======
     // delete wal
     for (String walDir : config.getWalDirs()) {
       cleanDir(walDir);
     }
->>>>>>> 53089cee
+    // delete sync dir
+    cleanDir(config.getSyncDir());
     // delete data files
     for (String dataDir : config.getDataDirs()) {
       cleanDir(dataDir);
@@ -359,13 +353,10 @@
     // create sg dir
     String sgDir = FilePathUtils.regularizePath(config.getSystemDir()) + "storage_groups";
     createDir(sgDir);
-<<<<<<< HEAD
     // create wal
     createDir(config.getWalDir());
     // create sync
     createDir(config.getSyncDir());
-=======
->>>>>>> 53089cee
     // create query
     createDir(config.getQueryDir());
     createDir(TestConstant.OUTPUT_DATA_DIR);
