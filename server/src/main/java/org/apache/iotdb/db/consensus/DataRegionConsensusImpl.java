/*
 * Licensed to the Apache Software Foundation (ASF) under one
 * or more contributor license agreements.  See the NOTICE file
 * distributed with this work for additional information
 * regarding copyright ownership.  The ASF licenses this file
 * to you under the Apache License, Version 2.0 (the
 * "License"); you may not use this file except in compliance
 * with the License.  You may obtain a copy of the License at
 *
 *     http://www.apache.org/licenses/LICENSE-2.0
 *
 * Unless required by applicable law or agreed to in writing,
 * software distributed under the License is distributed on an
 * "AS IS" BASIS, WITHOUT WARRANTIES OR CONDITIONS OF ANY
 * KIND, either express or implied.  See the License for the
 * specific language governing permissions and limitations
 * under the License.
 */

package org.apache.iotdb.db.consensus;

import org.apache.iotdb.common.rpc.thrift.TEndPoint;
import org.apache.iotdb.commons.consensus.DataRegionId;
import org.apache.iotdb.consensus.ConsensusFactory;
import org.apache.iotdb.consensus.IConsensus;
import org.apache.iotdb.consensus.config.ConsensusConfig;
import org.apache.iotdb.consensus.config.IoTConsensusConfig;
import org.apache.iotdb.consensus.config.IoTConsensusConfig.RPC;
import org.apache.iotdb.consensus.config.RatisConfig;
import org.apache.iotdb.consensus.config.RatisConfig.Snapshot;
import org.apache.iotdb.db.conf.IoTDBConfig;
import org.apache.iotdb.db.conf.IoTDBDescriptor;
import org.apache.iotdb.db.consensus.statemachine.DataRegionStateMachine;
import org.apache.iotdb.db.engine.StorageEngine;

import org.apache.ratis.util.SizeInBytes;
import org.apache.ratis.util.TimeDuration;

import java.util.concurrent.TimeUnit;

/**
 * We can use DataRegionConsensusImpl.getInstance() to obtain a consensus layer reference for
 * dataRegion's reading and writing
 */
public class DataRegionConsensusImpl {

  private static final IoTDBConfig conf = IoTDBDescriptor.getInstance().getConfig();

  private static IConsensus INSTANCE = null;

  private DataRegionConsensusImpl() {}

  // need to create instance before calling this method
  public static IConsensus getInstance() {
    return INSTANCE;
  }

  public static synchronized IConsensus setupAndGetInstance() {
    if (INSTANCE == null) {
      INSTANCE =
          ConsensusFactory.getConsensusImpl(
                  conf.getDataRegionConsensusProtocolClass(),
                  ConsensusConfig.newBuilder()
                      .setThisNodeId(conf.getDataNodeId())
                      .setThisNode(
                          new TEndPoint(
                              conf.getInternalAddress(), conf.getDataRegionConsensusPort()))
                      .setStorageDir(conf.getDataRegionConsensusDir())
                      .setIoTConsensusConfig(
                          IoTConsensusConfig.newBuilder()
                              .setRpc(
                                  RPC.newBuilder()
                                      .setConnectionTimeoutInMs(conf.getDnConnectionTimeoutInMS())
                                      .setRpcSelectorThreadNum(conf.getDnRpcSelectorThreadCount())
                                      .setRpcMinConcurrentClientNum(
                                          conf.getDnRpcMinConcurrentClientNum())
                                      .setRpcMaxConcurrentClientNum(
                                          conf.getDnRpcMaxConcurrentClientNum())
                                      .setRpcThriftCompressionEnabled(
                                          conf.isDnRpcThriftCompressionEnable())
                                      .setSelectorNumOfClientManager(
                                          conf.getDnSelectorThreadCountOfClientManager())
                                      .setThriftServerAwaitTimeForStopService(
                                          conf.getThriftServerAwaitTimeForStopService())
<<<<<<< HEAD
                                      .setThriftMaxFrameSize(conf.getDnThriftMaxFrameSize())
                                      .setMaxConnectionForInternalService(
                                          conf.getDnMaxConnectionForInternalService())
=======
                                      .setThriftMaxFrameSize(conf.getThriftMaxFrameSize())
                                      .setCoreClientNumForEachNode(
                                          conf.getCoreClientNumForEachNode())
                                      .setMaxClientNumForEachNode(conf.getMaxClientNumForEachNode())
>>>>>>> 4f1409df
                                      .build())
                              .setReplication(
                                  IoTConsensusConfig.Replication.newBuilder()
                                      .setWalThrottleThreshold(conf.getThrottleThreshold())
                                      .setAllocateMemoryForConsensus(
                                          conf.getAllocateMemoryForConsensus())
                                      .build())
                              .build())
                      .setRatisConfig(
                          RatisConfig.newBuilder()
                              // An empty log is committed after each restart, even if no data is
                              // written. This setting ensures that compaction work is not discarded
                              // even if there are frequent restarts
                              .setSnapshot(
                                  Snapshot.newBuilder()
                                      .setCreationGap(1)
                                      .setAutoTriggerThreshold(
                                          conf.getDataRatisConsensusSnapshotTriggerThreshold())
                                      .build())
                              .setLog(
                                  RatisConfig.Log.newBuilder()
                                      .setUnsafeFlushEnabled(
                                          conf.isDataRatisConsensusLogUnsafeFlushEnable())
                                      .setSegmentSizeMax(
                                          SizeInBytes.valueOf(
                                              conf.getDataRatisConsensusLogSegmentSizeMax()))
                                      .setPreserveNumsWhenPurge(
                                          conf.getDataRatisConsensusPreserveWhenPurge())
                                      .build())
                              .setGrpc(
                                  RatisConfig.Grpc.newBuilder()
                                      .setFlowControlWindow(
                                          SizeInBytes.valueOf(
                                              conf.getDataRatisConsensusGrpcFlowControlWindow()))
                                      .build())
                              .setRpc(
                                  RatisConfig.Rpc.newBuilder()
                                      .setTimeoutMin(
                                          TimeDuration.valueOf(
                                              conf
                                                  .getDataRatisConsensusLeaderElectionTimeoutMinMs(),
                                              TimeUnit.MILLISECONDS))
                                      .setTimeoutMax(
                                          TimeDuration.valueOf(
                                              conf
                                                  .getDataRatisConsensusLeaderElectionTimeoutMaxMs(),
                                              TimeUnit.MILLISECONDS))
                                      .setRequestTimeout(
                                          TimeDuration.valueOf(
                                              conf.getDataRatisConsensusRequestTimeoutMs(),
                                              TimeUnit.MILLISECONDS))
                                      .setFirstElectionTimeoutMin(
                                          TimeDuration.valueOf(
                                              conf.getRatisFirstElectionTimeoutMinMs(),
                                              TimeUnit.MILLISECONDS))
                                      .setFirstElectionTimeoutMax(
                                          TimeDuration.valueOf(
                                              conf.getRatisFirstElectionTimeoutMaxMs(),
                                              TimeUnit.MILLISECONDS))
                                      .build())
                              .setClient(
                                  RatisConfig.Client.newBuilder()
                                      .setClientRequestTimeoutMillis(
                                          conf.getDataRatisConsensusRequestTimeoutMs())
                                      .setClientMaxRetryAttempt(
                                          conf.getDataRatisConsensusMaxRetryAttempts())
                                      .setClientRetryInitialSleepTimeMs(
                                          conf.getDataRatisConsensusInitialSleepTimeMs())
                                      .setClientRetryMaxSleepTimeMs(
                                          conf.getDataRatisConsensusMaxSleepTimeMs())
                                      .setCoreClientNumForEachNode(
                                          conf.getCoreClientNumForEachNode())
                                      .setMaxClientNumForEachNode(conf.getMaxClientNumForEachNode())
                                      .build())
                              .setImpl(
                                  RatisConfig.Impl.newBuilder()
                                      .setTriggerSnapshotFileSize(conf.getDataRatisLogMax())
                                      .build())
                              .setLeaderLogAppender(
                                  RatisConfig.LeaderLogAppender.newBuilder()
                                      .setBufferByteLimit(
                                          conf.getDataRatisConsensusLogAppenderBufferSizeMax())
                                      .build())
                              .build())
                      .build(),
                  gid ->
                      new DataRegionStateMachine(
                          StorageEngine.getInstance().getDataRegion((DataRegionId) gid)))
              .orElseThrow(
                  () ->
                      new IllegalArgumentException(
                          String.format(
                              ConsensusFactory.CONSTRUCT_FAILED_MSG,
                              conf.getDataRegionConsensusProtocolClass())));
    }
    return INSTANCE;
  }
}<|MERGE_RESOLUTION|>--- conflicted
+++ resolved
@@ -82,16 +82,10 @@
                                           conf.getDnSelectorThreadCountOfClientManager())
                                       .setThriftServerAwaitTimeForStopService(
                                           conf.getThriftServerAwaitTimeForStopService())
-<<<<<<< HEAD
-                                      .setThriftMaxFrameSize(conf.getDnThriftMaxFrameSize())
-                                      .setMaxConnectionForInternalService(
-                                          conf.getDnMaxConnectionForInternalService())
-=======
                                       .setThriftMaxFrameSize(conf.getThriftMaxFrameSize())
                                       .setCoreClientNumForEachNode(
                                           conf.getCoreClientNumForEachNode())
                                       .setMaxClientNumForEachNode(conf.getMaxClientNumForEachNode())
->>>>>>> 4f1409df
                                       .build())
                               .setReplication(
                                   IoTConsensusConfig.Replication.newBuilder()
