--- conflicted
+++ resolved
@@ -778,21 +778,8 @@
       endTime = orderUtils.getOverlapCheckTime(unSeqTimeSeriesMetadata.peek().getStatistics());
     } else if (!seqTimeSeriesMetadata.isEmpty()) {
       // has seq and unseq
-<<<<<<< HEAD
-      if (orderUtils.getOverlapCheckTime(seqTimeSeriesMetadata.get(0).getStatistics())
-          <= orderUtils.getOverlapCheckTime(unSeqTimeSeriesMetadata.peek().getStatistics())) {
-        endTime = orderUtils.getOverlapCheckTime(
-            orderUtils.getAscending() ? seqTimeSeriesMetadata.get(0).getStatistics()
-                : unSeqTimeSeriesMetadata.peek().getStatistics());
-      } else {
-        endTime = orderUtils.getOverlapCheckTime(
-            orderUtils.getAscending() ? unSeqTimeSeriesMetadata.peek().getStatistics()
-                : seqTimeSeriesMetadata.get(0).getStatistics());
-      }
-=======
       endTime = orderUtils.getCurrentEndPoint(seqTimeSeriesMetadata.get(0).getStatistics(),
           unSeqTimeSeriesMetadata.peek().getStatistics());
->>>>>>> 64dc16bb
     }
 
     /*
@@ -813,19 +800,11 @@
       firstTimeSeriesMetadata = unSeqTimeSeriesMetadata.poll();
     } else if (!seqTimeSeriesMetadata.isEmpty()) {
       // has seq and unseq
-<<<<<<< HEAD
-      if (orderUtils.getOrderTime(seqTimeSeriesMetadata.get(0).getStatistics())
-          <= orderUtils.getOrderTime(unSeqTimeSeriesMetadata.peek().getStatistics())) {
-        firstTimeSeriesMetadata = orderUtils.getAscending() ? seqTimeSeriesMetadata.remove(0)
-            : unSeqTimeSeriesMetadata.poll();
-=======
       if (orderUtils.isTakeSeqAsFirst(seqTimeSeriesMetadata.get(0).getStatistics(),
           unSeqTimeSeriesMetadata.peek().getStatistics())) {
         firstTimeSeriesMetadata = seqTimeSeriesMetadata.remove(0);
->>>>>>> 64dc16bb
       } else {
-        firstTimeSeriesMetadata = orderUtils.getAscending() ? unSeqTimeSeriesMetadata.poll()
-            : seqTimeSeriesMetadata.remove(0);
+        firstTimeSeriesMetadata = unSeqTimeSeriesMetadata.poll();
       }
     }
   }
