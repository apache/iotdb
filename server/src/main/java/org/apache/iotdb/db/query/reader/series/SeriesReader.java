/*
 * Licensed to the Apache Software Foundation (ASF) under one
 * or more contributor license agreements.  See the NOTICE file
 * distributed with this work for additional information
 * regarding copyright ownership.  The ASF licenses this file
 * to you under the Apache License, Version 2.0 (the
 * "License"); you may not use this file except in compliance
 * with the License.  You may obtain a copy of the License at
 *
 *     http://www.apache.org/licenses/LICENSE-2.0
 *
 * Unless required by applicable law or agreed to in writing,
 * software distributed under the License is distributed on an
 * "AS IS" BASIS, WITHOUT WARRANTIES OR CONDITIONS OF ANY
 * KIND, either express or implied.  See the License for the
 * specific language governing permissions and limitations
 * under the License.
 */
package org.apache.iotdb.db.query.reader.series;

import org.apache.iotdb.db.engine.querycontext.QueryDataSource;
import org.apache.iotdb.db.engine.storagegroup.TsFileResource;
import org.apache.iotdb.db.query.context.QueryContext;
import org.apache.iotdb.db.query.filter.TsFileFilter;
import org.apache.iotdb.db.query.reader.universal.PriorityMergeReader;
import org.apache.iotdb.db.utils.FileLoaderUtils;
import org.apache.iotdb.db.utils.QueryUtils;
import org.apache.iotdb.db.utils.TestOnly;
import org.apache.iotdb.tsfile.file.metadata.ChunkMetadata;
import org.apache.iotdb.tsfile.file.metadata.TimeseriesMetadata;
import org.apache.iotdb.tsfile.file.metadata.enums.TSDataType;
import org.apache.iotdb.tsfile.file.metadata.statistics.Statistics;
import org.apache.iotdb.tsfile.read.TimeValuePair;
import org.apache.iotdb.tsfile.read.common.BatchData;
import org.apache.iotdb.tsfile.read.common.Path;
import org.apache.iotdb.tsfile.read.filter.basic.Filter;
import org.apache.iotdb.tsfile.read.filter.basic.UnaryFilter;
import org.apache.iotdb.tsfile.read.reader.IPageReader;

import java.io.IOException;
import java.util.*;
import java.util.stream.Collectors;

public class SeriesReader {

  private final Path seriesPath;

  // all the sensors in this device;
  private final Set<String> allSensors;
  private final TSDataType dataType;
  private final QueryContext context;

  /*
   * There is at most one is not null between timeFilter and valueFilter
   *
   * timeFilter is pushed down to all pages (seq, unseq) without correctness problem
   *
   * valueFilter is pushed down to non-overlapped page only
   */
  private final Filter timeFilter;
  private final Filter valueFilter;

  /*
   * file cache
   */
  private final List<TsFileResource> seqFileResource;
  private final List<TsFileResource> unseqFileResource;

  /*
   * TimeSeriesMetadata cache
   */
  private TimeseriesMetadata firstTimeSeriesMetadata;
  private final List<TimeseriesMetadata> seqTimeSeriesMetadata = new LinkedList<>();
  private final PriorityQueue<TimeseriesMetadata> unSeqTimeSeriesMetadata =
      new PriorityQueue<>(Comparator.comparingLong(
              timeSeriesMetadata -> timeSeriesMetadata.getStatistics().getStartTime()));

  /*
   * chunk cache
   */
  private ChunkMetadata firstChunkMetadata;
  private final PriorityQueue<ChunkMetadata> cachedChunkMetadata =
      new PriorityQueue<>(Comparator.comparingLong(ChunkMetadata::getStartTime));

  /*
   * page cache
   */
  private VersionPageReader firstPageReader;
  private PriorityQueue<VersionPageReader> cachedPageReaders =
      new PriorityQueue<>(Comparator.comparingLong(VersionPageReader::getStartTime));

  /*
   * point cache
   */
  private PriorityMergeReader mergeReader = new PriorityMergeReader();

  /*
   * result cache
   */
  private boolean hasCachedNextOverlappedPage;
  private BatchData cachedBatchData;

<<<<<<< HEAD

  public SeriesReader(
      Path seriesPath,
      Set<String> allSensors,
      TSDataType dataType,
      QueryContext context,
      QueryDataSource dataSource,
      Filter timeFilter,
      Filter valueFilter,
      TsFileFilter fileFilter) {
=======
  SeriesReader(Path seriesPath, Set<String> allSensors, TSDataType dataType, QueryContext context,
      QueryDataSource dataSource, Filter timeFilter, Filter valueFilter, TsFileFilter fileFilter) {
>>>>>>> 867a3e17
    this.seriesPath = seriesPath;
    this.allSensors = allSensors;
    this.dataType = dataType;
    this.context = context;
    QueryUtils.filterQueryDataSource(dataSource, fileFilter);
    this.seqFileResource = new LinkedList<>(dataSource.getSeqResources());
    this.unseqFileResource = sortUnSeqFileResources(dataSource.getUnseqResources());
    this.timeFilter = timeFilter;
    this.valueFilter = valueFilter;
  }

  @TestOnly
  SeriesReader(Path seriesPath, Set<String> allSensors, TSDataType dataType, QueryContext context,
      List<TsFileResource> seqFileResource, List<TsFileResource> unseqFileResource,
      Filter timeFilter, Filter valueFilter) {
    this.seriesPath = seriesPath;
    this.allSensors = allSensors;
    this.dataType = dataType;
    this.context = context;
    this.seqFileResource = new LinkedList<>(seqFileResource);
    this.unseqFileResource = sortUnSeqFileResources(unseqFileResource);
    this.timeFilter = timeFilter;
    this.valueFilter = valueFilter;
  }

  public boolean isEmpty() {
    return seqFileResource.isEmpty() && unseqFileResource.isEmpty();
  }

  boolean hasNextFile() throws IOException {

    if (!cachedPageReaders.isEmpty()
        || firstPageReader != null
        || mergeReader.hasNextTimeValuePair()) {
      throw new IOException(
          "all cached pages should be consumed first cachedPageReaders.isEmpty() is "
              + cachedPageReaders.isEmpty()
              + " firstPageReader != null is "
              + (firstPageReader != null)
              + " mergeReader.hasNextTimeValuePair() = "
              + mergeReader.hasNextTimeValuePair());
    }

    if (firstChunkMetadata != null || !cachedChunkMetadata.isEmpty()) {
      throw new IOException("all cached chunks should be consumed first");
    }

    if (firstTimeSeriesMetadata != null) {
      return true;
    }

    // init first time series metadata whose startTime is minimum
    tryToUnpackAllOverlappedFilesToTimeSeriesMetadata();

    return firstTimeSeriesMetadata != null;
  }

  boolean isFileOverlapped() throws IOException {
    if (firstTimeSeriesMetadata == null) {
      throw new IOException("no first file");
    }

    Statistics fileStatistics = firstTimeSeriesMetadata.getStatistics();
    return !seqTimeSeriesMetadata.isEmpty()
            && fileStatistics.getEndTime()
                >= seqTimeSeriesMetadata.get(0).getStatistics().getStartTime()
        || !unSeqTimeSeriesMetadata.isEmpty()
            && fileStatistics.getEndTime()
                >= unSeqTimeSeriesMetadata.peek().getStatistics().getStartTime();
  }

  Statistics currentFileStatistics() {
    return firstTimeSeriesMetadata.getStatistics();
  }

  boolean currentFileModified() throws IOException {
    if (firstTimeSeriesMetadata == null) {
      throw new IOException("no first file");
    }
    return firstTimeSeriesMetadata.isModified();
  }

  void skipCurrentFile() {
    firstTimeSeriesMetadata = null;
  }

  /**
   * This method should be called after hasNextFile() until no next chunk, make sure that all
   * overlapped chunks are consumed
   */
  boolean hasNextChunk() throws IOException {
    if (!cachedPageReaders.isEmpty()
        || firstPageReader != null
        || mergeReader.hasNextTimeValuePair()) {
      throw new IOException(
          "all cached pages should be consumed first cachedPageReaders.isEmpty() is "
              + cachedPageReaders.isEmpty()
              + " firstPageReader != null is "
              + (firstPageReader != null)
              + " mergeReader.hasNextTimeValuePair() = "
              + mergeReader.hasNextTimeValuePair());
    }

    if (firstChunkMetadata != null) {
      return true;
    }

    /*
     * construct first chunk metadata
     */
    if (firstTimeSeriesMetadata != null) {
      /*
       * try to unpack all overlapped TimeSeriesMetadata to cachedChunkMetadata
       */
      unpackAllOverlappedTsFilesToTimeSeriesMetadata(
          firstTimeSeriesMetadata.getStatistics().getEndTime());
      unpackAllOverlappedTimeSeriesMetadataToCachedChunkMetadata(
          firstTimeSeriesMetadata.getStatistics().getEndTime(), true);
    } else {
      /*
       * first time series metadata is already unpacked, consume cached ChunkMetadata
       */
      if (!cachedChunkMetadata.isEmpty()) {
        firstChunkMetadata = cachedChunkMetadata.poll();
        unpackAllOverlappedTsFilesToTimeSeriesMetadata(firstChunkMetadata.getEndTime());
        unpackAllOverlappedTimeSeriesMetadataToCachedChunkMetadata(
            firstChunkMetadata.getEndTime(), false);
      }
    }

    return firstChunkMetadata != null;
  }

  private void unpackAllOverlappedTimeSeriesMetadataToCachedChunkMetadata(
      long endTime, boolean init) throws IOException {
    while (!seqTimeSeriesMetadata.isEmpty()
        && endTime >= seqTimeSeriesMetadata.get(0).getStatistics().getStartTime()) {
      unpackOneTimeSeriesMetadata(seqTimeSeriesMetadata.remove(0));
    }
    while (!unSeqTimeSeriesMetadata.isEmpty()
        && endTime >= unSeqTimeSeriesMetadata.peek().getStatistics().getStartTime()) {
      unpackOneTimeSeriesMetadata(unSeqTimeSeriesMetadata.poll());
    }

    if (firstTimeSeriesMetadata != null
        && endTime >= firstTimeSeriesMetadata.getStatistics().getStartTime()) {
      unpackOneTimeSeriesMetadata(firstTimeSeriesMetadata);
      firstTimeSeriesMetadata = null;
    }
    if (init && firstChunkMetadata == null && !cachedChunkMetadata.isEmpty()) {
      firstChunkMetadata = cachedChunkMetadata.poll();
    }
  }

  private void unpackOneTimeSeriesMetadata(TimeseriesMetadata timeSeriesMetadata)
      throws IOException {
    cachedChunkMetadata.addAll(FileLoaderUtils.loadChunkMetadataList(timeSeriesMetadata));
  }

  boolean isChunkOverlapped() throws IOException {
    if (firstChunkMetadata == null) {
      throw new IOException("no first chunk");
    }

    Statistics chunkStatistics = firstChunkMetadata.getStatistics();
    return !cachedChunkMetadata.isEmpty()
        && chunkStatistics.getEndTime() >= cachedChunkMetadata.peek().getStartTime();
  }

  Statistics currentChunkStatistics() {
    return firstChunkMetadata.getStatistics();
  }

  boolean currentChunkModified() throws IOException {
    if (firstChunkMetadata == null) {
      throw new IOException("no first chunk");
    }
    return firstChunkMetadata.isModified();
  }

  void skipCurrentChunk() {
    firstChunkMetadata = null;
  }

  /**
   * This method should be called after hasNextChunk() until no next page, make sure that all
   * overlapped pages are consumed
   */
  boolean hasNextPage() throws IOException {

    /*
     * has overlapped data before
     */
    if (hasCachedNextOverlappedPage) {
      return true;
    } else if (mergeReader.hasNextTimeValuePair()) {
      if (hasNextOverlappedPage()) {
        cachedBatchData = nextOverlappedPage();
        if (cachedBatchData != null && cachedBatchData.hasCurrent()) {
          hasCachedNextOverlappedPage = true;
          return true;
        }
      }
    }

    if (firstPageReader != null) {
      return true;
    }

    /*
     * construct first page reader
     */
    if (firstChunkMetadata != null) {
      /*
       * try to unpack all overlapped ChunkMetadata to cachedPageReaders
       */
      unpackAllOverlappedChunkMetadataToCachedPageReaders(firstChunkMetadata.getEndTime(), true);
    } else {
      /*
       * first chunk metadata is already unpacked, consume cached pages
       */
      if (!cachedPageReaders.isEmpty()) {
        firstPageReader = cachedPageReaders.poll();
      }
    }

    if (firstPageReader != null
        && !cachedPageReaders.isEmpty()
        && firstPageReader.getEndTime() >= cachedPageReaders.peek().getStartTime()) {
      /*
       * next page is overlapped, read overlapped data and cache it
       */
      if (hasNextOverlappedPage()) {
        cachedBatchData = nextOverlappedPage();
        if (cachedBatchData != null && cachedBatchData.hasCurrent()) {
          hasCachedNextOverlappedPage = true;
          return true;
        }
      }
    }

    // make sure firstPageReader won't be null while cachedPageReaders has more cached page readers
    while (firstPageReader == null && !cachedPageReaders.isEmpty()) {
      firstPageReader = cachedPageReaders.poll();
      if (!cachedPageReaders.isEmpty()
          && firstPageReader.getEndTime() >= cachedPageReaders.peek().getStartTime()) {
        /*
         * next page is overlapped, read overlapped data and cache it
         */
        if (hasNextOverlappedPage()) {
          cachedBatchData = nextOverlappedPage();
          if (cachedBatchData != null && cachedBatchData.hasCurrent()) {
            hasCachedNextOverlappedPage = true;
            return true;
          }
        }
      }
    }
    return firstPageReader != null;
  }

  private void unpackAllOverlappedChunkMetadataToCachedPageReaders(long endTime, boolean init)
      throws IOException {
    while (!cachedChunkMetadata.isEmpty() && endTime >= cachedChunkMetadata.peek().getStartTime()) {
      unpackOneChunkMetaData(cachedChunkMetadata.poll());
    }
    if (firstChunkMetadata != null && endTime >= firstChunkMetadata.getStartTime()) {
      unpackOneChunkMetaData(firstChunkMetadata);
      firstChunkMetadata = null;
    }
    if (init && firstPageReader == null && !cachedPageReaders.isEmpty()) {
      firstPageReader = cachedPageReaders.poll();
    }
  }

  private void unpackOneChunkMetaData(ChunkMetadata chunkMetaData) throws IOException {
    FileLoaderUtils.loadPageReaderList(chunkMetaData, timeFilter)
        .forEach(
            pageReader ->
                cachedPageReaders.add(
                    new VersionPageReader(chunkMetaData.getVersion(), pageReader)));
  }

  /**
   * This method should be called after calling hasNextPage.
   *
   * <p>hasNextPage may cache firstPageReader if it is not overlapped or cached a BatchData if the
   * first page is overlapped
   */
  boolean isPageOverlapped() throws IOException {

    /*
     * has an overlapped page
     */
    if (hasCachedNextOverlappedPage) {
      return true;
    }

    /*
     * has a non-overlapped page in firstPageReader
     */
    if (mergeReader.hasNextTimeValuePair()) {
      throw new IOException("overlapped data should be consumed first");
    }

    Statistics firstPageStatistics = firstPageReader.getStatistics();

    return !cachedPageReaders.isEmpty()
        && firstPageStatistics.getEndTime() >= cachedPageReaders.peek().getStartTime();
  }

  Statistics currentPageStatistics() {
    if (firstPageReader == null) {
      return null;
    }
    return firstPageReader.getStatistics();
  }

  boolean currentPageModified() throws IOException {
    if (firstPageReader == null) {
      throw new IOException("no first page");
    }
    return firstPageReader.isModified();
  }

  void skipCurrentPage() {
    firstPageReader = null;
  }

  /** This method should only be used when the method isPageOverlapped() return true. */
  BatchData nextPage() throws IOException {

    if (!hasNextPage()) {
      throw new IOException("no next page, neither non-overlapped nor overlapped");
    }

    if (hasCachedNextOverlappedPage) {
      hasCachedNextOverlappedPage = false;
      return cachedBatchData;
    } else {

      /*
       * next page is not overlapped, push down value filter if it exists
       */
      if (valueFilter != null) {
        firstPageReader.setFilter(valueFilter);
      }
      BatchData batchData = firstPageReader.getAllSatisfiedPageData();
      firstPageReader = null;

      return batchData;
    }
  }

  /**
   * read overlapped data till currentLargestEndTime in mergeReader, if current batch does not
   * contain data, read till next currentLargestEndTime again
   */
  private boolean hasNextOverlappedPage() throws IOException {

    if (hasCachedNextOverlappedPage) {
      return true;
    }

    tryToPutAllDirectlyOverlappedPageReadersIntoMergeReader();

    while (true) {

      if (mergeReader.hasNextTimeValuePair()) {

        cachedBatchData = new BatchData(dataType);
        long currentPageEndTime = mergeReader.getCurrentLargestEndTime();

        while (mergeReader.hasNextTimeValuePair()) {

          /*
           * get current first point in mergeReader, this maybe overlapped latter
           */
          TimeValuePair timeValuePair = mergeReader.currentTimeValuePair();

          if (timeValuePair.getTimestamp() > currentPageEndTime) {
            break;
          }

          unpackAllOverlappedTsFilesToTimeSeriesMetadata(timeValuePair.getTimestamp());
          unpackAllOverlappedTimeSeriesMetadataToCachedChunkMetadata(
              timeValuePair.getTimestamp(), false);
          unpackAllOverlappedChunkMetadataToCachedPageReaders(timeValuePair.getTimestamp(), false);
          unpackAllOverlappedCachedPageReadersToMergeReader(timeValuePair.getTimestamp());

          /*
           * get the latest first point in mergeReader
           */
          timeValuePair = mergeReader.nextTimeValuePair();

          if (valueFilter == null
              || valueFilter.satisfy(
                  timeValuePair.getTimestamp(), timeValuePair.getValue().getValue())) {
            cachedBatchData.putAnObject(
                timeValuePair.getTimestamp(), timeValuePair.getValue().getValue());
          }
        }
        hasCachedNextOverlappedPage = cachedBatchData.hasCurrent();
        /*
         * if current overlapped page has valid data, return, otherwise read next overlapped page
         */
        if (hasCachedNextOverlappedPage) {
          return true;
        }
      } else {
        return false;
      }
    }
  }

  private void tryToPutAllDirectlyOverlappedPageReadersIntoMergeReader() throws IOException {

    /*
     * no cached page readers
     */
    if (firstPageReader == null && cachedPageReaders.isEmpty()) {
      return;
    }

    /*
     * init firstPageReader
     */
    if (firstPageReader == null) {
      firstPageReader = cachedPageReaders.poll();
    }

    long currentPageEndTime;
    if (mergeReader.hasNextTimeValuePair()) {
      currentPageEndTime = mergeReader.getCurrentLargestEndTime();
    } else {
      // put the first page into merge reader
      currentPageEndTime = firstPageReader.getEndTime();
    }

    /*
     * put all currently directly overlapped page reader to merge reader
     */
    unpackAllOverlappedCachedPageReadersToMergeReader(currentPageEndTime);
  }

  private void unpackAllOverlappedCachedPageReadersToMergeReader(long endTime) throws IOException {
    while (!cachedPageReaders.isEmpty()
        && endTime >= cachedPageReaders.peek().data.getStatistics().getStartTime()) {
      putPageReaderToMergeReader(cachedPageReaders.poll());
    }
    if (firstPageReader != null && endTime >= firstPageReader.getStartTime()) {
      putPageReaderToMergeReader(firstPageReader);
      firstPageReader = null;
    }
  }

  private void putPageReaderToMergeReader(VersionPageReader pageReader) throws IOException {
    mergeReader.addReader(
        pageReader.getAllSatisfiedPageData().getBatchDataIterator(),
        pageReader.version,
        pageReader.getEndTime());
  }

  private BatchData nextOverlappedPage() throws IOException {
    if (hasCachedNextOverlappedPage || hasNextOverlappedPage()) {
      hasCachedNextOverlappedPage = false;
      return cachedBatchData;
    }
    throw new IOException("No more batch data");
  }

  private LinkedList<TsFileResource> sortUnSeqFileResources(List<TsFileResource> tsFileResources) {
    return tsFileResources.stream()
        .sorted(
            Comparator.comparingLong(
                tsFileResource -> tsFileResource.getStartTimeMap().get(seriesPath.getDevice())))
        .collect(Collectors.toCollection(LinkedList::new));
  }

  /**
   * unpack all overlapped seq/unseq files and find the first TimeSeriesMetadata
   *
   * <p>Because there may be too many files in the scenario used by the user, we cannot open all the
   * chunks at once, which may cause OOM, so we can only unpack one file at a time when needed. This
   * approach is likely to be ubiquitous, but it keeps the system running smoothly
   */
  private void tryToUnpackAllOverlappedFilesToTimeSeriesMetadata() throws IOException {
    /*
     * Fill sequence TimeSeriesMetadata List until it is not empty
     */
    while (seqTimeSeriesMetadata.isEmpty() && !seqFileResource.isEmpty()) {
      TimeseriesMetadata timeseriesMetadata =
          FileLoaderUtils.loadTimeSeriesMetadata(
              seqFileResource.remove(0), seriesPath, context, getAnyFilter(), allSensors);
      if (timeseriesMetadata != null) {
        seqTimeSeriesMetadata.add(timeseriesMetadata);
      }
    }

    /*
     * Fill unSequence TimeSeriesMetadata Priority Queue until it is not empty
     */
    while (unSeqTimeSeriesMetadata.isEmpty() && !unseqFileResource.isEmpty()) {
      TimeseriesMetadata timeseriesMetadata =
          FileLoaderUtils.loadTimeSeriesMetadata(
              unseqFileResource.remove(0), seriesPath, context, getAnyFilter(), allSensors);
      if (timeseriesMetadata != null) {
        timeseriesMetadata.setModified(true);
        unSeqTimeSeriesMetadata.add(timeseriesMetadata);
      }
    }

    /*
     * find end time of the first TimeSeriesMetadata
     */
    long endTime = -1L;
    if (!seqTimeSeriesMetadata.isEmpty() && unSeqTimeSeriesMetadata.isEmpty()) {
      // only has seq
      endTime = seqTimeSeriesMetadata.get(0).getStatistics().getEndTime();
    } else if (seqTimeSeriesMetadata.isEmpty() && !unSeqTimeSeriesMetadata.isEmpty()) {
      // only has unseq
      endTime = unSeqTimeSeriesMetadata.peek().getStatistics().getEndTime();
    } else if (!seqTimeSeriesMetadata.isEmpty()) {
      // has seq and unseq
      if (seqTimeSeriesMetadata.get(0).getStatistics().getStartTime()
          <= unSeqTimeSeriesMetadata.peek().getStatistics().getStartTime()) {
        endTime = seqTimeSeriesMetadata.get(0).getStatistics().getEndTime();
      } else {
        endTime = unSeqTimeSeriesMetadata.peek().getStatistics().getEndTime();
      }
    }

    /*
     * unpack all directly overlapped seq/unseq files with first TimeSeriesMetadata
     */
    if (endTime != -1) {
      unpackAllOverlappedTsFilesToTimeSeriesMetadata(endTime);
    }

    /*
     * update the first TimeSeriesMetadata
     */
    if (!seqTimeSeriesMetadata.isEmpty() && unSeqTimeSeriesMetadata.isEmpty()) {
      // only has seq
      firstTimeSeriesMetadata = seqTimeSeriesMetadata.remove(0);
    } else if (seqTimeSeriesMetadata.isEmpty() && !unSeqTimeSeriesMetadata.isEmpty()) {
      // only has unseq
      firstTimeSeriesMetadata = unSeqTimeSeriesMetadata.poll();
    } else if (!seqTimeSeriesMetadata.isEmpty()) {
      // has seq and unseq
      // has seq and unseq
      if (seqTimeSeriesMetadata.get(0).getStatistics().getStartTime()
          <= unSeqTimeSeriesMetadata.peek().getStatistics().getStartTime()) {
        firstTimeSeriesMetadata = seqTimeSeriesMetadata.remove(0);
      } else {
        firstTimeSeriesMetadata = unSeqTimeSeriesMetadata.poll();
      }
    }
  }

  private void unpackAllOverlappedTsFilesToTimeSeriesMetadata(long endTime) throws IOException {
    while (!unseqFileResource.isEmpty()
        && endTime >= unseqFileResource.get(0).getStartTimeMap().get(seriesPath.getDevice())) {
      TimeseriesMetadata timeseriesMetadata =
          FileLoaderUtils.loadTimeSeriesMetadata(
              unseqFileResource.remove(0), seriesPath, context, getAnyFilter(), allSensors);
      if (timeseriesMetadata != null) {
        timeseriesMetadata.setModified(true);
        unSeqTimeSeriesMetadata.add(timeseriesMetadata);
      }
    }
    while (!seqFileResource.isEmpty()
        && endTime >= seqFileResource.get(0).getStartTimeMap().get(seriesPath.getDevice())) {
      TimeseriesMetadata timeseriesMetadata =
          FileLoaderUtils.loadTimeSeriesMetadata(
              seqFileResource.remove(0), seriesPath, context, getAnyFilter(), allSensors);
      if (timeseriesMetadata != null) {
        seqTimeSeriesMetadata.add(timeseriesMetadata);
      }
    }
  }

  private Filter getAnyFilter() {
    return timeFilter != null ? timeFilter : valueFilter;
  }

  void setTimeFilter(long timestamp) {
    ((UnaryFilter) timeFilter).setValue(timestamp);
  }

  Filter getTimeFilter() {
    return timeFilter;
  }

  private class VersionPageReader {

    protected long version;
    protected IPageReader data;

    VersionPageReader(long version, IPageReader data) {
      this.version = version;
      this.data = data;
    }

    Statistics getStatistics() {
      return data.getStatistics();
    }

    long getStartTime() {
      return data.getStatistics().getStartTime();
    }

    long getEndTime() {
      return data.getStatistics().getEndTime();
    }

    BatchData getAllSatisfiedPageData() throws IOException {
      return data.getAllSatisfiedPageData();
    }

    void setFilter(Filter filter) {
      data.setFilter(filter);
    }

    boolean isModified() {
      return data.isModified();
    }
  }
}<|MERGE_RESOLUTION|>--- conflicted
+++ resolved
@@ -100,21 +100,8 @@
   private boolean hasCachedNextOverlappedPage;
   private BatchData cachedBatchData;
 
-<<<<<<< HEAD
-
-  public SeriesReader(
-      Path seriesPath,
-      Set<String> allSensors,
-      TSDataType dataType,
-      QueryContext context,
-      QueryDataSource dataSource,
-      Filter timeFilter,
-      Filter valueFilter,
-      TsFileFilter fileFilter) {
-=======
-  SeriesReader(Path seriesPath, Set<String> allSensors, TSDataType dataType, QueryContext context,
+  public SeriesReader(Path seriesPath, Set<String> allSensors, TSDataType dataType, QueryContext context,
       QueryDataSource dataSource, Filter timeFilter, Filter valueFilter, TsFileFilter fileFilter) {
->>>>>>> 867a3e17
     this.seriesPath = seriesPath;
     this.allSensors = allSensors;
     this.dataType = dataType;
