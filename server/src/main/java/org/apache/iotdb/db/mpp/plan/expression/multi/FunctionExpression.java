--- conflicted
+++ resolved
@@ -310,118 +310,6 @@
   }
 
   @Override
-<<<<<<< HEAD
-  public IntermediateLayer constructIntermediateLayer(
-      long queryId,
-      UDTFContext udtfContext,
-      QueryDataSetInputLayer rawTimeSeriesInputLayer,
-      Map<Expression, IntermediateLayer> expressionIntermediateLayerMap,
-      TypeProvider typeProvider,
-      LayerMemoryAssigner memoryAssigner)
-      throws QueryProcessException, IOException {
-    if (!expressionIntermediateLayerMap.containsKey(this)) {
-      float memoryBudgetInMB = memoryAssigner.assign();
-      Transformer transformer;
-      if (isBuiltInAggregationFunctionExpression) {
-        transformer =
-            new TransparentTransformer(
-                rawTimeSeriesInputLayer.constructValuePointReader(inputColumnIndex));
-      } else {
-        IntermediateLayer udfInputIntermediateLayer =
-            constructUdfInputIntermediateLayer(
-                queryId,
-                udtfContext,
-                rawTimeSeriesInputLayer,
-                expressionIntermediateLayerMap,
-                typeProvider,
-                memoryAssigner);
-        transformer =
-            constructUdfTransformer(
-                queryId, udtfContext, typeProvider, memoryAssigner, udfInputIntermediateLayer);
-      }
-      expressionIntermediateLayerMap.put(
-          this,
-          memoryAssigner.getReference(this) == 1
-              ? new SingleInputColumnSingleReferenceIntermediateLayer(
-                  this, queryId, memoryBudgetInMB, transformer)
-              : new SingleInputColumnMultiReferenceIntermediateLayer(
-                  this, queryId, memoryBudgetInMB, transformer));
-    }
-
-    return expressionIntermediateLayerMap.get(this);
-  }
-
-  private IntermediateLayer constructUdfInputIntermediateLayer(
-      long queryId,
-      UDTFContext udtfContext,
-      QueryDataSetInputLayer rawTimeSeriesInputLayer,
-      Map<Expression, IntermediateLayer> expressionIntermediateLayerMap,
-      TypeProvider typeProvider,
-      LayerMemoryAssigner memoryAssigner)
-      throws QueryProcessException, IOException {
-    List<IntermediateLayer> intermediateLayers = new ArrayList<>();
-    for (Expression expression : expressions) {
-      intermediateLayers.add(
-          expression.constructIntermediateLayer(
-              queryId,
-              udtfContext,
-              rawTimeSeriesInputLayer,
-              expressionIntermediateLayerMap,
-              typeProvider,
-              memoryAssigner));
-    }
-    return intermediateLayers.size() == 1
-        ? intermediateLayers.get(0)
-        : new MultiInputColumnIntermediateLayer(
-            this,
-            queryId,
-            memoryAssigner.assign(),
-            intermediateLayers.stream()
-                .map(IntermediateLayer::constructPointReader)
-                .collect(Collectors.toList()));
-  }
-
-  private UDFQueryTransformer constructUdfTransformer(
-      long queryId,
-      UDTFContext udtfContext,
-      TypeProvider typeProvider,
-      LayerMemoryAssigner memoryAssigner,
-      IntermediateLayer udfInputIntermediateLayer)
-      throws QueryProcessException, IOException {
-    UDTFExecutor executor = udtfContext.getExecutorByFunctionExpression(this);
-
-    executor.beforeStart(
-        queryId,
-        memoryAssigner.assign(),
-        expressions.stream().map(Expression::toString).collect(Collectors.toList()),
-        expressions.stream()
-            .map(f -> typeProvider.getType(f.toString()))
-            .collect(Collectors.toList()),
-        functionAttributes);
-
-    AccessStrategy accessStrategy = executor.getConfigurations().getAccessStrategy();
-    switch (accessStrategy.getAccessStrategyType()) {
-      case MAPPABLE_ROW_BY_ROW:
-        return new MappableUDFQueryRowTransformer(
-            udfInputIntermediateLayer.constructRowReader(), executor);
-      case ROW_BY_ROW:
-        return new UDFQueryRowTransformer(udfInputIntermediateLayer.constructRowReader(), executor);
-      case SLIDING_SIZE_WINDOW:
-      case SLIDING_TIME_WINDOW:
-      case SESSION_TIME_WINDOW:
-      case STATE_WINDOW:
-        return new UDFQueryRowWindowTransformer(
-            udfInputIntermediateLayer.constructRowWindowReader(
-                accessStrategy, memoryAssigner.assign()),
-            executor);
-      default:
-        throw new UnsupportedOperationException("Unsupported transformer access strategy");
-    }
-  }
-
-  @Override
-=======
->>>>>>> f5548b93
   public boolean isMappable(TypeProvider typeProvider) {
     if (isBuiltInAggregationFunctionExpression) {
       return true;
