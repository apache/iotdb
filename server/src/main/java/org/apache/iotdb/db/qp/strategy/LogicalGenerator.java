/*
 * Licensed to the Apache Software Foundation (ASF) under one
 * or more contributor license agreements.  See the NOTICE file
 * distributed with this work for additional information
 * regarding copyright ownership.  The ASF licenses this file
 * to you under the Apache License, Version 2.0 (the
 * "License"); you may not use this file except in compliance
 * with the License.  You may obtain a copy of the License at
 *
 *     http://www.apache.org/licenses/LICENSE-2.0
 *
 * Unless required by applicable law or agreed to in writing,
 * software distributed under the License is distributed on an
 * "AS IS" BASIS, WITHOUT WARRANTIES OR CONDITIONS OF ANY
 * KIND, either express or implied.  See the License for the
 * specific language governing permissions and limitations
 * under the License.
 */
package org.apache.iotdb.db.qp.strategy;

import java.io.File;
import java.time.ZoneId;
import java.util.ArrayList;
import java.util.EnumMap;
import java.util.HashMap;
import java.util.HashSet;
import java.util.List;
import java.util.Map;
import java.util.Set;
import org.antlr.v4.runtime.tree.TerminalNode;
import org.apache.iotdb.db.conf.IoTDBDescriptor;
import org.apache.iotdb.db.exception.runtime.SQLParserException;
import org.apache.iotdb.db.qp.constant.DatetimeUtils;
import org.apache.iotdb.db.qp.constant.SQLConstant;
import org.apache.iotdb.db.qp.logical.RootOperator;
import org.apache.iotdb.db.qp.logical.crud.BasicFunctionOperator;
import org.apache.iotdb.db.qp.logical.crud.DeleteDataOperator;
import org.apache.iotdb.db.qp.logical.crud.FilterOperator;
import org.apache.iotdb.db.qp.logical.crud.FromOperator;
import org.apache.iotdb.db.qp.logical.crud.InOperator;
import org.apache.iotdb.db.qp.logical.crud.InsertOperator;
import org.apache.iotdb.db.qp.logical.crud.QueryOperator;
import org.apache.iotdb.db.qp.logical.crud.SelectOperator;
import org.apache.iotdb.db.qp.logical.crud.UpdateOperator;
import org.apache.iotdb.db.qp.logical.sys.AlterTimeSeriesOperator;
import org.apache.iotdb.db.qp.logical.sys.AlterTimeSeriesOperator.AlterType;
import org.apache.iotdb.db.qp.logical.sys.AuthorOperator;
import org.apache.iotdb.db.qp.logical.sys.AuthorOperator.AuthorType;
import org.apache.iotdb.db.qp.logical.sys.ClearCacheOperator;
import org.apache.iotdb.db.qp.logical.sys.CountOperator;
import org.apache.iotdb.db.qp.logical.sys.CreateSnapshotOperator;
import org.apache.iotdb.db.qp.logical.sys.CreateTimeSeriesOperator;
import org.apache.iotdb.db.qp.logical.sys.DataAuthOperator;
import org.apache.iotdb.db.qp.logical.sys.DeletePartitionOperator;
import org.apache.iotdb.db.qp.logical.sys.DeleteStorageGroupOperator;
import org.apache.iotdb.db.qp.logical.sys.DeleteTimeSeriesOperator;
import org.apache.iotdb.db.qp.logical.sys.FlushOperator;
import org.apache.iotdb.db.qp.logical.sys.LoadConfigurationOperator;
import org.apache.iotdb.db.qp.logical.sys.LoadConfigurationOperator.LoadConfigurationOperatorType;
import org.apache.iotdb.db.qp.logical.sys.LoadDataOperator;
import org.apache.iotdb.db.qp.logical.sys.LoadFilesOperator;
import org.apache.iotdb.db.qp.logical.sys.MergeOperator;
import org.apache.iotdb.db.qp.logical.sys.MoveFileOperator;
import org.apache.iotdb.db.qp.logical.sys.RemoveFileOperator;
import org.apache.iotdb.db.qp.logical.sys.SetStorageGroupOperator;
import org.apache.iotdb.db.qp.logical.sys.SetTTLOperator;
import org.apache.iotdb.db.qp.logical.sys.ShowChildPathsOperator;
import org.apache.iotdb.db.qp.logical.sys.ShowDevicesOperator;
import org.apache.iotdb.db.qp.logical.sys.ShowMergeStatusOperator;
import org.apache.iotdb.db.qp.logical.sys.ShowOperator;
import org.apache.iotdb.db.qp.logical.sys.ShowTTLOperator;
import org.apache.iotdb.db.qp.logical.sys.ShowTimeSeriesOperator;
import org.apache.iotdb.db.qp.strategy.SqlBaseParser.AliasContext;
import org.apache.iotdb.db.qp.strategy.SqlBaseParser.AlignByDeviceClauseContext;
import org.apache.iotdb.db.qp.strategy.SqlBaseParser.AlterUserContext;
import org.apache.iotdb.db.qp.strategy.SqlBaseParser.AndExpressionContext;
import org.apache.iotdb.db.qp.strategy.SqlBaseParser.AttributeClauseContext;
import org.apache.iotdb.db.qp.strategy.SqlBaseParser.AttributeClausesContext;
import org.apache.iotdb.db.qp.strategy.SqlBaseParser.ConstantContext;
import org.apache.iotdb.db.qp.strategy.SqlBaseParser.CountNodesContext;
import org.apache.iotdb.db.qp.strategy.SqlBaseParser.CountTimeseriesContext;
import org.apache.iotdb.db.qp.strategy.SqlBaseParser.CreateRoleContext;
import org.apache.iotdb.db.qp.strategy.SqlBaseParser.CreateSnapshotContext;
import org.apache.iotdb.db.qp.strategy.SqlBaseParser.CreateTimeseriesContext;
import org.apache.iotdb.db.qp.strategy.SqlBaseParser.CreateUserContext;
import org.apache.iotdb.db.qp.strategy.SqlBaseParser.DateExpressionContext;
import org.apache.iotdb.db.qp.strategy.SqlBaseParser.DeletePartitionContext;
import org.apache.iotdb.db.qp.strategy.SqlBaseParser.DeleteStatementContext;
import org.apache.iotdb.db.qp.strategy.SqlBaseParser.DeleteStorageGroupContext;
import org.apache.iotdb.db.qp.strategy.SqlBaseParser.DeleteTimeseriesContext;
import org.apache.iotdb.db.qp.strategy.SqlBaseParser.DropRoleContext;
import org.apache.iotdb.db.qp.strategy.SqlBaseParser.DropUserContext;
import org.apache.iotdb.db.qp.strategy.SqlBaseParser.FillClauseContext;
import org.apache.iotdb.db.qp.strategy.SqlBaseParser.FlushContext;
import org.apache.iotdb.db.qp.strategy.SqlBaseParser.FromClauseContext;
import org.apache.iotdb.db.qp.strategy.SqlBaseParser.FullMergeContext;
import org.apache.iotdb.db.qp.strategy.SqlBaseParser.FullPathContext;
import org.apache.iotdb.db.qp.strategy.SqlBaseParser.FunctionCallContext;
import org.apache.iotdb.db.qp.strategy.SqlBaseParser.FunctionElementContext;
import org.apache.iotdb.db.qp.strategy.SqlBaseParser.GrantRoleContext;
import org.apache.iotdb.db.qp.strategy.SqlBaseParser.GrantRoleToUserContext;
import org.apache.iotdb.db.qp.strategy.SqlBaseParser.GrantUserContext;
import org.apache.iotdb.db.qp.strategy.SqlBaseParser.GrantWatermarkEmbeddingContext;
import org.apache.iotdb.db.qp.strategy.SqlBaseParser.GroupByTimeClauseContext;
import org.apache.iotdb.db.qp.strategy.SqlBaseParser.InClauseContext;
import org.apache.iotdb.db.qp.strategy.SqlBaseParser.InsertColumnSpecContext;
import org.apache.iotdb.db.qp.strategy.SqlBaseParser.InsertStatementContext;
import org.apache.iotdb.db.qp.strategy.SqlBaseParser.InsertValuesSpecContext;
import org.apache.iotdb.db.qp.strategy.SqlBaseParser.LastClauseContext;
import org.apache.iotdb.db.qp.strategy.SqlBaseParser.LimitClauseContext;
import org.apache.iotdb.db.qp.strategy.SqlBaseParser.ListAllRoleOfUserContext;
import org.apache.iotdb.db.qp.strategy.SqlBaseParser.ListAllUserOfRoleContext;
import org.apache.iotdb.db.qp.strategy.SqlBaseParser.ListPrivilegesRoleContext;
import org.apache.iotdb.db.qp.strategy.SqlBaseParser.ListPrivilegesUserContext;
import org.apache.iotdb.db.qp.strategy.SqlBaseParser.ListRoleContext;
import org.apache.iotdb.db.qp.strategy.SqlBaseParser.ListRolePrivilegesContext;
import org.apache.iotdb.db.qp.strategy.SqlBaseParser.ListUserContext;
import org.apache.iotdb.db.qp.strategy.SqlBaseParser.ListUserPrivilegesContext;
import org.apache.iotdb.db.qp.strategy.SqlBaseParser.LoadConfigurationStatementContext;
import org.apache.iotdb.db.qp.strategy.SqlBaseParser.LoadFilesContext;
import org.apache.iotdb.db.qp.strategy.SqlBaseParser.LoadStatementContext;
import org.apache.iotdb.db.qp.strategy.SqlBaseParser.MergeContext;
import org.apache.iotdb.db.qp.strategy.SqlBaseParser.MoveFileContext;
import org.apache.iotdb.db.qp.strategy.SqlBaseParser.NodeNameContext;
import org.apache.iotdb.db.qp.strategy.SqlBaseParser.NodeNameWithoutStarContext;
import org.apache.iotdb.db.qp.strategy.SqlBaseParser.OffsetClauseContext;
import org.apache.iotdb.db.qp.strategy.SqlBaseParser.OrExpressionContext;
import org.apache.iotdb.db.qp.strategy.SqlBaseParser.PredicateContext;
import org.apache.iotdb.db.qp.strategy.SqlBaseParser.PrefixPathContext;
import org.apache.iotdb.db.qp.strategy.SqlBaseParser.PrivilegesContext;
import org.apache.iotdb.db.qp.strategy.SqlBaseParser.PropertyContext;
import org.apache.iotdb.db.qp.strategy.SqlBaseParser.PropertyValueContext;
import org.apache.iotdb.db.qp.strategy.SqlBaseParser.RemoveFileContext;
import org.apache.iotdb.db.qp.strategy.SqlBaseParser.RevokeRoleContext;
import org.apache.iotdb.db.qp.strategy.SqlBaseParser.RevokeRoleFromUserContext;
import org.apache.iotdb.db.qp.strategy.SqlBaseParser.RevokeUserContext;
import org.apache.iotdb.db.qp.strategy.SqlBaseParser.RevokeWatermarkEmbeddingContext;
import org.apache.iotdb.db.qp.strategy.SqlBaseParser.RootOrIdContext;
import org.apache.iotdb.db.qp.strategy.SqlBaseParser.SelectConstElementContext;
import org.apache.iotdb.db.qp.strategy.SqlBaseParser.SelectElementContext;
import org.apache.iotdb.db.qp.strategy.SqlBaseParser.SelectStatementContext;
import org.apache.iotdb.db.qp.strategy.SqlBaseParser.SetColContext;
import org.apache.iotdb.db.qp.strategy.SqlBaseParser.SetStorageGroupContext;
import org.apache.iotdb.db.qp.strategy.SqlBaseParser.SetTTLStatementContext;
import org.apache.iotdb.db.qp.strategy.SqlBaseParser.ShowAllTTLStatementContext;
import org.apache.iotdb.db.qp.strategy.SqlBaseParser.ShowChildPathsContext;
import org.apache.iotdb.db.qp.strategy.SqlBaseParser.ShowDevicesContext;
import org.apache.iotdb.db.qp.strategy.SqlBaseParser.ShowMergeStatusContext;
import org.apache.iotdb.db.qp.strategy.SqlBaseParser.ShowStorageGroupContext;
import org.apache.iotdb.db.qp.strategy.SqlBaseParser.ShowTTLStatementContext;
import org.apache.iotdb.db.qp.strategy.SqlBaseParser.ShowTimeseriesContext;
import org.apache.iotdb.db.qp.strategy.SqlBaseParser.ShowVersionContext;
import org.apache.iotdb.db.qp.strategy.SqlBaseParser.ShowWhereClauseContext;
import org.apache.iotdb.db.qp.strategy.SqlBaseParser.SlimitClauseContext;
import org.apache.iotdb.db.qp.strategy.SqlBaseParser.SoffsetClauseContext;
import org.apache.iotdb.db.qp.strategy.SqlBaseParser.SuffixPathContext;
import org.apache.iotdb.db.qp.strategy.SqlBaseParser.TagClauseContext;
import org.apache.iotdb.db.qp.strategy.SqlBaseParser.TimeIntervalContext;
import org.apache.iotdb.db.qp.strategy.SqlBaseParser.TypeClauseContext;
import org.apache.iotdb.db.qp.strategy.SqlBaseParser.UnsetTTLStatementContext;
import org.apache.iotdb.db.qp.strategy.SqlBaseParser.UpdateStatementContext;
import org.apache.iotdb.db.qp.strategy.SqlBaseParser.WhereClauseContext;
import org.apache.iotdb.db.query.executor.fill.IFill;
import org.apache.iotdb.db.query.executor.fill.LinearFill;
import org.apache.iotdb.db.query.executor.fill.PreviousFill;
import org.apache.iotdb.tsfile.common.conf.TSFileDescriptor;
import org.apache.iotdb.tsfile.common.constant.TsFileConstant;
import org.apache.iotdb.tsfile.file.metadata.enums.CompressionType;
import org.apache.iotdb.tsfile.file.metadata.enums.TSDataType;
import org.apache.iotdb.tsfile.file.metadata.enums.TSEncoding;
import org.apache.iotdb.tsfile.read.common.Path;
import org.apache.iotdb.tsfile.utils.StringContainer;

/**
 * This class is a listener and you can get an operator which is a logical plan.
 */
public class LogicalGenerator extends SqlBaseBaseListener {

  private RootOperator initializedOperator = null;
  private ZoneId zoneId;
  private int operatorType;
  private CreateTimeSeriesOperator createTimeSeriesOperator;
  private AlterTimeSeriesOperator alterTimeSeriesOperator;
  private InsertOperator insertOp;
  private SelectOperator selectOp;
  private UpdateOperator updateOp;
  private QueryOperator queryOp;
  private DeleteDataOperator deleteDataOp;

  LogicalGenerator(ZoneId zoneId) {
    this.zoneId = zoneId;
  }

  RootOperator getLogicalPlan() {
    return initializedOperator;
  }

  @Override
  public void enterCountTimeseries(CountTimeseriesContext ctx) {
    super.enterCountTimeseries(ctx);
    PrefixPathContext pathContext = ctx.prefixPath();
    Path path = (pathContext != null ? parsePrefixPath(pathContext) : new Path(SQLConstant.ROOT));
    if (ctx.INT() != null) {
      initializedOperator = new CountOperator(SQLConstant.TOK_COUNT_NODE_TIMESERIES,
          path, Integer.parseInt(ctx.INT().getText()));
    } else {
      initializedOperator = new CountOperator(SQLConstant.TOK_COUNT_TIMESERIES,
          path);
    }
  }

  @Override
  public void enterFlush(FlushContext ctx) {
    super.enterFlush(ctx);
    FlushOperator flushOperator = new FlushOperator(SQLConstant.TOK_FLUSH);
    if (ctx.booleanClause() != null) {
      flushOperator.setSeq(Boolean.parseBoolean(ctx.booleanClause().getText()));
    }
    if (ctx.prefixPath(0) != null) {
      List<Path> storageGroups = new ArrayList<>();
      for (PrefixPathContext prefixPathContext : ctx.prefixPath()) {
        storageGroups.add(parsePrefixPath(prefixPathContext));
      }
      flushOperator.setStorageGroupList(storageGroups);
    }

    initializedOperator = flushOperator;
  }

  @Override
  public void enterMerge(MergeContext ctx) {
    super.enterMerge(ctx);
    initializedOperator = new MergeOperator(SQLConstant.TOK_MERGE);
  }

  @Override
  public void enterFullMerge(FullMergeContext ctx) {
    super.enterFullMerge(ctx);
    initializedOperator = new MergeOperator(SQLConstant.TOK_FULL_MERGE);
  }

  @Override
  public void enterClearcache(SqlBaseParser.ClearcacheContext ctx) {
    super.enterClearcache(ctx);
    initializedOperator = new ClearCacheOperator(SQLConstant.TOK_CLEAR_CACHE);
  }

  @Override
  public void enterCountNodes(CountNodesContext ctx) {
    super.enterCountNodes(ctx);
    initializedOperator = new CountOperator(SQLConstant.TOK_COUNT_NODES,
        parsePrefixPath(ctx.prefixPath()), Integer.parseInt(ctx.INT().getText()));
  }

  @Override
  public void enterShowDevices(ShowDevicesContext ctx) {
    super.enterShowDevices(ctx);
    if (ctx.prefixPath() != null) {
      initializedOperator = new ShowDevicesOperator(SQLConstant.TOK_DEVICES,
          parsePrefixPath(ctx.prefixPath()));
    } else {
      initializedOperator = new ShowDevicesOperator(SQLConstant.TOK_DEVICES,
          new Path(SQLConstant.ROOT));
    }
  }

  @Override
  public void enterShowChildPaths(ShowChildPathsContext ctx) {
    super.enterShowChildPaths(ctx);
    if (ctx.prefixPath() != null) {
      initializedOperator = new ShowChildPathsOperator(SQLConstant.TOK_CHILD_PATHS,
          parsePrefixPath(ctx.prefixPath()));
    } else {
      initializedOperator = new ShowChildPathsOperator(SQLConstant.TOK_CHILD_PATHS,
          new Path(SQLConstant.ROOT));
    }
  }

  @Override
  public void enterShowStorageGroup(ShowStorageGroupContext ctx) {
    super.enterShowStorageGroup(ctx);
    initializedOperator = new ShowOperator(SQLConstant.TOK_STORAGE_GROUP);
  }

  @Override
  public void enterLoadFiles(LoadFilesContext ctx) {
    super.enterLoadFiles(ctx);
    if (ctx.autoCreateSchema() != null) {
      if (ctx.autoCreateSchema().INT() != null) {
        initializedOperator = new LoadFilesOperator(
            new File(removeStringQuote(ctx.STRING_LITERAL().getText())),
            Boolean.parseBoolean(ctx.autoCreateSchema().booleanClause().getText()),
            Integer.parseInt(ctx.autoCreateSchema().INT().getText())
        );
      } else {
        initializedOperator = new LoadFilesOperator(
            new File(removeStringQuote(ctx.STRING_LITERAL().getText())),
            Boolean.parseBoolean(ctx.autoCreateSchema().booleanClause().getText()),
            IoTDBDescriptor.getInstance().getConfig().getDefaultStorageGroupLevel()
        );
      }
    } else {
      initializedOperator = new LoadFilesOperator(
          new File(removeStringQuote(ctx.STRING_LITERAL().getText())),
          true,
          IoTDBDescriptor.getInstance().getConfig().getDefaultStorageGroupLevel()
      );
    }
  }

  @Override
  public void enterMoveFile(MoveFileContext ctx) {
    super.enterMoveFile(ctx);
    initializedOperator = new MoveFileOperator(
        new File(removeStringQuote(ctx.STRING_LITERAL(0).getText())),
        new File(removeStringQuote(ctx.STRING_LITERAL(1).getText())));
  }

  @Override
  public void enterRemoveFile(RemoveFileContext ctx) {
    super.enterRemoveFile(ctx);
    initializedOperator = new RemoveFileOperator(
        new File(removeStringQuote(ctx.STRING_LITERAL().getText())));
  }

  @Override
  public void enterLoadConfigurationStatement(LoadConfigurationStatementContext ctx) {
    super.enterLoadConfigurationStatement(ctx);
    if (ctx.GLOBAL() != null) {
      initializedOperator = new LoadConfigurationOperator(LoadConfigurationOperatorType.GLOBAL);
    } else {
      initializedOperator = new LoadConfigurationOperator(LoadConfigurationOperatorType.LOCAL);
    }

  }

  @Override
  public void enterShowVersion(ShowVersionContext ctx) {
    super.enterShowVersion(ctx);
    initializedOperator = new ShowOperator(SQLConstant.TOK_VERSION);
  }

  @Override
  public void enterShowDynamicParameter(SqlBaseParser.ShowDynamicParameterContext ctx) {
    super.enterShowDynamicParameter(ctx);
    initializedOperator = new ShowOperator(SQLConstant.TOK_DYNAMIC_PARAMETER);
  }

  @Override
  public void enterShowFlushTaskInfo(SqlBaseParser.ShowFlushTaskInfoContext ctx) {
    super.enterShowFlushTaskInfo(ctx);
    initializedOperator = new ShowOperator(SQLConstant.TOK_FLUSH_TASK_INFO);
  }

  @Override
  public void enterShowTimeseries(ShowTimeseriesContext ctx) {
    super.enterShowTimeseries(ctx);
    boolean orderByHeat = ctx.LATEST() != null;
    if (ctx.prefixPath() != null) {
      initializedOperator = new ShowTimeSeriesOperator(SQLConstant.TOK_TIMESERIES,
          parsePrefixPath(ctx.prefixPath()), orderByHeat);
    } else {
      initializedOperator = new ShowTimeSeriesOperator(SQLConstant.TOK_TIMESERIES, new Path("root"),
          orderByHeat);
    }
  }

  @Override
  public void enterCreateTimeseries(CreateTimeseriesContext ctx) {
    super.enterCreateTimeseries(ctx);
    createTimeSeriesOperator = new CreateTimeSeriesOperator(SQLConstant.TOK_METADATA_CREATE);
    operatorType = SQLConstant.TOK_METADATA_CREATE;
    createTimeSeriesOperator.setPath(parseFullPath(ctx.fullPath()));
  }

  @Override
  public void enterAlterTimeseries(SqlBaseParser.AlterTimeseriesContext ctx) {
    super.enterAlterTimeseries(ctx);
    alterTimeSeriesOperator = new AlterTimeSeriesOperator(SQLConstant.TOK_METADATA_ALTER);
    operatorType = SQLConstant.TOK_METADATA_ALTER;
    alterTimeSeriesOperator.setPath(parseFullPath(ctx.fullPath()));
  }

  @Override
  public void enterAlterClause(SqlBaseParser.AlterClauseContext ctx) {
    super.enterAlterClause(ctx);
    Map<String, String> alterMap = new HashMap<>();
    // rename
    if (ctx.RENAME() != null) {
      alterTimeSeriesOperator.setAlterType(AlterType.RENAME);
      alterMap.put(ctx.beforeName.getText(), ctx.currentName.getText());
    } else if (ctx.SET() != null) {
      // set
      alterTimeSeriesOperator.setAlterType(AlterType.SET);
      setMap(ctx, alterMap);
    } else if (ctx.DROP() != null) {
      // drop
      alterTimeSeriesOperator.setAlterType(AlterType.DROP);
      for (TerminalNode dropId : ctx.ID()) {
        alterMap.put(dropId.getText(), null);
      }
    } else if (ctx.TAGS() != null) {
      // add tag
      alterTimeSeriesOperator.setAlterType(AlterType.ADD_TAGS);
      setMap(ctx, alterMap);
    } else if (ctx.ATTRIBUTES() != null) {
      // add attribute
      alterTimeSeriesOperator.setAlterType(AlterType.ADD_ATTRIBUTES);
      setMap(ctx, alterMap);
    } else {
      // upsert
      alterTimeSeriesOperator.setAlterType(AlterType.UPSERT);
    }
    alterTimeSeriesOperator.setAlterMap(alterMap);
    initializedOperator = alterTimeSeriesOperator;
  }

  private void setMap(SqlBaseParser.AlterClauseContext ctx, Map<String, String> alterMap) {
    List<PropertyContext> tagsList = ctx.property();
    if (ctx.property(0) != null) {
      for (PropertyContext property : tagsList) {
        String value;
        if (property.propertyValue().STRING_LITERAL() != null) {
          value = removeStringQuote(property.propertyValue().getText());
        } else {
          value = property.propertyValue().getText();
        }
        alterMap.put(property.ID().getText(), value);
      }
    }
  }

  @Override
  public void enterAlias(AliasContext ctx) {
    super.enterAlias(ctx);
    createTimeSeriesOperator.setAlias(ctx.ID().getText());
  }

  @Override
  public void enterCreateUser(CreateUserContext ctx) {
    super.enterCreateUser(ctx);
    AuthorOperator authorOperator = new AuthorOperator(SQLConstant.TOK_AUTHOR_CREATE,
        AuthorOperator.AuthorType.CREATE_USER);
    authorOperator.setUserName(ctx.ID().getText());
    authorOperator.setPassWord(removeStringQuote(ctx.password.getText()));
    initializedOperator = authorOperator;
    operatorType = SQLConstant.TOK_AUTHOR_CREATE;
  }

  @Override
  public void enterCreateRole(CreateRoleContext ctx) {
    super.enterCreateRole(ctx);
    AuthorOperator authorOperator = new AuthorOperator(SQLConstant.TOK_AUTHOR_CREATE,
        AuthorOperator.AuthorType.CREATE_ROLE);
    authorOperator.setRoleName(ctx.ID().getText());
    initializedOperator = authorOperator;
    operatorType = SQLConstant.TOK_AUTHOR_CREATE;
  }

  @Override
  public void enterAlterUser(AlterUserContext ctx) {
    super.enterAlterUser(ctx);
    AuthorOperator authorOperator = new AuthorOperator(SQLConstant.TOK_AUTHOR_UPDATE_USER,
        AuthorOperator.AuthorType.UPDATE_USER);
    if (ctx.ID() != null) {
      authorOperator.setUserName(ctx.ID().getText());
    } else {
      authorOperator.setUserName(ctx.ROOT().getText());
    }
    authorOperator.setNewPassword(removeStringQuote(ctx.password.getText()));
    initializedOperator = authorOperator;
    operatorType = SQLConstant.TOK_AUTHOR_UPDATE_USER;
  }

  @Override
  public void enterDropUser(DropUserContext ctx) {
    super.enterDropUser(ctx);
    AuthorOperator authorOperator = new AuthorOperator(SQLConstant.TOK_AUTHOR_DROP,
        AuthorOperator.AuthorType.DROP_USER);
    authorOperator.setUserName(ctx.ID().getText());
    initializedOperator = authorOperator;
    operatorType = SQLConstant.TOK_AUTHOR_DROP;
  }

  @Override
  public void enterDropRole(DropRoleContext ctx) {
    super.enterDropRole(ctx);
    AuthorOperator authorOperator = new AuthorOperator(SQLConstant.TOK_AUTHOR_DROP,
        AuthorOperator.AuthorType.DROP_ROLE);
    authorOperator.setRoleName(ctx.ID().getText());
    initializedOperator = authorOperator;
    operatorType = SQLConstant.TOK_AUTHOR_DROP;
  }

  @Override
  public void enterGrantUser(GrantUserContext ctx) {
    super.enterGrantUser(ctx);
    AuthorOperator authorOperator = new AuthorOperator(SQLConstant.TOK_AUTHOR_GRANT,
        AuthorOperator.AuthorType.GRANT_USER);
    authorOperator.setUserName(ctx.ID().getText());
    authorOperator.setPrivilegeList(parsePrivilege(ctx.privileges()));
    authorOperator.setNodeNameList(parsePrefixPath(ctx.prefixPath()));
    initializedOperator = authorOperator;
    operatorType = SQLConstant.TOK_AUTHOR_GRANT;
  }

  @Override
  public void enterGrantRole(GrantRoleContext ctx) {
    super.enterGrantRole(ctx);
    AuthorOperator authorOperator = new AuthorOperator(SQLConstant.TOK_AUTHOR_GRANT,
        AuthorType.GRANT_ROLE);
    authorOperator.setRoleName(ctx.ID().getText());
    authorOperator.setPrivilegeList(parsePrivilege(ctx.privileges()));
    authorOperator.setNodeNameList(parsePrefixPath(ctx.prefixPath()));
    initializedOperator = authorOperator;
    operatorType = SQLConstant.TOK_AUTHOR_GRANT;
  }

  @Override
  public void enterRevokeUser(RevokeUserContext ctx) {
    super.enterRevokeUser(ctx);
    AuthorOperator authorOperator = new AuthorOperator(SQLConstant.TOK_AUTHOR_GRANT,
        AuthorType.REVOKE_USER);
    authorOperator.setUserName(ctx.ID().getText());
    authorOperator.setPrivilegeList(parsePrivilege(ctx.privileges()));
    authorOperator.setNodeNameList(parsePrefixPath(ctx.prefixPath()));
    initializedOperator = authorOperator;
    operatorType = SQLConstant.TOK_AUTHOR_GRANT;
  }

  @Override
  public void enterRevokeRole(RevokeRoleContext ctx) {
    super.enterRevokeRole(ctx);
    AuthorOperator authorOperator = new AuthorOperator(SQLConstant.TOK_AUTHOR_GRANT,
        AuthorType.REVOKE_ROLE);
    authorOperator.setRoleName(ctx.ID().getText());
    authorOperator.setPrivilegeList(parsePrivilege(ctx.privileges()));
    authorOperator.setNodeNameList(parsePrefixPath(ctx.prefixPath()));
    initializedOperator = authorOperator;
    operatorType = SQLConstant.TOK_AUTHOR_GRANT;
  }

  @Override
  public void enterGrantRoleToUser(GrantRoleToUserContext ctx) {
    super.enterGrantRoleToUser(ctx);
    AuthorOperator authorOperator = new AuthorOperator(SQLConstant.TOK_AUTHOR_GRANT,
        AuthorOperator.AuthorType.GRANT_ROLE_TO_USER);
    authorOperator.setRoleName(ctx.roleName.getText());
    authorOperator.setUserName(ctx.userName.getText());
    initializedOperator = authorOperator;
    operatorType = SQLConstant.TOK_AUTHOR_GRANT;
  }

  @Override
  public void enterRevokeRoleFromUser(RevokeRoleFromUserContext ctx) {
    super.enterRevokeRoleFromUser(ctx);
    AuthorOperator authorOperator = new AuthorOperator(SQLConstant.TOK_AUTHOR_GRANT,
        AuthorType.REVOKE_ROLE_FROM_USER);
    authorOperator.setRoleName(ctx.roleName.getText());
    authorOperator.setUserName(ctx.userName.getText());
    initializedOperator = authorOperator;
    operatorType = SQLConstant.TOK_AUTHOR_GRANT;
  }

  @Override
  public void enterLoadStatement(LoadStatementContext ctx) {
    super.enterLoadStatement(ctx);
    if (ctx.prefixPath().nodeName().size() < 3) {
      throw new SQLParserException("data load command: child count < 3\n");
    }

    String csvPath = ctx.STRING_LITERAL().getText();
    StringContainer sc = new StringContainer(TsFileConstant.PATH_SEPARATOR);
    List<NodeNameContext> nodeNames = ctx.prefixPath().nodeName();
    sc.addTail(ctx.prefixPath().ROOT().getText());
    for (NodeNameContext nodeName : nodeNames) {
      sc.addTail(nodeName.getText());
    }
    initializedOperator = new LoadDataOperator(SQLConstant.TOK_DATALOAD,
        removeStringQuote(csvPath),
        sc.toString());
    operatorType = SQLConstant.TOK_DATALOAD;
  }

  @Override
  public void enterGrantWatermarkEmbedding(GrantWatermarkEmbeddingContext ctx) {
    super.enterGrantWatermarkEmbedding(ctx);
    List<RootOrIdContext> rootOrIdList = ctx.rootOrId();
    List<String> users = new ArrayList<>();
    for (RootOrIdContext rootOrId : rootOrIdList) {
      users.add(rootOrId.getText());
    }
    initializedOperator = new DataAuthOperator(SQLConstant.TOK_GRANT_WATERMARK_EMBEDDING, users);
  }

  @Override
  public void enterRevokeWatermarkEmbedding(RevokeWatermarkEmbeddingContext ctx) {
    super.enterRevokeWatermarkEmbedding(ctx);
    List<RootOrIdContext> rootOrIdList = ctx.rootOrId();
    List<String> users = new ArrayList<>();
    for (RootOrIdContext rootOrId : rootOrIdList) {
      users.add(rootOrId.getText());
    }
    initializedOperator = new DataAuthOperator(SQLConstant.TOK_REVOKE_WATERMARK_EMBEDDING, users);
    operatorType = SQLConstant.TOK_REVOKE_WATERMARK_EMBEDDING;
  }

  @Override
  public void enterListUser(ListUserContext ctx) {
    super.enterListUser(ctx);
    initializedOperator = new AuthorOperator(SQLConstant.TOK_LIST,
        AuthorOperator.AuthorType.LIST_USER);
    operatorType = SQLConstant.TOK_LIST;
  }

  @Override
  public void enterListRole(ListRoleContext ctx) {
    super.enterListRole(ctx);
    initializedOperator = new AuthorOperator(SQLConstant.TOK_LIST,
        AuthorOperator.AuthorType.LIST_ROLE);
    operatorType = SQLConstant.TOK_LIST;
  }

  @Override
  public void enterListPrivilegesUser(ListPrivilegesUserContext ctx) {
    super.enterListPrivilegesUser(ctx);
    AuthorOperator operator = new AuthorOperator(SQLConstant.TOK_LIST,
        AuthorOperator.AuthorType.LIST_USER_PRIVILEGE);
    operator.setUserName(ctx.ID().getText());
    operator.setNodeNameList(parsePrefixPath(ctx.prefixPath()));
    initializedOperator = operator;
    operatorType = SQLConstant.TOK_LIST;
  }

  @Override
  public void enterListPrivilegesRole(ListPrivilegesRoleContext ctx) {
    super.enterListPrivilegesRole(ctx);
    AuthorOperator operator = new AuthorOperator(SQLConstant.TOK_LIST,
        AuthorOperator.AuthorType.LIST_ROLE_PRIVILEGE);
    operator.setRoleName((ctx.ID().getText()));
    operator.setNodeNameList(parsePrefixPath(ctx.prefixPath()));
    initializedOperator = operator;
    operatorType = SQLConstant.TOK_LIST;
  }

  @Override
  public void enterListUserPrivileges(ListUserPrivilegesContext ctx) {
    super.enterListUserPrivileges(ctx);
    AuthorOperator operator = new AuthorOperator(SQLConstant.TOK_LIST,
        AuthorOperator.AuthorType.LIST_USER_PRIVILEGE);
    operator.setUserName(ctx.ID().getText());
    initializedOperator = operator;
    operatorType = SQLConstant.TOK_LIST;
  }

  @Override
  public void enterListRolePrivileges(ListRolePrivilegesContext ctx) {
    super.enterListRolePrivileges(ctx);
    AuthorOperator operator = new AuthorOperator(SQLConstant.TOK_LIST,
        AuthorOperator.AuthorType.LIST_ROLE_PRIVILEGE);
    operator.setRoleName(ctx.ID().getText());
    initializedOperator = operator;
    operatorType = SQLConstant.TOK_LIST;
  }

  @Override
  public void enterListAllRoleOfUser(ListAllRoleOfUserContext ctx) {
    super.enterListAllRoleOfUser(ctx);
    AuthorOperator operator = new AuthorOperator(SQLConstant.TOK_LIST,
        AuthorOperator.AuthorType.LIST_USER_ROLES);
    initializedOperator = operator;
    operator.setUserName(ctx.ID().getText());
    operatorType = SQLConstant.TOK_LIST;
  }

  @Override
  public void enterListAllUserOfRole(ListAllUserOfRoleContext ctx) {
    super.enterListAllUserOfRole(ctx);
    AuthorOperator operator = new AuthorOperator(SQLConstant.TOK_LIST,
        AuthorOperator.AuthorType.LIST_ROLE_USERS);
    initializedOperator = operator;
    operator.setRoleName((ctx.ID().getText()));
    operatorType = SQLConstant.TOK_LIST;
  }

  @Override
  public void enterSetTTLStatement(SetTTLStatementContext ctx) {
    super.enterSetTTLStatement(ctx);
    SetTTLOperator operator = new SetTTLOperator(SQLConstant.TOK_SET);
    operator.setStorageGroup(parsePrefixPath(ctx.prefixPath()).getFullPath());
    operator.setDataTTL(Long.parseLong(ctx.INT().getText()));
    initializedOperator = operator;
    operatorType = SQLConstant.TOK_SET;
  }

  @Override
  public void enterUnsetTTLStatement(UnsetTTLStatementContext ctx) {
    super.enterUnsetTTLStatement(ctx);
    SetTTLOperator operator = new SetTTLOperator(SQLConstant.TOK_UNSET);
    operator.setStorageGroup(parsePrefixPath(ctx.prefixPath()).getFullPath());
    initializedOperator = operator;
    operatorType = SQLConstant.TOK_UNSET;
  }

  @Override
  public void enterShowTTLStatement(ShowTTLStatementContext ctx) {
    super.enterShowTTLStatement(ctx);
    List<String> storageGroups = new ArrayList<>();
    List<PrefixPathContext> prefixPathList = ctx.prefixPath();
    for (PrefixPathContext prefixPath : prefixPathList) {
      storageGroups.add(parsePrefixPath(prefixPath).getFullPath());
    }
    initializedOperator = new ShowTTLOperator(storageGroups);
  }

  @Override
  public void enterShowAllTTLStatement(ShowAllTTLStatementContext ctx) {
    super.enterShowAllTTLStatement(ctx);
    List<String> storageGroups = new ArrayList<>();
    initializedOperator = new ShowTTLOperator(storageGroups);
  }

  private String[] parsePrivilege(PrivilegesContext ctx) {
    List<TerminalNode> privilegeList = ctx.STRING_LITERAL();
    List<String> privileges = new ArrayList<>();
    for (TerminalNode privilege : privilegeList) {
      privileges.add(removeStringQuote(privilege.getText()));
    }
    return privileges.toArray(new String[0]);
  }

  private String removeStringQuote(String src) {
    if (src.charAt(0) == '\'' && src.charAt(src.length() - 1) == '\'') {
      return src.substring(1, src.length() - 1);
    } else if (src.charAt(0) == '\"' && src.charAt(src.length() - 1) == '\"') {
      return src.substring(1, src.length() - 1);
    } else {
      throw new SQLParserException("error format for string with quote:" + src);
    }
  }

  @Override
  public void enterDeleteTimeseries(DeleteTimeseriesContext ctx) {
    super.enterDeleteTimeseries(ctx);
    List<Path> deletePaths = new ArrayList<>();
    List<PrefixPathContext> prefixPaths = ctx.prefixPath();
    for (PrefixPathContext prefixPath : prefixPaths) {
      deletePaths.add(parsePrefixPath(prefixPath));
    }
    DeleteTimeSeriesOperator deleteTimeSeriesOperator = new DeleteTimeSeriesOperator(
        SQLConstant.TOK_METADATA_DELETE);
    deleteTimeSeriesOperator.setDeletePathList(deletePaths);
    initializedOperator = deleteTimeSeriesOperator;
    operatorType = SQLConstant.TOK_METADATA_DELETE;
  }

  @Override
  public void enterSetStorageGroup(SetStorageGroupContext ctx) {
    super.enterSetStorageGroup(ctx);
    SetStorageGroupOperator setStorageGroupOperator = new SetStorageGroupOperator(
        SQLConstant.TOK_METADATA_SET_FILE_LEVEL);
    Path path = parseFullPath(ctx.fullPath());
    setStorageGroupOperator.setPath(path);
    initializedOperator = setStorageGroupOperator;
    operatorType = SQLConstant.TOK_METADATA_SET_FILE_LEVEL;
  }

  @Override
  public void enterDeleteStorageGroup(DeleteStorageGroupContext ctx) {
    super.enterDeleteStorageGroup(ctx);
    List<Path> deletePaths = new ArrayList<>();
    List<FullPathContext> fullPaths = ctx.fullPath();
    for (FullPathContext fullPath : fullPaths) {
      deletePaths.add(parseFullPath(fullPath));
    }
    DeleteStorageGroupOperator deleteStorageGroupOperator = new DeleteStorageGroupOperator(
        SQLConstant.TOK_METADATA_DELETE_FILE_LEVEL);
    deleteStorageGroupOperator.setDeletePathList(deletePaths);
    initializedOperator = deleteStorageGroupOperator;
    operatorType = SQLConstant.TOK_METADATA_DELETE_FILE_LEVEL;
  }

  @Override
  public void enterDeleteStatement(DeleteStatementContext ctx) {
    super.enterDeleteStatement(ctx);
    operatorType = SQLConstant.TOK_DELETE;
    deleteDataOp = new DeleteDataOperator(SQLConstant.TOK_DELETE);
    selectOp = new SelectOperator(SQLConstant.TOK_SELECT);
    List<PrefixPathContext> prefixPaths = ctx.prefixPath();
    for (PrefixPathContext prefixPath : prefixPaths) {
      Path path = parsePrefixPath(prefixPath);
      selectOp.addSelectPath(path);
    }
    deleteDataOp.setSelectOperator(selectOp);
    initializedOperator = deleteDataOp;
  }

  @Override
  public void enterDisableAlign(SqlBaseParser.DisableAlignContext ctx) {
    super.enterDisableAlign(ctx);
    queryOp.setAlignByTime(false);
  }

  @Override
  public void enterGroupByFillClause(SqlBaseParser.GroupByFillClauseContext ctx) {
    super.enterGroupByFillClause(ctx);
    queryOp.setGroupByTime(true);
    queryOp.setFill(true);
    queryOp.setLeftCRightO(ctx.timeInterval().LS_BRACKET() != null);

    // parse timeUnit
    queryOp.setUnit(parseDuration(ctx.DURATION().getText()));
    queryOp.setSlidingStep(queryOp.getUnit());

    parseTimeInterval(ctx.timeInterval());

    List<TypeClauseContext> list = ctx.typeClause();
    Map<TSDataType, IFill> fillTypes = new EnumMap<>(TSDataType.class);
    for (TypeClauseContext typeClause : list) {
      // group by fill doesn't support linear fill
      if (typeClause.linearClause() != null) {
        throw new SQLParserException("group by fill doesn't support linear fill");
      }
      // all type use the same fill way
      if (SQLConstant.ALL.equalsIgnoreCase(typeClause.dataType().getText())) {
        IFill fill;
        if (typeClause.previousUntilLastClause() != null) {
          long preRange;
          if (typeClause.previousUntilLastClause().DURATION() != null) {
            preRange = parseDuration(typeClause.previousUntilLastClause().DURATION().getText());
          } else {
            preRange = IoTDBDescriptor.getInstance().getConfig().getDefaultFillInterval();
          }
          fill = new PreviousFill(preRange, true);
        } else {
          long preRange;
          if (typeClause.previousClause().DURATION() != null) {
            preRange = parseDuration(typeClause.previousClause().DURATION().getText());
          } else {
            preRange = IoTDBDescriptor.getInstance().getConfig().getDefaultFillInterval();
          }
          fill = new PreviousFill(preRange);
        }
        for (TSDataType tsDataType : TSDataType.values()) {
          fillTypes.put(tsDataType, fill.copy());
        }
        break;
      } else {
        parseTypeClause(typeClause, fillTypes);
      }
    }
    queryOp.setFill(true);
    queryOp.setFillTypes(fillTypes);
  }

  private void parseTimeInterval(TimeIntervalContext timeInterval) {
    long startTime;
    long endTime;
    if (timeInterval.timeValue(0).INT() != null) {
      startTime = Long.parseLong(timeInterval.timeValue(0).INT().getText());
    } else if (timeInterval.timeValue(0).dateExpression() != null) {
      startTime = parseDateExpression(timeInterval.timeValue(0).dateExpression());
    } else {
      startTime = parseTimeFormat(timeInterval.timeValue(0).dateFormat().getText());
    }
    if (timeInterval.timeValue(1).INT() != null) {
      endTime = Long.parseLong(timeInterval.timeValue(1).INT().getText());
    } else if (timeInterval.timeValue(1).dateExpression() != null) {
      endTime = parseDateExpression(timeInterval.timeValue(1).dateExpression());
    } else {
      endTime = parseTimeFormat(timeInterval.timeValue(1).dateFormat().getText());
    }

    queryOp.setStartTime(startTime);
    queryOp.setEndTime(endTime);
  }

  @Override
  public void enterGroupByTimeClause(GroupByTimeClauseContext ctx) {
    super.enterGroupByTimeClause(ctx);

    queryOp.setGroupByTime(true);
    queryOp.setLeftCRightO(ctx.timeInterval().LS_BRACKET() != null);
    // parse timeUnit
    queryOp.setUnit(parseDuration(ctx.DURATION(0).getText()));
    queryOp.setSlidingStep(queryOp.getUnit());
    // parse sliding step
    if (ctx.DURATION().size() == 2) {
      queryOp.setSlidingStep(parseDuration(ctx.DURATION(1).getText()));
      if (queryOp.getSlidingStep() < queryOp.getUnit()) {
        throw new SQLParserException(
            "The third parameter sliding step shouldn't be smaller than the second parameter time interval.");
      }
    }

    parseTimeInterval(ctx.timeInterval());

    if (ctx.INT() != null) {
      queryOp.setLevel(Integer.parseInt(ctx.INT().getText()));
    }
  }

  @Override
  public void enterGroupByLevelClause(SqlBaseParser.GroupByLevelClauseContext ctx) {
    super.enterGroupByLevelClause(ctx);
    queryOp.setGroupByLevel(true);

    queryOp.setLevel(Integer.parseInt(ctx.INT().getText()));
  }

  @Override
  public void enterFillClause(FillClauseContext ctx) {
    super.enterFillClause(ctx);
    FilterOperator filterOperator = queryOp.getFilterOperator();
    if (!filterOperator.isLeaf() || filterOperator.getTokenIntType() != SQLConstant.EQUAL) {
      throw new SQLParserException("Only \"=\" can be used in fill function");
    }
    List<TypeClauseContext> list = ctx.typeClause();
    Map<TSDataType, IFill> fillTypes = new EnumMap<>(TSDataType.class);
    for (TypeClauseContext typeClause : list) {
      parseTypeClause(typeClause, fillTypes);
    }
    queryOp.setFill(true);
    queryOp.setFillTypes(fillTypes);
  }

  private void parseTypeClause(TypeClauseContext ctx, Map<TSDataType, IFill> fillTypes) {
    TSDataType dataType = parseType(ctx.dataType().getText());
    if (ctx.linearClause() != null && dataType == TSDataType.TEXT) {
      throw new SQLParserException(String.format("type %s cannot use %s fill function"
          , dataType, ctx.linearClause().LINEAR().getText()));
    }

    int defaultFillInterval = IoTDBDescriptor.getInstance().getConfig().getDefaultFillInterval();

    if (ctx.linearClause() != null) {  // linear
      if (ctx.linearClause().DURATION(0) != null) {
        long beforeRange = parseDuration(ctx.linearClause().DURATION(0).getText());
        long afterRange = parseDuration(ctx.linearClause().DURATION(1).getText());
        fillTypes.put(dataType, new LinearFill(beforeRange, afterRange));
      } else {
        fillTypes.put(dataType, new LinearFill(defaultFillInterval, defaultFillInterval));
      }
    } else if (ctx.previousClause() != null) { // previous
      if (ctx.previousClause().DURATION() != null) {
        long preRange = parseDuration(ctx.previousClause().DURATION().getText());
        fillTypes.put(dataType, new PreviousFill(preRange));
      } else {
        fillTypes.put(dataType, new PreviousFill(defaultFillInterval));
      }
    } else { // previous until last
      if (ctx.previousUntilLastClause().DURATION() != null) {
        long preRange = parseDuration(ctx.previousUntilLastClause().DURATION().getText());
        fillTypes.put(dataType, new PreviousFill(preRange, true));
      } else {
        fillTypes.put(dataType, new PreviousFill(defaultFillInterval, true));
      }
    }
  }

  @Override
  public void enterAlignByDeviceClause(AlignByDeviceClauseContext ctx) {
    super.enterAlignByDeviceClause(ctx);
    queryOp.setAlignByDevice(true);
  }

  /**
   * parse datatype node.
   */
  private TSDataType parseType(String datatype) {
    String type = datatype.toLowerCase();
    switch (type) {
      case "int32":
        return TSDataType.INT32;
      case "int64":
        return TSDataType.INT64;
      case "float":
        return TSDataType.FLOAT;
      case "double":
        return TSDataType.DOUBLE;
      case "boolean":
        return TSDataType.BOOLEAN;
      case "text":
        return TSDataType.TEXT;
      default:
        throw new SQLParserException("not a valid fill type : " + type);
    }
  }

  @Override
  public void enterLimitClause(LimitClauseContext ctx) {
    super.enterLimitClause(ctx);
    int limit;
    try {
      limit = Integer.parseInt(ctx.INT().getText());
    } catch (NumberFormatException e) {
      throw new SQLParserException("Out of range. LIMIT <N>: N should be Int32.");
    }
    if (limit <= 0) {
      throw new SQLParserException("LIMIT <N>: N should be greater than 0.");
    }
    if (initializedOperator instanceof ShowTimeSeriesOperator) {
      ((ShowTimeSeriesOperator) initializedOperator).setLimit(limit);
    } else {
      queryOp.setRowLimit(limit);
    }
  }

  @Override
  public void enterOffsetClause(OffsetClauseContext ctx) {
    super.enterOffsetClause(ctx);
    int offset;
    try {
      offset = Integer.parseInt(ctx.INT().getText());
    } catch (NumberFormatException e) {
      throw new SQLParserException(
          "Out of range. OFFSET <OFFSETValue>: OFFSETValue should be Int32.");
    }
    if (offset < 0) {
      throw new SQLParserException("OFFSET <OFFSETValue>: OFFSETValue should >= 0.");
    }
    if (initializedOperator instanceof ShowTimeSeriesOperator) {
      ((ShowTimeSeriesOperator) initializedOperator).setOffset(offset);
    } else {
      queryOp.setRowOffset(offset);
    }
  }

  @Override
  public void enterSlimitClause(SlimitClauseContext ctx) {
    super.enterSlimitClause(ctx);
    int slimit;
    try {
      slimit = Integer.parseInt(ctx.INT().getText());
    } catch (NumberFormatException e) {
      throw new SQLParserException(
          "Out of range. SLIMIT <SN>: SN should be Int32.");
    }
    if (slimit <= 0) {
      throw new SQLParserException("SLIMIT <SN>: SN should be greater than 0.");
    }
    queryOp.setSeriesLimit(slimit);
  }

  @Override
  public void enterSoffsetClause(SoffsetClauseContext ctx) {
    super.enterSoffsetClause(ctx);
    int soffset;
    try {
      soffset = Integer.parseInt(ctx.INT().getText());
    } catch (NumberFormatException e) {
      throw new SQLParserException(
          "Out of range. SOFFSET <SOFFSETValue>: SOFFSETValue should be Int32.");
    }
    if (soffset < 0) {
      throw new SQLParserException(
          "SOFFSET <SOFFSETValue>: SOFFSETValue should >= 0.");
    }
    queryOp.setSeriesOffset(soffset);
  }

  @Override
  public void enterInsertColumnSpec(InsertColumnSpecContext ctx) {
    super.enterInsertColumnSpec(ctx);
    List<NodeNameWithoutStarContext> nodeNamesWithoutStar = ctx.nodeNameWithoutStar();
    List<String> measurementList = new ArrayList<>();
    for (NodeNameWithoutStarContext nodeNameWithoutStar : nodeNamesWithoutStar) {
      String measurement = nodeNameWithoutStar.getText();
      if (measurement.contains("\"") || measurement.contains("'")) {
        measurement = measurement.substring(1, measurement.length() - 1);
      }
      measurementList.add(measurement);
    }
    insertOp.setMeasurementList(measurementList.toArray(new String[0]));
  }

  @Override
  public void enterInsertValuesSpec(InsertValuesSpecContext ctx) {
    super.enterInsertValuesSpec(ctx);
    long timestamp;
    if (ctx.dateFormat() != null) {
      timestamp = parseTimeFormat(ctx.dateFormat().getText());
    } else {
      timestamp = Long.parseLong(ctx.INT().getText());
    }
    insertOp.setTime(timestamp);
    List<String> valueList = new ArrayList<>();
    List<ConstantContext> values = ctx.constant();
    for (ConstantContext value : values) {
      valueList.add(value.getText());
    }
    insertOp.setValueList(valueList.toArray(new String[0]));
    initializedOperator = insertOp;
  }

  private Path parseFullPath(FullPathContext ctx) {
    List<NodeNameWithoutStarContext> nodeNamesWithoutStar = ctx.nodeNameWithoutStar();
    List<String> path = new ArrayList<>();
    if (ctx.ROOT() != null) {
      path.add(ctx.ROOT().getText());
    }
    for (NodeNameWithoutStarContext nodeNameWithoutStar : nodeNamesWithoutStar) {
      path.add(nodeNameWithoutStar.getText());
    }
    return new Path(
        new StringContainer(path.toArray(new String[0]), TsFileConstant.PATH_SEPARATOR));
  }

  @Override
  public void enterAttributeClauses(AttributeClausesContext ctx) {
    super.enterAttributeClauses(ctx);
    String dataType = ctx.dataType().getChild(0).getText().toUpperCase();
    String encoding = ctx.encoding().getChild(0).getText().toUpperCase();
    createTimeSeriesOperator.setDataType(TSDataType.valueOf(dataType));
    createTimeSeriesOperator.setEncoding(TSEncoding.valueOf(encoding));
    CompressionType compressor;
    List<PropertyContext> properties = ctx.property();
    Map<String, String> props = new HashMap<>(properties.size());
    if (ctx.propertyValue() != null) {
      compressor = CompressionType.valueOf(ctx.propertyValue().getText().toUpperCase());
    } else {
      compressor = TSFileDescriptor.getInstance().getConfig().getCompressor();
    }
    checkMetadataArgs(dataType, encoding, compressor.toString().toUpperCase());
    if (ctx.property(0) != null) {
      for (PropertyContext property : properties) {
        props.put(property.ID().getText().toLowerCase(),
            property.propertyValue().getText().toLowerCase());
      }
    }
    createTimeSeriesOperator.setCompressor(compressor);
    createTimeSeriesOperator.setProps(props);
    initializedOperator = createTimeSeriesOperator;
  }

  @Override
  public void enterAliasClause(SqlBaseParser.AliasClauseContext ctx) {
    super.enterAliasClause(ctx);
    if (alterTimeSeriesOperator != null && ctx.ID() != null) {
      alterTimeSeriesOperator.setAlias(ctx.ID().getText());
    }
  }


  @Override
  public void enterAttributeClause(AttributeClauseContext ctx) {
    super.enterAttributeClause(ctx);
    Map<String, String> attributes = extractMap(ctx.property(), ctx.property(0));
    if (createTimeSeriesOperator != null) {
      createTimeSeriesOperator.setAttributes(attributes);
    } else if (alterTimeSeriesOperator != null) {
      alterTimeSeriesOperator.setAttributesMap(attributes);
    }
  }

  @Override
  public void enterTagClause(TagClauseContext ctx) {
    super.enterTagClause(ctx);
    Map<String, String> tags = extractMap(ctx.property(), ctx.property(0));
    if (createTimeSeriesOperator != null) {
      createTimeSeriesOperator.setTags(tags);
    } else if (alterTimeSeriesOperator != null) {
      alterTimeSeriesOperator.setTagsMap(tags);
    }
  }

  private Map<String, String> extractMap(List<PropertyContext> property2,
      PropertyContext property3) {
    String value;
    Map<String, String> tags = new HashMap<>(property2.size());
    if (property3 != null) {
      for (PropertyContext property : property2) {
        if (property.propertyValue().STRING_LITERAL() != null) {
          value = removeStringQuote(property.propertyValue().getText());
        } else {
          value = property.propertyValue().getText();
        }
        tags.put(property.ID().getText(), value);
      }
    }
    return tags;
  }

  @Override
  public void enterInsertStatement(InsertStatementContext ctx) {
    super.enterInsertStatement(ctx);
    insertOp = new InsertOperator(SQLConstant.TOK_INSERT);
    selectOp = new SelectOperator(SQLConstant.TOK_SELECT);
    operatorType = SQLConstant.TOK_INSERT;
    selectOp.addSelectPath(parseFullPath(ctx.fullPath()));
    insertOp.setSelectOperator(selectOp);
  }

  @Override
  public void enterUpdateStatement(UpdateStatementContext ctx) {
    super.enterUpdateStatement(ctx);
    updateOp = new UpdateOperator(SQLConstant.TOK_UPDATE);
    FromOperator fromOp = new FromOperator(SQLConstant.TOK_FROM);
    fromOp.addPrefixTablePath(parsePrefixPath(ctx.prefixPath()));
    selectOp = new SelectOperator(SQLConstant.TOK_SELECT);
    operatorType = SQLConstant.TOK_UPDATE;
    initializedOperator = updateOp;
  }

  @Override
  public void enterSelectStatement(SelectStatementContext ctx) {
    super.enterSelectStatement(ctx);
    operatorType = SQLConstant.TOK_QUERY;
    queryOp = new QueryOperator(SQLConstant.TOK_QUERY);
    initializedOperator = queryOp;
  }

  @Override
  public void enterSelectConstElement(SelectConstElementContext ctx) {
    super.enterSelectConstElement(ctx);
    operatorType = SQLConstant.TOK_QUERY;
    queryOp = new QueryOperator(SQLConstant.TOK_QUERY);
    initializedOperator = queryOp;
  }

  @Override
  public void enterFromClause(FromClauseContext ctx) {
    super.enterFromClause(ctx);
    FromOperator fromOp = new FromOperator(SQLConstant.TOK_FROM);
    List<PrefixPathContext> prefixFromPaths = ctx.prefixPath();
    for (PrefixPathContext prefixFromPath : prefixFromPaths) {
      Path path = parsePrefixPath(prefixFromPath);
      fromOp.addPrefixTablePath(path);
    }
    queryOp.setFromOperator(fromOp);
  }

  @Override
  public void enterFunctionElement(FunctionElementContext ctx) {
    super.enterFunctionElement(ctx);
    selectOp = new SelectOperator(SQLConstant.TOK_SELECT);
    List<FunctionCallContext> functionCallContextList = ctx.functionCall();
    for (FunctionCallContext functionCallContext : functionCallContextList) {
      Path path = parseSuffixPath(functionCallContext.suffixPath());
      selectOp.addClusterPath(path, functionCallContext.functionName().getText());
    }
    queryOp.setSelectOperator(selectOp);
  }

  @Override
  public void enterSelectElement(SelectElementContext ctx) {
    super.enterSelectElement(ctx);
    selectOp = new SelectOperator(SQLConstant.TOK_SELECT);
    List<SuffixPathContext> suffixPaths = ctx.suffixPath();
    for (SuffixPathContext suffixPath : suffixPaths) {
      Path path = parseSuffixPath(suffixPath);
      selectOp.addSelectPath(path);
    }
    queryOp.setSelectOperator(selectOp);
  }

  @Override
  public void enterLastElement(SqlBaseParser.LastElementContext ctx) {
    super.enterLastElement(ctx);
    selectOp = new SelectOperator(SQLConstant.TOK_SELECT);
    selectOp.setLastQuery();
    LastClauseContext lastClauseContext = ctx.lastClause();
    List<SuffixPathContext> suffixPaths = lastClauseContext.suffixPath();
    for (SuffixPathContext suffixPath : suffixPaths) {
      Path path = parseSuffixPath(suffixPath);
      selectOp.addSelectPath(path);
    }
    queryOp.setSelectOperator(selectOp);
  }

  @Override
  public void enterSetCol(SetColContext ctx) {
    super.enterSetCol(ctx);
    selectOp.addSelectPath(parseSuffixPath(ctx.suffixPath()));
    updateOp.setSelectOperator(selectOp);
    updateOp.setValue(ctx.constant().getText());
  }


  private Path parsePrefixPath(PrefixPathContext ctx) {
    List<NodeNameContext> nodeNames = ctx.nodeName();
    List<String> path = new ArrayList<>();
    path.add(ctx.ROOT().getText());
    for (NodeNameContext nodeName : nodeNames) {
      path.add(nodeName.getText());
    }
    return new Path(
        new StringContainer(path.toArray(new String[0]), TsFileConstant.PATH_SEPARATOR));
  }

  /**
   * parse duration to time value.
   *
   * @param durationStr represent duration string like: 12d8m9ns, 1y1mo, etc.
   * @return time in milliseconds, microseconds, or nanoseconds depending on the profile
   */
  private Long parseDuration(String durationStr) {
    String timestampPrecision = IoTDBDescriptor.getInstance().getConfig().getTimestampPrecision();

    long total = 0;
    long tmp = 0;
    for (int i = 0; i < durationStr.length(); i++) {
      char ch = durationStr.charAt(i);
      if (Character.isDigit(ch)) {
        tmp *= 10;
        tmp += (ch - '0');
      } else {
        String unit = durationStr.charAt(i) + "";
        // This is to identify units with two letters.
        if (i + 1 < durationStr.length() && !Character.isDigit(durationStr.charAt(i + 1))) {
          i++;
          unit += durationStr.charAt(i);
        }
        total += DatetimeUtils
            .convertDurationStrToLong(tmp, unit.toLowerCase(), timestampPrecision);
        tmp = 0;
      }
    }
    if (total <= 0) {
      throw new SQLParserException("Interval must more than 0.");
    }
    return total;
  }

  @Override
  public void enterWhereClause(WhereClauseContext ctx) {
    super.enterWhereClause(ctx);
    FilterOperator whereOp = new FilterOperator(SQLConstant.TOK_WHERE);
    whereOp.addChildOperator(parseOrExpression(ctx.orExpression()));
    switch (operatorType) {
      case SQLConstant.TOK_DELETE:
        deleteDataOp.setFilterOperator(whereOp.getChildren().get(0));
        long deleteTime = parseDeleteTimeFilter(deleteDataOp);
        deleteDataOp.setTime(deleteTime);
        break;
      case SQLConstant.TOK_QUERY:
        queryOp.setFilterOperator(whereOp.getChildren().get(0));
        break;
      case SQLConstant.TOK_UPDATE:
        updateOp.setFilterOperator(whereOp.getChildren().get(0));
        break;
      default:
        throw new SQLParserException("Where only support select, delete, update.");
    }
  }

  @Override
  public void enterShowWhereClause(ShowWhereClauseContext ctx) {
    super.enterShowWhereClause(ctx);

    ShowTimeSeriesOperator operator = (ShowTimeSeriesOperator) initializedOperator;
    PropertyValueContext propertyValueContext;
    if (ctx.containsExpression() != null) {
      operator.setContains(true);
      propertyValueContext = ctx.containsExpression().propertyValue();
      operator.setKey(ctx.containsExpression().ID().getText());
    } else {
      operator.setContains(false);
      propertyValueContext = ctx.property().propertyValue();
      operator.setKey(ctx.property().ID().getText());
    }
    String value;
    if (propertyValueContext.STRING_LITERAL() != null) {
      value = removeStringQuote(propertyValueContext.getText());
    } else {
      value = propertyValueContext.getText();
    }
    operator.setValue(value);
  }

  private FilterOperator parseOrExpression(OrExpressionContext ctx) {
    if (ctx.andExpression().size() == 1) {
      return parseAndExpression(ctx.andExpression(0));
    }
    FilterOperator binaryOp = new FilterOperator(SQLConstant.KW_OR);
    if (ctx.andExpression().size() > 2) {
      binaryOp.addChildOperator(parseAndExpression(ctx.andExpression(0)));
      binaryOp.addChildOperator(parseAndExpression(ctx.andExpression(1)));
      for (int i = 2; i < ctx.andExpression().size(); i++) {
        FilterOperator op = new FilterOperator(SQLConstant.KW_OR);
        op.addChildOperator(binaryOp);
        op.addChildOperator(parseAndExpression(ctx.andExpression(i)));
        binaryOp = op;
      }
    } else {
      for (AndExpressionContext andExpressionContext : ctx.andExpression()) {
        binaryOp.addChildOperator(parseAndExpression(andExpressionContext));
      }
    }
    return binaryOp;
  }

  private FilterOperator parseAndExpression(AndExpressionContext ctx) {
    if (ctx.predicate().size() == 1) {
      return parsePredicate(ctx.predicate(0));
    }
    FilterOperator binaryOp = new FilterOperator(SQLConstant.KW_AND);
    int size = ctx.predicate().size();
    if (size > 2) {
      binaryOp.addChildOperator(parsePredicate(ctx.predicate(0)));
      binaryOp.addChildOperator(parsePredicate(ctx.predicate(1)));
      for (int i = 2; i < size; i++) {
        FilterOperator op = new FilterOperator(SQLConstant.KW_AND);
        op.addChildOperator(binaryOp);
        op.addChildOperator(parsePredicate(ctx.predicate(i)));
        binaryOp = op;
      }
    } else {
      for (PredicateContext predicateContext : ctx.predicate()) {
        binaryOp.addChildOperator(parsePredicate(predicateContext));
      }
    }
    return binaryOp;
  }

  private FilterOperator parsePredicate(PredicateContext ctx) {
    if (ctx.OPERATOR_NOT() != null) {
      FilterOperator notOp = new FilterOperator(SQLConstant.KW_NOT);
      notOp.addChildOperator(parseOrExpression(ctx.orExpression()));
      return notOp;
    } else if (ctx.LR_BRACKET() != null && ctx.OPERATOR_NOT() == null) {
      return parseOrExpression(ctx.orExpression());
    } else {
      Path path = null;
      if (ctx.TIME() != null || ctx.TIMESTAMP() != null) {
        path = new Path(SQLConstant.RESERVED_TIME);
      }
      if (ctx.fullPath() != null) {
        path = parseFullPath(ctx.fullPath());
      }
      if (ctx.suffixPath() != null) {
        path = parseSuffixPath(ctx.suffixPath());
      }
      if (path == null) {
        throw new SQLParserException("Path is null, please check the sql.");
      }
      if (ctx.inClause() != null) {
        return parseInOperator(ctx.inClause(), path);
      } else {
        return parseBasicFunctionOperator(ctx, path);
      }
    }
  }

  private FilterOperator parseInOperator(InClauseContext ctx, Path path) {
    Set<String> values = new HashSet<>();
    boolean not = ctx.OPERATOR_NOT() != null;
    for (ConstantContext constant : ctx.constant()) {
      if (constant.dateExpression() != null) {
        if (!path.equals(SQLConstant.RESERVED_TIME)) {
          throw new SQLParserException(path.toString(), "Date can only be used to time");
        }
        values.add(Long.toString(parseDateExpression(constant.dateExpression())));
      } else {
        values.add(constant.getText());
      }
    }
    return new InOperator(ctx.OPERATOR_IN().getSymbol().getType(), path, not, values);
  }

  private FilterOperator parseBasicFunctionOperator(PredicateContext ctx, Path path) {
    BasicFunctionOperator basic;
    if (ctx.constant().dateExpression() != null) {
      if (!path.equals(SQLConstant.RESERVED_TIME)) {
        throw new SQLParserException(path.toString(), "Date can only be used to time");
      }
      basic = new BasicFunctionOperator(ctx.comparisonOperator().type.getType(), path,
          Long.toString(parseDateExpression(ctx.constant().dateExpression())));
    } else {
      basic = new BasicFunctionOperator(ctx.comparisonOperator().type.getType(), path,
          ctx.constant().getText());
    }
    return basic;
  }

  private Path parseSuffixPath(SuffixPathContext ctx) {
    List<NodeNameContext> nodeNames = ctx.nodeName();
    List<String> path = new ArrayList<>();
    for (NodeNameContext nodeName : nodeNames) {
      path.add(nodeName.getText());
    }
    return new Path(
        new StringContainer(path.toArray(new String[0]), TsFileConstant.PATH_SEPARATOR));
  }

  /**
   * parse time expression, which is addition and subtraction expression of duration time, now() or
   * DataTimeFormat time. <p> eg. now() + 1d - 2h </p>
   */
  private Long parseDateExpression(DateExpressionContext ctx) {
    long time;
    time = parseTimeFormat(ctx.getChild(0).getText());
    for (int i = 1; i < ctx.getChildCount(); i = i + 2) {
      if (ctx.getChild(i).getText().equals("+")) {
        time += parseDuration(ctx.getChild(i + 1).getText());
      } else {
        time -= parseDuration(ctx.getChild(i + 1).getText());
      }
    }
    return time;
  }

  /**
   * function for parsing time format.
   */
  long parseTimeFormat(String timestampStr) throws SQLParserException {
    if (timestampStr == null || timestampStr.trim().equals("")) {
      throw new SQLParserException("input timestamp cannot be empty");
    }
    long startupNano = IoTDBDescriptor.getInstance().getConfig().getStartUpNanosecond();
    if (timestampStr.equalsIgnoreCase(SQLConstant.NOW_FUNC)) {
      String timePrecision = IoTDBDescriptor.getInstance().getConfig().getTimestampPrecision();
      switch (timePrecision) {
        case "ns":
          return System.currentTimeMillis() * 1000_000
              + (System.nanoTime() - startupNano) % 1000_000;
        case "us":
          return System.currentTimeMillis() * 1000
              + (System.nanoTime() - startupNano) / 1000 % 1000;
        default:
          return System.currentTimeMillis();
      }
    }
    try {
      return DatetimeUtils.convertDatetimeStrToLong(timestampStr, zoneId);
    } catch (Exception e) {
      throw new SQLParserException(String
          .format("Input time format %s error. "
              + "Input like yyyy-MM-dd HH:mm:ss, yyyy-MM-ddTHH:mm:ss or "
              + "refer to user document for more info.", timestampStr));
    }
  }

  /**
   * for delete command, time should only have an end time.
   *
   * @param operator delete logical plan
   */
  private long parseDeleteTimeFilter(DeleteDataOperator operator) {
    FilterOperator filterOperator = operator.getFilterOperator();
    if (filterOperator.getTokenIntType() != SQLConstant.LESSTHAN
        && filterOperator.getTokenIntType() != SQLConstant.LESSTHANOREQUALTO) {
      throw new SQLParserException(
          "For delete command, where clause must be like : time < XXX or time <= XXX");
    }
    long time = Long.parseLong(((BasicFunctionOperator) filterOperator).getValue());
    if (filterOperator.getTokenIntType() == SQLConstant.LESSTHAN) {
      time = time - 1;
    }
    return time;
  }

  private void checkMetadataArgs(String dataType, String encoding, String compressor) {
    TSDataType tsDataType;
    TSEncoding tsEncoding;
    if (dataType == null) {
      throw new SQLParserException("data type cannot be null");
    }

    try {
      tsDataType = TSDataType.valueOf(dataType);
    } catch (Exception e) {
      throw new SQLParserException(String.format("data type %s not support", dataType));
    }

    if (encoding == null) {
      throw new SQLParserException("encoding type cannot be null");
    }

    try {
      tsEncoding = TSEncoding.valueOf(encoding);
    } catch (Exception e) {
      throw new SQLParserException(String.format("encoding %s is not support", encoding));
    }

    try {
      CompressionType.valueOf(compressor);
    } catch (Exception e) {
      throw new SQLParserException(String.format("compressor %s is not support", compressor));
    }

    checkDataTypeEncoding(tsDataType, tsEncoding);
  }

  private void checkDataTypeEncoding(TSDataType tsDataType, TSEncoding tsEncoding) {
    boolean throwExp = false;
    switch (tsDataType) {
      case BOOLEAN:
        if (!(tsEncoding.equals(TSEncoding.RLE) || tsEncoding.equals(TSEncoding.PLAIN))) {
          throwExp = true;
        }
        break;
      case INT32:
      case INT64:
        if (!(tsEncoding.equals(TSEncoding.RLE) || tsEncoding.equals(TSEncoding.PLAIN)
            || tsEncoding.equals(TSEncoding.TS_2DIFF))) {
          throwExp = true;
        }
        break;
      case FLOAT:
      case DOUBLE:
        if (!(tsEncoding.equals(TSEncoding.RLE) || tsEncoding.equals(TSEncoding.PLAIN)
            || tsEncoding.equals(TSEncoding.TS_2DIFF) || tsEncoding.equals(TSEncoding.GORILLA))) {
          throwExp = true;
        }
        break;
      case TEXT:
        if (!tsEncoding.equals(TSEncoding.PLAIN)) {
          throwExp = true;
        }
        break;
      default:
        throwExp = true;
    }
    if (throwExp) {
      throw new SQLParserException(
          String.format("encoding %s does not support %s", tsEncoding, tsDataType));
    }
  }

  @Override
  public void enterShowMergeStatus(ShowMergeStatusContext ctx) {
    super.enterShowMergeStatus(ctx);
    initializedOperator = new ShowMergeStatusOperator(SQLConstant.TOK_SHOW_MERGE_STATUS);
  }

  @Override
<<<<<<< HEAD
  public void enterDeletePartition(DeletePartitionContext ctx) {
    super.enterDeletePartition(ctx);
    DeletePartitionOperator deletePartitionOperator = new DeletePartitionOperator(
        SQLConstant.TOK_DELETE_PARTITION);
    deletePartitionOperator.setStorageGroupName(ctx.prefixPath().getText());
    Set<Long> idSet = new HashSet<>();
    for (TerminalNode terminalNode : ctx.INT()) {
      idSet.add(Long.parseLong(terminalNode.getText()));
    }
    deletePartitionOperator.setPartitionIds(idSet);
    initializedOperator = deletePartitionOperator;
=======
  public void enterCreateSnapshot(CreateSnapshotContext ctx) {
    super.enterCreateSnapshot(ctx);
    initializedOperator = new CreateSnapshotOperator(SQLConstant.TOK_CREATE_SCHEMA_SNAPSHOT);
>>>>>>> 903fee09
  }
}<|MERGE_RESOLUTION|>--- conflicted
+++ resolved
@@ -1625,7 +1625,6 @@
   }
 
   @Override
-<<<<<<< HEAD
   public void enterDeletePartition(DeletePartitionContext ctx) {
     super.enterDeletePartition(ctx);
     DeletePartitionOperator deletePartitionOperator = new DeletePartitionOperator(
@@ -1637,10 +1636,11 @@
     }
     deletePartitionOperator.setPartitionIds(idSet);
     initializedOperator = deletePartitionOperator;
-=======
+  }
+
+  @Override
   public void enterCreateSnapshot(CreateSnapshotContext ctx) {
     super.enterCreateSnapshot(ctx);
     initializedOperator = new CreateSnapshotOperator(SQLConstant.TOK_CREATE_SCHEMA_SNAPSHOT);
->>>>>>> 903fee09
   }
 }