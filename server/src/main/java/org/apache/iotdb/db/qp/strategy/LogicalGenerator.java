/*
 * Licensed to the Apache Software Foundation (ASF) under one
 * or more contributor license agreements.  See the NOTICE file
 * distributed with this work for additional information
 * regarding copyright ownership.  The ASF licenses this file
 * to you under the Apache License, Version 2.0 (the
 * "License"); you may not use this file except in compliance
 * with the License.  You may obtain a copy of the License at
 *
 *     http://www.apache.org/licenses/LICENSE-2.0
 *
 * Unless required by applicable law or agreed to in writing,
 * software distributed under the License is distributed on an
 * "AS IS" BASIS, WITHOUT WARRANTIES OR CONDITIONS OF ANY
 * KIND, either express or implied.  See the License for the
 * specific language governing permissions and limitations
 * under the License.
 */
package org.apache.iotdb.db.qp.strategy;

import org.antlr.runtime.Token;
import org.apache.iotdb.db.conf.IoTDBDescriptor;
import org.apache.iotdb.db.exception.ArgsErrorException;
import org.apache.iotdb.db.exception.MetadataErrorException;
import org.apache.iotdb.db.exception.qp.IllegalASTFormatException;
import org.apache.iotdb.db.exception.qp.LogicalOperatorException;
import org.apache.iotdb.db.exception.qp.QueryProcessorException;
import org.apache.iotdb.db.qp.constant.DatetimeUtils;
import org.apache.iotdb.db.qp.constant.SQLConstant;
import org.apache.iotdb.db.qp.constant.TqlParserConstant;
import org.apache.iotdb.db.qp.logical.RootOperator;
import org.apache.iotdb.db.qp.logical.crud.*;
import org.apache.iotdb.db.qp.logical.sys.*;
import org.apache.iotdb.db.query.fill.IFill;
import org.apache.iotdb.db.query.fill.LinearFill;
import org.apache.iotdb.db.query.fill.PreviousFill;
import org.apache.iotdb.db.sql.parse.AstNode;
import org.apache.iotdb.db.sql.parse.Node;
import org.apache.iotdb.db.sql.parse.TqlParser;
import org.apache.iotdb.tsfile.common.conf.TSFileDescriptor;
import org.apache.iotdb.tsfile.common.constant.TsFileConstant;
import org.apache.iotdb.tsfile.file.metadata.enums.CompressionType;
import org.apache.iotdb.tsfile.file.metadata.enums.TSDataType;
import org.apache.iotdb.tsfile.file.metadata.enums.TSEncoding;
import org.apache.iotdb.tsfile.read.common.Path;
import org.apache.iotdb.tsfile.utils.Pair;
import org.apache.iotdb.tsfile.utils.StringContainer;

import java.time.ZoneId;
import java.util.*;

import static org.apache.iotdb.db.qp.constant.SQLConstant.LESSTHAN;
import static org.apache.iotdb.db.qp.constant.SQLConstant.LESSTHANOREQUALTO;

/**
 * This class receives an AstNode and transform it to an operator which is a logical plan.
 */
public class LogicalGenerator {

  private static final String ERR_INCORRECT_AUTHOR_COMMAND = "illegal ast tree in grant author "
          + "command, please check you SQL statement";

  private RootOperator initializedOperator = null;
  private ZoneId zoneId;

  public LogicalGenerator(ZoneId zoneId) {
    this.zoneId = zoneId;
  }

  public RootOperator getLogicalPlan(AstNode astNode)
          throws QueryProcessorException, ArgsErrorException, MetadataErrorException {
    analyze(astNode);
    return initializedOperator;
  }

  /**
   * input an astNode parsing by {@code antlr} and analyze it.
   *
   * @throws QueryProcessorException exception in query process
   * @throws ArgsErrorException args error
   */
  private void analyze(AstNode astNode)
          throws QueryProcessorException, ArgsErrorException, MetadataErrorException {
    Token token = astNode.getToken();
    if (token == null) {
      throw new QueryProcessorException("given token is null");
    }
    int tokenIntType = token.getType();
    switch (tokenIntType) {
      case TqlParser.TOK_INSERT:
        analyzeInsert(astNode);
        return;
      case TqlParser.TOK_SELECT:
        analyzeSelectedPath(astNode);
        return;
      case TqlParser.TOK_FROM:
        analyzeFrom(astNode);
        return;
      case TqlParser.TOK_WHERE:
        analyzeWhere(astNode);
        return;
      case TqlParser.TOK_GROUPBY:
        analyzeGroupBy(astNode);
        return;
      case TqlParser.TOK_FILL:
        analyzeFill(astNode);
        return;
      case TqlParser.TOK_ALTER:
        analyzeAuthorAlter(astNode);
        return;
      case TqlParser.TOK_UPDATE:
        analyzeUpdate(astNode);
        return;
      case TqlParser.TOK_DELETE:
        switch (astNode.getChild(0).getType()) {
          case TqlParser.TOK_TIMESERIES:
            analyzeMetadataDelete(astNode);
            break;
          case TqlParser.TOK_LABEL:
            analyzePropertyDeleteLabel(astNode);
            break;
          case TqlParser.TOK_STORAGEGROUP:
            analyzeMetaDataDeleteFileLevel(astNode);
            break;
          default:
            analyzeDelete(astNode);
            break;
        }
        return;
      case TqlParser.TOK_SET:
        analyzeMetadataSetFileLevel(astNode);
        return;
      case TqlParser.TOK_ADD:
        analyzePropertyAddLabel(astNode);
        return;
      case TqlParser.TOK_LINK:
        analyzePropertyLink(astNode);
        return;
      case TqlParser.TOK_UNLINK:
        analyzePropertyUnLink(astNode);
        return;
      case TqlParser.TOK_CREATE:
        switch (astNode.getChild(0).getType()) {
          case TqlParser.TOK_USER:
          case TqlParser.TOK_ROLE:
            analyzeAuthorCreate(astNode);
            break;
          case TqlParser.TOK_PATH:
            analyzeMetadataCreate(astNode);
            break;
          case TqlParser.TOK_PROPERTY:
            analyzePropertyCreate(astNode);
            break;
          default:
            break;
        }
        return;
      case TqlParser.TOK_DROP:
        switch (astNode.getChild(0).getType()) {
          case TqlParser.TOK_USER:
          case TqlParser.TOK_ROLE:
            analyzeAuthorDrop(astNode);
            break;
          default:
            break;
        }
        return;
      case TqlParser.TOK_GRANT:
        analyzeAuthorGrant(astNode);
        return;
      case TqlParser.TOK_GRANT_WATERMARK_EMBEDDING:
        analyzeWatermarkEmbedding(astNode, SQLConstant.TOK_GRANT_WATERMARK_EMBEDDING);
        return;
      case TqlParser.TOK_REVOKE_WATERMARK_EMBEDDING:
        analyzeWatermarkEmbedding(astNode, SQLConstant.TOK_REVOKE_WATERMARK_EMBEDDING);
        return;
      case TqlParser.TOK_REVOKE:
        analyzeAuthorRevoke(astNode);
        return;
      case TqlParser.TOK_LOAD:
        analyzeDataLoad(astNode);
        return;
      case TqlParser.TOK_QUERY:
        // for TqlParser.TOK_QUERY might appear in both query and insert
        // command. Thus, do
        // nothing and call analyze() with children nodes recursively.
        initializedOperator = new QueryOperator(SQLConstant.TOK_QUERY);
        break;
      case TqlParser.TOK_LIST:
        analyzeList(astNode);
        return;
      case TqlParser.TOK_LIMIT:
        analyzeLimit(astNode);
        return;
      case TqlParser.TOK_SLIMIT:
        analyzeSlimit(astNode);
        return;
      case TqlParser.TOK_SOFFSET:
        analyzeSoffset(astNode);
        return;
      case TqlParser.TOK_GROUPBY_DEVICE:
        ((QueryOperator) initializedOperator).setGroupByDevice(true);
        return;
      default:
        throw new QueryProcessorException("Not supported TqlParser type " + token.getText());
    }
    for (Node node : astNode.getChildren()) {
      analyze((AstNode) node);
    }
  }

  private void analyzeSlimit(AstNode astNode) throws LogicalOperatorException {
    AstNode unit = astNode.getChild(0);
    int seriesLimit;
    try {
      seriesLimit = Integer.parseInt(unit.getText().trim());
    } catch (NumberFormatException e) {
      throw new LogicalOperatorException("SLIMIT <SN>: SN should be Int32.");
    }
    if (seriesLimit <= 0) {
      // seriesLimit is ensured to be a non negative integer after the lexical examination,
      // and seriesLimit is further required to be a positive integer here.
      throw new LogicalOperatorException(
              "SLIMIT <SN>: SN must be a positive integer and can not be zero.");
    }
    ((QueryOperator) initializedOperator).setSeriesLimit(seriesLimit);
  }

  private void analyzeSoffset(AstNode astNode) throws LogicalOperatorException {
    AstNode unit = astNode.getChild(0);
    try {
      // NOTE seriesOffset is ensured to be a non negative integer after the lexical examination.
      ((QueryOperator) initializedOperator)
              .setSeriesOffset(Integer.parseInt(unit.getText().trim()));
    } catch (NumberFormatException e) {
      throw new LogicalOperatorException("SOFFSET <SOFFSETValue>: SOFFSETValue should be Int32.");
    }
  }

  private void analyzeLimit(AstNode astNode) throws LogicalOperatorException {
    AstNode unit = astNode.getChild(0);
    int rowsLimit;
    try {
      rowsLimit = Integer.parseInt(unit.getText().trim());
    } catch (NumberFormatException e) {
      throw new LogicalOperatorException("LIMIT <N>: N should be Int32.");
    }
    if (rowsLimit <= 0) {
      // rowsLimit is ensured to be a non negative integer after the lexical examination,
      // and rowsLimit is further required to be a positive integer here.
      throw new LogicalOperatorException(
              "LIMIT <N>: N must be a positive integer and can not be zero.");
    }
  }

  private void analyzeList(AstNode astNode) {
    int childrenSize = astNode.getChildren().size();
    if (childrenSize == 1) {
      // list users or roles
      analyzeSimpleList(astNode);
    } else if (childrenSize == 3) {
      // list privileges of user/role, roles of a user, users of a role
      analyzeComplexList(astNode);
    }
  }

  private void analyzeSimpleList(AstNode astNode) {
    int tokenType = astNode.getChild(0).getType();
    if (tokenType == TqlParser.TOK_USER) {
      // list all users
      initializedOperator = new AuthorOperator(SQLConstant.TOK_LIST,
              AuthorOperator.AuthorType.LIST_USER);
    } else if (tokenType == TqlParser.TOK_ROLE) {
      // list all roles
      initializedOperator = new AuthorOperator(SQLConstant.TOK_LIST,
              AuthorOperator.AuthorType.LIST_ROLE);
    }
  }

  private void analyzeComplexList(AstNode astNode) {
    int tokenType = astNode.getChild(1).getType();
    if (tokenType == TqlParser.TOK_USER) {
      // list user privileges on seriesPath
      AuthorOperator operator = new AuthorOperator(SQLConstant.TOK_LIST,
              AuthorOperator.AuthorType.LIST_USER_PRIVILEGE);
      initializedOperator = operator;
      operator.setUserName(astNode.getChild(1).getChild(0).getText());
      operator.setNodeNameList(parsePath(astNode.getChild(2)));
    } else if (tokenType == TqlParser.TOK_ROLE) {
      // list role privileges on seriesPath
      AuthorOperator operator = new AuthorOperator(SQLConstant.TOK_LIST,
              AuthorOperator.AuthorType.LIST_ROLE_PRIVILEGE);
      initializedOperator = operator;
      operator.setRoleName(astNode.getChild(1).getChild(0).getText());
      operator.setNodeNameList(parsePath(astNode.getChild(2)));
    } else if (tokenType == TqlParser.TOK_ALL) {
      tokenType = astNode.getChild(0).getType();
      if (tokenType == TqlParser.TOK_PRIVILEGES) {
        tokenType = astNode.getChild(2).getType();
        if (tokenType == TqlParser.TOK_USER) {
          // list all privileges of a user
          AuthorOperator operator = new AuthorOperator(SQLConstant.TOK_LIST,
                  AuthorOperator.AuthorType.LIST_USER_PRIVILEGE);
          initializedOperator = operator;
          operator.setUserName(astNode.getChild(2).getChild(0).getText());
        } else if (tokenType == TqlParser.TOK_ROLE) {
          // list all privileges of a role
          AuthorOperator operator = new AuthorOperator(SQLConstant.TOK_LIST,
                  AuthorOperator.AuthorType.LIST_ROLE_PRIVILEGE);
          initializedOperator = operator;
          operator.setRoleName(astNode.getChild(2).getChild(0).getText());
        }
      } else {
        tokenType = astNode.getChild(2).getType();
        if (tokenType == TqlParser.TOK_USER) {
          // list all roles of a user
          AuthorOperator operator = new AuthorOperator(SQLConstant.TOK_LIST,
                  AuthorOperator.AuthorType.LIST_USER_ROLES);
          initializedOperator = operator;
          operator.setUserName(astNode.getChild(2).getChild(0).getText());
        } else if (tokenType == TqlParser.TOK_ROLE) {
          // list all users of a role
          AuthorOperator operator = new AuthorOperator(SQLConstant.TOK_LIST,
                  AuthorOperator.AuthorType.LIST_ROLE_USERS);
          initializedOperator = operator;
          operator.setRoleName(astNode.getChild(2).getChild(0).getText());
        }
      }
    }
  }


  private void analyzePropertyCreate(AstNode astNode) {
    PropertyOperator propertyOperator = new PropertyOperator(SQLConstant.TOK_PROPERTY_CREATE,
            PropertyOperator.PropertyType.ADD_TREE);
    propertyOperator.setPropertyPath(new Path(astNode.getChild(0).getChild(0).getText()));
    initializedOperator = propertyOperator;
  }

  private void analyzePropertyAddLabel(AstNode astNode) {
    PropertyOperator propertyOperator = new PropertyOperator(SQLConstant.TOK_PROPERTY_ADD_LABEL,
            PropertyOperator.PropertyType.ADD_PROPERTY_LABEL);
    Path propertyLabel = parsePropertyAndLabel(astNode, 0);
    propertyOperator.setPropertyPath(propertyLabel);
    initializedOperator = propertyOperator;
  }

  private void analyzePropertyDeleteLabel(AstNode astNode) {
    PropertyOperator propertyOperator = new PropertyOperator(SQLConstant.TOK_PROPERTY_DELETE_LABEL,
            PropertyOperator.PropertyType.DELETE_PROPERTY_LABEL);
    Path propertyLabel = parsePropertyAndLabel(astNode, 0);
    propertyOperator.setPropertyPath(propertyLabel);
    initializedOperator = propertyOperator;
  }

  private Path parsePropertyAndLabel(AstNode astNode, int startIndex) {
    String label = astNode.getChild(startIndex).getChild(0).getText();
    String property = astNode.getChild(startIndex + 1).getChild(0).getText();
    return new Path(new String[]{property, label});
  }

  private void analyzePropertyLink(AstNode astNode) {
    PropertyOperator propertyOperator = new PropertyOperator(SQLConstant.TOK_PROPERTY_LINK,
            PropertyOperator.PropertyType.ADD_PROPERTY_TO_METADATA);
    Path metaPath = parsePath(astNode.getChild(0));
    propertyOperator.setMetadataPath(metaPath);
    Path propertyLabel = parsePropertyAndLabel(astNode, 1);
    propertyOperator.setPropertyPath(propertyLabel);
    initializedOperator = propertyOperator;
  }

  private void analyzePropertyUnLink(AstNode astNode) {
    PropertyOperator propertyOperator = new PropertyOperator(SQLConstant.TOK_PROPERTY_UNLINK,
            PropertyOperator.PropertyType.DEL_PROPERTY_FROM_METADATA);
    Path metaPath = parsePath(astNode.getChild(0));
    propertyOperator.setMetadataPath(metaPath);
    Path propertyLabel = parsePropertyAndLabel(astNode, 1);
    propertyOperator.setPropertyPath(propertyLabel);
    initializedOperator = propertyOperator;
  }

  private void analyzeMetadataCreate(AstNode astNode) throws MetadataErrorException {
    Path series = parsePath(astNode.getChild(0));
    AstNode paramNode = astNode.getChild(1);
    String dataType = paramNode.getChild(0).getChild(0).getText().toUpperCase();
    String encodingType = paramNode.getChild(1).getChild(0).getText().toUpperCase();
    String compressor;
    int offset = 2;
    if (paramNode.getChildren().size() > offset
        && paramNode.getChild(offset).getToken().getText().equals("TOK_COMPRESSOR")) {
      compressor = cascadeChildrenText(paramNode.getChild(offset).getChild(0)).toUpperCase();
      offset++;
    } else {
      compressor = TSFileDescriptor.getInstance().getConfig().getCompressor().toUpperCase();
    }
    checkMetadataArgs(dataType, encodingType, compressor);
    Map<String, String> props = new HashMap<>(paramNode.getChildCount() - offset + 1, 1);
    while (offset < paramNode.getChildCount()) {
      AstNode node = paramNode.getChild(offset++);
      props.put(node.getChild(0).getText().toLowerCase(), cascadeChildrenText(node.getChild(1)));
    }
    MetadataOperator metadataOperator = new MetadataOperator(SQLConstant.TOK_METADATA_CREATE,
            MetadataOperator.NamespaceType.ADD_PATH);
    metadataOperator.setPath(series);
    metadataOperator.setDataType(TSDataType.valueOf(dataType));
    metadataOperator.setEncoding(TSEncoding.valueOf(encodingType));
    metadataOperator.setProps(props);
    metadataOperator.setCompressor(CompressionType.valueOf(compressor));
    initializedOperator = metadataOperator;
  }

  private void analyzeMetadataDelete(AstNode astNode) {
    List<Path> deletePaths = new ArrayList<>();
    for (int i = 0; i < astNode.getChild(0).getChildCount(); i++) {
      deletePaths.add(parsePath(astNode.getChild(0).getChild(i)));
    }
    MetadataOperator metadataOperator = new MetadataOperator(SQLConstant.TOK_METADATA_DELETE,
            MetadataOperator.NamespaceType.DELETE_PATH);
    metadataOperator.setDeletePathList(deletePaths);
    initializedOperator = metadataOperator;
  }

  private void analyzeMetadataSetFileLevel(AstNode astNode) {
    MetadataOperator metadataOperator = new MetadataOperator(
            SQLConstant.TOK_METADATA_SET_FILE_LEVEL,
            MetadataOperator.NamespaceType.SET_STORAGE_GROUP);
    Path path = parsePath(astNode.getChild(0).getChild(0));
    metadataOperator.setPath(path);
    initializedOperator = metadataOperator;
  }

  private void analyzeMetaDataDeleteFileLevel(AstNode astNode){
    List<Path> deletePaths = new ArrayList<>();
    for (int i = 0; i < astNode.getChild(0).getChildCount(); i++) {
      deletePaths.add(parsePath(astNode.getChild(0).getChild(i)));
    }
    MetadataOperator metadataOperator = new MetadataOperator(
            SQLConstant.TOK_METADATA_DELETE_FILE_LEVEL,
            MetadataOperator.NamespaceType.DELETE_STORAGE_GROUP);
    metadataOperator.setDeletePathList(deletePaths);
    initializedOperator = metadataOperator;
  }

  private void analyzeInsert(AstNode astNode) throws QueryProcessorException {
    InsertOperator insertOp = new InsertOperator(SQLConstant.TOK_INSERT);
    initializedOperator = insertOp;
    analyzeSelectedPath(astNode.getChild(0));
    long timestamp;
    try {
      AstNode timeValue = astNode.getChild(2).getChild(0);
      if (timeValue.getType() == TqlParser.TOK_DATETIME) {
        timestamp = Long.valueOf(parseTokenTime(timeValue));
      } else {
        timestamp = Long.valueOf(astNode.getChild(2).getChild(0).getText());
      }
    } catch (NumberFormatException e) {
      throw new LogicalOperatorException(
              "need a long value in insert clause, but given:" + astNode.getChild(2).getChild(0)
                      .getText());
    }
    if (astNode.getChild(1).getChildCount() != astNode.getChild(2).getChildCount()) {
      throw new QueryProcessorException(
              "number of measurement is NOT EQUAL TO the number of values");
    }
    insertOp.setTime(timestamp);
    String[] measurementList = new String[astNode.getChild(1).getChildCount() - 1];
    for (int i = 1; i < astNode.getChild(1).getChildCount(); i++) {
      measurementList[i - 1] = astNode.getChild(1).getChild(i).getText();
    }
    insertOp.setMeasurementList(measurementList);

    AstNode valueKey = astNode.getChild(2);
    String[] valueList = new String[valueKey.getChildCount() - 1];
    for (int i = 1; i < valueKey.getChildCount(); i++) {
      AstNode node = valueKey.getChild(i);
      valueList[i - 1] = cascadeChildrenText(node);
    }
    insertOp.setValueList(valueList);
  }

  private void analyzeUpdate(AstNode astNode) throws QueryProcessorException {
    if (astNode.getChildCount() > 3) {
      throw new LogicalOperatorException("UPDATE clause doesn't support multi-update yet.");
    }
    UpdateOperator updateOp = new UpdateOperator(SQLConstant.TOK_UPDATE);
    initializedOperator = updateOp;
    FromOperator fromOp = new FromOperator(TqlParser.TOK_FROM);
    fromOp.addPrefixTablePath(parsePath(astNode.getChild(0)));
    updateOp.setFromOperator(fromOp);
    SelectOperator selectOp = new SelectOperator(TqlParser.TOK_SELECT);
    selectOp.addSelectPath(parsePath(astNode.getChild(1).getChild(0)));
    updateOp.setSelectOperator(selectOp);
    updateOp.setValue(astNode.getChild(1).getChild(1).getText());
    analyzeWhere(astNode.getChild(2));
  }

  private void analyzeDelete(AstNode astNode) throws LogicalOperatorException {
    initializedOperator = new DeleteOperator(SQLConstant.TOK_DELETE);
    SelectOperator selectOp = new SelectOperator(TqlParser.TOK_SELECT);
    int selChildCount = astNode.getChildCount() - 1;
    for (int i = 0; i < selChildCount; i++) {
      AstNode child = astNode.getChild(i);
      if (child.getType() != TqlParser.TOK_PATH) {
        throw new LogicalOperatorException(
                "children FROM clause except last one must all be seriesPath like root.a.b, actual:"
                        + child.getText());
      }
      Path tablePath = parsePath(child);
      selectOp.addSelectPath(tablePath);
    }
    ((SFWOperator) initializedOperator).setSelectOperator(selectOp);
    analyzeWhere(astNode.getChild(selChildCount));
    long deleteTime = parseDeleteTimeFilter((DeleteOperator) initializedOperator);
    ((DeleteOperator) initializedOperator).setTime(deleteTime);
  }

  /**
   * for delete command, time should only have an end time.
   *
   * @param operator delete logical plan
   */
  private long parseDeleteTimeFilter(DeleteOperator operator) throws LogicalOperatorException {
    FilterOperator filterOperator = operator.getFilterOperator();
    if (!(filterOperator.isLeaf())) {
      throw new LogicalOperatorException(
              "For delete command, where clause must be like : time < XXX or time <= XXX");
    }
    if (filterOperator.getTokenIntType() != LESSTHAN
            && filterOperator.getTokenIntType() != LESSTHANOREQUALTO) {
      throw new LogicalOperatorException(
              "For delete command, where clause must be like : time < XXX or time <= XXX");
    }
    long time = Long.parseLong(((BasicFunctionOperator) filterOperator).getValue());
    if (filterOperator.getTokenIntType() == LESSTHAN) {
      time = time - 1;
    }
    return time;
  }

  private void analyzeFrom(AstNode node) throws LogicalOperatorException {
    int selChildCount = node.getChildCount();
    FromOperator from = new FromOperator(SQLConstant.TOK_FROM);
    for (int i = 0; i < selChildCount; i++) {
      AstNode child = node.getChild(i);
      if (child.getType() != TqlParser.TOK_PATH) {
        throw new LogicalOperatorException(
                "children FROM clause must all be seriesPath like root.a.b, actual:" + child.getText());
      }
      Path tablePath = parsePath(child);
      from.addPrefixTablePath(tablePath);
    }
    ((SFWOperator) initializedOperator).setFromOperator(from);
  }

  private void analyzeSelectedPath(AstNode astNode) throws LogicalOperatorException {
    int tokenIntType = astNode.getType();
    SelectOperator selectOp = new SelectOperator(TqlParser.TOK_SELECT);
    if (tokenIntType == TqlParser.TOK_SELECT) {
      int selChildCount = astNode.getChildCount();
      for (int i = 0; i < selChildCount; i++) {
        AstNode child = astNode.getChild(i);
        if (child.getChild(0).getType() == TqlParser.TOK_AGGREGATE) {
          AstNode cluster = child.getChild(0);
          AstNode pathChild = cluster.getChild(0);
          Path selectPath = parsePath(pathChild);
          String aggregation = cluster.getChild(1).getText();
          selectOp.addClusterPath(selectPath, aggregation);
        } else {
          Path selectPath = parsePath(child);
          selectOp.addSelectPath(selectPath);
        }
      }
    } else if (tokenIntType == TqlParser.TOK_PATH) {
      Path selectPath = parsePath(astNode);
      selectOp.addSelectPath(selectPath);
    } else {
      throw new LogicalOperatorException(
              "children SELECT clause must all be seriesPath like root.a.b, actual:" + astNode.dump());
    }
    ((SFWOperator) initializedOperator).setSelectOperator(selectOp);
  }

  private void analyzeWhere(AstNode astNode) throws LogicalOperatorException {
    if (astNode.getType() != TqlParser.TOK_WHERE) {
      throw new LogicalOperatorException(
              "given node is not WHERE! please check whether SQL statement is correct.");
    }
    if (astNode.getChildCount() != 1) {
      throw new LogicalOperatorException("where clause has" + astNode.getChildCount()
              + " child, please check whether SQL grammar is correct.");
    }
    FilterOperator whereOp = new FilterOperator(SQLConstant.TOK_WHERE);
    AstNode child = astNode.getChild(0);
    analyzeWhere(child, child.getType(), whereOp);
    ((SFWOperator) initializedOperator).setFilterOperator(whereOp.getChildren().get(0));
  }

  private void analyzeWhere(AstNode ast, int tokenIntType, FilterOperator filterOp)
          throws LogicalOperatorException {
    int childCount = ast.getChildCount();
    switch (tokenIntType) {
      case TqlParser.OPERATOR_NOT:
        if (childCount != 1) {
          throw new LogicalOperatorException(
                  "parsing where clause failed: NOT operator requries one param");
        }
        FilterOperator notOp = new FilterOperator(SQLConstant.KW_NOT);
        filterOp.addChildOperator(notOp);
        AstNode childAstNode = ast.getChild(0);
        int childNodeTokenType = childAstNode.getToken().getType();
        analyzeWhere(childAstNode, childNodeTokenType, notOp);
        break;
      case TqlParser.OPERATOR_AND:
      case TqlParser.OPERATOR_OR:
        if (childCount != 2) {
          throw new LogicalOperatorException(
                  "parsing where clause failed! node has " + childCount + " paramter.");
        }
        FilterOperator binaryOp = new FilterOperator(
                TqlParserConstant.getTSTokenIntType(tokenIntType));
        filterOp.addChildOperator(binaryOp);
        for (int i = 0; i < childCount; i++) {
          childAstNode = ast.getChild(i);
          childNodeTokenType = childAstNode.getToken().getType();
          analyzeWhere(childAstNode, childNodeTokenType, binaryOp);
        }
        break;
      case TqlParser.OPERATOR_LT:
      case TqlParser.OPERATOR_LTE:
      case TqlParser.OPERATOR_EQ:
//      case TqlParser.EQUAL_NS:
      case TqlParser.OPERATOR_GT:
      case TqlParser.OPERATOR_GTE:
      case TqlParser.OPERATOR_NEQ:
        Pair<Path, String> pair = parseLeafNode(ast);
        BasicFunctionOperator basic = new BasicFunctionOperator(
                TqlParserConstant.getTSTokenIntType(tokenIntType),
                pair.left, pair.right);
        filterOp.addChildOperator(basic);
        break;
      default:
        throw new LogicalOperatorException("unsupported token:" + tokenIntType);
    }
  }

  private void analyzeGroupBy(AstNode astNode) throws LogicalOperatorException {
    SelectOperator selectOp = ((QueryOperator) initializedOperator).getSelectOperator();

    if (selectOp.getSuffixPaths().size() != selectOp.getAggregations().size()) {
      throw new LogicalOperatorException(
              "Group by must bind each seriesPath with an aggregation function");
    }
    ((QueryOperator) initializedOperator).setGroupBy(true);
    int childCount = astNode.getChildCount();

    // parse timeUnit
    AstNode unit = astNode.getChild(0);
    long value = parseTimeUnit(unit);
    ((QueryOperator) initializedOperator).setUnit(value);

    // parse show intervals
    AstNode intervalsNode = astNode.getChild(childCount - 1);
    int intervalCount = intervalsNode.getChildCount();
    List<Pair<Long, Long>> intervals = new ArrayList<>();
    AstNode intervalNode;
    long startTime;
    long endTime;
    for (int i = 0; i < intervalCount; i++) {
      intervalNode = intervalsNode.getChild(i);
      AstNode startNode = intervalNode.getChild(0);
      if (startNode.getType() == TqlParser.TOK_DATETIME) {
        startTime = Long.valueOf(parseTokenTime(startNode));
      } else {
        startTime = Long.valueOf(startNode.getText());
      }
      AstNode endNode = intervalNode.getChild(1);
      if (endNode.getType() == TqlParser.TOK_DATETIME) {
        endTime = Long.valueOf(parseTokenTime(endNode));
      } else {
        endTime = Long.valueOf(endNode.getText());
      }
      intervals.add(new Pair<>(startTime, endTime));
    }

    ((QueryOperator) initializedOperator).setIntervals(intervals);

    // parse time origin
    long originTime;
    if (childCount == 3) {
      AstNode originNode = astNode.getChild(1).getChild(0);
      if (originNode.getType() == TqlParser.TOK_DATETIME) {
        originTime = Long.valueOf(parseTokenTime(originNode));
      } else {
        originTime = Long.valueOf(originNode.getText());
      }
    } else {
      originTime = parseTimeFormat(SQLConstant.START_TIME_STR);
    }
    ((QueryOperator) initializedOperator).setOrigin(originTime);
  }

  /**
   * analyze fill type clause.
   *
   * <P>PreviousClause : PREVIOUS COMMA < ValidPreviousTime > LinearClause : LINEAR COMMA <
   * ValidPreviousTime > COMMA < ValidBehindTime >
   */
  private void analyzeFill(AstNode node) throws LogicalOperatorException {
    FilterOperator filterOperator = ((SFWOperator) initializedOperator).getFilterOperator();
    if (!filterOperator.isLeaf() || filterOperator.getTokenIntType() != SQLConstant.EQUAL) {
      throw new LogicalOperatorException("Only \"=\" can be used in fill function");
    }

    Map<TSDataType, IFill> fillTypes = new EnumMap<>(TSDataType.class);
    int childNum = node.getChildCount();
    for (int i = 0; i < childNum; i++) {
      AstNode childNode = node.getChild(i);
      TSDataType dataType = parseTypeNode(childNode.getChild(0));
      AstNode fillTypeNode = childNode.getChild(1);
      switch (fillTypeNode.getType()) {
        case TqlParser.TOK_LINEAR:
          checkTypeFill(dataType, TqlParser.TOK_LINEAR);
          if (fillTypeNode.getChildCount() == 2) {
            long beforeRange = parseTimeUnit(fillTypeNode.getChild(0));
            long afterRange = parseTimeUnit(fillTypeNode.getChild(1));
            fillTypes.put(dataType, new LinearFill(beforeRange, afterRange));
          } else if (fillTypeNode.getChildCount() == 0) {
            fillTypes.put(dataType, new LinearFill(-1, -1));
          } else {
            throw new LogicalOperatorException(
                    "Linear fill type must have 0 or 2 valid time ranges");
          }
          break;
        case TqlParser.TOK_PREVIOUS:
          checkTypeFill(dataType, TqlParser.TOK_PREVIOUS);
          if (fillTypeNode.getChildCount() == 1) {
            long preRange = parseTimeUnit(fillTypeNode.getChild(0));
            fillTypes.put(dataType, new PreviousFill(preRange));
          } else if (fillTypeNode.getChildCount() == 0) {
            fillTypes.put(dataType, new PreviousFill(-1));
          } else {
            throw new LogicalOperatorException(
                    "Previous fill type must have 0 or 1 valid time range");
          }
          break;
        default:
          break;
      }
    }

    ((QueryOperator) initializedOperator).setFillTypes(fillTypes);
    ((QueryOperator) initializedOperator).setFill(true);
  }

  private void checkTypeFill(TSDataType dataType, int type) throws LogicalOperatorException {
    switch (dataType) {
      case INT32:
      case INT64:
      case FLOAT:
      case DOUBLE:
        if (type != TqlParser.TOK_LINEAR && type != TqlParser.TOK_PREVIOUS) {
          throw new LogicalOperatorException(
                  String.format("type %s cannot use %s fill function", dataType,
                          TqlParser.tokenNames[type]));
        }
        return;
      case BOOLEAN:
      case TEXT:
        if (type != TqlParser.TOK_PREVIOUS) {
          throw new LogicalOperatorException(
                  String.format("type %s cannot use %s fill function", dataType,
                          TqlParser.tokenNames[type]));
        }
        return;
      default:
        break;
    }
  }

  /**
   * parse datatype node.
   */
  private TSDataType parseTypeNode(AstNode typeNode) throws LogicalOperatorException {
    String type = typeNode.getText().toLowerCase();
    switch (type) {
      case "int32":
        return TSDataType.INT32;
      case "int64":
        return TSDataType.INT64;
      case "float":
        return TSDataType.FLOAT;
      case "double":
        return TSDataType.DOUBLE;
      case "boolean":
        return TSDataType.BOOLEAN;
      case "text":
        return TSDataType.TEXT;
      default:
        throw new LogicalOperatorException("not a valid fill type : " + type);
    }
  }

  private long parseTimeUnit(AstNode node) throws LogicalOperatorException {
    long timeInterval = parseTokenDuration(node);
    if (timeInterval <= 0) {
      throw new LogicalOperatorException("Interval must more than 0.");
    }
    return timeInterval;
  }

  private Pair<Path, String> parseLeafNode(AstNode node) throws LogicalOperatorException {
    if (node.getChildCount() != 2) {
      throw new LogicalOperatorException(
              "error format in SQL statement, please check whether SQL statement is correct.");
    }
    AstNode col = node.getChild(0);
    if (col.getType() != TqlParser.TOK_PATH) {
      throw new LogicalOperatorException(
              "error format in SQL statement, please check whether SQL statement is correct.");
    }
    Path seriesPath = parsePath(col);
    AstNode rightKey = node.getChild(1);
    String seriesValue;
    if(rightKey.getChild(0).getType() == TqlParser.TOK_DATETIME){
      if (!seriesPath.equals(SQLConstant.RESERVED_TIME)) {
        throw new LogicalOperatorException("Date can only be used to time");
      }
<<<<<<< HEAD
      seriesValue = parseTokenTime(rightKey) + "";
    } else if (rightKey.getType() == TSParser.TOK_FLOAT_COMB) {
      seriesValue = parseTokens(rightKey);
    } else if (rightKey.getType() == TSParser.TOK_DATE_EXPR) {
      seriesValue = parseTokenDataExpresssion(rightKey.getChild(0)) + "";
    } else {
      seriesValue = rightKey.getText();
=======
      seriesValue = parseTokenTime(rightKey.getChild(0));
    }else{
      seriesValue = cascadeChildrenText(rightKey);
>>>>>>> d0d42222
    }
    return new Pair<>(seriesPath, seriesValue);
  }

<<<<<<< HEAD
  private Long parseTokenDataExpresssion(AstNode astNode) throws LogicalOperatorException {
    if (astNode.getType() == TSParser.PLUS) {
      return parseTokenDataExpresssion(astNode.getChild(0)) + parseTokenDataExpresssion(
          astNode.getChild(1));
    } else if (astNode.getType() == TSParser.MINUS) {
      return parseTokenDataExpresssion(astNode.getChild(0)) - parseTokenDataExpresssion(
          astNode.getChild(1));
    } else {
      return parseTokenTime(astNode);
    }
  }

  private Long parseTokenTime(AstNode astNode) throws LogicalOperatorException {
    if (astNode.getType() == TSParser.TOK_DURATION) {
      return parseTokenDuration(astNode);
    }
    return parseTimeFormat(parseTokens(astNode));
  }

  private Long parseTokenDuration(AstNode astNode) throws LogicalOperatorException {
    String durationStr = parseTokens(astNode);
    String timestampPrecision = IoTDBDescriptor.getInstance().getConfig().getTimestampPrecision();

    long total = 0;
    long tmp = 0;
    for (int i = 0; i < durationStr.length(); i++) {
      char ch = durationStr.charAt(i);
      if (Character.isDigit(ch)) {
        tmp *= 10;
        tmp += (ch - '0');
      } else {
        String unit = durationStr.charAt(i) + "";
        if (i + 1 < durationStr.length() && !Character.isDigit(durationStr.charAt(i + 1))) {
          i++;
          unit += durationStr.charAt(i);
        }
        total += DatetimeUtils
            .convertDurationStrToLong(tmp, unit.toLowerCase(), timestampPrecision);
        tmp = 0;
      }
    }
    return total;
=======
  private String parseTokenTime(AstNode astNode) throws LogicalOperatorException {
    return parseTimeFormat(cascadeChildrenText(astNode)) + "";
>>>>>>> d0d42222
  }

  private String cascadeChildrenText(AstNode astNode) {
    StringContainer sc = new StringContainer();
    for(Node n : astNode.getChildren()){
      sc.addTail(((AstNode)n).getText());
    }
    return sc.toString();
  }

  /**
   * function for parsing time format.
   */
  public long parseTimeFormat(String timestampStr) throws LogicalOperatorException {
    if (timestampStr == null || timestampStr.trim().equals("")) {
      throw new LogicalOperatorException("input timestamp cannot be empty");
    }
    if (timestampStr.equalsIgnoreCase(SQLConstant.NOW_FUNC)) {
      return System.currentTimeMillis();
    }
    try {
      return DatetimeUtils.convertDatetimeStrToLong(timestampStr, zoneId);
    } catch (Exception e) {
      throw new LogicalOperatorException(String
              .format("Input time format %s error. "
                      + "Input like yyyy-MM-dd HH:mm:ss, yyyy-MM-ddTHH:mm:ss or "
                      + "refer to user document for more info.", timestampStr));
    }
  }

  private Path parsePath(AstNode node) {
    int childCount = node.getChildCount();
    String[] path;

    if (childCount == 1 && node.getChild(0).getType() == TqlParser.TOK_ROOT) {
      AstNode childNode = node.getChild(0);
      childCount = childNode.getChildCount();
      path = new String[childCount + 1];
      path[0] = SQLConstant.ROOT;
      for (int i = 0; i < childCount; i++) {
        path[i + 1] = childNode.getChild(i).getText();
      }
    } else {
      path = new String[childCount];
      for (int i = 0; i < childCount; i++) {
        path[i] = node.getChild(i).getText();
      }
    }
    return new Path(new StringContainer(path, TsFileConstant.PATH_SEPARATOR));
  }

  private String removeStringQuote(String src) throws IllegalASTFormatException {
    if (src.length() < 3 || src.charAt(0) != '\'' || src.charAt(src.length() - 1) != '\'') {
      throw new IllegalASTFormatException("error format for string with quoto:" + src);
    }
    return src.substring(1, src.length() - 1);
  }

  private void analyzeDataLoad(AstNode astNode) throws IllegalASTFormatException {
    int childCount = astNode.getChildCount();
    // node seriesPath should have more than one level and first node level must
    // be root
    // if (childCount < 3 ||
    // !SQLConstant.ROOT.equals(astNode.getChild(1).getText().toLowerCase()))
    if (childCount < 3 || !SQLConstant.ROOT.equals(astNode.getChild(1).getText())) {
      throw new IllegalASTFormatException("data load command: child count < 3\n" + astNode.dump());
    }
    String csvPath = astNode.getChild(0).getText();
    if (csvPath.length() < 3 || csvPath.charAt(0) != '\''
            || csvPath.charAt(csvPath.length() - 1) != '\'') {
      throw new IllegalASTFormatException("data load: error format csvPath:" + csvPath);
    }
    StringContainer sc = new StringContainer(TsFileConstant.PATH_SEPARATOR);
    sc.addTail(SQLConstant.ROOT);
    for (int i = 2; i < childCount; i++) {
      // String pathNode = astNode.getChild(i).getText().toLowerCase();
      String pathNode = astNode.getChild(i).getText();
      sc.addTail(pathNode);
    }
    initializedOperator = new LoadDataOperator(SQLConstant.TOK_DATALOAD,
            csvPath.substring(1, csvPath.length() - 1),
            sc.toString());
  }

  private void analyzeAuthorCreate(AstNode astNode) throws IllegalASTFormatException {
    int childCount = astNode.getChildCount();
    AuthorOperator authorOperator;
    if (childCount == 2) {
      // create user
      authorOperator = new AuthorOperator(SQLConstant.TOK_AUTHOR_CREATE,
              AuthorOperator.AuthorType.CREATE_USER);
      authorOperator.setUserName(astNode.getChild(0).getChild(0).getText());
      authorOperator.setPassWord(removeStringQuote(astNode.getChild(1).getChild(0).getText()));
    } else if (childCount == 1) {
      // create role
      authorOperator = new AuthorOperator(SQLConstant.TOK_AUTHOR_CREATE,
              AuthorOperator.AuthorType.CREATE_ROLE);
      authorOperator.setRoleName(astNode.getChild(0).getChild(0).getText());
    } else {
      throw new IllegalASTFormatException(
              ERR_INCORRECT_AUTHOR_COMMAND);
    }
    initializedOperator = authorOperator;
  }

  private void analyzeAuthorAlter(AstNode astNode) throws IllegalASTFormatException {
    int childCount = astNode.getChildCount();
    AuthorOperator authorOperator;
    if (childCount == 1) {
      authorOperator = new AuthorOperator(SQLConstant.TOK_AUTHOR_UPDATE_USER,
              AuthorOperator.AuthorType.UPDATE_USER);
      AstNode user = astNode.getChild(0);
      if (user.getChildCount() != 2) {
        throw new IllegalASTFormatException(
                "illegal ast tree in update password command, please check you SQL statement");
      }
      authorOperator.setUserName(user.getChild(0).getText());
      authorOperator.setNewPassword(removeStringQuote(user.getChild(1).getText()));
    } else {
      throw new IllegalASTFormatException(
              "illegal ast tree in update password command, please check you SQL statement");
    }
    initializedOperator = authorOperator;
  }

  private void analyzeAuthorDrop(AstNode astNode) throws IllegalASTFormatException {
    int childCount = astNode.getChildCount();
    AuthorOperator authorOperator;
    if (childCount == 1) {
      // drop user or role
      switch (astNode.getChild(0).getType()) {
        case TqlParser.TOK_USER:
          authorOperator = new AuthorOperator(SQLConstant.TOK_AUTHOR_DROP,
                  AuthorOperator.AuthorType.DROP_USER);
          authorOperator.setUserName(astNode.getChild(0).getChild(0).getText());
          break;
        case TqlParser.TOK_ROLE:
          authorOperator = new AuthorOperator(SQLConstant.TOK_AUTHOR_DROP,
                  AuthorOperator.AuthorType.DROP_ROLE);
          authorOperator.setRoleName(astNode.getChild(0).getChild(0).getText());
          break;
        default:
          throw new IllegalASTFormatException(
                  ERR_INCORRECT_AUTHOR_COMMAND);
      }
    } else {
      throw new IllegalASTFormatException(
              ERR_INCORRECT_AUTHOR_COMMAND);
    }
    initializedOperator = authorOperator;
  }

  private void analyzeWatermarkEmbedding(AstNode astNode, int tokenIntType) {
    int childCount = astNode.getChildCount();

    List<String> users = new ArrayList<>();
    for (int i = 0; i < childCount; i++) {
      String user = astNode.getChild(i).getText();
      users.add(user);
    }
    initializedOperator = new DataAuthOperator(tokenIntType, users);
  }

  private void analyzeAuthorGrant(AstNode astNode) throws IllegalASTFormatException {
    int childCount = astNode.getChildCount();
    AuthorOperator authorOperator;
    if (childCount == 2) {
      // grant role to user
      authorOperator = new AuthorOperator(SQLConstant.TOK_AUTHOR_GRANT,
              AuthorOperator.AuthorType.GRANT_ROLE_TO_USER);
      authorOperator.setRoleName(astNode.getChild(0).getChild(0).getText());
      authorOperator.setUserName(astNode.getChild(1).getChild(0).getText());
    } else if (childCount == 3) {
      AstNode privilegesNode = astNode.getChild(1);
      String[] privileges = new String[privilegesNode.getChildCount()];
      for (int i = 0; i < privileges.length; i++) {
        privileges[i] = removeStringQuote(privilegesNode.getChild(i).getText());
      }
      Path nodePath = parsePath(astNode.getChild(2));
      if (astNode.getChild(0).getType() == TqlParser.TOK_USER) {
        // grant user
        authorOperator = new AuthorOperator(SQLConstant.TOK_AUTHOR_GRANT,
                AuthorOperator.AuthorType.GRANT_USER);
        authorOperator.setUserName(astNode.getChild(0).getChild(0).getText());
        authorOperator.setPrivilegeList(privileges);
        authorOperator.setNodeNameList(nodePath);
      } else if (astNode.getChild(0).getType() == TqlParser.TOK_ROLE) {
        // grant role
        authorOperator = new AuthorOperator(SQLConstant.TOK_AUTHOR_GRANT,
                AuthorOperator.AuthorType.GRANT_ROLE);
        authorOperator.setRoleName(astNode.getChild(0).getChild(0).getText());
        authorOperator.setPrivilegeList(privileges);
        authorOperator.setNodeNameList(nodePath);
      } else {
        throw new IllegalASTFormatException(
                ERR_INCORRECT_AUTHOR_COMMAND);
      }
    } else {
      throw new IllegalASTFormatException(
              ERR_INCORRECT_AUTHOR_COMMAND);
    }
    initializedOperator = authorOperator;
  }

  private void analyzeAuthorRevoke(AstNode astNode) throws IllegalASTFormatException {
    int childCount = astNode.getChildCount();
    AuthorOperator authorOperator;
    if (childCount == 2) {
      // revoke role to user
      authorOperator = new AuthorOperator(SQLConstant.TOK_AUTHOR_REVOKE,
              AuthorOperator.AuthorType.REVOKE_ROLE_FROM_USER);
      authorOperator.setRoleName(astNode.getChild(0).getChild(0).getText());
      authorOperator.setUserName(astNode.getChild(1).getChild(0).getText());
    } else if (childCount == 3) {
      AstNode privilegesNode = astNode.getChild(1);
      String[] privileges = new String[privilegesNode.getChildCount()];
      for (int i = 0; i < privileges.length; i++) {
        privileges[i] = removeStringQuote(privilegesNode.getChild(i).getText());
      }
      Path nodePath = parsePath(astNode.getChild(2));
      if (astNode.getChild(0).getType() == TqlParser.TOK_USER) {
        // revoke user
        authorOperator = new AuthorOperator(SQLConstant.TOK_AUTHOR_REVOKE,
                AuthorOperator.AuthorType.REVOKE_USER);
        authorOperator.setUserName(astNode.getChild(0).getChild(0).getText());
        authorOperator.setPrivilegeList(privileges);
        authorOperator.setNodeNameList(nodePath);
      } else if (astNode.getChild(0).getType() == TqlParser.TOK_ROLE) {
        // revoke role
        authorOperator = new AuthorOperator(SQLConstant.TOK_AUTHOR_REVOKE,
                AuthorOperator.AuthorType.REVOKE_ROLE);
        authorOperator.setRoleName(astNode.getChild(0).getChild(0).getText());
        authorOperator.setPrivilegeList(privileges);
        authorOperator.setNodeNameList(nodePath);
      } else {
        throw new IllegalASTFormatException(
                ERR_INCORRECT_AUTHOR_COMMAND);
      }
    } else {
      throw new IllegalASTFormatException(
              ERR_INCORRECT_AUTHOR_COMMAND);
    }
    initializedOperator = authorOperator;
  }

  private void checkMetadataArgs(String dataType, String encoding, String compressor)
          throws MetadataErrorException {
//    final String rle = "RLE";
//    final String plain = "PLAIN";
//    final String ts2Diff = "TS_2DIFF";
//    final String bitmap = "BITMAP";
//    final String gorilla = "GORILLA";
    TSDataType tsDataType;
    TSEncoding tsEncoding;
    if (dataType == null) {
      throw new MetadataErrorException("data type cannot be null");
    }

    try {
      tsDataType = TSDataType.valueOf(dataType);
    } catch (Exception e) {
      throw new MetadataErrorException(String.format("data type %s not support", dataType));
    }

    if (encoding == null) {
      throw new MetadataErrorException("encoding type cannot be null");
    }

    try {
      tsEncoding = TSEncoding.valueOf(encoding);
    } catch (Exception e) {
      throw new MetadataErrorException(String.format("encoding %s is not support", encoding));
    }

    try {
      CompressionType.valueOf(compressor);
    } catch (Exception e) {
      throw new MetadataErrorException(String.format("compressor %s is not support", compressor));
    }

    checkDataTypeEncoding(tsDataType, tsEncoding);
  }

  private void checkDataTypeEncoding(TSDataType tsDataType, TSEncoding tsEncoding)
          throws MetadataErrorException {
    boolean throwExp = false;
    switch (tsDataType) {
      case BOOLEAN:
        if (!(tsEncoding.equals(TSEncoding.RLE) || tsEncoding.equals(TSEncoding.PLAIN))) {
          throwExp = true;
        }
        break;
      case INT32:
      case INT64:
        if (!(tsEncoding.equals(TSEncoding.RLE) || tsEncoding.equals(TSEncoding.PLAIN)
                || tsEncoding.equals(TSEncoding.TS_2DIFF))) {
          throwExp = true;
        }
        break;
      case FLOAT:
      case DOUBLE:
        if (!(tsEncoding.equals(TSEncoding.RLE) || tsEncoding.equals(TSEncoding.PLAIN)
                || tsEncoding.equals(TSEncoding.TS_2DIFF) || tsEncoding.equals(TSEncoding.GORILLA))) {
          throwExp = true;
        }
        break;
      case TEXT:
        if (!tsEncoding.equals(TSEncoding.PLAIN)) {
          throwExp = true;
        }
        break;
      default:
        throwExp = true;
    }
    if (throwExp) {
      throw new MetadataErrorException(
              String.format("encoding %s does not support %s", tsEncoding, tsDataType));
    }
  }
}<|MERGE_RESOLUTION|>--- conflicted
+++ resolved
@@ -18,6 +18,15 @@
  */
 package org.apache.iotdb.db.qp.strategy;
 
+import static org.apache.iotdb.db.qp.constant.SQLConstant.LESSTHAN;
+import static org.apache.iotdb.db.qp.constant.SQLConstant.LESSTHANOREQUALTO;
+
+import java.time.ZoneId;
+import java.util.ArrayList;
+import java.util.EnumMap;
+import java.util.HashMap;
+import java.util.List;
+import java.util.Map;
 import org.antlr.runtime.Token;
 import org.apache.iotdb.db.conf.IoTDBDescriptor;
 import org.apache.iotdb.db.exception.ArgsErrorException;
@@ -29,8 +38,20 @@
 import org.apache.iotdb.db.qp.constant.SQLConstant;
 import org.apache.iotdb.db.qp.constant.TqlParserConstant;
 import org.apache.iotdb.db.qp.logical.RootOperator;
-import org.apache.iotdb.db.qp.logical.crud.*;
-import org.apache.iotdb.db.qp.logical.sys.*;
+import org.apache.iotdb.db.qp.logical.crud.BasicFunctionOperator;
+import org.apache.iotdb.db.qp.logical.crud.DeleteOperator;
+import org.apache.iotdb.db.qp.logical.crud.FilterOperator;
+import org.apache.iotdb.db.qp.logical.crud.FromOperator;
+import org.apache.iotdb.db.qp.logical.crud.InsertOperator;
+import org.apache.iotdb.db.qp.logical.crud.QueryOperator;
+import org.apache.iotdb.db.qp.logical.crud.SFWOperator;
+import org.apache.iotdb.db.qp.logical.crud.SelectOperator;
+import org.apache.iotdb.db.qp.logical.crud.UpdateOperator;
+import org.apache.iotdb.db.qp.logical.sys.AuthorOperator;
+import org.apache.iotdb.db.qp.logical.sys.DataAuthOperator;
+import org.apache.iotdb.db.qp.logical.sys.LoadDataOperator;
+import org.apache.iotdb.db.qp.logical.sys.MetadataOperator;
+import org.apache.iotdb.db.qp.logical.sys.PropertyOperator;
 import org.apache.iotdb.db.query.fill.IFill;
 import org.apache.iotdb.db.query.fill.LinearFill;
 import org.apache.iotdb.db.query.fill.PreviousFill;
@@ -46,19 +67,13 @@
 import org.apache.iotdb.tsfile.utils.Pair;
 import org.apache.iotdb.tsfile.utils.StringContainer;
 
-import java.time.ZoneId;
-import java.util.*;
-
-import static org.apache.iotdb.db.qp.constant.SQLConstant.LESSTHAN;
-import static org.apache.iotdb.db.qp.constant.SQLConstant.LESSTHANOREQUALTO;
-
 /**
  * This class receives an AstNode and transform it to an operator which is a logical plan.
  */
 public class LogicalGenerator {
 
   private static final String ERR_INCORRECT_AUTHOR_COMMAND = "illegal ast tree in grant author "
-          + "command, please check you SQL statement";
+      + "command, please check you SQL statement";
 
   private RootOperator initializedOperator = null;
   private ZoneId zoneId;
@@ -68,7 +83,7 @@
   }
 
   public RootOperator getLogicalPlan(AstNode astNode)
-          throws QueryProcessorException, ArgsErrorException, MetadataErrorException {
+      throws QueryProcessorException, ArgsErrorException, MetadataErrorException {
     analyze(astNode);
     return initializedOperator;
   }
@@ -80,7 +95,7 @@
    * @throws ArgsErrorException args error
    */
   private void analyze(AstNode astNode)
-          throws QueryProcessorException, ArgsErrorException, MetadataErrorException {
+      throws QueryProcessorException, ArgsErrorException, MetadataErrorException {
     Token token = astNode.getToken();
     if (token == null) {
       throw new QueryProcessorException("given token is null");
@@ -221,7 +236,7 @@
       // seriesLimit is ensured to be a non negative integer after the lexical examination,
       // and seriesLimit is further required to be a positive integer here.
       throw new LogicalOperatorException(
-              "SLIMIT <SN>: SN must be a positive integer and can not be zero.");
+          "SLIMIT <SN>: SN must be a positive integer and can not be zero.");
     }
     ((QueryOperator) initializedOperator).setSeriesLimit(seriesLimit);
   }
@@ -231,7 +246,7 @@
     try {
       // NOTE seriesOffset is ensured to be a non negative integer after the lexical examination.
       ((QueryOperator) initializedOperator)
-              .setSeriesOffset(Integer.parseInt(unit.getText().trim()));
+          .setSeriesOffset(Integer.parseInt(unit.getText().trim()));
     } catch (NumberFormatException e) {
       throw new LogicalOperatorException("SOFFSET <SOFFSETValue>: SOFFSETValue should be Int32.");
     }
@@ -249,7 +264,7 @@
       // rowsLimit is ensured to be a non negative integer after the lexical examination,
       // and rowsLimit is further required to be a positive integer here.
       throw new LogicalOperatorException(
-              "LIMIT <N>: N must be a positive integer and can not be zero.");
+          "LIMIT <N>: N must be a positive integer and can not be zero.");
     }
   }
 
@@ -269,11 +284,11 @@
     if (tokenType == TqlParser.TOK_USER) {
       // list all users
       initializedOperator = new AuthorOperator(SQLConstant.TOK_LIST,
-              AuthorOperator.AuthorType.LIST_USER);
+          AuthorOperator.AuthorType.LIST_USER);
     } else if (tokenType == TqlParser.TOK_ROLE) {
       // list all roles
       initializedOperator = new AuthorOperator(SQLConstant.TOK_LIST,
-              AuthorOperator.AuthorType.LIST_ROLE);
+          AuthorOperator.AuthorType.LIST_ROLE);
     }
   }
 
@@ -282,14 +297,14 @@
     if (tokenType == TqlParser.TOK_USER) {
       // list user privileges on seriesPath
       AuthorOperator operator = new AuthorOperator(SQLConstant.TOK_LIST,
-              AuthorOperator.AuthorType.LIST_USER_PRIVILEGE);
+          AuthorOperator.AuthorType.LIST_USER_PRIVILEGE);
       initializedOperator = operator;
       operator.setUserName(astNode.getChild(1).getChild(0).getText());
       operator.setNodeNameList(parsePath(astNode.getChild(2)));
     } else if (tokenType == TqlParser.TOK_ROLE) {
       // list role privileges on seriesPath
       AuthorOperator operator = new AuthorOperator(SQLConstant.TOK_LIST,
-              AuthorOperator.AuthorType.LIST_ROLE_PRIVILEGE);
+          AuthorOperator.AuthorType.LIST_ROLE_PRIVILEGE);
       initializedOperator = operator;
       operator.setRoleName(astNode.getChild(1).getChild(0).getText());
       operator.setNodeNameList(parsePath(astNode.getChild(2)));
@@ -300,13 +315,13 @@
         if (tokenType == TqlParser.TOK_USER) {
           // list all privileges of a user
           AuthorOperator operator = new AuthorOperator(SQLConstant.TOK_LIST,
-                  AuthorOperator.AuthorType.LIST_USER_PRIVILEGE);
+              AuthorOperator.AuthorType.LIST_USER_PRIVILEGE);
           initializedOperator = operator;
           operator.setUserName(astNode.getChild(2).getChild(0).getText());
         } else if (tokenType == TqlParser.TOK_ROLE) {
           // list all privileges of a role
           AuthorOperator operator = new AuthorOperator(SQLConstant.TOK_LIST,
-                  AuthorOperator.AuthorType.LIST_ROLE_PRIVILEGE);
+              AuthorOperator.AuthorType.LIST_ROLE_PRIVILEGE);
           initializedOperator = operator;
           operator.setRoleName(astNode.getChild(2).getChild(0).getText());
         }
@@ -315,13 +330,13 @@
         if (tokenType == TqlParser.TOK_USER) {
           // list all roles of a user
           AuthorOperator operator = new AuthorOperator(SQLConstant.TOK_LIST,
-                  AuthorOperator.AuthorType.LIST_USER_ROLES);
+              AuthorOperator.AuthorType.LIST_USER_ROLES);
           initializedOperator = operator;
           operator.setUserName(astNode.getChild(2).getChild(0).getText());
         } else if (tokenType == TqlParser.TOK_ROLE) {
           // list all users of a role
           AuthorOperator operator = new AuthorOperator(SQLConstant.TOK_LIST,
-                  AuthorOperator.AuthorType.LIST_ROLE_USERS);
+              AuthorOperator.AuthorType.LIST_ROLE_USERS);
           initializedOperator = operator;
           operator.setRoleName(astNode.getChild(2).getChild(0).getText());
         }
@@ -332,14 +347,14 @@
 
   private void analyzePropertyCreate(AstNode astNode) {
     PropertyOperator propertyOperator = new PropertyOperator(SQLConstant.TOK_PROPERTY_CREATE,
-            PropertyOperator.PropertyType.ADD_TREE);
+        PropertyOperator.PropertyType.ADD_TREE);
     propertyOperator.setPropertyPath(new Path(astNode.getChild(0).getChild(0).getText()));
     initializedOperator = propertyOperator;
   }
 
   private void analyzePropertyAddLabel(AstNode astNode) {
     PropertyOperator propertyOperator = new PropertyOperator(SQLConstant.TOK_PROPERTY_ADD_LABEL,
-            PropertyOperator.PropertyType.ADD_PROPERTY_LABEL);
+        PropertyOperator.PropertyType.ADD_PROPERTY_LABEL);
     Path propertyLabel = parsePropertyAndLabel(astNode, 0);
     propertyOperator.setPropertyPath(propertyLabel);
     initializedOperator = propertyOperator;
@@ -347,7 +362,7 @@
 
   private void analyzePropertyDeleteLabel(AstNode astNode) {
     PropertyOperator propertyOperator = new PropertyOperator(SQLConstant.TOK_PROPERTY_DELETE_LABEL,
-            PropertyOperator.PropertyType.DELETE_PROPERTY_LABEL);
+        PropertyOperator.PropertyType.DELETE_PROPERTY_LABEL);
     Path propertyLabel = parsePropertyAndLabel(astNode, 0);
     propertyOperator.setPropertyPath(propertyLabel);
     initializedOperator = propertyOperator;
@@ -361,7 +376,7 @@
 
   private void analyzePropertyLink(AstNode astNode) {
     PropertyOperator propertyOperator = new PropertyOperator(SQLConstant.TOK_PROPERTY_LINK,
-            PropertyOperator.PropertyType.ADD_PROPERTY_TO_METADATA);
+        PropertyOperator.PropertyType.ADD_PROPERTY_TO_METADATA);
     Path metaPath = parsePath(astNode.getChild(0));
     propertyOperator.setMetadataPath(metaPath);
     Path propertyLabel = parsePropertyAndLabel(astNode, 1);
@@ -371,7 +386,7 @@
 
   private void analyzePropertyUnLink(AstNode astNode) {
     PropertyOperator propertyOperator = new PropertyOperator(SQLConstant.TOK_PROPERTY_UNLINK,
-            PropertyOperator.PropertyType.DEL_PROPERTY_FROM_METADATA);
+        PropertyOperator.PropertyType.DEL_PROPERTY_FROM_METADATA);
     Path metaPath = parsePath(astNode.getChild(0));
     propertyOperator.setMetadataPath(metaPath);
     Path propertyLabel = parsePropertyAndLabel(astNode, 1);
@@ -400,7 +415,7 @@
       props.put(node.getChild(0).getText().toLowerCase(), cascadeChildrenText(node.getChild(1)));
     }
     MetadataOperator metadataOperator = new MetadataOperator(SQLConstant.TOK_METADATA_CREATE,
-            MetadataOperator.NamespaceType.ADD_PATH);
+        MetadataOperator.NamespaceType.ADD_PATH);
     metadataOperator.setPath(series);
     metadataOperator.setDataType(TSDataType.valueOf(dataType));
     metadataOperator.setEncoding(TSEncoding.valueOf(encodingType));
@@ -415,28 +430,28 @@
       deletePaths.add(parsePath(astNode.getChild(0).getChild(i)));
     }
     MetadataOperator metadataOperator = new MetadataOperator(SQLConstant.TOK_METADATA_DELETE,
-            MetadataOperator.NamespaceType.DELETE_PATH);
+        MetadataOperator.NamespaceType.DELETE_PATH);
     metadataOperator.setDeletePathList(deletePaths);
     initializedOperator = metadataOperator;
   }
 
   private void analyzeMetadataSetFileLevel(AstNode astNode) {
     MetadataOperator metadataOperator = new MetadataOperator(
-            SQLConstant.TOK_METADATA_SET_FILE_LEVEL,
-            MetadataOperator.NamespaceType.SET_STORAGE_GROUP);
+        SQLConstant.TOK_METADATA_SET_FILE_LEVEL,
+        MetadataOperator.NamespaceType.SET_STORAGE_GROUP);
     Path path = parsePath(astNode.getChild(0).getChild(0));
     metadataOperator.setPath(path);
     initializedOperator = metadataOperator;
   }
 
-  private void analyzeMetaDataDeleteFileLevel(AstNode astNode){
+  private void analyzeMetaDataDeleteFileLevel(AstNode astNode) {
     List<Path> deletePaths = new ArrayList<>();
     for (int i = 0; i < astNode.getChild(0).getChildCount(); i++) {
       deletePaths.add(parsePath(astNode.getChild(0).getChild(i)));
     }
     MetadataOperator metadataOperator = new MetadataOperator(
-            SQLConstant.TOK_METADATA_DELETE_FILE_LEVEL,
-            MetadataOperator.NamespaceType.DELETE_STORAGE_GROUP);
+        SQLConstant.TOK_METADATA_DELETE_FILE_LEVEL,
+        MetadataOperator.NamespaceType.DELETE_STORAGE_GROUP);
     metadataOperator.setDeletePathList(deletePaths);
     initializedOperator = metadataOperator;
   }
@@ -455,12 +470,12 @@
       }
     } catch (NumberFormatException e) {
       throw new LogicalOperatorException(
-              "need a long value in insert clause, but given:" + astNode.getChild(2).getChild(0)
-                      .getText());
+          "need a long value in insert clause, but given:" + astNode.getChild(2).getChild(0)
+              .getText());
     }
     if (astNode.getChild(1).getChildCount() != astNode.getChild(2).getChildCount()) {
       throw new QueryProcessorException(
-              "number of measurement is NOT EQUAL TO the number of values");
+          "number of measurement is NOT EQUAL TO the number of values");
     }
     insertOp.setTime(timestamp);
     String[] measurementList = new String[astNode.getChild(1).getChildCount() - 1];
@@ -502,8 +517,8 @@
       AstNode child = astNode.getChild(i);
       if (child.getType() != TqlParser.TOK_PATH) {
         throw new LogicalOperatorException(
-                "children FROM clause except last one must all be seriesPath like root.a.b, actual:"
-                        + child.getText());
+            "children FROM clause except last one must all be seriesPath like root.a.b, actual:"
+                + child.getText());
       }
       Path tablePath = parsePath(child);
       selectOp.addSelectPath(tablePath);
@@ -523,12 +538,12 @@
     FilterOperator filterOperator = operator.getFilterOperator();
     if (!(filterOperator.isLeaf())) {
       throw new LogicalOperatorException(
-              "For delete command, where clause must be like : time < XXX or time <= XXX");
+          "For delete command, where clause must be like : time < XXX or time <= XXX");
     }
     if (filterOperator.getTokenIntType() != LESSTHAN
-            && filterOperator.getTokenIntType() != LESSTHANOREQUALTO) {
+        && filterOperator.getTokenIntType() != LESSTHANOREQUALTO) {
       throw new LogicalOperatorException(
-              "For delete command, where clause must be like : time < XXX or time <= XXX");
+          "For delete command, where clause must be like : time < XXX or time <= XXX");
     }
     long time = Long.parseLong(((BasicFunctionOperator) filterOperator).getValue());
     if (filterOperator.getTokenIntType() == LESSTHAN) {
@@ -544,7 +559,7 @@
       AstNode child = node.getChild(i);
       if (child.getType() != TqlParser.TOK_PATH) {
         throw new LogicalOperatorException(
-                "children FROM clause must all be seriesPath like root.a.b, actual:" + child.getText());
+            "children FROM clause must all be seriesPath like root.a.b, actual:" + child.getText());
       }
       Path tablePath = parsePath(child);
       from.addPrefixTablePath(tablePath);
@@ -575,7 +590,7 @@
       selectOp.addSelectPath(selectPath);
     } else {
       throw new LogicalOperatorException(
-              "children SELECT clause must all be seriesPath like root.a.b, actual:" + astNode.dump());
+          "children SELECT clause must all be seriesPath like root.a.b, actual:" + astNode.dump());
     }
     ((SFWOperator) initializedOperator).setSelectOperator(selectOp);
   }
@@ -583,11 +598,11 @@
   private void analyzeWhere(AstNode astNode) throws LogicalOperatorException {
     if (astNode.getType() != TqlParser.TOK_WHERE) {
       throw new LogicalOperatorException(
-              "given node is not WHERE! please check whether SQL statement is correct.");
+          "given node is not WHERE! please check whether SQL statement is correct.");
     }
     if (astNode.getChildCount() != 1) {
       throw new LogicalOperatorException("where clause has" + astNode.getChildCount()
-              + " child, please check whether SQL grammar is correct.");
+          + " child, please check whether SQL grammar is correct.");
     }
     FilterOperator whereOp = new FilterOperator(SQLConstant.TOK_WHERE);
     AstNode child = astNode.getChild(0);
@@ -596,13 +611,13 @@
   }
 
   private void analyzeWhere(AstNode ast, int tokenIntType, FilterOperator filterOp)
-          throws LogicalOperatorException {
+      throws LogicalOperatorException {
     int childCount = ast.getChildCount();
     switch (tokenIntType) {
       case TqlParser.OPERATOR_NOT:
         if (childCount != 1) {
           throw new LogicalOperatorException(
-                  "parsing where clause failed: NOT operator requries one param");
+              "parsing where clause failed: NOT operator requries one param");
         }
         FilterOperator notOp = new FilterOperator(SQLConstant.KW_NOT);
         filterOp.addChildOperator(notOp);
@@ -614,10 +629,10 @@
       case TqlParser.OPERATOR_OR:
         if (childCount != 2) {
           throw new LogicalOperatorException(
-                  "parsing where clause failed! node has " + childCount + " paramter.");
+              "parsing where clause failed! node has " + childCount + " paramter.");
         }
         FilterOperator binaryOp = new FilterOperator(
-                TqlParserConstant.getTSTokenIntType(tokenIntType));
+            TqlParserConstant.getTSTokenIntType(tokenIntType));
         filterOp.addChildOperator(binaryOp);
         for (int i = 0; i < childCount; i++) {
           childAstNode = ast.getChild(i);
@@ -634,8 +649,8 @@
       case TqlParser.OPERATOR_NEQ:
         Pair<Path, String> pair = parseLeafNode(ast);
         BasicFunctionOperator basic = new BasicFunctionOperator(
-                TqlParserConstant.getTSTokenIntType(tokenIntType),
-                pair.left, pair.right);
+            TqlParserConstant.getTSTokenIntType(tokenIntType),
+            pair.left, pair.right);
         filterOp.addChildOperator(basic);
         break;
       default:
@@ -648,14 +663,13 @@
 
     if (selectOp.getSuffixPaths().size() != selectOp.getAggregations().size()) {
       throw new LogicalOperatorException(
-              "Group by must bind each seriesPath with an aggregation function");
+          "Group by must bind each seriesPath with an aggregation function");
     }
     ((QueryOperator) initializedOperator).setGroupBy(true);
     int childCount = astNode.getChildCount();
 
     // parse timeUnit
-    AstNode unit = astNode.getChild(0);
-    long value = parseTimeUnit(unit);
+    long value = parseTokenTime(astNode.getChild(0));
     ((QueryOperator) initializedOperator).setUnit(value);
 
     // parse show intervals
@@ -728,7 +742,7 @@
             fillTypes.put(dataType, new LinearFill(-1, -1));
           } else {
             throw new LogicalOperatorException(
-                    "Linear fill type must have 0 or 2 valid time ranges");
+                "Linear fill type must have 0 or 2 valid time ranges");
           }
           break;
         case TqlParser.TOK_PREVIOUS:
@@ -740,7 +754,7 @@
             fillTypes.put(dataType, new PreviousFill(-1));
           } else {
             throw new LogicalOperatorException(
-                    "Previous fill type must have 0 or 1 valid time range");
+                "Previous fill type must have 0 or 1 valid time range");
           }
           break;
         default:
@@ -760,16 +774,16 @@
       case DOUBLE:
         if (type != TqlParser.TOK_LINEAR && type != TqlParser.TOK_PREVIOUS) {
           throw new LogicalOperatorException(
-                  String.format("type %s cannot use %s fill function", dataType,
-                          TqlParser.tokenNames[type]));
+              String.format("type %s cannot use %s fill function", dataType,
+                  TqlParser.tokenNames[type]));
         }
         return;
       case BOOLEAN:
       case TEXT:
         if (type != TqlParser.TOK_PREVIOUS) {
           throw new LogicalOperatorException(
-                  String.format("type %s cannot use %s fill function", dataType,
-                          TqlParser.tokenNames[type]));
+              String.format("type %s cannot use %s fill function", dataType,
+                  TqlParser.tokenNames[type]));
         }
         return;
       default:
@@ -811,43 +825,34 @@
   private Pair<Path, String> parseLeafNode(AstNode node) throws LogicalOperatorException {
     if (node.getChildCount() != 2) {
       throw new LogicalOperatorException(
-              "error format in SQL statement, please check whether SQL statement is correct.");
+          "error format in SQL statement, please check whether SQL statement is correct.");
     }
     AstNode col = node.getChild(0);
     if (col.getType() != TqlParser.TOK_PATH) {
       throw new LogicalOperatorException(
-              "error format in SQL statement, please check whether SQL statement is correct.");
+          "error format in SQL statement, please check whether SQL statement is correct.");
     }
     Path seriesPath = parsePath(col);
     AstNode rightKey = node.getChild(1);
     String seriesValue;
-    if(rightKey.getChild(0).getType() == TqlParser.TOK_DATETIME){
+    if (rightKey.getChild(0).getType() == TqlParser.TOK_DATETIME) {
       if (!seriesPath.equals(SQLConstant.RESERVED_TIME)) {
         throw new LogicalOperatorException("Date can only be used to time");
       }
-<<<<<<< HEAD
-      seriesValue = parseTokenTime(rightKey) + "";
-    } else if (rightKey.getType() == TSParser.TOK_FLOAT_COMB) {
-      seriesValue = parseTokens(rightKey);
-    } else if (rightKey.getType() == TSParser.TOK_DATE_EXPR) {
+      seriesValue = parseTokenTime(rightKey.getChild(0)) + "";
+    } else if (rightKey.getType() == TqlParser.TOK_DATE_EXPR) {
       seriesValue = parseTokenDataExpresssion(rightKey.getChild(0)) + "";
     } else {
-      seriesValue = rightKey.getText();
-=======
-      seriesValue = parseTokenTime(rightKey.getChild(0));
-    }else{
       seriesValue = cascadeChildrenText(rightKey);
->>>>>>> d0d42222
     }
     return new Pair<>(seriesPath, seriesValue);
   }
 
-<<<<<<< HEAD
   private Long parseTokenDataExpresssion(AstNode astNode) throws LogicalOperatorException {
-    if (astNode.getType() == TSParser.PLUS) {
+    if (astNode.getType() == TqlParser.PLUS) {
       return parseTokenDataExpresssion(astNode.getChild(0)) + parseTokenDataExpresssion(
           astNode.getChild(1));
-    } else if (astNode.getType() == TSParser.MINUS) {
+    } else if (astNode.getType() == TqlParser.MINUS) {
       return parseTokenDataExpresssion(astNode.getChild(0)) - parseTokenDataExpresssion(
           astNode.getChild(1));
     } else {
@@ -856,14 +861,14 @@
   }
 
   private Long parseTokenTime(AstNode astNode) throws LogicalOperatorException {
-    if (astNode.getType() == TSParser.TOK_DURATION) {
+    if (astNode.getType() == TqlParser.TOK_DURATION) {
       return parseTokenDuration(astNode);
     }
-    return parseTimeFormat(parseTokens(astNode));
-  }
-
-  private Long parseTokenDuration(AstNode astNode) throws LogicalOperatorException {
-    String durationStr = parseTokens(astNode);
+    return parseTimeFormat(cascadeChildrenText((astNode)));
+  }
+
+  private Long parseTokenDuration(AstNode astNode) {
+    String durationStr = cascadeChildrenText(astNode);
     String timestampPrecision = IoTDBDescriptor.getInstance().getConfig().getTimestampPrecision();
 
     long total = 0;
@@ -885,16 +890,12 @@
       }
     }
     return total;
-=======
-  private String parseTokenTime(AstNode astNode) throws LogicalOperatorException {
-    return parseTimeFormat(cascadeChildrenText(astNode)) + "";
->>>>>>> d0d42222
   }
 
   private String cascadeChildrenText(AstNode astNode) {
     StringContainer sc = new StringContainer();
-    for(Node n : astNode.getChildren()){
-      sc.addTail(((AstNode)n).getText());
+    for (Node n : astNode.getChildren()) {
+      sc.addTail(((AstNode) n).getText());
     }
     return sc.toString();
   }
@@ -913,9 +914,9 @@
       return DatetimeUtils.convertDatetimeStrToLong(timestampStr, zoneId);
     } catch (Exception e) {
       throw new LogicalOperatorException(String
-              .format("Input time format %s error. "
-                      + "Input like yyyy-MM-dd HH:mm:ss, yyyy-MM-ddTHH:mm:ss or "
-                      + "refer to user document for more info.", timestampStr));
+          .format("Input time format %s error. "
+              + "Input like yyyy-MM-dd HH:mm:ss, yyyy-MM-ddTHH:mm:ss or "
+              + "refer to user document for more info.", timestampStr));
     }
   }
 
@@ -958,7 +959,7 @@
     }
     String csvPath = astNode.getChild(0).getText();
     if (csvPath.length() < 3 || csvPath.charAt(0) != '\''
-            || csvPath.charAt(csvPath.length() - 1) != '\'') {
+        || csvPath.charAt(csvPath.length() - 1) != '\'') {
       throw new IllegalASTFormatException("data load: error format csvPath:" + csvPath);
     }
     StringContainer sc = new StringContainer(TsFileConstant.PATH_SEPARATOR);
@@ -969,8 +970,8 @@
       sc.addTail(pathNode);
     }
     initializedOperator = new LoadDataOperator(SQLConstant.TOK_DATALOAD,
-            csvPath.substring(1, csvPath.length() - 1),
-            sc.toString());
+        csvPath.substring(1, csvPath.length() - 1),
+        sc.toString());
   }
 
   private void analyzeAuthorCreate(AstNode astNode) throws IllegalASTFormatException {
@@ -979,17 +980,17 @@
     if (childCount == 2) {
       // create user
       authorOperator = new AuthorOperator(SQLConstant.TOK_AUTHOR_CREATE,
-              AuthorOperator.AuthorType.CREATE_USER);
+          AuthorOperator.AuthorType.CREATE_USER);
       authorOperator.setUserName(astNode.getChild(0).getChild(0).getText());
       authorOperator.setPassWord(removeStringQuote(astNode.getChild(1).getChild(0).getText()));
     } else if (childCount == 1) {
       // create role
       authorOperator = new AuthorOperator(SQLConstant.TOK_AUTHOR_CREATE,
-              AuthorOperator.AuthorType.CREATE_ROLE);
+          AuthorOperator.AuthorType.CREATE_ROLE);
       authorOperator.setRoleName(astNode.getChild(0).getChild(0).getText());
     } else {
       throw new IllegalASTFormatException(
-              ERR_INCORRECT_AUTHOR_COMMAND);
+          ERR_INCORRECT_AUTHOR_COMMAND);
     }
     initializedOperator = authorOperator;
   }
@@ -999,17 +1000,17 @@
     AuthorOperator authorOperator;
     if (childCount == 1) {
       authorOperator = new AuthorOperator(SQLConstant.TOK_AUTHOR_UPDATE_USER,
-              AuthorOperator.AuthorType.UPDATE_USER);
+          AuthorOperator.AuthorType.UPDATE_USER);
       AstNode user = astNode.getChild(0);
       if (user.getChildCount() != 2) {
         throw new IllegalASTFormatException(
-                "illegal ast tree in update password command, please check you SQL statement");
+            "illegal ast tree in update password command, please check you SQL statement");
       }
       authorOperator.setUserName(user.getChild(0).getText());
       authorOperator.setNewPassword(removeStringQuote(user.getChild(1).getText()));
     } else {
       throw new IllegalASTFormatException(
-              "illegal ast tree in update password command, please check you SQL statement");
+          "illegal ast tree in update password command, please check you SQL statement");
     }
     initializedOperator = authorOperator;
   }
@@ -1022,21 +1023,21 @@
       switch (astNode.getChild(0).getType()) {
         case TqlParser.TOK_USER:
           authorOperator = new AuthorOperator(SQLConstant.TOK_AUTHOR_DROP,
-                  AuthorOperator.AuthorType.DROP_USER);
+              AuthorOperator.AuthorType.DROP_USER);
           authorOperator.setUserName(astNode.getChild(0).getChild(0).getText());
           break;
         case TqlParser.TOK_ROLE:
           authorOperator = new AuthorOperator(SQLConstant.TOK_AUTHOR_DROP,
-                  AuthorOperator.AuthorType.DROP_ROLE);
+              AuthorOperator.AuthorType.DROP_ROLE);
           authorOperator.setRoleName(astNode.getChild(0).getChild(0).getText());
           break;
         default:
           throw new IllegalASTFormatException(
-                  ERR_INCORRECT_AUTHOR_COMMAND);
+              ERR_INCORRECT_AUTHOR_COMMAND);
       }
     } else {
       throw new IllegalASTFormatException(
-              ERR_INCORRECT_AUTHOR_COMMAND);
+          ERR_INCORRECT_AUTHOR_COMMAND);
     }
     initializedOperator = authorOperator;
   }
@@ -1058,7 +1059,7 @@
     if (childCount == 2) {
       // grant role to user
       authorOperator = new AuthorOperator(SQLConstant.TOK_AUTHOR_GRANT,
-              AuthorOperator.AuthorType.GRANT_ROLE_TO_USER);
+          AuthorOperator.AuthorType.GRANT_ROLE_TO_USER);
       authorOperator.setRoleName(astNode.getChild(0).getChild(0).getText());
       authorOperator.setUserName(astNode.getChild(1).getChild(0).getText());
     } else if (childCount == 3) {
@@ -1071,24 +1072,24 @@
       if (astNode.getChild(0).getType() == TqlParser.TOK_USER) {
         // grant user
         authorOperator = new AuthorOperator(SQLConstant.TOK_AUTHOR_GRANT,
-                AuthorOperator.AuthorType.GRANT_USER);
+            AuthorOperator.AuthorType.GRANT_USER);
         authorOperator.setUserName(astNode.getChild(0).getChild(0).getText());
         authorOperator.setPrivilegeList(privileges);
         authorOperator.setNodeNameList(nodePath);
       } else if (astNode.getChild(0).getType() == TqlParser.TOK_ROLE) {
         // grant role
         authorOperator = new AuthorOperator(SQLConstant.TOK_AUTHOR_GRANT,
-                AuthorOperator.AuthorType.GRANT_ROLE);
+            AuthorOperator.AuthorType.GRANT_ROLE);
         authorOperator.setRoleName(astNode.getChild(0).getChild(0).getText());
         authorOperator.setPrivilegeList(privileges);
         authorOperator.setNodeNameList(nodePath);
       } else {
         throw new IllegalASTFormatException(
-                ERR_INCORRECT_AUTHOR_COMMAND);
+            ERR_INCORRECT_AUTHOR_COMMAND);
       }
     } else {
       throw new IllegalASTFormatException(
-              ERR_INCORRECT_AUTHOR_COMMAND);
+          ERR_INCORRECT_AUTHOR_COMMAND);
     }
     initializedOperator = authorOperator;
   }
@@ -1099,7 +1100,7 @@
     if (childCount == 2) {
       // revoke role to user
       authorOperator = new AuthorOperator(SQLConstant.TOK_AUTHOR_REVOKE,
-              AuthorOperator.AuthorType.REVOKE_ROLE_FROM_USER);
+          AuthorOperator.AuthorType.REVOKE_ROLE_FROM_USER);
       authorOperator.setRoleName(astNode.getChild(0).getChild(0).getText());
       authorOperator.setUserName(astNode.getChild(1).getChild(0).getText());
     } else if (childCount == 3) {
@@ -1112,30 +1113,30 @@
       if (astNode.getChild(0).getType() == TqlParser.TOK_USER) {
         // revoke user
         authorOperator = new AuthorOperator(SQLConstant.TOK_AUTHOR_REVOKE,
-                AuthorOperator.AuthorType.REVOKE_USER);
+            AuthorOperator.AuthorType.REVOKE_USER);
         authorOperator.setUserName(astNode.getChild(0).getChild(0).getText());
         authorOperator.setPrivilegeList(privileges);
         authorOperator.setNodeNameList(nodePath);
       } else if (astNode.getChild(0).getType() == TqlParser.TOK_ROLE) {
         // revoke role
         authorOperator = new AuthorOperator(SQLConstant.TOK_AUTHOR_REVOKE,
-                AuthorOperator.AuthorType.REVOKE_ROLE);
+            AuthorOperator.AuthorType.REVOKE_ROLE);
         authorOperator.setRoleName(astNode.getChild(0).getChild(0).getText());
         authorOperator.setPrivilegeList(privileges);
         authorOperator.setNodeNameList(nodePath);
       } else {
         throw new IllegalASTFormatException(
-                ERR_INCORRECT_AUTHOR_COMMAND);
+            ERR_INCORRECT_AUTHOR_COMMAND);
       }
     } else {
       throw new IllegalASTFormatException(
-              ERR_INCORRECT_AUTHOR_COMMAND);
+          ERR_INCORRECT_AUTHOR_COMMAND);
     }
     initializedOperator = authorOperator;
   }
 
   private void checkMetadataArgs(String dataType, String encoding, String compressor)
-          throws MetadataErrorException {
+      throws MetadataErrorException {
 //    final String rle = "RLE";
 //    final String plain = "PLAIN";
 //    final String ts2Diff = "TS_2DIFF";
@@ -1173,7 +1174,7 @@
   }
 
   private void checkDataTypeEncoding(TSDataType tsDataType, TSEncoding tsEncoding)
-          throws MetadataErrorException {
+      throws MetadataErrorException {
     boolean throwExp = false;
     switch (tsDataType) {
       case BOOLEAN:
@@ -1184,14 +1185,14 @@
       case INT32:
       case INT64:
         if (!(tsEncoding.equals(TSEncoding.RLE) || tsEncoding.equals(TSEncoding.PLAIN)
-                || tsEncoding.equals(TSEncoding.TS_2DIFF))) {
+            || tsEncoding.equals(TSEncoding.TS_2DIFF))) {
           throwExp = true;
         }
         break;
       case FLOAT:
       case DOUBLE:
         if (!(tsEncoding.equals(TSEncoding.RLE) || tsEncoding.equals(TSEncoding.PLAIN)
-                || tsEncoding.equals(TSEncoding.TS_2DIFF) || tsEncoding.equals(TSEncoding.GORILLA))) {
+            || tsEncoding.equals(TSEncoding.TS_2DIFF) || tsEncoding.equals(TSEncoding.GORILLA))) {
           throwExp = true;
         }
         break;
@@ -1205,7 +1206,7 @@
     }
     if (throwExp) {
       throw new MetadataErrorException(
-              String.format("encoding %s does not support %s", tsEncoding, tsDataType));
+          String.format("encoding %s does not support %s", tsEncoding, tsDataType));
     }
   }
 }