/*
 * Licensed to the Apache Software Foundation (ASF) under one
 * or more contributor license agreements.  See the NOTICE file
 * distributed with this work for additional information
 * regarding copyright ownership.  The ASF licenses this file
 * to you under the Apache License, Version 2.0 (the
 * "License"); you may not use this file except in compliance
 * with the License.  You may obtain a copy of the License at
 *
 *     http://www.apache.org/licenses/LICENSE-2.0
 *
 * Unless required by applicable law or agreed to in writing,
 * software distributed under the License is distributed on an
 * "AS IS" BASIS, WITHOUT WARRANTIES OR CONDITIONS OF ANY
 * KIND, either express or implied.  See the License for the
 * specific language governing permissions and limitations
 * under the License.
 */

package org.apache.iotdb.db.query.executor;

import org.apache.iotdb.db.conf.IoTDBDescriptor;
import org.apache.iotdb.db.exception.StorageEngineException;
import org.apache.iotdb.db.exception.query.QueryProcessException;
import org.apache.iotdb.db.qp.physical.crud.FillQueryPlan;
import org.apache.iotdb.db.query.context.QueryContext;
import org.apache.iotdb.db.query.dataset.SingleDataSet;
import org.apache.iotdb.db.query.fill.IFill;
import org.apache.iotdb.db.query.fill.PreviousFill;
import org.apache.iotdb.tsfile.file.metadata.enums.TSDataType;
import org.apache.iotdb.tsfile.read.TimeValuePair;
import org.apache.iotdb.tsfile.read.common.Path;
import org.apache.iotdb.tsfile.read.common.RowRecord;
import org.apache.iotdb.tsfile.read.query.dataset.QueryDataSet;

import java.io.IOException;
import java.util.List;
import java.util.Map;
import java.util.Set;

public class FillQueryExecutor {

  private List<Path> selectedSeries;
  private List<TSDataType> dataTypes;
  private long queryTime;
  private Map<TSDataType, IFill> typeIFillMap;

  public FillQueryExecutor(List<Path> selectedSeries,
      List<TSDataType> dataTypes,
      long queryTime,
      Map<TSDataType, IFill> typeIFillMap) {
    this.selectedSeries = selectedSeries;
    this.queryTime = queryTime;
    this.typeIFillMap = typeIFillMap;
    this.dataTypes = dataTypes;
  }

  /**
   * execute fill.
   *
   * @param context query context
   */
  public QueryDataSet execute(QueryContext context, FillQueryPlan fillQueryPlan)
      throws StorageEngineException, QueryProcessException, IOException {
    RowRecord record = new RowRecord(queryTime);

    for (int i = 0; i < selectedSeries.size(); i++) {
      Path path = selectedSeries.get(i);
      TSDataType dataType = dataTypes.get(i);
      IFill fill;
      long defaultFillInterval = IoTDBDescriptor.getInstance().getConfig().getDefaultFillInterval();
      if (!typeIFillMap.containsKey(dataType)) {
<<<<<<< HEAD
        // the default fill function is PreviousFill for all data type
        fill = new PreviousFill(dataType, queryTime, defaultFillInterval);
=======
        switch (dataType) {
          case INT32:
          case INT64:
          case FLOAT:
          case DOUBLE:
          case BOOLEAN:
          case TEXT:
            fill = new PreviousFill(dataType, queryTime, defaultFillInterval);
            break;
          default:
            throw new UnsupportedDataTypeException("do not support datatype " + dataType);
        }
>>>>>>> ac5fcd6d
      } else {
        fill = typeIFillMap.get(dataType).copy();
      }
      fill.configureFill(path, dataType, queryTime,
          fillQueryPlan.getAllMeasurementsInDevice(path.getDevice()), context);

      TimeValuePair timeValuePair = fill.getFillResult();
      if (timeValuePair == null || timeValuePair.getValue() == null) {
        record.addField(null);
      } else {
        record.addField(timeValuePair.getValue().getValue(), dataType);
      }
    }

    SingleDataSet dataSet = new SingleDataSet(selectedSeries, dataTypes);
    dataSet.setRecord(record);
    return dataSet;
  }
}<|MERGE_RESOLUTION|>--- conflicted
+++ resolved
@@ -33,10 +33,10 @@
 import org.apache.iotdb.tsfile.read.common.RowRecord;
 import org.apache.iotdb.tsfile.read.query.dataset.QueryDataSet;
 
+import javax.activation.UnsupportedDataTypeException;
 import java.io.IOException;
 import java.util.List;
 import java.util.Map;
-import java.util.Set;
 
 public class FillQueryExecutor {
 
@@ -70,10 +70,6 @@
       IFill fill;
       long defaultFillInterval = IoTDBDescriptor.getInstance().getConfig().getDefaultFillInterval();
       if (!typeIFillMap.containsKey(dataType)) {
-<<<<<<< HEAD
-        // the default fill function is PreviousFill for all data type
-        fill = new PreviousFill(dataType, queryTime, defaultFillInterval);
-=======
         switch (dataType) {
           case INT32:
           case INT64:
@@ -86,7 +82,6 @@
           default:
             throw new UnsupportedDataTypeException("do not support datatype " + dataType);
         }
->>>>>>> ac5fcd6d
       } else {
         fill = typeIFillMap.get(dataType).copy();
       }
