--- conflicted
+++ resolved
@@ -83,13 +83,9 @@
       throws StorageEngineException, QueryProcessException, IOException {
     RowRecord record = new RowRecord(queryTime);
 
-<<<<<<< HEAD
-    List<StorageGroupProcessor> list =
+    List<VirtualStorageGroupProcessor> list =
         StorageEngine.getInstance()
             .mergeLockAndInitQueryDataSource(selectedSeries, context, contructTimeFilter(context));
-=======
-    List<VirtualStorageGroupProcessor> list = StorageEngine.getInstance().mergeLock(selectedSeries);
->>>>>>> 421ee8b3
     try {
       List<TimeValuePair> timeValuePairs = getTimeValuePairs(context);
       for (int i = 0; i < selectedSeries.size(); i++) {
