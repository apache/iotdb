/*
 * Licensed to the Apache Software Foundation (ASF) under one
 * or more contributor license agreements.  See the NOTICE file
 * distributed with this work for additional information
 * regarding copyright ownership.  The ASF licenses this file
 * to you under the Apache License, Version 2.0 (the
 * "License"); you may not use this file except in compliance
 * with the License.  You may obtain a copy of the License at
 *
 *     http://www.apache.org/licenses/LICENSE-2.0
 *
 * Unless required by applicable law or agreed to in writing,
 * software distributed under the License is distributed on an
 * "AS IS" BASIS, WITHOUT WARRANTIES OR CONDITIONS OF ANY
 * KIND, either express or implied.  See the License for the
 * specific language governing permissions and limitations
 * under the License.
 */

package org.apache.iotdb.db.query.executor;

import org.apache.iotdb.db.conf.IoTDBDescriptor;
import org.apache.iotdb.db.exception.StorageEngineException;
import org.apache.iotdb.db.exception.query.QueryProcessException;
import org.apache.iotdb.db.qp.physical.crud.FillQueryPlan;
import org.apache.iotdb.db.query.context.QueryContext;
import org.apache.iotdb.db.query.dataset.SingleDataSet;
import org.apache.iotdb.db.query.fill.IFill;
import org.apache.iotdb.db.query.fill.LinearFill;
import org.apache.iotdb.db.query.fill.PreviousFill;
import org.apache.iotdb.tsfile.file.metadata.enums.TSDataType;
import org.apache.iotdb.tsfile.read.TimeValuePair;
import org.apache.iotdb.tsfile.read.common.Path;
import org.apache.iotdb.tsfile.read.common.RowRecord;
import org.apache.iotdb.tsfile.read.query.dataset.QueryDataSet;

import javax.activation.UnsupportedDataTypeException;
import java.io.IOException;
import java.util.List;
import java.util.Map;
import java.util.Set;

public class FillQueryExecutor {

  private List<Path> selectedSeries;
  private List<TSDataType> dataTypes;
  private long queryTime;
  private Map<TSDataType, IFill> typeIFillMap;

  public FillQueryExecutor(List<Path> selectedSeries,
      List<TSDataType> dataTypes,
      long queryTime,
      Map<TSDataType, IFill> typeIFillMap) {
    this.selectedSeries = selectedSeries;
    this.queryTime = queryTime;
    this.typeIFillMap = typeIFillMap;
    this.dataTypes = dataTypes;
  }

  /**
   * execute fill.
   *
   * @param context query context
   */
  public QueryDataSet execute(QueryContext context, FillQueryPlan fillQueryPlan)
      throws StorageEngineException, QueryProcessException, IOException {
    RowRecord record = new RowRecord(queryTime);

    for (int i = 0; i < selectedSeries.size(); i++) {
      Path path = selectedSeries.get(i);
      TSDataType dataType = dataTypes.get(i);
      IFill fill;
      long defaultFillInterval = IoTDBDescriptor.getInstance().getConfig().getDefaultFillInterval();
      if (!typeIFillMap.containsKey(dataType)) {
        switch (dataType) {
          case INT32:
          case INT64:
          case FLOAT:
          case DOUBLE:
            fill = new LinearFill(dataType, queryTime, defaultFillInterval, defaultFillInterval);
            break;
          case BOOLEAN:
          case TEXT:
            fill = new PreviousFill(dataType, queryTime, defaultFillInterval);
            break;
          default:
            throw new UnsupportedDataTypeException("do not support datatype " + dataType);
        }
      } else {
        fill = typeIFillMap.get(dataType).copy();
      }
<<<<<<< HEAD
      fill.configureFill(path, dataType, queryTime,
          fillQueryPlan.getAllSensorsInDevice(path.getDevice()), context);
=======
      configureFill(fill, dataType, path, fillQueryPlan.getAllMeasurementsInDevice(path.getDevice()), context, queryTime);
>>>>>>> e7a8fe64

      TimeValuePair timeValuePair = fill.getFillResult(context);
      if (timeValuePair == null || timeValuePair.getValue() == null) {
        record.addField(null);
      } else {
        record.addField(timeValuePair.getValue().getValue(), dataType);
      }
    }

    SingleDataSet dataSet = new SingleDataSet(selectedSeries, dataTypes);
    dataSet.setRecord(record);
    return dataSet;
  }
}<|MERGE_RESOLUTION|>--- conflicted
+++ resolved
@@ -89,12 +89,8 @@
       } else {
         fill = typeIFillMap.get(dataType).copy();
       }
-<<<<<<< HEAD
       fill.configureFill(path, dataType, queryTime,
-          fillQueryPlan.getAllSensorsInDevice(path.getDevice()), context);
-=======
-      configureFill(fill, dataType, path, fillQueryPlan.getAllMeasurementsInDevice(path.getDevice()), context, queryTime);
->>>>>>> e7a8fe64
+          fillQueryPlan.getAllMeasurementsInDevice(path.getDevice()), context);
 
       TimeValuePair timeValuePair = fill.getFillResult(context);
       if (timeValuePair == null || timeValuePair.getValue() == null) {
