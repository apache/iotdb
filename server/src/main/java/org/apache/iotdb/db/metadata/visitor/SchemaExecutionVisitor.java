--- conflicted
+++ resolved
@@ -213,11 +213,7 @@
         schemaRegion.createTimeseries(
             transformToCreateTimeSeriesPlan(devicePath, measurementGroup, i), -1);
       } catch (MeasurementAlreadyExistException e) {
-<<<<<<< HEAD
-        //        logger.info("There's no need to internal create timeseries. {}", e.getMessage());
-=======
         // There's no need to internal create timeseries.
->>>>>>> ed341056
         alreadyExistingTimeseries.add(
             RpcUtils.getStatus(
                 e.getErrorCode(), MeasurementPath.transformDataToString(e.getMeasurementPath())));
