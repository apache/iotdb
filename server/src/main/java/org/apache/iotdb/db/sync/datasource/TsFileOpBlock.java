--- conflicted
+++ resolved
@@ -84,10 +84,6 @@
 
   // full Timeseries Metadata TreeMap : FileOffset => Pair(DeviceId, TimeseriesMetadata)
   private Map<Long, Pair<Path, TimeseriesMetadata>> fullTsMetadataMap;
-<<<<<<< HEAD
-  // TreeMap: LocalIndex => Pair(SensorFullPath, NonAlignedChunkData, PointCount)
-  private TreeMap<Long, Triple<String, Long, Long>> indexToChunkInfoMap;
-=======
   // TreeMap: LocalIndex => ChunkInfo (measurementFullPath, ChunkOffset, PointCount, deletedFlag)
   private TreeMap<Long, ChunkInfo> indexToChunkInfoMap;
 
@@ -101,7 +97,6 @@
   private LRUCache<Long, List<TimeValuePair>> pageCache;
 
   private boolean dataReady = false;
->>>>>>> 700b1353
 
   Decoder timeDecoder =
       Decoder.getDecoderByType(
