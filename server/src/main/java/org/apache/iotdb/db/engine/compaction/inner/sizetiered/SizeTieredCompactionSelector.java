/*
 * Licensed to the Apache Software Foundation (ASF) under one
 * or more contributor license agreements.  See the NOTICE file
 * distributed with this work for additional information
 * regarding copyright ownership.  The ASF licenses this file
 * to you under the Apache License, Version 2.0 (the
 * "License"); you may not use this file except in compliance
 * with the License.  You may obtain a copy of the License at
 *
 *      http://www.apache.org/licenses/LICENSE-2.0
 *
 * Unless required by applicable law or agreed to in writing,
 * software distributed under the License is distributed on an
 * "AS IS" BASIS, WITHOUT WARRANTIES OR CONDITIONS OF ANY
 * KIND, either express or implied.  See the License for the
 * specific language governing permissions and limitations
 * under the License.
 */
package org.apache.iotdb.db.engine.compaction.inner.sizetiered;

import org.apache.iotdb.commons.conf.IoTDBConstant;
import org.apache.iotdb.db.conf.IoTDBConfig;
import org.apache.iotdb.db.conf.IoTDBDescriptor;
import org.apache.iotdb.db.engine.compaction.CompactionTaskManager;
import org.apache.iotdb.db.engine.compaction.inner.IInnerSeqSpaceSelector;
import org.apache.iotdb.db.engine.compaction.inner.IInnerUnseqSpaceSelector;
import org.apache.iotdb.db.engine.storagegroup.TsFileNameGenerator;
import org.apache.iotdb.db.engine.storagegroup.TsFileResource;
import org.apache.iotdb.db.engine.storagegroup.TsFileResourceStatus;
import org.apache.iotdb.tsfile.utils.Pair;

import org.slf4j.Logger;
import org.slf4j.LoggerFactory;

import java.io.IOException;
import java.util.ArrayList;
import java.util.Collections;
import java.util.Comparator;
import java.util.LinkedList;
import java.util.List;
import java.util.PriorityQueue;

/**
 * SizeTieredCompactionSelector selects files to be compacted based on the size of files. The
 * selector traverses the file list from old to new. If the size of selected files or the number of
 * select files exceed given threshold, a compaction task will be submitted to task queue in
 * CompactionTaskManager. In CompactionTaskManager, tasks are ordered by {@link
 * org.apache.iotdb.db.engine.compaction.comparator.ICompactionTaskComparator}. To maximize
 * compaction efficiency, selector searches compaction task from 0 compaction files(that is, file
 * that never been compacted, named level 0 file) to higher level files. If a compaction task is
 * found in some level, selector will not search higher level anymore.
 */
public class SizeTieredCompactionSelector
    implements IInnerSeqSpaceSelector, IInnerUnseqSpaceSelector {
  private static final Logger LOGGER =
      LoggerFactory.getLogger(IoTDBConstant.COMPACTION_LOGGER_NAME);
  private static final IoTDBConfig config = IoTDBDescriptor.getInstance().getConfig();
  protected String logicalStorageGroupName;
  protected String dataRegionId;
  protected long timePartition;
  protected List<TsFileResource> tsFileResources;
  protected boolean sequence;

  public SizeTieredCompactionSelector(
      String logicalStorageGroupName, String dataRegionId, long timePartition, boolean sequence) {
    this.logicalStorageGroupName = logicalStorageGroupName;
    this.dataRegionId = dataRegionId;
    this.timePartition = timePartition;
    this.sequence = sequence;
  }

  /**
   * This method searches for a batch of files to be compacted from layer 0 to the highest layer. If
   * there are more than a batch of files to be merged on a certain layer, it does not search to
   * higher layers. It creates a compaction thread for each batch of files and put it into the
   * candidateCompactionTaskQueue of the {@link CompactionTaskManager}.
   *
   * @return Returns whether the file was found and submits the merge task
   */
  @Override
  public List<List<TsFileResource>> selectInnerSpaceTask(List<TsFileResource> tsFileResources) {
    this.tsFileResources = tsFileResources;
    PriorityQueue<Pair<List<TsFileResource>, Long>> taskPriorityQueue =
        new PriorityQueue<>(new SizeTieredCompactionTaskComparator());
    try {
      int maxLevel = searchMaxFileLevel();
      for (int currentLevel = 0; currentLevel <= maxLevel; currentLevel++) {
        if (!selectLevelTask(currentLevel, taskPriorityQueue)) {
          break;
        }
      }
      List<List<TsFileResource>> taskList = new LinkedList<>();
      while (taskPriorityQueue.size() > 0) {
        List<TsFileResource> resources = taskPriorityQueue.poll().left;
        taskList.add(resources);
      }
      return taskList;
    } catch (Exception e) {
      LOGGER.error("Exception occurs while selecting files", e);
    }
    return Collections.emptyList();
  }

  /**
   * This method searches for all files on the given level. If there are consecutive files on the
   * level that meet the system preset conditions (the number exceeds 10 or the total file size
   * exceeds 2G), a compaction task is created for the batch of files and placed in the
   * taskPriorityQueue queue , and continue to search for the next batch. If at least one batch of
   * files to be compacted is found on this layer, it will return false (indicating that it will no
   * longer search for higher layers), otherwise it will return true.
   *
   * @param level the level to be searched
   * @param taskPriorityQueue it stores the batches of files to be compacted and the total size of
   *     each batch
   * @return return whether to continue the search to higher levels
   * @throws IOException
   */
  private boolean selectLevelTask(
      int level, PriorityQueue<Pair<List<TsFileResource>, Long>> taskPriorityQueue)
      throws IOException {
    boolean shouldContinueToSearch = true;
    List<TsFileResource> selectedFileList = new ArrayList<>();
    long selectedFileSize = 0L;
    long targetCompactionFileSize = config.getTargetCompactionFileSize();

    for (TsFileResource currentFile : tsFileResources) {
      TsFileNameGenerator.TsFileName currentName =
          TsFileNameGenerator.getTsFileName(currentFile.getTsFile().getName());
      if (currentName.getInnerCompactionCnt() != level
<<<<<<< HEAD
          || currentFile.getStatus() != TsFileResourceStatus.CLOSED) {
=======
          || currentFile.isCompactionCandidate()
          || currentFile.isCompacting()
          || !currentFile.isClosed()) {
>>>>>>> 9ab9a717
        selectedFileList.clear();
        selectedFileSize = 0L;
        continue;
      }
      LOGGER.debug("Current File is {}, size is {}", currentFile, currentFile.getTsFileSize());
      selectedFileList.add(currentFile);
      selectedFileSize += currentFile.getTsFileSize();
      LOGGER.debug(
          "Add tsfile {}, current select file num is {}, size is {}",
          currentFile,
          selectedFileList.size(),
          selectedFileSize);
      // if the file size or file num reach threshold
      if (selectedFileSize >= targetCompactionFileSize
          || selectedFileList.size() >= config.getMaxInnerCompactionCandidateFileNum()) {
        // submit the task
        if (selectedFileList.size() > 1) {
          taskPriorityQueue.add(new Pair<>(new ArrayList<>(selectedFileList), selectedFileSize));
        }
        selectedFileList = new ArrayList<>();
        selectedFileSize = 0L;
        shouldContinueToSearch = false;
      }
    }
    return shouldContinueToSearch;
  }

  private int searchMaxFileLevel() throws IOException {
    int maxLevel = -1;
    for (TsFileResource currentFile : tsFileResources) {
      TsFileNameGenerator.TsFileName currentName =
          TsFileNameGenerator.getTsFileName(currentFile.getTsFile().getName());
      if (currentName.getInnerCompactionCnt() > maxLevel) {
        maxLevel = currentName.getInnerCompactionCnt();
      }
    }
    return maxLevel;
  }

  private class SizeTieredCompactionTaskComparator
      implements Comparator<Pair<List<TsFileResource>, Long>> {

    @Override
    public int compare(Pair<List<TsFileResource>, Long> o1, Pair<List<TsFileResource>, Long> o2) {
      TsFileResource resourceOfO1 = o1.left.get(0);
      TsFileResource resourceOfO2 = o2.left.get(0);
      try {
        TsFileNameGenerator.TsFileName fileNameOfO1 =
            TsFileNameGenerator.getTsFileName(resourceOfO1.getTsFile().getName());
        TsFileNameGenerator.TsFileName fileNameOfO2 =
            TsFileNameGenerator.getTsFileName(resourceOfO2.getTsFile().getName());
        if (fileNameOfO1.getInnerCompactionCnt() != fileNameOfO2.getInnerCompactionCnt()) {
          return fileNameOfO2.getInnerCompactionCnt() - fileNameOfO1.getInnerCompactionCnt();
        }
        return (int) (fileNameOfO2.getVersion() - fileNameOfO1.getVersion());
      } catch (IOException e) {
        return 0;
      }
    }
  }
}<|MERGE_RESOLUTION|>--- conflicted
+++ resolved
@@ -18,15 +18,16 @@
  */
 package org.apache.iotdb.db.engine.compaction.inner.sizetiered;
 
-import org.apache.iotdb.commons.conf.IoTDBConstant;
 import org.apache.iotdb.db.conf.IoTDBConfig;
+import org.apache.iotdb.db.conf.IoTDBConstant;
 import org.apache.iotdb.db.conf.IoTDBDescriptor;
 import org.apache.iotdb.db.engine.compaction.CompactionTaskManager;
-import org.apache.iotdb.db.engine.compaction.inner.IInnerSeqSpaceSelector;
-import org.apache.iotdb.db.engine.compaction.inner.IInnerUnseqSpaceSelector;
+import org.apache.iotdb.db.engine.compaction.inner.AbstractInnerSpaceCompactionSelector;
+import org.apache.iotdb.db.engine.compaction.inner.InnerSpaceCompactionTaskFactory;
+import org.apache.iotdb.db.engine.compaction.task.AbstractCompactionTask;
+import org.apache.iotdb.db.engine.storagegroup.TsFileManager;
 import org.apache.iotdb.db.engine.storagegroup.TsFileNameGenerator;
 import org.apache.iotdb.db.engine.storagegroup.TsFileResource;
-import org.apache.iotdb.db.engine.storagegroup.TsFileResourceStatus;
 import org.apache.iotdb.tsfile.utils.Pair;
 
 import org.slf4j.Logger;
@@ -34,9 +35,8 @@
 
 import java.io.IOException;
 import java.util.ArrayList;
-import java.util.Collections;
 import java.util.Comparator;
-import java.util.LinkedList;
+import java.util.Iterator;
 import java.util.List;
 import java.util.PriorityQueue;
 
@@ -45,28 +45,30 @@
  * selector traverses the file list from old to new. If the size of selected files or the number of
  * select files exceed given threshold, a compaction task will be submitted to task queue in
  * CompactionTaskManager. In CompactionTaskManager, tasks are ordered by {@link
- * org.apache.iotdb.db.engine.compaction.comparator.ICompactionTaskComparator}. To maximize
- * compaction efficiency, selector searches compaction task from 0 compaction files(that is, file
- * that never been compacted, named level 0 file) to higher level files. If a compaction task is
- * found in some level, selector will not search higher level anymore.
+ * org.apache.iotdb.db.engine.compaction.CompactionTaskComparator}. To maximize compaction
+ * efficiency, selector searches compaction task from 0 compaction files(that is, file that never
+ * been compacted, named level 0 file) to higher level files. If a compaction task is found in some
+ * level, selector will not search higher level anymore.
  */
-public class SizeTieredCompactionSelector
-    implements IInnerSeqSpaceSelector, IInnerUnseqSpaceSelector {
+public class SizeTieredCompactionSelector extends AbstractInnerSpaceCompactionSelector {
   private static final Logger LOGGER =
       LoggerFactory.getLogger(IoTDBConstant.COMPACTION_LOGGER_NAME);
-  private static final IoTDBConfig config = IoTDBDescriptor.getInstance().getConfig();
-  protected String logicalStorageGroupName;
-  protected String dataRegionId;
-  protected long timePartition;
-  protected List<TsFileResource> tsFileResources;
-  protected boolean sequence;
+  private static IoTDBConfig config = IoTDBDescriptor.getInstance().getConfig();
 
   public SizeTieredCompactionSelector(
-      String logicalStorageGroupName, String dataRegionId, long timePartition, boolean sequence) {
-    this.logicalStorageGroupName = logicalStorageGroupName;
-    this.dataRegionId = dataRegionId;
-    this.timePartition = timePartition;
-    this.sequence = sequence;
+      String logicalStorageGroupName,
+      String virtualStorageGroupName,
+      long timePartition,
+      TsFileManager tsFileManager,
+      boolean sequence,
+      InnerSpaceCompactionTaskFactory taskFactory) {
+    super(
+        logicalStorageGroupName,
+        virtualStorageGroupName,
+        timePartition,
+        tsFileManager,
+        sequence,
+        taskFactory);
   }
 
   /**
@@ -78,8 +80,7 @@
    * @return Returns whether the file was found and submits the merge task
    */
   @Override
-  public List<List<TsFileResource>> selectInnerSpaceTask(List<TsFileResource> tsFileResources) {
-    this.tsFileResources = tsFileResources;
+  public void selectAndSubmit() {
     PriorityQueue<Pair<List<TsFileResource>, Long>> taskPriorityQueue =
         new PriorityQueue<>(new SizeTieredCompactionTaskComparator());
     try {
@@ -89,16 +90,12 @@
           break;
         }
       }
-      List<List<TsFileResource>> taskList = new LinkedList<>();
       while (taskPriorityQueue.size() > 0) {
-        List<TsFileResource> resources = taskPriorityQueue.poll().left;
-        taskList.add(resources);
-      }
-      return taskList;
+        createAndSubmitTask(taskPriorityQueue.poll().left);
+      }
     } catch (Exception e) {
       LOGGER.error("Exception occurs while selecting files", e);
     }
-    return Collections.emptyList();
   }
 
   /**
@@ -127,13 +124,9 @@
       TsFileNameGenerator.TsFileName currentName =
           TsFileNameGenerator.getTsFileName(currentFile.getTsFile().getName());
       if (currentName.getInnerCompactionCnt() != level
-<<<<<<< HEAD
-          || currentFile.getStatus() != TsFileResourceStatus.CLOSED) {
-=======
           || currentFile.isCompactionCandidate()
           || currentFile.isCompacting()
           || !currentFile.isClosed()) {
->>>>>>> 9ab9a717
         selectedFileList.clear();
         selectedFileSize = 0L;
         continue;
@@ -163,7 +156,9 @@
 
   private int searchMaxFileLevel() throws IOException {
     int maxLevel = -1;
-    for (TsFileResource currentFile : tsFileResources) {
+    Iterator<TsFileResource> iterator = tsFileResources.iterator();
+    while (iterator.hasNext()) {
+      TsFileResource currentFile = iterator.next();
       TsFileNameGenerator.TsFileName currentName =
           TsFileNameGenerator.getTsFileName(currentFile.getTsFile().getName());
       if (currentName.getInnerCompactionCnt() > maxLevel) {
@@ -171,6 +166,19 @@
       }
     }
     return maxLevel;
+  }
+
+  private boolean createAndSubmitTask(List<TsFileResource> selectedFileList)
+      throws InterruptedException {
+    AbstractCompactionTask compactionTask =
+        taskFactory.createTask(
+            logicalStorageGroupName,
+            virtualStorageGroupName,
+            timePartition,
+            tsFileManager,
+            selectedFileList,
+            sequence);
+    return CompactionTaskManager.getInstance().addTaskToWaitingQueue(compactionTask);
   }
 
   private class SizeTieredCompactionTaskComparator
