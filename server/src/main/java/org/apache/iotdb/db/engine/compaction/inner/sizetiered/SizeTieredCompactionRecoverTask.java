/*
 * Licensed to the Apache Software Foundation (ASF) under one
 * or more contributor license agreements.  See the NOTICE file
 * distributed with this work for additional information
 * regarding copyright ownership.  The ASF licenses this file
 * to you under the Apache License, Version 2.0 (the
 * "License"); you may not use this file except in compliance
 * with the License.  You may obtain a copy of the License at
 *
 *      http://www.apache.org/licenses/LICENSE-2.0
 *
 * Unless required by applicable law or agreed to in writing,
 * software distributed under the License is distributed on an
 * "AS IS" BASIS, WITHOUT WARRANTIES OR CONDITIONS OF ANY
 * KIND, either express or implied.  See the License for the
 * specific language governing permissions and limitations
 * under the License.
 */
package org.apache.iotdb.db.engine.compaction.inner.sizetiered;

import org.apache.iotdb.db.conf.IoTDBConstant;
import org.apache.iotdb.db.conf.IoTDBDescriptor;
import org.apache.iotdb.db.engine.compaction.TsFileIdentifier;
import org.apache.iotdb.db.engine.compaction.inner.utils.InnerSpaceCompactionUtils;
import org.apache.iotdb.db.engine.compaction.inner.utils.SizeTieredCompactionLogAnalyzer;
import org.apache.iotdb.db.engine.compaction.task.AbstractCompactionTask;
import org.apache.iotdb.db.engine.modification.ModificationFile;
import org.apache.iotdb.db.engine.storagegroup.TsFileResource;
import org.apache.iotdb.tsfile.common.constant.TsFileConstant;

import org.slf4j.Logger;
import org.slf4j.LoggerFactory;

import java.io.File;
import java.io.IOException;
import java.util.ArrayList;
import java.util.List;
import java.util.concurrent.atomic.AtomicInteger;

public class SizeTieredCompactionRecoverTask extends SizeTieredCompactionTask {
  private static final Logger LOGGER = LoggerFactory.getLogger("COMPACTION");
  protected File compactionLogFile;
  protected String dataDir;
  protected String logicalStorageGroupName;
  protected String virtualStorageGroup;

  public SizeTieredCompactionRecoverTask(
      String logicalStorageGroupName,
      String virtualStorageGroup,
      long timePartition,
      File compactionLogFile,
      String dataDir,
      boolean sequence,
      AtomicInteger currentTaskNum) {
    super(
        logicalStorageGroupName,
        virtualStorageGroup,
        timePartition,
        null,
        null,
        null,
        sequence,
        currentTaskNum);
    this.compactionLogFile = compactionLogFile;
    this.dataDir = dataDir;
    this.logicalStorageGroupName = logicalStorageGroupName;
    this.virtualStorageGroup = virtualStorageGroup;
  }

  /**
   * We support tmp target file is xxx.target, target file is xxx.tsfile, resource file is
   * xxx.tsfile.resource. To clear unfinished compaction task, there are several situations:
   *
   * <ol>
   *   <li>Compaction log is incomplete, then delete it.
   *   <li>All source files exist, then delete tmp target file, target file, resource file and
   *       compaction log if exist.
   *   <li>Not all source files exist, then delete the remaining source files and compaction log.
   * </ol>
   */
  @Override
  public void doCompaction() {
    // read log -> Set<Device> -> doCompaction -> clear
    try {
      LOGGER.info(
          "{} [Compaction][Recover] compaction log is {}", fullStorageGroupName, compactionLogFile);
      if (compactionLogFile.exists()) {
        LOGGER.info(
            "{}-{} [Compaction][Recover] compaction log file {} exists, start to recover it",
            logicalStorageGroupName,
            virtualStorageGroup,
            compactionLogFile);
        SizeTieredCompactionLogAnalyzer logAnalyzer =
            new SizeTieredCompactionLogAnalyzer(compactionLogFile);
        logAnalyzer.analyze();
        List<TsFileIdentifier> sourceFileIdentifiers = logAnalyzer.getSourceFileInfos();
        TsFileIdentifier targetFileIdentifier = logAnalyzer.getTargetFileInfo();

        // compaction log file is incomplete
        if (targetFileIdentifier == null || sourceFileIdentifiers.isEmpty()) {
          LOGGER.info(
              "{}-{} [Compaction][Recover] incomplete log file, abort recover",
              logicalStorageGroupName,
              virtualStorageGroup);
          return;
        }

        // xxx.target
        File tmpTargetFile = targetFileIdentifier.getFileFromDataDirs();
        // xxx.tsfile
        File targetFile =
            getFileFromDataDirs(
                targetFileIdentifier
                    .getFilePath()
                    .replace(
                        IoTDBConstant.COMPACTION_TMP_FILE_SUFFIX, TsFileConstant.TSFILE_SUFFIX));
        // xxx.tsfile.resource
        File targetResourceFile =
            getFileFromDataDirs(
                targetFileIdentifier
                        .getFilePath()
                        .replace(
                            IoTDBConstant.COMPACTION_TMP_FILE_SUFFIX, TsFileConstant.TSFILE_SUFFIX)
                    + TsFileResource.RESOURCE_SUFFIX);

        // check is all source files existed
        boolean isAllSourcesFileExisted = true;
        for (TsFileIdentifier sourceFileIdentifier : sourceFileIdentifiers) {
          File sourceFile = sourceFileIdentifier.getFileFromDataDirs();
          if (sourceFile == null) {
            isAllSourcesFileExisted = false;
            break;
          }
        }

<<<<<<< HEAD
        if (isAllSourcesFileExisted) {
          // all source files exist
          if (tmpTargetFile != null && !tmpTargetFile.delete()) {
            LOGGER.error(
                "{}-{} [Compaction][Recover] fail to delete target file {}, this may cause data incorrectness",
                logicalStorageGroupName,
                virtualStorageGroup,
                tmpTargetFile);
          }
          if (targetFile != null && !targetFile.delete()) {
=======
        RestorableTsFileIOWriter writer = new RestorableTsFileIOWriter(targetFile, false);
        writer.close();
        if (writer.hasCrashed()) {
          LOGGER.info(
              "{}-{} [Compaction][Recover] target file {} crash, start to delete it",
              logicalStorageGroupName,
              virtualStorageGroup,
              targetFile);
          // the target tsfile is crashed, it is not completed
          if (!targetFile.delete()) {
>>>>>>> 93a2f408
            LOGGER.error(
                "{}-{} [Compaction][Recover] fail to delete target file {}, this may cause data incorrectness",
                logicalStorageGroupName,
                virtualStorageGroup,
                targetFile);
          }
          if (targetResourceFile != null && !targetResourceFile.delete()) {
            LOGGER.error(
                "{}-{} [Compaction][Recover] fail to delete target file {}, this may cause data incorrectness",
                logicalStorageGroupName,
                virtualStorageGroup,
                targetResourceFile);
          }
        } else {
          // some source files have been deleted, which means .tsfile and .tsfile.resource exist.
          List<TsFileResource> sourceTsFileResources = new ArrayList<>();
          for (TsFileIdentifier sourceFileIdentifier : sourceFileIdentifiers) {
            File sourceFile = sourceFileIdentifier.getFileFromDataDirs();
            if (sourceFile != null) {
              sourceTsFileResources.add(new TsFileResource(sourceFile));
            }
          }
<<<<<<< HEAD
          TsFileResource targetResource = new TsFileResource(targetFile);
=======
          ModificationFile modificationFileForTargetFile =
              ModificationFile.getNormalMods(targetResource);
          if (!modificationFileForTargetFile.exists()) {
            InnerSpaceCompactionUtils.combineModsInCompaction(
                sourceTsFileResources, targetResource);
          }

>>>>>>> 93a2f408
          InnerSpaceCompactionUtils.deleteTsFilesInDisk(
              sourceTsFileResources, fullStorageGroupName);
          InnerSpaceCompactionUtils.deleteModificationForSourceFile(
              sourceTsFileResources, logicalStorageGroupName + "-" + virtualStorageGroup);
        }
      }
    } catch (IOException e) {
      LOGGER.error("recover inner space compaction error", e);
    } finally {
      // delete compaction log if exists
      if (compactionLogFile.exists()) {
        if (!compactionLogFile.delete()) {
          LOGGER.warn(
              "{}-{} [Compaction][Recover] fail to delete {}",
              logicalStorageGroupName,
              virtualStorageGroup,
              compactionLogFile);
        } else {
          LOGGER.info(
              "{}-{} [Compaction][Recover] delete compaction log {}",
              logicalStorageGroupName,
              virtualStorageGroup,
              compactionLogFile);
        }
      }
    }
  }

  @Override
  public boolean equalsOtherTask(AbstractCompactionTask other) {
    if (other instanceof SizeTieredCompactionRecoverTask) {
      SizeTieredCompactionRecoverTask otherTask = (SizeTieredCompactionRecoverTask) other;
      if (!compactionLogFile.equals(otherTask.compactionLogFile)
          || !dataDir.equals(otherTask.dataDir)) {
        return false;
      }
      return true;
    }
    return false;
  }

  @Override
  public boolean checkValidAndSetMerging() {
    return compactionLogFile.exists();
  }

  /**
   * This method find the File object of given filePath by searching it in every data directory. If
   * the file is not found, it will return null.
   */
  private File getFileFromDataDirs(String filePath) {
    String[] dataDirs = IoTDBDescriptor.getInstance().getConfig().getDataDirs();
    for (String dataDir : dataDirs) {
      File f = new File(dataDir, filePath);
      if (f.exists()) {
        return f;
      }
    }
    return null;
  }
}<|MERGE_RESOLUTION|>--- conflicted
+++ resolved
@@ -28,6 +28,7 @@
 import org.apache.iotdb.db.engine.storagegroup.TsFileResource;
 import org.apache.iotdb.tsfile.common.constant.TsFileConstant;
 
+import org.apache.commons.io.FileUtils;
 import org.slf4j.Logger;
 import org.slf4j.LoggerFactory;
 
@@ -73,17 +74,19 @@
    *
    * <ol>
    *   <li>Compaction log is incomplete, then delete it.
-   *   <li>All source files exist, then delete tmp target file, target file, resource file and
-   *       compaction log if exist.
-   *   <li>Not all source files exist, then delete the remaining source files and compaction log.
+   *   <li>All source files exist, then delete tmp target file, target file, resource file, mods
+   *       file of target file and compaction log if exist. Also append new modifications of all
+   *       source files to corresponding mods file.
+   *   <li>Not all source files exist, then delete the remaining source files, all mods files of
+   *       each source file and compaction log.
    * </ol>
    */
   @Override
   public void doCompaction() {
-    // read log -> Set<Device> -> doCompaction -> clear
+    boolean handleSuccess = true;
+    LOGGER.info(
+        "{} [Compaction][Recover] compaction log is {}", fullStorageGroupName, compactionLogFile);
     try {
-      LOGGER.info(
-          "{} [Compaction][Recover] compaction log is {}", fullStorageGroupName, compactionLogFile);
       if (compactionLogFile.exists()) {
         LOGGER.info(
             "{}-{} [Compaction][Recover] compaction log file {} exists, start to recover it",
@@ -105,24 +108,6 @@
           return;
         }
 
-        // xxx.target
-        File tmpTargetFile = targetFileIdentifier.getFileFromDataDirs();
-        // xxx.tsfile
-        File targetFile =
-            getFileFromDataDirs(
-                targetFileIdentifier
-                    .getFilePath()
-                    .replace(
-                        IoTDBConstant.COMPACTION_TMP_FILE_SUFFIX, TsFileConstant.TSFILE_SUFFIX));
-        // xxx.tsfile.resource
-        File targetResourceFile =
-            getFileFromDataDirs(
-                targetFileIdentifier
-                        .getFilePath()
-                        .replace(
-                            IoTDBConstant.COMPACTION_TMP_FILE_SUFFIX, TsFileConstant.TSFILE_SUFFIX)
-                    + TsFileResource.RESOURCE_SUFFIX);
-
         // check is all source files existed
         boolean isAllSourcesFileExisted = true;
         for (TsFileIdentifier sourceFileIdentifier : sourceFileIdentifiers) {
@@ -133,85 +118,35 @@
           }
         }
 
-<<<<<<< HEAD
         if (isAllSourcesFileExisted) {
-          // all source files exist
-          if (tmpTargetFile != null && !tmpTargetFile.delete()) {
-            LOGGER.error(
-                "{}-{} [Compaction][Recover] fail to delete target file {}, this may cause data incorrectness",
-                logicalStorageGroupName,
-                virtualStorageGroup,
-                tmpTargetFile);
-          }
-          if (targetFile != null && !targetFile.delete()) {
-=======
-        RestorableTsFileIOWriter writer = new RestorableTsFileIOWriter(targetFile, false);
-        writer.close();
-        if (writer.hasCrashed()) {
-          LOGGER.info(
-              "{}-{} [Compaction][Recover] target file {} crash, start to delete it",
-              logicalStorageGroupName,
-              virtualStorageGroup,
-              targetFile);
-          // the target tsfile is crashed, it is not completed
-          if (!targetFile.delete()) {
->>>>>>> 93a2f408
-            LOGGER.error(
-                "{}-{} [Compaction][Recover] fail to delete target file {}, this may cause data incorrectness",
-                logicalStorageGroupName,
-                virtualStorageGroup,
-                targetFile);
-          }
-          if (targetResourceFile != null && !targetResourceFile.delete()) {
-            LOGGER.error(
-                "{}-{} [Compaction][Recover] fail to delete target file {}, this may cause data incorrectness",
-                logicalStorageGroupName,
-                virtualStorageGroup,
-                targetResourceFile);
-          }
+          handleSuccess =
+              handleWithAllSourceFilesExist(targetFileIdentifier, sourceFileIdentifiers);
         } else {
-          // some source files have been deleted, which means .tsfile and .tsfile.resource exist.
-          List<TsFileResource> sourceTsFileResources = new ArrayList<>();
-          for (TsFileIdentifier sourceFileIdentifier : sourceFileIdentifiers) {
-            File sourceFile = sourceFileIdentifier.getFileFromDataDirs();
-            if (sourceFile != null) {
-              sourceTsFileResources.add(new TsFileResource(sourceFile));
-            }
-          }
-<<<<<<< HEAD
-          TsFileResource targetResource = new TsFileResource(targetFile);
-=======
-          ModificationFile modificationFileForTargetFile =
-              ModificationFile.getNormalMods(targetResource);
-          if (!modificationFileForTargetFile.exists()) {
-            InnerSpaceCompactionUtils.combineModsInCompaction(
-                sourceTsFileResources, targetResource);
-          }
-
->>>>>>> 93a2f408
-          InnerSpaceCompactionUtils.deleteTsFilesInDisk(
-              sourceTsFileResources, fullStorageGroupName);
-          InnerSpaceCompactionUtils.deleteModificationForSourceFile(
-              sourceTsFileResources, logicalStorageGroupName + "-" + virtualStorageGroup);
+          handleSuccess = handleWithoutAllSourceFilesExist(sourceFileIdentifiers);
         }
       }
     } catch (IOException e) {
       LOGGER.error("recover inner space compaction error", e);
     } finally {
-      // delete compaction log if exists
-      if (compactionLogFile.exists()) {
-        if (!compactionLogFile.delete()) {
-          LOGGER.warn(
-              "{}-{} [Compaction][Recover] fail to delete {}",
-              logicalStorageGroupName,
-              virtualStorageGroup,
+      if (!handleSuccess) {
+        LOGGER.error(
+            "{} [Compaction][Recover] Failed to recover compaction, set allowCompaction to false",
+            fullStorageGroupName);
+        tsFileManager.setAllowCompaction(false);
+      } else {
+        try {
+          LOGGER.info(
+              "{} [Compaction][Recover] Recover compaction successfully, delete log file {}",
+              fullStorageGroupName,
               compactionLogFile);
-        } else {
-          LOGGER.info(
-              "{}-{} [Compaction][Recover] delete compaction log {}",
-              logicalStorageGroupName,
-              virtualStorageGroup,
-              compactionLogFile);
+          FileUtils.delete(compactionLogFile);
+        } catch (IOException e) {
+          LOGGER.error(
+              "{} [Compaction][Recover] Exception occurs while deleting log file {}, set allowCompaction to false",
+              fullStorageGroupName,
+              compactionLogFile,
+              e);
+          tsFileManager.setAllowCompaction(false);
         }
       }
     }
@@ -233,6 +168,124 @@
   @Override
   public boolean checkValidAndSetMerging() {
     return compactionLogFile.exists();
+  }
+
+  private boolean handleWithAllSourceFilesExist(
+      TsFileIdentifier targetFileIdentifier, List<TsFileIdentifier> sourceFileIdentifiers) {
+    boolean handleSuccess = true;
+    // xxx.target
+    File tmpTargetFile = targetFileIdentifier.getFileFromDataDirs();
+    // xxx.tsfile
+    File targetFile =
+        getFileFromDataDirs(
+            targetFileIdentifier
+                .getFilePath()
+                .replace(IoTDBConstant.COMPACTION_TMP_FILE_SUFFIX, TsFileConstant.TSFILE_SUFFIX));
+    // xxx.tsfile.resource
+    File targetResourceFile =
+        getFileFromDataDirs(
+            targetFileIdentifier
+                    .getFilePath()
+                    .replace(IoTDBConstant.COMPACTION_TMP_FILE_SUFFIX, TsFileConstant.TSFILE_SUFFIX)
+                + TsFileResource.RESOURCE_SUFFIX);
+    // xxx.tsfile.mods
+    File targetModFile =
+        getFileFromDataDirs(
+            targetFileIdentifier
+                    .getFilePath()
+                    .replace(IoTDBConstant.COMPACTION_TMP_FILE_SUFFIX, TsFileConstant.TSFILE_SUFFIX)
+                + ModificationFile.FILE_SUFFIX);
+    if (tmpTargetFile != null && !tmpTargetFile.delete()) {
+      LOGGER.error(
+          "{}-{} [Compaction][Recover] fail to delete target file {}, this may cause data incorrectness",
+          logicalStorageGroupName,
+          virtualStorageGroup,
+          tmpTargetFile);
+      handleSuccess = false;
+    }
+    if (targetFile != null && !targetFile.delete()) {
+      LOGGER.error(
+          "{}-{} [Compaction][Recover] fail to delete target file {}, this may cause data incorrectness",
+          logicalStorageGroupName,
+          virtualStorageGroup,
+          targetFile);
+      handleSuccess = false;
+    }
+    if (targetResourceFile != null && !targetResourceFile.delete()) {
+      LOGGER.error(
+          "{}-{} [Compaction][Recover] fail to delete target file {}, this may cause data incorrectness",
+          logicalStorageGroupName,
+          virtualStorageGroup,
+          targetResourceFile);
+      handleSuccess = false;
+    }
+    if (targetModFile != null && !targetModFile.delete()) {
+      LOGGER.error(
+          "{}-{} [Compaction][Recover] fail to delete target file {}, this may cause data incorrectness",
+          logicalStorageGroupName,
+          virtualStorageGroup,
+          targetModFile);
+      handleSuccess = false;
+    }
+    // append new modifications of all source files to corresponding mod file
+    List<TsFileResource> tsFileResources = new ArrayList<>();
+    for (TsFileIdentifier sourceFileIdentifier : sourceFileIdentifiers) {
+      tsFileResources.add(new TsFileResource(sourceFileIdentifier.getFileFromDataDirs()));
+    }
+    try {
+      InnerSpaceCompactionUtils.appendNewModificationsToOldModsFile(tsFileResources);
+    } catch (IOException e) {
+      LOGGER.error(
+          "{}-{} [Compaction][Recover] fail to append new modifications to corresponding old mod file.",
+          logicalStorageGroupName,
+          virtualStorageGroup);
+      handleSuccess = false;
+    }
+    return handleSuccess;
+  }
+
+  private boolean handleWithoutAllSourceFilesExist(List<TsFileIdentifier> sourceFileIdentifiers) {
+    // some source files have been deleted, while .tsfile and .tsfile.resource must exist.
+    boolean handleSuccess = true;
+    List<TsFileResource> remainSourceTsFileResources = new ArrayList<>();
+    for (TsFileIdentifier sourceFileIdentifier : sourceFileIdentifiers) {
+      File sourceFile = sourceFileIdentifier.getFileFromDataDirs();
+      if (sourceFile != null) {
+        remainSourceTsFileResources.add(new TsFileResource(sourceFile));
+      }
+      // delete .compaction.mods file and .mods file of all source files
+      File compactionModFile =
+          getFileFromDataDirs(
+              sourceFileIdentifier.getFilePath() + ModificationFile.COMPACTION_FILE_SUFFIX);
+      File modFile =
+          getFileFromDataDirs(sourceFileIdentifier.getFilePath() + ModificationFile.FILE_SUFFIX);
+      if (compactionModFile != null && !compactionModFile.delete()) {
+        LOGGER.error(
+            "{}-{} [Compaction][Recover] fail to delete target file {}, this may cause data incorrectness",
+            logicalStorageGroupName,
+            virtualStorageGroup,
+            compactionModFile);
+        handleSuccess = false;
+      }
+      if (modFile != null && !modFile.delete()) {
+        LOGGER.error(
+            "{}-{} [Compaction][Recover] fail to delete target file {}, this may cause data incorrectness",
+            logicalStorageGroupName,
+            virtualStorageGroup,
+            modFile);
+        handleSuccess = false;
+      }
+    }
+    // delete remaining source files
+    if (!InnerSpaceCompactionUtils.deleteTsFilesInDisk(
+        remainSourceTsFileResources, fullStorageGroupName)) {
+      LOGGER.error(
+          "{}-{} [Compaction][Recover] fail to delete remaining source files.",
+          logicalStorageGroupName,
+          virtualStorageGroup);
+      handleSuccess = false;
+    }
+    return handleSuccess;
   }
 
   /**
