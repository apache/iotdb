/*
 * Licensed to the Apache Software Foundation (ASF) under one
 * or more contributor license agreements.  See the NOTICE file
 * distributed with this work for additional information
 * regarding copyright ownership.  The ASF licenses this file
 * to you under the Apache License, Version 2.0 (the
 * "License"); you may not use this file except in compliance
 * with the License.  You may obtain a copy of the License at
 *
 *      http://www.apache.org/licenses/LICENSE-2.0
 *
 * Unless required by applicable law or agreed to in writing,
 * software distributed under the License is distributed on an
 * "AS IS" BASIS, WITHOUT WARRANTIES OR CONDITIONS OF ANY
 * KIND, either express or implied.  See the License for the
 * specific language governing permissions and limitations
 * under the License.
 */
package org.apache.iotdb.db.engine.compaction.inner.sizetiered;

import org.apache.iotdb.db.engine.compaction.CompactionFileInfo;
import org.apache.iotdb.db.engine.compaction.inner.utils.InnerSpaceCompactionUtils;
import org.apache.iotdb.db.engine.compaction.inner.utils.SizeTieredCompactionLogAnalyzer;
import org.apache.iotdb.db.engine.compaction.task.AbstractCompactionTask;
import org.apache.iotdb.db.engine.storagegroup.TsFileResource;
import org.apache.iotdb.tsfile.write.writer.RestorableTsFileIOWriter;

import org.slf4j.Logger;
import org.slf4j.LoggerFactory;

import java.io.File;
import java.io.IOException;
import java.util.ArrayList;
import java.util.List;
import java.util.concurrent.atomic.AtomicInteger;

public class SizeTieredCompactionRecoverTask extends SizeTieredCompactionTask {
  private static final Logger LOGGER = LoggerFactory.getLogger("COMPACTION");
  protected File compactionLogFile;
  protected String dataDir;

  public SizeTieredCompactionRecoverTask(
      String logicalStorageGroupName,
      String virtualStorageGroup,
      long timePartition,
      File compactionLogFile,
      String dataDir,
      boolean sequence,
      AtomicInteger currentTaskNum) {
    super(
        logicalStorageGroupName,
        virtualStorageGroup,
        timePartition,
        null,
        null,
        null,
        sequence,
        currentTaskNum);
    this.compactionLogFile = compactionLogFile;
    this.dataDir = dataDir;
  }

  /**
   * Clear unfinished compaction task, there are several situations:
   *
   * <ol>
   *   <li><b>Target file is uncompleted</b>: delete the target file and compaction log.
   *   <li><b>Target file is completed, not all source files have been deleted</b>: delete the
   *       source files and compaction logs
   *   <li><b>Target file is completed, all source files have been deleted, compaction log file
   *       exists</b>: delete the compaction log
   *   <li><b>No compaction log file exists</b>: do nothing
   * </ol>
   */
  @Override
  public void doCompaction() {
    // read log -> Set<Device> -> doCompaction -> clear
    try {
      LOGGER.info(
          "{} [Compaction][Recover] compaction log is {}", fullStorageGroupName, compactionLogFile);
      if (compactionLogFile.exists()) {
<<<<<<< HEAD
        LOGGER.info(
            "{}-{} [Compaction][Recover] compaction log file {} exists, start to recover it",
            fullStorageGroupName,
            timePartition,
            compactionLogFile);
=======
        LOGGER.info("{} [Compaction][Recover] log exists, start recover", fullStorageGroupName);
>>>>>>> 3fe9cf83
        SizeTieredCompactionLogAnalyzer logAnalyzer =
            new SizeTieredCompactionLogAnalyzer(compactionLogFile);
        logAnalyzer.analyze();
        List<String> sourceFileList = logAnalyzer.getSourceFiles();
        List<CompactionFileInfo> sourceFileInfos = logAnalyzer.getSourceFileInfos();
        CompactionFileInfo targetFileInfo = logAnalyzer.getTargetFileInfo();
        if (targetFileInfo == null || sourceFileInfos.isEmpty()) {
          LOGGER.info(
              "{}-{} [Compaction][Recover] incomplete log file, abort recover",
              fullStorageGroupName,
              timePartition);
          return;
        }
<<<<<<< HEAD
        File targetFile = targetFileInfo.getFileFromDataDirs();
        if (targetFile == null) {
          // cannot find target file from data dirs
          LOGGER.info(
              "{}-{} [Compaction][Recover] cannot find target file {} from data dirs, abort recover",
              fullStorageGroupName,
              timePartition,
              targetFileInfo);
=======
        File targetFile = new File(targetFileName);
        File resourceFile = new File(targetFileName + ".resource");
        LOGGER.info("{} [Compaction][Recover] target file is {}", fullStorageGroupName, targetFile);
        if (!targetFile.exists()) {
          if (resourceFile.exists()) {
            if (!resourceFile.delete()) {
              LOGGER.warn(
                  "{} [Compaction][Recover] Fail to delete tsfile resource {}",
                  fullStorageGroupName,
                  resourceFile);
            } else {
              LOGGER.info(
                  "{} [Compaction][Recover] Deleted target file resource {}",
                  fullStorageGroupName,
                  resourceFile);
            }
          }
          LOGGER.info(
              "{} [Compaction][Recover] Target file {} not exists, return",
              fullStorageGroupName,
              targetFile);
>>>>>>> 3fe9cf83
          return;
        }
        File resourceFile = new File(targetFile.getPath() + ".resource");

        RestorableTsFileIOWriter writer = new RestorableTsFileIOWriter(targetFile, false);
        if (writer.hasCrashed()) {
          LOGGER.info(
              "{} [Compaction][Recover] target file {} crash, start to delete it",
              fullStorageGroupName,
              targetFile);
          // the target tsfile is crashed, it is not completed
          writer.close();
          LOGGER.info(
              "{}-{} [Compaction][Recover] target file {} is not completed, delete it",
              fullStorageGroupName,
              timePartition,
              targetFile);
          if (!targetFile.delete()) {
<<<<<<< HEAD
            LOGGER.error(
                "{}-{} [Compaction][Recover] fail to delete target file {}, this may cause data incorrectness",
                fullStorageGroupName,
                timePartition,
                targetFile);
          }
          if (resourceFile.exists() && !resourceFile.delete()) {
            LOGGER.error(
                "{}-{} [Compaction][Recover] fail to delete target file {}, this may cause data incorrectness",
                fullStorageGroupName,
                timePartition,
                resourceFile);
=======
            LOGGER.warn(
                "{} [Compaction][Recover] Fail to delete uncompleted file {}",
                fullStorageGroupName,
                targetFile);
          } else {
            LOGGER.info(
                "{} [Compaction][Recover] remove target file {}", fullStorageGroupName, targetFile);
          }
          if (resourceFile.exists()) {
            if (!resourceFile.delete()) {
              LOGGER.warn(
                  "{} [Compaction][Recover] Fail to delete tsfile resource {}",
                  fullStorageGroupName,
                  resourceFile);
            } else {
              LOGGER.info(
                  "{} [Compaction][Recover] delete target file resource {}",
                  fullStorageGroupName,
                  resourceFile);
            }
>>>>>>> 3fe9cf83
          }
        } else {
          // the target tsfile is completed
          LOGGER.info(
<<<<<<< HEAD
              "{}-{} [Compaction][Recover] target file {} is completed, delete source files {}",
              fullStorageGroupName,
              timePartition,
              targetFile,
              sourceFileInfos);
=======
              "{} [Compaction][Recover] target file {} is completed, remove source files",
              fullStorageGroupName,
              targetFile);
>>>>>>> 3fe9cf83
          TsFileResource targetResource = new TsFileResource(targetFile);
          List<TsFileResource> sourceTsFileResources = new ArrayList<>();
          for (CompactionFileInfo sourceFileInfo : sourceFileInfos) {
            File sourceFile = sourceFileInfo.getFileFromDataDirs();
            if (sourceFile != null) {
              sourceTsFileResources.add(new TsFileResource(sourceFile));
            }
          }

          InnerSpaceCompactionUtils.deleteTsFilesInDisk(
              sourceTsFileResources, fullStorageGroupName);
          combineModsInCompaction(sourceTsFileResources, targetResource);
        }
      }
    } catch (IOException e) {
      LOGGER.error("recover inner space compaction error", e);
    } finally {
      if (compactionLogFile.exists()) {
        if (!compactionLogFile.delete()) {
          LOGGER.warn(
<<<<<<< HEAD
              "{}-{} [Compaction][Recover] fail to delete {}",
              fullStorageGroupName,
              timePartition,
              compactionLogFile);
        } else {
          LOGGER.info(
              "{}-{} [Compaction][Recover] delete compaction log {}",
              fullStorageGroupName,
              timePartition,
=======
              "{} [Compaction][Recover] fail to delete {}",
              fullStorageGroupName,
              compactionLogFile);
        } else {
          LOGGER.info(
              "{} [Compaction][Recover] delete compaction log {}",
              fullStorageGroupName,
>>>>>>> 3fe9cf83
              compactionLogFile);
        }
      }
    }
  }

  @Override
  public boolean equalsOtherTask(AbstractCompactionTask other) {
    if (other instanceof SizeTieredCompactionRecoverTask) {
      SizeTieredCompactionRecoverTask otherTask = (SizeTieredCompactionRecoverTask) other;
      if (!compactionLogFile.equals(otherTask.compactionLogFile)
          || !dataDir.equals(otherTask.dataDir)) {
        return false;
      }
      return true;
    }
    return false;
  }

  @Override
  public boolean checkValidAndSetMerging() {
    return compactionLogFile.exists();
  }
}<|MERGE_RESOLUTION|>--- conflicted
+++ resolved
@@ -79,15 +79,11 @@
       LOGGER.info(
           "{} [Compaction][Recover] compaction log is {}", fullStorageGroupName, compactionLogFile);
       if (compactionLogFile.exists()) {
-<<<<<<< HEAD
         LOGGER.info(
             "{}-{} [Compaction][Recover] compaction log file {} exists, start to recover it",
             fullStorageGroupName,
             timePartition,
             compactionLogFile);
-=======
-        LOGGER.info("{} [Compaction][Recover] log exists, start recover", fullStorageGroupName);
->>>>>>> 3fe9cf83
         SizeTieredCompactionLogAnalyzer logAnalyzer =
             new SizeTieredCompactionLogAnalyzer(compactionLogFile);
         logAnalyzer.analyze();
@@ -101,7 +97,6 @@
               timePartition);
           return;
         }
-<<<<<<< HEAD
         File targetFile = targetFileInfo.getFileFromDataDirs();
         if (targetFile == null) {
           // cannot find target file from data dirs
@@ -110,29 +105,6 @@
               fullStorageGroupName,
               timePartition,
               targetFileInfo);
-=======
-        File targetFile = new File(targetFileName);
-        File resourceFile = new File(targetFileName + ".resource");
-        LOGGER.info("{} [Compaction][Recover] target file is {}", fullStorageGroupName, targetFile);
-        if (!targetFile.exists()) {
-          if (resourceFile.exists()) {
-            if (!resourceFile.delete()) {
-              LOGGER.warn(
-                  "{} [Compaction][Recover] Fail to delete tsfile resource {}",
-                  fullStorageGroupName,
-                  resourceFile);
-            } else {
-              LOGGER.info(
-                  "{} [Compaction][Recover] Deleted target file resource {}",
-                  fullStorageGroupName,
-                  resourceFile);
-            }
-          }
-          LOGGER.info(
-              "{} [Compaction][Recover] Target file {} not exists, return",
-              fullStorageGroupName,
-              targetFile);
->>>>>>> 3fe9cf83
           return;
         }
         File resourceFile = new File(targetFile.getPath() + ".resource");
@@ -151,7 +123,6 @@
               timePartition,
               targetFile);
           if (!targetFile.delete()) {
-<<<<<<< HEAD
             LOGGER.error(
                 "{}-{} [Compaction][Recover] fail to delete target file {}, this may cause data incorrectness",
                 fullStorageGroupName,
@@ -164,43 +135,15 @@
                 fullStorageGroupName,
                 timePartition,
                 resourceFile);
-=======
-            LOGGER.warn(
-                "{} [Compaction][Recover] Fail to delete uncompleted file {}",
-                fullStorageGroupName,
-                targetFile);
-          } else {
-            LOGGER.info(
-                "{} [Compaction][Recover] remove target file {}", fullStorageGroupName, targetFile);
-          }
-          if (resourceFile.exists()) {
-            if (!resourceFile.delete()) {
-              LOGGER.warn(
-                  "{} [Compaction][Recover] Fail to delete tsfile resource {}",
-                  fullStorageGroupName,
-                  resourceFile);
-            } else {
-              LOGGER.info(
-                  "{} [Compaction][Recover] delete target file resource {}",
-                  fullStorageGroupName,
-                  resourceFile);
-            }
->>>>>>> 3fe9cf83
           }
         } else {
           // the target tsfile is completed
           LOGGER.info(
-<<<<<<< HEAD
               "{}-{} [Compaction][Recover] target file {} is completed, delete source files {}",
               fullStorageGroupName,
               timePartition,
               targetFile,
               sourceFileInfos);
-=======
-              "{} [Compaction][Recover] target file {} is completed, remove source files",
-              fullStorageGroupName,
-              targetFile);
->>>>>>> 3fe9cf83
           TsFileResource targetResource = new TsFileResource(targetFile);
           List<TsFileResource> sourceTsFileResources = new ArrayList<>();
           for (CompactionFileInfo sourceFileInfo : sourceFileInfos) {
@@ -221,7 +164,6 @@
       if (compactionLogFile.exists()) {
         if (!compactionLogFile.delete()) {
           LOGGER.warn(
-<<<<<<< HEAD
               "{}-{} [Compaction][Recover] fail to delete {}",
               fullStorageGroupName,
               timePartition,
@@ -231,15 +173,6 @@
               "{}-{} [Compaction][Recover] delete compaction log {}",
               fullStorageGroupName,
               timePartition,
-=======
-              "{} [Compaction][Recover] fail to delete {}",
-              fullStorageGroupName,
-              compactionLogFile);
-        } else {
-          LOGGER.info(
-              "{} [Compaction][Recover] delete compaction log {}",
-              fullStorageGroupName,
->>>>>>> 3fe9cf83
               compactionLogFile);
         }
       }
