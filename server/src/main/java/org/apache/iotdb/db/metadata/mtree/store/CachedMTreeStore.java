/*
 * Licensed to the Apache Software Foundation (ASF) under one
 * or more contributor license agreements.  See the NOTICE file
 * distributed with this work for additional information
 * regarding copyright ownership.  The ASF licenses this file
 * to you under the Apache License, Version 2.0 (the
 * "License"); you may not use this file except in compliance
 * with the License.  You may obtain a copy of the License at
 *
 *     http://www.apache.org/licenses/LICENSE-2.0
 *
 * Unless required by applicable law or agreed to in writing,
 * software distributed under the License is distributed on an
 * "AS IS" BASIS, WITHOUT WARRANTIES OR CONDITIONS OF ANY
 * KIND, either express or implied.  See the License for the
 * specific language governing permissions and limitations
 * under the License.
 */
package org.apache.iotdb.db.metadata.mtree.store;

import org.apache.iotdb.commons.exception.MetadataException;
import org.apache.iotdb.commons.path.PartialPath;
import org.apache.iotdb.db.exception.metadata.cache.MNodeNotCachedException;
import org.apache.iotdb.db.metadata.mnode.IEntityMNode;
import org.apache.iotdb.db.metadata.mnode.IMNode;
import org.apache.iotdb.db.metadata.mnode.IMeasurementMNode;
import org.apache.iotdb.db.metadata.mnode.IStorageGroupMNode;
import org.apache.iotdb.db.metadata.mnode.MNodeUtils;
import org.apache.iotdb.db.metadata.mnode.estimator.IMNodeSizeEstimator;
import org.apache.iotdb.db.metadata.mnode.iterator.AbstractTraverserIterator;
import org.apache.iotdb.db.metadata.mnode.iterator.CachedTraverserIterator;
import org.apache.iotdb.db.metadata.mnode.iterator.IMNodeIterator;
import org.apache.iotdb.db.metadata.mtree.store.disk.ICachedMNodeContainer;
import org.apache.iotdb.db.metadata.mtree.store.disk.cache.CacheMemoryManager;
import org.apache.iotdb.db.metadata.mtree.store.disk.cache.ICacheManager;
import org.apache.iotdb.db.metadata.mtree.store.disk.memcontrol.IMemManager;
import org.apache.iotdb.db.metadata.mtree.store.disk.memcontrol.MemManagerHolder;
import org.apache.iotdb.db.metadata.mtree.store.disk.schemafile.ISchemaFile;
import org.apache.iotdb.db.metadata.mtree.store.disk.schemafile.SchemaFile;
import org.apache.iotdb.db.metadata.template.Template;

import org.slf4j.Logger;
import org.slf4j.LoggerFactory;

import java.io.File;
import java.io.IOException;
import java.util.Iterator;
import java.util.List;
import java.util.Map;
import java.util.NoSuchElementException;

import static org.apache.iotdb.db.metadata.mtree.store.disk.ICachedMNodeContainer.getCachedMNodeContainer;

public class CachedMTreeStore implements IMTreeStore {

  private static final Logger logger = LoggerFactory.getLogger(CachedMTreeStore.class);

  private final IMemManager memManager = MemManagerHolder.getMemManagerInstance();

  private final ICacheManager cacheManager =
      CacheMemoryManager.getInstance().createLRUCacheManager(this);

  private ISchemaFile file;

  private IMNode root;

<<<<<<< HEAD
  private final MTreeFlushTaskManager flushTaskManager = MTreeFlushTaskManager.getInstance();
  private int flushCount = 0;
  private volatile boolean hasFlushTask;

  private final MTreeReleaseTaskManager releaseTaskManager = MTreeReleaseTaskManager.getInstance();
  private volatile boolean hasReleaseTask;
  private int releaseCount = 0;

  private final Runnable flushCallback;

  private final ReadWriteLock readWriteLock =
      new ReentrantReadWriteLock(); // default writer preferential
  private final Lock readLock = readWriteLock.readLock();
  private final Lock writeLock = readWriteLock.writeLock();
=======
  private final StampedWriterPreferredLock lock = new StampedWriterPreferredLock();
>>>>>>> 5f8f2b9f

  public CachedMTreeStore(PartialPath storageGroup, int schemaRegionId, Runnable flushCallback)
      throws MetadataException, IOException {
    file = SchemaFile.initSchemaFile(storageGroup.getFullPath(), schemaRegionId);
    root = file.init();
    cacheManager.initRootStatus(root);
<<<<<<< HEAD

    hasFlushTask = false;
    hasReleaseTask = false;
    this.flushCallback = flushCallback;
=======
    ensureMemoryStatus();
>>>>>>> 5f8f2b9f
  }

  @Override
  public IMNode getRoot() {
    return root;
  }

  @Override
  public boolean hasChild(IMNode parent, String name) throws MetadataException {
    return hasChild(parent, name, true);
  }

  protected final boolean hasChild(IMNode parent, String name, boolean needLock)
      throws MetadataException {
    if (needLock) {
      lock.threadReadLock();
    }
    try {
      IMNode child = getChild(parent, name, needLock);
      if (child == null) {
        return false;
      } else {
        unPin(child);
        return true;
      }
    } finally {
      if (needLock) {
        lock.threadReadUnlock();
      }
    }
  }

  /**
   * Get the target child node from parent. The parent must be pinned before invoking this method.
   * The method will try to get child node from cache. If there's no matched node in cache or the
   * node is not cached, which means it has been evicted, then this method will retrieve child node
   * from schemaFile The returned child node will be pinned. If there's no matched child with the
   * given name, this method will return null.
   *
   * @param parent parent node
   * @param name the name or alias of the target child
   * @return the pinned child node
   * @throws MetadataException
   */
  @Override
  public IMNode getChild(IMNode parent, String name) throws MetadataException {
    return getChild(parent, name, true);
  }

  protected final IMNode getChild(IMNode parent, String name, boolean needLock)
      throws MetadataException {
    if (needLock) {
      lock.threadReadLock();
    }
    try {
      IMNode node = parent.getChild(name);
      if (node == null) {
        node = loadChildFromDisk(parent, name);
      } else {
        try {
          cacheManager.updateCacheStatusAfterMemoryRead(node);
        } catch (MNodeNotCachedException e) {
          node = loadChildFromDisk(parent, name);
        }
      }
      if (node != null && node.isMeasurement()) {
        processAlias(parent.getAsEntityMNode(), node.getAsMeasurementMNode());
      }

      return node;
    } finally {
      if (needLock) {
        lock.threadReadUnlock();
      }
    }
  }

  private IMNode loadChildFromDisk(IMNode parent, String name) throws MetadataException {
    IMNode node = null;
    if (!getCachedMNodeContainer(parent).isVolatile()) {
      try {
        node = file.getChildNode(parent, name);
      } catch (IOException e) {
        throw new MetadataException(e);
      }
      if (node != null) {
        node = loadChildFromDiskToParent(parent, node);
      }
    }
    return node;
  }

  private IMNode loadChildFromDiskToParent(IMNode parent, IMNode node) {
    synchronized (parent) {
      IMNode nodeAlreadyLoaded = parent.getChild(node.getName());
      if (nodeAlreadyLoaded != null) {
        try {
          cacheManager.updateCacheStatusAfterMemoryRead(nodeAlreadyLoaded);
          return nodeAlreadyLoaded;
        } catch (MNodeNotCachedException ignored) {
          // the nodeAlreadyLoaded is evicted and use the node read from disk
        }
      }
      node.setParent(parent);
      cacheManager.updateCacheStatusAfterDiskRead(node);
      ensureMemoryStatus();
      return node;
    }
  }

  private void processAlias(IEntityMNode parent, IMeasurementMNode node) {
    String alias = node.getAlias();
    if (alias != null) {
      parent.addAlias(alias, node);
    }
  }

  // getChildrenIterator will take readLock, must call iterator.close() after usage
  @Override
  public IMNodeIterator getChildrenIterator(IMNode parent) throws MetadataException {
    return getChildrenIterator(parent, true);
  }

  final IMNodeIterator getChildrenIterator(IMNode parent, boolean needLock)
      throws MetadataException {
    try {
      return new CachedMNodeIterator(parent, needLock);
    } catch (IOException e) {
      throw new MetadataException(e);
    }
  }

  @Override
  public IMNodeIterator getTraverserIterator(
      IMNode parent, Map<Integer, Template> templateMap, boolean skipPreDeletedSchema)
      throws MetadataException {
    return getTraverserIterator(this, parent, templateMap, skipPreDeletedSchema);
  }

  final IMNodeIterator getTraverserIterator(
      IMTreeStore store,
      IMNode parent,
      Map<Integer, Template> templateMap,
      boolean skipPreDeletedSchema)
      throws MetadataException {
    if (parent.isEntity()) {
      AbstractTraverserIterator iterator =
          new CachedTraverserIterator(store, parent.getAsEntityMNode(), templateMap);
      iterator.setSkipPreDeletedSchema(skipPreDeletedSchema);
      return iterator;
    } else {
      return store.getChildrenIterator(parent);
    }
  }

  // must pin parent first
  @Override
  public IMNode addChild(IMNode parent, String childName, IMNode child) {
    lock.threadReadLock();
    try {
      child.setParent(parent);
      cacheManager.updateCacheStatusAfterAppend(child);
      ensureMemoryStatus();
      return parent.getChild(childName);
    } finally {
      lock.threadReadUnlock();
    }
  }

  /**
   * This method will delete a node from MTree, which means the corresponding subTree will be
   * deleted. Before deletion, the measurementMNode in this subtree should be collected for updating
   * statistics in MManager. The deletion will delete subtree in schemaFile first and then delete
   * the node from memory. The target node and its ancestors should be pinned before invoking this
   * problem.
   *
   * @param parent the parent node of the target node
   * @param childName the name of the target node
   * @throws MetadataException
   */
  @Override
  public void deleteChild(IMNode parent, String childName) throws MetadataException {
    lock.writeLock();
    try {
      IMNode deletedMNode = getChild(parent, childName, false);
      ICachedMNodeContainer container = getCachedMNodeContainer(parent);
      if (!container.isVolatile() && !container.hasChildInNewChildBuffer(childName)) {
        // the container has been persisted and this child is not a new child, which means the child
        // has been persisted and should be deleted from disk
        try {
          file.delete(deletedMNode);
        } catch (IOException e) {
          throw new MetadataException(e);
        }
      }

      parent.deleteChild(childName);
      cacheManager.remove(deletedMNode);
    } finally {
      lock.unlockWrite();
    }
  }

  /**
   * The upside modification on node in MTree or MManager should be sync to MTreeStore explicitly.
   * Must pin the node first before update
   *
   * @param node the modified node
   */
  @Override
  public void updateMNode(IMNode node) {
    updateMNode(node, true);
  }

  final void updateMNode(IMNode node, boolean needLock) {
    if (needLock) {
      lock.threadReadLock();
    }
    try {
      cacheManager.updateCacheStatusAfterUpdate(node);
    } finally {
      if (needLock) {
        lock.threadReadUnlock();
      }
    }
  }

  @Override
  public IEntityMNode setToEntity(IMNode node) {
    IEntityMNode result = MNodeUtils.setToEntity(node);
    if (result != node) {
      memManager.updatePinnedSize(IMNodeSizeEstimator.getEntityNodeBaseSize());
    }
    updateMNode(result);
    return result;
  }

  @Override
  public IMNode setToInternal(IEntityMNode entityMNode) {
    IMNode result = MNodeUtils.setToInternal(entityMNode);
    if (result != entityMNode) {
      memManager.updatePinnedSize(-IMNodeSizeEstimator.getEntityNodeBaseSize());
    }
    updateMNode(result);
    return result;
  }

  @Override
  public void setAlias(IMeasurementMNode measurementMNode, String alias) throws MetadataException {
    String existingAlias = measurementMNode.getAlias();
    if (existingAlias == null && alias == null) {
      return;
    }

    measurementMNode.setAlias(alias);
    updateMNode(measurementMNode);

    if (existingAlias != null && alias != null) {
      memManager.updatePinnedSize(alias.length() - existingAlias.length());
    } else if (alias == null) {
      memManager.updatePinnedSize(
          -(IMNodeSizeEstimator.getAliasBaseSize() + existingAlias.length()));
    } else {
      memManager.updatePinnedSize(IMNodeSizeEstimator.getAliasBaseSize() + alias.length());
    }
  }

  /**
   * Currently, this method is only used for pin node get from mNodeCache. Pin MNode in memory makes
   * the pinned node and its ancestors not be evicted during cache eviction. The pinned MNode will
   * occupy memory resource, thus this method will check the memory status which may trigger cache
   * eviction or flushing.
   *
   * @param node
   */
  @Override
  public void pin(IMNode node) throws MetadataException {
    pin(node, true);
  }

  final void pin(IMNode node, boolean needLock) throws MetadataException {
    if (needLock) {
      lock.threadReadLock();
    }
    try {
      cacheManager.pinMNode(node);
    } finally {
      if (needLock) {
        lock.threadReadUnlock();
      }
    }
  }

  /**
   * UnPin MNode release the node from this thread/task's usage. If none thread/task is using this
   * node or pinning this node, it will be able to evict this node from memory. Since unpin changes
   * the node's status, the memory status will be checked and cache eviction and flushing may be
   * tirgger.
   *
   * @param node
   */
  @Override
  public void unPin(IMNode node) {
    unPin(node, true);
  }

  final void unPin(IMNode node, boolean needLock) {
    if (needLock) {
      lock.threadReadLock();
    }
    try {
      if (cacheManager.unPinMNode(node)) {
        ensureMemoryStatus();
      }
    } finally {
      if (needLock) {
        lock.threadReadUnlock();
      }
    }
  }

  @Override
  public void unPinPath(IMNode node) {
    unPinPath(node, true);
  }

  public void unPinPath(IMNode node, boolean needLock) {
    while (!node.isStorageGroup()) {
      unPin(node, needLock);
      node = node.getParent();
    }
  }

  final long stampedReadLock() {
    return lock.stampedReadLock();
  }

  final void stampedReadUnlock(long stamp) {
    lock.stampedReadUnlock(stamp);
  }

  @Override
  public IMTreeStore getWithReentrantReadLock() {
    return new ReentrantReadOnlyCachedMTreeStore(this);
  }

  /** clear all the data of MTreeStore in memory and disk. */
  @Override
  public void clear() {
    lock.writeLock();
    try {
      cacheManager.clear(root);
      root = null;
      if (file != null) {
        try {
          file.clear();
          file.close();
        } catch (MetadataException | IOException e) {
          logger.error(String.format("Error occurred during SchemaFile clear, %s", e.getMessage()));
        }
      }
      file = null;
    } finally {
      lock.unlockWrite();
    }
  }

  @Override
  public boolean createSnapshot(File snapshotDir) {
    lock.writeLock();
    try {
<<<<<<< HEAD
      flushVolatileNodes(null);
=======
      flushVolatileNodes();
      ensureMemoryStatus();
>>>>>>> 5f8f2b9f
      return file.createSnapshot(snapshotDir);
    } finally {
      lock.unlockWrite();
    }
  }

  public static CachedMTreeStore loadFromSnapshot(
      File snapshotDir, String storageGroup, int schemaRegionId, Runnable flushCallback)
      throws IOException, MetadataException {
    return new CachedMTreeStore(snapshotDir, storageGroup, schemaRegionId, flushCallback);
  }

  private CachedMTreeStore(
      File snapshotDir, String storageGroup, int schemaRegionId, Runnable flushCallback)
      throws IOException, MetadataException {
    file = SchemaFile.loadSnapshot(snapshotDir, storageGroup, schemaRegionId);
    root = file.init();
    cacheManager.initRootStatus(root);
<<<<<<< HEAD

    hasFlushTask = false;
    hasReleaseTask = false;
    this.flushCallback = flushCallback;
=======
    ensureMemoryStatus();
>>>>>>> 5f8f2b9f
  }

  private void ensureMemoryStatus() {
    CacheMemoryManager.getInstance().ensureMemoryStatus();
  }

  public StampedWriterPreferredLock getLock() {
    return lock;
  }

  /**
   * Keep fetching evictable nodes from cacheManager until the memory status is under safe mode or
   * no node could be evicted. Update the memory status after evicting each node.
   */
  public void executeMemoryRelease() {
    while (memManager.isExceedReleaseThreshold() && !memManager.isEmpty()) {
      if (!cacheManager.evict()) {
        break;
      }
    }
  }

<<<<<<< HEAD
  private synchronized void registerFlushTask() {
    if (hasFlushTask) {
      return;
    }
    hasFlushTask = true;
    flushTaskManager.submit(
        () -> {
          this.flushVolatileNodes(flushCallback);
        });
  }

  /**
   * Sync all volatile nodes to schemaFile and execute memory release after flush.
   *
   * @param flushCallback Call back function. Ignore if null.
   */
  private void flushVolatileNodes(Runnable flushCallback) {
    writeLock.lock();
=======
  /** Sync all volatile nodes to schemaFile and execute memory release after flush. */
  public void flushVolatileNodes() {
>>>>>>> 5f8f2b9f
    try {
      IStorageGroupMNode updatedStorageGroupMNode = cacheManager.collectUpdatedStorageGroupMNodes();
      if (updatedStorageGroupMNode != null) {
        try {
          file.updateStorageGroupNode(updatedStorageGroupMNode);
        } catch (IOException e) {
          logger.error(
              "IOException occurred during updating StorageGroupMNode {}",
              updatedStorageGroupMNode.getFullPath(),
              e);
          return;
        }
      }
      List<IMNode> nodesToPersist = cacheManager.collectVolatileMNodes();
      for (IMNode volatileNode : nodesToPersist) {
        try {
          file.writeMNode(volatileNode);
        } catch (MetadataException | IOException e) {
          logger.error(
              "Error occurred during MTree flush, current node is {}",
              volatileNode.getFullPath(),
              e);
          return;
        }
        cacheManager.updateCacheStatusAfterPersist(volatileNode);
      }
<<<<<<< HEAD
      executeMemoryRelease();
      hasFlushTask = false;
      flushCount++;
      if (flushCallback != null) {
        flushCallback.run();
      }
=======
>>>>>>> 5f8f2b9f
    } catch (Throwable e) {
      logger.error(
          "Error occurred during MTree flush, current SchemaRegion is {}", root.getFullPath(), e);
      e.printStackTrace();
    }
  }

  /**
   * Since any node R/W operation may change the memory status, thus it should be controlled during
   * iterating child nodes.
   */
  private class CachedMNodeIterator implements IMNodeIterator {
    IMNode parent;
    Iterator<IMNode> iterator;
    Iterator<IMNode> bufferIterator;
    boolean isIteratingDisk;
    IMNode nextNode;
    boolean isLocked;

    CachedMNodeIterator(IMNode parent, boolean needLock) throws MetadataException, IOException {
      if (needLock) {
        lock.threadReadLock();
      }
      isLocked = true;
      try {
        this.parent = parent;
        ICachedMNodeContainer container = getCachedMNodeContainer(parent);
        bufferIterator = container.getChildrenBufferIterator();
        if (!container.isVolatile()) {
          this.iterator = file.getChildren(parent);
          isIteratingDisk = true;
        } else {
          iterator = bufferIterator;
          isIteratingDisk = false;
        }

      } catch (Throwable e) {
        if (needLock) {
          lock.threadReadUnlock();
        }
        isLocked = false;
        throw e;
      }
    }

    @Override
    public boolean hasNext() {
      if (nextNode != null) {
        return true;
      } else {
        try {
          readNext();
        } catch (MetadataException e) {
          logger.error(String.format("Error occurred during readNext, %s", e.getMessage()));
          return false;
        }
        return nextNode != null;
      }
    }

    // must invoke hasNext() first
    @Override
    public IMNode next() {
      if (nextNode == null && !hasNext()) {
        throw new NoSuchElementException();
      }
      IMNode result = nextNode;
      nextNode = null;
      return result;
    }

    private void readNext() throws MetadataException {
      IMNode node = null;
      if (isIteratingDisk) {
        ICachedMNodeContainer container = getCachedMNodeContainer(parent);
        if (iterator.hasNext()) {
          node = iterator.next();
          while (container.hasChildInBuffer(node.getName())) {
            if (iterator.hasNext()) {
              node = iterator.next();
            } else {
              node = null;
              break;
            }
          }
        }
        if (node != null) {
          IMNode nodeInMem = parent.getChild(node.getName());
          if (nodeInMem != null) {
            // this branch means the node load from disk is in cache, thus use the instance in
            // cache
            try {
              cacheManager.updateCacheStatusAfterMemoryRead(nodeInMem);
              node = nodeInMem;
            } catch (MNodeNotCachedException e) {
              node = loadChildFromDiskToParent(parent, node);
            }
          } else {
            node = loadChildFromDiskToParent(parent, node);
          }
          nextNode = node;
          return;
        } else {
          startIteratingBuffer();
        }
      }

      if (iterator.hasNext()) {
        node = iterator.next();
        // node in buffer won't be evicted during Iteration
        cacheManager.updateCacheStatusAfterMemoryRead(node);
      }
      nextNode = node;
    }

    private void startIteratingBuffer() {
      iterator = bufferIterator;
      isIteratingDisk = false;
    }

    @Override
    public void close() {
      try {
        if (nextNode != null) {
          unPin(nextNode);
          nextNode = null;
        }
      } finally {
        if (isLocked) {
          lock.threadReadUnlock();
        }
      }
    }
  }
}<|MERGE_RESOLUTION|>--- conflicted
+++ resolved
@@ -64,38 +64,17 @@
 
   private IMNode root;
 
-<<<<<<< HEAD
-  private final MTreeFlushTaskManager flushTaskManager = MTreeFlushTaskManager.getInstance();
-  private int flushCount = 0;
-  private volatile boolean hasFlushTask;
-
-  private final MTreeReleaseTaskManager releaseTaskManager = MTreeReleaseTaskManager.getInstance();
-  private volatile boolean hasReleaseTask;
-  private int releaseCount = 0;
-
   private final Runnable flushCallback;
 
-  private final ReadWriteLock readWriteLock =
-      new ReentrantReadWriteLock(); // default writer preferential
-  private final Lock readLock = readWriteLock.readLock();
-  private final Lock writeLock = readWriteLock.writeLock();
-=======
   private final StampedWriterPreferredLock lock = new StampedWriterPreferredLock();
->>>>>>> 5f8f2b9f
 
   public CachedMTreeStore(PartialPath storageGroup, int schemaRegionId, Runnable flushCallback)
       throws MetadataException, IOException {
     file = SchemaFile.initSchemaFile(storageGroup.getFullPath(), schemaRegionId);
     root = file.init();
     cacheManager.initRootStatus(root);
-<<<<<<< HEAD
-
-    hasFlushTask = false;
-    hasReleaseTask = false;
     this.flushCallback = flushCallback;
-=======
     ensureMemoryStatus();
->>>>>>> 5f8f2b9f
   }
 
   @Override
@@ -467,12 +446,8 @@
   public boolean createSnapshot(File snapshotDir) {
     lock.writeLock();
     try {
-<<<<<<< HEAD
-      flushVolatileNodes(null);
-=======
       flushVolatileNodes();
       ensureMemoryStatus();
->>>>>>> 5f8f2b9f
       return file.createSnapshot(snapshotDir);
     } finally {
       lock.unlockWrite();
@@ -491,14 +466,8 @@
     file = SchemaFile.loadSnapshot(snapshotDir, storageGroup, schemaRegionId);
     root = file.init();
     cacheManager.initRootStatus(root);
-<<<<<<< HEAD
-
-    hasFlushTask = false;
-    hasReleaseTask = false;
     this.flushCallback = flushCallback;
-=======
     ensureMemoryStatus();
->>>>>>> 5f8f2b9f
   }
 
   private void ensureMemoryStatus() {
@@ -521,29 +490,8 @@
     }
   }
 
-<<<<<<< HEAD
-  private synchronized void registerFlushTask() {
-    if (hasFlushTask) {
-      return;
-    }
-    hasFlushTask = true;
-    flushTaskManager.submit(
-        () -> {
-          this.flushVolatileNodes(flushCallback);
-        });
-  }
-
-  /**
-   * Sync all volatile nodes to schemaFile and execute memory release after flush.
-   *
-   * @param flushCallback Call back function. Ignore if null.
-   */
-  private void flushVolatileNodes(Runnable flushCallback) {
-    writeLock.lock();
-=======
   /** Sync all volatile nodes to schemaFile and execute memory release after flush. */
   public void flushVolatileNodes() {
->>>>>>> 5f8f2b9f
     try {
       IStorageGroupMNode updatedStorageGroupMNode = cacheManager.collectUpdatedStorageGroupMNodes();
       if (updatedStorageGroupMNode != null) {
@@ -570,15 +518,9 @@
         }
         cacheManager.updateCacheStatusAfterPersist(volatileNode);
       }
-<<<<<<< HEAD
-      executeMemoryRelease();
-      hasFlushTask = false;
-      flushCount++;
       if (flushCallback != null) {
         flushCallback.run();
       }
-=======
->>>>>>> 5f8f2b9f
     } catch (Throwable e) {
       logger.error(
           "Error occurred during MTree flush, current SchemaRegion is {}", root.getFullPath(), e);
