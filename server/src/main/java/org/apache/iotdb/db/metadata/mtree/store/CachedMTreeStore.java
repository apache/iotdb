/*
 * Licensed to the Apache Software Foundation (ASF) under one
 * or more contributor license agreements.  See the NOTICE file
 * distributed with this work for additional information
 * regarding copyright ownership.  The ASF licenses this file
 * to you under the Apache License, Version 2.0 (the
 * "License"); you may not use this file except in compliance
 * with the License.  You may obtain a copy of the License at
 *
 *     http://www.apache.org/licenses/LICENSE-2.0
 *
 * Unless required by applicable law or agreed to in writing,
 * software distributed under the License is distributed on an
 * "AS IS" BASIS, WITHOUT WARRANTIES OR CONDITIONS OF ANY
 * KIND, either express or implied.  See the License for the
 * specific language governing permissions and limitations
 * under the License.
 */
package org.apache.iotdb.db.metadata.mtree.store;

import org.apache.iotdb.commons.exception.MetadataException;
import org.apache.iotdb.commons.path.PartialPath;
import org.apache.iotdb.db.exception.metadata.cache.MNodeNotCachedException;
import org.apache.iotdb.db.metadata.mnode.IEntityMNode;
import org.apache.iotdb.db.metadata.mnode.IMNode;
import org.apache.iotdb.db.metadata.mnode.IMeasurementMNode;
import org.apache.iotdb.db.metadata.mnode.IStorageGroupMNode;
import org.apache.iotdb.db.metadata.mnode.MNodeUtils;
import org.apache.iotdb.db.metadata.mnode.estimator.IMNodeSizeEstimator;
import org.apache.iotdb.db.metadata.mnode.iterator.AbstractTraverserIterator;
import org.apache.iotdb.db.metadata.mnode.iterator.CachedTraverserIterator;
import org.apache.iotdb.db.metadata.mnode.iterator.IMNodeIterator;
import org.apache.iotdb.db.metadata.mtree.store.disk.ICachedMNodeContainer;
import org.apache.iotdb.db.metadata.mtree.store.disk.MTreeFlushTaskManager;
import org.apache.iotdb.db.metadata.mtree.store.disk.MTreeReleaseTaskManager;
import org.apache.iotdb.db.metadata.mtree.store.disk.cache.ICacheManager;
import org.apache.iotdb.db.metadata.mtree.store.disk.cache.LRUCacheManager;
import org.apache.iotdb.db.metadata.mtree.store.disk.memcontrol.IMemManager;
import org.apache.iotdb.db.metadata.mtree.store.disk.memcontrol.MemManagerHolder;
import org.apache.iotdb.db.metadata.mtree.store.disk.schemafile.ISchemaFile;
import org.apache.iotdb.db.metadata.mtree.store.disk.schemafile.SchemaFile;
import org.apache.iotdb.db.metadata.template.Template;

import org.slf4j.Logger;
import org.slf4j.LoggerFactory;

import java.io.File;
import java.io.IOException;
import java.util.Iterator;
import java.util.List;
import java.util.Map;
import java.util.NoSuchElementException;

import static org.apache.iotdb.db.metadata.mtree.store.disk.ICachedMNodeContainer.getCachedMNodeContainer;

public class CachedMTreeStore implements IMTreeStore {

  private static final Logger logger = LoggerFactory.getLogger(CachedMTreeStore.class);

  private final IMemManager memManager = MemManagerHolder.getMemManagerInstance();

  private final ICacheManager cacheManager = new LRUCacheManager();

  private ISchemaFile file;

  private IMNode root;

  private final MTreeFlushTaskManager flushTaskManager = MTreeFlushTaskManager.getInstance();
  private int flushCount = 0;
  private volatile boolean hasFlushTask;

  private final MTreeReleaseTaskManager releaseTaskManager = MTreeReleaseTaskManager.getInstance();
  private volatile boolean hasReleaseTask;
  private int releaseCount = 0;

  private final CachedMTreeReadWriteLock lock = new CachedMTreeReadWriteLock();

  public CachedMTreeStore(PartialPath storageGroup, int schemaRegionId)
      throws MetadataException, IOException {
    file = SchemaFile.initSchemaFile(storageGroup.getFullPath(), schemaRegionId);
    root = file.init();
    cacheManager.initRootStatus(root);

    hasFlushTask = false;
    hasReleaseTask = false;
  }

  @Override
  public IMNode getRoot() {
    return root;
  }

  @Override
  public boolean hasChild(IMNode parent, String name) throws MetadataException {
    return hasChild(parent, name, true);
  }

  protected final boolean hasChild(IMNode parent, String name, boolean needLock)
      throws MetadataException {
    if (needLock) {
      lock.threadReadLock();
    }
    try {
      IMNode child = getChild(parent, name, needLock);
      if (child == null) {
        return false;
      } else {
        unPin(child);
        return true;
      }
    } finally {
      if (needLock) {
        lock.threadReadUnlock();
      }
    }
  }

  /**
   * Get the target child node from parent. The parent must be pinned before invoking this method.
   * The method will try to get child node from cache. If there's no matched node in cache or the
   * node is not cached, which means it has been evicted, then this method will retrieve child node
   * from schemaFile The returned child node will be pinned. If there's no matched child with the
   * given name, this method will return null.
   *
   * @param parent parent node
   * @param name the name or alias of the target child
   * @return the pinned child node
   * @throws MetadataException
   */
  @Override
  public IMNode getChild(IMNode parent, String name) throws MetadataException {
    return getChild(parent, name, true);
  }

  protected final IMNode getChild(IMNode parent, String name, boolean needLock)
      throws MetadataException {
    if (needLock) {
      lock.threadReadLock();
    }
    try {
      IMNode node = parent.getChild(name);
      if (node == null) {
        node = loadChildFromDisk(parent, name);
      } else {
        try {
          cacheManager.updateCacheStatusAfterMemoryRead(node);
        } catch (MNodeNotCachedException e) {
          node = loadChildFromDisk(parent, name);
        }
      }
      if (node != null && node.isMeasurement()) {
        processAlias(parent.getAsEntityMNode(), node.getAsMeasurementMNode());
      }

      return node;
    } finally {
      if (needLock) {
        lock.threadReadUnlock();
      }
      ;
    }
  }

  private IMNode loadChildFromDisk(IMNode parent, String name) throws MetadataException {
    IMNode node = null;
    if (!getCachedMNodeContainer(parent).isVolatile()) {
      try {
        node = file.getChildNode(parent, name);
      } catch (IOException e) {
        throw new MetadataException(e);
      }
      if (node != null) {
        node = loadChildFromDiskToParent(parent, node);
      }
    }
    return node;
  }

  private IMNode loadChildFromDiskToParent(IMNode parent, IMNode node) {
    synchronized (parent) {
      IMNode nodeAlreadyLoaded = parent.getChild(node.getName());
      if (nodeAlreadyLoaded != null) {
        try {
          cacheManager.updateCacheStatusAfterMemoryRead(nodeAlreadyLoaded);
          return nodeAlreadyLoaded;
        } catch (MNodeNotCachedException ignored) {
          // the nodeAlreadyLoaded is evicted and use the node read from disk
        }
      }
      node.setParent(parent);
      cacheManager.updateCacheStatusAfterDiskRead(node);
      ensureMemoryStatus();
      return node;
    }
  }

  private void processAlias(IEntityMNode parent, IMeasurementMNode node) {
    String alias = node.getAlias();
    if (alias != null) {
      parent.addAlias(alias, node);
    }
  }

  // getChildrenIterator will take readLock, must call iterator.close() after usage
  @Override
  public IMNodeIterator getChildrenIterator(IMNode parent) throws MetadataException {
    return getChildrenIterator(parent, true);
  }

  final IMNodeIterator getChildrenIterator(IMNode parent, boolean needLock)
      throws MetadataException {
    try {
      return new CachedMNodeIterator(parent, needLock);
    } catch (IOException e) {
      throw new MetadataException(e);
    }
  }

  @Override
  public IMNodeIterator getTraverserIterator(
      IMNode parent, Map<Integer, Template> templateMap, boolean skipPreDeletedSchema)
      throws MetadataException {
    return getTraverserIterator(this, parent, templateMap, skipPreDeletedSchema);
  }

  final IMNodeIterator getTraverserIterator(
      IMTreeStore store,
      IMNode parent,
      Map<Integer, Template> templateMap,
      boolean skipPreDeletedSchema)
      throws MetadataException {
    if (parent.isEntity()) {
      AbstractTraverserIterator iterator =
          new CachedTraverserIterator(store, parent.getAsEntityMNode(), templateMap);
      iterator.setSkipPreDeletedSchema(skipPreDeletedSchema);
      return iterator;
    } else {
      return store.getChildrenIterator(parent);
    }
  }

  // must pin parent first
  @Override
  public IMNode addChild(IMNode parent, String childName, IMNode child) {
    lock.threadReadLock();
    try {
      child.setParent(parent);
      cacheManager.updateCacheStatusAfterAppend(child);
      ensureMemoryStatus();
      return parent.getChild(childName);
    } finally {
      lock.threadReadUnlock();
    }
  }

  /**
   * This method will delete a node from MTree, which means the corresponding subTree will be
   * deleted. Before deletion, the measurementMNode in this subtree should be collected for updating
   * statistics in MManager. The deletion will delete subtree in schemaFile first and then delete
   * the node from memory. The target node and its ancestors should be pinned before invoking this
   * problem.
   *
   * @param parent the parent node of the target node
   * @param childName the name of the target node
   * @throws MetadataException
   */
  @Override
  public void deleteChild(IMNode parent, String childName) throws MetadataException {
    lock.writeLock();
    try {
      IMNode deletedMNode = getChild(parent, childName);
      ICachedMNodeContainer container = getCachedMNodeContainer(parent);
      if (!container.isVolatile() && !container.hasChildInNewChildBuffer(childName)) {
        // the container has been persisted and this child is not a new child, which means the child
        // has been persisted and should be deleted from disk
        try {
          file.delete(deletedMNode);
        } catch (IOException e) {
          throw new MetadataException(e);
        }
      }

      parent.deleteChild(childName);
      cacheManager.remove(deletedMNode);
    } finally {
      lock.unlockWrite();
    }
  }

  /**
   * The upside modification on node in MTree or MManager should be sync to MTreeStore explicitly.
   * Must pin the node first before update
   *
   * @param node the modified node
   */
  @Override
  public void updateMNode(IMNode node) throws MetadataException {
<<<<<<< HEAD
    if (node.isStorageGroup()) {
      this.root = node;
      lock.writeLock();
      try {
        file.updateStorageGroupNode(node.getAsStorageGroupMNode());
      } catch (IOException e) {
        logger.error(
            "IOException occurred during updating StorageGroupMNode {}", node.getFullPath());
        throw new MetadataException(e);
      } finally {
        lock.unlockWrite();
      }
    } else {
      lock.threadReadLock();
      try {
        cacheManager.updateCacheStatusAfterUpdate(node);
      } finally {
        lock.threadReadLock();
      }
=======
    readLock.lock();
    try {
      cacheManager.updateCacheStatusAfterUpdate(node);
    } finally {
      readLock.unlock();
>>>>>>> c807fca2
    }
  }

  @Override
  public IEntityMNode setToEntity(IMNode node) throws MetadataException {
    IEntityMNode result = MNodeUtils.setToEntity(node);
    if (result != node) {
      memManager.updatePinnedSize(IMNodeSizeEstimator.getEntityNodeBaseSize());
    }
    updateMNode(result);
    return result;
  }

  @Override
  public IMNode setToInternal(IEntityMNode entityMNode) throws MetadataException {
    IMNode result = MNodeUtils.setToInternal(entityMNode);
    if (result != entityMNode) {
      memManager.updatePinnedSize(-IMNodeSizeEstimator.getEntityNodeBaseSize());
    }
    updateMNode(result);
    return result;
  }

  @Override
  public void setAlias(IMeasurementMNode measurementMNode, String alias) throws MetadataException {
    String existingAlias = measurementMNode.getAlias();
    if (existingAlias == null && alias == null) {
      return;
    }

    measurementMNode.setAlias(alias);
    updateMNode(measurementMNode);

    if (existingAlias != null && alias != null) {
      memManager.updatePinnedSize(alias.length() - existingAlias.length());
    } else if (alias == null) {
      memManager.updatePinnedSize(
          -(IMNodeSizeEstimator.getAliasBaseSize() + existingAlias.length()));
    } else {
      memManager.updatePinnedSize(IMNodeSizeEstimator.getAliasBaseSize() + alias.length());
    }
  }

  /**
   * Currently, this method is only used for pin node get from mNodeCache. Pin MNode in memory makes
   * the pinned node and its ancestors not be evicted during cache eviction. The pinned MNode will
   * occupy memory resource, thus this method will check the memory status which may trigger cache
   * eviction or flushing.
   *
   * @param node
   */
  @Override
  public void pin(IMNode node) throws MetadataException {
    pin(node, true);
  }

  final void pin(IMNode node, boolean needLock) throws MetadataException {
    if (needLock) {
      lock.threadReadLock();
    }
    try {
      cacheManager.pinMNode(node);
    } finally {
      if (needLock) {
        lock.threadReadUnlock();
      }
    }
  }

  /**
   * UnPin MNode release the node from this thread/task's usage. If none thread/task is using this
   * node or pinning this node, it will be able to evict this node from memory. Since unpin changes
   * the node's status, the memory status will be checked and cache eviction and flushing may be
   * tirgger.
   *
   * @param node
   */
  @Override
  public void unPin(IMNode node) {
    unPin(node, true);
  }

  final void unPin(IMNode node, boolean needLock) {
    if (needLock) {
      lock.threadReadLock();
    }
    try {
      if (cacheManager.unPinMNode(node)) {
        ensureMemoryStatus();
      }
    } finally {
      if (needLock) {
        lock.threadReadUnlock();
      }
    }
  }

  @Override
  public void unPinPath(IMNode node) {
    unPinPath(node, true);
  }

  public void unPinPath(IMNode node, boolean needLock) {
    while (!node.isStorageGroup()) {
      unPin(node, needLock);
      node = node.getParent();
    }
  }

  final long stampedReadLock() {
    return lock.stampedReadLock();
  }

  final void stampedReadUnlock(long stamp) {
    lock.stampedReadUnlock(stamp);
  }

  @Override
  public IMTreeStore getWithReentrantReadLock() {
    return new ReentrantReadOnlyCachedMTreeStore(this);
  }

  /** clear all the data of MTreeStore in memory and disk. */
  @Override
  public void clear() {
    lock.writeLock();
    try {
      cacheManager.clear(root);
      root = null;
      if (file != null) {
        try {
          file.clear();
          file.close();
        } catch (MetadataException | IOException e) {
          logger.error(String.format("Error occurred during SchemaFile clear, %s", e.getMessage()));
        }
      }
      file = null;

      hasFlushTask = false;
      hasReleaseTask = false;
    } finally {
      lock.unlockWrite();
    }
  }

  @Override
  public boolean createSnapshot(File snapshotDir) {
    lock.writeLock();
    try {
      flushVolatileNodes();
      return file.createSnapshot(snapshotDir);
    } finally {
      lock.unlockWrite();
    }
  }

  public static CachedMTreeStore loadFromSnapshot(
      File snapshotDir, String storageGroup, int schemaRegionId)
      throws IOException, MetadataException {
    return new CachedMTreeStore(snapshotDir, storageGroup, schemaRegionId);
  }

  private CachedMTreeStore(File snapshotDir, String storageGroup, int schemaRegionId)
      throws IOException, MetadataException {
    file = SchemaFile.loadSnapshot(snapshotDir, storageGroup, schemaRegionId);
    root = file.init();
    cacheManager.initRootStatus(root);

    hasFlushTask = false;
    hasReleaseTask = false;
  }

  private void ensureMemoryStatus() {
    if (memManager.isExceedFlushThreshold() && !hasReleaseTask) {
      registerReleaseTask();
    }
  }

  private synchronized void registerReleaseTask() {
    if (hasReleaseTask) {
      return;
    }
    hasReleaseTask = true;
    releaseTaskManager.submit(this::tryExecuteMemoryRelease);
  }

  /**
   * Execute cache eviction until the memory status is under safe mode or no node could be evicted.
   * If the memory status is still full, which means the nodes in memory are all volatile nodes, new
   * added or updated, fire flush task.
   */
  private void tryExecuteMemoryRelease() {
    lock.threadReadLock();
    try {
      executeMemoryRelease();
      releaseCount++;
      hasReleaseTask = false;
    } finally {
      lock.threadReadUnlock();
    }
    if (memManager.isExceedFlushThreshold() && !hasFlushTask) {
      registerFlushTask();
    }
  }

  /**
   * Keep fetching evictable nodes from cacheManager until the memory status is under safe mode or
   * no node could be evicted. Update the memory status after evicting each node.
   */
  private void executeMemoryRelease() {
    while (memManager.isExceedReleaseThreshold() && !memManager.isEmpty()) {
      if (!cacheManager.evict()) {
        break;
      }
    }
  }

  private synchronized void registerFlushTask() {
    if (hasFlushTask) {
      return;
    }
    hasFlushTask = true;
    flushTaskManager.submit(this::flushVolatileNodes);
  }

  /** Sync all volatile nodes to schemaFile and execute memory release after flush. */
  private void flushVolatileNodes() {
    lock.writeLock();
    try {
      IStorageGroupMNode updatedStorageGroupMNode = cacheManager.collectUpdatedStorageGroupMNodes();
      if (updatedStorageGroupMNode != null) {
        try {
          file.updateStorageGroupNode(updatedStorageGroupMNode);
        } catch (IOException e) {
          logger.error(
              "IOException occurred during updating StorageGroupMNode {}",
              updatedStorageGroupMNode.getFullPath(),
              e);
          return;
        }
      }
      List<IMNode> nodesToPersist = cacheManager.collectVolatileMNodes();
      for (IMNode volatileNode : nodesToPersist) {
        try {
          file.writeMNode(volatileNode);
        } catch (MetadataException | IOException e) {
          logger.error(
              "Error occurred during MTree flush, current node is {}",
              volatileNode.getFullPath(),
              e);
          return;
        }
        cacheManager.updateCacheStatusAfterPersist(volatileNode);
      }
      executeMemoryRelease();
      hasFlushTask = false;
      flushCount++;
    } catch (Throwable e) {
      logger.error(
          "Error occurred during MTree flush, current SchemaRegion is {}", root.getFullPath(), e);
      e.printStackTrace();
    } finally {
      lock.unlockWrite();
    }
  }

  /**
   * Since any node R/W operation may change the memory status, thus it should be controlled during
   * iterating child nodes.
   */
  private class CachedMNodeIterator implements IMNodeIterator {
    IMNode parent;
    Iterator<IMNode> iterator;
    Iterator<IMNode> bufferIterator;
    boolean isIteratingDisk;
    IMNode nextNode;
    boolean isLocked;
    long readLockStamp;

    CachedMNodeIterator(IMNode parent, boolean needLock) throws MetadataException, IOException {
      if (needLock) {
        lock.threadReadLock();
      }
      isLocked = true;
      try {
        this.parent = parent;
        ICachedMNodeContainer container = getCachedMNodeContainer(parent);
        bufferIterator = container.getChildrenBufferIterator();
        if (!container.isVolatile()) {
          this.iterator = file.getChildren(parent);
          isIteratingDisk = true;
        } else {
          iterator = bufferIterator;
          isIteratingDisk = false;
        }

      } catch (Throwable e) {
        if (needLock) {
          lock.threadReadUnlock();
        }
        isLocked = false;
        throw e;
      }
    }

    @Override
    public boolean hasNext() {
      if (nextNode != null) {
        return true;
      } else {
        try {
          readNext();
        } catch (MetadataException e) {
          logger.error(String.format("Error occurred during readNext, %s", e.getMessage()));
          return false;
        }
        return nextNode != null;
      }
    }

    // must invoke hasNext() first
    @Override
    public IMNode next() {
      if (nextNode == null && !hasNext()) {
        throw new NoSuchElementException();
      }
      IMNode result = nextNode;
      nextNode = null;
      return result;
    }

    private void readNext() throws MetadataException {
      IMNode node = null;
      if (isIteratingDisk) {
        ICachedMNodeContainer container = getCachedMNodeContainer(parent);
        if (iterator.hasNext()) {
          node = iterator.next();
          while (container.hasChildInBuffer(node.getName())) {
            if (iterator.hasNext()) {
              node = iterator.next();
            } else {
              node = null;
              break;
            }
          }
        }
        if (node != null) {
          IMNode nodeInMem = parent.getChild(node.getName());
          if (nodeInMem != null) {
            // this branch means the node load from disk is in cache, thus use the instance in
            // cache
            try {
              cacheManager.updateCacheStatusAfterMemoryRead(nodeInMem);
              node = nodeInMem;
            } catch (MNodeNotCachedException e) {
              node = loadChildFromDiskToParent(parent, node);
            }
          } else {
            node = loadChildFromDiskToParent(parent, node);
          }
          nextNode = node;
          return;
        } else {
          startIteratingBuffer();
        }
      }

      if (iterator.hasNext()) {
        node = iterator.next();
        // node in buffer won't be evicted during Iteration
        cacheManager.updateCacheStatusAfterMemoryRead(node);
      }
      nextNode = node;
    }

    private void startIteratingBuffer() {
      iterator = bufferIterator;
      isIteratingDisk = false;
    }

    @Override
    public void close() {
      try {
        if (nextNode != null) {
          unPin(nextNode);
          nextNode = null;
        }
      } finally {
        if (isLocked) {
          lock.threadReadUnlock();
        }
      }
    }
  }

  enum ReadLockMode {
    NO_LOCK,
    STAMPED_LOCK,
    THREAD_LOCK
  }
}<|MERGE_RESOLUTION|>--- conflicted
+++ resolved
@@ -295,33 +295,11 @@
    */
   @Override
   public void updateMNode(IMNode node) throws MetadataException {
-<<<<<<< HEAD
-    if (node.isStorageGroup()) {
-      this.root = node;
-      lock.writeLock();
-      try {
-        file.updateStorageGroupNode(node.getAsStorageGroupMNode());
-      } catch (IOException e) {
-        logger.error(
-            "IOException occurred during updating StorageGroupMNode {}", node.getFullPath());
-        throw new MetadataException(e);
-      } finally {
-        lock.unlockWrite();
-      }
-    } else {
-      lock.threadReadLock();
-      try {
-        cacheManager.updateCacheStatusAfterUpdate(node);
-      } finally {
-        lock.threadReadLock();
-      }
-=======
-    readLock.lock();
+    lock.threadReadLock();
     try {
       cacheManager.updateCacheStatusAfterUpdate(node);
     } finally {
-      readLock.unlock();
->>>>>>> c807fca2
+      lock.threadReadUnlock();
     }
   }
 
@@ -471,6 +449,7 @@
   @Override
   public boolean createSnapshot(File snapshotDir) {
     lock.writeLock();
+    // TODO: re-entry
     try {
       flushVolatileNodes();
       return file.createSnapshot(snapshotDir);
@@ -600,7 +579,6 @@
     boolean isIteratingDisk;
     IMNode nextNode;
     boolean isLocked;
-    long readLockStamp;
 
     CachedMNodeIterator(IMNode parent, boolean needLock) throws MetadataException, IOException {
       if (needLock) {
@@ -717,10 +695,4 @@
       }
     }
   }
-
-  enum ReadLockMode {
-    NO_LOCK,
-    STAMPED_LOCK,
-    THREAD_LOCK
-  }
 }