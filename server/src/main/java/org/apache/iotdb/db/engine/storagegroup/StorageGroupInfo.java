/*
 * Licensed to the Apache Software Foundation (ASF) under one
 * or more contributor license agreements.  See the NOTICE file
 * distributed with this work for additional information
 * regarding copyright ownership.  The ASF licenses this file
 * to you under the Apache License, Version 2.0 (the
 * "License"); you may not use this file except in compliance
 * with the License.  You may obtain a copy of the License at
 *
 *     http://www.apache.org/licenses/LICENSE-2.0
 *
 * Unless required by applicable law or agreed to in writing,
 * software distributed under the License is distributed on an
 * "AS IS" BASIS, WITHOUT WARRANTIES OR CONDITIONS OF ANY
 * KIND, either express or implied.  See the License for the
 * specific language governing permissions and limitations
 * under the License.
 */
package org.apache.iotdb.db.engine.storagegroup;

import org.apache.iotdb.db.conf.IoTDBDescriptor;
import org.apache.iotdb.db.rescon.SystemInfo;

import java.util.List;
import java.util.concurrent.CopyOnWriteArrayList;
import java.util.concurrent.atomic.AtomicLong;

/** The storageGroupInfo records the total memory cost of the Storage Group. */
public class StorageGroupInfo {

  private DataRegion dataRegion;

  /**
   * The total Storage group memory cost, including unsealed TsFileResource, ChunkMetadata, WAL,
   * primitive arrays and TEXT values
   */
  private AtomicLong memoryCost;

  /** The threshold of reporting it's size to SystemInfo */
  private long storageGroupSizeReportThreshold =
      IoTDBDescriptor.getInstance().getConfig().getStorageGroupSizeReportThreshold();

  private AtomicLong lastReportedSize = new AtomicLong();

  /** A set of all unclosed TsFileProcessors in this SG */
  private List<TsFileProcessor> reportedTsps = new CopyOnWriteArrayList<>();

  public StorageGroupInfo(DataRegion dataRegion) {
    this.dataRegion = dataRegion;
    memoryCost = new AtomicLong();
  }

  public DataRegion getDataRegion() {
    return dataRegion;
  }

  /** When create a new TsFileProcessor, call this method */
  public void initTsFileProcessorInfo(TsFileProcessor tsFileProcessor) {
    reportedTsps.add(tsFileProcessor);
  }

  public void addStorageGroupMemCost(long cost) {
    memoryCost.getAndAdd(cost);
  }

  public void releaseStorageGroupMemCost(long cost) {
    memoryCost.getAndAdd(-cost);
  }

  public long getMemCost() {
    return memoryCost.get();
  }

  public List<TsFileProcessor> getAllReportedTsp() {
    return reportedTsps;
  }

  public boolean needToReportToSystem() {
    return memoryCost.get() - lastReportedSize.get() > storageGroupSizeReportThreshold;
  }

  public void setLastReportedSize(long size) {
    lastReportedSize.set(size);
  }

  /**
   * When a TsFileProcessor is closing, remove it from reportedTsps, and report to systemInfo to
   * update SG cost.
   *
   * @param tsFileProcessor
   */
  public void closeTsFileProcessorAndReportToSystem(TsFileProcessor tsFileProcessor) {
    reportedTsps.remove(tsFileProcessor);
    SystemInfo.getInstance().resetStorageGroupStatus(this);
  }
<<<<<<< HEAD

  public Supplier<ByteBuffer[]> getWalSupplier() {
    if (dataRegion != null) {
      return dataRegion::getWalDirectByteBuffer;
    } else { // only happens in test
      return this::walSupplier;
    }
  }

  @TestOnly
  private ByteBuffer[] walSupplier() {
    ByteBuffer[] buffers = new ByteBuffer[2];
    buffers[0] =
        ByteBuffer.allocateDirect(IoTDBDescriptor.getInstance().getConfig().getWalBufferSize() / 2);
    buffers[1] =
        ByteBuffer.allocateDirect(IoTDBDescriptor.getInstance().getConfig().getWalBufferSize() / 2);
    return buffers;
  }

  public Consumer<ByteBuffer[]> getWalConsumer() {
    if (dataRegion != null) {
      return dataRegion::releaseWalBuffer;
    } else { // only happens in test
      return this::walConsumer;
    }
  }

  @TestOnly
  private void walConsumer(ByteBuffer[] buffers) {
    for (ByteBuffer byteBuffer : buffers) {
      MmapUtil.clean((MappedByteBuffer) byteBuffer);
    }
  }
=======
>>>>>>> cc78c84f
}<|MERGE_RESOLUTION|>--- conflicted
+++ resolved
@@ -93,40 +93,4 @@
     reportedTsps.remove(tsFileProcessor);
     SystemInfo.getInstance().resetStorageGroupStatus(this);
   }
-<<<<<<< HEAD
-
-  public Supplier<ByteBuffer[]> getWalSupplier() {
-    if (dataRegion != null) {
-      return dataRegion::getWalDirectByteBuffer;
-    } else { // only happens in test
-      return this::walSupplier;
-    }
-  }
-
-  @TestOnly
-  private ByteBuffer[] walSupplier() {
-    ByteBuffer[] buffers = new ByteBuffer[2];
-    buffers[0] =
-        ByteBuffer.allocateDirect(IoTDBDescriptor.getInstance().getConfig().getWalBufferSize() / 2);
-    buffers[1] =
-        ByteBuffer.allocateDirect(IoTDBDescriptor.getInstance().getConfig().getWalBufferSize() / 2);
-    return buffers;
-  }
-
-  public Consumer<ByteBuffer[]> getWalConsumer() {
-    if (dataRegion != null) {
-      return dataRegion::releaseWalBuffer;
-    } else { // only happens in test
-      return this::walConsumer;
-    }
-  }
-
-  @TestOnly
-  private void walConsumer(ByteBuffer[] buffers) {
-    for (ByteBuffer byteBuffer : buffers) {
-      MmapUtil.clean((MappedByteBuffer) byteBuffer);
-    }
-  }
-=======
->>>>>>> cc78c84f
 }