/*
 * Licensed to the Apache Software Foundation (ASF) under one
 * or more contributor license agreements.  See the NOTICE file
 * distributed with this work for additional information
 * regarding copyright ownership.  The ASF licenses this file
 * to you under the Apache License, Version 2.0 (the
 * "License"); you may not use this file except in compliance
 * with the License.  You may obtain a copy of the License at
 *
 *     http://www.apache.org/licenses/LICENSE-2.0
 *
 * Unless required by applicable law or agreed to in writing,
 * software distributed under the License is distributed on an
 * "AS IS" BASIS, WITHOUT WARRANTIES OR CONDITIONS OF ANY
 * KIND, either express or implied.  See the License for the
 * specific language governing permissions and limitations
 * under the License.
 */

package org.apache.iotdb.db.mpp.execution.scheduler;

import org.apache.iotdb.common.rpc.thrift.TConsensusGroupId;
<<<<<<< HEAD
=======
import org.apache.iotdb.common.rpc.thrift.TEndPoint;
import org.apache.iotdb.commons.client.IClientManager;
import org.apache.iotdb.commons.client.sync.SyncDataNodeInternalServiceClient;
import org.apache.iotdb.db.conf.IoTDBDescriptor;
>>>>>>> 8fb2737a
import org.apache.iotdb.db.mpp.sql.planner.plan.FragmentInstance;
import org.apache.iotdb.mpp.rpc.thrift.TFragmentInstance;
import org.apache.iotdb.mpp.rpc.thrift.TSendFragmentInstanceReq;
import org.apache.iotdb.mpp.rpc.thrift.TSendFragmentInstanceResp;

import org.apache.thrift.TException;
import org.slf4j.Logger;
import org.slf4j.LoggerFactory;

import java.io.IOException;
import java.nio.ByteBuffer;
import java.util.List;
import java.util.concurrent.ExecutorService;
import java.util.concurrent.Future;

public class SimpleFragInstanceDispatcher implements IFragInstanceDispatcher {
  private static final Logger LOGGER = LoggerFactory.getLogger(SimpleFragInstanceDispatcher.class);
  private final ExecutorService executor;

  private final IClientManager<TEndPoint, SyncDataNodeInternalServiceClient>
      internalServiceClientManager;

  public SimpleFragInstanceDispatcher(
      ExecutorService executor,
      IClientManager<TEndPoint, SyncDataNodeInternalServiceClient> internalServiceClientManager) {
    this.executor = executor;
    this.internalServiceClientManager = internalServiceClientManager;
  }

  @Override
  public Future<FragInstanceDispatchResult> dispatch(List<FragmentInstance> instances) {
    return executor.submit(
        () -> {
          TSendFragmentInstanceResp resp = new TSendFragmentInstanceResp(false);
          for (FragmentInstance instance : instances) {
<<<<<<< HEAD
            // TODO: (jackie tien) change the port
            InternalService.Iface client =
                InternalServiceClientFactory.getInternalServiceClient(
                    instance.getHostDataNode().internalEndPoint);
            // TODO: (xingtanzjr) consider how to handle the buffer here
            ByteBuffer buffer = ByteBuffer.allocate(1024 * 1024);
            instance.serializeRequest(buffer);
            buffer.flip();
            TConsensusGroupId groupId = instance.getRegionReplicaSet().getRegionId();
            TSendFragmentInstanceReq req =
                new TSendFragmentInstanceReq(
                    new TFragmentInstance(buffer), groupId, instance.getType().toString());
            resp = client.sendFragmentInstance(req);
=======
            SyncDataNodeInternalServiceClient client = null;
            TEndPoint endPoint =
                new TEndPoint(
                    instance.getHostEndpoint().getIp(),
                    IoTDBDescriptor.getInstance().getConfig().getInternalPort());
            try {
              // TODO: (jackie tien) change the port
              client = internalServiceClientManager.borrowClient(endPoint);
              if (client == null) {
                throw new TException("Can't get client for node " + endPoint);
              }
              // TODO: (xingtanzjr) consider how to handle the buffer here
              ByteBuffer buffer = ByteBuffer.allocate(1024 * 1024);
              instance.serializeRequest(buffer);
              buffer.flip();
              TConsensusGroupId groupId = instance.getRegionReplicaSet().getRegionId();
              TSendFragmentInstanceReq req =
                  new TSendFragmentInstanceReq(
                      new TFragmentInstance(buffer), groupId, instance.getType().toString());
              resp = client.sendFragmentInstance(req);
            } catch (IOException e) {
              LOGGER.error("can't connect to node {}", endPoint, e);
              throw e;
            } catch (TException e) {
              LOGGER.error("sendFragmentInstance failed for node {}", endPoint, e);
              if (client != null) {
                client.close();
              }
              throw e;
            } finally {
              if (client != null) {
                client.returnSelf();
              }
            }
>>>>>>> 8fb2737a
            if (!resp.accepted) {
              break;
            }
          }
          return new FragInstanceDispatchResult(resp.accepted);
        });
  }

  @Override
  public void abort() {}
}<|MERGE_RESOLUTION|>--- conflicted
+++ resolved
@@ -20,13 +20,9 @@
 package org.apache.iotdb.db.mpp.execution.scheduler;
 
 import org.apache.iotdb.common.rpc.thrift.TConsensusGroupId;
-<<<<<<< HEAD
-=======
 import org.apache.iotdb.common.rpc.thrift.TEndPoint;
 import org.apache.iotdb.commons.client.IClientManager;
 import org.apache.iotdb.commons.client.sync.SyncDataNodeInternalServiceClient;
-import org.apache.iotdb.db.conf.IoTDBDescriptor;
->>>>>>> 8fb2737a
 import org.apache.iotdb.db.mpp.sql.planner.plan.FragmentInstance;
 import org.apache.iotdb.mpp.rpc.thrift.TFragmentInstance;
 import org.apache.iotdb.mpp.rpc.thrift.TSendFragmentInstanceReq;
@@ -62,26 +58,8 @@
         () -> {
           TSendFragmentInstanceResp resp = new TSendFragmentInstanceResp(false);
           for (FragmentInstance instance : instances) {
-<<<<<<< HEAD
-            // TODO: (jackie tien) change the port
-            InternalService.Iface client =
-                InternalServiceClientFactory.getInternalServiceClient(
-                    instance.getHostDataNode().internalEndPoint);
-            // TODO: (xingtanzjr) consider how to handle the buffer here
-            ByteBuffer buffer = ByteBuffer.allocate(1024 * 1024);
-            instance.serializeRequest(buffer);
-            buffer.flip();
-            TConsensusGroupId groupId = instance.getRegionReplicaSet().getRegionId();
-            TSendFragmentInstanceReq req =
-                new TSendFragmentInstanceReq(
-                    new TFragmentInstance(buffer), groupId, instance.getType().toString());
-            resp = client.sendFragmentInstance(req);
-=======
             SyncDataNodeInternalServiceClient client = null;
-            TEndPoint endPoint =
-                new TEndPoint(
-                    instance.getHostEndpoint().getIp(),
-                    IoTDBDescriptor.getInstance().getConfig().getInternalPort());
+            TEndPoint endPoint = instance.getHostDataNode().getInternalEndPoint();
             try {
               // TODO: (jackie tien) change the port
               client = internalServiceClientManager.borrowClient(endPoint);
@@ -111,7 +89,6 @@
                 client.returnSelf();
               }
             }
->>>>>>> 8fb2737a
             if (!resp.accepted) {
               break;
             }
