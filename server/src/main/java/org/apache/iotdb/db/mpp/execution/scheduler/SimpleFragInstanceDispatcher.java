/*
 * Licensed to the Apache Software Foundation (ASF) under one
 * or more contributor license agreements.  See the NOTICE file
 * distributed with this work for additional information
 * regarding copyright ownership.  The ASF licenses this file
 * to you under the Apache License, Version 2.0 (the
 * "License"); you may not use this file except in compliance
 * with the License.  You may obtain a copy of the License at
 *
 *     http://www.apache.org/licenses/LICENSE-2.0
 *
 * Unless required by applicable law or agreed to in writing,
 * software distributed under the License is distributed on an
 * "AS IS" BASIS, WITHOUT WARRANTIES OR CONDITIONS OF ANY
 * KIND, either express or implied.  See the License for the
 * specific language governing permissions and limitations
 * under the License.
 */

package org.apache.iotdb.db.mpp.execution.scheduler;

import org.apache.iotdb.common.rpc.thrift.TConsensusGroupId;
import org.apache.iotdb.common.rpc.thrift.TEndPoint;
import org.apache.iotdb.db.conf.IoTDBDescriptor;
import org.apache.iotdb.db.mpp.sql.planner.plan.FragmentInstance;
import org.apache.iotdb.mpp.rpc.thrift.InternalService;
import org.apache.iotdb.mpp.rpc.thrift.TFragmentInstance;
import org.apache.iotdb.mpp.rpc.thrift.TSendFragmentInstanceReq;
import org.apache.iotdb.mpp.rpc.thrift.TSendFragmentInstanceResp;

import org.slf4j.Logger;
import org.slf4j.LoggerFactory;

import java.nio.ByteBuffer;
import java.util.List;
import java.util.concurrent.ExecutorService;
import java.util.concurrent.Future;

public class SimpleFragInstanceDispatcher implements IFragInstanceDispatcher {
  private static final Logger LOGGER = LoggerFactory.getLogger(SimpleFragInstanceDispatcher.class);
  private final ExecutorService executor;

  public SimpleFragInstanceDispatcher(ExecutorService exeutor) {
    this.executor = exeutor;
  }

  @Override
  public Future<FragInstanceDispatchResult> dispatch(List<FragmentInstance> instances) {
    return executor.submit(
        () -> {
          TSendFragmentInstanceResp resp = new TSendFragmentInstanceResp(false);
<<<<<<< HEAD
          try {
            for (FragmentInstance instance : instances) {
              // TODO: (jackie tien) change the port
              InternalService.Iface client =
                  InternalServiceClientFactory.getInternalServiceClient(
                      new TEndPoint(
                          instance.getHostEndpoint().getIp(),
                          IoTDBDescriptor.getInstance().getConfig().getInternalPort()));
              // TODO: (xingtanzjr) consider how to handle the buffer here
              ByteBuffer buffer = ByteBuffer.allocate(1024 * 1024);
              instance.serializeRequest(buffer);
              buffer.flip();
              TConsensusGroupId groupId = instance.getRegionReplicaSet().getRegionId();
              TSendFragmentInstanceReq req =
                  new TSendFragmentInstanceReq(
                      new TFragmentInstance(buffer), groupId, instance.getType().toString());
              resp = client.sendFragmentInstance(req);
              if (!resp.accepted) {
                break;
              }
=======
          for (FragmentInstance instance : instances) {
            InternalService.Iface client =
                InternalServiceClientFactory.getInternalServiceClient(
                    new Endpoint(
                        instance.getHostEndpoint().getIp(),
                        IoTDBDescriptor.getInstance().getConfig().getInternalPort()));
            // TODO: (xingtanzjr) consider how to handle the buffer here
            ByteBuffer buffer = ByteBuffer.allocate(1024 * 1024);
            instance.serializeRequest(buffer);
            buffer.flip();
            TConsensusGroupId groupId =
                new TConsensusGroupId(
                    instance.getRegionReplicaSet().getConsensusGroupId().getId(),
                    instance.getRegionReplicaSet().getConsensusGroupId().getType().toString());
            TSendFragmentInstanceReq req =
                new TSendFragmentInstanceReq(
                    new TFragmentInstance(buffer), groupId, instance.getType().toString());
            resp = client.sendFragmentInstance(req);
            if (!resp.accepted) {
              break;
>>>>>>> 1d0b0ec2
            }
          }
          return new FragInstanceDispatchResult(resp.accepted);
        });
  }

  @Override
  public void abort() {}
}<|MERGE_RESOLUTION|>--- conflicted
+++ resolved
@@ -49,7 +49,6 @@
     return executor.submit(
         () -> {
           TSendFragmentInstanceResp resp = new TSendFragmentInstanceResp(false);
-<<<<<<< HEAD
           try {
             for (FragmentInstance instance : instances) {
               // TODO: (jackie tien) change the port
@@ -70,28 +69,6 @@
               if (!resp.accepted) {
                 break;
               }
-=======
-          for (FragmentInstance instance : instances) {
-            InternalService.Iface client =
-                InternalServiceClientFactory.getInternalServiceClient(
-                    new Endpoint(
-                        instance.getHostEndpoint().getIp(),
-                        IoTDBDescriptor.getInstance().getConfig().getInternalPort()));
-            // TODO: (xingtanzjr) consider how to handle the buffer here
-            ByteBuffer buffer = ByteBuffer.allocate(1024 * 1024);
-            instance.serializeRequest(buffer);
-            buffer.flip();
-            TConsensusGroupId groupId =
-                new TConsensusGroupId(
-                    instance.getRegionReplicaSet().getConsensusGroupId().getId(),
-                    instance.getRegionReplicaSet().getConsensusGroupId().getType().toString());
-            TSendFragmentInstanceReq req =
-                new TSendFragmentInstanceReq(
-                    new TFragmentInstance(buffer), groupId, instance.getType().toString());
-            resp = client.sendFragmentInstance(req);
-            if (!resp.accepted) {
-              break;
->>>>>>> 1d0b0ec2
             }
           }
           return new FragInstanceDispatchResult(resp.accepted);
