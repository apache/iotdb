--- conflicted
+++ resolved
@@ -147,11 +147,7 @@
       return sequenceFileFolders.get(sequenceStrategy.nextFolderIndex());
     } catch (DiskSpaceInsufficientException e) {
       logger.error("All disks of wal folders are full, change system mode to read-only.", e);
-<<<<<<< HEAD
-      IoTDBDescriptor.getInstance().getConfig().setSystemStatus(NodeStatus.ReadOnly);
-=======
       IoTDBDescriptor.getInstance().getConfig().setNodeStatus(NodeStatus.ReadOnly);
->>>>>>> 37d6cfed
       throw e;
     }
   }
@@ -165,11 +161,7 @@
       return unsequenceFileFolders.get(unsequenceStrategy.nextFolderIndex());
     } catch (DiskSpaceInsufficientException e) {
       logger.error("All disks of wal folders are full, change system mode to read-only.", e);
-<<<<<<< HEAD
-      IoTDBDescriptor.getInstance().getConfig().setSystemStatus(NodeStatus.ReadOnly);
-=======
       IoTDBDescriptor.getInstance().getConfig().setNodeStatus(NodeStatus.ReadOnly);
->>>>>>> 37d6cfed
       throw e;
     }
   }
