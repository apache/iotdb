/*
 * Licensed to the Apache Software Foundation (ASF) under one
 * or more contributor license agreements.  See the NOTICE file
 * distributed with this work for additional information
 * regarding copyright ownership.  The ASF licenses this file
 * to you under the Apache License, Version 2.0 (the
 * "License"); you may not use this file except in compliance
 * with the License.  You may obtain a copy of the License at
 *
 *     http://www.apache.org/licenses/LICENSE-2.0
 *
 * Unless required by applicable law or agreed to in writing,
 * software distributed under the License is distributed on an
 * "AS IS" BASIS, WITHOUT WARRANTIES OR CONDITIONS OF ANY
 * KIND, either express or implied.  See the License for the
 * specific language governing permissions and limitations
 * under the License.
 */

package org.apache.iotdb.db.query.expression.unary;

import org.apache.iotdb.db.exception.query.LogicalOptimizeException;
import org.apache.iotdb.db.exception.query.QueryProcessException;
import org.apache.iotdb.db.metadata.path.PartialPath;
import org.apache.iotdb.db.qp.physical.crud.UDTFPlan;
import org.apache.iotdb.db.qp.utils.WildcardsRemover;
import org.apache.iotdb.db.query.expression.Expression;
import org.apache.iotdb.db.query.udf.core.executor.UDTFExecutor;
import org.apache.iotdb.db.query.udf.core.layer.IntermediateLayer;
import org.apache.iotdb.db.query.udf.core.layer.LayerMemoryAssigner;
import org.apache.iotdb.db.query.udf.core.layer.RawQueryInputLayer;
import org.apache.iotdb.db.query.udf.core.layer.SingleInputColumnMultiReferenceIntermediateLayer;
import org.apache.iotdb.db.query.udf.core.layer.SingleInputColumnSingleReferenceIntermediateLayer;
import org.apache.iotdb.db.query.udf.core.reader.LayerPointReader;
import org.apache.iotdb.tsfile.file.metadata.enums.TSDataType;

import java.time.ZoneId;
import java.util.List;
import java.util.Map;
import java.util.Set;

public class TimeSeriesOperand extends Expression {

  protected PartialPath path;

  public TimeSeriesOperand(PartialPath path) {
    this.path = path;
  }

  public PartialPath getPath() {
    return path;
  }

  public void setPath(PartialPath path) {
    this.path = path;
  }

  @Override
  public boolean isConstantOperandInternal() {
    return false;
  }

  @Override
  public void concat(List<PartialPath> prefixPaths, List<Expression> resultExpressions) {
    for (PartialPath prefixPath : prefixPaths) {
      resultExpressions.add(new TimeSeriesOperand(prefixPath.concatPath(path)));
    }
  }

  @Override
  public void removeWildcards(WildcardsRemover wildcardsRemover, List<Expression> resultExpressions)
      throws LogicalOptimizeException {
    for (PartialPath actualPath : wildcardsRemover.removeWildcardFrom(path)) {
      resultExpressions.add(new TimeSeriesOperand(actualPath));
    }
  }

  @Override
  public void collectPaths(Set<PartialPath> pathSet) {
    pathSet.add(path);
  }

  @Override
  public void constructUdfExecutors(
      Map<String, UDTFExecutor> expressionName2Executor, ZoneId zoneId) {
    // nothing to do
  }

  @Override
  public void updateStatisticsForMemoryAssigner(LayerMemoryAssigner memoryAssigner) {
    memoryAssigner.increaseExpressionReference(this);
  }

  @Override
  public IntermediateLayer constructIntermediateLayer(
      long queryId,
      UDTFPlan udtfPlan,
      RawQueryInputLayer rawTimeSeriesInputLayer,
      Map<Expression, IntermediateLayer> expressionIntermediateLayerMap,
      Map<Expression, TSDataType> expressionDataTypeMap,
      LayerMemoryAssigner memoryAssigner)
      throws QueryProcessException {
    if (!expressionIntermediateLayerMap.containsKey(this)) {
      float memoryBudgetInMB = memoryAssigner.assign();

      LayerPointReader parentLayerPointReader =
          rawTimeSeriesInputLayer.constructPointReader(udtfPlan.getReaderIndex(path.getFullPath()));
      expressionDataTypeMap.put(this, parentLayerPointReader.getDataType());

      expressionIntermediateLayerMap.put(
          this,
          memoryAssigner.getReference(this) == 1
              ? new SingleInputColumnSingleReferenceIntermediateLayer(
                  this, queryId, memoryBudgetInMB, parentLayerPointReader)
              : new SingleInputColumnMultiReferenceIntermediateLayer(
                  this, queryId, memoryBudgetInMB, parentLayerPointReader));
    }

    return expressionIntermediateLayerMap.get(this);
  }

  @Override
<<<<<<< HEAD
  public String toString() {
    return path.isMeasurementAliasExists() ? path.getFullPathWithAlias() : path.getFullPath();
=======
  public String getExpressionStringInternal() {
    return path.isMeasurementAliasExists() ? path.getFullPathWithAlias() : path.getExactFullPath();
>>>>>>> 5e1f7809
  }
}<|MERGE_RESOLUTION|>--- conflicted
+++ resolved
@@ -119,13 +119,7 @@
     return expressionIntermediateLayerMap.get(this);
   }
 
-  @Override
-<<<<<<< HEAD
-  public String toString() {
+  public String getExpressionStringInternal() {
     return path.isMeasurementAliasExists() ? path.getFullPathWithAlias() : path.getFullPath();
-=======
-  public String getExpressionStringInternal() {
-    return path.isMeasurementAliasExists() ? path.getFullPathWithAlias() : path.getExactFullPath();
->>>>>>> 5e1f7809
   }
 }