/*
 * Licensed to the Apache Software Foundation (ASF) under one
 * or more contributor license agreements.  See the NOTICE file
 * distributed with this work for additional information
 * regarding copyright ownership.  The ASF licenses this file
 * to you under the Apache License, Version 2.0 (the
 * "License"); you may not use this file except in compliance
 * with the License.  You may obtain a copy of the License at
 *
 *     http://www.apache.org/licenses/LICENSE-2.0
 *
 * Unless required by applicable law or agreed to in writing,
 * software distributed under the License is distributed on an
 * "AS IS" BASIS, WITHOUT WARRANTIES OR CONDITIONS OF ANY
 * KIND, either express or implied.  See the License for the
 * specific language governing permissions and limitations
 * under the License.
 *
 */
package org.apache.iotdb.db.sync;

import org.apache.iotdb.common.rpc.thrift.TSStatus;
import org.apache.iotdb.commons.exception.ShutdownException;
import org.apache.iotdb.commons.exception.StartupException;
import org.apache.iotdb.commons.exception.sync.PipeException;
import org.apache.iotdb.commons.exception.sync.PipeNotExistException;
import org.apache.iotdb.commons.exception.sync.PipeSinkException;
import org.apache.iotdb.commons.service.IService;
import org.apache.iotdb.commons.service.ServiceType;
import org.apache.iotdb.commons.sync.pipe.PipeInfo;
import org.apache.iotdb.commons.sync.pipe.PipeMessage;
import org.apache.iotdb.commons.sync.pipe.PipeStatus;
import org.apache.iotdb.commons.sync.pipe.TsFilePipeInfo;
import org.apache.iotdb.commons.sync.pipesink.PipeSink;
import org.apache.iotdb.commons.sync.transport.SyncIdentityInfo;
import org.apache.iotdb.commons.sync.utils.SyncConstant;
import org.apache.iotdb.commons.utils.TestOnly;
import org.apache.iotdb.confignode.rpc.thrift.TShowPipeInfo;
import org.apache.iotdb.db.conf.IoTDBConfig;
import org.apache.iotdb.db.conf.IoTDBDescriptor;
import org.apache.iotdb.db.mpp.plan.statement.sys.sync.CreatePipeSinkStatement;
import org.apache.iotdb.db.qp.utils.DateTimeUtils;
import org.apache.iotdb.db.sync.common.ClusterSyncInfoFetcher;
import org.apache.iotdb.db.sync.common.ISyncInfoFetcher;
import org.apache.iotdb.db.sync.common.LocalSyncInfoFetcher;
import org.apache.iotdb.db.sync.externalpipe.ExtPipePluginManager;
import org.apache.iotdb.db.sync.externalpipe.ExtPipePluginRegister;
import org.apache.iotdb.db.sync.sender.manager.ISyncManager;
import org.apache.iotdb.db.sync.sender.pipe.ExternalPipeSink;
import org.apache.iotdb.db.sync.sender.pipe.Pipe;
import org.apache.iotdb.db.sync.sender.pipe.TsFilePipe;
import org.apache.iotdb.db.sync.transport.client.SenderManager;
import org.apache.iotdb.db.sync.transport.server.ReceiverManager;
import org.apache.iotdb.db.utils.sync.SyncPipeUtil;
import org.apache.iotdb.pipe.external.api.IExternalPipeSinkWriterFactory;
import org.apache.iotdb.rpc.TSStatusCode;
import org.apache.iotdb.service.rpc.thrift.TSyncIdentityInfo;
import org.apache.iotdb.service.rpc.thrift.TSyncTransportMetaInfo;

import org.apache.commons.lang3.StringUtils;
import org.apache.thrift.TException;
import org.slf4j.Logger;
import org.slf4j.LoggerFactory;

import java.io.IOException;
import java.nio.ByteBuffer;
import java.util.ArrayList;
import java.util.List;
import java.util.Map;
import java.util.concurrent.ConcurrentHashMap;

public class SyncService implements IService {
  private static final Logger logger = LoggerFactory.getLogger(SyncService.class);
  private static final IoTDBConfig config = IoTDBDescriptor.getInstance().getConfig();

  private final Map<String, Pipe> pipes;

  /* handle external Pipe */
  // TODO(ext-pipe): adapt multi pipe
  private final Map<String, ExtPipePluginManager> extPipePluginManagers;

  private final ISyncInfoFetcher syncInfoFetcher;

  /* handle rpc in receiver-side*/
  private final ReceiverManager receiverManager;

  private SyncService() {
    receiverManager = new ReceiverManager();
    pipes = new ConcurrentHashMap<>();
    extPipePluginManagers = new ConcurrentHashMap<>();
    if (config.isClusterMode()) {
      syncInfoFetcher = ClusterSyncInfoFetcher.getInstance();
    } else {
      syncInfoFetcher = LocalSyncInfoFetcher.getInstance();
    }
  }

  private static class SyncServiceHolder {
    private static final SyncService INSTANCE = new SyncService();

    private SyncServiceHolder() {}
  }

  public static SyncService getInstance() {
    return SyncServiceHolder.INSTANCE;
  }

  // region Interfaces and Implementation of Transport Layer

  public TSStatus handshake(TSyncIdentityInfo identityInfo, String remoteAddress) {
    return receiverManager.handshake(identityInfo, remoteAddress);
  }

  public TSStatus transportFile(TSyncTransportMetaInfo metaInfo, ByteBuffer buff)
      throws TException {
    return receiverManager.transportFile(metaInfo, buff);
  }

  public TSStatus transportPipeData(ByteBuffer buff) throws TException {
    return receiverManager.transportPipeData(buff);
  }

  public void handleClientExit() {
    // Handle client exit here.
    receiverManager.handleClientExit();
  }

  // endregion

  // region Interfaces and Implementation of PipeSink

  public PipeSink getPipeSink(String name) throws PipeSinkException {
    return syncInfoFetcher.getPipeSink(name);
  }

  public void addPipeSink(CreatePipeSinkStatement createPipeSinkStatement)
      throws PipeSinkException {
    logger.info("Add PIPESINK {}", createPipeSinkStatement);
    TSStatus status = syncInfoFetcher.addPipeSink(createPipeSinkStatement);
    if (status.getCode() != TSStatusCode.SUCCESS_STATUS.getStatusCode()) {
      throw new PipeSinkException(status.message);
    }
  }

  public void dropPipeSink(String name) throws PipeSinkException {
    logger.info("Execute DROP PIPESINK {}", name);
    TSStatus status = syncInfoFetcher.dropPipeSink(name);
    if (status.getCode() != TSStatusCode.SUCCESS_STATUS.getStatusCode()) {
      throw new PipeSinkException(status.message);
    }
  }

  public List<PipeSink> getAllPipeSink() {
    return syncInfoFetcher.getAllPipeSinks();
  }

  // endregion

  // region Interfaces and Implementation of Pipe

  public synchronized void addPipe(PipeInfo pipeInfo) throws PipeException {
    logger.info("Execute CREATE PIPE {}", pipeInfo);
    long currentTime = DateTimeUtils.currentTime();
    if (pipeInfo instanceof TsFilePipeInfo) {
      // TODO(sync): move check logic to PipeInfo#validate()
      // check statement
      if (((TsFilePipeInfo) pipeInfo).getDataStartTimestamp() > currentTime) {
        throw new PipeException(
            String.format(
                "Start time %s is later than current time %s, this is not supported yet.",
                DateTimeUtils.convertLongToDate(
                    ((TsFilePipeInfo) pipeInfo).getDataStartTimestamp()),
                DateTimeUtils.convertLongToDate(currentTime)));
      }
    }
    // add pipe
    TSStatus status = syncInfoFetcher.addPipe(pipeInfo);
    if (status.getCode() != TSStatusCode.SUCCESS_STATUS.getStatusCode()) {
      throw new PipeException(status.message);
    }
    PipeSink runningPipeSink;
    try {
      runningPipeSink = getPipeSink(pipeInfo.getPipeSinkName());
    } catch (PipeSinkException e) {
      logger.error("failed to add PIPE because {}", e.getMessage(), e);
      throw new PipeException(String.format("failed to add PIPE because %s", e.getMessage()));
    }

    Pipe runningPipe = SyncPipeUtil.parsePipeInfoAsPipe(pipeInfo, runningPipeSink);
    pipes.put(pipeInfo.getPipeName(), runningPipe);
    if (runningPipe.getPipeSink().getType()
        == PipeSink.PipeSinkType.ExternalPipe) { // for external pipe
      // == start ExternalPipeProcessor for send data to external pipe plugin
      startExternalPipeManager(pipeInfo.getPipeName(), false);
    }
  }

  public synchronized void stopPipe(String pipeName) throws PipeException {
    logger.info("Execute stop PIPE {}", pipeName);
    Pipe runningPipe = getPipe(pipeName);
    if (runningPipe.getStatus() == PipeStatus.RUNNING) {
      if (runningPipe.getPipeSink().getType() != PipeSink.PipeSinkType.IoTDB) { // for external PIPE
        // == pause externalPipeProcessor's task
        if (extPipePluginManagers.containsKey(pipeName)) {
          try {
            String extPipeSinkTypeName =
                ((ExternalPipeSink) (runningPipe.getPipeSink())).getExtPipeSinkTypeName();
            extPipePluginManagers.get(pipeName).stopExtPipe(extPipeSinkTypeName);
          } catch (Exception e) {
            throw new PipeException("Failed to stop externalPipeProcessor. " + e.getMessage());
          }
        }
      }
      runningPipe.stop();
    }
    TSStatus status = syncInfoFetcher.stopPipe(pipeName);
    if (status.getCode() != TSStatusCode.SUCCESS_STATUS.getStatusCode()) {
      throw new PipeException(status.message);
    }
  }

  // only used for roll back
  public synchronized void stopPipe(String pipeName, long createTime) {
    Pipe runningPipe;
    try {
      runningPipe = getPipe(pipeName);
      if (runningPipe.getCreateTime() == createTime) {
        stopPipe(pipeName);
      } else {
        logger.warn(
            "Skip execute stop PIPE {} with createTime {} because of createTime mismatch.",
            pipeName,
            createTime);
      }
    } catch (PipeException e) {
      logger.warn(
          "Skip execute stop PIPE {} with createTime {} because {}",
          pipeName,
          createTime,
          e.getMessage());
    }
  }

  public synchronized void startPipe(String pipeName) throws PipeException {
    logger.info("Execute start PIPE {}", pipeName);
    Pipe runningPipe = getPipe(pipeName);
    if (runningPipe.getStatus() == PipeStatus.STOP) {
      if (runningPipe.getPipeSink().getType() == PipeSink.PipeSinkType.IoTDB) {
        runningPipe.start();
      } else { // for external PIPE
        runningPipe.start();
        startExternalPipeManager(pipeName, true);
      }
    }
    TSStatus status = syncInfoFetcher.startPipe(pipeName);
    if (status.getCode() != TSStatusCode.SUCCESS_STATUS.getStatusCode()) {
      throw new PipeException(status.message);
    }
  }

  // only used for roll back
  public synchronized void startPipe(String pipeName, long createTime) {
    Pipe runningPipe;
    try {
      runningPipe = getPipe(pipeName);
      if (runningPipe.getCreateTime() == createTime) {
        startPipe(pipeName);
      } else {
        logger.warn(
            "Skip execute start PIPE {} with createTime {} because of createTime mismatch.",
            pipeName,
            createTime);
      }
    } catch (PipeException e) {
      logger.warn(
          "Skip execute start PIPE {} with createTime {} because {}",
          pipeName,
          createTime,
          e.getMessage());
    }
  }

  public synchronized void dropPipe(String pipeName) throws PipeException {
    logger.info("Execute drop PIPE {}", pipeName);
    Pipe runningPipe;
    try {
      runningPipe = getPipe(pipeName);
    } catch (PipeNotExistException e) {
      return;
    }
    if (runningPipe.getPipeSink().getType() != PipeSink.PipeSinkType.IoTDB) { // for external pipe
      // == drop ExternalPipeProcessor
      if (extPipePluginManagers.containsKey(pipeName)) {
        String extPipeSinkTypeName =
            ((ExternalPipeSink) runningPipe.getPipeSink()).getExtPipeSinkTypeName();
        extPipePluginManagers.get(pipeName).dropExtPipe(extPipeSinkTypeName);
        extPipePluginManagers.remove(pipeName);
      }
    }
    runningPipe.drop();

    TSStatus status = syncInfoFetcher.dropPipe(pipeName);
    // remove dropped pipe from map
    pipes.remove(pipeName);
    if (status.getCode() != TSStatusCode.SUCCESS_STATUS.getStatusCode()) {
      throw new PipeException(status.message);
    }
  }

  // only used for roll back
  public synchronized void dropPipe(String pipeName, long createTime) {
    Pipe runningPipe;
    try {
      runningPipe = getPipe(pipeName);
      if (runningPipe.getCreateTime() == createTime) {
        dropPipe(pipeName);
      } else {
        logger.warn(
            "Skip execute drop PIPE {} with createTime {} because of createTime mismatch.",
            pipeName,
            createTime);
      }
    } catch (PipeException e) {
      logger.warn(
          "Skip execute drop PIPE {} with createTime {} because {}",
          pipeName,
          createTime,
          e.getMessage());
    }
  }

  public List<PipeInfo> getAllPipeInfos() {
    return syncInfoFetcher.getAllPipeInfos();
  }

  private Pipe getPipe(String pipeName) throws PipeNotExistException {
    if (!pipes.containsKey(pipeName)) {
      throw new PipeNotExistException(pipeName);
    } else {
      return pipes.get(pipeName);
    }
  }

  public void recordMessage(String pipeName, PipeMessage message) {
    if (!pipes.containsKey(pipeName)) {
      logger.warn(String.format("No running PIPE for message %s.", message));
      return;
    }
    TSStatus status = null;
    switch (message.getType()) {
      case ERROR:
        logger.error(
            "Error occurred when executing PIPE [{}] because {}. Try to stop this PIPE.",
            pipeName,
            message.getMessage());
        status = syncInfoFetcher.recordMsg(pipeName, message);
        break;
      case WARN:
        logger.error(
            "Warn occurred when executing PIPE [{}] because {}.", pipeName, message.getMessage());
        status = syncInfoFetcher.recordMsg(pipeName, message);
        break;
      default:
        logger.error(String.format("Unknown message type: %s", message));
    }
    if (status != null && status.getCode() != TSStatusCode.SUCCESS_STATUS.getStatusCode()) {
      logger.error(String.format("Failed to record message: %s", message));
    }
  }

  // TODO: Only used for LocalConfigNode. Delete it after delete LocalConfigNode.
  public List<TShowPipeInfo> showPipe(String pipeName) {
    boolean showAll = StringUtils.isEmpty(pipeName);
    List<TShowPipeInfo> list = new ArrayList<>();
    // show pipe in sender
    for (PipeInfo pipe : SyncService.getInstance().getAllPipeInfos()) {
      if (showAll || pipeName.equals(pipe.getPipeName())) {
        list.add(pipe.getTShowPipeInfo());
      }
    }
    list.addAll(showPipeForReceiver(pipeName));
    return list;
  }

  /**
   * // show pipe in receiver
   *
   * @param pipeName null means show all pipe
   */
  public List<TShowPipeInfo> showPipeForReceiver(String pipeName) {
    boolean showAll = StringUtils.isEmpty(pipeName);
    List<TShowPipeInfo> list = new ArrayList<>();
    for (SyncIdentityInfo identityInfo : receiverManager.getAllTSyncIdentityInfos()) {
      if (showAll || pipeName.equals(identityInfo.getPipeName())) {
        TShowPipeInfo tPipeInfo =
            new TShowPipeInfo(
                identityInfo.getCreateTime(),
                identityInfo.getPipeName(),
                SyncConstant.ROLE_RECEIVER,
                identityInfo.getRemoteAddress(),
                PipeStatus.RUNNING.name(),
<<<<<<< HEAD
                String.format("storageGroup='%s'", identityInfo.getDatabase()),
=======
                String.format("Database='%s'", identityInfo.getDatabase()),
>>>>>>> 92c6a57f
                // TODO: implement receiver message
                PipeMessage.PipeMessageType.NORMAL.name());
        list.add(tPipeInfo);
      }
    }
    return list;
  }

  // endregion

  // region Interfaces and Implementation of External-Pipe

  /** Start ExternalPipeProcessor who handle externalPipe */
  private void startExternalPipeManager(String pipeName, boolean startExtPipe)
      throws PipeException {
    if (!(pipes.get(pipeName) instanceof TsFilePipe)) {
      logger.error("startExternalPipeManager(), runningPipe is not TsFilePipe. " + pipeName);
      return;
    }

    PipeSink pipeSink = pipes.get(pipeName).getPipeSink();
    if (!(pipeSink instanceof ExternalPipeSink)) {
      logger.error("startExternalPipeManager(), pipeSink is not ExternalPipeSink." + pipeSink);
      return;
    }

    String extPipeSinkTypeName = ((ExternalPipeSink) pipeSink).getExtPipeSinkTypeName();
    IExternalPipeSinkWriterFactory externalPipeSinkWriterFactory =
        ExtPipePluginRegister.getInstance().getWriteFactory(extPipeSinkTypeName);
    if (externalPipeSinkWriterFactory == null) {
      logger.error(
          String.format(
              "startExternalPipeManager(), can not found ExternalPipe plugin for %s.",
              extPipeSinkTypeName));
      throw new PipeException("Can not found ExternalPipe plugin for " + extPipeSinkTypeName + ".");
    }

    ExtPipePluginManager extPipePluginManager =
        new ExtPipePluginManager((TsFilePipe) pipes.get(pipeName));
    if (!extPipePluginManagers.containsKey(pipeName)) {
      extPipePluginManagers.put(pipeName, extPipePluginManager);
    }

    if (startExtPipe) {
      try {
        extPipePluginManager.startExtPipe(
            extPipeSinkTypeName, ((ExternalPipeSink) pipeSink).getSinkParams());
      } catch (IOException e) {
        logger.error("Failed to start External Pipe: {}.", extPipeSinkTypeName, e);
        throw new PipeException(
            "Failed to start External Pipe: " + extPipeSinkTypeName + ". " + e.getMessage());
      }
    }
  }

  public ExtPipePluginManager getExternalPipeManager(String pipeName) {
    return extPipePluginManagers.get(pipeName);
  }

  // endregion

  /** IService * */
  @Override
  public void start() throws StartupException {
    // == Check whether loading extPipe plugin successfully.
    ExtPipePluginRegister extPipePluginRegister = ExtPipePluginRegister.getInstance();
    if (extPipePluginRegister == null) {
      throw new StartupException("Load ExternalPipe Plugin error.");
    }
    logger.info(
        "Load {} ExternalPipe Plugin: {}",
        extPipePluginRegister.getAllPluginName().size(),
        extPipePluginRegister.getAllPluginName());

    try {
      recover();
    } catch (Exception e) {
      logger.error("Recover from disk error.", e);
      throw new StartupException(e);
    }
  }

  @Override
  public void stop() {
    for (Pipe pipe : pipes.values()) {
      try {
        pipe.close();
      } catch (PipeException e) {
        logger.warn(
            String.format("Stop PIPE %s error when stop Sender Service.", pipe.getName()), e);
      }
    }
  }

  @Override
  public void shutdown(long milliseconds) throws ShutdownException {

    for (Pipe pipe : pipes.values()) {
      try {
        pipe.close();
      } catch (PipeException e) {
        logger.warn(
            String.format("Stop PIPE %s error when shutdown Sender Service.", pipe.getName()), e);
        throw new ShutdownException(e);
      }
    }
  }

  @Override
  public ServiceType getID() {
    return ServiceType.SYNC_SERVICE;
  }

  /**
   * If run on standalone version, recover from disk.
   *
   * <p>If run on MPP version, init or recover from ConfigNode.
   */
  private void recover() throws IOException, PipeException, PipeSinkException {
    List<PipeInfo> allPipeInfos = syncInfoFetcher.getAllPipeInfos();
    for (PipeInfo pipeInfo : allPipeInfos) {
      logger.info(
          "Recover PIPE [{}] whose status is {}",
          pipeInfo.getPipeName(),
          pipeInfo.getStatus().name());
      if (PipeStatus.PARTIAL_CREATE.equals(pipeInfo.getStatus())
          || PipeStatus.DROP.equals(pipeInfo.getStatus())) {
        // skip
        logger.info(
            "Skip PIPE [{}] because its status is {}",
            pipeInfo.getPipeName(),
            pipeInfo.getStatus().name());
        continue;
      }
      Pipe pipe =
          SyncPipeUtil.parsePipeInfoAsPipe(
              pipeInfo, syncInfoFetcher.getPipeSink(pipeInfo.getPipeSinkName()));
      pipes.put(pipeInfo.getPipeName(), pipe);
      switch (pipeInfo.getStatus()) {
        case RUNNING:
          pipe.start();
          break;
        case STOP:
        case PARTIAL_START:
        case PARTIAL_STOP:
          pipe.stop();
          break;
        case PARTIAL_CREATE:
        case DROP:
          throw new PipeException("Unexpected status " + pipeInfo.getStatus().name());
        default:
          throw new IOException(
              String.format("Can not recognize running pipe status %s.", pipe.getStatus()));
      }
      if (pipe.getPipeSink().getType() == PipeSink.PipeSinkType.ExternalPipe) { // for external pipe
        // == start ExternalPipeProcessor for send data to external pipe plugin
        startExternalPipeManager(pipeInfo.getPipeName(), pipe.getStatus() == PipeStatus.RUNNING);
      }
    }
  }

  public List<ISyncManager> getOrCreateSyncManager(String dataRegionId) {
    // TODO(sync): maybe add cache to accelerate
    List<ISyncManager> syncManagerList = new ArrayList<>();
    for (Pipe pipe : pipes.values()) {
      if (pipe.isHistoryCollectFinished()) {
        // Only need to deal with pipe that has finished history file collection,
        syncManagerList.add(pipe.getOrCreateSyncManager(dataRegionId));
      }
    }
    return syncManagerList;
  }

  /** This method will be called before deleting dataRegion */
  public synchronized void unregisterDataRegion(String dataRegionId) {
    for (Pipe pipe : pipes.values()) {
      pipe.unregisterDataRegion(dataRegionId);
    }
  }

  @TestOnly
  public SenderManager getSenderManager() {
    return null;
  }
}<|MERGE_RESOLUTION|>--- conflicted
+++ resolved
@@ -399,11 +399,7 @@
                 SyncConstant.ROLE_RECEIVER,
                 identityInfo.getRemoteAddress(),
                 PipeStatus.RUNNING.name(),
-<<<<<<< HEAD
-                String.format("storageGroup='%s'", identityInfo.getDatabase()),
-=======
                 String.format("Database='%s'", identityInfo.getDatabase()),
->>>>>>> 92c6a57f
                 // TODO: implement receiver message
                 PipeMessage.PipeMessageType.NORMAL.name());
         list.add(tPipeInfo);
