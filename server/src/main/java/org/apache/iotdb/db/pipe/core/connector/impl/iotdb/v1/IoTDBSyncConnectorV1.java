/*
 * Licensed to the Apache Software Foundation (ASF) under one
 * or more contributor license agreements.  See the NOTICE file
 * distributed with this work for additional information
 * regarding copyright ownership.  The ASF licenses this file
 * to you under the Apache License, Version 2.0 (the
 * "License"); you may not use this file except in compliance
 * with the License.  You may obtain a copy of the License at
 *
 *     http://www.apache.org/licenses/LICENSE-2.0
 *
 * Unless required by applicable law or agreed to in writing,
 * software distributed under the License is distributed on an
 * "AS IS" BASIS, WITHOUT WARRANTIES OR CONDITIONS OF ANY
 * KIND, either express or implied.  See the License for the
 * specific language governing permissions and limitations
 * under the License.
 */

package org.apache.iotdb.db.pipe.core.connector.impl.iotdb.v1;

import org.apache.iotdb.common.rpc.thrift.TSStatus;
import org.apache.iotdb.commons.client.property.ThriftClientProperty;
import org.apache.iotdb.commons.conf.CommonConfig;
import org.apache.iotdb.commons.conf.CommonDescriptor;
import org.apache.iotdb.commons.exception.pipe.PipeRuntimeCriticalException;
import org.apache.iotdb.commons.pipe.config.PipeConfig;
import org.apache.iotdb.db.pipe.core.connector.impl.iotdb.IoTDBThriftConnectorClient;
import org.apache.iotdb.db.pipe.core.event.impl.PipeInsertNodeInsertionEvent;
import org.apache.iotdb.db.pipe.core.event.impl.PipeTabletInsertionEvent;
import org.apache.iotdb.db.pipe.core.event.impl.PipeTsFileInsertionEvent;
import org.apache.iotdb.db.sync.pipedata.TsFilePipeData;
import org.apache.iotdb.pipe.api.PipeConnector;
import org.apache.iotdb.pipe.api.customizer.PipeParameterValidator;
import org.apache.iotdb.pipe.api.customizer.PipeParameters;
import org.apache.iotdb.pipe.api.customizer.connector.PipeConnectorRuntimeConfiguration;
import org.apache.iotdb.pipe.api.event.Event;
import org.apache.iotdb.pipe.api.event.dml.insertion.TabletInsertionEvent;
import org.apache.iotdb.pipe.api.event.dml.insertion.TsFileInsertionEvent;
import org.apache.iotdb.pipe.api.exception.PipeConnectionException;
import org.apache.iotdb.pipe.api.exception.PipeException;
import org.apache.iotdb.rpc.IoTDBConnectionException;
import org.apache.iotdb.rpc.StatementExecutionException;
import org.apache.iotdb.rpc.TSStatusCode;
import org.apache.iotdb.service.rpc.thrift.TSyncIdentityInfo;
import org.apache.iotdb.service.rpc.thrift.TSyncTransportMetaInfo;
import org.apache.iotdb.session.pool.SessionPool;

import org.apache.commons.lang.NotImplementedException;
import org.apache.thrift.TException;
import org.slf4j.Logger;
import org.slf4j.LoggerFactory;

import java.io.File;
import java.io.IOException;
import java.io.RandomAccessFile;
import java.nio.ByteBuffer;

import static org.apache.iotdb.db.pipe.config.constant.PipeConnectorConstant.CONNECTOR_IOTDB_IP_KEY;
import static org.apache.iotdb.db.pipe.config.constant.PipeConnectorConstant.CONNECTOR_IOTDB_PASSWORD_DEFAULT_VALUE;
import static org.apache.iotdb.db.pipe.config.constant.PipeConnectorConstant.CONNECTOR_IOTDB_PASSWORD_KEY;
import static org.apache.iotdb.db.pipe.config.constant.PipeConnectorConstant.CONNECTOR_IOTDB_PORT_KEY;
import static org.apache.iotdb.db.pipe.config.constant.PipeConnectorConstant.CONNECTOR_IOTDB_USER_DEFAULT_VALUE;
import static org.apache.iotdb.db.pipe.config.constant.PipeConnectorConstant.CONNECTOR_IOTDB_USER_KEY;

public class IoTDBSyncConnectorV1 implements PipeConnector {
  private static final Logger LOGGER = LoggerFactory.getLogger(IoTDBSyncConnectorV1.class);
  private static final CommonConfig COMMON_CONFIG = CommonDescriptor.getInstance().getConfig();
<<<<<<< HEAD
  public static final String IOTDB_SYNC_CONNECTOR_VERSION = "1.1";
=======
>>>>>>> fde63763

  private IoTDBThriftConnectorClient client = null;

  private String ipAddress;
  private int port;

  private String user;
  private String password;

  private String pipeName;
  private Long creationTime;

  private static SessionPool sessionPool;

  @Override
  public void validate(PipeParameterValidator validator) throws Exception {
    validator
        .validateRequiredAttribute(CONNECTOR_IOTDB_IP_KEY)
        .validateRequiredAttribute(CONNECTOR_IOTDB_PORT_KEY);
  }

  @Override
  public void customize(PipeParameters parameters, PipeConnectorRuntimeConfiguration configuration)
      throws Exception {
    this.ipAddress = parameters.getString(CONNECTOR_IOTDB_IP_KEY);
    this.port = parameters.getInt(CONNECTOR_IOTDB_PORT_KEY);
    this.user =
        parameters.getStringOrDefault(CONNECTOR_IOTDB_USER_KEY, CONNECTOR_IOTDB_USER_DEFAULT_VALUE);
    this.password =
        parameters.getStringOrDefault(
            CONNECTOR_IOTDB_PASSWORD_KEY, CONNECTOR_IOTDB_PASSWORD_DEFAULT_VALUE);
    pipeName = configuration.getRuntimeEnvironment().getPipeName();
    creationTime = configuration.getRuntimeEnvironment().getCreationTime();
  }

  @Override
  public void handshake() throws Exception {
    // Create transport for old pipe
    if (client != null) {
      client.close();
    }
    if (sessionPool != null) {
      sessionPool.close();
    }

    client =
        new IoTDBThriftConnectorClient(
            new ThriftClientProperty.Builder()
                .setConnectionTimeoutMs(COMMON_CONFIG.getConnectionTimeoutInMS())
                .setRpcThriftCompressionEnabled(COMMON_CONFIG.isRpcThriftCompressionEnabled())
                .build(),
            ipAddress,
            port);

    try {
      TSyncIdentityInfo identityInfo =
          new TSyncIdentityInfo(pipeName, creationTime, IOTDB_SYNC_CONNECTOR_VERSION, "");
      TSStatus status = client.handshake(identityInfo);
      if (status.code != TSStatusCode.SUCCESS_STATUS.getStatusCode()) {
        String errorMsg =
            String.format(
                "The receiver %s:%s rejected the pipe task because %s",
                ipAddress, port, status.message);
        LOGGER.warn(errorMsg);
        throw new PipeRuntimeCriticalException(errorMsg);
      }
    } catch (TException e) {
      LOGGER.warn(String.format("Connect to receiver %s:%s error.", ipAddress, port), e);
      throw new PipeConnectionException(e.getMessage(), e);
    }

    // Build session pool
    sessionPool =
        new SessionPool.Builder()
            .host(ipAddress)
            .port(port)
            .user(user)
            .password(password)
            .maxSize(1)
            .build();
  }

  @Override
  public void heartbeat() throws Exception {}

  @Override
  public void transfer(TabletInsertionEvent tabletInsertionEvent) throws Exception {
    // TODO: support more TabletInsertionEvent
    // PipeProcessor can change the type of TabletInsertionEvent
    try {
      if (tabletInsertionEvent instanceof PipeInsertNodeInsertionEvent) {
        doTransfer((PipeInsertNodeInsertionEvent) tabletInsertionEvent);
      } else if (tabletInsertionEvent instanceof PipeTabletInsertionEvent) {
        doTransfer((PipeTabletInsertionEvent) tabletInsertionEvent);
      } else {
        throw new NotImplementedException(
            "IoTDBSyncConnectorV1 only support PipeInsertNodeInsertionEvent and PipeTabletInsertionEvent.");
      }
    } catch (TException e) {
      LOGGER.error(
          "Network error when transfer tablet insertion event: {}.", tabletInsertionEvent, e);
      // the connection may be broken, try to reconnect by catching PipeConnectionException
      throw new PipeConnectionException(
          String.format(
              "Network error when transfer tablet insertion event, because %s.", e.getMessage()),
          e);
    }
  }

  private void doTransfer(PipeInsertNodeInsertionEvent pipeInsertNodeInsertionEvent)
      throws IoTDBConnectionException, StatementExecutionException {
    sessionPool.insertTablet(pipeInsertNodeInsertionEvent.convertToTablet());
  }

  private void doTransfer(PipeTabletInsertionEvent pipeTabletInsertionEvent)
      throws PipeException, TException, IoTDBConnectionException, StatementExecutionException {
    sessionPool.insertTablet(pipeTabletInsertionEvent.convertToTablet());
  }

  @Override
  public void transfer(TsFileInsertionEvent tsFileInsertionEvent) throws Exception {
    // TODO: support more TsFileInsertionEvent
    // PipeProcessor can change the type of TabletInsertionEvent
    if (!(tsFileInsertionEvent instanceof PipeTsFileInsertionEvent)) {
      throw new NotImplementedException(
          "IoTDBSyncConnectorV1 only support PipeTsFileInsertionEvent.");
    }

    try {
      doTransfer((PipeTsFileInsertionEvent) tsFileInsertionEvent);
    } catch (TException e) {
      LOGGER.error(
          "Network error when transfer tsFile insertion event: {}.", tsFileInsertionEvent, e);
      // The connection may be broken, try to reconnect by catching PipeConnectionException
      throw new PipeConnectionException("Network error when transfer tsFile insertion event.", e);
    }
  }

  private void doTransfer(PipeTsFileInsertionEvent pipeTsFileInsertionEvent)
      throws PipeException, TException, InterruptedException, IOException {
    pipeTsFileInsertionEvent.waitForTsFileClose();

    final File tsFile = pipeTsFileInsertionEvent.getTsFile();
    transportSingleFilePieceByPiece(tsFile);
    client.sendPipeData(ByteBuffer.wrap(new TsFilePipeData("", tsFile.getName(), -1).serialize()));
  }

  private void transportSingleFilePieceByPiece(File file) throws IOException {
    // Cut the file into pieces to send
    long position = 0;

    // Try small piece to rebase the file position.
    byte[] buffer = new byte[PipeConfig.getInstance().getPipeConnectorReadFileBufferSize()];
    try (RandomAccessFile randomAccessFile = new RandomAccessFile(file, "r")) {
      while (true) {
        final int dataLength = randomAccessFile.read(buffer);
        if (dataLength == -1) {
          break;
        }

        ByteBuffer buffToSend = ByteBuffer.wrap(buffer, 0, dataLength);
        TSyncTransportMetaInfo metaInfo = new TSyncTransportMetaInfo(file.getName(), position);

        TSStatus status = client.sendFile(metaInfo, buffToSend);

        if ((status.code == TSStatusCode.SUCCESS_STATUS.getStatusCode())) {
          // Success
          position += dataLength;
        } else if (status.code == TSStatusCode.SYNC_FILE_REDIRECTION_ERROR.getStatusCode()) {
          position = Long.parseLong(status.message);
          randomAccessFile.seek(position);
          LOGGER.info(
              String.format("Redirect to position %s in transferring tsFile %s.", position, file));
        } else if (status.code == TSStatusCode.SYNC_FILE_ERROR.getStatusCode()) {
          String errorMsg =
              String.format("Network failed to receive tsFile %s, status: %s", file, status);
          LOGGER.warn(errorMsg);
          throw new PipeConnectionException(errorMsg);
        }
      }
    } catch (TException e) {
      LOGGER.error(String.format("Cannot send pipe data to receiver %s:%s.", ipAddress, port), e);
      throw new PipeConnectionException(e.getMessage(), e);
    }
  }

  @Override
  public void transfer(Event event) throws Exception {
    LOGGER.warn("IoTDBSyncConnectorV1 does not support transfer generic event: {}.", event);
  }

  @Override
  public void close() throws Exception {
    if (client != null) {
      client.close();
      client = null;
    }
    if (sessionPool != null) {
      sessionPool.close();
      sessionPool = null;
    }
  }
}<|MERGE_RESOLUTION|>--- conflicted
+++ resolved
@@ -65,11 +65,9 @@
 
 public class IoTDBSyncConnectorV1 implements PipeConnector {
   private static final Logger LOGGER = LoggerFactory.getLogger(IoTDBSyncConnectorV1.class);
+
   private static final CommonConfig COMMON_CONFIG = CommonDescriptor.getInstance().getConfig();
-<<<<<<< HEAD
   public static final String IOTDB_SYNC_CONNECTOR_VERSION = "1.1";
-=======
->>>>>>> fde63763
 
   private IoTDBThriftConnectorClient client = null;
 
