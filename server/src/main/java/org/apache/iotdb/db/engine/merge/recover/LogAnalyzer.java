--- conflicted
+++ resolved
@@ -178,12 +178,8 @@
     resource.setUnseqFiles(mergeUnseqFiles);
   }
 
-<<<<<<< HEAD
+  @SuppressWarnings("squid:S3776") // Suppress high Cognitive Complexity warning
   private void analyzeMergedSeries(BufferedReader bufferedReader, final List<PartialPath> unmergedPaths) throws IOException {
-=======
-  @SuppressWarnings("squid:S3776") // Suppress high Cognitive Complexity warning
-  private void analyzeMergedSeries(BufferedReader bufferedReader, List<PartialPath> unmergedPaths) throws IOException {
->>>>>>> b3ea173d
     if (!STR_MERGE_START.equals(currLine)) {
       return;
     }
