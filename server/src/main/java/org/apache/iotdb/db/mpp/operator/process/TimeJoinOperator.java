/*
 * Licensed to the Apache Software Foundation (ASF) under one
 * or more contributor license agreements.  See the NOTICE file
 * distributed with this work for additional information
 * regarding copyright ownership.  The ASF licenses this file
 * to you under the Apache License, Version 2.0 (the
 * "License"); you may not use this file except in compliance
 * with the License.  You may obtain a copy of the License at
 *
 *      http://www.apache.org/licenses/LICENSE-2.0
 *
 * Unless required by applicable law or agreed to in writing,
 * software distributed under the License is distributed on an
 * "AS IS" BASIS, WITHOUT WARRANTIES OR CONDITIONS OF ANY
 * KIND, either express or implied.  See the License for the
 * specific language governing permissions and limitations
 * under the License.
 */
package org.apache.iotdb.db.mpp.operator.process;

import org.apache.iotdb.db.mpp.operator.Operator;
import org.apache.iotdb.db.mpp.operator.OperatorContext;
import org.apache.iotdb.db.mpp.operator.process.merge.ColumnMerger;
import org.apache.iotdb.db.mpp.sql.statement.component.OrderBy;
import org.apache.iotdb.db.utils.datastructure.TimeSelector;
import org.apache.iotdb.tsfile.file.metadata.enums.TSDataType;
import org.apache.iotdb.tsfile.read.common.block.TsBlock;
import org.apache.iotdb.tsfile.read.common.block.TsBlockBuilder;
import org.apache.iotdb.tsfile.read.common.block.column.TimeColumnBuilder;

import com.google.common.util.concurrent.ListenableFuture;

import java.util.List;

import static com.google.common.base.Preconditions.checkArgument;

public class TimeJoinOperator implements ProcessOperator {

  private final OperatorContext operatorContext;

  private final List<Operator> children;

  private final int inputOperatorsCount;

  /** TsBlock from child operator. Only one cache now. */
  private final TsBlock[] inputTsBlocks;

<<<<<<< HEAD
  /** For each TsBlock in inputTsBlocks, inputIndex represents current row index of it. */
  private final int[] inputIndex;

  /**
   * Represent whether there are more tsBlocks from ith child operator. If all elements in
   * noMoreTsBlocks[] are true and inputTsBlocks[] are consumed completely, this operator is
   * finished.
   */
=======
  /** start index for each input TsBlocks and size of it is equal to inputTsBlocks */
  private final int[] inputIndex;

  /** used to record current index for input TsBlocks after merging */
  private final int[] shadowInputIndex;

>>>>>>> 9cc21e1d
  private final boolean[] noMoreTsBlocks;

  private final TimeSelector timeSelector;

  private final int outputColumnCount;

  /**
   * this field indicates each data type for output columns(not including time column) of
   * TimeJoinOperator its size should be equal to columnCount
   */
  private final List<TSDataType> dataTypes;

  private final List<ColumnMerger> mergers;

  private final TsBlockBuilder tsBlockBuilder;

  private boolean finished;

  public TimeJoinOperator(
      OperatorContext operatorContext,
      List<Operator> children,
      OrderBy mergeOrder,
      List<TSDataType> dataTypes,
      List<ColumnMerger> mergers) {
    checkArgument(
        children != null && children.size() > 0,
        "child size of TimeJoinOperator should be larger than 0");
    this.operatorContext = operatorContext;
    this.children = children;
<<<<<<< HEAD
    this.inputOperatorsCount = children.size();
    this.inputTsBlocks = new TsBlock[this.inputOperatorsCount];
    this.inputIndex = new int[this.inputOperatorsCount];
    this.noMoreTsBlocks = new boolean[this.inputOperatorsCount];
    this.timeSelector =
        new TimeSelector(this.inputOperatorsCount << 1, OrderBy.TIMESTAMP_ASC == mergeOrder);
    this.outputColumnCount = dataTypes.size();
=======
    this.inputCount = children.size();
    this.inputTsBlocks = new TsBlock[this.inputCount];
    this.inputIndex = new int[this.inputCount];
    this.shadowInputIndex = new int[this.inputCount];
    this.noMoreTsBlocks = new boolean[this.inputCount];
    this.timeSelector = new TimeSelector(this.inputCount << 1, OrderBy.TIMESTAMP_ASC == mergeOrder);
    this.columnCount = dataTypes.size();
>>>>>>> 9cc21e1d
    this.dataTypes = dataTypes;
    this.tsBlockBuilder = new TsBlockBuilder(dataTypes);
    this.mergers = mergers;
  }

  @Override
  public OperatorContext getOperatorContext() {
    return operatorContext;
  }

  @Override
  public ListenableFuture<Void> isBlocked() {
    for (int i = 0; i < inputOperatorsCount; i++) {
      if (!noMoreTsBlocks[i] && empty(i)) {
        ListenableFuture<Void> blocked = children.get(i).isBlocked();
        if (!blocked.isDone()) {
          return blocked;
        }
      }
    }
    return NOT_BLOCKED;
  }

  @Override
  public TsBlock next() {
    tsBlockBuilder.reset();
    // end time for returned TsBlock this time, it's the min end time among all the children
    // TsBlocks
    long currentEndTime = 0;
    boolean init = false;
<<<<<<< HEAD
    for (int i = 0; i < inputOperatorsCount; i++) {
      if (!noMoreTsBlocks[i] && empty(i)) {
=======
    for (int i = 0; i < inputCount; i++) {
      if (!noMoreTsBlocks[i] && empty(i) && children.get(i).hasNext()) {
>>>>>>> 9cc21e1d
        inputIndex[i] = 0;
        inputTsBlocks[i] = children.get(i).next();
        if (!empty(i)) {
          int rowSize = inputTsBlocks[i].getPositionCount();
          for (int row = 0; row < rowSize; row++) {
            timeSelector.add(inputTsBlocks[i].getTimeByIndex(row));
          }
        }
      }
      // update the currentEndTime if the TsBlock is not empty
      if (!empty(i)) {
        currentEndTime =
            init
                ? Math.min(currentEndTime, inputTsBlocks[i].getEndTime())
                : inputTsBlocks[i].getEndTime();
        init = true;
      }
    }

    if (timeSelector.isEmpty()) {
      // return empty TsBlock
      TsBlockBuilder tsBlockBuilder = new TsBlockBuilder(0, dataTypes);
      return tsBlockBuilder.build();
    }

    TimeColumnBuilder timeBuilder = tsBlockBuilder.getTimeColumnBuilder();
    while (!timeSelector.isEmpty() && timeSelector.first() <= currentEndTime) {
      timeBuilder.writeLong(timeSelector.pollFirst());
      tsBlockBuilder.declarePosition();
    }

<<<<<<< HEAD
    tsBlockBuilder.buildValueColumnBuilders(dataTypes);

    for (int i = 0, column = 0; i < inputOperatorsCount; i++) {
      TsBlock block = inputTsBlocks[i];
      TimeColumn timeColumn = block.getTimeColumn();
      int valueColumnCount = block.getValueColumnCount();
      int startIndex = inputIndex[i];
      for (int j = 0; j < valueColumnCount; j++) {
        startIndex = inputIndex[i];
        ColumnBuilder columnBuilder = tsBlockBuilder.getColumnBuilder(column++);
        Column valueColumn = block.getColumn(j);
        startIndex = columnBuilder.appendColumn(timeColumn, valueColumn, startIndex, timeBuilder);
      }
      inputIndex[i] = startIndex;
=======
    for (int i = 0; i < columnCount; i++) {
      ColumnMerger merger = mergers.get(i);
      merger.mergeColumn(
          inputTsBlocks,
          inputIndex,
          shadowInputIndex,
          timeBuilder,
          currentEndTime,
          tsBlockBuilder.getColumnBuilder(i));
>>>>>>> 9cc21e1d
    }

    // update inputIndex using shadowInputIndex
    System.arraycopy(shadowInputIndex, 0, inputIndex, 0, inputCount);

    return tsBlockBuilder.build();
  }

  @Override
  public boolean hasNext() {
    if (finished) {
      return false;
    }
    for (int i = 0; i < inputOperatorsCount; i++) {
      if (!empty(i)) {
        return true;
      } else if (!noMoreTsBlocks[i]) {
        if (children.get(i).hasNext()) {
          return true;
        } else {
          noMoreTsBlocks[i] = true;
          inputTsBlocks[i] = null;
        }
      }
    }
    return false;
  }

  @Override
  public void close() throws Exception {
    for (Operator child : children) {
      child.close();
    }
  }

  @Override
  public boolean isFinished() {
    if (finished) {
      return true;
    }
    finished = true;
    for (int i = 0; i < outputColumnCount; i++) {
      // has more tsBlock output from children[i] or has cached tsBlock in inputTsBlocks[i]
      if (!noMoreTsBlocks[i] || !empty(i)) {
        finished = false;
        break;
      }
    }
    return finished;
  }

  /**
   * If the tsBlock of columnIndex is null or has no more data in the tsBlock, return true; else
   * return false;
   */
  private boolean empty(int columnIndex) {
    return inputTsBlocks[columnIndex] == null
        || inputTsBlocks[columnIndex].getPositionCount() == inputIndex[columnIndex];
  }
}<|MERGE_RESOLUTION|>--- conflicted
+++ resolved
@@ -45,23 +45,17 @@
   /** TsBlock from child operator. Only one cache now. */
   private final TsBlock[] inputTsBlocks;
 
-<<<<<<< HEAD
-  /** For each TsBlock in inputTsBlocks, inputIndex represents current row index of it. */
+  /** start index for each input TsBlocks and size of it is equal to inputTsBlocks */
   private final int[] inputIndex;
+
+  /** used to record current index for input TsBlocks after merging */
+  private final int[] shadowInputIndex;
 
   /**
    * Represent whether there are more tsBlocks from ith child operator. If all elements in
    * noMoreTsBlocks[] are true and inputTsBlocks[] are consumed completely, this operator is
    * finished.
    */
-=======
-  /** start index for each input TsBlocks and size of it is equal to inputTsBlocks */
-  private final int[] inputIndex;
-
-  /** used to record current index for input TsBlocks after merging */
-  private final int[] shadowInputIndex;
-
->>>>>>> 9cc21e1d
   private final boolean[] noMoreTsBlocks;
 
   private final TimeSelector timeSelector;
@@ -70,7 +64,7 @@
 
   /**
    * this field indicates each data type for output columns(not including time column) of
-   * TimeJoinOperator its size should be equal to columnCount
+   * TimeJoinOperator its size should be equal to outputColumnCount
    */
   private final List<TSDataType> dataTypes;
 
@@ -91,23 +85,14 @@
         "child size of TimeJoinOperator should be larger than 0");
     this.operatorContext = operatorContext;
     this.children = children;
-<<<<<<< HEAD
     this.inputOperatorsCount = children.size();
     this.inputTsBlocks = new TsBlock[this.inputOperatorsCount];
     this.inputIndex = new int[this.inputOperatorsCount];
+    this.shadowInputIndex = new int[this.inputOperatorsCount];
     this.noMoreTsBlocks = new boolean[this.inputOperatorsCount];
     this.timeSelector =
         new TimeSelector(this.inputOperatorsCount << 1, OrderBy.TIMESTAMP_ASC == mergeOrder);
     this.outputColumnCount = dataTypes.size();
-=======
-    this.inputCount = children.size();
-    this.inputTsBlocks = new TsBlock[this.inputCount];
-    this.inputIndex = new int[this.inputCount];
-    this.shadowInputIndex = new int[this.inputCount];
-    this.noMoreTsBlocks = new boolean[this.inputCount];
-    this.timeSelector = new TimeSelector(this.inputCount << 1, OrderBy.TIMESTAMP_ASC == mergeOrder);
-    this.columnCount = dataTypes.size();
->>>>>>> 9cc21e1d
     this.dataTypes = dataTypes;
     this.tsBlockBuilder = new TsBlockBuilder(dataTypes);
     this.mergers = mergers;
@@ -138,13 +123,8 @@
     // TsBlocks
     long currentEndTime = 0;
     boolean init = false;
-<<<<<<< HEAD
     for (int i = 0; i < inputOperatorsCount; i++) {
-      if (!noMoreTsBlocks[i] && empty(i)) {
-=======
-    for (int i = 0; i < inputCount; i++) {
       if (!noMoreTsBlocks[i] && empty(i) && children.get(i).hasNext()) {
->>>>>>> 9cc21e1d
         inputIndex[i] = 0;
         inputTsBlocks[i] = children.get(i).next();
         if (!empty(i)) {
@@ -176,23 +156,7 @@
       tsBlockBuilder.declarePosition();
     }
 
-<<<<<<< HEAD
-    tsBlockBuilder.buildValueColumnBuilders(dataTypes);
-
-    for (int i = 0, column = 0; i < inputOperatorsCount; i++) {
-      TsBlock block = inputTsBlocks[i];
-      TimeColumn timeColumn = block.getTimeColumn();
-      int valueColumnCount = block.getValueColumnCount();
-      int startIndex = inputIndex[i];
-      for (int j = 0; j < valueColumnCount; j++) {
-        startIndex = inputIndex[i];
-        ColumnBuilder columnBuilder = tsBlockBuilder.getColumnBuilder(column++);
-        Column valueColumn = block.getColumn(j);
-        startIndex = columnBuilder.appendColumn(timeColumn, valueColumn, startIndex, timeBuilder);
-      }
-      inputIndex[i] = startIndex;
-=======
-    for (int i = 0; i < columnCount; i++) {
+    for (int i = 0; i < outputColumnCount; i++) {
       ColumnMerger merger = mergers.get(i);
       merger.mergeColumn(
           inputTsBlocks,
@@ -201,11 +165,10 @@
           timeBuilder,
           currentEndTime,
           tsBlockBuilder.getColumnBuilder(i));
->>>>>>> 9cc21e1d
     }
 
     // update inputIndex using shadowInputIndex
-    System.arraycopy(shadowInputIndex, 0, inputIndex, 0, inputCount);
+    System.arraycopy(shadowInputIndex, 0, inputIndex, 0, inputOperatorsCount);
 
     return tsBlockBuilder.build();
   }
