--- conflicted
+++ resolved
@@ -61,7 +61,6 @@
   private ISchemaReader<T> schemaReader;
   private ListenableFuture<?> isBlocked;
   private TsBlock next;
-  private boolean isFinished;
 
   public CountGroupByLevelScanOperator(
       PlanNodeId sourceId,
@@ -131,14 +130,13 @@
         } else {
           if (countMap.isEmpty()) {
             next = null;
-            isFinished = true;
           } else {
             next = constructTsBlockAndClearMap(countMap);
           }
           return NOT_BLOCKED;
         }
       } catch (Exception e) {
-        throw new RuntimeException(e);
+        throw new SchemaExecutionException(e);
       }
     }
   }
@@ -158,7 +156,7 @@
   public boolean hasNext() throws Exception {
     isBlocked().get(); // wait for the next TsBlock
     if (!schemaReader.isSuccess()) {
-      throw new RuntimeException(schemaReader.getFailure());
+      throw new SchemaExecutionException(schemaReader.getFailure());
     }
     return next != null;
   }
@@ -168,39 +166,7 @@
         ((SchemaDriverContext) operatorContext.getDriverContext()).getSchemaRegion());
   }
 
-<<<<<<< HEAD
   private TsBlock constructTsBlockAndClearMap(Map<PartialPath, Long> countMap) {
-=======
-  private TsBlock generateResult() {
-    Map<PartialPath, Long> countMap = new HashMap<>();
-    T schemaInfo;
-    PartialPath path;
-    PartialPath levelPath;
-    while (schemaReader.hasNext()) {
-      schemaInfo = schemaReader.next();
-      path = schemaInfo.getPartialPath();
-      if (path.getNodeLength() < level) {
-        continue;
-      }
-      levelPath = new PartialPath(Arrays.copyOf(path.getNodes(), level + 1));
-      countMap.compute(
-          levelPath,
-          (k, v) -> {
-            if (v == null) {
-              return 1L;
-            } else {
-              return v + 1;
-            }
-          });
-      if (countMap.size() == DEFAULT_BATCH_SIZE) {
-        break;
-      }
-    }
-    if (!schemaReader.isSuccess()) {
-      throw new SchemaExecutionException(schemaReader.getFailure());
-    }
-
->>>>>>> ea911e42
     TsBlockBuilder tsBlockBuilder = new TsBlockBuilder(OUTPUT_DATA_TYPES);
     for (Map.Entry<PartialPath, Long> entry : countMap.entrySet()) {
       tsBlockBuilder.getTimeColumnBuilder().writeLong(0L);
