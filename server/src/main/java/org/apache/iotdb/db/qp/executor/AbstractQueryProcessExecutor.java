--- conflicted
+++ resolved
@@ -201,50 +201,18 @@
       IOException {
     QueryDataSet queryDataSet;
     if (queryPlan.isGroupByDevice()) {
-<<<<<<< HEAD
-      return new DeviceIterateDataSet(queryPlan, context, queryRouter);
-    }
-
-    // deduplicate executed paths and aggregations if exist
-    List<Path> deduplicatedPaths = new ArrayList<>();
-
-    if (queryPlan instanceof GroupByPlan) {
-      GroupByPlan groupByPlan = (GroupByPlan) queryPlan;
-      List<String> deduplicatedAggregations = new ArrayList<>();
-      deduplicate(groupByPlan.getPaths(), groupByPlan.getAggregations(), deduplicatedPaths,
-          deduplicatedAggregations);
-      return groupBy(deduplicatedPaths, deduplicatedAggregations, groupByPlan.getExpression(),
-          groupByPlan.getUnit(),
-          groupByPlan.getSlidingStep(), groupByPlan.getStartTime(), groupByPlan.getEndTime(), context);
-    }
-
-    if (queryPlan instanceof AggregationPlan) {
-      List<String> deduplicatedAggregations = new ArrayList<>();
-      deduplicate(queryPlan.getPaths(), queryPlan.getAggregations(), deduplicatedPaths,
-          deduplicatedAggregations);
-      return aggregate(deduplicatedPaths, deduplicatedAggregations, queryPlan.getExpression(),
-          context);
-    }
-
-    if (queryPlan instanceof FillQueryPlan) {
-      FillQueryPlan fillQueryPlan = (FillQueryPlan) queryPlan;
-      deduplicate(queryPlan.getPaths(), deduplicatedPaths);
-      return fill(deduplicatedPaths, fillQueryPlan.getQueryTime(), fillQueryPlan.getFillType(),
-          context);
-=======
       queryDataSet = new DeviceIterateDataSet(queryPlan, context, queryRouter);
     } else {
       // deduplicate executed paths and aggregations if exist
       List<Path> deduplicatedPaths = new ArrayList<>();
       if (queryPlan instanceof GroupByPlan) {
+        GroupByPlan groupByPlan = (GroupByPlan) queryPlan;
         List<String> deduplicatedAggregations = new ArrayList<>();
-        GroupByPlan groupByPlan = (GroupByPlan) queryPlan;
         deduplicate(groupByPlan.getPaths(), groupByPlan.getAggregations(), deduplicatedPaths,
-            deduplicatedAggregations);
-        queryDataSet = groupBy(deduplicatedPaths, deduplicatedAggregations,
-            groupByPlan.getExpression(),
-            groupByPlan.getUnit(),
-            groupByPlan.getOrigin(), groupByPlan.getIntervals(), context);
+                deduplicatedAggregations);
+        return groupBy(deduplicatedPaths, deduplicatedAggregations, groupByPlan.getExpression(),
+                groupByPlan.getUnit(),
+                groupByPlan.getSlidingStep(), groupByPlan.getStartTime(), groupByPlan.getEndTime(), context);
       } else if (queryPlan instanceof AggregationPlan) {
         List<String> deduplicatedAggregations = new ArrayList<>();
         deduplicate(queryPlan.getPaths(), queryPlan.getAggregations(), deduplicatedPaths,
@@ -265,7 +233,6 @@
             .setExpression(queryPlan.getExpression());
         queryDataSet = queryRouter.query(queryExpression, context);
       }
->>>>>>> 571043f7
     }
     queryDataSet.setRowLimit(queryPlan.getRowLimit());
     queryDataSet.setRowOffset(queryPlan.getRowOffset());
