--- conflicted
+++ resolved
@@ -68,15 +68,11 @@
   private QueryDataSet processDataQuery(QueryPlan queryPlan, QueryContext context)
       throws StorageEngineException, QueryFilterOptimizationException, PathErrorException,
       ProcessorException, IOException {
-<<<<<<< HEAD
-    // deduplicate executed paths
-=======
     if (queryPlan.isGroupByDevice()) {
       return new DeviceIterateDataSet(queryPlan, context, queryRouter);
     }
 
     // deduplicate executed paths and aggregations if exist
->>>>>>> c47c1087
     List<Path> deduplicatedPaths = new ArrayList<>();
 
     if (queryPlan instanceof GroupByPlan) {
@@ -124,11 +120,7 @@
       throw new ProcessorException(
           "The size of the path list does not equal that of the aggregation list.");
     }
-<<<<<<< HEAD
-    HashSet<String> columnSet = new HashSet<>();
-=======
     Set<String> columnSet = new HashSet<>();
->>>>>>> c47c1087
     for (int i = 0; i < paths.size(); i++) {
       String column = aggregations.get(i) + "(" + paths.get(i).toString() + ")";
       if (!columnSet.contains(column)) {
@@ -147,11 +139,7 @@
     if (paths == null || deduplicatedPaths == null) {
       throw new ProcessorException("Parameters should not be null.");
     }
-<<<<<<< HEAD
-    HashSet<String> columnSet = new HashSet<>();
-=======
     Set<String> columnSet = new HashSet<>();
->>>>>>> c47c1087
     for (Path path : paths) {
       String column = path.toString();
       if (!columnSet.contains(column)) {
