--- conflicted
+++ resolved
@@ -121,24 +121,15 @@
       }
 
       LOGGER.info(
-<<<<<<< HEAD
-          "{}-{} [Compaction] CrossSpaceCompaction task starts with {} seq files and {} unsequence files. Total size is {} MB",
+          "{}-{} [Compaction] CrossSpaceCompaction task starts with {} seq files and {} unsequence files. Sequence files size is {} MB, unsequence file size is {} MB, total size is {} MB",
           storageGroupName,
           dataRegionId,
           selectedSequenceFiles.size(),
           selectedUnsequenceFiles.size(),
-          ((double) selectedFileSize) / 1024.0 / 1024.0);
-=======
-          "{}-{} [Compaction] CrossSpaceCompactionTask start. Sequence files : {}, unsequence files : {}, "
-              + "sequence files size is {} MB, unsequence file size is {} MB, total size is {}",
-          storageGroupName,
-          dataRegionId,
-          selectedSequenceFiles,
-          selectedUnsequenceFiles,
           selectedSeqFileSize / 1024 / 1024,
           selectedUnseqFileSize / 1024 / 1024,
           (selectedSeqFileSize + selectedUnseqFileSize) / 1024 / 1024);
->>>>>>> 38831292
+
       logFile =
           new File(
               selectedSequenceFiles.get(0).getTsFile().getParent()
