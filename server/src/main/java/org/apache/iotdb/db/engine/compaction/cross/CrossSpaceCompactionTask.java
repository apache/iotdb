/*
 * Licensed to the Apache Software Foundation (ASF) under one
 * or more contributor license agreements.  See the NOTICE file
 * distributed with this work for additional information
 * regarding copyright ownership.  The ASF licenses this file
 * to you under the Apache License, Version 2.0 (the
 * "License"); you may not use this file except in compliance
 * with the License.  You may obtain a copy of the License at
 *
 *     http://www.apache.org/licenses/LICENSE-2.0
 *
 * Unless required by applicable law or agreed to in writing,
 * software distributed under the License is distributed on an
 * "AS IS" BASIS, WITHOUT WARRANTIES OR CONDITIONS OF ANY
 * KIND, either express or implied.  See the License for the
 * specific language governing permissions and limitations
 * under the License.
 */

package org.apache.iotdb.db.engine.compaction.cross;

import org.apache.iotdb.commons.conf.IoTDBConstant;
import org.apache.iotdb.db.conf.IoTDBDescriptor;
import org.apache.iotdb.db.engine.TsFileMetricManager;
import org.apache.iotdb.db.engine.compaction.CompactionExceptionHandler;
import org.apache.iotdb.db.engine.compaction.CompactionUtils;
import org.apache.iotdb.db.engine.compaction.log.CompactionLogger;
import org.apache.iotdb.db.engine.compaction.performer.ICrossCompactionPerformer;
import org.apache.iotdb.db.engine.compaction.performer.impl.FastCompactionPerformer;
import org.apache.iotdb.db.engine.compaction.task.AbstractCompactionTask;
import org.apache.iotdb.db.engine.compaction.task.SubCompactionTaskSummary;
import org.apache.iotdb.db.engine.storagegroup.TsFileManager;
import org.apache.iotdb.db.engine.storagegroup.TsFileNameGenerator;
import org.apache.iotdb.db.engine.storagegroup.TsFileResource;
import org.apache.iotdb.db.engine.storagegroup.TsFileResourceList;
import org.apache.iotdb.db.engine.storagegroup.TsFileResourceStatus;
import org.apache.iotdb.db.query.control.FileReaderManager;
import org.apache.iotdb.db.rescon.SystemInfo;

import org.apache.commons.io.FileUtils;
import org.slf4j.Logger;
import org.slf4j.LoggerFactory;

import java.io.File;
import java.io.IOException;
import java.util.ArrayList;
import java.util.List;
import java.util.concurrent.atomic.AtomicInteger;

import static org.apache.iotdb.db.engine.compaction.log.CompactionLogger.STR_SOURCE_FILES;
import static org.apache.iotdb.db.engine.compaction.log.CompactionLogger.STR_TARGET_FILES;

public class CrossSpaceCompactionTask extends AbstractCompactionTask {
  private static final Logger LOGGER =
      LoggerFactory.getLogger(IoTDBConstant.COMPACTION_LOGGER_NAME);
  protected List<TsFileResource> selectedSequenceFiles;
  protected List<TsFileResource> selectedUnsequenceFiles;
  protected TsFileResourceList seqTsFileResourceList;
  protected TsFileResourceList unseqTsFileResourceList;
  private File logFile;
  protected List<TsFileResource> targetTsfileResourceList;
  protected List<TsFileResource> holdReadLockList = new ArrayList<>();
  protected List<TsFileResource> holdWriteLockList = new ArrayList<>();
  protected double selectedSeqFileSize = 0;
  protected double selectedUnseqFileSize = 0;
  protected long memoryCost = 0L;

  public CrossSpaceCompactionTask(
      long timePartition,
      TsFileManager tsFileManager,
      List<TsFileResource> selectedSequenceFiles,
      List<TsFileResource> selectedUnsequenceFiles,
      ICrossCompactionPerformer performer,
      AtomicInteger currentTaskNum,
      long memoryCost,
      long serialId) {
    super(
        tsFileManager.getStorageGroupName(),
        tsFileManager.getDataRegionId(),
        timePartition,
        tsFileManager,
        currentTaskNum,
        serialId);
    this.selectedSequenceFiles = selectedSequenceFiles;
    this.selectedUnsequenceFiles = selectedUnsequenceFiles;
    this.seqTsFileResourceList = tsFileManager.getSequenceListByTimePartition(timePartition);
    this.unseqTsFileResourceList = tsFileManager.getUnsequenceListByTimePartition(timePartition);
    this.performer = performer;
    this.hashCode = this.toString().hashCode();
    this.memoryCost = memoryCost;
  }

  @Override
  protected void doCompaction() {
    try {
      SystemInfo.getInstance().addCompactionMemoryCost(memoryCost);
    } catch (InterruptedException e) {
      LOGGER.error("Interrupted when allocating memory for compaction", e);
      return;
    }
    try {
      if (!tsFileManager.isAllowCompaction()) {
        return;
      }
      long startTime = System.currentTimeMillis();
      targetTsfileResourceList =
          TsFileNameGenerator.getCrossCompactionTargetFileResources(selectedSequenceFiles);

      if (targetTsfileResourceList.isEmpty()
          || selectedSequenceFiles.isEmpty()
          || selectedUnsequenceFiles.isEmpty()) {
        LOGGER.info(
            "{}-{} [Compaction] Cross space compaction file list is empty, end it",
            storageGroupName,
            dataRegionId);
        return;
      }

      for (TsFileResource resource : selectedSequenceFiles) {
        selectedSeqFileSize += resource.getTsFileSize();
      }

      for (TsFileResource resource : selectedUnsequenceFiles) {
        selectedUnseqFileSize += resource.getTsFileSize();
      }

      LOGGER.info(
<<<<<<< HEAD
          "{}-{} [Compaction] CrossSpaceCompaction task starts with {} seq files and {} unsequence files. Sequence files size is {} MB, unsequence file size is {} MB, total size is {} MB",
=======
          "{}-{} [Compaction] CrossSpaceCompaction task starts with {} seq files and {} unsequence files. Sequence files : {}, unsequence files : {} . Sequence files size is {} MB, unsequence file size is {} MB, total size is {} MB",
>>>>>>> 1384d892
          storageGroupName,
          dataRegionId,
          selectedSequenceFiles.size(),
          selectedUnsequenceFiles.size(),
<<<<<<< HEAD
=======
          selectedSequenceFiles,
          selectedUnsequenceFiles,
>>>>>>> 1384d892
          selectedSeqFileSize / 1024 / 1024,
          selectedUnseqFileSize / 1024 / 1024,
          (selectedSeqFileSize + selectedUnseqFileSize) / 1024 / 1024);

      logFile =
          new File(
              selectedSequenceFiles.get(0).getTsFile().getParent()
                  + File.separator
                  + targetTsfileResourceList.get(0).getTsFile().getName()
                  + CompactionLogger.CROSS_COMPACTION_LOG_NAME_SUFFIX);

      try (CompactionLogger compactionLogger = new CompactionLogger(logFile)) {
        // print the path of the temporary file first for priority check during recovery
        compactionLogger.logFiles(selectedSequenceFiles, STR_SOURCE_FILES);
        compactionLogger.logFiles(selectedUnsequenceFiles, STR_SOURCE_FILES);
        compactionLogger.logFiles(targetTsfileResourceList, STR_TARGET_FILES);
        // indicates that the cross compaction is complete and the result can be reused during a
        // restart recovery
        compactionLogger.close();

        performer.setSourceFiles(selectedSequenceFiles, selectedUnsequenceFiles);
        performer.setTargetFiles(targetTsfileResourceList);
        performer.setSummary(summary);
        performer.perform();

        CompactionUtils.moveTargetFile(
            targetTsfileResourceList, false, storageGroupName + "-" + dataRegionId);
        CompactionUtils.combineModsInCrossCompaction(
            selectedSequenceFiles, selectedUnsequenceFiles, targetTsfileResourceList);

        // update tsfile resource in memory
        tsFileManager.replace(
            selectedSequenceFiles,
            selectedUnsequenceFiles,
            targetTsfileResourceList,
            timePartition,
            true);

        if (IoTDBDescriptor.getInstance().getConfig().isEnableCompactionValidation()
            && !CompactionUtils.validateTsFileResources(
                tsFileManager, storageGroupName, timePartition)) {
          LOGGER.error(
              "Failed to pass compaction validation, source sequence files is: {}, unsequence files is {}, target files is {}",
              selectedSequenceFiles,
              selectedUnsequenceFiles,
              targetTsfileResourceList);
          throw new RuntimeException("Failed to pass compaction validation");
        }

        releaseReadAndLockWrite(selectedSequenceFiles);
        releaseReadAndLockWrite(selectedUnsequenceFiles);

        long sequenceFileSize = deleteOldFiles(selectedSequenceFiles);
        long unsequenceFileSize = deleteOldFiles(selectedUnsequenceFiles);
        TsFileMetricManager.getInstance()
            .deleteFile(sequenceFileSize, true, selectedSequenceFiles.size());
        TsFileMetricManager.getInstance()
            .deleteFile(unsequenceFileSize, false, selectedUnsequenceFiles.size());

        for (TsFileResource targetResource : targetTsfileResourceList) {
          if (targetResource != null) {
            TsFileMetricManager.getInstance().addFile(targetResource.getTsFileSize(), true);
          }
        }

        CompactionUtils.deleteCompactionModsFile(selectedSequenceFiles, selectedUnsequenceFiles);

        if (logFile.exists()) {
          FileUtils.delete(logFile);
        }
        if (performer instanceof FastCompactionPerformer) {
          SubCompactionTaskSummary subTaskSummary =
              ((FastCompactionPerformer) performer).getSubTaskSummary();
          LOGGER.info(
              "CHUNK_NONE_OVERLAP num is {}, CHUNK_NONE_OVERLAP_BUT_DESERIALIZE num is {}, CHUNK_OVERLAP_OR_MODIFIED num is {}, PAGE_NONE_OVERLAP num is {}, PAGE_NONE_OVERLAP_BUT_DESERIALIZE num is {}, PAGE_OVERLAP_OR_MODIFIED num is {}, PAGE_FAKE_OVERLAP num is {}.",
              subTaskSummary.CHUNK_NONE_OVERLAP,
              subTaskSummary.CHUNK_NONE_OVERLAP_BUT_DESERIALIZE,
              subTaskSummary.CHUNK_OVERLAP_OR_MODIFIED,
              subTaskSummary.PAGE_NONE_OVERLAP,
              subTaskSummary.PAGE_NONE_OVERLAP_BUT_DESERIALIZE,
              subTaskSummary.PAGE_OVERLAP_OR_MODIFIED,
              subTaskSummary.PAGE_FAKE_OVERLAP);
        }
        long costTime = (System.currentTimeMillis() - startTime) / 1000;
        LOGGER.info(
            "{}-{} [Compaction] CrossSpaceCompaction task finishes successfully, time cost is {} s, compaction speed is {} MB/s",
            storageGroupName,
            dataRegionId,
            costTime,
            (selectedSeqFileSize + selectedUnseqFileSize) / 1024 / 1024 / costTime);
      }
    } catch (Throwable throwable) {
      // catch throwable to handle OOM errors
      if (!(throwable instanceof InterruptedException)) {
        LOGGER.error(
            "{}-{} [Compaction] Meet errors in cross space compaction.",
            storageGroupName,
            dataRegionId,
            throwable);
      } else {
        LOGGER.warn("{}-{} [Compaction] Compaction interrupted", storageGroupName, dataRegionId);
        // clean the interrupted flag
        Thread.interrupted();
      }

      // handle exception
      CompactionExceptionHandler.handleException(
          storageGroupName + "-" + dataRegionId,
          logFile,
          targetTsfileResourceList,
          selectedSequenceFiles,
          selectedUnsequenceFiles,
          tsFileManager,
          timePartition,
          false,
          true);
    } finally {
      SystemInfo.getInstance().resetCompactionMemoryCost(memoryCost);
      releaseAllLock();
    }
  }

  @Override
  public boolean equalsOtherTask(AbstractCompactionTask otherTask) {
    if (!(otherTask instanceof CrossSpaceCompactionTask)) {
      return false;
    }
    CrossSpaceCompactionTask otherCrossCompactionTask = (CrossSpaceCompactionTask) otherTask;
    return this.selectedSequenceFiles.equals(otherCrossCompactionTask.selectedSequenceFiles)
        && this.selectedUnsequenceFiles.equals(otherCrossCompactionTask.selectedUnsequenceFiles)
        && this.performer.getClass().isInstance(otherCrossCompactionTask.performer);
  }

  private void releaseAllLock() {
    selectedSequenceFiles.forEach(x -> x.setStatus(TsFileResourceStatus.CLOSED));
    selectedUnsequenceFiles.forEach(x -> x.setStatus(TsFileResourceStatus.CLOSED));
    for (TsFileResource tsFileResource : holdReadLockList) {
      tsFileResource.readUnlock();
      tsFileResource.setStatus(TsFileResourceStatus.CLOSED);
    }
    for (TsFileResource tsFileResource : holdWriteLockList) {
      tsFileResource.writeUnlock();
      tsFileResource.setStatus(TsFileResourceStatus.CLOSED);
    }
    holdReadLockList.clear();
    holdWriteLockList.clear();
  }

  public List<TsFileResource> getSelectedSequenceFiles() {
    return selectedSequenceFiles;
  }

  @Override
  public void setSourceFilesToCompactionCandidate() {
    this.selectedSequenceFiles.forEach(x -> x.setStatus(TsFileResourceStatus.COMPACTION_CANDIDATE));
    this.selectedUnsequenceFiles.forEach(
        x -> x.setStatus(TsFileResourceStatus.COMPACTION_CANDIDATE));
  }

  public List<TsFileResource> getSelectedUnsequenceFiles() {
    return selectedUnsequenceFiles;
  }

  @Override
  public String toString() {
    return storageGroupName
        + "-"
        + dataRegionId
        + "-"
        + timePartition
        + " task seq files are "
        + selectedSequenceFiles.toString()
        + " , unseq files are "
        + selectedUnsequenceFiles.toString();
  }

  @Override
  public int hashCode() {
    return hashCode;
  }

  @Override
  public boolean equals(Object other) {
    if (!(other instanceof CrossSpaceCompactionTask)) {
      return false;
    }

    return equalsOtherTask((CrossSpaceCompactionTask) other);
  }

  @Override
  public void resetCompactionCandidateStatusForAllSourceFiles() {
    selectedSequenceFiles.forEach(x -> x.setStatus(TsFileResourceStatus.CLOSED));
    selectedUnsequenceFiles.forEach(x -> x.setStatus(TsFileResourceStatus.CLOSED));
  }

  private long deleteOldFiles(List<TsFileResource> tsFileResourceList) throws IOException {
    long totalSize = 0;
    for (TsFileResource tsFileResource : tsFileResourceList) {
      FileReaderManager.getInstance().closeFileAndRemoveReader(tsFileResource.getTsFilePath());
      totalSize += tsFileResource.getTsFileSize();
      tsFileResource.remove();
      LOGGER.info(
          "[CrossSpaceCompaction] Delete TsFile :{}.",
          tsFileResource.getTsFile().getAbsolutePath());
    }
    return totalSize;
  }

  private void releaseReadAndLockWrite(List<TsFileResource> tsFileResourceList) {
    for (TsFileResource tsFileResource : tsFileResourceList) {
      tsFileResource.readUnlock();
      holdReadLockList.remove(tsFileResource);
      tsFileResource.writeLock();
      holdWriteLockList.add(tsFileResource);
    }
  }

  @Override
  public boolean checkValidAndSetMerging() {
    return addReadLock(selectedSequenceFiles) && addReadLock(selectedUnsequenceFiles);
  }

  private boolean addReadLock(List<TsFileResource> tsFileResourceList) {
    if (!tsFileManager.isAllowCompaction()) {
      return false;
    }
    try {
      for (TsFileResource tsFileResource : tsFileResourceList) {
        tsFileResource.readLock();
        holdReadLockList.add(tsFileResource);
        if (tsFileResource.isCompacting()
            || !tsFileResource.isClosed()
            || !tsFileResource.getTsFile().exists()
            || tsFileResource.isDeleted()) {
          releaseAllLock();
          return false;
        }
        tsFileResource.setStatus(TsFileResourceStatus.COMPACTING);
      }
    } catch (Throwable e) {
      releaseAllLock();
      throw e;
    }
    return true;
  }
}<|MERGE_RESOLUTION|>--- conflicted
+++ resolved
@@ -125,20 +125,13 @@
       }
 
       LOGGER.info(
-<<<<<<< HEAD
-          "{}-{} [Compaction] CrossSpaceCompaction task starts with {} seq files and {} unsequence files. Sequence files size is {} MB, unsequence file size is {} MB, total size is {} MB",
-=======
           "{}-{} [Compaction] CrossSpaceCompaction task starts with {} seq files and {} unsequence files. Sequence files : {}, unsequence files : {} . Sequence files size is {} MB, unsequence file size is {} MB, total size is {} MB",
->>>>>>> 1384d892
           storageGroupName,
           dataRegionId,
           selectedSequenceFiles.size(),
           selectedUnsequenceFiles.size(),
-<<<<<<< HEAD
-=======
           selectedSequenceFiles,
           selectedUnsequenceFiles,
->>>>>>> 1384d892
           selectedSeqFileSize / 1024 / 1024,
           selectedUnseqFileSize / 1024 / 1024,
           (selectedSeqFileSize + selectedUnseqFileSize) / 1024 / 1024);
