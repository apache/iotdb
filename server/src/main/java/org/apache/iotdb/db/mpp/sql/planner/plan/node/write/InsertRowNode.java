/*
 * Licensed to the Apache Software Foundation (ASF) under one
 * or more contributor license agreements.  See the NOTICE file
 * distributed with this work for additional information
 * regarding copyright ownership.  The ASF licenses this file
 * to you under the Apache License, Version 2.0 (the
 * "License"); you may not use this file except in compliance
 * with the License.  You may obtain a copy of the License at
 *
 *     http://www.apache.org/licenses/LICENSE-2.0
 *
 * Unless required by applicable law or agreed to in writing,
 * software distributed under the License is distributed on an
 * "AS IS" BASIS, WITHOUT WARRANTIES OR CONDITIONS OF ANY
 * KIND, either express or implied.  See the License for the
 * specific language governing permissions and limitations
 * under the License.
 */
package org.apache.iotdb.db.mpp.sql.planner.plan.node.write;

import org.apache.iotdb.common.rpc.thrift.TTimePartitionSlot;
import org.apache.iotdb.commons.conf.IoTDBConstant;
import org.apache.iotdb.db.conf.IoTDBDescriptor;
import org.apache.iotdb.db.engine.StorageEngineV2;
import org.apache.iotdb.db.exception.metadata.DataTypeMismatchException;
import org.apache.iotdb.db.exception.metadata.IllegalPathException;
import org.apache.iotdb.db.exception.metadata.PathNotExistException;
import org.apache.iotdb.db.exception.query.QueryProcessException;
import org.apache.iotdb.db.metadata.path.PartialPath;
<<<<<<< HEAD
=======
import org.apache.iotdb.db.mpp.common.header.ColumnHeader;
import org.apache.iotdb.db.mpp.common.schematree.DeviceSchemaInfo;
import org.apache.iotdb.db.mpp.common.schematree.SchemaTree;
>>>>>>> a9fd419f
import org.apache.iotdb.db.mpp.sql.analyze.Analysis;
import org.apache.iotdb.db.mpp.sql.planner.plan.node.PlanNode;
import org.apache.iotdb.db.mpp.sql.planner.plan.node.PlanNodeId;
import org.apache.iotdb.db.mpp.sql.planner.plan.node.PlanNodeType;
import org.apache.iotdb.db.mpp.sql.planner.plan.node.WritePlanNode;
import org.apache.iotdb.db.utils.CommonUtils;
import org.apache.iotdb.db.wal.buffer.IWALByteBufferView;
import org.apache.iotdb.db.wal.buffer.WALEntryValue;
import org.apache.iotdb.db.wal.utils.WALWriteUtils;
import org.apache.iotdb.tsfile.exception.NotImplementedException;
import org.apache.iotdb.tsfile.file.metadata.enums.TSDataType;
import org.apache.iotdb.tsfile.utils.Binary;
import org.apache.iotdb.tsfile.utils.ReadWriteIOUtils;
import org.apache.iotdb.tsfile.write.schema.MeasurementSchema;

import org.slf4j.Logger;
import org.slf4j.LoggerFactory;

import java.io.DataInputStream;
import java.io.IOException;
import java.nio.ByteBuffer;
import java.util.Arrays;
import java.util.Collections;
import java.util.List;
import java.util.Objects;

public class InsertRowNode extends InsertNode implements WALEntryValue {

  private static final Logger logger = LoggerFactory.getLogger(InsertRowNode.class);

  private static final byte TYPE_RAW_STRING = -1;

  private static final byte TYPE_NULL = -2;

  private long time;
  private Object[] values;

  private boolean isNeedInferType = false;

  public InsertRowNode(PlanNodeId id) {
    super(id);
  }

  public InsertRowNode(
      PlanNodeId id,
      PartialPath devicePath,
      boolean isAligned,
      String[] measurements,
      TSDataType[] dataTypes,
      long time,
      Object[] values,
      boolean isNeedInferType) {
    super(id, devicePath, isAligned, measurements, dataTypes);
    this.time = time;
    this.values = values;
    this.isNeedInferType = isNeedInferType;
  }

  @Override
  public List<WritePlanNode> splitByPartition(Analysis analysis) {
    TTimePartitionSlot timePartitionSlot = StorageEngineV2.getTimePartitionSlot(time);
    this.dataRegionReplicaSet =
        analysis
            .getDataPartitionInfo()
            .getDataRegionReplicaSetForWriting(devicePath.getFullPath(), timePartitionSlot);
    return Collections.singletonList(this);
  }

  @Override
  public List<PlanNode> getChildren() {
    return null;
  }

  @Override
  public void addChild(PlanNode child) {}

  @Override
  public PlanNode clone() {
    throw new NotImplementedException("clone of Insert is not implemented");
  }

  @Override
  public int allowedChildCount() {
    return NO_CHILD_ALLOWED;
  }

  @Override
  public List<String> getOutputColumnNames() {
    return null;
  }

  @Override
<<<<<<< HEAD
=======
  public List<TSDataType> getOutputColumnTypes() {
    return null;
  }

  public Object[] getValues() {
    return values;
  }

  public void setValues(Object[] values) {
    this.values = values;
  }

  public long getTime() {
    return time;
  }

  public void setTime(long time) {
    this.time = time;
  }

  public boolean isNeedInferType() {
    return isNeedInferType;
  }

  public void setNeedInferType(boolean needInferType) {
    isNeedInferType = needInferType;
  }

  @Override
  public boolean validateSchema(SchemaTree schemaTree) {
    DeviceSchemaInfo deviceSchemaInfo =
        schemaTree.searchDeviceSchemaInfo(devicePath, Arrays.asList(measurements));

    List<MeasurementSchema> measurementSchemas = deviceSchemaInfo.getMeasurementSchemaList();

    if (isNeedInferType) {
      try {
        transferType(measurementSchemas);
      } catch (QueryProcessException e) {
        return false;
      }
    } else {
      // todo partial insert
      if (deviceSchemaInfo.isAligned() != isAligned) {
        return false;
      }

      for (int i = 0; i < measurementSchemas.size(); i++) {
        if (dataTypes[i] != measurementSchemas.get(i).getType()) {
          if (IoTDBDescriptor.getInstance().getConfig().isEnablePartialInsert()) {
            return false;
          } else {
            markFailedMeasurementInsertion(
                i,
                new DataTypeMismatchException(
                    devicePath.getFullPath(),
                    measurements[i],
                    measurementSchemas.get(i).getType(),
                    dataTypes[i]));
          }
        }
      }
    }

    // filter failed measurements
    measurements = Arrays.stream(measurements).filter(Objects::nonNull).toArray(String[]::new);
    dataTypes = Arrays.stream(dataTypes).filter(Objects::nonNull).toArray(TSDataType[]::new);
    values = Arrays.stream(values).filter(Objects::nonNull).toArray(Object[]::new);

    return true;
  }

  @Override
  public void markFailedMeasurementInsertion(int index, Exception e) {
    if (measurements[index] == null) {
      return;
    }
    super.markFailedMeasurementInsertion(index, e);
    values[index] = null;
    dataTypes[index] = null;
  }

  /**
   * if inferType is true, transfer String[] values to specific data types (Integer, Long, Float,
   * Double, Binary)
   */
  @SuppressWarnings("squid:S3776") // Suppress high Cognitive Complexity warning
  public void transferType(List<MeasurementSchema> measurementSchemas)
      throws QueryProcessException {
    if (isNeedInferType) {
      for (int i = 0; i < measurementSchemas.size(); i++) {
        if (measurementSchemas.get(i) == null) {
          if (IoTDBDescriptor.getInstance().getConfig().isEnablePartialInsert()) {
            markFailedMeasurementInsertion(
                i,
                new QueryProcessException(
                    new PathNotExistException(
                        devicePath.getFullPath()
                            + IoTDBConstant.PATH_SEPARATOR
                            + measurements[i])));
          } else {
            throw new QueryProcessException(
                new PathNotExistException(
                    devicePath.getFullPath() + IoTDBConstant.PATH_SEPARATOR + measurements[i]));
          }
          continue;
        }

        dataTypes[i] = measurementSchemas.get(i).getType();
        try {
          values[i] = CommonUtils.parseValue(dataTypes[i], values[i].toString());
        } catch (Exception e) {
          logger.warn(
              "{}.{} data type is not consistent, input {}, registered {}",
              devicePath,
              measurements[i],
              values[i],
              dataTypes[i]);
          if (IoTDBDescriptor.getInstance().getConfig().isEnablePartialInsert()) {
            markFailedMeasurementInsertion(i, e);
          } else {
            throw e;
          }
        }
      }
      isNeedInferType = false;
    }
  }

  @Override
>>>>>>> a9fd419f
  public int serializedSize() {
    int size = 0;
    size += Short.BYTES;
    return size + subSerializeSize();
  }

  int subSerializeSize() {
    int size = 0;
    size += Long.BYTES;
    size += ReadWriteIOUtils.sizeToWrite(devicePath.getFullPath());
    return size + serializeMeasurementsAndValuesSize();
  }

  int serializeMeasurementsAndValuesSize() {
    int size = 0;
    size += Integer.BYTES;

    size += serializeMeasurementSchemaSize();

    // putValues
    for (int i = 0; i < values.length; i++) {
      if (dataTypes[i] != null) {
        if (values[i] == null) {
          size += Byte.BYTES;
          continue;
        }
        size += Byte.BYTES;
        switch (dataTypes[i]) {
          case BOOLEAN:
            size += Byte.BYTES;
            break;
          case INT32:
            size += Integer.BYTES;
            break;
          case INT64:
            size += Long.BYTES;
            break;
          case FLOAT:
            size += Float.BYTES;
            break;
          case DOUBLE:
            size += Double.BYTES;
            break;
          case TEXT:
            size += ReadWriteIOUtils.sizeToWrite((Binary) values[i]);
            break;
        }
      }
    }

    size += Byte.BYTES;
    return size;
  }

  @Override
  protected void serializeAttributes(ByteBuffer byteBuffer) {
    PlanNodeType.INSERT_ROW.serialize(byteBuffer);
    subSerialize(byteBuffer);
  }

  void subSerialize(ByteBuffer buffer) {
    buffer.putLong(time);
    ReadWriteIOUtils.write(devicePath.getFullPath(), buffer);
    serializeMeasurementsAndValues(buffer);
  }

  void serializeMeasurementsAndValues(ByteBuffer buffer) {
    buffer.putInt(measurements.length);

    // check whether has measurement schemas or not
    buffer.put((byte) (measurementSchemas != null ? 1 : 0));
    if (measurementSchemas != null) {
      for (MeasurementSchema measurementSchema : measurementSchemas) {
        measurementSchema.serializeTo(buffer);
      }
    } else {
      for (String measurement : measurements) {
        ReadWriteIOUtils.write(measurement, buffer);
      }
    }

    try {
      putValues(buffer);
    } catch (QueryProcessException e) {
      logger.error("Failed to serialize values for {}", this, e);
    }

    buffer.put((byte) (isNeedInferType ? 1 : 0));
    buffer.put((byte) (isAligned ? 1 : 0));
  }

  private void putValues(ByteBuffer buffer) throws QueryProcessException {
    for (int i = 0; i < values.length; i++) {
      if (values[i] == null) {
        ReadWriteIOUtils.write(TYPE_NULL, buffer);
        continue;
      }
      // types are not determined, the situation mainly occurs when the plan uses string values
      // and is forwarded to other nodes
      if (dataTypes == null || dataTypes[i] == null) {
        ReadWriteIOUtils.write(TYPE_RAW_STRING, buffer);
        ReadWriteIOUtils.write(values[i].toString(), buffer);
      } else {
        ReadWriteIOUtils.write(dataTypes[i], buffer);
        switch (dataTypes[i]) {
          case BOOLEAN:
            ReadWriteIOUtils.write((Boolean) values[i], buffer);
            break;
          case INT32:
            ReadWriteIOUtils.write((Integer) values[i], buffer);
            break;
          case INT64:
            ReadWriteIOUtils.write((Long) values[i], buffer);
            break;
          case FLOAT:
            ReadWriteIOUtils.write((Float) values[i], buffer);
            break;
          case DOUBLE:
            ReadWriteIOUtils.write((Double) values[i], buffer);
            break;
          case TEXT:
            ReadWriteIOUtils.write((Binary) values[i], buffer);
            break;
          default:
            throw new QueryProcessException("Unsupported data type:" + dataTypes[i]);
        }
      }
    }
  }

  public static InsertRowNode deserialize(ByteBuffer byteBuffer) {
    // TODO: (xingtanzjr) remove placeholder
    InsertRowNode insertNode = new InsertRowNode(new PlanNodeId(""));
    insertNode.subDeserialize(byteBuffer);
    insertNode.setPlanNodeId(PlanNodeId.deserialize(byteBuffer));
    return insertNode;
  }

  public void subDeserialize(ByteBuffer byteBuffer) {
    time = byteBuffer.getLong();
    try {
      devicePath = new PartialPath(ReadWriteIOUtils.readString(byteBuffer));
    } catch (IllegalPathException e) {
      throw new IllegalArgumentException("Cannot deserialize InsertRowNode", e);
    }
    deserializeMeasurementsAndValues(byteBuffer);
  }

  void deserializeMeasurementsAndValues(ByteBuffer buffer) {
    int measurementSize = buffer.getInt();

    this.measurements = new String[measurementSize];
    boolean hasSchema = buffer.get() == 1;
    if (hasSchema) {
      this.measurementSchemas = new MeasurementSchema[measurementSize];
      for (int i = 0; i < measurementSize; i++) {
        measurementSchemas[i] = MeasurementSchema.deserializeFrom(buffer);
        measurements[i] = measurementSchemas[i].getMeasurementId();
      }
    } else {
      for (int i = 0; i < measurementSize; i++) {
        measurements[i] = ReadWriteIOUtils.readString(buffer);
      }
    }

    this.dataTypes = new TSDataType[measurementSize];
    this.values = new Object[measurementSize];
    try {
      fillValues(buffer);
    } catch (QueryProcessException e) {
      e.printStackTrace();
    }

    isNeedInferType = buffer.get() == 1;
    isAligned = buffer.get() == 1;
  }

  /** Make sure the values is already inited before calling this */
  public void fillValues(ByteBuffer buffer) throws QueryProcessException {
    for (int i = 0; i < dataTypes.length; i++) {
      // types are not determined, the situation mainly occurs when the node uses string values
      // and is forwarded to other nodes
      byte typeNum = (byte) ReadWriteIOUtils.read(buffer);
      if (typeNum == TYPE_RAW_STRING || typeNum == TYPE_NULL) {
        values[i] = typeNum == TYPE_RAW_STRING ? ReadWriteIOUtils.readString(buffer) : null;
        continue;
      }
      dataTypes[i] = TSDataType.values()[typeNum];
      switch (dataTypes[i]) {
        case BOOLEAN:
          values[i] = ReadWriteIOUtils.readBool(buffer);
          break;
        case INT32:
          values[i] = ReadWriteIOUtils.readInt(buffer);
          break;
        case INT64:
          values[i] = ReadWriteIOUtils.readLong(buffer);
          break;
        case FLOAT:
          values[i] = ReadWriteIOUtils.readFloat(buffer);
          break;
        case DOUBLE:
          values[i] = ReadWriteIOUtils.readDouble(buffer);
          break;
        case TEXT:
          values[i] = ReadWriteIOUtils.readBinary(buffer);
          break;
        default:
          throw new QueryProcessException("Unsupported data type:" + dataTypes[i]);
      }
    }
  }

  @Override
  public void serializeToWAL(IWALByteBufferView buffer) {
    buffer.putShort((short) PlanNodeType.INSERT_ROW.ordinal());
    subSerialize(buffer);
  }

  void subSerialize(IWALByteBufferView buffer) {
    buffer.putLong(time);
    WALWriteUtils.write(devicePath.getFullPath(), buffer);
    serializeMeasurementsAndValues(buffer);
  }

  void serializeMeasurementsAndValues(IWALByteBufferView buffer) {
    buffer.putInt(measurementSchemas.length);

    serializeMeasurementSchemaToWAL(buffer);

    try {
      putValues(buffer);
    } catch (QueryProcessException e) {
      logger.error("Failed to serialize values for {}", this, e);
    }

    buffer.put((byte) (isAligned ? 1 : 0));
  }

  private void putValues(IWALByteBufferView buffer) throws QueryProcessException {
    // todo remove serialize datatype after serializing measurement schema
    for (int i = 0; i < values.length; i++) {
      if (values[i] == null) {
        WALWriteUtils.write(TYPE_NULL, buffer);
        continue;
      }
      WALWriteUtils.write(dataTypes[i], buffer);
      switch (dataTypes[i]) {
        case BOOLEAN:
          WALWriteUtils.write((Boolean) values[i], buffer);
          break;
        case INT32:
          WALWriteUtils.write((Integer) values[i], buffer);
          break;
        case INT64:
          WALWriteUtils.write((Long) values[i], buffer);
          break;
        case FLOAT:
          WALWriteUtils.write((Float) values[i], buffer);
          break;
        case DOUBLE:
          WALWriteUtils.write((Double) values[i], buffer);
          break;
        case TEXT:
          WALWriteUtils.write((Binary) values[i], buffer);
          break;
        default:
          throw new QueryProcessException("Unsupported data type:" + dataTypes[i]);
      }
    }
  }

  public static InsertRowNode deserialize(DataInputStream stream)
      throws IOException, IllegalPathException {
    // This method is used for deserialize from wal
    // we do not store plan node id in wal entry
    InsertRowNode insertNode = new InsertRowNode(new PlanNodeId(""));
    insertNode.setTime(stream.readLong());
    insertNode.setDevicePath(new PartialPath(ReadWriteIOUtils.readString(stream)));
    insertNode.deserializeMeasurementsAndValues(stream);

    return insertNode;
  }

  void deserializeMeasurementsAndValues(DataInputStream stream) throws IOException {
    int measurementSize = stream.readInt();

    this.measurements = new String[measurementSize];
    this.measurementSchemas = new MeasurementSchema[measurementSize];
    deserializeMeasurementSchema(stream);

    this.dataTypes = new TSDataType[measurementSize];
    this.values = new Object[measurementSize];
    try {
      fillValues(stream);
    } catch (QueryProcessException e) {
      e.printStackTrace();
    }

    isAligned = stream.readByte() == 1;
  }

  /** Make sure the values is already inited before calling this */
  public void fillValues(DataInputStream stream) throws QueryProcessException, IOException {
    for (int i = 0; i < dataTypes.length; i++) {
      byte typeNum = stream.readByte();
      if (typeNum == TYPE_NULL) {
        continue;
      }
      dataTypes[i] = TSDataType.values()[typeNum];
      switch (dataTypes[i]) {
        case BOOLEAN:
          values[i] = ReadWriteIOUtils.readBool(stream);
          break;
        case INT32:
          values[i] = ReadWriteIOUtils.readInt(stream);
          break;
        case INT64:
          values[i] = ReadWriteIOUtils.readLong(stream);
          break;
        case FLOAT:
          values[i] = ReadWriteIOUtils.readFloat(stream);
          break;
        case DOUBLE:
          values[i] = ReadWriteIOUtils.readDouble(stream);
          break;
        case TEXT:
          values[i] = ReadWriteIOUtils.readBinary(stream);
          break;
        default:
          throw new QueryProcessException("Unsupported data type:" + dataTypes[i]);
      }
    }
  }

  @Override
  public boolean equals(Object o) {
    if (this == o) return true;
    if (o == null || getClass() != o.getClass()) return false;
    if (!super.equals(o)) return false;
    InsertRowNode that = (InsertRowNode) o;
    return time == that.time
        && isNeedInferType == that.isNeedInferType
        && Arrays.equals(values, that.values);
  }

  @Override
  public int hashCode() {
    int result = Objects.hash(super.hashCode(), time, isNeedInferType);
    result = 31 * result + Arrays.hashCode(values);
    return result;
  }
}<|MERGE_RESOLUTION|>--- conflicted
+++ resolved
@@ -27,12 +27,9 @@
 import org.apache.iotdb.db.exception.metadata.PathNotExistException;
 import org.apache.iotdb.db.exception.query.QueryProcessException;
 import org.apache.iotdb.db.metadata.path.PartialPath;
-<<<<<<< HEAD
-=======
 import org.apache.iotdb.db.mpp.common.header.ColumnHeader;
 import org.apache.iotdb.db.mpp.common.schematree.DeviceSchemaInfo;
 import org.apache.iotdb.db.mpp.common.schematree.SchemaTree;
->>>>>>> a9fd419f
 import org.apache.iotdb.db.mpp.sql.analyze.Analysis;
 import org.apache.iotdb.db.mpp.sql.planner.plan.node.PlanNode;
 import org.apache.iotdb.db.mpp.sql.planner.plan.node.PlanNodeId;
@@ -121,13 +118,6 @@
 
   @Override
   public List<String> getOutputColumnNames() {
-    return null;
-  }
-
-  @Override
-<<<<<<< HEAD
-=======
-  public List<TSDataType> getOutputColumnTypes() {
     return null;
   }
 
@@ -257,7 +247,6 @@
   }
 
   @Override
->>>>>>> a9fd419f
   public int serializedSize() {
     int size = 0;
     size += Short.BYTES;
