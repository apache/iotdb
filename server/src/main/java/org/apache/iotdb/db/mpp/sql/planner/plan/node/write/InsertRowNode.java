--- conflicted
+++ resolved
@@ -84,12 +84,6 @@
     return NO_CHILD_ALLOWED;
   }
 
-  public static InsertRowNode deserialize(ByteBuffer byteBuffer) {
-    return null;
-  }
-
-<<<<<<< HEAD
-=======
   @Override
   public int serializedSize() {
     return 0;
@@ -101,7 +95,6 @@
   @Override
   public void serializeToWAL(IWALByteBufferView buffer) {}
 
->>>>>>> 600ba974
   public Object[] getValues() {
     return values;
   }
