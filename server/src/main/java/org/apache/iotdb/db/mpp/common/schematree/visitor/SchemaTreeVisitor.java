/*
 * Licensed to the Apache Software Foundation (ASF) under one
 * or more contributor license agreements.  See the NOTICE file
 * distributed with this work for additional information
 * regarding copyright ownership.  The ASF licenses this file
 * to you under the Apache License, Version 2.0 (the
 * "License"); you may not use this file except in compliance
 * with the License.  You may obtain a copy of the License at
 *
 *     http://www.apache.org/licenses/LICENSE-2.0
 *
 * Unless required by applicable law or agreed to in writing,
 * software distributed under the License is distributed on an
 * "AS IS" BASIS, WITHOUT WARRANTIES OR CONDITIONS OF ANY
 * KIND, either express or implied.  See the License for the
 * specific language governing permissions and limitations
 * under the License.
 */

package org.apache.iotdb.db.mpp.common.schematree.visitor;

import org.apache.iotdb.commons.path.PartialPath;
import org.apache.iotdb.commons.schema.tree.AbstractTreeVisitor;
import org.apache.iotdb.db.mpp.common.schematree.node.SchemaNode;

import java.util.ArrayList;
import java.util.Iterator;
import java.util.List;

public abstract class SchemaTreeVisitor<R> extends AbstractTreeVisitor<SchemaNode, R> {

<<<<<<< HEAD
  protected SchemaTreeVisitor(
      SchemaNode root, PartialPath pathPattern, int limit, int offset, boolean isPrefixMatch) {
    super(root, pathPattern, limit, offset, isPrefixMatch);
=======
  protected SchemaTreeVisitor() {}

  public SchemaTreeVisitor(SchemaNode root, PartialPath pathPattern, boolean isPrefixMatch) {
    super(root, pathPattern, isPrefixMatch);
>>>>>>> 7c9395de
  }

  public List<R> getAllResult() {
    List<R> result = new ArrayList<>();
    while (hasNext()) {
      result.add(next());
    }
    return result;
  }

  @Override
  protected boolean shouldVisitSubtreeOfInternalMatchedNode(SchemaNode node) {
    return !node.isMeasurement();
  }

  @Override
  protected boolean shouldVisitSubtreeOfFullMatchedNode(SchemaNode node) {
    return !node.isMeasurement();
  }

  @Override
  protected SchemaNode getChild(SchemaNode parent, String childName) {
    return parent.getChild(childName);
  }

  @Override
  protected Iterator<SchemaNode> getChildrenIterator(SchemaNode parent) {
    return parent.getChildrenIterator();
  }
}<|MERGE_RESOLUTION|>--- conflicted
+++ resolved
@@ -29,16 +29,10 @@
 
 public abstract class SchemaTreeVisitor<R> extends AbstractTreeVisitor<SchemaNode, R> {
 
-<<<<<<< HEAD
-  protected SchemaTreeVisitor(
-      SchemaNode root, PartialPath pathPattern, int limit, int offset, boolean isPrefixMatch) {
-    super(root, pathPattern, limit, offset, isPrefixMatch);
-=======
   protected SchemaTreeVisitor() {}
 
   public SchemaTreeVisitor(SchemaNode root, PartialPath pathPattern, boolean isPrefixMatch) {
     super(root, pathPattern, isPrefixMatch);
->>>>>>> 7c9395de
   }
 
   public List<R> getAllResult() {
