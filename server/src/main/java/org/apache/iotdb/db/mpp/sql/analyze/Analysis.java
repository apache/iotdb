--- conflicted
+++ resolved
@@ -22,10 +22,7 @@
 import org.apache.iotdb.commons.partition.DataPartitionInfo;
 import org.apache.iotdb.commons.partition.DataRegionReplicaSet;
 import org.apache.iotdb.commons.partition.SchemaPartitionInfo;
-<<<<<<< HEAD
-=======
 import org.apache.iotdb.commons.partition.TimePartitionId;
->>>>>>> ce2ed1bc
 import org.apache.iotdb.db.metadata.path.PartialPath;
 import org.apache.iotdb.db.mpp.sql.statement.Statement;
 import org.apache.iotdb.tsfile.read.filter.basic.Filter;
@@ -47,41 +44,15 @@
   // indicate whether this statement is write or read
   private QueryType queryType;
 
-<<<<<<< HEAD
-=======
-  // DataPartitionInfo
-  // DeviceGroup -> DataRegionTimeSlice -> List<DataRegion>
-  @Deprecated private Map<String, Map<TimePartitionId, List<DataRegion>>> dataPartitionInfoOld;
-
->>>>>>> ce2ed1bc
   private DataPartitionInfo dataPartitionInfo;
 
   private SchemaPartitionInfo schemaPartitionInfo;
 
-<<<<<<< HEAD
+  private Map<String, MeasurementSchema> schemaMap;
+
   public List<DataRegionReplicaSet> getPartitionInfo(PartialPath seriesPath, Filter timefilter) {
     // TODO: (xingtanzjr) implement the calculation of timePartitionIdList
     return dataPartitionInfo.getDataRegionReplicaSet(seriesPath.getDevice(), null);
-=======
-  private Map<String, MeasurementSchema> schemaMap;
-
-  public Set<DataRegion> getPartitionInfo(PartialPath seriesPath, Filter timefilter) {
-    if (timefilter == null) {
-      // TODO: (xingtanzjr) we need to have a method to get the deviceGroup by device
-      String deviceGroup = seriesPath.getDevice();
-      Set<DataRegion> result = new HashSet<>();
-      this.dataPartitionInfoOld.get(deviceGroup).values().forEach(result::addAll);
-      return result;
-    } else {
-      // TODO: (xingtanzjr) complete this branch
-      return null;
-    }
-  }
-
-  public void setDataPartitionInfoOld(
-      Map<String, Map<TimePartitionId, List<DataRegion>>> dataPartitionInfoOld) {
-    this.dataPartitionInfoOld = dataPartitionInfoOld;
->>>>>>> ce2ed1bc
   }
 
   public Statement getStatement() {
