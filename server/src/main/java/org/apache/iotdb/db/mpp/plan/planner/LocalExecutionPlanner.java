--- conflicted
+++ resolved
@@ -848,19 +848,14 @@
       predicate.findCommonSubexpressions(subExpressionsOfTransform, commonSubexpressions);
 
       final Operator inputOperator = generateOnlyChildOperator(node, context);
+      final Map<String, List<InputLocation>> inputLocations = makeLayout(node);
       final List<TSDataType> inputDataTypes = getInputColumnTypes(node, context.getTypeProvider());
-      final Map<String, List<InputLocation>> inputLocations = makeLayout(node);
-
-<<<<<<< HEAD
+
+      context.getTimeSliceAllocator().recordExecutionWeight(operatorContext, 1);
+
       // Output expressions don't contain Non-Mappable UDF, TransformOperator is not needed
       if (!hasNonMappableUDF(subExpressionsOfTransform, context.getTypeProvider())) {
         return new FilterAndProjectOperator(
-=======
-      context.getTimeSliceAllocator().recordExecutionWeight(operatorContext, 1);
-
-      try {
-        return new FilterOperator(
->>>>>>> 8cd42fa0
             operatorContext,
             inputOperator,
             inputDataTypes,
