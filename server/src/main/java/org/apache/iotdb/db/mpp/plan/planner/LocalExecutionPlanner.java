--- conflicted
+++ resolved
@@ -946,11 +946,7 @@
             node.isKeepNull(),
             node.getZoneId(),
             context.getTypeProvider(),
-<<<<<<< HEAD
-            node.getScanOrder().equals(OrderBy.TIMESTAMP_ASC));
-=======
             node.getScanOrder() == Ordering.ASC);
->>>>>>> 1ffe93cb
       } catch (QueryProcessException | IOException e) {
         throw new RuntimeException(e);
       }
