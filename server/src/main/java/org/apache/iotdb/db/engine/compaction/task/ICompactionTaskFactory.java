/*
 * Licensed to the Apache Software Foundation (ASF) under one
 * or more contributor license agreements.  See the NOTICE file
 * distributed with this work for additional information
 * regarding copyright ownership.  The ASF licenses this file
 * to you under the Apache License, Version 2.0 (the
 * "License"); you may not use this file except in compliance
 * with the License.  You may obtain a copy of the License at
 *
 *     http://www.apache.org/licenses/LICENSE-2.0
 *
 * Unless required by applicable law or agreed to in writing,
 * software distributed under the License is distributed on an
 * "AS IS" BASIS, WITHOUT WARRANTIES OR CONDITIONS OF ANY
 * KIND, either express or implied.  See the License for the
 * specific language governing permissions and limitations
 * under the License.
 */

package org.apache.iotdb.db.engine.compaction.task;

import org.apache.iotdb.db.engine.storagegroup.TsFileResource;
import org.apache.iotdb.db.engine.storagegroup.TsFileResourceList;
import org.apache.iotdb.db.engine.storagegroup.TsFileResourceManager;

import java.util.List;

public interface ICompactionTaskFactory {
  AbstractCompactionTask createTask(
<<<<<<< HEAD
      TsFileResourceManager resourceManager,
      TsFileResourceList tsFileResourceList,
      List<TsFileResource> selectedTsFileResourceList,
=======
      TsFileResourceList seqTsFileResourceList,
      TsFileResourceList unSeqTsFileResourceList,
      List<TsFileResource> selectedSeqTsFileResourceList,
      List<TsFileResource> selectedUnSeqTsFileResourceList,
>>>>>>> d7837396
      Boolean sequence,
      String storageGroup);
}<|MERGE_RESOLUTION|>--- conflicted
+++ resolved
@@ -19,24 +19,8 @@
 
 package org.apache.iotdb.db.engine.compaction.task;
 
-import org.apache.iotdb.db.engine.storagegroup.TsFileResource;
-import org.apache.iotdb.db.engine.storagegroup.TsFileResourceList;
-import org.apache.iotdb.db.engine.storagegroup.TsFileResourceManager;
-
-import java.util.List;
+import org.apache.iotdb.db.engine.compaction.CompactionContext;
 
 public interface ICompactionTaskFactory {
-  AbstractCompactionTask createTask(
-<<<<<<< HEAD
-      TsFileResourceManager resourceManager,
-      TsFileResourceList tsFileResourceList,
-      List<TsFileResource> selectedTsFileResourceList,
-=======
-      TsFileResourceList seqTsFileResourceList,
-      TsFileResourceList unSeqTsFileResourceList,
-      List<TsFileResource> selectedSeqTsFileResourceList,
-      List<TsFileResource> selectedUnSeqTsFileResourceList,
->>>>>>> d7837396
-      Boolean sequence,
-      String storageGroup);
+  AbstractCompactionTask createTask(CompactionContext context);
 }