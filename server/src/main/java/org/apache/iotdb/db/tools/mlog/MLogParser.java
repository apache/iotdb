/*
 * Licensed to the Apache Software Foundation (ASF) under one
 * or more contributor license agreements.  See the NOTICE file
 * distributed with this work for additional information
 * regarding copyright ownership.  The ASF licenses this file
 * to you under the Apache License, Version 2.0 (the
 * "License"); you may not use this file except in compliance
 * with the License.  You may obtain a copy of the License at
 *
 *     http://www.apache.org/licenses/LICENSE-2.0
 *
 * Unless required by applicable law or agreed to in writing,
 * software distributed under the License is distributed on an
 * "AS IS" BASIS, WITHOUT WARRANTIES OR CONDITIONS OF ANY
 * KIND, either express or implied.  See the License for the
 * specific language governing permissions and limitations
 * under the License.
 */
package org.apache.iotdb.db.tools.mlog;

import org.apache.iotdb.db.metadata.PartialPath;
import org.apache.iotdb.db.metadata.logfile.MLogReader;
import org.apache.iotdb.db.metadata.logfile.MLogTxtWriter;
import org.apache.iotdb.db.qp.physical.PhysicalPlan;
<<<<<<< HEAD
=======
import org.apache.iotdb.db.qp.physical.crud.AppendTemplatePlan;
import org.apache.iotdb.db.qp.physical.crud.CreateTemplatePlan;
import org.apache.iotdb.db.qp.physical.crud.PruneTemplatePlan;
import org.apache.iotdb.db.qp.physical.crud.SetSchemaTemplatePlan;
>>>>>>> 206412a7
import org.apache.iotdb.db.qp.physical.sys.AutoCreateDeviceMNodePlan;
import org.apache.iotdb.db.qp.physical.sys.ChangeAliasPlan;
import org.apache.iotdb.db.qp.physical.sys.ChangeTagOffsetPlan;
import org.apache.iotdb.db.qp.physical.sys.CreateAlignedTimeSeriesPlan;
import org.apache.iotdb.db.qp.physical.sys.CreateContinuousQueryPlan;
import org.apache.iotdb.db.qp.physical.sys.CreateSchemaTemplatePlan;
import org.apache.iotdb.db.qp.physical.sys.CreateTimeSeriesPlan;
import org.apache.iotdb.db.qp.physical.sys.DropContinuousQueryPlan;
import org.apache.iotdb.db.qp.physical.sys.MNodePlan;
import org.apache.iotdb.db.qp.physical.sys.MeasurementMNodePlan;
import org.apache.iotdb.db.qp.physical.sys.SetSchemaTemplatePlan;
import org.apache.iotdb.db.qp.physical.sys.SetStorageGroupPlan;
import org.apache.iotdb.db.qp.physical.sys.SetTTLPlan;
import org.apache.iotdb.db.qp.physical.sys.SetUsingSchemaTemplatePlan;
import org.apache.iotdb.db.qp.physical.sys.StorageGroupMNodePlan;

import org.apache.commons.cli.CommandLine;
import org.apache.commons.cli.CommandLineParser;
import org.apache.commons.cli.DefaultParser;
import org.apache.commons.cli.HelpFormatter;
import org.apache.commons.cli.Option;
import org.apache.commons.cli.Options;
import org.apache.commons.cli.ParseException;
import org.slf4j.Logger;
import org.slf4j.LoggerFactory;

import java.io.IOException;

/** parse the binary mlog or snapshot to text */
public class MLogParser {

  private static final Logger logger = LoggerFactory.getLogger(MLogParser.class);
  private static final String MLOG_CLI_PREFIX = "MlogParser";

  private static final String FILE_ARGS = "f";
  private static final String FILE_NAME = "mlog file";

  private static final String OUT_ARGS = "o";
  private static final String OUT_NAME = "output txt file";

  private static final String HELP_ARGS = "help";

  private static String inputFile;
  private static String outputFile;

  /**
   * create the commandline options.
   *
   * @return object Options
   */
  public static Options createOptions() {
    Options options = new Options();

    Option opFile =
        Option.builder(FILE_ARGS)
            .required()
            .argName(FILE_NAME)
            .hasArg()
            .desc("Need to specify a binary mlog file to parse (required)")
            .build();
    options.addOption(opFile);

    Option opOut =
        Option.builder(OUT_ARGS)
            .required(false)
            .argName(OUT_NAME)
            .hasArg()
            .desc("Could specify the output file after parse (optional)")
            .build();
    options.addOption(opOut);

    Option opHelp =
        Option.builder(HELP_ARGS)
            .longOpt(HELP_ARGS)
            .hasArg(false)
            .desc("Display help information")
            .build();
    options.addOption(opHelp);

    return options;
  }

  public static void main(String[] args) {
    Options options = createOptions();
    HelpFormatter hf = new HelpFormatter();
    hf.setOptionComparator(null);
    CommandLine commandLine;
    CommandLineParser parser = new DefaultParser();

    if (args == null || args.length == 0) {
      logger.warn("Too few params input, please check the following hint.");
      hf.printHelp(MLOG_CLI_PREFIX, options, true);
      return;
    }
    try {
      commandLine = parser.parse(options, args);
    } catch (ParseException e) {
      logger.error("Parse error: {}", e.getMessage());
      hf.printHelp(MLOG_CLI_PREFIX, options, true);
      return;
    }
    if (commandLine.hasOption(HELP_ARGS)) {
      hf.printHelp(MLOG_CLI_PREFIX, options, true);
      return;
    }

    try {
      parseBasicParams(commandLine);
      parseFromFile(inputFile, outputFile);
    } catch (Exception e) {
      logger.error("Encounter an error, because: {} ", e.getMessage());
    }
  }

  public static void parseBasicParams(CommandLine commandLine) throws ParseException {
    inputFile = checkRequiredArg(FILE_ARGS, FILE_NAME, commandLine);
    outputFile = commandLine.getOptionValue(OUT_ARGS);

    if (outputFile == null) {
      outputFile = "tmp.txt";
    }
  }

  public static String checkRequiredArg(String arg, String name, CommandLine commandLine)
      throws ParseException {
    String str = commandLine.getOptionValue(arg);
    if (str == null) {
      String msg = String.format("Required values for option '%s' not provided", name);
      logger.info(msg);
      logger.info("Use -help for more information");
      throw new ParseException(msg);
    }
    return str;
  }

  public static void parseFromFile(String inputFile, String outputFile) throws IOException {
    try (MLogReader mLogReader = new MLogReader(inputFile);
        MLogTxtWriter mLogTxtWriter = new MLogTxtWriter(outputFile)) {

      while (mLogReader.hasNext()) {
        PhysicalPlan plan = mLogReader.next();
        switch (plan.getOperatorType()) {
          case CREATE_TIMESERIES:
            mLogTxtWriter.createTimeseries(
                (CreateTimeSeriesPlan) plan, ((CreateTimeSeriesPlan) plan).getTagOffset());
            break;
          case CREATE_ALIGNED_TIMESERIES:
            mLogTxtWriter.createAlignedTimeseries((CreateAlignedTimeSeriesPlan) plan);
            break;
          case DELETE_TIMESERIES:
            for (PartialPath partialPath : plan.getPaths()) {
              mLogTxtWriter.deleteTimeseries(partialPath.getFullPath());
            }
            break;
          case SET_STORAGE_GROUP:
            mLogTxtWriter.setStorageGroup(((SetStorageGroupPlan) plan).getPath().getFullPath());
            break;
          case DELETE_STORAGE_GROUP:
            for (PartialPath partialPath : plan.getPaths()) {
              mLogTxtWriter.deleteStorageGroup(partialPath.getFullPath());
            }
            break;
          case TTL:
            mLogTxtWriter.setTTL(
                ((SetTTLPlan) plan).getStorageGroup().getFullPath(),
                ((SetTTLPlan) plan).getDataTTL());
            break;
          case CHANGE_ALIAS:
            mLogTxtWriter.changeAlias(
                ((ChangeAliasPlan) plan).getPath().getFullPath(),
                ((ChangeAliasPlan) plan).getAlias());
            break;
          case CHANGE_TAG_OFFSET:
            mLogTxtWriter.changeOffset(
                ((ChangeTagOffsetPlan) plan).getPath().getFullPath(),
                ((ChangeTagOffsetPlan) plan).getOffset());
            break;
          case MEASUREMENT_MNODE:
            mLogTxtWriter.serializeMeasurementMNode((MeasurementMNodePlan) plan);
            break;
          case STORAGE_GROUP_MNODE:
            mLogTxtWriter.serializeStorageGroupMNode((StorageGroupMNodePlan) plan);
            break;
          case MNODE:
            mLogTxtWriter.serializeMNode((MNodePlan) plan);
            break;
          case CREATE_CONTINUOUS_QUERY:
            mLogTxtWriter.createContinuousQuery((CreateContinuousQueryPlan) plan);
            break;
          case DROP_CONTINUOUS_QUERY:
            mLogTxtWriter.dropContinuousQuery((DropContinuousQueryPlan) plan);
            break;
          case CREATE_SCHEMA_TEMPLATE:
            mLogTxtWriter.createSchemaTemplate((CreateSchemaTemplatePlan) plan);
            break;
          case APPEND_TEMPLATE:
            mLogTxtWriter.appendTemplate((AppendTemplatePlan) plan);
            break;
          case PRUNE_TEMPLATE:
            mLogTxtWriter.pruneTemplate((PruneTemplatePlan) plan);
            break;
          case SET_SCHEMA_TEMPLATE:
            mLogTxtWriter.setTemplate((SetSchemaTemplatePlan) plan);
            break;
          case SET_USING_SCHEMA_TEMPLATE:
            mLogTxtWriter.setUsingTemplate((SetUsingSchemaTemplatePlan) plan);
            break;
          case AUTO_CREATE_DEVICE_MNODE:
            mLogTxtWriter.autoCreateDeviceNode(
                ((AutoCreateDeviceMNodePlan) plan).getPath().getFullPath());
            break;
          default:
            logger.warn("unknown plan {}", plan);
        }
      }
    }
  }
}<|MERGE_RESOLUTION|>--- conflicted
+++ resolved
@@ -22,13 +22,8 @@
 import org.apache.iotdb.db.metadata.logfile.MLogReader;
 import org.apache.iotdb.db.metadata.logfile.MLogTxtWriter;
 import org.apache.iotdb.db.qp.physical.PhysicalPlan;
-<<<<<<< HEAD
-=======
 import org.apache.iotdb.db.qp.physical.crud.AppendTemplatePlan;
-import org.apache.iotdb.db.qp.physical.crud.CreateTemplatePlan;
 import org.apache.iotdb.db.qp.physical.crud.PruneTemplatePlan;
-import org.apache.iotdb.db.qp.physical.crud.SetSchemaTemplatePlan;
->>>>>>> 206412a7
 import org.apache.iotdb.db.qp.physical.sys.AutoCreateDeviceMNodePlan;
 import org.apache.iotdb.db.qp.physical.sys.ChangeAliasPlan;
 import org.apache.iotdb.db.qp.physical.sys.ChangeTagOffsetPlan;
@@ -229,7 +224,6 @@
             break;
           case PRUNE_TEMPLATE:
             mLogTxtWriter.pruneTemplate((PruneTemplatePlan) plan);
-            break;
           case SET_SCHEMA_TEMPLATE:
             mLogTxtWriter.setTemplate((SetSchemaTemplatePlan) plan);
             break;
