--- conflicted
+++ resolved
@@ -18,6 +18,7 @@
  */
 package org.apache.iotdb.db.engine.compaction.cross.rewrite;
 
+import org.apache.commons.io.FileUtils;
 import org.apache.iotdb.db.conf.IoTDBConstant;
 import org.apache.iotdb.db.conf.IoTDBDescriptor;
 import org.apache.iotdb.db.engine.compaction.TsFileIdentifier;
@@ -30,8 +31,6 @@
 import org.apache.iotdb.db.engine.storagegroup.TsFileResourceList;
 import org.apache.iotdb.tsfile.common.constant.TsFileConstant;
 import org.apache.iotdb.tsfile.fileSystem.FSFactoryProducer;
-
-import org.apache.commons.io.FileUtils;
 import org.slf4j.Logger;
 import org.slf4j.LoggerFactory;
 
@@ -78,7 +77,6 @@
   }
 
   @Override
-<<<<<<< HEAD
   public void doCompaction() {
     boolean handleSuccess = true;
     LOGGER.info(
@@ -116,34 +114,6 @@
             break;
           }
         }
-=======
-  public void doCompaction() throws IOException {
-    logger.info("a CleanLastCrossSpaceCompactionTask {} starts...", fullStorageGroupName);
-    cleanLastCrossSpaceCompactionInfo(logFile);
-    for (TsFileResource seqFile : selectedSeqTsFileResourceList) {
-      ModificationFile.getCompactionMods(seqFile).remove();
-    }
-  }
-
-  public void cleanLastCrossSpaceCompactionInfo(File logFile) throws IOException {
-    if (!logFile.exists()) {
-      logger.info("no merge.log, cross space compaction clean ends.");
-      return;
-    }
-    long startTime = System.currentTimeMillis();
-    if (mergeLogCrashed(logFile)) {
-      reuseLastTargetFiles(logFile);
-    }
-    // TODO: do recover in detail
-
-    if (logger.isInfoEnabled()) {
-      logger.info(
-          "cross space compaction clean ends after {}ms.",
-          (System.currentTimeMillis() - startTime));
-    }
-  }
->>>>>>> e3dc7d5b
-
         if (isAllSourcesFileExisted) {
           handleSuccess =
               handleWithAllSourceFilesExist(
@@ -274,7 +244,7 @@
                     IoTDBConstant.CROSS_COMPACTION_TMP_FILE_SUFFIX, TsFileConstant.TSFILE_SUFFIX));
     FSFactoryProducer.getFSFactory().moveFile(targetResource.getTsFile(), newFile);
 
-    // Todo:targerResource是空，没有序列化
+    // Todo:targerResource is empty, does not serialize
 
   }
 
