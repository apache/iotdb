/*
 * Licensed to the Apache Software Foundation (ASF) under one
 * or more contributor license agreements.  See the NOTICE file
 * distributed with this work for additional information
 * regarding copyright ownership.  The ASF licenses this file
 * to you under the Apache License, Version 2.0 (the
 * "License"); you may not use this file except in compliance
 * with the License.  You may obtain a copy of the License at
 *
 *     http://www.apache.org/licenses/LICENSE-2.0
 *
 * Unless required by applicable law or agreed to in writing,
 * software distributed under the License is distributed on an
 * "AS IS" BASIS, WITHOUT WARRANTIES OR CONDITIONS OF ANY
 * KIND, either express or implied.  See the License for the
 * specific language governing permissions and limitations
 * under the License.
 */

package org.apache.iotdb.db.engine.merge.manage;

import static org.apache.iotdb.db.engine.merge.task.MergeTask.MERGE_SUFFIX;

import java.io.IOException;
import java.util.ArrayList;
import java.util.HashMap;
import java.util.Iterator;
import java.util.LinkedList;
import java.util.List;
import java.util.Map;
import java.util.Map.Entry;
import java.util.concurrent.ConcurrentHashMap;
import java.util.stream.Collectors;
import org.apache.iotdb.db.engine.modification.Modification;
import org.apache.iotdb.db.engine.storagegroup.TsFileResource;
import org.apache.iotdb.db.query.reader.IPointReader;
import org.apache.iotdb.db.query.reader.resourceRelated.CachedUnseqResourceMergeReader;
import org.apache.iotdb.db.utils.MergeUtils;
import org.apache.iotdb.db.utils.UpgradeUtils;
import org.apache.iotdb.tsfile.common.conf.TSFileDescriptor;
import org.apache.iotdb.tsfile.file.metadata.ChunkMetaData;
import org.apache.iotdb.tsfile.file.metadata.enums.TSDataType;
import org.apache.iotdb.tsfile.fileSystem.FSFactoryProducer;
import org.apache.iotdb.tsfile.read.TsFileSequenceReader;
import org.apache.iotdb.tsfile.read.common.Chunk;
import org.apache.iotdb.tsfile.read.common.Path;
import org.apache.iotdb.tsfile.write.chunk.ChunkBuffer;
import org.apache.iotdb.tsfile.write.chunk.ChunkWriterImpl;
import org.apache.iotdb.tsfile.write.chunk.IChunkWriter;
import org.apache.iotdb.tsfile.write.schema.MeasurementSchema;
import org.apache.iotdb.tsfile.write.writer.RestorableTsFileIOWriter;
<<<<<<< HEAD
import org.slf4j.Logger;
import org.slf4j.LoggerFactory;
=======
>>>>>>> a66a8a59

/**
 * MergeResource manages files and caches of readers, writers, MeasurementSchemas and
 * modifications to avoid unnecessary object creations and file openings.
 */
public class MergeResource {

  private List<TsFileResource> seqFiles;
  private List<TsFileResource> unseqFiles;

  private Map<TsFileResource, TsFileSequenceReader> fileReaderCache = new HashMap<>();
  private Map<TsFileResource, RestorableTsFileIOWriter> fileWriterCache = new HashMap<>();
  private Map<TsFileResource, List<Modification>> modificationCache = new HashMap<>();
  private Map<String, MeasurementSchema> measurementSchemaMap = new HashMap<>();
  private Map<MeasurementSchema, IChunkWriter> chunkWriterCache = new ConcurrentHashMap<>();

  private long timeLowerBound = Long.MIN_VALUE;

  private boolean cacheDeviceMeta = false;

  public MergeResource(List<TsFileResource> seqFiles, List<TsFileResource> unseqFiles) {
<<<<<<< HEAD
    this.seqFiles = seqFiles.stream().filter(p -> p.isClosed() && !UpgradeUtils.isNeedUpgrade(p))
        .collect(Collectors.toList());
    this.unseqFiles = unseqFiles.stream().filter(p -> p.isClosed() && !UpgradeUtils.isNeedUpgrade(p))
        .collect(Collectors.toList());
=======
    this.seqFiles =
        seqFiles.stream().filter(this::filterResource).collect(Collectors.toList());
    this.unseqFiles =
        unseqFiles.stream().filter(this::filterResource).collect(Collectors.toList());
  }

  private boolean filterResource(TsFileResource res) {
    return res.isClosed() && !res.isDeleted() && res.stillLives(timeLowerBound);
  }

  public MergeResource(List<TsFileResource> seqFiles, List<TsFileResource> unseqFiles,
      long timeLowerBound) {
    this.timeLowerBound = timeLowerBound;
    this.seqFiles =
        seqFiles.stream().filter(this::filterResource).collect(Collectors.toList());
    this.unseqFiles =
        unseqFiles.stream().filter(this::filterResource).collect(Collectors.toList());
>>>>>>> a66a8a59
  }

  public void clear() throws IOException {
    for (TsFileSequenceReader sequenceReader : fileReaderCache.values()) {
      sequenceReader.close();
    }

    fileReaderCache.clear();
    fileWriterCache.clear();
    modificationCache.clear();
    measurementSchemaMap.clear();
    chunkWriterCache.clear();
  }

  public MeasurementSchema getSchema(String measurementId) {
    return measurementSchemaMap.get(measurementId);
  }

  /**
   * Construct a new or get an existing RestorableTsFileIOWriter of a merge temp file for a
   * SeqFile. The path of the merge temp file will be the seqFile's + ".merge".
   * @param resource
   * @return A RestorableTsFileIOWriter of a merge temp file for a SeqFile.
   * @throws IOException
   */
  public RestorableTsFileIOWriter getMergeFileWriter(TsFileResource resource) throws IOException {
    RestorableTsFileIOWriter writer = fileWriterCache.get(resource);
    if (writer == null) {
      writer = new RestorableTsFileIOWriter(FSFactoryProducer.getFSFactory()
          .getFile(resource.getFile().getPath() + MERGE_SUFFIX));
      fileWriterCache.put(resource, writer);
    }
    return writer;
  }

  /**
   * Query ChunkMetadata of a timeseries from the given TsFile (seq or unseq). The ChunkMetadata
   * is not cached since it is usually huge.
   * @param path name of the time series
   * @param seqFile
   * @return
   * @throws IOException
   */
  public List<ChunkMetaData> queryChunkMetadata(Path path, TsFileResource seqFile)
      throws IOException {
    TsFileSequenceReader sequenceReader = getFileReader(seqFile);
    return sequenceReader.getChunkMetadataList(path);
  }

  /**
   * Construct the a new or get an existing TsFileSequenceReader of a TsFile.
   * @param tsFileResource
   * @return a TsFileSequenceReader
   */
  public TsFileSequenceReader getFileReader(TsFileResource tsFileResource) throws IOException {
    TsFileSequenceReader reader = fileReaderCache.get(tsFileResource);
    if (reader == null) {
      reader = new TsFileSequenceReader(tsFileResource.getFile().getPath(), true, cacheDeviceMeta);
      fileReaderCache.put(tsFileResource, reader);
    }
    return reader;
  }

  /**
   * Construct UnseqResourceMergeReaders of for each timeseries over all seqFiles. The readers are
   * not cached since the method is only called once for each timeseries.
   * @param paths names of the timeseries
   * @return an array of UnseqResourceMergeReaders each corresponding to a timeseries in paths
   * @throws IOException
   */
  public IPointReader[] getUnseqReaders(List<Path> paths) throws IOException {
    List<Chunk>[] pathChunks = MergeUtils.collectUnseqChunks(paths, unseqFiles, this);
    IPointReader[] ret = new IPointReader[paths.size()];
    for (int i = 0; i < paths.size(); i++) {
      TSDataType dataType = getSchema(paths.get(i).getMeasurement()).getType();
      ret[i] = new CachedUnseqResourceMergeReader(pathChunks[i], dataType);
    }
    return ret;
  }

  /**
   * Construct the a new or get an existing ChunkWriter of a measurement. Different timeseries of
   * the same measurement shares the same instance.
   * @param measurementSchema
   * @return
   */
  public IChunkWriter getChunkWriter(MeasurementSchema measurementSchema) {
    return chunkWriterCache.computeIfAbsent(measurementSchema,
        schema -> new ChunkWriterImpl(new ChunkBuffer(schema),
            TSFileDescriptor.getInstance().getConfig().getPageCheckSizeThreshold()));
  }

  /**
   * Get the modifications of a timeseries in the ModificationFile of a TsFile. Once the
   * modifications of the timeseries are found out, they will be removed from the list to boost
   * the next query, so two calls of the same file and timeseries are forbidden.
   * @param tsFileResource
   * @param path name of the time series
   * @return
   */
  public List<Modification> getModifications(TsFileResource tsFileResource, Path path) {
    // copy from TsFileResource so queries are not affected
    List<Modification> modifications = modificationCache.computeIfAbsent(tsFileResource,
        resource -> new LinkedList<>(resource.getModFile().getModifications()));
    List<Modification> pathModifications = new ArrayList<>();
    Iterator<Modification> modificationIterator = modifications.iterator();
    // each path is visited only once in a merge, so the modifications can be removed after visiting
    while (modificationIterator.hasNext()) {
      Modification modification = modificationIterator.next();
      if (modification.getPath().equals(path)) {
        pathModifications.add(modification);
        modificationIterator.remove();
      }
    }
    return pathModifications;
  }

  /**
   * Remove and close the writer of the merge temp file of a SeqFile. The merge temp file is also
   * deleted.
   * @param tsFileResource the SeqFile
   * @throws IOException
   */
  public void removeFileAndWriter(TsFileResource tsFileResource) throws IOException {
    RestorableTsFileIOWriter newFileWriter = fileWriterCache.remove(tsFileResource);
    if (newFileWriter != null) {
      newFileWriter.close();
      newFileWriter.getFile().delete();
    }
  }

  /**
   * Remove and close the reader of the TsFile. The TsFile is NOT deleted.
   * @param resource the SeqFile
   * @throws IOException
   */
  public void removeFileReader(TsFileResource resource) throws IOException {
    TsFileSequenceReader sequenceReader = fileReaderCache.remove(resource);
    if (sequenceReader != null) {
      sequenceReader.close();
    }
  }

  public List<TsFileResource> getSeqFiles() {
    return seqFiles;
  }

  public void setSeqFiles(List<TsFileResource> seqFiles) {
    this.seqFiles = seqFiles;
  }

  public List<TsFileResource> getUnseqFiles() {
    return unseqFiles;
  }

  public void setUnseqFiles(
      List<TsFileResource> unseqFiles) {
    this.unseqFiles = unseqFiles;
  }

  public void removeOutdatedSeqReaders() throws IOException {
    Iterator<Entry<TsFileResource, TsFileSequenceReader>> entryIterator =
        fileReaderCache.entrySet().iterator();
    while (entryIterator.hasNext()) {
      Entry<TsFileResource, TsFileSequenceReader> entry = entryIterator.next();
      TsFileResource tsFile = entry.getKey();
      if (!seqFiles.contains(tsFile)) {
        TsFileSequenceReader reader = entry.getValue();
        reader.close();
        entryIterator.remove();
      }
    }
  }

  public void setCacheDeviceMeta(boolean cacheDeviceMeta) {
    this.cacheDeviceMeta = cacheDeviceMeta;
  }

  public void addMeasurements(List<MeasurementSchema> measurementSchemas) {
    for (MeasurementSchema measurementSchema : measurementSchemas) {
      measurementSchemaMap.put(measurementSchema.getMeasurementId(), measurementSchema);
    }
  }
}<|MERGE_RESOLUTION|>--- conflicted
+++ resolved
@@ -49,11 +49,6 @@
 import org.apache.iotdb.tsfile.write.chunk.IChunkWriter;
 import org.apache.iotdb.tsfile.write.schema.MeasurementSchema;
 import org.apache.iotdb.tsfile.write.writer.RestorableTsFileIOWriter;
-<<<<<<< HEAD
-import org.slf4j.Logger;
-import org.slf4j.LoggerFactory;
-=======
->>>>>>> a66a8a59
 
 /**
  * MergeResource manages files and caches of readers, writers, MeasurementSchemas and
@@ -75,20 +70,15 @@
   private boolean cacheDeviceMeta = false;
 
   public MergeResource(List<TsFileResource> seqFiles, List<TsFileResource> unseqFiles) {
-<<<<<<< HEAD
     this.seqFiles = seqFiles.stream().filter(p -> p.isClosed() && !UpgradeUtils.isNeedUpgrade(p))
         .collect(Collectors.toList());
     this.unseqFiles = unseqFiles.stream().filter(p -> p.isClosed() && !UpgradeUtils.isNeedUpgrade(p))
         .collect(Collectors.toList());
-=======
-    this.seqFiles =
-        seqFiles.stream().filter(this::filterResource).collect(Collectors.toList());
-    this.unseqFiles =
-        unseqFiles.stream().filter(this::filterResource).collect(Collectors.toList());
   }
 
   private boolean filterResource(TsFileResource res) {
-    return res.isClosed() && !res.isDeleted() && res.stillLives(timeLowerBound);
+    return res.isClosed() && !res.isDeleted() && res.stillLives(timeLowerBound) && !UpgradeUtils
+        .isNeedUpgrade(res);
   }
 
   public MergeResource(List<TsFileResource> seqFiles, List<TsFileResource> unseqFiles,
@@ -98,7 +88,6 @@
         seqFiles.stream().filter(this::filterResource).collect(Collectors.toList());
     this.unseqFiles =
         unseqFiles.stream().filter(this::filterResource).collect(Collectors.toList());
->>>>>>> a66a8a59
   }
 
   public void clear() throws IOException {
