--- conflicted
+++ resolved
@@ -269,11 +269,7 @@
     return mtree.getAllStorageGroupList();
   }
 
-<<<<<<< HEAD
-  Set<String> getAllDevices() {
-=======
   List<String> getAllDevices() throws PathException {
->>>>>>> 089da8a4
     return mtree.getAllDevices();
   }
 
