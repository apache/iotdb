--- conflicted
+++ resolved
@@ -24,9 +24,9 @@
 import java.util.HashMap;
 import java.util.List;
 import java.util.Map;
+import java.util.Set;
 import org.apache.iotdb.db.exception.MetadataErrorException;
 import org.apache.iotdb.db.exception.PathErrorException;
-import org.apache.iotdb.tsfile.common.conf.TSFileConfig;
 import org.apache.iotdb.tsfile.common.conf.TSFileDescriptor;
 import org.apache.iotdb.tsfile.file.metadata.enums.CompressionType;
 import org.apache.iotdb.tsfile.file.metadata.enums.TSDataType;
@@ -254,12 +254,8 @@
     return new Metadata(deviceIdMap);
   }
 
-<<<<<<< HEAD
-  List<String> getAllStorageGroup() {
-=======
-  Set<String> getAllStorageGroup() {
->>>>>>> 39ea67d9
-    return mtree.getAllStorageGroup();
+  List<String> getAllStorageGroupList() {
+    return mtree.getAllStorageGroupList();
   }
 
   Set<String> getAllDevices() {
@@ -351,15 +347,6 @@
 
   MNode getNodeByPathWithCheck(String path) throws PathErrorException {
     return mtree.getNodeByPathWithStorageGroupCheck(path);
-  }
-
-  /**
-   * Extract the deviceId from given seriesPath.
-   *
-   * @return String represents the deviceId
-   */
-  public String getDeviceTypeByPath(String path) throws PathErrorException {
-    return mtree.getDeviceTypeByPath(path);
   }
 
   /**
@@ -394,8 +381,8 @@
   /**
    * combine multiple metadata in string format
    */
-  static String combineMetadataInStrings(String[] metadatas) {
-    return MTree.combineMetadataInStrings(metadatas);
+  static String combineMetadataInStrings(String[] metadataArray) {
+    return MTree.combineMetadataInStrings(metadataArray);
   }
 
   /**
@@ -403,7 +390,7 @@
    */
   Map<String, Integer> countSeriesNumberInEachStorageGroup() throws PathErrorException {
     Map<String, Integer> res = new HashMap<>();
-    List<String> storageGroups = this.getAllStorageGroup();
+    List<String> storageGroups = this.getAllStorageGroupList();
     for (String sg : storageGroups) {
       MNode node = mtree.getNode(sg);
       res.put(sg, node.getLeafCount());
