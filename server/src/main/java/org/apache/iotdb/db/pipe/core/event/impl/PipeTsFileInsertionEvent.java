--- conflicted
+++ resolved
@@ -19,11 +19,8 @@
 
 package org.apache.iotdb.db.pipe.core.event.impl;
 
-<<<<<<< HEAD
-=======
 import org.apache.iotdb.db.engine.storagegroup.TsFileProcessor;
 import org.apache.iotdb.db.engine.storagegroup.TsFileResource;
->>>>>>> d79ba919
 import org.apache.iotdb.db.pipe.core.event.EnrichedEvent;
 import org.apache.iotdb.db.pipe.resource.PipeResourceManager;
 import org.apache.iotdb.pipe.api.event.dml.insertion.TabletInsertionEvent;
@@ -42,13 +39,6 @@
   private File tsFile;
   private final AtomicBoolean isClosed;
 
-<<<<<<< HEAD
-public class PipeTsFileInsertionEvent implements TsFileInsertionEvent, EnrichedEvent {
-
-  private static final Logger LOGGER = LoggerFactory.getLogger(PipeTsFileInsertionEvent.class);
-
-  private File tsFile;
-=======
   public PipeTsFileInsertionEvent(TsFileResource resource) {
     tsFile = resource.getTsFile();
 
@@ -77,7 +67,6 @@
       }
     }
   }
->>>>>>> d79ba919
 
   public File getTsFile() {
     return tsFile;
