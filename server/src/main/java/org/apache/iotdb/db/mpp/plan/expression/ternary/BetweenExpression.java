--- conflicted
+++ resolved
@@ -21,11 +21,6 @@
 
 package org.apache.iotdb.db.mpp.plan.expression.ternary;
 
-<<<<<<< HEAD
-import org.apache.iotdb.db.mpp.execution.operator.process.codegen.CodegenVisitor;
-import org.apache.iotdb.db.mpp.plan.analyze.TypeProvider;
-=======
->>>>>>> 935f530c
 import org.apache.iotdb.db.mpp.plan.expression.Expression;
 import org.apache.iotdb.db.mpp.plan.expression.ExpressionType;
 import org.apache.iotdb.db.mpp.plan.expression.visitor.ExpressionVisitor;
@@ -68,39 +63,6 @@
   }
 
   @Override
-<<<<<<< HEAD
-  public TSDataType inferTypes(TypeProvider typeProvider) {
-    final String expressionString = toString();
-    if (!typeProvider.containsTypeInfoOf(expressionString)) {
-      checkInputExpressionDataType(
-          firstExpression.toString(),
-          firstExpression.inferTypes(typeProvider),
-          TSDataType.INT32,
-          TSDataType.INT64,
-          TSDataType.FLOAT,
-          TSDataType.DOUBLE);
-      checkInputExpressionDataType(
-          secondExpression.toString(),
-          secondExpression.inferTypes(typeProvider),
-          TSDataType.INT32,
-          TSDataType.INT64,
-          TSDataType.FLOAT,
-          TSDataType.DOUBLE);
-      checkInputExpressionDataType(
-          thirdExpression.toString(),
-          thirdExpression.inferTypes(typeProvider),
-          TSDataType.INT32,
-          TSDataType.INT64,
-          TSDataType.FLOAT,
-          TSDataType.DOUBLE);
-      typeProvider.setType(expressionString, TSDataType.BOOLEAN);
-    }
-    return TSDataType.BOOLEAN;
-  }
-
-  @Override
-=======
->>>>>>> 935f530c
   protected String getExpressionStringInternal() {
     return firstExpression + " BETWEEN " + secondExpression + " AND " + thirdExpression;
   }
@@ -121,17 +83,11 @@
     ReadWriteIOUtils.write(isNotBetween, stream);
   }
 
-  @Override
-<<<<<<< HEAD
-  public boolean codegenAccept(CodegenVisitor visitor) {
-    return visitor.betweenExpressionVisitor(this);
+  public Expression getExpression() {
+    return this;
   }
 
-  public Expression getExpression() {
-    return this;
-=======
   public <R, C> R accept(ExpressionVisitor<R, C> visitor, C context) {
     return visitor.visitBetweenExpression(this, context);
->>>>>>> 935f530c
   }
 }