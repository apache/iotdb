package org.apache.iotdb.db.query.workloadmanager;

import com.alibaba.fastjson.JSONArray;
import com.alibaba.fastjson.JSONObject;
import org.apache.iotdb.db.conf.IoTDBDescriptor;
import org.apache.iotdb.db.query.workloadmanager.queryrecord.*;

import java.io.*;
import java.util.ArrayList;
import java.util.List;
import java.util.concurrent.ExecutorService;
import java.util.concurrent.Executors;

import org.slf4j.Logger;
import org.slf4j.LoggerFactory;

public class WorkloadManager {
  List<QueryRecord> records = new ArrayList<>();
  private final Logger QUERY_RECORD_LOGGER = LoggerFactory.getLogger("QUERY_RECORD");
  private final int RECORDS_NUM_THRESHOLD = 300;
  private final ExecutorService flushExecutor = Executors.newFixedThreadPool(1);
  private static final Logger LOGGER = LoggerFactory.getLogger(WorkloadManager.class);

  private WorkloadManager() {
  }

  private static class WorkloadManagerHolder {
    private static final WorkloadManager INSTANCE = new WorkloadManager();
  }

  private class QueryRecordFlushTask implements Runnable {
    List<QueryRecord> records;
    Logger QUERY_RECORD_LOGGER;

    private QueryRecordFlushTask(List<QueryRecord> r, Logger l) {
      records = r;
      QUERY_RECORD_LOGGER = l;
    }

    @Override
    public void run() {
      for (QueryRecord record : records) {
        QUERY_RECORD_LOGGER.info(record.getSql());
      }
    }
  }

  public static WorkloadManager getInstance() {
    return WorkloadManagerHolder.INSTANCE;
  }

  public synchronized boolean readFromFile() {
    String filepath = IoTDBDescriptor.getInstance().getConfig().getSystemDir() + File.separator
            + "experiment" + File.separator + "query.json";
    File recordFile = new File(filepath);
    if (!recordFile.exists()) {
      LOGGER.error("Record file " + recordFile.getAbsolutePath() + " does not exist");
      return false;
    }
    LOGGER.info("Reading from " + recordFile.getAbsolutePath());
    try {
      byte[] buffer = new byte[(int) recordFile.length()];
      InputStream inputStream = new FileInputStream(recordFile);
      inputStream.read(buffer);
      String jsonText = new String(buffer);
      JSONArray recordArray = JSONArray.parseArray(jsonText);
      for (int i = 0; i < recordArray.size(); ++i) {
        JSONObject record = (JSONObject) recordArray.get(i);
        String recordType = (String) record.get("type");
        String deviceID = (String) record.get("device");
        JSONArray visitSensors = (JSONArray) record.get("sensors");
        JSONArray opsArray = (JSONArray) record.get("ops");
        List<String> measurements = new ArrayList<>();
        List<String> ops = new ArrayList<>();
        for (int j = 0; j < visitSensors.size(); ++j) {
          measurements.add((String) visitSensors.get(j));
          ops.add((String) opsArray.get(j));
        }
        if (recordType.equals("group by")) {
          long startTime = record.getLong("startTime");
<<<<<<< HEAD
          long endTime = record.getLong("endTime");
          long interval = record.getLong("interval");
          long slidingStep = record.getLong("slidingStep");
=======
          long endTime =  record.getLong("endTime");
          long interval = record.getLong("interval");
          long slidingStep =  record.getLong("slidingStep");
>>>>>>> 653a6d36
          records.add(new GroupByQueryRecord(deviceID, measurements, ops, startTime, endTime, interval, slidingStep));
        } else {
          records.add(new AggregationQueryRecord(deviceID, measurements, ops));
        }
      }
    } catch (Exception e) {
      e.printStackTrace();
    }
    return true;
  }

  public synchronized void addAggregationRecord(String device, List<String> sensors, List<String> ops) {
    // add aggregation record
    QueryRecord record = new AggregationQueryRecord(device, sensors, ops);
    this.addRecord(record);
  }

  public synchronized void addGroupByQueryRecord(String device, List<String> sensors, List<String> ops,
                                                 long startTime, long endTime, long interval, long slidingStep) {
    QueryRecord record = new GroupByQueryRecord(device, sensors, ops, startTime, endTime, interval, slidingStep);
    this.addRecord(record);
  }

  public synchronized void addRecord(QueryRecord record) {
    records.add(record);
    if (records.size() > RECORDS_NUM_THRESHOLD) {
      flushExecutor.execute(new QueryRecordFlushTask(records, QUERY_RECORD_LOGGER));
      this.records = new ArrayList<>();
    }
  }

  public synchronized List<QueryRecord> getRecord(String deviceID) {
    List<QueryRecord> recordForCurDevice = new ArrayList<>();
    for (QueryRecord record : records) {
      if (record.getDevice().equals(deviceID)) {
        recordForCurDevice.add(record);
      }
    }
    return recordForCurDevice;
  }

  public synchronized List<QueryRecord> getRecords() {
    return records;
  }
}<|MERGE_RESOLUTION|>--- conflicted
+++ resolved
@@ -78,15 +78,9 @@
         }
         if (recordType.equals("group by")) {
           long startTime = record.getLong("startTime");
-<<<<<<< HEAD
-          long endTime = record.getLong("endTime");
-          long interval = record.getLong("interval");
-          long slidingStep = record.getLong("slidingStep");
-=======
           long endTime =  record.getLong("endTime");
           long interval = record.getLong("interval");
           long slidingStep =  record.getLong("slidingStep");
->>>>>>> 653a6d36
           records.add(new GroupByQueryRecord(deviceID, measurements, ops, startTime, endTime, interval, slidingStep));
         } else {
           records.add(new AggregationQueryRecord(deviceID, measurements, ops));
