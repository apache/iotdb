--- conflicted
+++ resolved
@@ -141,13 +141,7 @@
    *     return 0.
    */
   public synchronized long tryCancel(ListenableFuture<Void> future) {
-<<<<<<< HEAD
     if (future == null || future.isDone()) {
-=======
-    Validate.notNull(future);
-    // If the future is not a MemoryReservationFuture, it must have been completed.
-    if (future.isDone()) {
->>>>>>> c8d7d814
       return 0L;
     }
     Validate.isTrue(
