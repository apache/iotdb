/*
 * Licensed to the Apache Software Foundation (ASF) under one
 * or more contributor license agreements.  See the NOTICE file
 * distributed with this work for additional information
 * regarding copyright ownership.  The ASF licenses this file
 * to you under the Apache License, Version 2.0 (the
 * "License"); you may not use this file except in compliance
 * with the License.  You may obtain a copy of the License at
 *
 *     http://www.apache.org/licenses/LICENSE-2.0
 *
 * Unless required by applicable law or agreed to in writing,
 * software distributed under the License is distributed on an
 * "AS IS" BASIS, WITHOUT WARRANTIES OR CONDITIONS OF ANY
 * KIND, either express or implied.  See the License for the
 * specific language governing permissions and limitations
 * under the License.
 */

package org.apache.iotdb.db.engine.trigger.service;

import org.apache.iotdb.commons.exception.StartupException;
import org.apache.iotdb.commons.service.IService;
import org.apache.iotdb.commons.service.ServiceType;
import org.apache.iotdb.commons.utils.TestOnly;
import org.apache.iotdb.db.conf.IoTDBConfig;
import org.apache.iotdb.db.conf.IoTDBDescriptor;
import org.apache.iotdb.db.engine.fileSystem.SystemFileFactory;
import org.apache.iotdb.db.engine.trigger.api.Trigger;
import org.apache.iotdb.db.engine.trigger.executor.TriggerExecutor;
import org.apache.iotdb.db.exception.TriggerExecutionException;
import org.apache.iotdb.db.exception.TriggerManagementException;
import org.apache.iotdb.db.exception.metadata.MetadataException;
import org.apache.iotdb.db.metadata.idtable.IDTable;
import org.apache.iotdb.db.metadata.idtable.IDTableManager;
import org.apache.iotdb.db.metadata.mnode.IMNode;
import org.apache.iotdb.db.metadata.mnode.IMeasurementMNode;
import org.apache.iotdb.db.metadata.path.PartialPath;
import org.apache.iotdb.db.qp.physical.PhysicalPlan;
import org.apache.iotdb.db.qp.physical.sys.CreateTriggerPlan;
import org.apache.iotdb.db.qp.physical.sys.DropTriggerPlan;
import org.apache.iotdb.db.qp.physical.sys.StartTriggerPlan;
import org.apache.iotdb.db.qp.physical.sys.StopTriggerPlan;
import org.apache.iotdb.db.query.dataset.ListDataSet;
import org.apache.iotdb.db.service.IoTDB;
import org.apache.iotdb.tsfile.file.metadata.enums.TSDataType;
import org.apache.iotdb.tsfile.fileSystem.FSFactoryProducer;
import org.apache.iotdb.tsfile.read.common.RowRecord;
import org.apache.iotdb.tsfile.read.query.dataset.QueryDataSet;
import org.apache.iotdb.tsfile.utils.Binary;

import org.apache.commons.io.FileUtils;
import org.slf4j.Logger;
import org.slf4j.LoggerFactory;

import java.io.File;
import java.io.IOException;
import java.util.Arrays;
import java.util.Collection;
import java.util.HashMap;
import java.util.Map;
import java.util.concurrent.ConcurrentHashMap;

import static org.apache.iotdb.commons.conf.IoTDBConstant.COLUMN_TRIGGER_ATTRIBUTES;
import static org.apache.iotdb.commons.conf.IoTDBConstant.COLUMN_TRIGGER_CLASS;
import static org.apache.iotdb.commons.conf.IoTDBConstant.COLUMN_TRIGGER_EVENT;
import static org.apache.iotdb.commons.conf.IoTDBConstant.COLUMN_TRIGGER_NAME;
import static org.apache.iotdb.commons.conf.IoTDBConstant.COLUMN_TRIGGER_PATH;
import static org.apache.iotdb.commons.conf.IoTDBConstant.COLUMN_TRIGGER_STATUS;
import static org.apache.iotdb.commons.conf.IoTDBConstant.COLUMN_TRIGGER_STATUS_STARTED;
import static org.apache.iotdb.commons.conf.IoTDBConstant.COLUMN_TRIGGER_STATUS_STOPPED;

public class TriggerRegistrationService implements IService {

  private static final Logger LOGGER = LoggerFactory.getLogger(TriggerRegistrationService.class);

  private static final IoTDBConfig CONFIG = IoTDBDescriptor.getInstance().getConfig();

  private static final String LOG_FILE_DIR =
      IoTDBDescriptor.getInstance().getConfig().getSystemDir()
          + File.separator
          + "trigger"
          + File.separator;
  private static final String LOG_FILE_NAME = LOG_FILE_DIR + "tlog.bin";
  private static final String TEMPORARY_LOG_FILE_NAME = LOG_FILE_NAME + ".tmp";

  private static final String LIB_ROOT = IoTDBDescriptor.getInstance().getConfig().getTriggerDir();

  private final ConcurrentHashMap<String, TriggerExecutor> executors;

  private TriggerLogWriter logWriter;

  private TriggerRegistrationService() {
    executors = new ConcurrentHashMap<>();
  }

  public synchronized void register(CreateTriggerPlan plan)
      throws TriggerManagementException, TriggerExecutionException {
    IMNode imNode = tryGetMNode(plan);
    checkIfRegistered(plan, imNode);
    tryAppendRegistrationLog(plan);
    doRegister(plan, imNode);
  }

  private void checkIfRegistered(CreateTriggerPlan plan, IMNode imNode)
      throws TriggerManagementException {
    TriggerExecutor executor = imNode.getTriggerExecutor();
    if (executor != null) {
      TriggerRegistrationInformation information = executor.getRegistrationInformation();
      throw new TriggerManagementException(
          String.format(
              "Failed to register trigger %s(%s), because a trigger %s(%s) has already been registered on the timeseries %s.",
              plan.getTriggerName(),
              plan.getClassName(),
              information.getTriggerName(),
              information.getClassName(),
              imNode.getFullPath()));
    }

    executor = executors.get(plan.getTriggerName());
    if (executor != null) {
      TriggerRegistrationInformation information = executor.getRegistrationInformation();
      throw new TriggerManagementException(
          information.getClassName().equals(plan.getClassName())
              ? String.format(
                  "Failed to register trigger %s(%s), because a trigger with the same trigger name and the class name has already been registered.",
                  plan.getTriggerName(), plan.getClassName())
              : String.format(
                  "Failed to register trigger %s(%s), because a trigger %s(%s) with the same trigger name but a different class name has already been registered.",
                  plan.getTriggerName(),
                  plan.getClassName(),
                  information.getTriggerName(),
                  information.getClassName()));
    }
  }

  private IMNode tryGetMNode(CreateTriggerPlan plan) throws TriggerManagementException {
    try {
<<<<<<< HEAD
      IMNode imNode = IoTDB.schemaProcessor.getNodeByPath(plan.getFullPath());
      if (imNode == null) {
        throw new TriggerManagementException(
            String.format("Path [%s] does not exist", plan.getFullPath().getFullPath()));
      }
      return imNode;
=======
      return IoTDB.schemaProcessor.getMeasurementMNodeForTrigger(plan.getFullPath());
>>>>>>> 93ee11b9
    } catch (MetadataException e) {
      throw new TriggerManagementException(e.getMessage(), e);
    }
  }

  private void tryAppendRegistrationLog(CreateTriggerPlan plan) throws TriggerManagementException {
    try {
      logWriter.write(plan);
    } catch (IOException e) {
      throw new TriggerManagementException(
          String.format(
              "Failed to append trigger management operation log when registering trigger %s(%s), because %s",
              plan.getTriggerName(), plan.getClassName(), e));
    }
  }

  private void doRegister(CreateTriggerPlan plan, IMNode measurementMNode)
      throws TriggerManagementException, TriggerExecutionException {
    TriggerRegistrationInformation information = new TriggerRegistrationInformation(plan);
    TriggerClassLoader classLoader =
        TriggerClassLoaderManager.getInstance().register(plan.getClassName());

    TriggerExecutor executor;
    try {
      executor = new TriggerExecutor(information, classLoader, measurementMNode);
      executor.onCreate();
    } catch (TriggerManagementException | TriggerExecutionException e) {
      TriggerClassLoaderManager.getInstance().deregister(plan.getClassName());
      throw e;
    }

    executors.put(plan.getTriggerName(), executor);
    measurementMNode.setTriggerExecutor(executor);

    // update id table
    if (CONFIG.isEnableIDTable()) {
      try {
        IDTable idTable =
            IDTableManager.getInstance().getIDTable(plan.getFullPath().getDevicePath());
        if (executor.getIMNode().isMeasurement()) {
          idTable.registerTrigger(plan.getFullPath(), (IMeasurementMNode) measurementMNode);
        }
      } catch (MetadataException e) {
        throw new TriggerManagementException(e.getMessage(), e);
      }
    }
  }

  public synchronized void deregister(DropTriggerPlan plan) throws TriggerManagementException {
    getTriggerExecutorWithExistenceCheck(plan.getTriggerName());
    tryAppendDeregistrationLog(plan);
    doDeregister(plan);
  }

  private TriggerExecutor getTriggerExecutorWithExistenceCheck(String triggerName)
      throws TriggerManagementException {
    TriggerExecutor executor = executors.get(triggerName);

    if (executor == null) {
      throw new TriggerManagementException(
          String.format("Trigger %s does not exist.", triggerName));
    }

    return executor;
  }

  private void tryAppendDeregistrationLog(DropTriggerPlan plan) throws TriggerManagementException {
    try {
      logWriter.write(plan);
    } catch (IOException e) {
      throw new TriggerManagementException(
          String.format(
              "Failed to drop trigger %s because the operation plan was failed to log: %s",
              plan.getTriggerName(), e));
    }
  }

  private void doDeregister(DropTriggerPlan plan) throws TriggerManagementException {
    TriggerExecutor executor = executors.remove(plan.getTriggerName());
<<<<<<< HEAD
    executor.getIMNode().setTriggerExecutor(null);
=======
    IMeasurementMNode measurementMNode = executor.getMeasurementMNode();
    try {
      measurementMNode.setTriggerExecutor(null);
      IoTDB.schemaProcessor.releaseMeasurementMNodeAfterDropTrigger(executor.getMeasurementMNode());
    } catch (MetadataException e) {
      throw new TriggerManagementException(e.getMessage(), e);
    }
>>>>>>> 93ee11b9

    try {
      executor.onDrop();
    } catch (TriggerExecutionException e) {
      LOGGER.warn(e.getMessage(), e);
    }

    TriggerClassLoaderManager.getInstance()
        .deregister(executor.getRegistrationInformation().getClassName());

    // update id table
    if (CONFIG.isEnableIDTable()) {
      try {
        PartialPath fullPath = executor.getIMNode().getPartialPath();
        IDTable idTable = IDTableManager.getInstance().getIDTable(fullPath.getDevicePath());
        if (executor.getIMNode().isMeasurement()) {
          idTable.deregisterTrigger(fullPath, (IMeasurementMNode) executor.getIMNode());
        }
      } catch (MetadataException e) {
        throw new TriggerManagementException(e.getMessage(), e);
      }
    }
  }

  public void activate(StartTriggerPlan plan)
      throws TriggerManagementException, TriggerExecutionException {
    TriggerExecutor executor = getTriggerExecutorWithExistenceCheck(plan.getTriggerName());

    if (!executor.getRegistrationInformation().isStopped()) {
      throw new TriggerManagementException(
          String.format("Trigger %s has already been started.", plan.getTriggerName()));
    }

    try {
      logWriter.write(plan);
    } catch (IOException e) {
      throw new TriggerManagementException(
          String.format(
              "Failed to append trigger management operation log when starting trigger %s, because %s",
              plan.getTriggerName(), e));
    }

    executor.onStart();
  }

  public void inactivate(StopTriggerPlan plan) throws TriggerManagementException {
    TriggerExecutor executor = getTriggerExecutorWithExistenceCheck(plan.getTriggerName());

    if (executor.getRegistrationInformation().isStopped()) {
      throw new TriggerManagementException(
          String.format("Trigger %s has already been stopped.", plan.getTriggerName()));
    }

    try {
      logWriter.write(plan);
    } catch (IOException e) {
      throw new TriggerManagementException(
          String.format(
              "Failed to append trigger management operation log when stopping trigger %s, because %s",
              plan.getTriggerName(), e));
    }

    try {
      executor.onStop();
    } catch (TriggerExecutionException e) {
      LOGGER.warn(
          "Failed to stop the executor of trigger {}({})",
          executor.getRegistrationInformation().getTriggerName(),
          executor.getRegistrationInformation().getClassName(),
          e);
    }
  }

  public QueryDataSet show() {
    ListDataSet dataSet =
        new ListDataSet(
            Arrays.asList(
                new PartialPath(COLUMN_TRIGGER_NAME, false),
                new PartialPath(COLUMN_TRIGGER_STATUS, false),
                new PartialPath(COLUMN_TRIGGER_EVENT, false),
                new PartialPath(COLUMN_TRIGGER_PATH, false),
                new PartialPath(COLUMN_TRIGGER_CLASS, false),
                new PartialPath(COLUMN_TRIGGER_ATTRIBUTES, false)),
            Arrays.asList(
                TSDataType.TEXT,
                TSDataType.TEXT,
                TSDataType.TEXT,
                TSDataType.TEXT,
                TSDataType.TEXT,
                TSDataType.TEXT));
    putTriggerRecords(dataSet);
    return dataSet;
  }

  private void putTriggerRecords(ListDataSet dataSet) {
    for (TriggerExecutor executor : executors.values().toArray(new TriggerExecutor[0])) {
      TriggerRegistrationInformation information = executor.getRegistrationInformation();

      RowRecord rowRecord = new RowRecord(0); // ignore timestamp
      rowRecord.addField(Binary.valueOf(information.getTriggerName()), TSDataType.TEXT);
      rowRecord.addField(
          Binary.valueOf(
              information.isStopped()
                  ? COLUMN_TRIGGER_STATUS_STOPPED
                  : COLUMN_TRIGGER_STATUS_STARTED),
          TSDataType.TEXT);
      rowRecord.addField(Binary.valueOf(information.getEvent().toString()), TSDataType.TEXT);
      rowRecord.addField(Binary.valueOf(information.getFullPath().getFullPath()), TSDataType.TEXT);
      rowRecord.addField(Binary.valueOf(information.getClassName()), TSDataType.TEXT);
      rowRecord.addField(Binary.valueOf(information.getAttributes().toString()), TSDataType.TEXT);
      dataSet.putRecord(rowRecord);
    }
  }

  @Override
  public void start() throws StartupException {
    try {
      makeDirIfNecessary(LIB_ROOT);
      makeDirIfNecessary(LOG_FILE_DIR);
      doRecovery();
      logWriter = new TriggerLogWriter(LOG_FILE_NAME);
    } catch (Exception e) {
      throw new StartupException(e);
    }
  }

  private static void makeDirIfNecessary(String dir) throws IOException {
    File file = SystemFileFactory.INSTANCE.getFile(dir);
    if (file.exists() && file.isDirectory()) {
      return;
    }
    FileUtils.forceMkdir(file);
  }

  private void doRecovery() throws IOException, TriggerManagementException {
    File temporaryLogFile = SystemFileFactory.INSTANCE.getFile(TEMPORARY_LOG_FILE_NAME);
    File logFile = SystemFileFactory.INSTANCE.getFile(LOG_FILE_NAME);

    if (temporaryLogFile.exists()) {
      if (logFile.exists()) {
        doRecoveryFromLogFile(logFile);
        FileUtils.deleteQuietly(temporaryLogFile);
      } else {
        doRecoveryFromLogFile(temporaryLogFile);
        FSFactoryProducer.getFSFactory().moveFile(temporaryLogFile, logFile);
      }
    } else if (logFile.exists()) {
      doRecoveryFromLogFile(logFile);
    }
  }

  private void doRecoveryFromLogFile(File logFile) throws IOException, TriggerManagementException {
    for (CreateTriggerPlan createTriggerPlan : recoverCreateTriggerPlans(logFile)) {
      try {
        doRegister(createTriggerPlan, tryGetMNode(createTriggerPlan));
        if (createTriggerPlan.isStopped()) {
          executors.get(createTriggerPlan.getTriggerName()).onStop();
        }
      } catch (TriggerExecutionException | TriggerManagementException e) {
        LOGGER.error(
            "Failed to register the trigger {}({}) during recovering.",
            createTriggerPlan.getTriggerName(),
            createTriggerPlan.getClassName());
      }
    }
  }

  private Collection<CreateTriggerPlan> recoverCreateTriggerPlans(File logFile)
      throws IOException, TriggerManagementException {
    Map<String, CreateTriggerPlan> recoveredCreateTriggerPlans = new HashMap<>();

    try (TriggerLogReader reader = new TriggerLogReader(logFile)) {
      while (reader.hasNext()) {
        PhysicalPlan plan = reader.next();
        CreateTriggerPlan createTriggerPlan;
        switch (plan.getOperatorType()) {
          case CREATE_TRIGGER:
            recoveredCreateTriggerPlans.put(
                ((CreateTriggerPlan) plan).getTriggerName(), (CreateTriggerPlan) plan);
            break;
          case DROP_TRIGGER:
            recoveredCreateTriggerPlans.remove(((DropTriggerPlan) plan).getTriggerName());
            break;
          case START_TRIGGER:
            createTriggerPlan =
                recoveredCreateTriggerPlans.get(((StartTriggerPlan) plan).getTriggerName());
            if (createTriggerPlan != null) {
              createTriggerPlan.markAsStarted();
            }
            break;
          case STOP_TRIGGER:
            createTriggerPlan =
                recoveredCreateTriggerPlans.get(((StopTriggerPlan) plan).getTriggerName());
            if (createTriggerPlan != null) {
              createTriggerPlan.markAsStopped();
            }
            break;
          default:
            throw new TriggerManagementException(
                "Unrecognized trigger management operation plan is recovered.");
        }
      }
    }

    return recoveredCreateTriggerPlans.values();
  }

  @Override
  public void stop() {
    try {
      writeTemporaryLogFile();

      logWriter.close();
      logWriter.deleteLogFile();

      File temporaryLogFile = SystemFileFactory.INSTANCE.getFile(TEMPORARY_LOG_FILE_NAME);
      File logFile = SystemFileFactory.INSTANCE.getFile(LOG_FILE_NAME);
      FSFactoryProducer.getFSFactory().moveFile(temporaryLogFile, logFile);
    } catch (IOException ignored) {
      // ignored
    }
  }

  private void writeTemporaryLogFile() throws IOException {
    try (TriggerLogWriter temporaryLogWriter = new TriggerLogWriter(TEMPORARY_LOG_FILE_NAME)) {
      for (TriggerExecutor executor : executors.values()) {
        TriggerRegistrationInformation information = executor.getRegistrationInformation();
        temporaryLogWriter.write(information.convertToCreateTriggerPlan());
        if (information.isStopped()) {
          temporaryLogWriter.write(new StopTriggerPlan(information.getTriggerName()));
        }
      }
    }
  }

  @TestOnly
  public void deregisterAll() throws TriggerManagementException {
    for (TriggerExecutor executor : executors.values()) {
      deregister(new DropTriggerPlan(executor.getRegistrationInformation().getTriggerName()));
    }
  }

  @TestOnly
  public Trigger getTriggerInstance(String triggerName) throws TriggerManagementException {
    return getTriggerExecutorWithExistenceCheck(triggerName).getTrigger();
  }

  @TestOnly
  public TriggerRegistrationInformation getRegistrationInformation(String triggerName)
      throws TriggerManagementException {
    return getTriggerExecutorWithExistenceCheck(triggerName).getRegistrationInformation();
  }

  @Override
  public ServiceType getID() {
    return ServiceType.TRIGGER_REGISTRATION_SERVICE;
  }

  public int executorSize() {
    return executors.size();
  }

  public static TriggerRegistrationService getInstance() {
    return TriggerRegistrationService.TriggerRegistrationServiceHelper.INSTANCE;
  }

  private static class TriggerRegistrationServiceHelper {

    private static final TriggerRegistrationService INSTANCE = new TriggerRegistrationService();

    private TriggerRegistrationServiceHelper() {}
  }
}<|MERGE_RESOLUTION|>--- conflicted
+++ resolved
@@ -136,16 +136,12 @@
 
   private IMNode tryGetMNode(CreateTriggerPlan plan) throws TriggerManagementException {
     try {
-<<<<<<< HEAD
-      IMNode imNode = IoTDB.schemaProcessor.getNodeByPath(plan.getFullPath());
+      IMNode imNode = IoTDB.schemaProcessor.getMNodeForTrigger(plan.getFullPath());
       if (imNode == null) {
         throw new TriggerManagementException(
             String.format("Path [%s] does not exist", plan.getFullPath().getFullPath()));
       }
       return imNode;
-=======
-      return IoTDB.schemaProcessor.getMeasurementMNodeForTrigger(plan.getFullPath());
->>>>>>> 93ee11b9
     } catch (MetadataException e) {
       throw new TriggerManagementException(e.getMessage(), e);
     }
@@ -225,17 +221,14 @@
 
   private void doDeregister(DropTriggerPlan plan) throws TriggerManagementException {
     TriggerExecutor executor = executors.remove(plan.getTriggerName());
-<<<<<<< HEAD
-    executor.getIMNode().setTriggerExecutor(null);
-=======
-    IMeasurementMNode measurementMNode = executor.getMeasurementMNode();
-    try {
-      measurementMNode.setTriggerExecutor(null);
-      IoTDB.schemaProcessor.releaseMeasurementMNodeAfterDropTrigger(executor.getMeasurementMNode());
+
+    IMNode imNode = executor.getIMNode();
+    try {
+      imNode.setTriggerExecutor(null);
+      IoTDB.schemaProcessor.releaseMNodeAfterDropTrigger(imNode);
     } catch (MetadataException e) {
       throw new TriggerManagementException(e.getMessage(), e);
     }
->>>>>>> 93ee11b9
 
     try {
       executor.onDrop();
