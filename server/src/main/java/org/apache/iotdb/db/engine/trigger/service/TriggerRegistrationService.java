--- conflicted
+++ resolved
@@ -136,16 +136,16 @@
 
   private IMNode tryGetMNode(CreateTriggerPlan plan) throws TriggerManagementException {
     try {
-<<<<<<< HEAD
-      return IoTDB.schemaProcessor.getMeasurementMNodeForTrigger(plan.getFullPath());
-=======
+// <<<<<<< master
+//       return IoTDB.schemaProcessor.getMeasurementMNodeForTrigger(plan.getFullPath());
+
       IMNode imNode = IoTDB.schemaProcessor.getNodeByPath(plan.getFullPath());
       if (imNode == null) {
         throw new TriggerManagementException(
             String.format("Path [%s] does not exist", plan.getFullPath().getFullPath()));
       }
       return imNode;
->>>>>>> 09cb7cec
+
     } catch (MetadataException e) {
       throw new TriggerManagementException(e.getMessage(), e);
     }
@@ -225,17 +225,17 @@
 
   private void doDeregister(DropTriggerPlan plan) throws TriggerManagementException {
     TriggerExecutor executor = executors.remove(plan.getTriggerName());
-<<<<<<< HEAD
-    IMeasurementMNode measurementMNode = executor.getMeasurementMNode();
-    try {
-      measurementMNode.setTriggerExecutor(null);
-      IoTDB.schemaProcessor.releaseMeasurementMNodeAfterDropTrigger(executor.getMeasurementMNode());
-    } catch (MetadataException e) {
-      throw new TriggerManagementException(e.getMessage(), e);
-    }
-=======
+// <<<<<<< master
+// //     IMeasurementMNode measurementMNode = executor.getMeasurementMNode();
+//     try {
+//       measurementMNode.setTriggerExecutor(null);
+//       IoTDB.schemaProcessor.releaseMeasurementMNodeAfterDropTrigger(executor.getMeasurementMNode());
+//     } catch (MetadataException e) {
+//       throw new TriggerManagementException(e.getMessage(), e);
+//     }
+// =======
     executor.getIMNode().setTriggerExecutor(null);
->>>>>>> 09cb7cec
+// >>>>>>> trigger_fullpath
 
     try {
       executor.onDrop();
