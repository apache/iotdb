/*
 * Licensed to the Apache Software Foundation (ASF) under one
 * or more contributor license agreements.  See the NOTICE file
 * distributed with this work for additional information
 * regarding copyright ownership.  The ASF licenses this file
 * to you under the Apache License, Version 2.0 (the
 * "License"); you may not use this file except in compliance
 * with the License.  You may obtain a copy of the License at
 *
 *     http://www.apache.org/licenses/LICENSE-2.0
 *
 * Unless required by applicable law or agreed to in writing,
 * software distributed under the License is distributed on an
 * "AS IS" BASIS, WITHOUT WARRANTIES OR CONDITIONS OF ANY
 * KIND, either express or implied.  See the License for the
 * specific language governing permissions and limitations
 * under the License.
 */

package org.apache.iotdb.db.engine.trigger.service;

import org.apache.iotdb.commons.exception.StartupException;
import org.apache.iotdb.commons.service.IService;
import org.apache.iotdb.commons.service.ServiceType;
import org.apache.iotdb.commons.utils.TestOnly;
import org.apache.iotdb.db.conf.IoTDBConfig;
import org.apache.iotdb.db.conf.IoTDBDescriptor;
import org.apache.iotdb.db.engine.fileSystem.SystemFileFactory;
import org.apache.iotdb.db.engine.trigger.api.Trigger;
import org.apache.iotdb.db.engine.trigger.executor.TriggerExecutor;
import org.apache.iotdb.db.exception.TriggerExecutionException;
import org.apache.iotdb.db.exception.TriggerManagementException;
import org.apache.iotdb.db.exception.metadata.MetadataException;
import org.apache.iotdb.db.metadata.idtable.IDTable;
import org.apache.iotdb.db.metadata.idtable.IDTableManager;
import org.apache.iotdb.db.metadata.mnode.IMeasurementMNode;
import org.apache.iotdb.db.metadata.path.PartialPath;
import org.apache.iotdb.db.qp.physical.PhysicalPlan;
import org.apache.iotdb.db.qp.physical.sys.CreateTriggerPlan;
import org.apache.iotdb.db.qp.physical.sys.DropTriggerPlan;
import org.apache.iotdb.db.qp.physical.sys.StartTriggerPlan;
import org.apache.iotdb.db.qp.physical.sys.StopTriggerPlan;
import org.apache.iotdb.db.query.dataset.ListDataSet;
import org.apache.iotdb.db.service.IoTDB;
import org.apache.iotdb.tsfile.file.metadata.enums.TSDataType;
import org.apache.iotdb.tsfile.fileSystem.FSFactoryProducer;
import org.apache.iotdb.tsfile.read.common.RowRecord;
import org.apache.iotdb.tsfile.read.query.dataset.QueryDataSet;
import org.apache.iotdb.tsfile.utils.Binary;

import org.apache.commons.io.FileUtils;
import org.slf4j.Logger;
import org.slf4j.LoggerFactory;

import java.io.File;
import java.io.IOException;
import java.util.Arrays;
import java.util.Collection;
import java.util.HashMap;
import java.util.Map;
import java.util.concurrent.ConcurrentHashMap;

import static org.apache.iotdb.commons.conf.IoTDBConstant.COLUMN_TRIGGER_ATTRIBUTES;
import static org.apache.iotdb.commons.conf.IoTDBConstant.COLUMN_TRIGGER_CLASS;
import static org.apache.iotdb.commons.conf.IoTDBConstant.COLUMN_TRIGGER_EVENT;
import static org.apache.iotdb.commons.conf.IoTDBConstant.COLUMN_TRIGGER_NAME;
import static org.apache.iotdb.commons.conf.IoTDBConstant.COLUMN_TRIGGER_PATH;
import static org.apache.iotdb.commons.conf.IoTDBConstant.COLUMN_TRIGGER_STATUS;
import static org.apache.iotdb.commons.conf.IoTDBConstant.COLUMN_TRIGGER_STATUS_STARTED;
import static org.apache.iotdb.commons.conf.IoTDBConstant.COLUMN_TRIGGER_STATUS_STOPPED;

public class TriggerRegistrationService implements IService {

  private static final Logger LOGGER = LoggerFactory.getLogger(TriggerRegistrationService.class);

  private static final IoTDBConfig CONFIG = IoTDBDescriptor.getInstance().getConfig();

  private static final String LOG_FILE_DIR =
      IoTDBDescriptor.getInstance().getConfig().getSystemDir()
          + File.separator
          + "trigger"
          + File.separator;
  private static final String LOG_FILE_NAME = LOG_FILE_DIR + "tlog.bin";
  private static final String TEMPORARY_LOG_FILE_NAME = LOG_FILE_NAME + ".tmp";

  private static final String LIB_ROOT = IoTDBDescriptor.getInstance().getConfig().getTriggerDir();

  private final ConcurrentHashMap<String, TriggerExecutor> executors;

  private TriggerLogWriter logWriter;

  private TriggerRegistrationService() {
    executors = new ConcurrentHashMap<>();
  }

  public synchronized void register(CreateTriggerPlan plan)
      throws TriggerManagementException, TriggerExecutionException {
    IMeasurementMNode measurementMNode = tryGetMeasurementMNode(plan);
    checkIfRegistered(plan, measurementMNode);
    tryAppendRegistrationLog(plan);
    doRegister(plan, measurementMNode);
  }

  private void checkIfRegistered(CreateTriggerPlan plan, IMeasurementMNode measurementMNode)
      throws TriggerManagementException {
    TriggerExecutor executor = measurementMNode.getTriggerExecutor();
    if (executor != null) {
      TriggerRegistrationInformation information = executor.getRegistrationInformation();
      throw new TriggerManagementException(
          String.format(
              "Failed to register trigger %s(%s), because a trigger %s(%s) has already been registered on the timeseries %s.",
              plan.getTriggerName(),
              plan.getClassName(),
              information.getTriggerName(),
              information.getClassName(),
              measurementMNode.getFullPath()));
    }

    executor = executors.get(plan.getTriggerName());
    if (executor != null) {
      TriggerRegistrationInformation information = executor.getRegistrationInformation();
      throw new TriggerManagementException(
          information.getClassName().equals(plan.getClassName())
              ? String.format(
                  "Failed to register trigger %s(%s), because a trigger with the same trigger name and the class name has already been registered.",
                  plan.getTriggerName(), plan.getClassName())
              : String.format(
                  "Failed to register trigger %s(%s), because a trigger %s(%s) with the same trigger name but a different class name has already been registered.",
                  plan.getTriggerName(),
                  plan.getClassName(),
                  information.getTriggerName(),
                  information.getClassName()));
    }
  }

  private IMeasurementMNode tryGetMeasurementMNode(CreateTriggerPlan plan)
      throws TriggerManagementException {
    try {
<<<<<<< HEAD
      return IoTDB.metaManager.getPinnedMeasurementMNode(plan.getFullPath());
=======
      return IoTDB.schemaEngine.getMeasurementMNode(plan.getFullPath());
>>>>>>> d8fd5b35
    } catch (MetadataException e) {
      throw new TriggerManagementException(e.getMessage(), e);
    }
  }

  private void tryAppendRegistrationLog(CreateTriggerPlan plan) throws TriggerManagementException {
    try {
      logWriter.write(plan);
    } catch (IOException e) {
      throw new TriggerManagementException(
          String.format(
              "Failed to append trigger management operation log when registering trigger %s(%s), because %s",
              plan.getTriggerName(), plan.getClassName(), e));
    }
  }

  private void doRegister(CreateTriggerPlan plan, IMeasurementMNode measurementMNode)
      throws TriggerManagementException, TriggerExecutionException {
    TriggerRegistrationInformation information = new TriggerRegistrationInformation(plan);
    TriggerClassLoader classLoader =
        TriggerClassLoaderManager.getInstance().register(plan.getClassName());

    TriggerExecutor executor;
    try {
      executor = new TriggerExecutor(information, classLoader, measurementMNode);
      executor.onCreate();
    } catch (TriggerManagementException | TriggerExecutionException e) {
      TriggerClassLoaderManager.getInstance().deregister(plan.getClassName());
      throw e;
    }

    executors.put(plan.getTriggerName(), executor);
    measurementMNode.setTriggerExecutor(executor);

    // update id table
    if (CONFIG.isEnableIDTable()) {
      try {
        IDTable idTable =
            IDTableManager.getInstance().getIDTable(plan.getFullPath().getDevicePath());
        idTable.registerTrigger(plan.getFullPath(), measurementMNode);
      } catch (MetadataException e) {
        throw new TriggerManagementException(e.getMessage(), e);
      }
    }
  }

  public synchronized void deregister(DropTriggerPlan plan) throws TriggerManagementException {
    getTriggerExecutorWithExistenceCheck(plan.getTriggerName());
    tryAppendDeregistrationLog(plan);
    doDeregister(plan);
  }

  private TriggerExecutor getTriggerExecutorWithExistenceCheck(String triggerName)
      throws TriggerManagementException {
    TriggerExecutor executor = executors.get(triggerName);

    if (executor == null) {
      throw new TriggerManagementException(
          String.format("Trigger %s does not exist.", triggerName));
    }

    return executor;
  }

  private void tryAppendDeregistrationLog(DropTriggerPlan plan) throws TriggerManagementException {
    try {
      logWriter.write(plan);
    } catch (IOException e) {
      throw new TriggerManagementException(
          String.format(
              "Failed to drop trigger %s because the operation plan was failed to log: %s",
              plan.getTriggerName(), e));
    }
  }

  private void doDeregister(DropTriggerPlan plan) throws TriggerManagementException {
    TriggerExecutor executor = executors.remove(plan.getTriggerName());
    executor.getMeasurementMNode().setTriggerExecutor(null);

    try {
      executor.onDrop();
    } catch (TriggerExecutionException e) {
      LOGGER.warn(e.getMessage(), e);
    }

    TriggerClassLoaderManager.getInstance()
        .deregister(executor.getRegistrationInformation().getClassName());

    // update id table
    if (CONFIG.isEnableIDTable()) {
      try {
        PartialPath fullPath = executor.getMeasurementMNode().getPartialPath();
        IDTable idTable = IDTableManager.getInstance().getIDTable(fullPath.getDevicePath());
        idTable.deregisterTrigger(fullPath, executor.getMeasurementMNode());
      } catch (MetadataException e) {
        throw new TriggerManagementException(e.getMessage(), e);
      }
    }
  }

  public void activate(StartTriggerPlan plan)
      throws TriggerManagementException, TriggerExecutionException {
    TriggerExecutor executor = getTriggerExecutorWithExistenceCheck(plan.getTriggerName());

    if (!executor.getRegistrationInformation().isStopped()) {
      throw new TriggerManagementException(
          String.format("Trigger %s has already been started.", plan.getTriggerName()));
    }

    try {
      logWriter.write(plan);
    } catch (IOException e) {
      throw new TriggerManagementException(
          String.format(
              "Failed to append trigger management operation log when starting trigger %s, because %s",
              plan.getTriggerName(), e));
    }

    executor.onStart();
  }

  public void inactivate(StopTriggerPlan plan) throws TriggerManagementException {
    TriggerExecutor executor = getTriggerExecutorWithExistenceCheck(plan.getTriggerName());

    if (executor.getRegistrationInformation().isStopped()) {
      throw new TriggerManagementException(
          String.format("Trigger %s has already been stopped.", plan.getTriggerName()));
    }

    try {
      logWriter.write(plan);
    } catch (IOException e) {
      throw new TriggerManagementException(
          String.format(
              "Failed to append trigger management operation log when stopping trigger %s, because %s",
              plan.getTriggerName(), e));
    }

    try {
      executor.onStop();
    } catch (TriggerExecutionException e) {
      LOGGER.warn(
          "Failed to stop the executor of trigger {}({})",
          executor.getRegistrationInformation().getTriggerName(),
          executor.getRegistrationInformation().getClassName(),
          e);
    }
  }

  public QueryDataSet show() {
    ListDataSet dataSet =
        new ListDataSet(
            Arrays.asList(
                new PartialPath(COLUMN_TRIGGER_NAME, false),
                new PartialPath(COLUMN_TRIGGER_STATUS, false),
                new PartialPath(COLUMN_TRIGGER_EVENT, false),
                new PartialPath(COLUMN_TRIGGER_PATH, false),
                new PartialPath(COLUMN_TRIGGER_CLASS, false),
                new PartialPath(COLUMN_TRIGGER_ATTRIBUTES, false)),
            Arrays.asList(
                TSDataType.TEXT,
                TSDataType.TEXT,
                TSDataType.TEXT,
                TSDataType.TEXT,
                TSDataType.TEXT,
                TSDataType.TEXT));
    putTriggerRecords(dataSet);
    return dataSet;
  }

  private void putTriggerRecords(ListDataSet dataSet) {
    for (TriggerExecutor executor : executors.values().toArray(new TriggerExecutor[0])) {
      TriggerRegistrationInformation information = executor.getRegistrationInformation();

      RowRecord rowRecord = new RowRecord(0); // ignore timestamp
      rowRecord.addField(Binary.valueOf(information.getTriggerName()), TSDataType.TEXT);
      rowRecord.addField(
          Binary.valueOf(
              information.isStopped()
                  ? COLUMN_TRIGGER_STATUS_STOPPED
                  : COLUMN_TRIGGER_STATUS_STARTED),
          TSDataType.TEXT);
      rowRecord.addField(Binary.valueOf(information.getEvent().toString()), TSDataType.TEXT);
      rowRecord.addField(Binary.valueOf(information.getFullPath().getFullPath()), TSDataType.TEXT);
      rowRecord.addField(Binary.valueOf(information.getClassName()), TSDataType.TEXT);
      rowRecord.addField(Binary.valueOf(information.getAttributes().toString()), TSDataType.TEXT);
      dataSet.putRecord(rowRecord);
    }
  }

  @Override
  public void start() throws StartupException {
    try {
      makeDirIfNecessary(LIB_ROOT);
      makeDirIfNecessary(LOG_FILE_DIR);
      doRecovery();
      logWriter = new TriggerLogWriter(LOG_FILE_NAME);
    } catch (Exception e) {
      throw new StartupException(e);
    }
  }

  private static void makeDirIfNecessary(String dir) throws IOException {
    File file = SystemFileFactory.INSTANCE.getFile(dir);
    if (file.exists() && file.isDirectory()) {
      return;
    }
    FileUtils.forceMkdir(file);
  }

  private void doRecovery() throws IOException, TriggerManagementException {
    File temporaryLogFile = SystemFileFactory.INSTANCE.getFile(TEMPORARY_LOG_FILE_NAME);
    File logFile = SystemFileFactory.INSTANCE.getFile(LOG_FILE_NAME);

    if (temporaryLogFile.exists()) {
      if (logFile.exists()) {
        doRecoveryFromLogFile(logFile);
        FileUtils.deleteQuietly(temporaryLogFile);
      } else {
        doRecoveryFromLogFile(temporaryLogFile);
        FSFactoryProducer.getFSFactory().moveFile(temporaryLogFile, logFile);
      }
    } else if (logFile.exists()) {
      doRecoveryFromLogFile(logFile);
    }
  }

  private void doRecoveryFromLogFile(File logFile) throws IOException, TriggerManagementException {
    for (CreateTriggerPlan createTriggerPlan : recoverCreateTriggerPlans(logFile)) {
      try {
        doRegister(createTriggerPlan, tryGetMeasurementMNode(createTriggerPlan));
        if (createTriggerPlan.isStopped()) {
          executors.get(createTriggerPlan.getTriggerName()).onStop();
        }
      } catch (TriggerExecutionException | TriggerManagementException e) {
        LOGGER.error(
            "Failed to register the trigger {}({}) during recovering.",
            createTriggerPlan.getTriggerName(),
            createTriggerPlan.getClassName());
      }
    }
  }

  private Collection<CreateTriggerPlan> recoverCreateTriggerPlans(File logFile)
      throws IOException, TriggerManagementException {
    Map<String, CreateTriggerPlan> recoveredCreateTriggerPlans = new HashMap<>();

    try (TriggerLogReader reader = new TriggerLogReader(logFile)) {
      while (reader.hasNext()) {
        PhysicalPlan plan = reader.next();
        CreateTriggerPlan createTriggerPlan;
        switch (plan.getOperatorType()) {
          case CREATE_TRIGGER:
            recoveredCreateTriggerPlans.put(
                ((CreateTriggerPlan) plan).getTriggerName(), (CreateTriggerPlan) plan);
            break;
          case DROP_TRIGGER:
            recoveredCreateTriggerPlans.remove(((DropTriggerPlan) plan).getTriggerName());
            break;
          case START_TRIGGER:
            createTriggerPlan =
                recoveredCreateTriggerPlans.get(((StartTriggerPlan) plan).getTriggerName());
            if (createTriggerPlan != null) {
              createTriggerPlan.markAsStarted();
            }
            break;
          case STOP_TRIGGER:
            createTriggerPlan =
                recoveredCreateTriggerPlans.get(((StopTriggerPlan) plan).getTriggerName());
            if (createTriggerPlan != null) {
              createTriggerPlan.markAsStopped();
            }
            break;
          default:
            throw new TriggerManagementException(
                "Unrecognized trigger management operation plan is recovered.");
        }
      }
    }

    return recoveredCreateTriggerPlans.values();
  }

  @Override
  public void stop() {
    try {
      writeTemporaryLogFile();

      logWriter.close();
      logWriter.deleteLogFile();

      File temporaryLogFile = SystemFileFactory.INSTANCE.getFile(TEMPORARY_LOG_FILE_NAME);
      File logFile = SystemFileFactory.INSTANCE.getFile(LOG_FILE_NAME);
      FSFactoryProducer.getFSFactory().moveFile(temporaryLogFile, logFile);
    } catch (IOException ignored) {
      // ignored
    }
  }

  private void writeTemporaryLogFile() throws IOException {
    try (TriggerLogWriter temporaryLogWriter = new TriggerLogWriter(TEMPORARY_LOG_FILE_NAME)) {
      for (TriggerExecutor executor : executors.values()) {
        TriggerRegistrationInformation information = executor.getRegistrationInformation();
        temporaryLogWriter.write(information.convertToCreateTriggerPlan());
        if (information.isStopped()) {
          temporaryLogWriter.write(new StopTriggerPlan(information.getTriggerName()));
        }
      }
    }
  }

  @TestOnly
  public void deregisterAll() throws TriggerManagementException {
    for (TriggerExecutor executor : executors.values()) {
      deregister(new DropTriggerPlan(executor.getRegistrationInformation().getTriggerName()));
    }
  }

  @TestOnly
  public Trigger getTriggerInstance(String triggerName) throws TriggerManagementException {
    return getTriggerExecutorWithExistenceCheck(triggerName).getTrigger();
  }

  @TestOnly
  public TriggerRegistrationInformation getRegistrationInformation(String triggerName)
      throws TriggerManagementException {
    return getTriggerExecutorWithExistenceCheck(triggerName).getRegistrationInformation();
  }

  @Override
  public ServiceType getID() {
    return ServiceType.TRIGGER_REGISTRATION_SERVICE;
  }

  public static TriggerRegistrationService getInstance() {
    return TriggerRegistrationService.TriggerRegistrationServiceHelper.INSTANCE;
  }

  private static class TriggerRegistrationServiceHelper {

    private static final TriggerRegistrationService INSTANCE = new TriggerRegistrationService();

    private TriggerRegistrationServiceHelper() {}
  }
}<|MERGE_RESOLUTION|>--- conflicted
+++ resolved
@@ -136,11 +136,8 @@
   private IMeasurementMNode tryGetMeasurementMNode(CreateTriggerPlan plan)
       throws TriggerManagementException {
     try {
-<<<<<<< HEAD
-      return IoTDB.metaManager.getPinnedMeasurementMNode(plan.getFullPath());
-=======
+      // todo fix me
       return IoTDB.schemaEngine.getMeasurementMNode(plan.getFullPath());
->>>>>>> d8fd5b35
     } catch (MetadataException e) {
       throw new TriggerManagementException(e.getMessage(), e);
     }
