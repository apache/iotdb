/*
 * Licensed to the Apache Software Foundation (ASF) under one
 * or more contributor license agreements.  See the NOTICE file
 * distributed with this work for additional information
 * regarding copyright ownership.  The ASF licenses this file
 * to you under the Apache License, Version 2.0 (the
 * "License"); you may not use this file except in compliance
 * with the License.  You may obtain a copy of the License at
 *
 *     http://www.apache.org/licenses/LICENSE-2.0
 *
 * Unless required by applicable law or agreed to in writing,
 * software distributed under the License is distributed on an
 * "AS IS" BASIS, WITHOUT WARRANTIES OR CONDITIONS OF ANY
 * KIND, either express or implied.  See the License for the
 * specific language governing permissions and limitations
 * under the License.
 */

package org.apache.iotdb.db.mpp.metric;

import org.apache.iotdb.commons.service.metric.enums.Metric;
import org.apache.iotdb.commons.service.metric.enums.Tag;
import org.apache.iotdb.db.mpp.execution.exchange.MPPDataExchangeManager;
import org.apache.iotdb.db.mpp.execution.exchange.MPPDataExchangeService;
import org.apache.iotdb.metrics.AbstractMetricService;
import org.apache.iotdb.metrics.impl.DoNothingMetricManager;
import org.apache.iotdb.metrics.metricsets.IMetricSet;
import org.apache.iotdb.metrics.type.Histogram;
import org.apache.iotdb.metrics.utils.MetricLevel;
import org.apache.iotdb.metrics.utils.MetricType;

import java.util.Arrays;

public class DataExchangeCountMetricSet implements IMetricSet {
  private static final DataExchangeCountMetricSet INSTANCE = new DataExchangeCountMetricSet();

  private DataExchangeCountMetricSet() {
    // empty constructor
  }

  // region data block
  public static final String CALLER = "caller";
  public static final String SERVER = "server";
  private static final String SEND_NEW_DATA_BLOCK_NUM = "send_new_data_block_num";
  public static final String SEND_NEW_DATA_BLOCK_NUM_CALLER =
      SEND_NEW_DATA_BLOCK_NUM + "_" + CALLER;
  public static final String SEND_NEW_DATA_BLOCK_NUM_SERVER =
      SEND_NEW_DATA_BLOCK_NUM + "_" + SERVER;
  private static final String ON_ACKNOWLEDGE_DATA_BLOCK_NUM = "on_acknowledge_data_block_num";
  public static final String ON_ACKNOWLEDGE_DATA_BLOCK_NUM_CALLER =
      ON_ACKNOWLEDGE_DATA_BLOCK_NUM + "_" + CALLER;
  public static final String ON_ACKNOWLEDGE_DATA_BLOCK_NUM_SERVER =
<<<<<<< HEAD
      ON_ACKNOWLEDGE_DATA_BLOCK_NUM + "_" + SERVER;
  private static final String GET_DATA_BLOCK_NUM = "get_data_block_num";
  public static final String GET_DATA_BLOCK_NUM_CALLER = GET_DATA_BLOCK_NUM + "_" + CALLER;
  public static final String GET_DATA_BLOCK_NUM_SERVER = GET_DATA_BLOCK_NUM + "_" + SERVER;

  private Histogram sendNewDataBlockNumCallerHistogram =
      DoNothingMetricManager.DO_NOTHING_HISTOGRAM;
  private Histogram sendNewDataBlockNumServerHistogram =
      DoNothingMetricManager.DO_NOTHING_HISTOGRAM;
  private Histogram onAcknowledgeDataBlockNumCallerHistogram =
      DoNothingMetricManager.DO_NOTHING_HISTOGRAM;
  private Histogram onAcknowledgeDataBlockNumServerHistogram =
      DoNothingMetricManager.DO_NOTHING_HISTOGRAM;
  private Histogram getDataBlockNumCallerHistogram = DoNothingMetricManager.DO_NOTHING_HISTOGRAM;
  private Histogram getDataBlockNumServerHistogram = DoNothingMetricManager.DO_NOTHING_HISTOGRAM;
=======
      "on_acknowledge_data_block_num_server";
  public static final String GET_DATA_BLOCK_NUM_CALLER = "get_data_block_num_caller";
  public static final String GET_DATA_BLOCK_NUM_SERVER = "get_data_block_num_server";
  private static final MPPDataExchangeManager dataExchangeManager =
      MPPDataExchangeService.getInstance().getMPPDataExchangeManager();
  private static final String SHUFFLE_SINK_HANDLE_SIZE = "shuffle_sink_handle_size";
  private static final String SOURCE_HANDLE_SIZE = "source_handle_size";
>>>>>>> e46be0e9

  @Override
  public void bindTo(AbstractMetricService metricService) {
    sendNewDataBlockNumCallerHistogram =
        metricService.getOrCreateHistogram(
            Metric.DATA_EXCHANGE_COUNT.toString(),
            MetricLevel.IMPORTANT,
            Tag.NAME.toString(),
            SEND_NEW_DATA_BLOCK_NUM,
            Tag.TYPE.toString(),
            CALLER);
    sendNewDataBlockNumServerHistogram =
        metricService.getOrCreateHistogram(
            Metric.DATA_EXCHANGE_COUNT.toString(),
            MetricLevel.IMPORTANT,
            Tag.NAME.toString(),
            SEND_NEW_DATA_BLOCK_NUM,
            Tag.TYPE.toString(),
            SERVER);
    onAcknowledgeDataBlockNumCallerHistogram =
        metricService.getOrCreateHistogram(
            Metric.DATA_EXCHANGE_COUNT.toString(),
            MetricLevel.IMPORTANT,
            Tag.NAME.toString(),
            ON_ACKNOWLEDGE_DATA_BLOCK_NUM,
            Tag.TYPE.toString(),
            CALLER);
    onAcknowledgeDataBlockNumServerHistogram =
        metricService.getOrCreateHistogram(
            Metric.DATA_EXCHANGE_COUNT.toString(),
            MetricLevel.IMPORTANT,
            Tag.NAME.toString(),
            ON_ACKNOWLEDGE_DATA_BLOCK_NUM,
            Tag.TYPE.toString(),
            SERVER);
    getDataBlockNumCallerHistogram =
        metricService.getOrCreateHistogram(
            Metric.DATA_EXCHANGE_COUNT.toString(),
            MetricLevel.IMPORTANT,
            Tag.NAME.toString(),
            GET_DATA_BLOCK_NUM,
            Tag.TYPE.toString(),
            CALLER);
    getDataBlockNumServerHistogram =
        metricService.getOrCreateHistogram(
            Metric.DATA_EXCHANGE_COUNT.toString(),
            MetricLevel.IMPORTANT,
            Tag.NAME.toString(),
            GET_DATA_BLOCK_NUM,
            Tag.TYPE.toString(),
            SERVER);
  }

  @Override
<<<<<<< HEAD
  public void unbindFrom(AbstractMetricService metricService) {
    sendNewDataBlockNumCallerHistogram = DoNothingMetricManager.DO_NOTHING_HISTOGRAM;
    sendNewDataBlockNumServerHistogram = DoNothingMetricManager.DO_NOTHING_HISTOGRAM;
    onAcknowledgeDataBlockNumCallerHistogram = DoNothingMetricManager.DO_NOTHING_HISTOGRAM;
    onAcknowledgeDataBlockNumServerHistogram = DoNothingMetricManager.DO_NOTHING_HISTOGRAM;
    getDataBlockNumCallerHistogram = DoNothingMetricManager.DO_NOTHING_HISTOGRAM;
    getDataBlockNumServerHistogram = DoNothingMetricManager.DO_NOTHING_HISTOGRAM;
    Arrays.asList(SEND_NEW_DATA_BLOCK_NUM, ON_ACKNOWLEDGE_DATA_BLOCK_NUM, GET_DATA_BLOCK_NUM)
        .forEach(
            name ->
                Arrays.asList(CALLER, SERVER)
                    .forEach(
                        caller ->
                            metricService.remove(
                                MetricType.HISTOGRAM,
                                Metric.DATA_EXCHANGE_COUNT.toString(),
                                Tag.NAME.toString(),
                                name,
                                Tag.TYPE.toString(),
                                caller)));
=======
  public void bindTo(AbstractMetricService metricService) {
    for (MetricInfo metricInfo : metricInfoMap.values()) {
      metricService.getOrCreateHistogram(
          metricInfo.getName(), MetricLevel.IMPORTANT, metricInfo.getTagsInArray());
    }

    metricService.createAutoGauge(
        metric,
        MetricLevel.IMPORTANT,
        dataExchangeManager,
        MPPDataExchangeManager::getShuffleSinkHandleSize,
        Tag.NAME.toString(),
        SHUFFLE_SINK_HANDLE_SIZE);
    metricService.createAutoGauge(
        metric,
        MetricLevel.IMPORTANT,
        dataExchangeManager,
        MPPDataExchangeManager::getSourceHandleSize,
        Tag.NAME.toString(),
        SOURCE_HANDLE_SIZE);
>>>>>>> e46be0e9
  }

  public void recordDataBlockNum(String type, int num) {
    switch (type) {
      case SEND_NEW_DATA_BLOCK_NUM_CALLER:
        sendNewDataBlockNumCallerHistogram.update(num);
        break;
      case SEND_NEW_DATA_BLOCK_NUM_SERVER:
        sendNewDataBlockNumServerHistogram.update(num);
        break;
      case ON_ACKNOWLEDGE_DATA_BLOCK_NUM_CALLER:
        onAcknowledgeDataBlockNumCallerHistogram.update(num);
        break;
      case ON_ACKNOWLEDGE_DATA_BLOCK_NUM_SERVER:
        onAcknowledgeDataBlockNumServerHistogram.update(num);
        break;
      case GET_DATA_BLOCK_NUM_CALLER:
        getDataBlockNumCallerHistogram.update(num);
        break;
      case GET_DATA_BLOCK_NUM_SERVER:
        getDataBlockNumServerHistogram.update(num);
        break;
      default:
        break;
    }

    metricService.remove(
        MetricType.AUTO_GAUGE, metric, Tag.NAME.toString(), SHUFFLE_SINK_HANDLE_SIZE);
    metricService.remove(MetricType.AUTO_GAUGE, metric, Tag.NAME.toString(), SOURCE_HANDLE_SIZE);
  }

  public static DataExchangeCountMetricSet getInstance() {
    return INSTANCE;
  }
}<|MERGE_RESOLUTION|>--- conflicted
+++ resolved
@@ -51,11 +51,15 @@
   public static final String ON_ACKNOWLEDGE_DATA_BLOCK_NUM_CALLER =
       ON_ACKNOWLEDGE_DATA_BLOCK_NUM + "_" + CALLER;
   public static final String ON_ACKNOWLEDGE_DATA_BLOCK_NUM_SERVER =
-<<<<<<< HEAD
       ON_ACKNOWLEDGE_DATA_BLOCK_NUM + "_" + SERVER;
   private static final String GET_DATA_BLOCK_NUM = "get_data_block_num";
   public static final String GET_DATA_BLOCK_NUM_CALLER = GET_DATA_BLOCK_NUM + "_" + CALLER;
   public static final String GET_DATA_BLOCK_NUM_SERVER = GET_DATA_BLOCK_NUM + "_" + SERVER;
+
+  private static final MPPDataExchangeManager dataExchangeManager =
+      MPPDataExchangeService.getInstance().getMPPDataExchangeManager();
+  private static final String SHUFFLE_SINK_HANDLE_SIZE = "shuffle_sink_handle_size";
+  private static final String SOURCE_HANDLE_SIZE = "source_handle_size";
 
   private Histogram sendNewDataBlockNumCallerHistogram =
       DoNothingMetricManager.DO_NOTHING_HISTOGRAM;
@@ -67,15 +71,6 @@
       DoNothingMetricManager.DO_NOTHING_HISTOGRAM;
   private Histogram getDataBlockNumCallerHistogram = DoNothingMetricManager.DO_NOTHING_HISTOGRAM;
   private Histogram getDataBlockNumServerHistogram = DoNothingMetricManager.DO_NOTHING_HISTOGRAM;
-=======
-      "on_acknowledge_data_block_num_server";
-  public static final String GET_DATA_BLOCK_NUM_CALLER = "get_data_block_num_caller";
-  public static final String GET_DATA_BLOCK_NUM_SERVER = "get_data_block_num_server";
-  private static final MPPDataExchangeManager dataExchangeManager =
-      MPPDataExchangeService.getInstance().getMPPDataExchangeManager();
-  private static final String SHUFFLE_SINK_HANDLE_SIZE = "shuffle_sink_handle_size";
-  private static final String SOURCE_HANDLE_SIZE = "source_handle_size";
->>>>>>> e46be0e9
 
   @Override
   public void bindTo(AbstractMetricService metricService) {
@@ -127,10 +122,23 @@
             GET_DATA_BLOCK_NUM,
             Tag.TYPE.toString(),
             SERVER);
+    metricService.createAutoGauge(
+        Metric.DATA_EXCHANGE_COUNT.toString(),
+        MetricLevel.IMPORTANT,
+        dataExchangeManager,
+        MPPDataExchangeManager::getShuffleSinkHandleSize,
+        Tag.NAME.toString(),
+        SHUFFLE_SINK_HANDLE_SIZE);
+    metricService.createAutoGauge(
+        Metric.DATA_EXCHANGE_COUNT.toString(),
+        MetricLevel.IMPORTANT,
+        dataExchangeManager,
+        MPPDataExchangeManager::getSourceHandleSize,
+        Tag.NAME.toString(),
+        SOURCE_HANDLE_SIZE);
   }
 
   @Override
-<<<<<<< HEAD
   public void unbindFrom(AbstractMetricService metricService) {
     sendNewDataBlockNumCallerHistogram = DoNothingMetricManager.DO_NOTHING_HISTOGRAM;
     sendNewDataBlockNumServerHistogram = DoNothingMetricManager.DO_NOTHING_HISTOGRAM;
@@ -151,28 +159,9 @@
                                 name,
                                 Tag.TYPE.toString(),
                                 caller)));
-=======
-  public void bindTo(AbstractMetricService metricService) {
-    for (MetricInfo metricInfo : metricInfoMap.values()) {
-      metricService.getOrCreateHistogram(
-          metricInfo.getName(), MetricLevel.IMPORTANT, metricInfo.getTagsInArray());
-    }
-
-    metricService.createAutoGauge(
-        metric,
-        MetricLevel.IMPORTANT,
-        dataExchangeManager,
-        MPPDataExchangeManager::getShuffleSinkHandleSize,
-        Tag.NAME.toString(),
-        SHUFFLE_SINK_HANDLE_SIZE);
-    metricService.createAutoGauge(
-        metric,
-        MetricLevel.IMPORTANT,
-        dataExchangeManager,
-        MPPDataExchangeManager::getSourceHandleSize,
-        Tag.NAME.toString(),
-        SOURCE_HANDLE_SIZE);
->>>>>>> e46be0e9
+    metricService.remove(
+        MetricType.AUTO_GAUGE, Metric.DATA_EXCHANGE_COUNT.toString(), Tag.NAME.toString(), SHUFFLE_SINK_HANDLE_SIZE);
+    metricService.remove(MetricType.AUTO_GAUGE, Metric.DATA_EXCHANGE_COUNT.toString(), Tag.NAME.toString(), SOURCE_HANDLE_SIZE);
   }
 
   public void recordDataBlockNum(String type, int num) {
@@ -198,10 +187,6 @@
       default:
         break;
     }
-
-    metricService.remove(
-        MetricType.AUTO_GAUGE, metric, Tag.NAME.toString(), SHUFFLE_SINK_HANDLE_SIZE);
-    metricService.remove(MetricType.AUTO_GAUGE, metric, Tag.NAME.toString(), SOURCE_HANDLE_SIZE);
   }
 
   public static DataExchangeCountMetricSet getInstance() {
