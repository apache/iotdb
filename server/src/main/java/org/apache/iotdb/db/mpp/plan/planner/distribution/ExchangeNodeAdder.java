/*
 * Licensed to the Apache Software Foundation (ASF) under one
 * or more contributor license agreements.  See the NOTICE file
 * distributed with this work for additional information
 * regarding copyright ownership.  The ASF licenses this file
 * to you under the Apache License, Version 2.0 (the
 * "License"); you may not use this file except in compliance
 * with the License.  You may obtain a copy of the License at
 *
 *     http://www.apache.org/licenses/LICENSE-2.0
 *
 * Unless required by applicable law or agreed to in writing,
 * software distributed under the License is distributed on an
 * "AS IS" BASIS, WITHOUT WARRANTIES OR CONDITIONS OF ANY
 * KIND, either express or implied.  See the License for the
 * specific language governing permissions and limitations
 * under the License.
 */

package org.apache.iotdb.db.mpp.plan.planner.distribution;

import org.apache.iotdb.common.rpc.thrift.TRegionReplicaSet;
import org.apache.iotdb.commons.partition.DataPartition;
import org.apache.iotdb.db.mpp.plan.analyze.Analysis;
import org.apache.iotdb.db.mpp.plan.planner.plan.node.PlanNode;
import org.apache.iotdb.db.mpp.plan.planner.plan.node.PlanVisitor;
import org.apache.iotdb.db.mpp.plan.planner.plan.node.WritePlanNode;
import org.apache.iotdb.db.mpp.plan.planner.plan.node.metedata.read.AbstractSchemaMergeNode;
import org.apache.iotdb.db.mpp.plan.planner.plan.node.metedata.read.CountSchemaMergeNode;
import org.apache.iotdb.db.mpp.plan.planner.plan.node.metedata.read.SchemaFetchMergeNode;
import org.apache.iotdb.db.mpp.plan.planner.plan.node.metedata.read.SchemaFetchScanNode;
import org.apache.iotdb.db.mpp.plan.planner.plan.node.metedata.read.SchemaQueryMergeNode;
import org.apache.iotdb.db.mpp.plan.planner.plan.node.metedata.read.SchemaQueryOrderByHeatNode;
import org.apache.iotdb.db.mpp.plan.planner.plan.node.metedata.read.SchemaQueryScanNode;
import org.apache.iotdb.db.mpp.plan.planner.plan.node.process.AggregationNode;
import org.apache.iotdb.db.mpp.plan.planner.plan.node.process.DeviceMergeNode;
import org.apache.iotdb.db.mpp.plan.planner.plan.node.process.DeviceViewNode;
import org.apache.iotdb.db.mpp.plan.planner.plan.node.process.ExchangeNode;
import org.apache.iotdb.db.mpp.plan.planner.plan.node.process.FilterNode;
import org.apache.iotdb.db.mpp.plan.planner.plan.node.process.GroupByLevelNode;
import org.apache.iotdb.db.mpp.plan.planner.plan.node.process.GroupByTagNode;
import org.apache.iotdb.db.mpp.plan.planner.plan.node.process.HorizontallyConcatNode;
import org.apache.iotdb.db.mpp.plan.planner.plan.node.process.MergeSortNode;
import org.apache.iotdb.db.mpp.plan.planner.plan.node.process.MultiChildProcessNode;
import org.apache.iotdb.db.mpp.plan.planner.plan.node.process.SingleDeviceViewNode;
import org.apache.iotdb.db.mpp.plan.planner.plan.node.process.SlidingWindowAggregationNode;
import org.apache.iotdb.db.mpp.plan.planner.plan.node.process.SortNode;
import org.apache.iotdb.db.mpp.plan.planner.plan.node.process.TimeJoinNode;
import org.apache.iotdb.db.mpp.plan.planner.plan.node.process.TransformNode;
import org.apache.iotdb.db.mpp.plan.planner.plan.node.process.WindowConcatNode;
import org.apache.iotdb.db.mpp.plan.planner.plan.node.process.WindowSplitNode;
import org.apache.iotdb.db.mpp.plan.planner.plan.node.process.last.LastQueryCollectNode;
import org.apache.iotdb.db.mpp.plan.planner.plan.node.process.last.LastQueryMergeNode;
import org.apache.iotdb.db.mpp.plan.planner.plan.node.process.last.LastQueryNode;
import org.apache.iotdb.db.mpp.plan.planner.plan.node.source.AlignedLastQueryScanNode;
import org.apache.iotdb.db.mpp.plan.planner.plan.node.source.AlignedSeriesAggregationScanNode;
import org.apache.iotdb.db.mpp.plan.planner.plan.node.source.AlignedSeriesScanNode;
import org.apache.iotdb.db.mpp.plan.planner.plan.node.source.LastQueryScanNode;
import org.apache.iotdb.db.mpp.plan.planner.plan.node.source.SeriesAggregationScanNode;
import org.apache.iotdb.db.mpp.plan.planner.plan.node.source.SeriesScanNode;
import org.apache.iotdb.db.mpp.plan.planner.plan.node.source.SourceNode;

import java.util.ArrayList;
import java.util.Collections;
import java.util.List;
import java.util.Map;
import java.util.stream.Collectors;

import static com.google.common.collect.ImmutableList.toImmutableList;

public class ExchangeNodeAdder extends PlanVisitor<PlanNode, NodeGroupContext> {

  private final Analysis analysis;

  public ExchangeNodeAdder(Analysis analysis) {
    this.analysis = analysis;
  }

  @Override
  public PlanNode visitPlan(PlanNode node, NodeGroupContext context) {
    // TODO: (xingtanzjr) we apply no action for IWritePlanNode currently
    if (node instanceof WritePlanNode) {
      return node;
    }
    // Visit all the children of current node
    List<PlanNode> children =
        node.getChildren().stream()
            .map(child -> child.accept(this, context))
            .collect(toImmutableList());

    // Calculate the node distribution info according to its children

    // Put the node distribution info into context
    // NOTICE: we will only process the PlanNode which has only 1 child here. For the other
    // PlanNode, we need to process
    // them with special method
    context.putNodeDistribution(
        node.getPlanNodeId(),
        new NodeDistribution(NodeDistributionType.SAME_WITH_ALL_CHILDREN, null));

    return node.cloneWithChildren(children);
  }

  @Override
  public PlanNode visitSchemaQueryMerge(SchemaQueryMergeNode node, NodeGroupContext context) {
    return internalVisitSchemaMerge(node, context);
  }

  private PlanNode internalVisitSchemaMerge(
      AbstractSchemaMergeNode node, NodeGroupContext context) {
    node.getChildren()
        .forEach(
            child -> {
              visit(child, context);
            });
    NodeDistribution nodeDistribution =
        new NodeDistribution(NodeDistributionType.DIFFERENT_FROM_ALL_CHILDREN);
    PlanNode newNode = node.clone();
    nodeDistribution.region = calculateSchemaRegionByChildren(node.getChildren(), context);
    context.putNodeDistribution(newNode.getPlanNodeId(), nodeDistribution);
    node.getChildren()
        .forEach(
            child -> {
              if (!nodeDistribution.region.equals(
                  context.getNodeDistribution(child.getPlanNodeId()).region)) {
                ExchangeNode exchangeNode =
                    new ExchangeNode(context.queryContext.getQueryId().genPlanNodeId());
                exchangeNode.setChild(child);
                exchangeNode.setOutputColumnNames(child.getOutputColumnNames());
                context.hasExchangeNode = true;
                newNode.addChild(exchangeNode);
              } else {
                newNode.addChild(child);
              }
            });
    return newNode;
  }

  @Override
  public PlanNode visitCountMerge(CountSchemaMergeNode node, NodeGroupContext context) {
    return internalVisitSchemaMerge(node, context);
  }

  @Override
  public PlanNode visitSchemaFetchMerge(SchemaFetchMergeNode node, NodeGroupContext context) {
    return internalVisitSchemaMerge(node, context);
  }

  @Override
  public PlanNode visitSchemaQueryScan(SchemaQueryScanNode node, NodeGroupContext context) {
    return processNoChildSourceNode(node, context);
  }

  @Override
  public PlanNode visitSchemaFetchScan(SchemaFetchScanNode node, NodeGroupContext context) {
    return processNoChildSourceNode(node, context);
  }

  @Override
  public PlanNode visitSeriesScan(SeriesScanNode node, NodeGroupContext context) {
    return processNoChildSourceNode(node, context);
  }

  @Override
  public PlanNode visitAlignedSeriesScan(AlignedSeriesScanNode node, NodeGroupContext context) {
    return processNoChildSourceNode(node, context);
  }

  @Override
  public PlanNode visitLastQueryScan(LastQueryScanNode node, NodeGroupContext context) {
    return processNoChildSourceNode(node, context);
  }

  @Override
  public PlanNode visitAlignedLastQueryScan(
      AlignedLastQueryScanNode node, NodeGroupContext context) {
    return processNoChildSourceNode(node, context);
  }

  @Override
  public PlanNode visitSeriesAggregationScan(
      SeriesAggregationScanNode node, NodeGroupContext context) {
    return processNoChildSourceNode(node, context);
  }

  @Override
  public PlanNode visitAlignedSeriesAggregationScan(
      AlignedSeriesAggregationScanNode node, NodeGroupContext context) {
    return processNoChildSourceNode(node, context);
  }

  private PlanNode processNoChildSourceNode(SourceNode node, NodeGroupContext context) {
    context.putNodeDistribution(
        node.getPlanNodeId(),
        new NodeDistribution(NodeDistributionType.NO_CHILD, node.getRegionReplicaSet()));
    return node.clone();
  }

  @Override
  public PlanNode visitDeviceView(DeviceViewNode node, NodeGroupContext context) {
    return processMultiChildNode(node, context);
  }

  @Override
  public PlanNode visitDeviceMerge(DeviceMergeNode node, NodeGroupContext context) {
    return processMultiChildNode(node, context);
  }

  @Override
  public PlanNode visitSingleDeviceView(SingleDeviceViewNode node, NodeGroupContext context) {
    return processOneChildNode(node, context);
  }

  @Override
  public PlanNode visitMergeSort(MergeSortNode node, NodeGroupContext context) {
    return processMultiChildNode(node, context);
  }

  @Override
  public PlanNode visitLastQueryMerge(LastQueryMergeNode node, NodeGroupContext context) {
    return processMultiChildNode(node, context);
  }

  @Override
  public PlanNode visitLastQueryCollect(LastQueryCollectNode node, NodeGroupContext context) {
    return processMultiChildNode(node, context);
  }

  @Override
  public PlanNode visitLastQuery(LastQueryNode node, NodeGroupContext context) {
    return processMultiChildNode(node, context);
  }

  @Override
  public PlanNode visitTimeJoin(TimeJoinNode node, NodeGroupContext context) {
    return processMultiChildNode(node, context);
  }

  @Override
  public PlanNode visitAggregation(AggregationNode node, NodeGroupContext context) {
    return processMultiChildNode(node, context);
  }

  @Override
  public PlanNode visitSchemaQueryOrderByHeat(
      SchemaQueryOrderByHeatNode node, NodeGroupContext context) {
    return processMultiChildNode(node, context);
  }

  @Override
  public PlanNode visitGroupByLevel(GroupByLevelNode node, NodeGroupContext context) {
    return processMultiChildNode(node, context);
  }

  @Override
  public PlanNode visitTransform(TransformNode node, NodeGroupContext context) {
    return processOneChildNode(node, context);
  }

  @Override
  public PlanNode visitFilter(FilterNode node, NodeGroupContext context) {
    return processOneChildNode(node, context);
  }

  @Override
  public PlanNode visitGroupByTag(GroupByTagNode node, NodeGroupContext context) {
    return processMultiChildNode(node, context);
  }

  @Override
  public PlanNode visitHorizontallyConcat(HorizontallyConcatNode node, NodeGroupContext context) {
    return processMultiChildNode(node, context);
  }

  @Override
<<<<<<< HEAD
  public PlanNode visitWindowSplit(WindowSplitNode node, NodeGroupContext context) {
    return processOneChildNode(node, context);
  }

  @Override
  public PlanNode visitWindowConcat(WindowConcatNode node, NodeGroupContext context) {
=======
  public PlanNode visitSort(SortNode node, NodeGroupContext context) {
>>>>>>> 17711231
    return processOneChildNode(node, context);
  }

  private PlanNode processMultiChildNode(MultiChildProcessNode node, NodeGroupContext context) {
    if (analysis.isVirtualSource()) {
      return processMultiChildNodeByLocation(node, context);
    }

    MultiChildProcessNode newNode = (MultiChildProcessNode) node.clone();
    List<PlanNode> visitedChildren = new ArrayList<>();
    node.getChildren()
        .forEach(
            child -> {
              visitedChildren.add(visit(child, context));
            });

    TRegionReplicaSet dataRegion;
    NodeDistributionType distributionType;
    if (context.isAlignByDevice()) {
      // For align by device,
      // if dataRegions of children are the same, we set child's dataRegion to this node,
      // else we set the selected mostlyUsedDataRegion to this node
      boolean inSame = nodeDistributionIsSame(visitedChildren, context);
      dataRegion =
          inSame
              ? context.getNodeDistribution(visitedChildren.get(0).getPlanNodeId()).region
              : context.getMostlyUsedDataRegion();
      context.putNodeDistribution(
          newNode.getPlanNodeId(),
          new NodeDistribution(
              inSame
                  ? NodeDistributionType.SAME_WITH_ALL_CHILDREN
                  : NodeDistributionType.SAME_WITH_SOME_CHILD,
              dataRegion));
    } else {
      // TODO For align by time, we keep old logic for now
      dataRegion = calculateDataRegionByChildren(visitedChildren, context);
      distributionType =
          nodeDistributionIsSame(visitedChildren, context)
              ? NodeDistributionType.SAME_WITH_ALL_CHILDREN
              : NodeDistributionType.SAME_WITH_SOME_CHILD;
      context.putNodeDistribution(
          newNode.getPlanNodeId(), new NodeDistribution(distributionType, dataRegion));

      // If the distributionType of all the children are same, no ExchangeNode need to be added.
      if (distributionType == NodeDistributionType.SAME_WITH_ALL_CHILDREN) {
        newNode.setChildren(visitedChildren);
        return newNode;
      }
    }

    // Otherwise, we need to add ExchangeNode for the child whose DataRegion is different from the
    // parent.
    visitedChildren.forEach(
        child -> {
          if (!dataRegion.equals(context.getNodeDistribution(child.getPlanNodeId()).region)) {
            if (child instanceof SingleDeviceViewNode) {
              ((SingleDeviceViewNode) child).setCacheOutputColumnNames(true);
            }
            ExchangeNode exchangeNode =
                new ExchangeNode(context.queryContext.getQueryId().genPlanNodeId());
            exchangeNode.setChild(child);
            exchangeNode.setOutputColumnNames(child.getOutputColumnNames());
            context.hasExchangeNode = true;
            newNode.addChild(exchangeNode);
          } else {
            newNode.addChild(child);
          }
        });
    return newNode;
  }

  private PlanNode processMultiChildNodeByLocation(
      MultiChildProcessNode node, NodeGroupContext context) {
    MultiChildProcessNode newNode = (MultiChildProcessNode) node.clone();

    List<PlanNode> children = node.getChildren();
    newNode.addChild(children.get(0));
    for (int i = 1; i < children.size(); i++) {
      PlanNode child = children.get(i);
      ExchangeNode exchangeNode =
          new ExchangeNode(context.queryContext.getQueryId().genPlanNodeId());
      exchangeNode.setChild(child);
      exchangeNode.setOutputColumnNames(child.getOutputColumnNames());
      context.hasExchangeNode = true;
      newNode.addChild(exchangeNode);
    }
    return newNode;
  }

  @Override
  public PlanNode visitSlidingWindowAggregation(
      SlidingWindowAggregationNode node, NodeGroupContext context) {
    return processOneChildNode(node, context);
  }

  private PlanNode processOneChildNode(PlanNode node, NodeGroupContext context) {
    PlanNode newNode = node.clone();
    PlanNode child = visit(node.getChildren().get(0), context);
    newNode.addChild(child);
    TRegionReplicaSet dataRegion = context.getNodeDistribution(child.getPlanNodeId()).region;
    context.putNodeDistribution(
        newNode.getPlanNodeId(),
        new NodeDistribution(NodeDistributionType.SAME_WITH_ALL_CHILDREN, dataRegion));
    return newNode;
  }

  private TRegionReplicaSet calculateDataRegionByChildren(
      List<PlanNode> children, NodeGroupContext context) {
    // Step 1: calculate the count of children group by DataRegion.
    Map<TRegionReplicaSet, Long> groupByRegion =
        children.stream()
            .collect(
                Collectors.groupingBy(
                    child -> {
                      TRegionReplicaSet region =
                          context.getNodeDistribution(child.getPlanNodeId()).region;
                      if (region == null
                          && context.getNodeDistribution(child.getPlanNodeId()).type
                              == NodeDistributionType.SAME_WITH_ALL_CHILDREN) {
                        return calculateSchemaRegionByChildren(child.getChildren(), context);
                      }
                      return region;
                    },
                    Collectors.counting()));
    if (groupByRegion.entrySet().size() == 1) {
      return groupByRegion.entrySet().iterator().next().getKey();
    }
    // Step 2: return the RegionReplicaSet with max count
    return Collections.max(
            groupByRegion.entrySet().stream()
                .filter(e -> e.getKey() != DataPartition.NOT_ASSIGNED)
                .collect(Collectors.toList()),
            Map.Entry.comparingByValue())
        .getKey();
  }

  private TRegionReplicaSet calculateSchemaRegionByChildren(
      List<PlanNode> children, NodeGroupContext context) {
    // We always make the schemaRegion of MetaMergeNode to be the same as its first child.
    return context.getNodeDistribution(children.get(0).getPlanNodeId()).region;
  }

  private boolean nodeDistributionIsSame(List<PlanNode> children, NodeGroupContext context) {
    // The size of children here should always be larger than 0, or our code has Bug.
    NodeDistribution first = context.getNodeDistribution(children.get(0).getPlanNodeId());
    for (int i = 1; i < children.size(); i++) {
      NodeDistribution next = context.getNodeDistribution(children.get(i).getPlanNodeId());
      if (first.region == null || !first.region.equals(next.region)) {
        return false;
      }
    }
    return true;
  }

  public PlanNode visit(PlanNode node, NodeGroupContext context) {
    return node.accept(this, context);
  }
}<|MERGE_RESOLUTION|>--- conflicted
+++ resolved
@@ -273,16 +273,17 @@
   }
 
   @Override
-<<<<<<< HEAD
+  public PlanNode visitSort(SortNode node, NodeGroupContext context) {
+    return processOneChildNode(node, context);
+  }
+
+  @Override
   public PlanNode visitWindowSplit(WindowSplitNode node, NodeGroupContext context) {
     return processOneChildNode(node, context);
   }
 
   @Override
   public PlanNode visitWindowConcat(WindowConcatNode node, NodeGroupContext context) {
-=======
-  public PlanNode visitSort(SortNode node, NodeGroupContext context) {
->>>>>>> 17711231
     return processOneChildNode(node, context);
   }
 
