/*
 * Licensed to the Apache Software Foundation (ASF) under one
 * or more contributor license agreements.  See the NOTICE file
 * distributed with this work for additional information
 * regarding copyright ownership.  The ASF licenses this file
 * to you under the Apache License, Version 2.0 (the
 * "License"); you may not use this file except in compliance
 * with the License.  You may obtain a copy of the License at
 *
 *     http://www.apache.org/licenses/LICENSE-2.0
 *
 * Unless required by applicable law or agreed to in writing,
 * software distributed under the License is distributed on an
 * "AS IS" BASIS, WITHOUT WARRANTIES OR CONDITIONS OF ANY
 * KIND, either express or implied.  See the License for the
 * specific language governing permissions and limitations
 * under the License.
 */

package org.apache.iotdb.db.mpp.plan.planner.distribution;

import org.apache.iotdb.common.rpc.thrift.TRegionReplicaSet;
import org.apache.iotdb.db.mpp.plan.planner.plan.node.PlanNode;
import org.apache.iotdb.db.mpp.plan.planner.plan.node.PlanVisitor;
import org.apache.iotdb.db.mpp.plan.planner.plan.node.WritePlanNode;
import org.apache.iotdb.db.mpp.plan.planner.plan.node.metedata.read.AbstractSchemaMergeNode;
import org.apache.iotdb.db.mpp.plan.planner.plan.node.metedata.read.CountSchemaMergeNode;
import org.apache.iotdb.db.mpp.plan.planner.plan.node.metedata.read.SchemaFetchMergeNode;
import org.apache.iotdb.db.mpp.plan.planner.plan.node.metedata.read.SchemaFetchScanNode;
import org.apache.iotdb.db.mpp.plan.planner.plan.node.metedata.read.SchemaQueryMergeNode;
import org.apache.iotdb.db.mpp.plan.planner.plan.node.metedata.read.SchemaQueryScanNode;
import org.apache.iotdb.db.mpp.plan.planner.plan.node.process.AggregationNode;
import org.apache.iotdb.db.mpp.plan.planner.plan.node.process.DeviceMergeNode;
import org.apache.iotdb.db.mpp.plan.planner.plan.node.process.DeviceViewNode;
import org.apache.iotdb.db.mpp.plan.planner.plan.node.process.ExchangeNode;
import org.apache.iotdb.db.mpp.plan.planner.plan.node.process.GroupByLevelNode;
import org.apache.iotdb.db.mpp.plan.planner.plan.node.process.LastQueryMergeNode;
import org.apache.iotdb.db.mpp.plan.planner.plan.node.process.MultiChildNode;
import org.apache.iotdb.db.mpp.plan.planner.plan.node.process.TimeJoinNode;
import org.apache.iotdb.db.mpp.plan.planner.plan.node.source.AlignedLastQueryScanNode;
import org.apache.iotdb.db.mpp.plan.planner.plan.node.source.AlignedSeriesAggregationScanNode;
import org.apache.iotdb.db.mpp.plan.planner.plan.node.source.AlignedSeriesScanNode;
import org.apache.iotdb.db.mpp.plan.planner.plan.node.source.LastQueryScanNode;
import org.apache.iotdb.db.mpp.plan.planner.plan.node.source.SeriesAggregationScanNode;
import org.apache.iotdb.db.mpp.plan.planner.plan.node.source.SeriesScanNode;
import org.apache.iotdb.db.mpp.plan.planner.plan.node.source.SourceNode;
import org.apache.iotdb.db.mpp.plan.planner.plan.node.write.DeleteDataNode;

import java.util.ArrayList;
import java.util.Collections;
import java.util.List;
import java.util.Map;
import java.util.stream.Collectors;

import static com.google.common.collect.ImmutableList.toImmutableList;

public class ExchangeNodeAdder extends PlanVisitor<PlanNode, NodeGroupContext> {
  @Override
  public PlanNode visitPlan(PlanNode node, NodeGroupContext context) {
    // TODO: (xingtanzjr) we apply no action for IWritePlanNode currently
    if (node instanceof WritePlanNode) {
      return node;
    }
    // Visit all the children of current node
    List<PlanNode> children =
        node.getChildren().stream()
            .map(child -> child.accept(this, context))
            .collect(toImmutableList());

    // Calculate the node distribution info according to its children

    // Put the node distribution info into context
    // NOTICE: we will only process the PlanNode which has only 1 child here. For the other
    // PlanNode, we need to process
    // them with special method
    context.putNodeDistribution(
        node.getPlanNodeId(),
        new NodeDistribution(NodeDistributionType.SAME_WITH_ALL_CHILDREN, null));

    return node.cloneWithChildren(children);
  }

  @Override
  public PlanNode visitSchemaQueryMerge(SchemaQueryMergeNode node, NodeGroupContext context) {
    return internalVisitSchemaMerge(node, context);
  }

  private PlanNode internalVisitSchemaMerge(
      AbstractSchemaMergeNode node, NodeGroupContext context) {
    node.getChildren()
        .forEach(
            child -> {
              visit(child, context);
            });
    NodeDistribution nodeDistribution =
        new NodeDistribution(NodeDistributionType.DIFFERENT_FROM_ALL_CHILDREN);
    PlanNode newNode = node.clone();
    nodeDistribution.region = calculateSchemaRegionByChildren(node.getChildren(), context);
    context.putNodeDistribution(newNode.getPlanNodeId(), nodeDistribution);
    node.getChildren()
        .forEach(
            child -> {
              if (!nodeDistribution.region.equals(
                  context.getNodeDistribution(child.getPlanNodeId()).region)) {
                ExchangeNode exchangeNode =
                    new ExchangeNode(context.queryContext.getQueryId().genPlanNodeId());
                exchangeNode.setChild(child);
                exchangeNode.setOutputColumnNames(child.getOutputColumnNames());
                newNode.addChild(exchangeNode);
              } else {
                newNode.addChild(child);
              }
            });
    return newNode;
  }

  @Override
  public PlanNode visitCountMerge(CountSchemaMergeNode node, NodeGroupContext context) {
    return internalVisitSchemaMerge(node, context);
  }

  @Override
  public PlanNode visitSchemaFetchMerge(SchemaFetchMergeNode node, NodeGroupContext context) {
    return internalVisitSchemaMerge(node, context);
  }

  @Override
  public PlanNode visitSchemaQueryScan(SchemaQueryScanNode node, NodeGroupContext context) {
    return processNoChildSourceNode(node, context);
  }

  @Override
  public PlanNode visitSchemaFetchScan(SchemaFetchScanNode node, NodeGroupContext context) {
    return processNoChildSourceNode(node, context);
  }

  @Override
  public PlanNode visitSeriesScan(SeriesScanNode node, NodeGroupContext context) {
    return processNoChildSourceNode(node, context);
  }

  @Override
  public PlanNode visitAlignedSeriesScan(AlignedSeriesScanNode node, NodeGroupContext context) {
    return processNoChildSourceNode(node, context);
  }

  @Override
  public PlanNode visitLastQueryScan(LastQueryScanNode node, NodeGroupContext context) {
    return processNoChildSourceNode(node, context);
  }

  @Override
  public PlanNode visitAlignedLastQueryScan(
      AlignedLastQueryScanNode node, NodeGroupContext context) {
    return processNoChildSourceNode(node, context);
  }

  @Override
  public PlanNode visitSeriesAggregationScan(
      SeriesAggregationScanNode node, NodeGroupContext context) {
    return processNoChildSourceNode(node, context);
  }

  @Override
  public PlanNode visitAlignedSeriesAggregationScan(
      AlignedSeriesAggregationScanNode node, NodeGroupContext context) {
    return processNoChildSourceNode(node, context);
  }

  private PlanNode processNoChildSourceNode(SourceNode node, NodeGroupContext context) {
    context.putNodeDistribution(
        node.getPlanNodeId(),
        new NodeDistribution(NodeDistributionType.NO_CHILD, node.getRegionReplicaSet()));
    return node.clone();
  }

  @Override
  public PlanNode visitDeleteData(DeleteDataNode node, NodeGroupContext context) {
    context.putNodeDistribution(
        node.getPlanNodeId(),
        new NodeDistribution(NodeDistributionType.NO_CHILD, node.getRegionReplicaSet()));
    return node;
  }

<<<<<<< HEAD
=======
  @Override
  public PlanNode visitDeleteTimeseries(DeleteTimeSeriesNode node, NodeGroupContext context) {
    List<PlanNode> visitedChildren = new ArrayList<>();
    node.getChildren()
        .forEach(
            child -> {
              visitedChildren.add(visit(child, context));
            });
    node.getChildren().clear();
    visitedChildren.forEach(
        child -> {
          ExchangeNode exchangeNode =
              new ExchangeNode(context.queryContext.getQueryId().genPlanNodeId());
          exchangeNode.setChild(child);
          exchangeNode.setOutputColumnNames(child.getOutputColumnNames());
          node.addChild(exchangeNode);
        });
    return node;
  }

>>>>>>> 9ae4c884
  @Override
  public PlanNode visitDeviceView(DeviceViewNode node, NodeGroupContext context) {
    return processMultiChildNode(node, context);
  }

  @Override
  public PlanNode visitDeviceMerge(DeviceMergeNode node, NodeGroupContext context) {
    return processMultiChildNode(node, context);
  }

  @Override
  public PlanNode visitLastQueryMerge(LastQueryMergeNode node, NodeGroupContext context) {
    return processMultiChildNode(node, context);
  }

  @Override
  public PlanNode visitTimeJoin(TimeJoinNode node, NodeGroupContext context) {
    return processMultiChildNode(node, context);
  }

  @Override
  public PlanNode visitRowBasedSeriesAggregate(AggregationNode node, NodeGroupContext context) {
    return processMultiChildNode(node, context);
  }

  @Override
  public PlanNode visitGroupByLevel(GroupByLevelNode node, NodeGroupContext context) {
    return processMultiChildNode(node, context);
  }

  private PlanNode processMultiChildNode(MultiChildNode node, NodeGroupContext context) {
    MultiChildNode newNode = (MultiChildNode) node.clone();
    List<PlanNode> visitedChildren = new ArrayList<>();
    node.getChildren()
        .forEach(
            child -> {
              visitedChildren.add(visit(child, context));
            });

    TRegionReplicaSet dataRegion = calculateDataRegionByChildren(visitedChildren, context);
    NodeDistributionType distributionType =
        nodeDistributionIsSame(visitedChildren, context)
            ? NodeDistributionType.SAME_WITH_ALL_CHILDREN
            : NodeDistributionType.SAME_WITH_SOME_CHILD;
    context.putNodeDistribution(
        newNode.getPlanNodeId(), new NodeDistribution(distributionType, dataRegion));

    // If the distributionType of all the children are same, no ExchangeNode need to be added.
    if (distributionType == NodeDistributionType.SAME_WITH_ALL_CHILDREN) {
      newNode.setChildren(visitedChildren);
      return newNode;
    }

    // Otherwise, we need to add ExchangeNode for the child whose DataRegion is different from the
    // parent.
    visitedChildren.forEach(
        child -> {
          if (!dataRegion.equals(context.getNodeDistribution(child.getPlanNodeId()).region)) {
            ExchangeNode exchangeNode =
                new ExchangeNode(context.queryContext.getQueryId().genPlanNodeId());
            exchangeNode.setChild(child);
            exchangeNode.setOutputColumnNames(child.getOutputColumnNames());
            newNode.addChild(exchangeNode);
          } else {
            newNode.addChild(child);
          }
        });
    return newNode;
  }

  private TRegionReplicaSet calculateDataRegionByChildren(
      List<PlanNode> children, NodeGroupContext context) {
    // Step 1: calculate the count of children group by DataRegion.
    Map<TRegionReplicaSet, Long> groupByRegion =
        children.stream()
            .collect(
                Collectors.groupingBy(
                    child -> {
                      TRegionReplicaSet region =
                          context.getNodeDistribution(child.getPlanNodeId()).region;
                      if (region == null
                          && context.getNodeDistribution(child.getPlanNodeId()).type
                              == NodeDistributionType.SAME_WITH_ALL_CHILDREN) {
                        return calculateSchemaRegionByChildren(child.getChildren(), context);
                      }
                      return region;
                    },
                    Collectors.counting()));
    // Step 2: return the RegionReplicaSet with max count
    return Collections.max(groupByRegion.entrySet(), Map.Entry.comparingByValue()).getKey();
  }

  private TRegionReplicaSet calculateSchemaRegionByChildren(
      List<PlanNode> children, NodeGroupContext context) {
    // We always make the schemaRegion of MetaMergeNode to be the same as its first child.
    return context.getNodeDistribution(children.get(0).getPlanNodeId()).region;
  }

  private boolean nodeDistributionIsSame(List<PlanNode> children, NodeGroupContext context) {
    // The size of children here should always be larger than 0, or our code has Bug.
    NodeDistribution first = context.getNodeDistribution(children.get(0).getPlanNodeId());
    for (int i = 1; i < children.size(); i++) {
      NodeDistribution next = context.getNodeDistribution(children.get(i).getPlanNodeId());
      if (first.region == null || !first.region.equals(next.region)) {
        return false;
      }
    }
    return true;
  }

  public PlanNode visit(PlanNode node, NodeGroupContext context) {
    return node.accept(this, context);
  }
}<|MERGE_RESOLUTION|>--- conflicted
+++ resolved
@@ -182,29 +182,6 @@
     return node;
   }
 
-<<<<<<< HEAD
-=======
-  @Override
-  public PlanNode visitDeleteTimeseries(DeleteTimeSeriesNode node, NodeGroupContext context) {
-    List<PlanNode> visitedChildren = new ArrayList<>();
-    node.getChildren()
-        .forEach(
-            child -> {
-              visitedChildren.add(visit(child, context));
-            });
-    node.getChildren().clear();
-    visitedChildren.forEach(
-        child -> {
-          ExchangeNode exchangeNode =
-              new ExchangeNode(context.queryContext.getQueryId().genPlanNodeId());
-          exchangeNode.setChild(child);
-          exchangeNode.setOutputColumnNames(child.getOutputColumnNames());
-          node.addChild(exchangeNode);
-        });
-    return node;
-  }
-
->>>>>>> 9ae4c884
   @Override
   public PlanNode visitDeviceView(DeviceViewNode node, NodeGroupContext context) {
     return processMultiChildNode(node, context);
