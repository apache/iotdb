/*
 * Licensed to the Apache Software Foundation (ASF) under one
 * or more contributor license agreements.  See the NOTICE file
 * distributed with this work for additional information
 * regarding copyright ownership.  The ASF licenses this file
 * to you under the Apache License, Version 2.0 (the
 * "License"); you may not use this file except in compliance
 * with the License.  You may obtain a copy of the License at
 *
 *     http://www.apache.org/licenses/LICENSE-2.0
 *
 * Unless required by applicable law or agreed to in writing,
 * software distributed under the License is distributed on an
 * "AS IS" BASIS, WITHOUT WARRANTIES OR CONDITIONS OF ANY
 * KIND, either express or implied.  See the License for the
 * specific language governing permissions and limitations
 * under the License.
 */

package org.apache.iotdb.db.mpp.plan.planner.distribution;

import org.apache.iotdb.common.rpc.thrift.TRegionReplicaSet;
import org.apache.iotdb.db.mpp.plan.planner.plan.node.PlanNode;
import org.apache.iotdb.db.mpp.plan.planner.plan.node.PlanVisitor;
import org.apache.iotdb.db.mpp.plan.planner.plan.node.WritePlanNode;
import org.apache.iotdb.db.mpp.plan.planner.plan.node.metedata.read.AbstractSchemaMergeNode;
import org.apache.iotdb.db.mpp.plan.planner.plan.node.metedata.read.CountSchemaMergeNode;
import org.apache.iotdb.db.mpp.plan.planner.plan.node.metedata.read.SchemaFetchMergeNode;
import org.apache.iotdb.db.mpp.plan.planner.plan.node.metedata.read.SchemaFetchScanNode;
import org.apache.iotdb.db.mpp.plan.planner.plan.node.metedata.read.SchemaQueryMergeNode;
import org.apache.iotdb.db.mpp.plan.planner.plan.node.metedata.read.SchemaQueryScanNode;
import org.apache.iotdb.db.mpp.plan.planner.plan.node.metedata.write.DeleteTimeSeriesNode;
import org.apache.iotdb.db.mpp.plan.planner.plan.node.process.AggregationNode;
import org.apache.iotdb.db.mpp.plan.planner.plan.node.process.ExchangeNode;
import org.apache.iotdb.db.mpp.plan.planner.plan.node.process.GroupByLevelNode;
import org.apache.iotdb.db.mpp.plan.planner.plan.node.process.LastQueryMergeNode;
import org.apache.iotdb.db.mpp.plan.planner.plan.node.process.MultiChildNode;
import org.apache.iotdb.db.mpp.plan.planner.plan.node.process.TimeJoinNode;
import org.apache.iotdb.db.mpp.plan.planner.plan.node.source.AlignedLastQueryScanNode;
import org.apache.iotdb.db.mpp.plan.planner.plan.node.source.AlignedSeriesAggregationScanNode;
import org.apache.iotdb.db.mpp.plan.planner.plan.node.source.AlignedSeriesScanNode;
import org.apache.iotdb.db.mpp.plan.planner.plan.node.source.LastQueryScanNode;
import org.apache.iotdb.db.mpp.plan.planner.plan.node.source.SeriesAggregationScanNode;
import org.apache.iotdb.db.mpp.plan.planner.plan.node.source.SeriesScanNode;
import org.apache.iotdb.db.mpp.plan.planner.plan.node.source.SourceNode;
import org.apache.iotdb.db.mpp.plan.planner.plan.node.write.DeleteDataNode;

import java.util.ArrayList;
import java.util.Collections;
import java.util.List;
import java.util.Map;
import java.util.stream.Collectors;

import static com.google.common.collect.ImmutableList.toImmutableList;

public class ExchangeNodeAdder extends PlanVisitor<PlanNode, NodeGroupContext> {
  @Override
  public PlanNode visitPlan(PlanNode node, NodeGroupContext context) {
    // TODO: (xingtanzjr) we apply no action for IWritePlanNode currently
    if (node instanceof WritePlanNode) {
      return node;
    }
    // Visit all the children of current node
    List<PlanNode> children =
        node.getChildren().stream()
            .map(child -> child.accept(this, context))
            .collect(toImmutableList());

    // Calculate the node distribution info according to its children

    // Put the node distribution info into context
    // NOTICE: we will only process the PlanNode which has only 1 child here. For the other
    // PlanNode, we need to process
    // them with special method
    context.putNodeDistribution(
        node.getPlanNodeId(),
        new NodeDistribution(NodeDistributionType.SAME_WITH_ALL_CHILDREN, null));

    return node.cloneWithChildren(children);
  }

  @Override
  public PlanNode visitSchemaQueryMerge(SchemaQueryMergeNode node, NodeGroupContext context) {
    return internalVisitSchemaMerge(node, context);
  }

  private PlanNode internalVisitSchemaMerge(
      AbstractSchemaMergeNode node, NodeGroupContext context) {
    node.getChildren()
        .forEach(
            child -> {
              visit(child, context);
            });
    NodeDistribution nodeDistribution =
        new NodeDistribution(NodeDistributionType.DIFFERENT_FROM_ALL_CHILDREN);
    PlanNode newNode = node.clone();
    nodeDistribution.region = calculateSchemaRegionByChildren(node.getChildren(), context);
    context.putNodeDistribution(newNode.getPlanNodeId(), nodeDistribution);
    node.getChildren()
        .forEach(
            child -> {
              if (!nodeDistribution.region.equals(
                  context.getNodeDistribution(child.getPlanNodeId()).region)) {
                ExchangeNode exchangeNode =
                    new ExchangeNode(context.queryContext.getQueryId().genPlanNodeId());
                exchangeNode.setChild(child);
                exchangeNode.setOutputColumnNames(child.getOutputColumnNames());
                newNode.addChild(exchangeNode);
              } else {
                newNode.addChild(child);
              }
            });
    return newNode;
  }

  @Override
  public PlanNode visitCountMerge(CountSchemaMergeNode node, NodeGroupContext context) {
    return internalVisitSchemaMerge(node, context);
  }

  @Override
  public PlanNode visitSchemaFetchMerge(SchemaFetchMergeNode node, NodeGroupContext context) {
    return internalVisitSchemaMerge(node, context);
  }

  @Override
  public PlanNode visitSchemaQueryScan(SchemaQueryScanNode node, NodeGroupContext context) {
    return processNoChildSourceNode(node, context);
  }

  @Override
  public PlanNode visitSchemaFetchScan(SchemaFetchScanNode node, NodeGroupContext context) {
    return processNoChildSourceNode(node, context);
  }

  @Override
  public PlanNode visitSeriesScan(SeriesScanNode node, NodeGroupContext context) {
    return processNoChildSourceNode(node, context);
  }

  @Override
  public PlanNode visitAlignedSeriesScan(AlignedSeriesScanNode node, NodeGroupContext context) {
    return processNoChildSourceNode(node, context);
  }

  @Override
<<<<<<< HEAD
=======
  public PlanNode visitLastQueryScan(LastQueryScanNode node, NodeGroupContext context) {
    return processNoChildSourceNode(node, context);
  }

  @Override
  public PlanNode visitAlignedLastQueryScan(
      AlignedLastQueryScanNode node, NodeGroupContext context) {
    return processNoChildSourceNode(node, context);
  }

>>>>>>> 120a8c2f
  public PlanNode visitSeriesAggregationScan(
      SeriesAggregationScanNode node, NodeGroupContext context) {
    return processNoChildSourceNode(node, context);
  }

  @Override
  public PlanNode visitAlignedSeriesAggregationScan(
      AlignedSeriesAggregationScanNode node, NodeGroupContext context) {
    return processNoChildSourceNode(node, context);
  }

  private PlanNode processNoChildSourceNode(SourceNode node, NodeGroupContext context) {
    context.putNodeDistribution(
        node.getPlanNodeId(),
        new NodeDistribution(NodeDistributionType.NO_CHILD, node.getRegionReplicaSet()));
    return node.clone();
  }

  @Override
  public PlanNode visitDeleteData(DeleteDataNode node, NodeGroupContext context) {
    context.putNodeDistribution(
        node.getPlanNodeId(),
        new NodeDistribution(NodeDistributionType.NO_CHILD, node.getRegionReplicaSet()));
    return node;
  }

  @Override
  public PlanNode visitDeleteTimeseries(DeleteTimeSeriesNode node, NodeGroupContext context) {
    List<PlanNode> visitedChildren = new ArrayList<>();
    node.getChildren()
        .forEach(
            child -> {
              visitedChildren.add(visit(child, context));
            });
    node.getChildren().clear();
    visitedChildren.forEach(
        child -> {
          ExchangeNode exchangeNode =
              new ExchangeNode(context.queryContext.getQueryId().genPlanNodeId());
          exchangeNode.setChild(child);
          exchangeNode.setOutputColumnNames(child.getOutputColumnNames());
          node.addChild(exchangeNode);
        });
    return node;
  }

  @Override
  public PlanNode visitLastQueryMerge(LastQueryMergeNode node, NodeGroupContext context) {
    return processMultiChildNode(node, context);
  }

  @Override
  public PlanNode visitTimeJoin(TimeJoinNode node, NodeGroupContext context) {
    return processMultiChildNode(node, context);
  }

  @Override
  public PlanNode visitRowBasedSeriesAggregate(AggregationNode node, NodeGroupContext context) {
    return processMultiChildNode(node, context);
  }

  @Override
  public PlanNode visitGroupByLevel(GroupByLevelNode node, NodeGroupContext context) {
    return processMultiChildNode(node, context);
  }

  private PlanNode processMultiChildNode(MultiChildNode node, NodeGroupContext context) {
    MultiChildNode newNode = (MultiChildNode) node.clone();
    List<PlanNode> visitedChildren = new ArrayList<>();
    node.getChildren()
        .forEach(
            child -> {
              visitedChildren.add(visit(child, context));
            });

    TRegionReplicaSet dataRegion = calculateDataRegionByChildren(visitedChildren, context);
    NodeDistributionType distributionType =
        nodeDistributionIsSame(visitedChildren, context)
            ? NodeDistributionType.SAME_WITH_ALL_CHILDREN
            : NodeDistributionType.SAME_WITH_SOME_CHILD;
    context.putNodeDistribution(
        newNode.getPlanNodeId(), new NodeDistribution(distributionType, dataRegion));

    // If the distributionType of all the children are same, no ExchangeNode need to be added.
    if (distributionType == NodeDistributionType.SAME_WITH_ALL_CHILDREN) {
      newNode.setChildren(visitedChildren);
      return newNode;
    }

    // Otherwise, we need to add ExchangeNode for the child whose DataRegion is different from the
    // parent.
    visitedChildren.forEach(
        child -> {
          if (!dataRegion.equals(context.getNodeDistribution(child.getPlanNodeId()).region)) {
            ExchangeNode exchangeNode =
                new ExchangeNode(context.queryContext.getQueryId().genPlanNodeId());
            exchangeNode.setChild(child);
            exchangeNode.setOutputColumnNames(child.getOutputColumnNames());
            newNode.addChild(exchangeNode);
          } else {
            newNode.addChild(child);
          }
        });
    return newNode;
  }

  private TRegionReplicaSet calculateDataRegionByChildren(
      List<PlanNode> children, NodeGroupContext context) {
    // Step 1: calculate the count of children group by DataRegion.
    Map<TRegionReplicaSet, Long> groupByRegion =
        children.stream()
            .collect(
                Collectors.groupingBy(
                    child -> context.getNodeDistribution(child.getPlanNodeId()).region,
                    Collectors.counting()));
    // Step 2: return the RegionReplicaSet with max count
    return Collections.max(groupByRegion.entrySet(), Map.Entry.comparingByValue()).getKey();
  }

  private TRegionReplicaSet calculateSchemaRegionByChildren(
      List<PlanNode> children, NodeGroupContext context) {
    // We always make the schemaRegion of MetaMergeNode to be the same as its first child.
    return context.getNodeDistribution(children.get(0).getPlanNodeId()).region;
  }

  private boolean nodeDistributionIsSame(List<PlanNode> children, NodeGroupContext context) {
    // The size of children here should always be larger than 0, or our code has Bug.
    NodeDistribution first = context.getNodeDistribution(children.get(0).getPlanNodeId());
    for (int i = 1; i < children.size(); i++) {
      NodeDistribution next = context.getNodeDistribution(children.get(i).getPlanNodeId());
      if (first.region == null || !first.region.equals(next.region)) {
        return false;
      }
    }
    return true;
  }

  public PlanNode visit(PlanNode node, NodeGroupContext context) {
    return node.accept(this, context);
  }
}<|MERGE_RESOLUTION|>--- conflicted
+++ resolved
@@ -144,8 +144,6 @@
   }
 
   @Override
-<<<<<<< HEAD
-=======
   public PlanNode visitLastQueryScan(LastQueryScanNode node, NodeGroupContext context) {
     return processNoChildSourceNode(node, context);
   }
@@ -156,7 +154,7 @@
     return processNoChildSourceNode(node, context);
   }
 
->>>>>>> 120a8c2f
+  @Override
   public PlanNode visitSeriesAggregationScan(
       SeriesAggregationScanNode node, NodeGroupContext context) {
     return processNoChildSourceNode(node, context);
