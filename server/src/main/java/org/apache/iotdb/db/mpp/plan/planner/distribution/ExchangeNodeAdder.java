/*
 * Licensed to the Apache Software Foundation (ASF) under one
 * or more contributor license agreements.  See the NOTICE file
 * distributed with this work for additional information
 * regarding copyright ownership.  The ASF licenses this file
 * to you under the Apache License, Version 2.0 (the
 * "License"); you may not use this file except in compliance
 * with the License.  You may obtain a copy of the License at
 *
 *     http://www.apache.org/licenses/LICENSE-2.0
 *
 * Unless required by applicable law or agreed to in writing,
 * software distributed under the License is distributed on an
 * "AS IS" BASIS, WITHOUT WARRANTIES OR CONDITIONS OF ANY
 * KIND, either express or implied.  See the License for the
 * specific language governing permissions and limitations
 * under the License.
 */

package org.apache.iotdb.db.mpp.plan.planner.distribution;

import org.apache.iotdb.common.rpc.thrift.TRegionReplicaSet;
import org.apache.iotdb.commons.partition.DataPartition;
import org.apache.iotdb.db.mpp.plan.analyze.Analysis;
import org.apache.iotdb.db.mpp.plan.planner.plan.node.PlanNode;
import org.apache.iotdb.db.mpp.plan.planner.plan.node.PlanVisitor;
import org.apache.iotdb.db.mpp.plan.planner.plan.node.WritePlanNode;
import org.apache.iotdb.db.mpp.plan.planner.plan.node.metedata.read.AbstractSchemaMergeNode;
import org.apache.iotdb.db.mpp.plan.planner.plan.node.metedata.read.CountSchemaMergeNode;
import org.apache.iotdb.db.mpp.plan.planner.plan.node.metedata.read.SchemaFetchMergeNode;
import org.apache.iotdb.db.mpp.plan.planner.plan.node.metedata.read.SchemaFetchScanNode;
import org.apache.iotdb.db.mpp.plan.planner.plan.node.metedata.read.SchemaQueryMergeNode;
import org.apache.iotdb.db.mpp.plan.planner.plan.node.metedata.read.SchemaQueryOrderByHeatNode;
import org.apache.iotdb.db.mpp.plan.planner.plan.node.metedata.read.SchemaQueryScanNode;
import org.apache.iotdb.db.mpp.plan.planner.plan.node.process.AggregationNode;
import org.apache.iotdb.db.mpp.plan.planner.plan.node.process.DeviceMergeNode;
import org.apache.iotdb.db.mpp.plan.planner.plan.node.process.DeviceViewNode;
import org.apache.iotdb.db.mpp.plan.planner.plan.node.process.ExchangeNode;
import org.apache.iotdb.db.mpp.plan.planner.plan.node.process.FilterNode;
import org.apache.iotdb.db.mpp.plan.planner.plan.node.process.GroupByLevelNode;
import org.apache.iotdb.db.mpp.plan.planner.plan.node.process.GroupByTagNode;
import org.apache.iotdb.db.mpp.plan.planner.plan.node.process.MergeSortNode;
import org.apache.iotdb.db.mpp.plan.planner.plan.node.process.MultiChildProcessNode;
import org.apache.iotdb.db.mpp.plan.planner.plan.node.process.SingleDeviceViewNode;
import org.apache.iotdb.db.mpp.plan.planner.plan.node.process.SlidingWindowAggregationNode;
import org.apache.iotdb.db.mpp.plan.planner.plan.node.process.TimeJoinNode;
import org.apache.iotdb.db.mpp.plan.planner.plan.node.process.TransformNode;
import org.apache.iotdb.db.mpp.plan.planner.plan.node.process.VerticallyConcatNode;
import org.apache.iotdb.db.mpp.plan.planner.plan.node.process.last.LastQueryCollectNode;
import org.apache.iotdb.db.mpp.plan.planner.plan.node.process.last.LastQueryMergeNode;
import org.apache.iotdb.db.mpp.plan.planner.plan.node.process.last.LastQueryNode;
import org.apache.iotdb.db.mpp.plan.planner.plan.node.source.AlignedLastQueryScanNode;
import org.apache.iotdb.db.mpp.plan.planner.plan.node.source.AlignedSeriesAggregationScanNode;
import org.apache.iotdb.db.mpp.plan.planner.plan.node.source.AlignedSeriesScanNode;
import org.apache.iotdb.db.mpp.plan.planner.plan.node.source.LastQueryScanNode;
import org.apache.iotdb.db.mpp.plan.planner.plan.node.source.SeriesAggregationScanNode;
import org.apache.iotdb.db.mpp.plan.planner.plan.node.source.SeriesScanNode;
import org.apache.iotdb.db.mpp.plan.planner.plan.node.source.SourceNode;
import org.apache.iotdb.db.mpp.plan.planner.plan.parameter.OrderByParameter;
import org.apache.iotdb.db.mpp.plan.statement.crud.QueryStatement;

import java.util.ArrayList;
import java.util.Collections;
import java.util.HashMap;
import java.util.LinkedList;
import java.util.List;
import java.util.Map;
import java.util.stream.Collectors;

import static com.google.common.collect.ImmutableList.toImmutableList;

public class ExchangeNodeAdder extends PlanVisitor<PlanNode, NodeGroupContext> {

  private final Analysis analysis;

  public ExchangeNodeAdder(Analysis analysis) {
    this.analysis = analysis;
  }

  @Override
  public PlanNode visitPlan(PlanNode node, NodeGroupContext context) {
    // TODO: (xingtanzjr) we apply no action for IWritePlanNode currently
    if (node instanceof WritePlanNode) {
      return node;
    }
    // Visit all the children of current node
    List<PlanNode> children =
        node.getChildren().stream()
            .map(child -> child.accept(this, context))
            .collect(toImmutableList());

    // Calculate the node distribution info according to its children

    // Put the node distribution info into context
    // NOTICE: we will only process the PlanNode which has only 1 child here. For the other
    // PlanNode, we need to process
    // them with special method
    context.putNodeDistribution(
        node.getPlanNodeId(),
        new NodeDistribution(NodeDistributionType.SAME_WITH_ALL_CHILDREN, null));

    return node.cloneWithChildren(children);
  }

  @Override
  public PlanNode visitSchemaQueryMerge(SchemaQueryMergeNode node, NodeGroupContext context) {
    return internalVisitSchemaMerge(node, context);
  }

  private PlanNode internalVisitSchemaMerge(
      AbstractSchemaMergeNode node, NodeGroupContext context) {
    node.getChildren()
        .forEach(
            child -> {
              visit(child, context);
            });
    NodeDistribution nodeDistribution =
        new NodeDistribution(NodeDistributionType.DIFFERENT_FROM_ALL_CHILDREN);
    PlanNode newNode = node.clone();
    nodeDistribution.region = calculateSchemaRegionByChildren(node.getChildren(), context);
    context.putNodeDistribution(newNode.getPlanNodeId(), nodeDistribution);
    node.getChildren()
        .forEach(
            child -> {
              if (!nodeDistribution.region.equals(
                  context.getNodeDistribution(child.getPlanNodeId()).region)) {
                ExchangeNode exchangeNode =
                    new ExchangeNode(context.queryContext.getQueryId().genPlanNodeId());
                exchangeNode.setChild(child);
                exchangeNode.setOutputColumnNames(child.getOutputColumnNames());
                newNode.addChild(exchangeNode);
              } else {
                newNode.addChild(child);
              }
            });
    return newNode;
  }

  @Override
  public PlanNode visitCountMerge(CountSchemaMergeNode node, NodeGroupContext context) {
    return internalVisitSchemaMerge(node, context);
  }

  @Override
  public PlanNode visitSchemaFetchMerge(SchemaFetchMergeNode node, NodeGroupContext context) {
    return internalVisitSchemaMerge(node, context);
  }

  @Override
  public PlanNode visitSchemaQueryScan(SchemaQueryScanNode node, NodeGroupContext context) {
    return processNoChildSourceNode(node, context);
  }

  @Override
  public PlanNode visitSchemaFetchScan(SchemaFetchScanNode node, NodeGroupContext context) {
    return processNoChildSourceNode(node, context);
  }

  @Override
  public PlanNode visitSeriesScan(SeriesScanNode node, NodeGroupContext context) {
    return processNoChildSourceNode(node, context);
  }

  @Override
  public PlanNode visitAlignedSeriesScan(AlignedSeriesScanNode node, NodeGroupContext context) {
    return processNoChildSourceNode(node, context);
  }

  @Override
  public PlanNode visitLastQueryScan(LastQueryScanNode node, NodeGroupContext context) {
    return processNoChildSourceNode(node, context);
  }

  @Override
  public PlanNode visitAlignedLastQueryScan(
      AlignedLastQueryScanNode node, NodeGroupContext context) {
    return processNoChildSourceNode(node, context);
  }

  @Override
  public PlanNode visitSeriesAggregationScan(
      SeriesAggregationScanNode node, NodeGroupContext context) {
    return processNoChildSourceNode(node, context);
  }

  @Override
  public PlanNode visitAlignedSeriesAggregationScan(
      AlignedSeriesAggregationScanNode node, NodeGroupContext context) {
    return processNoChildSourceNode(node, context);
  }

  private PlanNode processNoChildSourceNode(SourceNode node, NodeGroupContext context) {
    context.putNodeDistribution(
        node.getPlanNodeId(),
        new NodeDistribution(NodeDistributionType.NO_CHILD, node.getRegionReplicaSet()));
    return node.clone();
  }

  @Override
  public PlanNode visitDeviceView(DeviceViewNode node, NodeGroupContext context) {
    // A temporary way to decrease the FragmentInstance for aggregation with device view.
    if (isAggregationQuery()) {
      return processDeviceViewWithAggregation(node, context);
    }
    return processMultiChildNode(node, context);
  }

  @Override
  public PlanNode visitDeviceMerge(DeviceMergeNode node, NodeGroupContext context) {
    return processMultiChildNode(node, context);
  }

  @Override
  public PlanNode visitSingleDeviceView(SingleDeviceViewNode node, NodeGroupContext context) {
    return processOneChildNode(node, context);
  }

  @Override
  public PlanNode visitMergeSort(MergeSortNode node, NodeGroupContext context) {
    if (isAggregationQuery()) {
      return processMergeSortWithAggregation(node, context);
    }
    return processMultiChildNode(node, context);
  }

  @Override
  public PlanNode visitLastQueryMerge(LastQueryMergeNode node, NodeGroupContext context) {
    return processMultiChildNode(node, context);
  }

  @Override
  public PlanNode visitLastQueryCollect(LastQueryCollectNode node, NodeGroupContext context) {
    return processMultiChildNode(node, context);
  }

  @Override
  public PlanNode visitLastQuery(LastQueryNode node, NodeGroupContext context) {
    return processMultiChildNode(node, context);
  }

  @Override
  public PlanNode visitTimeJoin(TimeJoinNode node, NodeGroupContext context) {
    return processMultiChildNode(node, context);
  }

  @Override
  public PlanNode visitAggregation(AggregationNode node, NodeGroupContext context) {
    return processMultiChildNode(node, context);
  }

  @Override
  public PlanNode visitSchemaQueryOrderByHeat(
      SchemaQueryOrderByHeatNode node, NodeGroupContext context) {
    return processMultiChildNode(node, context);
  }

  @Override
  public PlanNode visitGroupByLevel(GroupByLevelNode node, NodeGroupContext context) {
    return processMultiChildNode(node, context);
  }

  @Override
  public PlanNode visitTransform(TransformNode node, NodeGroupContext context) {
    return processOneChildNode(node, context);
  }

  @Override
  public PlanNode visitFilter(FilterNode node, NodeGroupContext context) {
    return processOneChildNode(node, context);
  }

  @Override
  public PlanNode visitGroupByTag(GroupByTagNode node, NodeGroupContext context) {
    return processMultiChildNode(node, context);
  }

<<<<<<< HEAD
  private Map<TRegionReplicaSet, DeviceViewGroup> getDeviceViewGroup(
      PlanNode node, NodeGroupContext context, List<String> devices) {
=======
  @Override
  public PlanNode visitVerticallyConcat(VerticallyConcatNode node, NodeGroupContext context) {
    return processMultiChildNode(node, context);
  }

  private PlanNode processDeviceViewWithAggregation(DeviceViewNode node, NodeGroupContext context) {
    // group all the children by DataRegion distribution
>>>>>>> a971a8d0
    Map<TRegionReplicaSet, DeviceViewGroup> deviceViewGroupMap = new HashMap<>();
    for (int i = 0; i < devices.size(); i++) {
      String device = devices.get(i);
      PlanNode rawChildNode = node.getChildren().get(i);
      PlanNode visitedChild = visit(rawChildNode, context);
      TRegionReplicaSet region = context.getNodeDistribution(visitedChild.getPlanNodeId()).region;
      DeviceViewGroup group = deviceViewGroupMap.computeIfAbsent(region, DeviceViewGroup::new);
      group.addChild(device, visitedChild);
    }
    return deviceViewGroupMap;
  }

  private PlanNode constructReturnResult(
      OrderByParameter orderByParameter,
      NodeGroupContext context,
      List<String> devices,
      List<PlanNode> deviceViewNodeList) {
    if (deviceViewNodeList.size() == 1) {
      return deviceViewNodeList.get(0);
    }

    MergeSortNode mergeSortNode =
        new MergeSortNode(
            context.queryContext.getQueryId().genPlanNodeId(), orderByParameter, devices);

    // Each child has different TRegionReplicaSet, so we can select any one from
    // its child
    mergeSortNode.addChild(deviceViewNodeList.get(0));
    context.putNodeDistribution(
        mergeSortNode.getPlanNodeId(),
        new NodeDistribution(
            NodeDistributionType.SAME_WITH_SOME_CHILD,
            context.getNodeDistribution(deviceViewNodeList.get(0).getPlanNodeId()).region));

    // Add ExchangeNode for any other child except first one
    for (int i = 1; i < deviceViewNodeList.size(); i++) {
      PlanNode child = deviceViewNodeList.get(i);
      ExchangeNode exchangeNode =
          new ExchangeNode(context.queryContext.getQueryId().genPlanNodeId());
      exchangeNode.setChild(child);
      exchangeNode.setOutputColumnNames(child.getOutputColumnNames());
      mergeSortNode.addChild(exchangeNode);
    }
    return mergeSortNode;
  }

  private PlanNode processDeviceViewWithAggregation(DeviceViewNode node, NodeGroupContext context) {
    // group all the children by DataRegion distribution
    List<String> devices = node.getDevices();
    Map<TRegionReplicaSet, DeviceViewGroup> deviceViewGroupMap =
        getDeviceViewGroup(node, context, devices);

    // Generate DeviceViewNode for each group
    List<PlanNode> deviceViewNodeList = new ArrayList<>();
    for (DeviceViewGroup group : deviceViewGroupMap.values()) {
      DeviceViewNode deviceViewNode =
          new DeviceViewNode(
              context.queryContext.getQueryId().genPlanNodeId(),
              node.getMergeOrderParameter(),
              node.getOutputColumnNames(),
              node.getDeviceToMeasurementIndexesMap());
      for (int i = 0; i < group.devices.size(); i++) {
        deviceViewNode.addChildDeviceNode(group.devices.get(i), group.children.get(i));
      }
      context.putNodeDistribution(
          deviceViewNode.getPlanNodeId(),
          new NodeDistribution(
              NodeDistributionType.SAME_WITH_ALL_CHILDREN,
              context.getNodeDistribution(deviceViewNode.getChildren().get(0).getPlanNodeId())
                  .region));
      deviceViewNodeList.add(deviceViewNode);
    }

    return constructReturnResult(
        node.getMergeOrderParameter(), context, devices, deviceViewNodeList);
  }

  private PlanNode processMergeSortWithAggregation(MergeSortNode node, NodeGroupContext context) {
    // group all the children by DataRegion distribution
    List<String> devices = node.getDevices();
    Map<TRegionReplicaSet, DeviceViewGroup> deviceViewGroupMap =
        getDeviceViewGroup(node, context, devices);

    // Generate planNode for each group
    List<PlanNode> planNodeList = new ArrayList<>();
    for (DeviceViewGroup group : deviceViewGroupMap.values()) {
      if (group.children.size() == 1) {
        planNodeList.add(group.children.get(0));
        continue;
      }
      MergeSortNode mergeSortNode =
          new MergeSortNode(
              context.queryContext.getQueryId().genPlanNodeId(),
              node.getMergeOrderParameter(),
              devices);
      for (int i = 0; i < group.devices.size(); i++) {
        mergeSortNode.addChild(group.children.get(i));
      }
      context.putNodeDistribution(
          mergeSortNode.getPlanNodeId(),
          new NodeDistribution(
              NodeDistributionType.SAME_WITH_ALL_CHILDREN,
              context.getNodeDistribution(mergeSortNode.getChildren().get(0).getPlanNodeId())
                  .region));
      planNodeList.add(mergeSortNode);
    }

    return constructReturnResult(node.getMergeOrderParameter(), context, devices, planNodeList);
  }

  private static class DeviceViewGroup {
    public TRegionReplicaSet regionReplicaSet;
    public List<PlanNode> children;
    public List<String> devices;

    public DeviceViewGroup(TRegionReplicaSet regionReplicaSet) {
      this.regionReplicaSet = regionReplicaSet;
      this.children = new LinkedList<>();
      this.devices = new LinkedList<>();
    }

    public void addChild(String device, PlanNode child) {
      devices.add(device);
      children.add(child);
    }

    public int hashCode() {
      return regionReplicaSet.hashCode();
    }

    public boolean equals(Object o) {
      if (o instanceof DeviceViewGroup) {
        return regionReplicaSet.equals(((DeviceViewGroup) o).regionReplicaSet);
      }
      return false;
    }
  }

  private PlanNode processMultiChildNode(MultiChildProcessNode node, NodeGroupContext context) {
    MultiChildProcessNode newNode = (MultiChildProcessNode) node.clone();
    List<PlanNode> visitedChildren = new ArrayList<>();
    node.getChildren()
        .forEach(
            child -> {
              visitedChildren.add(visit(child, context));
            });

    TRegionReplicaSet dataRegion = calculateDataRegionByChildren(visitedChildren, context);
    NodeDistributionType distributionType =
        nodeDistributionIsSame(visitedChildren, context)
            ? NodeDistributionType.SAME_WITH_ALL_CHILDREN
            : NodeDistributionType.SAME_WITH_SOME_CHILD;
    context.putNodeDistribution(
        newNode.getPlanNodeId(), new NodeDistribution(distributionType, dataRegion));

    // If the distributionType of all the children are same, no ExchangeNode need to be added.
    if (distributionType == NodeDistributionType.SAME_WITH_ALL_CHILDREN) {
      newNode.setChildren(visitedChildren);
      return newNode;
    }

    // Otherwise, we need to add ExchangeNode for the child whose DataRegion is different from the
    // parent.
    visitedChildren.forEach(
        child -> {
          // If the child's region is NOT_ASSIGNED, it means the child do not belong to any
          // existing DataRegion. We make it belong to its parent and no ExchangeNode will be added.
          if (context.getNodeDistribution(child.getPlanNodeId()).region
                  != DataPartition.NOT_ASSIGNED
              && !dataRegion.equals(context.getNodeDistribution(child.getPlanNodeId()).region)) {
            ExchangeNode exchangeNode =
                new ExchangeNode(context.queryContext.getQueryId().genPlanNodeId());
            exchangeNode.setChild(child);
            exchangeNode.setOutputColumnNames(child.getOutputColumnNames());
            newNode.addChild(exchangeNode);
          } else {
            newNode.addChild(child);
          }
        });
    return newNode;
  }

  @Override
  public PlanNode visitSlidingWindowAggregation(
      SlidingWindowAggregationNode node, NodeGroupContext context) {
    return processOneChildNode(node, context);
  }

  private PlanNode processOneChildNode(PlanNode node, NodeGroupContext context) {
    PlanNode newNode = node.clone();
    PlanNode child = visit(node.getChildren().get(0), context);
    newNode.addChild(child);
    TRegionReplicaSet dataRegion = context.getNodeDistribution(child.getPlanNodeId()).region;
    context.putNodeDistribution(
        newNode.getPlanNodeId(),
        new NodeDistribution(NodeDistributionType.SAME_WITH_ALL_CHILDREN, dataRegion));
    return newNode;
  }

  private TRegionReplicaSet calculateDataRegionByChildren(
      List<PlanNode> children, NodeGroupContext context) {
    // Step 1: calculate the count of children group by DataRegion.
    Map<TRegionReplicaSet, Long> groupByRegion =
        children.stream()
            .collect(
                Collectors.groupingBy(
                    child -> {
                      TRegionReplicaSet region =
                          context.getNodeDistribution(child.getPlanNodeId()).region;
                      if (region == null
                          && context.getNodeDistribution(child.getPlanNodeId()).type
                              == NodeDistributionType.SAME_WITH_ALL_CHILDREN) {
                        return calculateSchemaRegionByChildren(child.getChildren(), context);
                      }
                      return region;
                    },
                    Collectors.counting()));
    if (groupByRegion.entrySet().size() == 1) {
      return groupByRegion.entrySet().iterator().next().getKey();
    }
    // Step 2: return the RegionReplicaSet with max count
    return Collections.max(
            groupByRegion.entrySet().stream()
                .filter(e -> e.getKey() != DataPartition.NOT_ASSIGNED)
                .collect(Collectors.toList()),
            Map.Entry.comparingByValue())
        .getKey();
  }

  private TRegionReplicaSet calculateSchemaRegionByChildren(
      List<PlanNode> children, NodeGroupContext context) {
    // We always make the schemaRegion of MetaMergeNode to be the same as its first child.
    return context.getNodeDistribution(children.get(0).getPlanNodeId()).region;
  }

  private boolean nodeDistributionIsSame(List<PlanNode> children, NodeGroupContext context) {
    // The size of children here should always be larger than 0, or our code has Bug.
    NodeDistribution first = context.getNodeDistribution(children.get(0).getPlanNodeId());
    for (int i = 1; i < children.size(); i++) {
      NodeDistribution next = context.getNodeDistribution(children.get(i).getPlanNodeId());
      if (first.region == null || !first.region.equals(next.region)) {
        return false;
      }
    }
    return true;
  }

  private boolean isAggregationQuery() {
    return ((QueryStatement) analysis.getStatement()).isAggregationQuery();
  }

  public PlanNode visit(PlanNode node, NodeGroupContext context) {
    return node.accept(this, context);
  }
}<|MERGE_RESOLUTION|>--- conflicted
+++ resolved
@@ -273,19 +273,15 @@
   public PlanNode visitGroupByTag(GroupByTagNode node, NodeGroupContext context) {
     return processMultiChildNode(node, context);
   }
-
-<<<<<<< HEAD
+  
+  @Override
+  public PlanNode visitVerticallyConcat(VerticallyConcatNode node, NodeGroupContext context) {
+    return processMultiChildNode(node, context);
+  }
+
   private Map<TRegionReplicaSet, DeviceViewGroup> getDeviceViewGroup(
       PlanNode node, NodeGroupContext context, List<String> devices) {
-=======
-  @Override
-  public PlanNode visitVerticallyConcat(VerticallyConcatNode node, NodeGroupContext context) {
-    return processMultiChildNode(node, context);
-  }
-
-  private PlanNode processDeviceViewWithAggregation(DeviceViewNode node, NodeGroupContext context) {
     // group all the children by DataRegion distribution
->>>>>>> a971a8d0
     Map<TRegionReplicaSet, DeviceViewGroup> deviceViewGroupMap = new HashMap<>();
     for (int i = 0; i < devices.size(); i++) {
       String device = devices.get(i);
