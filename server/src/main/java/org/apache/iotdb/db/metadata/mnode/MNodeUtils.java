/*
 * Licensed to the Apache Software Foundation (ASF) under one
 * or more contributor license agreements.  See the NOTICE file
 * distributed with this work for additional information
 * regarding copyright ownership.  The ASF licenses this file
 * to you under the Apache License, Version 2.0 (the
 * "License"); you may not use this file except in compliance
 * with the License.  You may obtain a copy of the License at
 *
 *     http://www.apache.org/licenses/LICENSE-2.0
 *
 * Unless required by applicable law or agreed to in writing,
 * software distributed under the License is distributed on an
 * "AS IS" BASIS, WITHOUT WARRANTIES OR CONDITIONS OF ANY
 * KIND, either express or implied.  See the License for the
 * specific language governing permissions and limitations
 * under the License.
 */
package org.apache.iotdb.db.metadata.mnode;

public class MNodeUtils {

  /**
   * When a measurement, represented by template or MeasurementMNode, is going to be added to a
   * node, the node should be set to entity. Before invoking this method, lock the related MTree
   * part first.
   *
   * @param node node to be transformed
   * @return generated entityMNode
   */
  public static IEntityMNode setToEntity(IMNode node) {
    IEntityMNode entityMNode;
    if (node.isEntity()) {
      entityMNode = node.getAsEntityMNode();
    } else {
      if (node.isStorageGroup()) {
        entityMNode =
            new StorageGroupEntityMNode(
                node.getParent(), node.getName(), node.getAsStorageGroupMNode().getDataTTL());
        node.moveDataToNewMNode(entityMNode);
      } else {
        entityMNode = new EntityMNode(node.getParent(), node.getName());
<<<<<<< HEAD
      }
      if (node.getParent() != null) {
        node.getParent().replaceChild(node.getName(), entityMNode);
      } else {
        node.moveDataToNewMNode(entityMNode);
=======
        if (node.getParent() != null) {
          node.getParent().replaceChild(node.getName(), entityMNode);
        } else {
          node.moveDataToNewMNode(entityMNode);
        }
>>>>>>> b1033855
      }
    }
    return entityMNode;
  }

  /**
   * When there's no measurement, represented by template or MeasurementMNode, is under this
   * entityMNode, it should not act as entity anymore. Before invoking this method, lock related
   * MTree structure first.
   *
   * @param entityMNode node to be transformed
   * @return generated NoEntity node
   */
  public static IMNode setToInternal(IEntityMNode entityMNode) {
    IMNode node;
    IMNode parent = entityMNode.getParent();
    if (entityMNode.isStorageGroup()) {
      node =
          new StorageGroupMNode(
              parent, entityMNode.getName(), entityMNode.getAsStorageGroupMNode().getDataTTL());
    } else {
      node = new InternalMNode(parent, entityMNode.getName());
    }
    if (parent != null) {
      parent.replaceChild(entityMNode.getName(), node);
    }
    return node;
  }
}<|MERGE_RESOLUTION|>--- conflicted
+++ resolved
@@ -40,19 +40,11 @@
         node.moveDataToNewMNode(entityMNode);
       } else {
         entityMNode = new EntityMNode(node.getParent(), node.getName());
-<<<<<<< HEAD
-      }
-      if (node.getParent() != null) {
-        node.getParent().replaceChild(node.getName(), entityMNode);
-      } else {
-        node.moveDataToNewMNode(entityMNode);
-=======
         if (node.getParent() != null) {
           node.getParent().replaceChild(node.getName(), entityMNode);
         } else {
           node.moveDataToNewMNode(entityMNode);
         }
->>>>>>> b1033855
       }
     }
     return entityMNode;
