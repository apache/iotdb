/*
 * Licensed to the Apache Software Foundation (ASF) under one
 * or more contributor license agreements.  See the NOTICE file
 * distributed with this work for additional information
 * regarding copyright ownership.  The ASF licenses this file
 * to you under the Apache License, Version 2.0 (the
 * "License"); you may not use this file except in compliance
 * with the License.  You may obtain a copy of the License at
 *
 *     http://www.apache.org/licenses/LICENSE-2.0
 *
 * Unless required by applicable law or agreed to in writing,
 * software distributed under the License is distributed on an
 * "AS IS" BASIS, WITHOUT WARRANTIES OR CONDITIONS OF ANY
 * KIND, either express or implied.  See the License for the
 * specific language governing permissions and limitations
 * under the License.
 */

package org.apache.iotdb.db.engine.snapshot;

import org.apache.iotdb.commons.conf.IoTDBConstant;
import org.apache.iotdb.db.conf.IoTDBDescriptor;
import org.apache.iotdb.db.conf.directories.FolderManager;
import org.apache.iotdb.db.conf.directories.strategy.DirectoryStrategyType;
import org.apache.iotdb.db.engine.StorageEngineV2;
import org.apache.iotdb.db.engine.storagegroup.DataRegion;
import org.apache.iotdb.db.exception.DiskSpaceInsufficientException;

import org.apache.commons.io.FileUtils;
import org.slf4j.Logger;
import org.slf4j.LoggerFactory;

import java.io.File;
import java.io.IOException;
import java.nio.file.Files;
import java.util.ArrayList;
import java.util.Arrays;
import java.util.LinkedList;
import java.util.List;
import java.util.Queue;

public class SnapshotLoader {
  private Logger LOGGER = LoggerFactory.getLogger(SnapshotLoader.class);
  private String storageGroupName;
  private String snapshotPath;
  private String dataRegionId;
  private SnapshotLogAnalyzer logAnalyzer;
  private FolderManager folderManager;

  public SnapshotLoader(String snapshotPath, String storageGroupName, String dataRegionId) {
    this.snapshotPath = snapshotPath;
    this.storageGroupName = storageGroupName;
    this.dataRegionId = dataRegionId;
    this.folderManager = null;
  }

  private DataRegion loadSnapshot() {
    try {
      return new DataRegion(
          IoTDBDescriptor.getInstance().getConfig().getSystemDir()
              + File.separator
              + "storage_groups"
              + File.separator
              + storageGroupName,
          dataRegionId,
          StorageEngineV2.getInstance().getFileFlushPolicy(),
          storageGroupName);
    } catch (Exception e) {
      LOGGER.error("Exception occurs while load snapshot from {}", snapshotPath, e);
      return null;
    }
  }

  private File getSnapshotLogFile() {
    File sourceDataDir = new File(snapshotPath);

    if (sourceDataDir.exists()) {
      File[] files =
          sourceDataDir.listFiles((dir, name) -> name.equals(SnapshotLogger.SNAPSHOT_LOG_NAME));
      if (files == null || files.length == 0) {
        LOGGER.warn("Failed to find snapshot log file, cannot recover it");
      } else if (files.length > 1) {
        LOGGER.warn(
            "Found more than one snapshot log file, cannot recover it. {}", Arrays.toString(files));
      } else {
        LOGGER.info("Reading snapshot log file {}", files[0]);
        return files[0];
      }
    }
    return null;
  }

  /**
   * 1. Clear origin data 2. Move snapshot data to data dir 3. Load data region
   *
   * @return
   */
  public DataRegion loadSnapshotForStateMachine() {
    LOGGER.info(
        "Loading snapshot for {}-{}, source directory is {}",
        storageGroupName,
        dataRegionId,
        snapshotPath);

    File snapshotLogFile = getSnapshotLogFile();

    if (snapshotLogFile == null) {
      return loadSnapshotWithoutLog();
    } else {
      return loadSnapshotWithLog(snapshotLogFile);
    }
  }

  private DataRegion loadSnapshotWithoutLog() {
    try {
      try {
        deleteAllFilesInDataDirs();
        LOGGER.info("Remove all data files in original data dir");
      } catch (IOException e) {
        LOGGER.error("Failed to remove origin data files", e);
        return null;
      }
      LOGGER.info("Moving snapshot file to data dirs");
      try {
        deleteAllFilesInDataDirs();
        LOGGER.info("Remove all data files in original data dir");
      } catch (IOException e) {
        return null;
      }
      createLinksFromSnapshotDirToDataDirWithoutLog(new File(snapshotPath));
      return loadSnapshot();
    } catch (IOException | DiskSpaceInsufficientException e) {
      LOGGER.error(
          "Exception occurs when loading snapshot for {}-{}", storageGroupName, dataRegionId, e);
      return null;
    }
  }

  private DataRegion loadSnapshotWithLog(File logFile) {
    boolean snapshotComplete = false;
    try {
      logAnalyzer = new SnapshotLogAnalyzer(logFile);
      snapshotComplete = logAnalyzer.isSnapshotComplete();
    } catch (Exception e) {
      LOGGER.error("Exception occurs when reading snapshot file", e);
      return null;
    }

    if (!snapshotComplete) {
      // Do not load this snapshot because it's not complete.
      LOGGER.error("This snapshot is not complete, cannot load it");
      return null;
    }

    try {
      try {
        deleteAllFilesInDataDirs();
        LOGGER.info("Remove all data files in original data dir");
        createLinksFromSnapshotDirToDataDirWithLog();
        return loadSnapshot();
      } catch (IOException e) {
<<<<<<< HEAD
        LOGGER.error("IOException occurs when creating links from snapshot dir to data dir", e);
=======
        LOGGER.error("Failed to remove origin data files", e);
>>>>>>> 2b9565dc
        return null;
      }
    } finally {
      logAnalyzer.close();
    }
  }

  private void deleteAllFilesInDataDirs() throws IOException {
    String[] dataDirPaths = IoTDBDescriptor.getInstance().getConfig().getDataDirs();

    // delete
    List<File> timePartitions = new ArrayList<>();
    for (String dataDirPath : dataDirPaths) {
      File seqDataDirForThisRegion =
          new File(
              dataDirPath
                  + File.separator
                  + IoTDBConstant.SEQUENCE_FLODER_NAME
                  + File.separator
                  + storageGroupName
                  + File.separator
                  + dataRegionId);
      if (seqDataDirForThisRegion.exists()) {
        File[] files = seqDataDirForThisRegion.listFiles();
        if (files != null) {
          timePartitions.addAll(Arrays.asList(files));
        }
      }

      File unseqDataDirForThisRegion =
          new File(
              dataDirPath
                  + File.separator
                  + IoTDBConstant.UNSEQUENCE_FLODER_NAME
                  + File.separator
                  + storageGroupName
                  + File.separator
                  + dataRegionId);

      if (unseqDataDirForThisRegion.exists()) {
        File[] files = unseqDataDirForThisRegion.listFiles();
        if (files != null) {
          timePartitions.addAll(Arrays.asList(files));
        }
      }
    }

    try {
      for (File timePartition : timePartitions) {
        FileUtils.forceDelete(timePartition);
      }
    } catch (IOException e) {
      LOGGER.error(
          "Exception occurs when deleting time partition directory for {}-{}",
          storageGroupName,
          dataRegionId,
          e);
      throw e;
    }
  }

  private void createLinksFromSnapshotDirToDataDirWithoutLog(File sourceDir)
      throws IOException, DiskSpaceInsufficientException {
    File seqFileDir =
        new File(
            sourceDir,
            IoTDBConstant.SEQUENCE_FLODER_NAME
                + File.separator
                + storageGroupName
                + File.separator
                + dataRegionId);
    File unseqFileDir =
        new File(
            sourceDir,
            IoTDBConstant.UNSEQUENCE_FLODER_NAME
                + File.separator
                + storageGroupName
                + File.separator
                + dataRegionId);
    if (!seqFileDir.exists() && !unseqFileDir.exists()) {
      throw new IOException(
          String.format(
              "Cannot find %s or %s",
              seqFileDir.getAbsolutePath(), unseqFileDir.getAbsolutePath()));
    }
    folderManager =
        new FolderManager(
            Arrays.asList(IoTDBDescriptor.getInstance().getConfig().getDataDirs()),
            DirectoryStrategyType.SEQUENCE_STRATEGY);
    File[] timePartitionFolders = seqFileDir.listFiles();
    if (timePartitionFolders != null) {
      for (File timePartitionFolder : timePartitionFolders) {
        File[] files = timePartitionFolder.listFiles();
        if (files == null || files.length == 0) {
          continue;
        }
        String targetSuffix =
            IoTDBConstant.SEQUENCE_FLODER_NAME
                + File.separator
                + storageGroupName
                + File.separator
                + dataRegionId
                + File.separator
                + timePartitionFolder.getName();
        createLinksFromSnapshotToSourceDir(targetSuffix, files);
      }
    }

    timePartitionFolders = unseqFileDir.listFiles();
    if (timePartitionFolders != null) {
      for (File timePartitionFolder : timePartitionFolders) {
        File[] files = timePartitionFolder.listFiles();
        if (files == null || files.length == 0) {
          continue;
        }
        String targetSuffix =
            IoTDBConstant.UNSEQUENCE_FLODER_NAME
                + File.separator
                + storageGroupName
                + File.separator
                + dataRegionId
                + File.separator
                + timePartitionFolder.getName();
        createLinksFromSnapshotToSourceDir(targetSuffix, files);
      }
    }
  }

  private void createLinksFromSnapshotToSourceDir(String targetSuffix, File[] files)
      throws DiskSpaceInsufficientException, IOException {
    for (File file : files) {
      String dataDir = folderManager.getNextFolder();
      File targetFile =
          new File(dataDir + File.separator + targetSuffix + File.separator + file.getName());
      if (!targetFile.getParentFile().exists() && !targetFile.getParentFile().mkdirs()) {
        throw new IOException(
            String.format(
                "Cannot create directory %s", targetFile.getParentFile().getAbsolutePath()));
      }
      try {
        Files.createLink(targetFile.toPath(), file.toPath());
        continue;
      } catch (IOException e) {
        LOGGER.info("Cannot create link from {} to {}, try to copy it", file, targetFile);
      }

      Files.copy(file.toPath(), targetFile.toPath());
    }
  }

  private void createLinksFromSnapshotDirToDataDirWithLog() throws IOException {
    String snapshotId = logAnalyzer.getSnapshotId();
    int fileNum = logAnalyzer.getTotalFileCountInSnapshot();
    String[] dataDirs = IoTDBDescriptor.getInstance().getConfig().getDataDirs();
    int fileCnt = 0;
    for (String dataDir : dataDirs) {
      String snapshotDir =
          dataDir
              + File.separator
              + IoTDBConstant.SNAPSHOT_FOLDER_NAME
              + File.separator
              + snapshotId;
      fileCnt += takeHardLinksFromSnapshotToDataDir(dataDir, new File(snapshotDir));
    }
    if (fileCnt != fileNum) {
      throw new IOException(
          String.format(
              "The file num in log is %d, while file num in disk is %d", fileNum, fileCnt));
    }
  }

  private int takeHardLinksFromSnapshotToDataDir(String dataDir, File snapshotFolder)
      throws IOException {
    int cnt = 0;
    File sequenceTimePartitionFolders =
        new File(
            snapshotFolder.getAbsolutePath()
                + File.separator
                + IoTDBConstant.SEQUENCE_FLODER_NAME
                + File.separator
                + storageGroupName
                + File.separator
                + dataRegionId);
    File[] timePartitionFolders = sequenceTimePartitionFolders.listFiles();
    if (timePartitionFolders != null) {
      for (File timePartitionFolder : timePartitionFolders) {
        String timePartition = timePartitionFolder.getName();
        File[] sourceFiles = timePartitionFolder.listFiles();
        if (sourceFiles == null) {
          continue;
        }
        File targetDir =
            new File(
                dataDir
                    + File.separator
                    + IoTDBConstant.SEQUENCE_FLODER_NAME
                    + File.separator
                    + storageGroupName
                    + File.separator
                    + dataRegionId
                    + File.separator
                    + timePartition);
        createLinksFromSourceToTarget(targetDir, sourceFiles);
        cnt += sourceFiles.length;
      }
    }

    File unsequenceTimePartitionFolders =
        new File(
            snapshotFolder.getAbsolutePath()
                + File.separator
                + IoTDBConstant.UNSEQUENCE_FLODER_NAME
                + File.separator
                + storageGroupName
                + File.separator
                + dataRegionId);
    timePartitionFolders = unsequenceTimePartitionFolders.listFiles();
    if (timePartitionFolders != null) {
      for (File timePartitionFolder : timePartitionFolders) {
        String timePartition = timePartitionFolder.getName();
        File[] sourceFiles = timePartitionFolder.listFiles();
        if (sourceFiles == null) {
          continue;
        }
        File targetDir =
            new File(
                dataDir
                    + File.separator
                    + IoTDBConstant.UNSEQUENCE_FLODER_NAME
                    + File.separator
                    + storageGroupName
                    + File.separator
                    + dataRegionId
                    + File.separator
                    + timePartition);
        createLinksFromSourceToTarget(targetDir, sourceFiles);
        cnt += sourceFiles.length;
      }
    }

    return cnt;
  }

  private void createLinksFromSourceToTarget(File targetDir, File[] files) throws IOException {
    for (File file : files) {
      File targetFile = new File(targetDir, file.getName());
      if (!targetFile.getParentFile().exists() && !targetFile.getParentFile().mkdirs()) {
        throw new IOException(
            String.format(
                "Cannot create directory %s", targetFile.getParentFile().getAbsolutePath()));
      }
      Files.createLink(targetFile.toPath(), file.toPath());
    }
  }

  public List<File> getSnapshotFileInfo() throws IOException {
    File snapshotLogFile = getSnapshotLogFile();

    if (snapshotLogFile == null) {
      return searchDataFilesRecursively(snapshotPath);
    } else {
      return getSnapshotFileWithLog(snapshotLogFile);
    }
  }

  private List<File> getSnapshotFileWithLog(File logFile) throws IOException {
    SnapshotLogAnalyzer analyzer = new SnapshotLogAnalyzer(logFile);
    try {
      String snapshotId = analyzer.getSnapshotId();
      String[] dataDirs = IoTDBDescriptor.getInstance().getConfig().getDataDirs();
      List<File> fileList = new LinkedList<>();
      for (String dataDir : dataDirs) {
        String snapshotDir =
            dataDir
                + File.separator
                + IoTDBConstant.SNAPSHOT_FOLDER_NAME
                + File.separator
                + snapshotId;
        fileList.addAll(searchDataFilesRecursively(snapshotDir));
      }
      return fileList;
    } finally {
      analyzer.close();
    }
  }

  /**
   * Search all data files in one directory recursively.
   *
   * @return
   */
  private List<File> searchDataFilesRecursively(String dir) {
    LinkedList<File> fileList = new LinkedList<>();
    Queue<File> queueToSearch = new LinkedList<>();
    queueToSearch.add(new File(dir));
    while (!queueToSearch.isEmpty()) {
      File f = queueToSearch.poll();
      if (f.isDirectory()) {
        File[] files = f.listFiles();
        if (files != null && files.length != 0) {
          queueToSearch.addAll(Arrays.asList(files));
        }
      } else if (SnapshotFileSet.isDataFile(f)) {
        fileList.add(f);
      }
    }
    return fileList;
  }
}<|MERGE_RESOLUTION|>--- conflicted
+++ resolved
@@ -160,11 +160,7 @@
         createLinksFromSnapshotDirToDataDirWithLog();
         return loadSnapshot();
       } catch (IOException e) {
-<<<<<<< HEAD
-        LOGGER.error("IOException occurs when creating links from snapshot dir to data dir", e);
-=======
         LOGGER.error("Failed to remove origin data files", e);
->>>>>>> 2b9565dc
         return null;
       }
     } finally {
