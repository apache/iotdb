--- conflicted
+++ resolved
@@ -25,12 +25,8 @@
 import org.apache.iotdb.db.engine.modification.Deletion;
 import org.apache.iotdb.db.engine.modification.Modification;
 import org.apache.iotdb.db.engine.modification.ModificationFile;
-<<<<<<< HEAD
-import org.apache.iotdb.db.metadata.path.AlignedPath;
 import org.apache.iotdb.db.metadata.path.PatternTreeMapFactory;
 import org.apache.iotdb.db.metadata.path.PatternTreeMapFactory.ModsSerializer;
-=======
->>>>>>> 85329a92
 import org.apache.iotdb.db.query.control.QueryTimeManager;
 import org.apache.iotdb.tsfile.file.metadata.IChunkMetadata;
 
@@ -160,6 +156,10 @@
     return result;
   }
 
+  /**
+   * Find the modifications of all aligned 'paths' in 'modFile'. If they are not in the cache, read
+   * them from 'modFile' and put then into the cache.
+   */
   public List<List<Modification>> getPathModifications(ModificationFile modFile, AlignedPath path) {
     int n = path.getMeasurementList().size();
     List<List<Modification>> ans = new ArrayList<>(n);
