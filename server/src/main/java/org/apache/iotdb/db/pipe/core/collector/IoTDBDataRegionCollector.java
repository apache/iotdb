--- conflicted
+++ resolved
@@ -62,18 +62,15 @@
 
   private int dataRegionId;
 
-<<<<<<< HEAD
   public IoTDBDataRegionCollector(ListenableUnblockingPendingQueue<Event> collectorPendingQueue) {
     this.hasBeenStarted = new AtomicBoolean(false);
     this.collectorPendingQueue = collectorPendingQueue;
-=======
   public IoTDBDataRegionCollector(
       PipeTaskMeta pipeTaskMeta, ListenableUnblockingPendingQueue<Event> collectorPendingQueue) {
     hasBeenStarted = new AtomicBoolean(false);
     realtimeCollector =
         new PipeRealtimeDataRegionHybridCollector(pipeTaskMeta, collectorPendingQueue);
     historicalCollector = new PipeHistoricalDataRegionTsFileCollector(pipeTaskMeta);
->>>>>>> 84780e2d
   }
 
   @Override
