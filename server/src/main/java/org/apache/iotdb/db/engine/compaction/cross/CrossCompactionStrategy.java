--- conflicted
+++ resolved
@@ -1,15 +1,14 @@
 package org.apache.iotdb.db.engine.compaction.cross;
 
-<<<<<<< HEAD
-import java.util.List;
-=======
->>>>>>> 73716d16
 import org.apache.iotdb.db.engine.compaction.cross.inplace.InplaceCompactionRecoverTask;
 import org.apache.iotdb.db.engine.compaction.cross.inplace.InplaceCompactionSelector;
 import org.apache.iotdb.db.engine.compaction.cross.inplace.InplaceCompactionTask;
 import org.apache.iotdb.db.engine.compaction.cross.inplace.manage.CrossSpaceMergeResource;
 import org.apache.iotdb.db.engine.storagegroup.TsFileResource;
 import org.apache.iotdb.db.engine.storagegroup.TsFileResourceList;
+
+import java.io.File;
+import java.util.List;
 
 public enum CrossCompactionStrategy {
   INPLACE_COMPACTION;
@@ -43,25 +42,22 @@
   public AbstractCrossSpaceCompactionTask getCompactionRecoverTask(
       String storageGroupName,
       long timePartitionId,
-      CrossSpaceMergeResource mergeResource,
       String storageGroupDir,
       TsFileResourceList seqTsFileResourceList,
       TsFileResourceList unSeqTsFileResourceList,
-      List<TsFileResource> selectedSeqTsFileResourceList,
-      List<TsFileResource> selectedUnSeqTsFileResourceList,
-      int concurrentMergeCount) {
+      int concurrentMergeCount,
+      File logFile) {
     switch (this) {
       case INPLACE_COMPACTION:
       default:
-        return new InplaceCompactionRecoverTask(storageGroupName,
+        return new InplaceCompactionRecoverTask(
+            storageGroupName,
             timePartitionId,
-            mergeResource,
             storageGroupDir,
             seqTsFileResourceList,
             unSeqTsFileResourceList,
-            selectedSeqTsFileResourceList,
-            selectedUnSeqTsFileResourceList,
-            concurrentMergeCount);
+            concurrentMergeCount,
+            logFile);
     }
   }
 
