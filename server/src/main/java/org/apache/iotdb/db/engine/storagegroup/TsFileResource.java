/*
 * Licensed to the Apache Software Foundation (ASF) under one
 * or more contributor license agreements.  See the NOTICE file
 * distributed with this work for additional information
 * regarding copyright ownership.  The ASF licenses this file
 * to you under the Apache License, Version 2.0 (the
 * "License"); you may not use this file except in compliance
 * with the License.  You may obtain a copy of the License at
 *
 *      http://www.apache.org/licenses/LICENSE-2.0
 *
 * Unless required by applicable law or agreed to in writing,
 * software distributed under the License is distributed on an
 * "AS IS" BASIS, WITHOUT WARRANTIES OR CONDITIONS OF ANY
 * KIND, either express or implied.  See the License for the
 * specific language governing permissions and limitations
 * under the License.
 */
package org.apache.iotdb.db.engine.storagegroup;

import org.apache.iotdb.commons.path.PartialPath;
import org.apache.iotdb.commons.utils.TestOnly;
import org.apache.iotdb.db.conf.IoTDBConfig;
import org.apache.iotdb.db.conf.IoTDBDescriptor;
import org.apache.iotdb.db.engine.modification.ModificationFile;
import org.apache.iotdb.db.engine.querycontext.ReadOnlyMemChunk;
import org.apache.iotdb.db.engine.storagegroup.DataRegion.SettleTsFileCallBack;
import org.apache.iotdb.db.engine.storagegroup.DataRegion.UpgradeTsFileResourceCallBack;
import org.apache.iotdb.db.engine.storagegroup.TsFileNameGenerator.TsFileName;
import org.apache.iotdb.db.engine.storagegroup.timeindex.DeviceTimeIndex;
import org.apache.iotdb.db.engine.storagegroup.timeindex.FileTimeIndex;
import org.apache.iotdb.db.engine.storagegroup.timeindex.ITimeIndex;
import org.apache.iotdb.db.engine.storagegroup.timeindex.TimeIndexLevel;
import org.apache.iotdb.db.engine.upgrade.UpgradeTask;
import org.apache.iotdb.db.exception.PartitionViolationException;
import org.apache.iotdb.db.metadata.utils.ResourceByPathUtils;
import org.apache.iotdb.db.query.filter.TsFileFilter;
import org.apache.iotdb.db.service.UpgradeSevice;
import org.apache.iotdb.tsfile.common.constant.TsFileConstant;
import org.apache.iotdb.tsfile.file.metadata.IChunkMetadata;
import org.apache.iotdb.tsfile.file.metadata.ITimeSeriesMetadata;
import org.apache.iotdb.tsfile.fileSystem.FSFactoryProducer;
import org.apache.iotdb.tsfile.fileSystem.fsFactory.FSFactory;
import org.apache.iotdb.tsfile.read.filter.basic.Filter;
import org.apache.iotdb.tsfile.utils.FilePathUtils;
import org.apache.iotdb.tsfile.utils.ReadWriteIOUtils;

import org.slf4j.Logger;
import org.slf4j.LoggerFactory;

import java.io.File;
import java.io.IOException;
import java.io.InputStream;
import java.io.OutputStream;
import java.nio.file.FileAlreadyExistsException;
import java.nio.file.Files;
import java.nio.file.Paths;
import java.util.ArrayList;
import java.util.HashMap;
import java.util.List;
import java.util.Map;
import java.util.Objects;
import java.util.Random;
import java.util.Set;

import static org.apache.iotdb.commons.conf.IoTDBConstant.FILE_NAME_SEPARATOR;
import static org.apache.iotdb.db.engine.storagegroup.TsFileNameGenerator.getTsFileName;
import static org.apache.iotdb.tsfile.common.constant.TsFileConstant.TSFILE_SUFFIX;

@SuppressWarnings("java:S1135") // ignore todos
public class TsFileResource {

  private static final Logger LOGGER = LoggerFactory.getLogger(TsFileResource.class);

  private static final Logger DEBUG_LOGGER = LoggerFactory.getLogger("QUERY_DEBUG");

  private static final IoTDBConfig CONFIG = IoTDBDescriptor.getInstance().getConfig();

  /** this tsfile */
  private File file;

  public static final String RESOURCE_SUFFIX = ".resource";
  static final String TEMP_SUFFIX = ".temp";

  /** version number */
  public static final byte VERSION_NUMBER = 1;

  /** Used in {@link TsFileResourceList TsFileResourceList} */
  protected TsFileResource prev;

  protected TsFileResource next;

  /** time index */
  protected ITimeIndex timeIndex;

  /** time index type, V012FileTimeIndex = 0, deviceTimeIndex = 1, fileTimeIndex = 2 */
  private byte timeIndexType;

  private volatile ModificationFile modFile;

  private volatile ModificationFile compactionModFile;

  protected volatile TsFileResourceStatus status = TsFileResourceStatus.UNCLOSED;

  private TsFileLock tsFileLock = new TsFileLock();

  private final Random random = new Random();

  private boolean isSeq;

  private FSFactory fsFactory = FSFactoryProducer.getFSFactory();

  /** generated upgraded TsFile ResourceList used for upgrading v0.11.x/v2 -> 0.12/v3 */
  private List<TsFileResource> upgradedResources;

  /**
   * load upgraded TsFile Resources to storage group processor used for upgrading v0.11.x/v2 ->
   * 0.12/v3
   */
  private UpgradeTsFileResourceCallBack upgradeTsFileResourceCallBack;

  private SettleTsFileCallBack settleTsFileCallBack;

  /** Maximum index of plans executed within this TsFile. */
  protected long maxPlanIndex = Long.MIN_VALUE;

  /** Minimum index of plans executed within this TsFile. */
  protected long minPlanIndex = Long.MAX_VALUE;

  private long version = 0;

  private long ramSize;

  private volatile long tsFileSize = -1L;

  private TsFileProcessor processor;

  /**
   * Chunk metadata list of unsealed tsfile. Only be set in a temporal TsFileResource in a query
   * process.
   */
  private Map<PartialPath, List<IChunkMetadata>> pathToChunkMetadataListMap = new HashMap<>();

  /** Mem chunk data. Only be set in a temporal TsFileResource in a query process. */
  private Map<PartialPath, List<ReadOnlyMemChunk>> pathToReadOnlyMemChunkMap = new HashMap<>();

  /** used for unsealed file to get TimeseriesMetadata */
  private Map<PartialPath, ITimeSeriesMetadata> pathToTimeSeriesMetadataMap = new HashMap<>();

  /**
   * If it is not null, it indicates that the current tsfile resource is a snapshot of the
   * originTsFileResource, and if so, when we want to used the lock, we should try to acquire the
   * lock of originTsFileResource
   */
  private TsFileResource originTsFileResource;

  public TsFileResource() {}

  public TsFileResource(TsFileResource other) throws IOException {
    this.file = other.file;
    this.processor = other.processor;
    this.timeIndex = other.timeIndex;
    this.timeIndexType = other.timeIndexType;
    this.modFile = other.modFile;
    this.status = other.status;
    this.pathToChunkMetadataListMap = other.pathToChunkMetadataListMap;
    this.pathToReadOnlyMemChunkMap = other.pathToReadOnlyMemChunkMap;
    this.pathToTimeSeriesMetadataMap = other.pathToTimeSeriesMetadataMap;
    this.tsFileLock = other.tsFileLock;
    this.fsFactory = other.fsFactory;
    this.maxPlanIndex = other.maxPlanIndex;
    this.minPlanIndex = other.minPlanIndex;
    this.version = FilePathUtils.splitAndGetTsFileVersion(this.file.getName());
    this.tsFileSize = other.tsFileSize;
  }

  /** for sealed TsFile, call setClosed to close TsFileResource */
  public TsFileResource(File file) {
    this.file = file;
    this.version = FilePathUtils.splitAndGetTsFileVersion(this.file.getName());
    this.timeIndex = CONFIG.getTimeIndexLevel().getTimeIndex();
    this.timeIndexType = (byte) CONFIG.getTimeIndexLevel().ordinal();
  }

  /** unsealed TsFile, for writter */
  public TsFileResource(File file, TsFileProcessor processor) {
    this.file = file;
    this.version = FilePathUtils.splitAndGetTsFileVersion(this.file.getName());
    this.timeIndex = CONFIG.getTimeIndexLevel().getTimeIndex();
    this.timeIndexType = (byte) CONFIG.getTimeIndexLevel().ordinal();
    this.processor = processor;
  }

  /** unsealed TsFile, for query */
  public TsFileResource(
      PartialPath path,
      List<ReadOnlyMemChunk> readOnlyMemChunk,
      List<IChunkMetadata> chunkMetadataList,
      TsFileResource originTsFileResource)
      throws IOException {
    this.file = originTsFileResource.file;
    this.timeIndex = originTsFileResource.timeIndex;
    this.timeIndexType = originTsFileResource.timeIndexType;
    this.pathToReadOnlyMemChunkMap.put(path, readOnlyMemChunk);
    this.pathToChunkMetadataListMap.put(path, chunkMetadataList);
    this.originTsFileResource = originTsFileResource;
    this.version = originTsFileResource.version;
  }

  /** unsealed TsFile, for query */
  public TsFileResource(
      Map<PartialPath, List<ReadOnlyMemChunk>> pathToReadOnlyMemChunkMap,
      Map<PartialPath, List<IChunkMetadata>> pathToChunkMetadataListMap,
      TsFileResource originTsFileResource)
      throws IOException {
    this.file = originTsFileResource.file;
    this.timeIndex = originTsFileResource.timeIndex;
    this.timeIndexType = originTsFileResource.timeIndexType;
    this.pathToReadOnlyMemChunkMap = pathToReadOnlyMemChunkMap;
    this.pathToChunkMetadataListMap = pathToChunkMetadataListMap;
    generatePathToTimeSeriesMetadataMap();
    this.originTsFileResource = originTsFileResource;
    this.version = originTsFileResource.version;
  }

  @TestOnly
  public TsFileResource(
      File file, Map<String, Integer> deviceToIndex, long[] startTimes, long[] endTimes) {
    this.file = file;
    this.timeIndex = new DeviceTimeIndex(deviceToIndex, startTimes, endTimes);
    this.timeIndexType = 1;
  }

  public synchronized void serialize() throws IOException {
    try (OutputStream outputStream =
        fsFactory.getBufferedOutputStream(file + RESOURCE_SUFFIX + TEMP_SUFFIX)) {
      ReadWriteIOUtils.write(VERSION_NUMBER, outputStream);
      ReadWriteIOUtils.write(timeIndexType, outputStream);
      timeIndex.serialize(outputStream);

      ReadWriteIOUtils.write(maxPlanIndex, outputStream);
      ReadWriteIOUtils.write(minPlanIndex, outputStream);

      if (modFile != null && modFile.exists()) {
        String modFileName = new File(modFile.getFilePath()).getName();
        ReadWriteIOUtils.write(modFileName, outputStream);
      }
    }
    File src = fsFactory.getFile(file + RESOURCE_SUFFIX + TEMP_SUFFIX);
    File dest = fsFactory.getFile(file + RESOURCE_SUFFIX);
    fsFactory.deleteIfExists(dest);
    fsFactory.moveFile(src, dest);
  }

  /** deserialize from disk */
  public void deserialize() throws IOException {
    try (InputStream inputStream = fsFactory.getBufferedInputStream(file + RESOURCE_SUFFIX)) {
      // The first byte is VERSION_NUMBER, second byte is timeIndexType.
      timeIndexType = ReadWriteIOUtils.readBytes(inputStream, 2)[1];
      timeIndex = TimeIndexLevel.valueOf(timeIndexType).getTimeIndex().deserialize(inputStream);
      maxPlanIndex = ReadWriteIOUtils.readLong(inputStream);
      minPlanIndex = ReadWriteIOUtils.readLong(inputStream);
      if (inputStream.available() > 0) {
        String modFileName = ReadWriteIOUtils.readString(inputStream);
        if (modFileName != null) {
          File modF = new File(file.getParentFile(), modFileName);
          modFile = new ModificationFile(modF.getPath());
        }
      }
    }

    // upgrade from v0.12 to v0.13, we need to rewrite the TsFileResource if the previous time index
    // is file time index
    if (timeIndexType == 0) {
      timeIndexType = 2;
      serialize();
    }
  }

  /** deserialize tsfile resource from old file */
  public void deserializeFromOldFile() throws IOException {
    try (InputStream inputStream = fsFactory.getBufferedInputStream(file + RESOURCE_SUFFIX)) {
      // deserialize old TsfileResource
      int size = ReadWriteIOUtils.readInt(inputStream);
      Map<String, Integer> deviceMap = new HashMap<>();
      long[] startTimesArray = new long[size];
      long[] endTimesArray = new long[size];
      for (int i = 0; i < size; i++) {
        String path = ReadWriteIOUtils.readString(inputStream);
        long time = ReadWriteIOUtils.readLong(inputStream);
        deviceMap.put(path.intern(), i);
        startTimesArray[i] = time;
      }
      size = ReadWriteIOUtils.readInt(inputStream);
      for (int i = 0; i < size; i++) {
        ReadWriteIOUtils.readString(inputStream); // String path
        long time = ReadWriteIOUtils.readLong(inputStream);
        endTimesArray[i] = time;
      }
      timeIndexType = (byte) 1;
      timeIndex = new DeviceTimeIndex(deviceMap, startTimesArray, endTimesArray);
      if (inputStream.available() > 0) {
        int versionSize = ReadWriteIOUtils.readInt(inputStream);
        for (int i = 0; i < versionSize; i++) {
          // historicalVersions
          ReadWriteIOUtils.readLong(inputStream);
        }
      }
      if (inputStream.available() > 0) {
        String modFileName = ReadWriteIOUtils.readString(inputStream);
        if (modFileName != null) {
          File modF = new File(file.getParentFile(), modFileName);
          modFile = new ModificationFile(modF.getPath());
        }
      }
    }
  }

  public void updateStartTime(String device, long time) {
    timeIndex.updateStartTime(device, time);
  }

  public void updateEndTime(String device, long time) {
    timeIndex.updateEndTime(device, time);
  }

  public boolean resourceFileExists() {
    return fsFactory.getFile(file + RESOURCE_SUFFIX).exists();
  }

  public List<IChunkMetadata> getChunkMetadataList(PartialPath seriesPath) {
    return new ArrayList<>(pathToChunkMetadataListMap.get(seriesPath));
  }

  public List<ReadOnlyMemChunk> getReadOnlyMemChunk(PartialPath seriesPath) {
    return pathToReadOnlyMemChunkMap.get(seriesPath);
  }

  public ModificationFile getModFile() {
    if (modFile == null) {
      synchronized (this) {
        if (modFile == null) {
          modFile = ModificationFile.getNormalMods(this);
        }
      }
    }
    return modFile;
  }

  public ModificationFile getCompactionModFile() {
    if (compactionModFile == null) {
      synchronized (this) {
        if (compactionModFile == null) {
          compactionModFile = ModificationFile.getCompactionMods(this);
        }
      }
    }
    return compactionModFile;
  }

  public void resetModFile() {
    if (modFile != null) {
      synchronized (this) {
        modFile = null;
      }
    }
  }

  public void setFile(File file) {
    this.file = file;
  }

  public File getTsFile() {
    return file;
  }

  public String getTsFilePath() {
    return file.getPath();
  }

  public long getTsFileSize() {
    if (isClosed()) {
      if (tsFileSize == -1) {
        synchronized (this) {
          if (tsFileSize == -1) {
            tsFileSize = file.length();
          }
        }
      }
      return tsFileSize;
    } else {
      return file.length();
    }
  }

  public long getStartTime(String deviceId) {
    return timeIndex.getStartTime(deviceId);
  }

  /** open file's end time is Long.MIN_VALUE */
  public long getEndTime(String deviceId) {
    return timeIndex.getEndTime(deviceId);
  }

  public long getOrderTime(String deviceId, boolean ascending) {
    return ascending ? getStartTime(deviceId) : getEndTime(deviceId);
  }

  public long getFileStartTime() {
    return timeIndex.getMinStartTime();
  }

  /** open file's end time is Long.MIN_VALUE */
  public long getFileEndTime() {
    return timeIndex.getMaxEndTime();
  }

  public Set<String> getDevices() {
    return timeIndex.getDevices(file.getPath(), this);
  }

  /**
   * Whether this TsFileResource contains this device, if false, it must not contain this device, if
   * true, it may or may not contain this device
   */
  public boolean mayContainsDevice(String device) {
    return timeIndex.mayContainsDevice(device);
  }

  public boolean isClosed() {
    return this.status != TsFileResourceStatus.UNCLOSED;
  }

  public void close() throws IOException {
    this.setStatus(TsFileResourceStatus.CLOSED);
    if (modFile != null) {
      modFile.close();
      modFile = null;
    }
    if (compactionModFile != null) {
      compactionModFile.close();
      compactionModFile = null;
    }
    processor = null;
    pathToChunkMetadataListMap = null;
    pathToReadOnlyMemChunkMap = null;
    pathToTimeSeriesMetadataMap = null;
    timeIndex.close();
  }

  TsFileProcessor getProcessor() {
    return processor;
  }

  public void writeLock() {
    if (originTsFileResource == null) {
      tsFileLock.writeLock();
    } else {
      originTsFileResource.writeLock();
    }
  }

  public void writeUnlock() {
    if (originTsFileResource == null) {
      tsFileLock.writeUnlock();
    } else {
      originTsFileResource.writeUnlock();
    }
  }

  /**
   * If originTsFileResource is not null, we should acquire the read lock of originTsFileResource
   * before construct the current TsFileResource
   */
  public void readLock() {
    if (originTsFileResource == null) {
      tsFileLock.readLock();
    } else {
      originTsFileResource.readLock();
    }
  }

  public void readUnlock() {
    if (originTsFileResource == null) {
      tsFileLock.readUnlock();
    } else {
      originTsFileResource.readUnlock();
    }
  }

  public boolean tryWriteLock() {
    return tsFileLock.tryWriteLock();
  }

  public boolean tryReadLock() {
    return tsFileLock.tryReadLock();
  }

  void doUpgrade() {
    UpgradeSevice.getINSTANCE().submitUpgradeTask(new UpgradeTask(this));
  }

  public void removeModFile() throws IOException {
    getModFile().remove();
    modFile = null;
  }

  /** Remove the data file, its resource file, and its modification file physically. */
  public boolean remove() {
    try {
      fsFactory.deleteIfExists(file);
    } catch (IOException e) {
      LOGGER.error("TsFile {} cannot be deleted: {}", file, e.getMessage());
      return false;
    }
    if (!removeResourceFile()) {
      return false;
    }
    try {
      fsFactory.deleteIfExists(fsFactory.getFile(file.getPath() + ModificationFile.FILE_SUFFIX));
    } catch (IOException e) {
      LOGGER.error("ModificationFile {} cannot be deleted: {}", file, e.getMessage());
      return false;
    }
    return true;
  }

  public boolean removeResourceFile() {
    try {
      fsFactory.deleteIfExists(fsFactory.getFile(file.getPath() + RESOURCE_SUFFIX));
      fsFactory.deleteIfExists(fsFactory.getFile(file.getPath() + RESOURCE_SUFFIX + TEMP_SUFFIX));
    } catch (IOException e) {
      LOGGER.error("TsFileResource {} cannot be deleted: {}", file, e.getMessage());
      return false;
    }
    return true;
  }

  void moveTo(File targetDir) {
    fsFactory.moveFile(file, fsFactory.getFile(targetDir, file.getName()));
    fsFactory.moveFile(
        fsFactory.getFile(file.getPath() + RESOURCE_SUFFIX),
        fsFactory.getFile(targetDir, file.getName() + RESOURCE_SUFFIX));
    File originModFile = fsFactory.getFile(file.getPath() + ModificationFile.FILE_SUFFIX);
    if (originModFile.exists()) {
      fsFactory.moveFile(
          originModFile,
          fsFactory.getFile(targetDir, file.getName() + ModificationFile.FILE_SUFFIX));
    }
  }

  @Override
  public String toString() {
    return String.format("file is %s, status: %s", file.toString(), status);
  }

  @Override
  public boolean equals(Object o) {
    if (this == o) {
      return true;
    }
    if (o == null || getClass() != o.getClass()) {
      return false;
    }
    TsFileResource that = (TsFileResource) o;
    return Objects.equals(file, that.file);
  }

  @Override
  public int hashCode() {
    return Objects.hash(file);
  }

  public boolean isDeleted() {
<<<<<<< HEAD
    return !this.file.exists();
=======
    return this.status == TsFileResourceStatus.DELETED;
>>>>>>> 9ab9a717
  }

  public boolean isCompacting() {
    return this.status == TsFileResourceStatus.COMPACTING;
<<<<<<< HEAD
  }

  public boolean isCompactionCandidate() {
    return this.status == TsFileResourceStatus.COMPACTION_CANDIDATE;
  }

  public void setStatus(TsFileResourceStatus status) {
    switch (status) {
      case CLOSED:
        this.status = TsFileResourceStatus.CLOSED;
        break;
      case UNCLOSED:
        this.status = TsFileResourceStatus.UNCLOSED;
        break;
      case COMPACTING:
        if (this.status == TsFileResourceStatus.COMPACTION_CANDIDATE) {
          this.status = TsFileResourceStatus.COMPACTING;
        } else {
          throw new RuntimeException(
              this.file.getAbsolutePath()
                  + " Cannot set the status of TsFileResource to COMPACTING while its status is "
                  + this.status);
        }
        break;
      case COMPACTION_CANDIDATE:
        if (this.status == TsFileResourceStatus.CLOSED) {
          this.status = TsFileResourceStatus.COMPACTION_CANDIDATE;
        } else {
          throw new RuntimeException(
              this.file.getAbsolutePath()
                  + " Cannot set the status of TsFileResource to COMPACTION_CANDIDATE while its status is "
                  + this.status);
        }
        break;
      default:
        break;
    }
  }

  public TsFileResourceStatus getStatus() {
    return this.status;
=======
  }

  public boolean isCompactionCandidate() {
    return this.status == TsFileResourceStatus.COMPACTION_CANDIDATE;
  }

  public void setStatus(TsFileResourceStatus status) {
    switch (status) {
      case CLOSED:
        if (this.status != TsFileResourceStatus.DELETED) {
          this.status = TsFileResourceStatus.CLOSED;
        }
        break;
      case UNCLOSED:
        // Print a stack trace in a warn statement.
        this.status = TsFileResourceStatus.UNCLOSED;
        break;
      case DELETED:
        if (this.status != TsFileResourceStatus.UNCLOSED) {
          this.status = TsFileResourceStatus.DELETED;
        } else {
          throw new RuntimeException(
              "Cannot set the status of an unclosed TsFileResource to DELETED");
        }
        break;
      case COMPACTING:
        if (this.status == TsFileResourceStatus.COMPACTION_CANDIDATE) {
          this.status = TsFileResourceStatus.COMPACTING;
        } else {
          throw new RuntimeException(
              "Cannot set the status of TsFileResource to COMPACTING while its status is "
                  + this.status);
        }
        break;
      case COMPACTION_CANDIDATE:
        if (this.status == TsFileResourceStatus.CLOSED) {
          this.status = TsFileResourceStatus.COMPACTION_CANDIDATE;
        } else {
          throw new RuntimeException(
              "Cannot set the status of TsFileResource to COMPACTION_CANDIDATE while its status is "
                  + this.status);
        }
        break;
      default:
        break;
    }
>>>>>>> 9ab9a717
  }

  /**
   * check if any of the device lives over the given time bound. If the file is not closed, then
   * return true.
   */
  public boolean stillLives(long timeLowerBound) {
    return !isClosed() || timeIndex.stillLives(timeLowerBound);
  }

  public boolean isDeviceIdExist(String deviceId) {
    return timeIndex.checkDeviceIdExist(deviceId);
  }

  /** @return true if the device is contained in the TsFile and it lives beyond TTL */
  public boolean isSatisfied(
      String deviceId, Filter timeFilter, boolean isSeq, long ttl, boolean debug) {
    if (deviceId == null) {
      return isSatisfied(timeFilter, isSeq, ttl, debug);
    }

    if (!mayContainsDevice(deviceId)) {
      if (debug) {
        DEBUG_LOGGER.info(
            "Path: {} file {} is not satisfied because of no device!", deviceId, file);
      }
      return false;
    }

    long startTime = getStartTime(deviceId);
    long endTime = isClosed() || !isSeq ? getEndTime(deviceId) : Long.MAX_VALUE;

    if (!isAlive(endTime, ttl)) {
      if (debug) {
        DEBUG_LOGGER.info("file {} is not satisfied because of ttl!", file);
      }
      return false;
    }

    if (timeFilter != null) {
      boolean res = timeFilter.satisfyStartEndTime(startTime, endTime);
      if (debug && !res) {
        DEBUG_LOGGER.info(
            "Path: {} file {} is not satisfied because of time filter!", deviceId, fsFactory);
      }
      return res;
    }
    return true;
  }

  /** @return true if the TsFile lives beyond TTL */
  private boolean isSatisfied(Filter timeFilter, boolean isSeq, long ttl, boolean debug) {
    long startTime = getFileStartTime();
    long endTime = isClosed() || !isSeq ? getFileEndTime() : Long.MAX_VALUE;

    if (!isAlive(endTime, ttl)) {
      if (debug) {
        DEBUG_LOGGER.info("file {} is not satisfied because of ttl!", file);
      }
      return false;
    }

    if (timeFilter != null) {
      boolean res = timeFilter.satisfyStartEndTime(startTime, endTime);
      if (debug && !res) {
        DEBUG_LOGGER.info("Path: file {} is not satisfied because of time filter!", fsFactory);
      }
      return res;
    }
    return true;
  }

  /** @return true if the device is contained in the TsFile */
  public boolean isSatisfied(
      String deviceId, Filter timeFilter, TsFileFilter fileFilter, boolean isSeq, boolean debug) {
    if (fileFilter != null && fileFilter.fileNotSatisfy(this)) {
      if (debug) {
        DEBUG_LOGGER.info(
            "Path: {} file {} is not satisfied because of fileFilter!", deviceId, file);
      }
      return false;
    }

    if (!mayContainsDevice(deviceId)) {
      if (debug) {
        DEBUG_LOGGER.info(
            "Path: {} file {} is not satisfied because of no device!", deviceId, file);
      }
      return false;
    }

    long startTime = getStartTime(deviceId);
    long endTime = isClosed() || !isSeq ? getEndTime(deviceId) : Long.MAX_VALUE;

    if (timeFilter != null) {
      boolean res = timeFilter.satisfyStartEndTime(startTime, endTime);
      if (debug && !res) {
        DEBUG_LOGGER.info(
            "Path: {} file {} is not satisfied because of time filter!", deviceId, fsFactory);
      }
      return res;
    }
    return true;
  }

  /** @return whether the given time falls in ttl */
  private boolean isAlive(long time, long dataTTL) {
    return dataTTL == Long.MAX_VALUE || (System.currentTimeMillis() - time) <= dataTTL;
  }

  public void setProcessor(TsFileProcessor processor) {
    this.processor = processor;
  }

  /**
   * Get a timeseriesMetadata by path.
   *
   * @return TimeseriesMetadata or the first ValueTimeseriesMetadata in VectorTimeseriesMetadata
   */
  public ITimeSeriesMetadata getTimeSeriesMetadata(PartialPath seriesPath) {
    if (pathToTimeSeriesMetadataMap.containsKey(seriesPath)) {
      return pathToTimeSeriesMetadataMap.get(seriesPath);
    }
    return null;
  }

  public void setTimeSeriesMetadata(PartialPath path, ITimeSeriesMetadata timeSeriesMetadata) {
    this.pathToTimeSeriesMetadataMap.put(path, timeSeriesMetadata);
  }

  public void setUpgradedResources(List<TsFileResource> upgradedResources) {
    this.upgradedResources = upgradedResources;
  }

  public List<TsFileResource> getUpgradedResources() {
    return upgradedResources;
  }

  public void setUpgradeTsFileResourceCallBack(
      UpgradeTsFileResourceCallBack upgradeTsFileResourceCallBack) {
    this.upgradeTsFileResourceCallBack = upgradeTsFileResourceCallBack;
  }

  public UpgradeTsFileResourceCallBack getUpgradeTsFileResourceCallBack() {
    return upgradeTsFileResourceCallBack;
  }

  public SettleTsFileCallBack getSettleTsFileCallBack() {
    return settleTsFileCallBack;
  }

  public void setSettleTsFileCallBack(SettleTsFileCallBack settleTsFileCallBack) {
    this.settleTsFileCallBack = settleTsFileCallBack;
  }

  /** make sure Either the deviceToIndex is not empty Or the path contains a partition folder */
  public long getTimePartition() {
    return timeIndex.getTimePartition(file.getAbsolutePath());
  }

  /**
   * Used when load new TsFiles not generated by the server Check and get the time partition
   *
   * @throws PartitionViolationException if the data of the file spans partitions or it is empty
   */
  public long getTimePartitionWithCheck() throws PartitionViolationException {
    return timeIndex.getTimePartitionWithCheck(file.toString());
  }

  /** Check whether the tsFile spans multiple time partitions. */
  public boolean isSpanMultiTimePartitions() {
    return timeIndex.isSpanMultiTimePartitions();
  }

  /**
   * Create a hardlink for the TsFile and modification file (if exists) The hardlink will have a
   * suffix like ".{sysTime}_{randomLong}"
   *
   * @return a new TsFileResource with its file changed to the hardlink or null the hardlink cannot
   *     be created.
   */
  public TsFileResource createHardlink() {
    if (!file.exists()) {
      return null;
    }

    TsFileResource newResource;
    try {
      newResource = new TsFileResource(this);
    } catch (IOException e) {
      LOGGER.error("Cannot create hardlink for {}", file, e);
      return null;
    }

    while (true) {
      String hardlinkSuffix =
          TsFileConstant.PATH_SEPARATOR + System.currentTimeMillis() + "_" + random.nextLong();
      File hardlink = new File(file.getAbsolutePath() + hardlinkSuffix);

      try {
        Files.createLink(Paths.get(hardlink.getAbsolutePath()), Paths.get(file.getAbsolutePath()));
        newResource.setFile(hardlink);
        if (modFile != null && modFile.exists()) {
          newResource.setModFile(modFile.createHardlink());
        }
        break;
      } catch (FileAlreadyExistsException e) {
        // retry a different name if the file is already created
      } catch (IOException e) {
        LOGGER.error("Cannot create hardlink for {}", file, e);
        return null;
      }
    }
    return newResource;
  }

  public void setModFile(ModificationFile modFile) {
    synchronized (this) {
      this.modFile = modFile;
    }
  }

  /** @return resource map size */
  public long calculateRamSize() {
    ramSize = timeIndex.calculateRamSize();
    return ramSize;
  }

  public void delete() throws IOException {
    if (file.exists()) {
      Files.delete(file.toPath());
      Files.delete(
          FSFactoryProducer.getFSFactory()
              .getFile(file.toPath() + TsFileResource.RESOURCE_SUFFIX)
              .toPath());
    }
  }

  public long getMaxPlanIndex() {
    return maxPlanIndex;
  }

  public long getMinPlanIndex() {
    return minPlanIndex;
  }

  public void updatePlanIndexes(long planIndex) {
    if (planIndex == Long.MIN_VALUE || planIndex == Long.MAX_VALUE) {
      return;
    }
    if (planIndex < minPlanIndex || planIndex > maxPlanIndex) {
      maxPlanIndex = Math.max(maxPlanIndex, planIndex);
      minPlanIndex = Math.min(minPlanIndex, planIndex);
      if (isClosed()) {
        try {
          serialize();
        } catch (IOException e) {
          LOGGER.error(
              "Cannot serialize TsFileResource {} when updating plan index {}-{}",
              this,
              maxPlanIndex,
              planIndex);
        }
      }
    }
  }

  public static int getInnerCompactionCount(String fileName) throws IOException {
    TsFileName tsFileName = getTsFileName(fileName);
    return tsFileName.getInnerCompactionCnt();
  }

  /** For merge, the index range of the new file should be the union of all files' in this merge. */
  public void updatePlanIndexes(TsFileResource another) {
    maxPlanIndex = Math.max(maxPlanIndex, another.maxPlanIndex);
    minPlanIndex = Math.min(minPlanIndex, another.minPlanIndex);
  }

  public boolean isPlanIndexOverlap(TsFileResource another) {
    return another.maxPlanIndex > this.minPlanIndex && another.minPlanIndex < this.maxPlanIndex;
  }

  public boolean isPlanRangeCovers(TsFileResource another) {
    return this.minPlanIndex < another.minPlanIndex && another.maxPlanIndex < this.maxPlanIndex;
  }

  public void setMaxPlanIndex(long maxPlanIndex) {
    this.maxPlanIndex = maxPlanIndex;
  }

  public void setMinPlanIndex(long minPlanIndex) {
    this.minPlanIndex = minPlanIndex;
  }

  public void setVersion(long version) {
    this.version = version;
  }

  public long getVersion() {
    return version;
  }

  public void setTimeIndex(ITimeIndex timeIndex) {
    this.timeIndex = timeIndex;
  }

  // ({systemTime}-{versionNum}-{innerMergeNum}-{crossMergeNum}.tsfile)
  public static int compareFileName(TsFileResource o1, TsFileResource o2) {
    String[] items1 =
        o1.getTsFile().getName().replace(TSFILE_SUFFIX, "").split(FILE_NAME_SEPARATOR);
    String[] items2 =
        o2.getTsFile().getName().replace(TSFILE_SUFFIX, "").split(FILE_NAME_SEPARATOR);
    long ver1 = Long.parseLong(items1[0]);
    long ver2 = Long.parseLong(items2[0]);
    int cmp = Long.compare(ver1, ver2);
    if (cmp == 0) {
      int cmpVersion = Long.compare(Long.parseLong(items1[1]), Long.parseLong(items2[1]));
      if (cmpVersion == 0) {
        int cmpInnerCompact = Long.compare(Long.parseLong(items1[2]), Long.parseLong(items2[2]));
        if (cmpInnerCompact == 0) {
          return Long.compare(Long.parseLong(items1[3]), Long.parseLong(items2[3]));
        }
        return cmpInnerCompact;
      }
      return cmpVersion;
    } else {
      return cmp;
    }
  }

  public void setSeq(boolean seq) {
    isSeq = seq;
  }

  public boolean isSeq() {
    return isSeq;
  }

  public int compareIndexDegradePriority(TsFileResource tsFileResource) {
    int cmp = timeIndex.compareDegradePriority(tsFileResource.timeIndex);
    return cmp == 0 ? file.getAbsolutePath().compareTo(tsFileResource.file.getAbsolutePath()) : cmp;
  }

  public byte getTimeIndexType() {
    return timeIndexType;
  }

  @TestOnly
  public void setTimeIndexType(byte type) {
    this.timeIndexType = type;
  }

  public long getRamSize() {
    return ramSize;
  }

  /** the DeviceTimeIndex degrade to FileTimeIndex and release memory */
  public long degradeTimeIndex() {
    TimeIndexLevel timeIndexLevel = TimeIndexLevel.valueOf(timeIndexType);
    // if current timeIndex is FileTimeIndex, no need to degrade
    if (timeIndexLevel == TimeIndexLevel.FILE_TIME_INDEX) {
      return 0;
    }
    // get the minimum startTime
    long startTime = timeIndex.getMinStartTime();
    // get the maximum endTime
    long endTime = timeIndex.getMaxEndTime();
    // replace the DeviceTimeIndex with FileTimeIndex
    timeIndex = new FileTimeIndex(startTime, endTime);
    timeIndexType = 2;
    return ramSize - timeIndex.calculateRamSize();
  }

  private void generatePathToTimeSeriesMetadataMap() throws IOException {
    for (PartialPath path : pathToChunkMetadataListMap.keySet()) {
      pathToTimeSeriesMetadataMap.put(
          path,
          ResourceByPathUtils.getResourceInstance(path)
              .generateTimeSeriesMetadata(
                  pathToReadOnlyMemChunkMap.get(path), pathToChunkMetadataListMap.get(path)));
    }
  }

  /** @return is this tsfile resource in a TsFileResourceList */
  public boolean isFileInList() {
    return prev != null || next != null;
  }
}<|MERGE_RESOLUTION|>--- conflicted
+++ resolved
@@ -18,24 +18,23 @@
  */
 package org.apache.iotdb.db.engine.storagegroup;
 
-import org.apache.iotdb.commons.path.PartialPath;
-import org.apache.iotdb.commons.utils.TestOnly;
 import org.apache.iotdb.db.conf.IoTDBConfig;
 import org.apache.iotdb.db.conf.IoTDBDescriptor;
 import org.apache.iotdb.db.engine.modification.ModificationFile;
 import org.apache.iotdb.db.engine.querycontext.ReadOnlyMemChunk;
-import org.apache.iotdb.db.engine.storagegroup.DataRegion.SettleTsFileCallBack;
-import org.apache.iotdb.db.engine.storagegroup.DataRegion.UpgradeTsFileResourceCallBack;
 import org.apache.iotdb.db.engine.storagegroup.TsFileNameGenerator.TsFileName;
+import org.apache.iotdb.db.engine.storagegroup.VirtualStorageGroupProcessor.SettleTsFileCallBack;
+import org.apache.iotdb.db.engine.storagegroup.VirtualStorageGroupProcessor.UpgradeTsFileResourceCallBack;
 import org.apache.iotdb.db.engine.storagegroup.timeindex.DeviceTimeIndex;
 import org.apache.iotdb.db.engine.storagegroup.timeindex.FileTimeIndex;
 import org.apache.iotdb.db.engine.storagegroup.timeindex.ITimeIndex;
 import org.apache.iotdb.db.engine.storagegroup.timeindex.TimeIndexLevel;
 import org.apache.iotdb.db.engine.upgrade.UpgradeTask;
 import org.apache.iotdb.db.exception.PartitionViolationException;
-import org.apache.iotdb.db.metadata.utils.ResourceByPathUtils;
+import org.apache.iotdb.db.metadata.path.PartialPath;
 import org.apache.iotdb.db.query.filter.TsFileFilter;
 import org.apache.iotdb.db.service.UpgradeSevice;
+import org.apache.iotdb.db.utils.TestOnly;
 import org.apache.iotdb.tsfile.common.constant.TsFileConstant;
 import org.apache.iotdb.tsfile.file.metadata.IChunkMetadata;
 import org.apache.iotdb.tsfile.file.metadata.ITimeSeriesMetadata;
@@ -63,7 +62,7 @@
 import java.util.Random;
 import java.util.Set;
 
-import static org.apache.iotdb.commons.conf.IoTDBConstant.FILE_NAME_SEPARATOR;
+import static org.apache.iotdb.db.conf.IoTDBConstant.FILE_NAME_SEPARATOR;
 import static org.apache.iotdb.db.engine.storagegroup.TsFileNameGenerator.getTsFileName;
 import static org.apache.iotdb.tsfile.common.constant.TsFileConstant.TSFILE_SUFFIX;
 
@@ -572,58 +571,11 @@
   }
 
   public boolean isDeleted() {
-<<<<<<< HEAD
-    return !this.file.exists();
-=======
     return this.status == TsFileResourceStatus.DELETED;
->>>>>>> 9ab9a717
   }
 
   public boolean isCompacting() {
     return this.status == TsFileResourceStatus.COMPACTING;
-<<<<<<< HEAD
-  }
-
-  public boolean isCompactionCandidate() {
-    return this.status == TsFileResourceStatus.COMPACTION_CANDIDATE;
-  }
-
-  public void setStatus(TsFileResourceStatus status) {
-    switch (status) {
-      case CLOSED:
-        this.status = TsFileResourceStatus.CLOSED;
-        break;
-      case UNCLOSED:
-        this.status = TsFileResourceStatus.UNCLOSED;
-        break;
-      case COMPACTING:
-        if (this.status == TsFileResourceStatus.COMPACTION_CANDIDATE) {
-          this.status = TsFileResourceStatus.COMPACTING;
-        } else {
-          throw new RuntimeException(
-              this.file.getAbsolutePath()
-                  + " Cannot set the status of TsFileResource to COMPACTING while its status is "
-                  + this.status);
-        }
-        break;
-      case COMPACTION_CANDIDATE:
-        if (this.status == TsFileResourceStatus.CLOSED) {
-          this.status = TsFileResourceStatus.COMPACTION_CANDIDATE;
-        } else {
-          throw new RuntimeException(
-              this.file.getAbsolutePath()
-                  + " Cannot set the status of TsFileResource to COMPACTION_CANDIDATE while its status is "
-                  + this.status);
-        }
-        break;
-      default:
-        break;
-    }
-  }
-
-  public TsFileResourceStatus getStatus() {
-    return this.status;
-=======
   }
 
   public boolean isCompactionCandidate() {
@@ -670,7 +622,6 @@
       default:
         break;
     }
->>>>>>> 9ab9a717
   }
 
   /**
@@ -887,10 +838,8 @@
     return newResource;
   }
 
-  public void setModFile(ModificationFile modFile) {
-    synchronized (this) {
-      this.modFile = modFile;
-    }
+  public synchronized void setModFile(ModificationFile modFile) {
+    this.modFile = modFile;
   }
 
   /** @return resource map size */
@@ -1048,9 +997,8 @@
     for (PartialPath path : pathToChunkMetadataListMap.keySet()) {
       pathToTimeSeriesMetadataMap.put(
           path,
-          ResourceByPathUtils.getResourceInstance(path)
-              .generateTimeSeriesMetadata(
-                  pathToReadOnlyMemChunkMap.get(path), pathToChunkMetadataListMap.get(path)));
+          path.generateTimeSeriesMetadata(
+              pathToReadOnlyMemChunkMap.get(path), pathToChunkMetadataListMap.get(path)));
     }
   }
 
