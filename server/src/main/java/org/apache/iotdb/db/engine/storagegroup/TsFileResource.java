/*
 * Licensed to the Apache Software Foundation (ASF) under one
 * or more contributor license agreements.  See the NOTICE file
 * distributed with this work for additional information
 * regarding copyright ownership.  The ASF licenses this file
 * to you under the Apache License, Version 2.0 (the
 * "License"); you may not use this file except in compliance
 * with the License.  You may obtain a copy of the License at
 *
 *      http://www.apache.org/licenses/LICENSE-2.0
 *
 * Unless required by applicable law or agreed to in writing,
 * software distributed under the License is distributed on an
 * "AS IS" BASIS, WITHOUT WARRANTIES OR CONDITIONS OF ANY
 * KIND, either express or implied.  See the License for the
 * specific language governing permissions and limitations
 * under the License.
 */
package org.apache.iotdb.db.engine.storagegroup;

import java.io.File;
import java.io.IOException;
import java.io.InputStream;
import java.io.OutputStream;
import java.nio.file.FileAlreadyExistsException;
import java.nio.file.Files;
import java.nio.file.Paths;
import java.util.ArrayList;
import java.util.List;
import java.util.Map;
import java.util.Objects;
import java.util.Random;
import java.util.Set;
import org.apache.iotdb.db.conf.IoTDBConfig;
import org.apache.iotdb.db.conf.IoTDBDescriptor;
import org.apache.iotdb.db.engine.modification.ModificationFile;
import org.apache.iotdb.db.engine.querycontext.ReadOnlyMemChunk;
import org.apache.iotdb.db.engine.storagegroup.StorageGroupProcessor.UpgradeTsFileResourceCallBack;
import org.apache.iotdb.db.engine.storagegroup.timeindex.DeviceTimeIndex;
import org.apache.iotdb.db.engine.storagegroup.timeindex.ITimeIndex;
import org.apache.iotdb.db.engine.storagegroup.timeindex.TimeIndexLevel;
import org.apache.iotdb.db.engine.upgrade.UpgradeTask;
import org.apache.iotdb.db.exception.PartitionViolationException;
import org.apache.iotdb.db.service.UpgradeSevice;
<<<<<<< HEAD
import org.apache.iotdb.db.utils.FilePathUtils;
=======
import org.apache.iotdb.db.utils.TestOnly;
import org.apache.iotdb.db.utils.UpgradeUtils;
>>>>>>> e09b3776
import org.apache.iotdb.tsfile.common.constant.TsFileConstant;
import org.apache.iotdb.tsfile.file.metadata.ChunkMetadata;
import org.apache.iotdb.tsfile.file.metadata.TimeseriesMetadata;
import org.apache.iotdb.tsfile.file.metadata.enums.TSDataType;
import org.apache.iotdb.tsfile.file.metadata.statistics.Statistics;
import org.apache.iotdb.tsfile.fileSystem.FSFactoryProducer;
import org.apache.iotdb.tsfile.fileSystem.fsFactory.FSFactory;
import org.apache.iotdb.tsfile.read.filter.basic.Filter;
import org.apache.iotdb.tsfile.utils.ReadWriteIOUtils;
import org.slf4j.Logger;
import org.slf4j.LoggerFactory;

@SuppressWarnings("java:S1135") // ignore todos
public class TsFileResource {

  private static final Logger logger = LoggerFactory.getLogger(TsFileResource.class);

  private static final Logger DEBUG_LOGGER = LoggerFactory.getLogger("QUERY_DEBUG");

  private static final IoTDBConfig config = IoTDBDescriptor.getInstance().getConfig();

  // tsfile
  private File file;

  public static final String RESOURCE_SUFFIX = ".resource";
  static final String TEMP_SUFFIX = ".temp";

  /**
   * version number
   */
  public static final byte VERSION_NUMBER = 1;

  public TsFileProcessor getProcessor() {
    return processor;
  }

  private TsFileProcessor processor;

  protected ITimeIndex timeIndex;

  /**
   * time index type, fileTimeIndex = 0, deviceTimeIndex = 1
   */
  private byte timeIndexType;

  private ModificationFile modFile;

  private volatile boolean closed = false;
  private volatile boolean deleted = false;
  private volatile boolean isMerging = false;

  private TsFileLock tsFileLock = new TsFileLock();

  private Random random = new Random();

  /**
   * Chunk metadata list of unsealed tsfile. Only be set in a temporal TsFileResource in a query
   * process.
   */
  private List<ChunkMetadata> chunkMetadataList;

  /**
   * Mem chunk data. Only be set in a temporal TsFileResource in a query process.
   */
  private List<ReadOnlyMemChunk> readOnlyMemChunk;

  /**
   * used for unsealed file to get TimeseriesMetadata
   */
  private TimeseriesMetadata timeSeriesMetadata;

  private FSFactory fsFactory = FSFactoryProducer.getFSFactory();

  private boolean isOldTsFileResource = false;

  /**
   * generated upgraded TsFile ResourceList used for upgrading v0.11.x/v2 -> 0.12/v3
   */
  private List<TsFileResource> upgradedResources;

  /**
   * load upgraded TsFile Resources to storage group processor used for upgrading v0.11.x/v2 ->
   * 0.12/v3
   */
  private UpgradeTsFileResourceCallBack upgradeTsFileResourceCallBack;

  /**
   * indicate if this tsfile resource belongs to a sequence tsfile or not used for upgrading
   * v0.9.x/v1 -> 0.10/v2
   */
  private boolean isSeq;

  /**
   * If it is not null, it indicates that the current tsfile resource is a snapshot of the
   * originTsFileResource, and if so, when we want to used the lock, we should try to acquire the
   * lock of originTsFileResource
   */
  private TsFileResource originTsFileResource;

  /**
   * Maximum index of plans executed within this TsFile.
   */
  protected long maxPlanIndex = Long.MIN_VALUE;

  /**
   * Minimum index of plans executed within this TsFile.
   */
  protected long minPlanIndex = Long.MAX_VALUE;

  public TsFileResource() {
  }

  public TsFileResource(TsFileResource other) throws IOException {
    this.file = other.file;
    this.processor = other.processor;
    this.timeIndex = other.timeIndex;
    this.timeIndexType = other.timeIndexType;
    this.modFile = other.modFile;
    this.closed = other.closed;
    this.deleted = other.deleted;
    this.isMerging = other.isMerging;
    this.chunkMetadataList = other.chunkMetadataList;
    this.readOnlyMemChunk = other.readOnlyMemChunk;
    generateTimeSeriesMetadata();
    this.tsFileLock = other.tsFileLock;
    this.fsFactory = other.fsFactory;
    this.maxPlanIndex = other.maxPlanIndex;
    this.minPlanIndex = other.minPlanIndex;
  }

  /**
   * for sealed TsFile, call setClosed to close TsFileResource
   */
  public TsFileResource(File file) {
    this.file = file;
    this.timeIndex = config.getTimeIndexLevel().getTimeIndex();
    this.timeIndexType = (byte) config.getTimeIndexLevel().ordinal();
  }

  /**
   * unsealed TsFile
   */
  public TsFileResource(File file, TsFileProcessor processor, int deviceNumInLastClosedTsFile) {
    this.file = file;
    this.timeIndex = config.getTimeIndexLevel().getTimeIndex(deviceNumInLastClosedTsFile);
    this.timeIndexType = (byte) config.getTimeIndexLevel().ordinal();
    this.processor = processor;
  }

  /**
   * unsealed TsFile
   */
  public TsFileResource(List<ReadOnlyMemChunk> readOnlyMemChunk,
      List<ChunkMetadata> chunkMetadataList, TsFileResource originTsFileResource)
      throws IOException {
    this.file = originTsFileResource.file;
    this.timeIndex = originTsFileResource.timeIndex;
    this.timeIndexType = originTsFileResource.timeIndexType;
    this.chunkMetadataList = chunkMetadataList;
    this.readOnlyMemChunk = readOnlyMemChunk;
    this.originTsFileResource = originTsFileResource;
    generateTimeSeriesMetadata();
  }

  @TestOnly
  public TsFileResource(File file, Map<String, Integer> deviceToIndex, long[] startTimes,
      long[] endTimes) {
    this.file = file;
    this.timeIndex = new DeviceTimeIndex(deviceToIndex, startTimes, endTimes);
    this.timeIndexType = 1;
  }

  private void generateTimeSeriesMetadata() throws IOException {
    timeSeriesMetadata = new TimeseriesMetadata();
    timeSeriesMetadata.setOffsetOfChunkMetaDataList(-1);
    timeSeriesMetadata.setDataSizeOfChunkMetaDataList(-1);

    if (!(chunkMetadataList == null || chunkMetadataList.isEmpty())) {
      timeSeriesMetadata.setMeasurementId(chunkMetadataList.get(0).getMeasurementUid());
      TSDataType dataType = chunkMetadataList.get(0).getDataType();
      timeSeriesMetadata.setTSDataType(dataType);
    } else if (!(readOnlyMemChunk == null || readOnlyMemChunk.isEmpty())) {
      timeSeriesMetadata.setMeasurementId(readOnlyMemChunk.get(0).getMeasurementUid());
      TSDataType dataType = readOnlyMemChunk.get(0).getDataType();
      timeSeriesMetadata.setTSDataType(dataType);
    }
    if (timeSeriesMetadata.getTSDataType() != null) {
      Statistics<?> seriesStatistics =
          Statistics.getStatsByType(timeSeriesMetadata.getTSDataType());
      // flush chunkMetadataList one by one
      for (ChunkMetadata chunkMetadata : chunkMetadataList) {
        seriesStatistics.mergeStatistics(chunkMetadata.getStatistics());
      }

      for (ReadOnlyMemChunk memChunk : readOnlyMemChunk) {
        if (!memChunk.isEmpty()) {
          seriesStatistics.mergeStatistics(memChunk.getChunkMetaData().getStatistics());
        }
      }
      timeSeriesMetadata.setStatistics(seriesStatistics);
    } else {
      timeSeriesMetadata = null;
    }
  }

  public synchronized void serialize() throws IOException {
    try (OutputStream outputStream = fsFactory.getBufferedOutputStream(
        file + RESOURCE_SUFFIX + TEMP_SUFFIX)) {
      ReadWriteIOUtils.write(VERSION_NUMBER, outputStream);
      ReadWriteIOUtils.write(timeIndexType, outputStream);
      timeIndex.serialize(outputStream);

      ReadWriteIOUtils.write(maxPlanIndex, outputStream);
      ReadWriteIOUtils.write(minPlanIndex, outputStream);

      if (modFile != null && modFile.exists()) {
        String modFileName = new File(modFile.getFilePath()).getName();
        ReadWriteIOUtils.write(modFileName, outputStream);
      }
    }
    File src = fsFactory.getFile(file + RESOURCE_SUFFIX + TEMP_SUFFIX);
    File dest = fsFactory.getFile(file + RESOURCE_SUFFIX);
    Files.deleteIfExists(dest.toPath());
    fsFactory.moveFile(src, dest);
  }

  public void deserialize() throws IOException {
    try (InputStream inputStream = fsFactory.getBufferedInputStream(
        file + RESOURCE_SUFFIX)) {
<<<<<<< HEAD
      int size = ReadWriteIOUtils.readInt(inputStream);
      Map<String, Integer> deviceMap = new HashMap<>();
      long[] startTimesArray = new long[size];
      long[] endTimesArray = new long[size];
      for (int i = 0; i < size; i++) {
        String path = ReadWriteIOUtils.readString(inputStream);
        long time = ReadWriteIOUtils.readLong(inputStream);
        // To reduce the String number in memory,
        // use the deviceId from memory instead of the deviceId read from disk
        String cachedPath = cachedDevicePool.computeIfAbsent(path, k -> k);
        deviceMap.put(cachedPath, i);
        startTimesArray[i] = time;
      }
      size = ReadWriteIOUtils.readInt(inputStream);
      for (int i = 0; i < size; i++) {
        ReadWriteIOUtils.readString(inputStream); // String path
        long time = ReadWriteIOUtils.readLong(inputStream);
        endTimesArray[i] = time;
      }
      this.startTimes = startTimesArray;
      this.endTimes = endTimesArray;
      this.deviceToIndex = deviceMap;

      if (isOldTsFileResource) {
        if (inputStream.available() > 0) {
          int versionSize = ReadWriteIOUtils.readInt(inputStream);
          for (int i = 0; i < versionSize; i++) {
            // historicalVersions
            ReadWriteIOUtils.readLong(inputStream);
          }
        }
      }
      else {
        maxPlanIndex = ReadWriteIOUtils.readLong(inputStream);
        minPlanIndex = ReadWriteIOUtils.readLong(inputStream);
      }
=======
      readVersionNumber(inputStream);
      timeIndexType = ReadWriteIOUtils.readBytes(inputStream, 1)[0];
      timeIndex = TimeIndexLevel.valueOf(timeIndexType).getTimeIndex().deserialize(inputStream);
      maxPlanIndex = ReadWriteIOUtils.readLong(inputStream);
      minPlanIndex = ReadWriteIOUtils.readLong(inputStream);
>>>>>>> e09b3776

      if (inputStream.available() > 0) {
        String modFileName = ReadWriteIOUtils.readString(inputStream);
        if (modFileName != null) {
          File modF = new File(file.getParentFile(), modFileName);
          modFile = new ModificationFile(modF.getPath());
        }
      }
    }
  }

  /**
   * read version number, used for checking compatibility of TsFileResource in the future
   */
  private byte readVersionNumber(InputStream inputStream) throws IOException {
    return ReadWriteIOUtils.readBytes(inputStream, 1)[0];
  }

  public void updateStartTime(String device, long time) {
    timeIndex.updateStartTime(device, time);
  }

  public void updateEndTime(String device, long time) {
    timeIndex.updateEndTime(device, time);
  }

  public boolean resourceFileExists() {
    return fsFactory.getFile(file + RESOURCE_SUFFIX).exists();
  }

  public List<ChunkMetadata> getChunkMetadataList() {
    return new ArrayList<>(chunkMetadataList);
  }

  public List<ReadOnlyMemChunk> getReadOnlyMemChunk() {
    return readOnlyMemChunk;
  }

  public synchronized ModificationFile getModFile() {
    if (modFile == null) {
      modFile = new ModificationFile(file.getPath() + ModificationFile.FILE_SUFFIX);
    }
    return modFile;
  }

  public void setFile(File file) {
    this.file = file;
  }

  public File getTsFile() {
    return file;
  }

  public String getTsFilePath() {
    return file.getPath();
  }

  public long getTsFileSize() {
    return file.length();
  }

  public long getStartTime(String deviceId) {
    return timeIndex.getStartTime(deviceId);
  }

  public long getEndTime(String deviceId) {
    return timeIndex.getEndTime(deviceId);
  }

  public Set<String> getDevices() {
    return timeIndex.getDevices();
  }

  public boolean endTimeEmpty() {
    return timeIndex.endTimeEmpty();
  }

  public boolean isClosed() {
    return closed;
  }

  public void close() throws IOException {
    closed = true;
    if (modFile != null) {
      modFile.close();
      modFile = null;
    }
    processor = null;
    chunkMetadataList = null;
    timeIndex.close();
  }

  TsFileProcessor getUnsealedFileProcessor() {
    return processor;
  }

  public void writeLock() {
    if (originTsFileResource == null) {
      tsFileLock.writeLock();
    } else {
      originTsFileResource.writeLock();
    }
  }

  public void writeUnlock() {
    if (originTsFileResource == null) {
      tsFileLock.writeUnlock();
    } else {
      originTsFileResource.writeUnlock();
    }
  }

  /**
   * If originTsFileResource is not null, we should acquire the read lock of originTsFileResource
   * before construct the current TsFileResource
   */
  public void readLock() {
    if (originTsFileResource == null) {
      tsFileLock.readLock();
    } else {
      originTsFileResource.readLock();
    }
  }

  public void readUnlock() {
    if (originTsFileResource == null) {
      tsFileLock.readUnlock();
    } else {
      originTsFileResource.readUnlock();
    }
  }

  public boolean tryWriteLock() {
    return tsFileLock.tryWriteLock();
  }

  void doUpgrade() {
    UpgradeSevice.getINSTANCE().submitUpgradeTask(new UpgradeTask(this));
  }

  public void removeModFile() throws IOException {
    getModFile().remove();
    modFile = null;
  }

  /**
   * Remove the data file, its resource file, and its modification file physically.
   */
  public void remove() {
    try {
      Files.deleteIfExists(file.toPath());
    } catch (IOException e) {
      logger.error("TsFile {} cannot be deleted: {}", file, e.getMessage());
    }
    removeResourceFile();
    try {
      Files.deleteIfExists(
          fsFactory.getFile(file.getPath() + ModificationFile.FILE_SUFFIX).toPath());
    } catch (IOException e) {
      logger.error("ModificationFile {} cannot be deleted: {}", file, e.getMessage());
    }
  }

  public void removeResourceFile() {
    try {
      Files.deleteIfExists(fsFactory.getFile(file.getPath() + RESOURCE_SUFFIX).toPath());
    } catch (IOException e) {
      logger.error("TsFileResource {} cannot be deleted: {}", file, e.getMessage());
    }
  }

  void moveTo(File targetDir) {
    fsFactory.moveFile(file, fsFactory.getFile(targetDir, file.getName()));
    fsFactory.moveFile(fsFactory.getFile(file.getPath() + RESOURCE_SUFFIX),
        fsFactory.getFile(targetDir, file.getName() + RESOURCE_SUFFIX));
    File originModFile = fsFactory.getFile(file.getPath() + ModificationFile.FILE_SUFFIX);
    if (originModFile.exists()) {
      fsFactory.moveFile(originModFile, fsFactory.getFile(targetDir,
          file.getName() + ModificationFile.FILE_SUFFIX));
    }
  }

  @Override
  public String toString() {
    return file.toString();
  }

  @Override
  public boolean equals(Object o) {
    if (this == o) {
      return true;
    }
    if (o == null || getClass() != o.getClass()) {
      return false;
    }
    TsFileResource that = (TsFileResource) o;
    return Objects.equals(file, that.file);
  }

  @Override
  public int hashCode() {
    return Objects.hash(file);
  }

  public void setClosed(boolean closed) {
    this.closed = closed;
  }

  public boolean isDeleted() {
    return deleted;
  }

  public void setDeleted(boolean deleted) {
    this.deleted = deleted;
  }

  boolean isMerging() {
    return isMerging;
  }

  public void setMerging(boolean merging) {
    isMerging = merging;
  }

  /**
   * check if any of the device lives over the given time bound
   */
  public boolean stillLives(long timeLowerBound) {
    return timeIndex.stillLives(timeLowerBound);
  }

  /**
   * @return true if the device is contained in the TsFile and it lives beyond TTL
   */
  public boolean isSatisfied(String deviceId,
      Filter timeFilter, boolean isSeq, long ttl) {
    if (!getDevices().contains(deviceId)) {
      if (config.isDebugOn()) {
        DEBUG_LOGGER.info("Path: {} file {} is not satisfied because of no device!", deviceId,
            file);
      }
      return false;
    }

    long startTime = getStartTime(deviceId);
    long endTime = closed || !isSeq ? getEndTime(deviceId) : Long.MAX_VALUE;

    if (!isAlive(endTime, ttl)) {
      if (config.isDebugOn()) {
        DEBUG_LOGGER
            .info("Path: {} file {} is not satisfied because of ttl!", deviceId, file);
      }
      return false;
    }

    if (timeFilter != null) {
      boolean res = timeFilter.satisfyStartEndTime(startTime, endTime);
      if (config.isDebugOn() && !res) {
        DEBUG_LOGGER.info("Path: {} file {} is not satisfied because of time filter!", deviceId,
            fsFactory);
      }
      return res;
    }
    return true;
  }

  /**
   * @return whether the given time falls in ttl
   */
  private boolean isAlive(long time, long dataTTL) {
    return dataTTL == Long.MAX_VALUE || (System.currentTimeMillis() - time) <= dataTTL;
  }

  public void setProcessor(TsFileProcessor processor) {
    this.processor = processor;
  }

  public TimeseriesMetadata getTimeSeriesMetadata() {
    return timeSeriesMetadata;
  }

  public void setUpgradedResources(List<TsFileResource> upgradedResources) {
    this.upgradedResources = upgradedResources;
  }

  public List<TsFileResource> getUpgradedResources() {
    return upgradedResources;
  }

  public void setSeq(boolean isSeq) {
    this.isSeq = isSeq;
  }

  public boolean isSeq() {
    return isSeq;
  }

  public void setUpgradeTsFileResourceCallBack(
      UpgradeTsFileResourceCallBack upgradeTsFileResourceCallBack) {
    this.upgradeTsFileResourceCallBack = upgradeTsFileResourceCallBack;
  }

  public UpgradeTsFileResourceCallBack getUpgradeTsFileResourceCallBack() {
    return upgradeTsFileResourceCallBack;
  }

  /**
   * make sure Either the deviceToIndex is not empty Or the path contains a partition folder
   */
  public long getTimePartition() {
    return timeIndex.getTimePartition(file.getAbsolutePath());
  }

  /**
   * Used when load new TsFiles not generated by the server Check and get the time partition
   * TODO:when the partition violation happens, split the file and load into different partitions
   *
   * @throws PartitionViolationException if the data of the file cross partitions or it is empty
   */
  public long getTimePartitionWithCheck() throws PartitionViolationException {
    return timeIndex.getTimePartitionWithCheck(file.toString());
  }

  /**
   * Create a hardlink for the TsFile and modification file (if exists) The hardlink will have a
   * suffix like ".{sysTime}_{randomLong}"
   *
   * @return a new TsFileResource with its file changed to the hardlink or null the hardlink cannot
   * be created.
   */
  public TsFileResource createHardlink() {
    if (!file.exists()) {
      return null;
    }

    TsFileResource newResource;
    try {
      newResource = new TsFileResource(this);
    } catch (IOException e) {
      logger.error("Cannot create hardlink for {}", file, e);
      return null;
    }

    while (true) {
      String hardlinkSuffix =
          TsFileConstant.PATH_SEPARATOR + System.currentTimeMillis() + "_" + random.nextLong();
      File hardlink = new File(file.getAbsolutePath() + hardlinkSuffix);

      try {
        Files.createLink(Paths.get(hardlink.getAbsolutePath()), Paths.get(file.getAbsolutePath()));
        newResource.setFile(hardlink);
        if (modFile != null && modFile.exists()) {
          newResource.setModFile(modFile.createHardlink());
        }
        break;
      } catch (FileAlreadyExistsException e) {
        // retry a different name if the file is already created
      } catch (IOException e) {
        logger.error("Cannot create hardlink for {}", file, e);
        return null;
      }
    }
    return newResource;
  }

  public synchronized void setModFile(ModificationFile modFile) {
    this.modFile = modFile;
  }

  /**
   * @return initial resource map size
   */
  public long calculateRamSize() {
    return timeIndex.calculateRamSize();
  }

  /**
   * Calculate the resource ram increment when insert data in TsFileProcessor
   *
   * @return ramIncrement
   */
  public long estimateRamIncrement(String deviceToBeChecked) {
    return timeIndex.estimateRamIncrement(deviceToBeChecked);
  }

  public void delete() throws IOException {
    if (file.exists()) {
      Files.delete(file.toPath());
      Files.delete(FSFactoryProducer.getFSFactory()
          .getFile(file.toPath() + TsFileResource.RESOURCE_SUFFIX).toPath());
    }
  }

  public long getMaxPlanIndex() {
    return maxPlanIndex;
  }

  public long getMinPlanIndex() {
    return minPlanIndex;
  }

  public void updatePlanIndexes(long planIndex) {
    if (planIndex == Long.MIN_VALUE || planIndex == Long.MAX_VALUE) {
      return;
    }
    maxPlanIndex = Math.max(maxPlanIndex, planIndex);
    minPlanIndex = Math.min(minPlanIndex, planIndex);
    if (closed) {
      try {
        serialize();
      } catch (IOException e) {
        logger.error("Cannot serialize TsFileResource {} when updating plan index {}-{}", this,
            maxPlanIndex, planIndex);
      }
    }
  }

  /**
   * For merge, the index range of the new file should be the union of all files' in this merge.
   */
  public void updatePlanIndexes(TsFileResource another) {
    maxPlanIndex = Math.max(maxPlanIndex, another.maxPlanIndex);
    minPlanIndex = Math.min(minPlanIndex, another.minPlanIndex);
  }

  public boolean isPlanIndexOverlap(TsFileResource another) {
    return another.maxPlanIndex >= this.minPlanIndex &&
        another.minPlanIndex <= this.maxPlanIndex;
  }

  public boolean isPlanRangeCovers(TsFileResource another) {
    return this.minPlanIndex <= another.minPlanIndex && another.maxPlanIndex <= this.maxPlanIndex;
  }

  public void setMaxPlanIndex(long maxPlanIndex) {
    this.maxPlanIndex = maxPlanIndex;
  }

  public void setMinPlanIndex(long minPlanIndex) {
    this.minPlanIndex = minPlanIndex;
  }

  public void setOldTsFileResource(boolean isOldTsFileResource) {
    this.isOldTsFileResource = isOldTsFileResource;
  }
}<|MERGE_RESOLUTION|>--- conflicted
+++ resolved
@@ -26,6 +26,7 @@
 import java.nio.file.Files;
 import java.nio.file.Paths;
 import java.util.ArrayList;
+import java.util.HashMap;
 import java.util.List;
 import java.util.Map;
 import java.util.Objects;
@@ -42,12 +43,7 @@
 import org.apache.iotdb.db.engine.upgrade.UpgradeTask;
 import org.apache.iotdb.db.exception.PartitionViolationException;
 import org.apache.iotdb.db.service.UpgradeSevice;
-<<<<<<< HEAD
-import org.apache.iotdb.db.utils.FilePathUtils;
-=======
 import org.apache.iotdb.db.utils.TestOnly;
-import org.apache.iotdb.db.utils.UpgradeUtils;
->>>>>>> e09b3776
 import org.apache.iotdb.tsfile.common.constant.TsFileConstant;
 import org.apache.iotdb.tsfile.file.metadata.ChunkMetadata;
 import org.apache.iotdb.tsfile.file.metadata.TimeseriesMetadata;
@@ -120,8 +116,6 @@
   private TimeseriesMetadata timeSeriesMetadata;
 
   private FSFactory fsFactory = FSFactoryProducer.getFSFactory();
-
-  private boolean isOldTsFileResource = false;
 
   /**
    * generated upgraded TsFile ResourceList used for upgrading v0.11.x/v2 -> 0.12/v3
@@ -273,11 +267,11 @@
     Files.deleteIfExists(dest.toPath());
     fsFactory.moveFile(src, dest);
   }
-
-  public void deserialize() throws IOException {
+  
+  public void deserializeFromOldFile() throws IOException {
     try (InputStream inputStream = fsFactory.getBufferedInputStream(
         file + RESOURCE_SUFFIX)) {
-<<<<<<< HEAD
+      // deserialize old TsfileResource
       int size = ReadWriteIOUtils.readInt(inputStream);
       Map<String, Integer> deviceMap = new HashMap<>();
       long[] startTimesArray = new long[size];
@@ -285,10 +279,7 @@
       for (int i = 0; i < size; i++) {
         String path = ReadWriteIOUtils.readString(inputStream);
         long time = ReadWriteIOUtils.readLong(inputStream);
-        // To reduce the String number in memory,
-        // use the deviceId from memory instead of the deviceId read from disk
-        String cachedPath = cachedDevicePool.computeIfAbsent(path, k -> k);
-        deviceMap.put(cachedPath, i);
+        deviceMap.put(path, i);
         startTimesArray[i] = time;
       }
       size = ReadWriteIOUtils.readInt(inputStream);
@@ -297,31 +288,32 @@
         long time = ReadWriteIOUtils.readLong(inputStream);
         endTimesArray[i] = time;
       }
-      this.startTimes = startTimesArray;
-      this.endTimes = endTimesArray;
-      this.deviceToIndex = deviceMap;
-
-      if (isOldTsFileResource) {
-        if (inputStream.available() > 0) {
-          int versionSize = ReadWriteIOUtils.readInt(inputStream);
-          for (int i = 0; i < versionSize; i++) {
-            // historicalVersions
-            ReadWriteIOUtils.readLong(inputStream);
-          }
+      timeIndexType = (byte) 1;
+      timeIndex = new DeviceTimeIndex(deviceMap, startTimesArray, endTimesArray);
+      if (inputStream.available() > 0) {
+        int versionSize = ReadWriteIOUtils.readInt(inputStream);
+        for (int i = 0; i < versionSize; i++) {
+          // historicalVersions
+          ReadWriteIOUtils.readLong(inputStream);
         }
       }
-      else {
-        maxPlanIndex = ReadWriteIOUtils.readLong(inputStream);
-        minPlanIndex = ReadWriteIOUtils.readLong(inputStream);
-      }
-=======
+      if (inputStream.available() > 0) {
+        String modFileName = ReadWriteIOUtils.readString(inputStream);
+        if (modFileName != null) {
+          File modF = new File(file.getParentFile(), modFileName);
+          modFile = new ModificationFile(modF.getPath());
+        }
+      }
+    }
+  }
+  public void deserialize() throws IOException {
+    try (InputStream inputStream = fsFactory.getBufferedInputStream(
+        file + RESOURCE_SUFFIX)) {
       readVersionNumber(inputStream);
       timeIndexType = ReadWriteIOUtils.readBytes(inputStream, 1)[0];
       timeIndex = TimeIndexLevel.valueOf(timeIndexType).getTimeIndex().deserialize(inputStream);
       maxPlanIndex = ReadWriteIOUtils.readLong(inputStream);
       minPlanIndex = ReadWriteIOUtils.readLong(inputStream);
->>>>>>> e09b3776
-
       if (inputStream.available() > 0) {
         String modFileName = ReadWriteIOUtils.readString(inputStream);
         if (modFileName != null) {
@@ -762,8 +754,4 @@
   public void setMinPlanIndex(long minPlanIndex) {
     this.minPlanIndex = minPlanIndex;
   }
-
-  public void setOldTsFileResource(boolean isOldTsFileResource) {
-    this.isOldTsFileResource = isOldTsFileResource;
-  }
 }