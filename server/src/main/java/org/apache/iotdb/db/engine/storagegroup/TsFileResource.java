--- conflicted
+++ resolved
@@ -692,13 +692,10 @@
     return getStatus() == TsFileResourceStatus.COMPACTION_CANDIDATE;
   }
 
-<<<<<<< HEAD
   public boolean onRemote() {
     return !isDeleted() && !file.exists();
   }
 
-=======
->>>>>>> 5467cfca
   private boolean compareAndSetStatus(
       TsFileResourceStatus expectedValue, TsFileResourceStatus newValue) {
     return atomicStatus.compareAndSet(expectedValue, newValue);
@@ -714,7 +711,9 @@
   }
 
   public boolean setStatus(TsFileResourceStatus status) {
-<<<<<<< HEAD
+    if (status == getStatus()) {
+      return true;
+    }
     switch (status) {
       case NORMAL:
         return compareAndSetStatus(TsFileResourceStatus.UNCLOSED, TsFileResourceStatus.NORMAL)
@@ -725,17 +724,6 @@
       case NORMAL_ON_REMOTE:
         return compareAndSetStatus(
             TsFileResourceStatus.MIGRATING, TsFileResourceStatus.NORMAL_ON_REMOTE);
-=======
-    if (status == getStatus()) {
-      return true;
-    }
-    switch (status) {
-      case NORMAL:
-        return compareAndSetStatus(TsFileResourceStatus.UNCLOSED, TsFileResourceStatus.NORMAL)
-            || compareAndSetStatus(TsFileResourceStatus.COMPACTING, TsFileResourceStatus.NORMAL)
-            || compareAndSetStatus(
-                TsFileResourceStatus.COMPACTION_CANDIDATE, TsFileResourceStatus.NORMAL);
->>>>>>> 5467cfca
       case UNCLOSED:
         // TsFile cannot be set back to UNCLOSED so false is always returned
         return false;
@@ -749,11 +737,8 @@
       case COMPACTION_CANDIDATE:
         return compareAndSetStatus(
             TsFileResourceStatus.NORMAL, TsFileResourceStatus.COMPACTION_CANDIDATE);
-<<<<<<< HEAD
       case MIGRATING:
         return compareAndSetStatus(TsFileResourceStatus.NORMAL, TsFileResourceStatus.MIGRATING);
-=======
->>>>>>> 5467cfca
       default:
         return false;
     }
