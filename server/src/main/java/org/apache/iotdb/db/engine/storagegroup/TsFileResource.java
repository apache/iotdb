/*
 * Licensed to the Apache Software Foundation (ASF) under one
 * or more contributor license agreements.  See the NOTICE file
 * distributed with this work for additional information
 * regarding copyright ownership.  The ASF licenses this file
 * to you under the Apache License, Version 2.0 (the
 * "License"); you may not use this file except in compliance
 * with the License.  You may obtain a copy of the License at
 *
 *      http://www.apache.org/licenses/LICENSE-2.0
 *
 * Unless required by applicable law or agreed to in writing,
 * software distributed under the License is distributed on an
 * "AS IS" BASIS, WITHOUT WARRANTIES OR CONDITIONS OF ANY
 * KIND, either express or implied.  See the License for the
 * specific language governing permissions and limitations
 * under the License.
 */
package org.apache.iotdb.db.engine.storagegroup;

import org.apache.iotdb.db.conf.IoTDBConfig;
import org.apache.iotdb.db.conf.IoTDBDescriptor;
import org.apache.iotdb.db.engine.modification.ModificationFile;
import org.apache.iotdb.db.engine.querycontext.ReadOnlyMemChunk;
import org.apache.iotdb.db.engine.storagegroup.StorageGroupProcessor.UpgradeTsFileResourceCallBack;
import org.apache.iotdb.db.engine.storagegroup.TsFileNameGenerator.TsFileName;
import org.apache.iotdb.db.engine.storagegroup.timeindex.DeviceTimeIndex;
import org.apache.iotdb.db.engine.storagegroup.timeindex.ITimeIndex;
import org.apache.iotdb.db.engine.storagegroup.timeindex.TimeIndexLevel;
import org.apache.iotdb.db.engine.upgrade.UpgradeTask;
import org.apache.iotdb.db.exception.PartitionViolationException;
import org.apache.iotdb.db.service.UpgradeSevice;
import org.apache.iotdb.db.utils.FilePathUtils;
import org.apache.iotdb.db.utils.TestOnly;
import org.apache.iotdb.tsfile.common.constant.TsFileConstant;
import org.apache.iotdb.tsfile.file.metadata.IChunkMetadata;
import org.apache.iotdb.tsfile.file.metadata.ITimeSeriesMetadata;
import org.apache.iotdb.tsfile.file.metadata.TimeseriesMetadata;
import org.apache.iotdb.tsfile.file.metadata.VectorChunkMetadata;
import org.apache.iotdb.tsfile.file.metadata.VectorTimeSeriesMetadata;
import org.apache.iotdb.tsfile.file.metadata.enums.TSDataType;
import org.apache.iotdb.tsfile.file.metadata.statistics.Statistics;
import org.apache.iotdb.tsfile.fileSystem.FSFactoryProducer;
import org.apache.iotdb.tsfile.fileSystem.fsFactory.FSFactory;
import org.apache.iotdb.tsfile.read.filter.basic.Filter;
import org.apache.iotdb.tsfile.utils.ReadWriteIOUtils;

import org.slf4j.Logger;
import org.slf4j.LoggerFactory;

import java.io.File;
import java.io.IOException;
import java.io.InputStream;
import java.io.OutputStream;
import java.nio.file.FileAlreadyExistsException;
import java.nio.file.Files;
import java.nio.file.Paths;
import java.util.ArrayList;
import java.util.HashMap;
import java.util.List;
import java.util.Map;
import java.util.Objects;
import java.util.Random;
import java.util.Set;

import static org.apache.iotdb.db.conf.IoTDBConstant.FILE_NAME_SEPARATOR;
import static org.apache.iotdb.db.engine.storagegroup.TsFileNameGenerator.getTsFileName;
import static org.apache.iotdb.tsfile.common.constant.TsFileConstant.TSFILE_SUFFIX;

@SuppressWarnings("java:S1135") // ignore todos
public class TsFileResource {

  private static final Logger logger = LoggerFactory.getLogger(TsFileResource.class);

  private static final Logger DEBUG_LOGGER = LoggerFactory.getLogger("QUERY_DEBUG");

  private static final IoTDBConfig config = IoTDBDescriptor.getInstance().getConfig();

  /** this tsfile */
  private File file;

  public static final String RESOURCE_SUFFIX = ".resource";
  static final String TEMP_SUFFIX = ".temp";

  /** version number */
  public static final byte VERSION_NUMBER = 1;

<<<<<<< HEAD
  /** Used in {@link TsFileResourceList TsFileResourceList} */
  protected TsFileResource prev;

  protected TsFileResource next;
=======
  private TsFileProcessor processor;
>>>>>>> 72799f33

  public TsFileProcessor getProcessor() {
    return processor;
  }
  /** time index */
  protected ITimeIndex timeIndex;

  /** time index type, fileTimeIndex = 0, deviceTimeIndex = 1 */
  private byte timeIndexType;

  private ModificationFile modFile;

  protected volatile boolean closed = false;
  private volatile boolean deleted = false;
  volatile boolean isMerging = false;

  private TsFileLock tsFileLock = new TsFileLock();

  private Random random = new Random();

  /**
   * Chunk metadata list of unsealed tsfile. Only be set in a temporal TsFileResource in a query
   * process.
   */
  private List<IChunkMetadata> chunkMetadataList;

  /** Mem chunk data. Only be set in a temporal TsFileResource in a query process. */
  private List<ReadOnlyMemChunk> readOnlyMemChunk;

  /** used for unsealed file to get TimeseriesMetadata */
  private ITimeSeriesMetadata timeSeriesMetadata;

  private FSFactory fsFactory = FSFactoryProducer.getFSFactory();

  /** generated upgraded TsFile ResourceList used for upgrading v0.11.x/v2 -> 0.12/v3 */
  private List<TsFileResource> upgradedResources;

  /**
   * load upgraded TsFile Resources to storage group processor used for upgrading v0.11.x/v2 ->
   * 0.12/v3
   */
  private UpgradeTsFileResourceCallBack upgradeTsFileResourceCallBack;

  /**
   * If it is not null, it indicates that the current tsfile resource is a snapshot of the
   * originTsFileResource, and if so, when we want to used the lock, we should try to acquire the
   * lock of originTsFileResource
   */
  private TsFileResource originTsFileResource;

  /** Maximum index of plans executed within this TsFile. */
  protected long maxPlanIndex = Long.MIN_VALUE;

  /** Minimum index of plans executed within this TsFile. */
  protected long minPlanIndex = Long.MAX_VALUE;

  private long version = 0;

  public static final String fileNameRegex = "([0-9]+)-([0-9]+)-([0-9]+)-([0-9]+)";

  public TsFileResource() {}

  public TsFileResource(TsFileResource other) throws IOException {
    this.file = other.file;
    this.processor = other.processor;
    this.timeIndex = other.timeIndex;
    this.timeIndexType = other.timeIndexType;
    this.modFile = other.modFile;
    this.closed = other.closed;
    this.deleted = other.deleted;
    this.isMerging = other.isMerging;
    this.chunkMetadataList = other.chunkMetadataList;
    this.readOnlyMemChunk = other.readOnlyMemChunk;
    generateTimeSeriesMetadata();
    this.tsFileLock = other.tsFileLock;
    this.fsFactory = other.fsFactory;
    this.maxPlanIndex = other.maxPlanIndex;
    this.minPlanIndex = other.minPlanIndex;
    this.version = FilePathUtils.splitAndGetTsFileVersion(this.file.getName());
  }

  /** for sealed TsFile, call setClosed to close TsFileResource */
  public TsFileResource(File file) {
    this.file = file;
    this.version = FilePathUtils.splitAndGetTsFileVersion(this.file.getName());
    this.timeIndex = config.getTimeIndexLevel().getTimeIndex();
    this.timeIndexType = (byte) config.getTimeIndexLevel().ordinal();
  }

  /** unsealed TsFile */
  public TsFileResource(File file, TsFileProcessor processor) {
    this.file = file;
    this.version = FilePathUtils.splitAndGetTsFileVersion(this.file.getName());
    this.timeIndex = config.getTimeIndexLevel().getTimeIndex();
    this.timeIndexType = (byte) config.getTimeIndexLevel().ordinal();
    this.processor = processor;
  }

  /** unsealed TsFile */
  public TsFileResource(
      List<ReadOnlyMemChunk> readOnlyMemChunk,
      List<IChunkMetadata> chunkMetadataList,
      TsFileResource originTsFileResource)
      throws IOException {
    this.file = originTsFileResource.file;
    this.timeIndex = originTsFileResource.timeIndex;
    this.timeIndexType = originTsFileResource.timeIndexType;
    this.chunkMetadataList = chunkMetadataList;
    this.readOnlyMemChunk = readOnlyMemChunk;
    this.originTsFileResource = originTsFileResource;
    this.version = originTsFileResource.version;
    generateTimeSeriesMetadata();
  }

  @TestOnly
  public TsFileResource(
      File file, Map<String, Integer> deviceToIndex, long[] startTimes, long[] endTimes) {
    this.file = file;
    this.timeIndex = new DeviceTimeIndex(deviceToIndex, startTimes, endTimes);
    this.timeIndexType = 1;
  }

  /**
   * Because the unclosed tsfile don't have TimeSeriesMetadata and memtables in the memory don't
   * have chunkMetadata, but query will use these, so we need to generate it for them.
   */
  @SuppressWarnings("squid:S3776") // high Cognitive Complexity
  private void generateTimeSeriesMetadata() throws IOException {
    TimeseriesMetadata timeTimeSeriesMetadata = new TimeseriesMetadata();
    timeTimeSeriesMetadata.setOffsetOfChunkMetaDataList(-1);
    timeTimeSeriesMetadata.setDataSizeOfChunkMetaDataList(-1);

    if (!(chunkMetadataList == null || chunkMetadataList.isEmpty())) {
      timeTimeSeriesMetadata.setMeasurementId(chunkMetadataList.get(0).getMeasurementUid());
      TSDataType dataType = chunkMetadataList.get(0).getDataType();
      timeTimeSeriesMetadata.setTSDataType(dataType);
    } else if (!(readOnlyMemChunk == null || readOnlyMemChunk.isEmpty())) {
      timeTimeSeriesMetadata.setMeasurementId(readOnlyMemChunk.get(0).getMeasurementUid());
      TSDataType dataType = readOnlyMemChunk.get(0).getDataType();
      timeTimeSeriesMetadata.setTSDataType(dataType);
    }
    if (timeTimeSeriesMetadata.getTSDataType() != null) {
      if (timeTimeSeriesMetadata.getTSDataType() == TSDataType.VECTOR) {
        Statistics<?> timeStatistics =
            Statistics.getStatsByType(timeTimeSeriesMetadata.getTSDataType());

        List<TimeseriesMetadata> valueTimeSeriesMetadataList = new ArrayList<>();

        if (!(chunkMetadataList == null || chunkMetadataList.isEmpty())) {
          VectorChunkMetadata vectorChunkMetadata = (VectorChunkMetadata) chunkMetadataList.get(0);
          for (IChunkMetadata valueChunkMetadata :
              vectorChunkMetadata.getValueChunkMetadataList()) {
            TimeseriesMetadata valueMetadata = new TimeseriesMetadata();
            valueMetadata.setOffsetOfChunkMetaDataList(-1);
            valueMetadata.setDataSizeOfChunkMetaDataList(-1);
            valueMetadata.setMeasurementId(valueChunkMetadata.getMeasurementUid());
            valueMetadata.setTSDataType(valueChunkMetadata.getDataType());
            valueTimeSeriesMetadataList.add(valueMetadata);
            valueMetadata.setStatistics(
                Statistics.getStatsByType(valueChunkMetadata.getDataType()));
          }
        } else if (!(readOnlyMemChunk == null || readOnlyMemChunk.isEmpty())) {
          VectorChunkMetadata vectorChunkMetadata =
              (VectorChunkMetadata) readOnlyMemChunk.get(0).getChunkMetaData();
          for (IChunkMetadata valueChunkMetadata :
              vectorChunkMetadata.getValueChunkMetadataList()) {
            TimeseriesMetadata valueMetadata = new TimeseriesMetadata();
            valueMetadata.setOffsetOfChunkMetaDataList(-1);
            valueMetadata.setDataSizeOfChunkMetaDataList(-1);
            valueMetadata.setMeasurementId(valueChunkMetadata.getMeasurementUid());
            valueMetadata.setTSDataType(valueChunkMetadata.getDataType());
            valueTimeSeriesMetadataList.add(valueMetadata);
            valueMetadata.setStatistics(
                Statistics.getStatsByType(valueChunkMetadata.getDataType()));
          }
        }

        for (IChunkMetadata chunkMetadata : chunkMetadataList) {
          VectorChunkMetadata vectorChunkMetadata = (VectorChunkMetadata) chunkMetadata;
          timeStatistics.mergeStatistics(
              vectorChunkMetadata.getTimeChunkMetadata().getStatistics());
          for (int i = 0; i < valueTimeSeriesMetadataList.size(); i++) {
            valueTimeSeriesMetadataList
                .get(i)
                .getStatistics()
                .mergeStatistics(
                    vectorChunkMetadata.getValueChunkMetadataList().get(i).getStatistics());
          }
        }

        for (ReadOnlyMemChunk memChunk : readOnlyMemChunk) {
          if (!memChunk.isEmpty()) {
            VectorChunkMetadata vectorChunkMetadata =
                (VectorChunkMetadata) memChunk.getChunkMetaData();
            timeStatistics.mergeStatistics(
                vectorChunkMetadata.getTimeChunkMetadata().getStatistics());
            for (int i = 0; i < valueTimeSeriesMetadataList.size(); i++) {
              valueTimeSeriesMetadataList
                  .get(i)
                  .getStatistics()
                  .mergeStatistics(
                      vectorChunkMetadata.getValueChunkMetadataList().get(i).getStatistics());
            }
          }
        }
        timeTimeSeriesMetadata.setStatistics(timeStatistics);
        timeSeriesMetadata =
            new VectorTimeSeriesMetadata(timeTimeSeriesMetadata, valueTimeSeriesMetadataList);
      } else {
        Statistics<?> seriesStatistics =
            Statistics.getStatsByType(timeTimeSeriesMetadata.getTSDataType());
        // flush chunkMetadataList one by one
        for (IChunkMetadata chunkMetadata : chunkMetadataList) {
          seriesStatistics.mergeStatistics(chunkMetadata.getStatistics());
        }

        for (ReadOnlyMemChunk memChunk : readOnlyMemChunk) {
          if (!memChunk.isEmpty()) {
            seriesStatistics.mergeStatistics(memChunk.getChunkMetaData().getStatistics());
          }
        }
        timeTimeSeriesMetadata.setStatistics(seriesStatistics);
        this.timeSeriesMetadata = timeTimeSeriesMetadata;
      }
    } else {
      this.timeSeriesMetadata = null;
    }
  }

  public synchronized void serialize() throws IOException {
    try (OutputStream outputStream =
        fsFactory.getBufferedOutputStream(file + RESOURCE_SUFFIX + TEMP_SUFFIX)) {
      ReadWriteIOUtils.write(VERSION_NUMBER, outputStream);
      ReadWriteIOUtils.write(timeIndexType, outputStream);
      timeIndex.serialize(outputStream);

      ReadWriteIOUtils.write(maxPlanIndex, outputStream);
      ReadWriteIOUtils.write(minPlanIndex, outputStream);

      if (modFile != null && modFile.exists()) {
        String modFileName = new File(modFile.getFilePath()).getName();
        ReadWriteIOUtils.write(modFileName, outputStream);
      }
    }
    File src = fsFactory.getFile(file + RESOURCE_SUFFIX + TEMP_SUFFIX);
    File dest = fsFactory.getFile(file + RESOURCE_SUFFIX);
    fsFactory.deleteIfExists(dest);
    fsFactory.moveFile(src, dest);
  }

  /** deserialize from disk */
  public void deserialize() throws IOException {
    try (InputStream inputStream = fsFactory.getBufferedInputStream(file + RESOURCE_SUFFIX)) {
      readVersionNumber(inputStream);
      timeIndexType = ReadWriteIOUtils.readBytes(inputStream, 1)[0];
      timeIndex = TimeIndexLevel.valueOf(timeIndexType).getTimeIndex().deserialize(inputStream);
      maxPlanIndex = ReadWriteIOUtils.readLong(inputStream);
      minPlanIndex = ReadWriteIOUtils.readLong(inputStream);
      if (inputStream.available() > 0) {
        String modFileName = ReadWriteIOUtils.readString(inputStream);
        if (modFileName != null) {
          File modF = new File(file.getParentFile(), modFileName);
          modFile = new ModificationFile(modF.getPath());
        }
      }
    }
  }

  /** deserialize tsfile resource from old file */
  public void deserializeFromOldFile() throws IOException {
    try (InputStream inputStream = fsFactory.getBufferedInputStream(file + RESOURCE_SUFFIX)) {
      // deserialize old TsfileResource
      int size = ReadWriteIOUtils.readInt(inputStream);
      Map<String, Integer> deviceMap = new HashMap<>();
      long[] startTimesArray = new long[size];
      long[] endTimesArray = new long[size];
      for (int i = 0; i < size; i++) {
        String path = ReadWriteIOUtils.readString(inputStream);
        long time = ReadWriteIOUtils.readLong(inputStream);
        deviceMap.put(path, i);
        startTimesArray[i] = time;
      }
      size = ReadWriteIOUtils.readInt(inputStream);
      for (int i = 0; i < size; i++) {
        ReadWriteIOUtils.readString(inputStream); // String path
        long time = ReadWriteIOUtils.readLong(inputStream);
        endTimesArray[i] = time;
      }
      timeIndexType = (byte) 1;
      timeIndex = new DeviceTimeIndex(deviceMap, startTimesArray, endTimesArray);
      if (inputStream.available() > 0) {
        int versionSize = ReadWriteIOUtils.readInt(inputStream);
        for (int i = 0; i < versionSize; i++) {
          // historicalVersions
          ReadWriteIOUtils.readLong(inputStream);
        }
      }
      if (inputStream.available() > 0) {
        String modFileName = ReadWriteIOUtils.readString(inputStream);
        if (modFileName != null) {
          File modF = new File(file.getParentFile(), modFileName);
          modFile = new ModificationFile(modF.getPath());
        }
      }
    }
  }

  /** read version number, used for checking compatibility of TsFileResource in the future */
  private byte readVersionNumber(InputStream inputStream) throws IOException {
    return ReadWriteIOUtils.readBytes(inputStream, 1)[0];
  }

  public void updateStartTime(String device, long time) {
    timeIndex.updateStartTime(device, time);
  }

  // used in merge, refresh all start time
  public void putStartTime(String device, long time) {
    timeIndex.putStartTime(device, time);
  }

  public void updateEndTime(String device, long time) {
    timeIndex.updateEndTime(device, time);
  }

  // used in merge, refresh all end time
  public void putEndTime(String device, long time) {
    timeIndex.putEndTime(device, time);
  }

  public boolean resourceFileExists() {
    return fsFactory.getFile(file + RESOURCE_SUFFIX).exists();
  }

  public List<IChunkMetadata> getChunkMetadataList() {
    return new ArrayList<>(chunkMetadataList);
  }

  public List<ReadOnlyMemChunk> getReadOnlyMemChunk() {
    return readOnlyMemChunk;
  }

  public synchronized ModificationFile getModFile() {
    if (modFile == null) {
      modFile = ModificationFile.getNormalMods(this);
    }
    return modFile;
  }

  public synchronized ModificationFile getCompactionModFile() {
    if (modFile == null) {
      modFile = ModificationFile.getCompactionMods(this);
    }
    return modFile;
  }

  public void setFile(File file) {
    this.file = file;
  }

  public File getTsFile() {
    return file;
  }

  public String getTsFilePath() {
    return file.getPath();
  }

  public long getTsFileSize() {
    return file.length();
  }

  public long getStartTime(String deviceId) {
    return timeIndex.getStartTime(deviceId);
  }

  /** open file's end time is Long.MIN_VALUE */
  public long getEndTime(String deviceId) {
    return timeIndex.getEndTime(deviceId);
  }

  public Set<String> getDevices() {
    return timeIndex.getDevices();
  }

  public boolean endTimeEmpty() {
    return timeIndex.endTimeEmpty();
  }

  public boolean isClosed() {
    return closed;
  }

  public void close() throws IOException {
    closed = true;
    if (modFile != null) {
      modFile.close();
      modFile = null;
    }
    processor = null;
    chunkMetadataList = null;
    timeIndex.close();
  }

  TsFileProcessor getUnsealedFileProcessor() {
    return processor;
  }

  public void writeLock() {
    if (originTsFileResource == null) {
      tsFileLock.writeLock();
    } else {
      originTsFileResource.writeLock();
    }
  }

  public void writeUnlock() {
    if (originTsFileResource == null) {
      tsFileLock.writeUnlock();
    } else {
      originTsFileResource.writeUnlock();
    }
  }

  /**
   * If originTsFileResource is not null, we should acquire the read lock of originTsFileResource
   * before construct the current TsFileResource
   */
  public void readLock() {
    if (originTsFileResource == null) {
      tsFileLock.readLock();
    } else {
      originTsFileResource.readLock();
    }
  }

  public void readUnlock() {
    if (originTsFileResource == null) {
      tsFileLock.readUnlock();
    } else {
      originTsFileResource.readUnlock();
    }
  }

  public boolean tryWriteLock() {
    return tsFileLock.tryWriteLock();
  }

  void doUpgrade() {
    UpgradeSevice.getINSTANCE().submitUpgradeTask(new UpgradeTask(this));
  }

  public void removeModFile() throws IOException {
    getModFile().remove();
    modFile = null;
  }

  /** Remove the data file, its resource file, and its modification file physically. */
  public void remove() {
    try {
      fsFactory.deleteIfExists(file);
    } catch (IOException e) {
      logger.error("TsFile {} cannot be deleted: {}", file, e.getMessage());
    }
    removeResourceFile();
    try {
      fsFactory.deleteIfExists(fsFactory.getFile(file.getPath() + ModificationFile.FILE_SUFFIX));
    } catch (IOException e) {
      logger.error("ModificationFile {} cannot be deleted: {}", file, e.getMessage());
    }
  }

  public void removeResourceFile() {
    try {
      fsFactory.deleteIfExists(fsFactory.getFile(file.getPath() + RESOURCE_SUFFIX));
    } catch (IOException e) {
      logger.error("TsFileResource {} cannot be deleted: {}", file, e.getMessage());
    }
  }

  void moveTo(File targetDir) {
    fsFactory.moveFile(file, fsFactory.getFile(targetDir, file.getName()));
    fsFactory.moveFile(
        fsFactory.getFile(file.getPath() + RESOURCE_SUFFIX),
        fsFactory.getFile(targetDir, file.getName() + RESOURCE_SUFFIX));
    File originModFile = fsFactory.getFile(file.getPath() + ModificationFile.FILE_SUFFIX);
    if (originModFile.exists()) {
      fsFactory.moveFile(
          originModFile,
          fsFactory.getFile(targetDir, file.getName() + ModificationFile.FILE_SUFFIX));
    }
  }

  @Override
  public String toString() {
    return file.toString();
  }

  @Override
  public boolean equals(Object o) {
    if (this == o) {
      return true;
    }
    if (o == null || getClass() != o.getClass()) {
      return false;
    }
    TsFileResource that = (TsFileResource) o;
    return Objects.equals(file, that.file);
  }

  @Override
  public int hashCode() {
    return Objects.hash(file);
  }

  public void setClosed(boolean closed) {
    this.closed = closed;
  }

  public boolean isDeleted() {
    return deleted;
  }

  public void setDeleted(boolean deleted) {
    this.deleted = deleted;
  }

  public boolean isMerging() {
    return isMerging;
  }

  public void setMerging(boolean merging) {
    isMerging = merging;
  }

  /** check if any of the device lives over the given time bound */
  public boolean stillLives(long timeLowerBound) {
    return timeIndex.stillLives(timeLowerBound);
  }

  public boolean isDeviceIdExist(String deviceId) {
    return timeIndex.checkDeviceIdExist(deviceId);
  }

  /** @return true if the device is contained in the TsFile and it lives beyond TTL */
  public boolean isSatisfied(
      String deviceId, Filter timeFilter, boolean isSeq, long ttl, boolean debug) {
    if (!timeIndex.checkDeviceIdExist(deviceId)) {
      if (debug) {
        DEBUG_LOGGER.info(
            "Path: {} file {} is not satisfied because of no device!", deviceId, file);
      }
      return false;
    }

    long startTime = getStartTime(deviceId);
    long endTime = closed || !isSeq ? getEndTime(deviceId) : Long.MAX_VALUE;

    if (!isAlive(endTime, ttl)) {
      if (debug) {
        DEBUG_LOGGER.info("Path: {} file {} is not satisfied because of ttl!", deviceId, file);
      }
      return false;
    }

    if (timeFilter != null) {
      boolean res = timeFilter.satisfyStartEndTime(startTime, endTime);
      if (debug && !res) {
        DEBUG_LOGGER.info(
            "Path: {} file {} is not satisfied because of time filter!", deviceId, fsFactory);
      }
      return res;
    }
    return true;
  }

  /** @return whether the given time falls in ttl */
  private boolean isAlive(long time, long dataTTL) {
    return dataTTL == Long.MAX_VALUE || (System.currentTimeMillis() - time) <= dataTTL;
  }

  public void setProcessor(TsFileProcessor processor) {
    this.processor = processor;
  }

  /**
   * Get a timeseriesMetadata.
   *
   * @return TimeseriesMetadata or the first ValueTimeseriesMetadata in VectorTimeseriesMetadata
   */
  public ITimeSeriesMetadata getTimeSeriesMetadata() {
    return timeSeriesMetadata;
  }

  public void setUpgradedResources(List<TsFileResource> upgradedResources) {
    this.upgradedResources = upgradedResources;
  }

  public List<TsFileResource> getUpgradedResources() {
    return upgradedResources;
  }

  public void setUpgradeTsFileResourceCallBack(
      UpgradeTsFileResourceCallBack upgradeTsFileResourceCallBack) {
    this.upgradeTsFileResourceCallBack = upgradeTsFileResourceCallBack;
  }

  public UpgradeTsFileResourceCallBack getUpgradeTsFileResourceCallBack() {
    return upgradeTsFileResourceCallBack;
  }

  /** make sure Either the deviceToIndex is not empty Or the path contains a partition folder */
  public long getTimePartition() {
    return timeIndex.getTimePartition(file.getAbsolutePath());
  }

  /**
   * Used when load new TsFiles not generated by the server Check and get the time partition
   *
   * @throws PartitionViolationException if the data of the file spans partitions or it is empty
   */
  public long getTimePartitionWithCheck() throws PartitionViolationException {
    return timeIndex.getTimePartitionWithCheck(file.toString());
  }

  /** Check whether the tsFile spans multiple time partitions. */
  public boolean isSpanMultiTimePartitions() {
    return timeIndex.isSpanMultiTimePartitions();
  }

  /**
   * Create a hardlink for the TsFile and modification file (if exists) The hardlink will have a
   * suffix like ".{sysTime}_{randomLong}"
   *
   * @return a new TsFileResource with its file changed to the hardlink or null the hardlink cannot
   *     be created.
   */
  public TsFileResource createHardlink() {
    if (!file.exists()) {
      return null;
    }

    TsFileResource newResource;
    try {
      newResource = new TsFileResource(this);
    } catch (IOException e) {
      logger.error("Cannot create hardlink for {}", file, e);
      return null;
    }

    while (true) {
      String hardlinkSuffix =
          TsFileConstant.PATH_SEPARATOR + System.currentTimeMillis() + "_" + random.nextLong();
      File hardlink = new File(file.getAbsolutePath() + hardlinkSuffix);

      try {
        Files.createLink(Paths.get(hardlink.getAbsolutePath()), Paths.get(file.getAbsolutePath()));
        newResource.setFile(hardlink);
        if (modFile != null && modFile.exists()) {
          newResource.setModFile(modFile.createHardlink());
        }
        break;
      } catch (FileAlreadyExistsException e) {
        // retry a different name if the file is already created
      } catch (IOException e) {
        logger.error("Cannot create hardlink for {}", file, e);
        return null;
      }
    }
    return newResource;
  }

  public synchronized void setModFile(ModificationFile modFile) {
    this.modFile = modFile;
  }

  /** @return resource map size */
  public long calculateRamSize() {
    return timeIndex.calculateRamSize();
  }

  public void delete() throws IOException {
    if (file.exists()) {
      Files.delete(file.toPath());
      Files.delete(
          FSFactoryProducer.getFSFactory()
              .getFile(file.toPath() + TsFileResource.RESOURCE_SUFFIX)
              .toPath());
    }
  }

  public long getMaxPlanIndex() {
    return maxPlanIndex;
  }

  public long getMinPlanIndex() {
    return minPlanIndex;
  }

  public void updatePlanIndexes(long planIndex) {
    if (planIndex == Long.MIN_VALUE || planIndex == Long.MAX_VALUE) {
      return;
    }
    maxPlanIndex = Math.max(maxPlanIndex, planIndex);
    minPlanIndex = Math.min(minPlanIndex, planIndex);
    if (closed) {
      try {
        serialize();
      } catch (IOException e) {
        logger.error(
            "Cannot serialize TsFileResource {} when updating plan index {}-{}",
            this,
            maxPlanIndex,
            planIndex);
      }
    }
  }

  public static int getCompactionCount(String fileName) throws IOException {
    TsFileName tsFileName = getTsFileName(fileName);
    return tsFileName.getMergeCnt();
  }

  /** For merge, the index range of the new file should be the union of all files' in this merge. */
  public void updatePlanIndexes(TsFileResource another) {
    maxPlanIndex = Math.max(maxPlanIndex, another.maxPlanIndex);
    minPlanIndex = Math.min(minPlanIndex, another.minPlanIndex);
  }

  public boolean isPlanIndexOverlap(TsFileResource another) {
    return another.maxPlanIndex > this.minPlanIndex && another.minPlanIndex < this.maxPlanIndex;
  }

  public boolean isPlanRangeCovers(TsFileResource another) {
    return this.minPlanIndex < another.minPlanIndex && another.maxPlanIndex < this.maxPlanIndex;
  }

  public void setMaxPlanIndex(long maxPlanIndex) {
    this.maxPlanIndex = maxPlanIndex;
  }

  public void setMinPlanIndex(long minPlanIndex) {
    this.minPlanIndex = minPlanIndex;
  }

  public void setVersion(long version) {
    this.version = version;
  }

  public long getVersion() {
    return version;
  }

  public void setTimeIndex(ITimeIndex timeIndex) {
    this.timeIndex = timeIndex;
  }

  // ({systemTime}-{versionNum}-{innerMergeNum}-{crossMergeNum}.tsfile)
  public static int compareFileName(File o1, File o2) {
    String[] items1 = o1.getName().replace(TSFILE_SUFFIX, "").split(FILE_NAME_SEPARATOR);
    String[] items2 = o2.getName().replace(TSFILE_SUFFIX, "").split(FILE_NAME_SEPARATOR);
    long ver1 = Long.parseLong(items1[0]);
    long ver2 = Long.parseLong(items2[0]);
    int cmp = Long.compare(ver1, ver2);
    if (cmp == 0) {
      int cmpVersion = Long.compare(Long.parseLong(items1[1]), Long.parseLong(items2[1]));
      if (cmpVersion == 0) {
        int cmpInnerCompact = Long.compare(Long.parseLong(items1[2]), Long.parseLong(items2[2]));
        if (cmpInnerCompact == 0) {
          return Long.compare(Long.parseLong(items1[3]), Long.parseLong(items2[3]));
        }
        return cmpInnerCompact;
      }
      return cmpVersion;
    } else {
      return cmp;
    }
  }
}<|MERGE_RESOLUTION|>--- conflicted
+++ resolved
@@ -85,14 +85,12 @@
   /** version number */
   public static final byte VERSION_NUMBER = 1;
 
-<<<<<<< HEAD
   /** Used in {@link TsFileResourceList TsFileResourceList} */
   protected TsFileResource prev;
 
   protected TsFileResource next;
-=======
+
   private TsFileProcessor processor;
->>>>>>> 72799f33
 
   public TsFileProcessor getProcessor() {
     return processor;
