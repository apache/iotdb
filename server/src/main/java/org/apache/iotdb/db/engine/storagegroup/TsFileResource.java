--- conflicted
+++ resolved
@@ -686,11 +686,7 @@
       return StorageEngine.getTimePartition(startTimes[deviceToIndex.values().iterator().next()]);
     }
     String[] splits = FilePathUtils.splitTsFilePath(this);
-    try {
-      return Long.parseLong(splits[splits.length - 2]);
-    } catch (NumberFormatException e) {
-      return 0;
-    }
+    return Long.parseLong(splits[splits.length - 2]);
   }
 
   /**
@@ -806,11 +802,8 @@
   public void delete() throws IOException {
     if (file.exists()) {
       Files.delete(file.toPath());
-      File resourceFile = FSFactoryProducer.getFSFactory()
-          .getFile(file.toPath() + TsFileResource.RESOURCE_SUFFIX);
-      if (resourceFile.exists()) {
-        Files.delete(resourceFile.toPath());
-      }
+      Files.delete(FSFactoryProducer.getFSFactory()
+          .getFile(file.toPath() + TsFileResource.RESOURCE_SUFFIX).toPath());
     }
   }
 
@@ -851,8 +844,6 @@
   public boolean isPlanIndexOverlap(TsFileResource another) {
     return another.maxPlanIndex >= this.minPlanIndex &&
         another.minPlanIndex <= this.maxPlanIndex;
-<<<<<<< HEAD
-=======
   }
 
   public boolean isPlanRangeCovers(TsFileResource another) {
@@ -865,6 +856,5 @@
 
   public void setMinPlanIndex(long minPlanIndex) {
     this.minPlanIndex = minPlanIndex;
->>>>>>> 0085fe6a
   }
 }