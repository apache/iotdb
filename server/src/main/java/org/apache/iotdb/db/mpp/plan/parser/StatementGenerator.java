--- conflicted
+++ resolved
@@ -100,11 +100,7 @@
       fromComponent.addPrefixPath(path);
     }
     selectComponent.addResultColumn(
-<<<<<<< HEAD
         new ResultColumn(new TimeSeriesOperand(new PartialPath("")), ResultColumn.ColumnType.RAW));
-=======
-        new ResultColumn(new TimeSeriesOperand(new PartialPath("", false))));
->>>>>>> 0378bbe7
 
     // set query filter
     GreaterEqualExpression leftPredicate =
@@ -140,11 +136,7 @@
       fromComponent.addPrefixPath(path);
     }
     selectComponent.addResultColumn(
-<<<<<<< HEAD
         new ResultColumn(new TimeSeriesOperand(new PartialPath("")), ResultColumn.ColumnType.RAW));
-=======
-        new ResultColumn(new TimeSeriesOperand(new PartialPath("", false))));
->>>>>>> 0378bbe7
 
     // set query filter
     PartialPath timePath = new PartialPath(TIME, false);
