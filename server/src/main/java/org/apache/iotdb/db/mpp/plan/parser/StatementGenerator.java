--- conflicted
+++ resolved
@@ -474,7 +474,6 @@
   }
 
   private static Statement invokeParser(String sql, ZoneId zoneId) {
-<<<<<<< HEAD
     long startTime = System.nanoTime();
     try {
       ASTVisitor astVisitor = new ASTVisitor();
@@ -482,16 +481,16 @@
 
       CharStream charStream1 = CharStreams.fromString(sql);
 
-      SqlLexer lexer1 = new SqlLexer(charStream1);
-      lexer1.removeErrorListeners();
-      lexer1.addErrorListener(SQLParseError.INSTANCE);
+    SqlLexer lexer1 = new SqlLexer(charStream1);
+    lexer1.removeErrorListeners();
+    lexer1.addErrorListener(SqlParseError.INSTANCE);
 
       CommonTokenStream tokens1 = new CommonTokenStream(lexer1);
 
-      IoTDBSqlParser parser1 = new IoTDBSqlParser(tokens1);
-      parser1.getInterpreter().setPredictionMode(PredictionMode.SLL);
-      parser1.removeErrorListeners();
-      parser1.addErrorListener(SQLParseError.INSTANCE);
+    IoTDBSqlParser parser1 = new IoTDBSqlParser(tokens1);
+    parser1.getInterpreter().setPredictionMode(PredictionMode.SLL);
+    parser1.removeErrorListeners();
+    parser1.addErrorListener(SqlParseError.INSTANCE);
 
       ParseTree tree;
       try {
@@ -502,56 +501,11 @@
       } catch (Exception ex) {
         CharStream charStream2 = CharStreams.fromString(sql);
 
-        SqlLexer lexer2 = new SqlLexer(charStream2);
-        lexer2.removeErrorListeners();
-        lexer2.addErrorListener(SQLParseError.INSTANCE);
-
-        CommonTokenStream tokens2 = new CommonTokenStream(lexer2);
-
-        org.apache.iotdb.db.qp.sql.IoTDBSqlParser parser2 =
-            new org.apache.iotdb.db.qp.sql.IoTDBSqlParser(tokens2);
-        parser2.getInterpreter().setPredictionMode(PredictionMode.LL);
-        parser2.removeErrorListeners();
-        parser2.addErrorListener(SQLParseError.INSTANCE);
-
-        // STAGE 2: parser with full LL(*)
-        tree = parser2.singleStatement();
-        // if we get here, it's LL not SLL
-      }
-      return astVisitor.visit(tree);
-    } finally {
-      QueryMetricsManager.getInstance().recordPlanCost(SQL_PARSER, System.nanoTime() - startTime);
-=======
-    ASTVisitor astVisitor = new ASTVisitor();
-    astVisitor.setZoneId(zoneId);
-
-    CharStream charStream1 = CharStreams.fromString(sql);
-
-    SqlLexer lexer1 = new SqlLexer(charStream1);
-    lexer1.removeErrorListeners();
-    lexer1.addErrorListener(SqlParseError.INSTANCE);
-
-    CommonTokenStream tokens1 = new CommonTokenStream(lexer1);
-
-    IoTDBSqlParser parser1 = new IoTDBSqlParser(tokens1);
-    parser1.getInterpreter().setPredictionMode(PredictionMode.SLL);
-    parser1.removeErrorListeners();
-    parser1.addErrorListener(SqlParseError.INSTANCE);
-
-    ParseTree tree;
-    try {
-      // STAGE 1: try with simpler/faster SLL(*)
-      tree = parser1.singleStatement();
-      // if we get here, there was no syntax error and SLL(*) was enough;
-      // there is no need to try full LL(*)
-    } catch (Exception ex) {
-      CharStream charStream2 = CharStreams.fromString(sql);
-
       SqlLexer lexer2 = new SqlLexer(charStream2);
       lexer2.removeErrorListeners();
       lexer2.addErrorListener(SqlParseError.INSTANCE);
 
-      CommonTokenStream tokens2 = new CommonTokenStream(lexer2);
+        CommonTokenStream tokens2 = new CommonTokenStream(lexer2);
 
       org.apache.iotdb.db.qp.sql.IoTDBSqlParser parser2 =
           new org.apache.iotdb.db.qp.sql.IoTDBSqlParser(tokens2);
@@ -559,10 +513,13 @@
       parser2.removeErrorListeners();
       parser2.addErrorListener(SqlParseError.INSTANCE);
 
-      // STAGE 2: parser with full LL(*)
-      tree = parser2.singleStatement();
-      // if we get here, it's LL not SLL
->>>>>>> 82ceb358
+        // STAGE 2: parser with full LL(*)
+        tree = parser2.singleStatement();
+        // if we get here, it's LL not SLL
+      }
+      return astVisitor.visit(tree);
+    } finally {
+      QueryMetricsManager.getInstance().recordPlanCost(SQL_PARSER, System.nanoTime() - startTime);
     }
   }
 
