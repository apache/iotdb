/*
 * Licensed to the Apache Software Foundation (ASF) under one
 * or more contributor license agreements.  See the NOTICE file
 * distributed with this work for additional information
 * regarding copyright ownership.  The ASF licenses this file
 * to you under the Apache License, Version 2.0 (the
 * "License"); you may not use this file except in compliance
 * with the License.  You may obtain a copy of the License at
 *
 *      http://www.apache.org/licenses/LICENSE-2.0
 *
 * Unless required by applicable law or agreed to in writing,
 * software distributed under the License is distributed on an
 * "AS IS" BASIS, WITHOUT WARRANTIES OR CONDITIONS OF ANY
 * KIND, either express or implied.  See the License for the
 * specific language governing permissions and limitations
 * under the License.
 */
package org.apache.iotdb.db.mpp.sql.planner;

import org.apache.iotdb.db.metadata.path.PartialPath;
import org.apache.iotdb.db.mpp.common.MPPQueryContext;
import org.apache.iotdb.db.mpp.sql.analyze.Analysis;
import org.apache.iotdb.db.mpp.sql.optimization.PlanOptimizer;
import org.apache.iotdb.db.mpp.sql.planner.plan.LogicalQueryPlan;
import org.apache.iotdb.db.mpp.sql.planner.plan.node.PlanNode;
import org.apache.iotdb.db.mpp.sql.planner.plan.node.metedata.write.AlterTimeSeriesNode;
import org.apache.iotdb.db.mpp.sql.planner.plan.node.metedata.write.CreateAlignedTimeSeriesNode;
import org.apache.iotdb.db.mpp.sql.planner.plan.node.metedata.write.CreateTimeSeriesNode;
import org.apache.iotdb.db.mpp.sql.planner.plan.node.write.InsertMultiTabletsNode;
import org.apache.iotdb.db.mpp.sql.planner.plan.node.write.InsertRowNode;
import org.apache.iotdb.db.mpp.sql.planner.plan.node.write.InsertRowsNode;
import org.apache.iotdb.db.mpp.sql.planner.plan.node.write.InsertRowsOfOneDeviceNode;
import org.apache.iotdb.db.mpp.sql.planner.plan.node.write.InsertTabletNode;
import org.apache.iotdb.db.mpp.sql.statement.StatementVisitor;
import org.apache.iotdb.db.mpp.sql.statement.crud.AggregationQueryStatement;
import org.apache.iotdb.db.mpp.sql.statement.crud.FillQueryStatement;
import org.apache.iotdb.db.mpp.sql.statement.crud.GroupByFillQueryStatement;
import org.apache.iotdb.db.mpp.sql.statement.crud.GroupByQueryStatement;
import org.apache.iotdb.db.mpp.sql.statement.crud.InsertMultiTabletsStatement;
import org.apache.iotdb.db.mpp.sql.statement.crud.InsertRowStatement;
import org.apache.iotdb.db.mpp.sql.statement.crud.InsertRowsOfOneDeviceStatement;
import org.apache.iotdb.db.mpp.sql.statement.crud.InsertRowsStatement;
import org.apache.iotdb.db.mpp.sql.statement.crud.InsertTabletStatement;
import org.apache.iotdb.db.mpp.sql.statement.crud.LastQueryStatement;
import org.apache.iotdb.db.mpp.sql.statement.crud.QueryStatement;
import org.apache.iotdb.db.mpp.sql.statement.crud.UDAFQueryStatement;
import org.apache.iotdb.db.mpp.sql.statement.crud.UDTFQueryStatement;
import org.apache.iotdb.db.mpp.sql.statement.metadata.AlterTimeSeriesStatement;
import org.apache.iotdb.db.mpp.sql.statement.metadata.CreateAlignedTimeSeriesStatement;
import org.apache.iotdb.db.mpp.sql.statement.metadata.CreateTimeSeriesStatement;
import org.apache.iotdb.db.mpp.sql.statement.metadata.SchemaFetchStatement;
import org.apache.iotdb.db.mpp.sql.statement.metadata.ShowDevicesStatement;
import org.apache.iotdb.db.mpp.sql.statement.metadata.ShowTimeSeriesStatement;
import org.apache.iotdb.db.query.aggregation.AggregationType;
import org.apache.iotdb.tsfile.read.expression.ExpressionType;

import java.util.List;
import java.util.Map;
import java.util.Set;

/** Generate a logical plan for the statement. */
public class LogicalPlanner {

  private final MPPQueryContext context;
  private final List<PlanOptimizer> optimizers;

  public LogicalPlanner(MPPQueryContext context, List<PlanOptimizer> optimizers) {
    this.context = context;
    this.optimizers = optimizers;
  }

  public LogicalQueryPlan plan(Analysis analysis) {
    PlanNode rootNode = new LogicalPlanVisitor(analysis).process(analysis.getStatement(), context);

    // optimize the query logical plan
    if (analysis.getStatement() instanceof QueryStatement) {
      for (PlanOptimizer optimizer : optimizers) {
        rootNode = optimizer.optimize(rootNode, context);
      }

      analysis.getRespDatasetHeader().setColumnToTsBlockIndexMap(rootNode.getOutputColumnNames());
    }

    return new LogicalQueryPlan(context, rootNode);
  }

  /**
   * This visitor is used to generate a logical plan for the statement and returns the {@link
   * PlanNode}.
   */
  private static class LogicalPlanVisitor extends StatementVisitor<PlanNode, MPPQueryContext> {

    private final Analysis analysis;

    public LogicalPlanVisitor(Analysis analysis) {
      this.analysis = analysis;
    }

    @Override
    public PlanNode visitQuery(QueryStatement queryStatement, MPPQueryContext context) {
      QueryPlanBuilder planBuilder = new QueryPlanBuilder(context);

      planBuilder.planRawDataQuerySource(
          queryStatement.getDeviceNameToDeduplicatedPathsMap(),
          queryStatement.getResultOrder(),
          queryStatement.isAlignByDevice(),
          analysis.getQueryFilter(),
          queryStatement.getSelectedPathNames());

      planBuilder.planFilterNull(queryStatement.getFilterNullComponent());
      planBuilder.planLimit(queryStatement.getRowLimit());
      planBuilder.planOffset(queryStatement.getRowOffset());
      return planBuilder.getRoot();
    }

    @Override
    public PlanNode visitAggregationQuery(
        AggregationQueryStatement queryStatement, MPPQueryContext context) {
      QueryPlanBuilder planBuilder = new QueryPlanBuilder(context);
      Map<String, Map<PartialPath, Set<AggregationType>>> deviceNameToAggregationsMap;

      if (analysis.getQueryFilter() != null
          && analysis.getQueryFilter().getType() != ExpressionType.GLOBAL_TIME) {
        // with value filter
        planBuilder.planAggregationSourceWithValueFilter(
            queryStatement.getDeviceNameToAggregationsMap(),
            queryStatement.getDeviceNameToDeduplicatedPathsMap(),
            queryStatement.getResultOrder(),
            queryStatement.isAlignByDevice(),
            analysis.getQueryFilter(),
            queryStatement.getSelectedPathNames());
      } else {
        // without value filter
        planBuilder.planAggregationSourceWithoutValueFilter(
            queryStatement.getDeviceNameToAggregationsMap(),
            queryStatement.getResultOrder(),
            queryStatement.isAlignByDevice(),
            analysis.getQueryFilter());
      }

      planBuilder.planGroupByLevel(queryStatement.getGroupByLevelComponent());
      planBuilder.planFilterNull(queryStatement.getFilterNullComponent());
      planBuilder.planLimit(queryStatement.getRowLimit());
      planBuilder.planOffset(queryStatement.getRowOffset());
      return planBuilder.getRoot();
    }

    @Override
    public PlanNode visitGroupByQuery(
        GroupByQueryStatement queryStatement, MPPQueryContext context) {
      throw new UnsupportedOperationException();
    }

    @Override
    public PlanNode visitGroupByFillQuery(
        GroupByFillQueryStatement queryStatement, MPPQueryContext context) {
      throw new UnsupportedOperationException();
    }

    @Override
    public PlanNode visitFillQuery(FillQueryStatement queryStatement, MPPQueryContext context) {
      throw new UnsupportedOperationException();
    }

    @Override
    public PlanNode visitLastQuery(LastQueryStatement queryStatement, MPPQueryContext context) {
      throw new UnsupportedOperationException();
    }

    @Override
    public PlanNode visitUDTFQuery(UDTFQueryStatement queryStatement, MPPQueryContext context) {
      throw new UnsupportedOperationException();
    }

    @Override
    public PlanNode visitUDAFQuery(UDAFQueryStatement queryStatement, MPPQueryContext context) {
      throw new UnsupportedOperationException();
    }

    @Override
    public PlanNode visitCreateTimeseries(
        CreateTimeSeriesStatement createTimeSeriesStatement, MPPQueryContext context) {
      return new CreateTimeSeriesNode(
          context.getQueryId().genPlanNodeId(),
          createTimeSeriesStatement.getPath(),
          createTimeSeriesStatement.getDataType(),
          createTimeSeriesStatement.getEncoding(),
          createTimeSeriesStatement.getCompressor(),
          createTimeSeriesStatement.getProps(),
          createTimeSeriesStatement.getTags(),
          createTimeSeriesStatement.getAttributes(),
          createTimeSeriesStatement.getAlias());
    }

    @Override
    public PlanNode visitCreateAlignedTimeseries(
        CreateAlignedTimeSeriesStatement createAlignedTimeSeriesStatement,
        MPPQueryContext context) {
      return new CreateAlignedTimeSeriesNode(
          context.getQueryId().genPlanNodeId(),
          createAlignedTimeSeriesStatement.getDevicePath(),
          createAlignedTimeSeriesStatement.getMeasurements(),
          createAlignedTimeSeriesStatement.getDataTypes(),
          createAlignedTimeSeriesStatement.getEncodings(),
          createAlignedTimeSeriesStatement.getCompressors(),
          createAlignedTimeSeriesStatement.getAliasList(),
          createAlignedTimeSeriesStatement.getTagsList(),
          createAlignedTimeSeriesStatement.getAttributesList());
    }

    @Override
    public PlanNode visitAlterTimeseries(
        AlterTimeSeriesStatement alterTimeSeriesStatement, MPPQueryContext context) {
      return new AlterTimeSeriesNode(
          context.getQueryId().genPlanNodeId(),
          alterTimeSeriesStatement.getPath(),
          alterTimeSeriesStatement.getAlterType(),
          alterTimeSeriesStatement.getAlterMap(),
          alterTimeSeriesStatement.getAlias(),
          alterTimeSeriesStatement.getTagsMap(),
          alterTimeSeriesStatement.getAttributesMap());
    }

    @Override
    public PlanNode visitInsertTablet(
        InsertTabletStatement insertTabletStatement, MPPQueryContext context) {
      // convert insert statement to insert node
      return new InsertTabletNode(
          context.getQueryId().genPlanNodeId(),
          insertTabletStatement.getDevicePath(),
          insertTabletStatement.isAligned(),
          insertTabletStatement.getMeasurements(),
          insertTabletStatement.getDataTypes(),
          insertTabletStatement.getTimes(),
          insertTabletStatement.getBitMaps(),
          insertTabletStatement.getColumns(),
          insertTabletStatement.getRowCount());
    }

    @Override
    public PlanNode visitInsertRow(InsertRowStatement insertRowStatement, MPPQueryContext context) {
      // convert insert statement to insert node
      return new InsertRowNode(
          context.getQueryId().genPlanNodeId(),
          insertRowStatement.getDevicePath(),
          insertRowStatement.isAligned(),
          insertRowStatement.getMeasurements(),
          insertRowStatement.getDataTypes(),
          insertRowStatement.getTime(),
          insertRowStatement.getValues());
    }

    @Override
    public PlanNode visitInsertRows(
        InsertRowsStatement insertRowsStatement, MPPQueryContext context) {
      // convert insert statement to insert node
      InsertRowsNode insertRowsNode = new InsertRowsNode(context.getQueryId().genPlanNodeId());
      for (int i = 0; i < insertRowsStatement.getInsertRowStatementList().size(); i++) {
        InsertRowStatement insertRowStatement =
            insertRowsStatement.getInsertRowStatementList().get(i);
        insertRowsNode.addOneInsertRowNode(
            new InsertRowNode(
                insertRowsNode.getPlanNodeId(),
                insertRowStatement.getDevicePath(),
                insertRowStatement.isAligned(),
                insertRowStatement.getMeasurements(),
                insertRowStatement.getDataTypes(),
                insertRowStatement.getTime(),
                insertRowStatement.getValues()),
            i);
      }
      return insertRowsNode;
    }

    @Override
    public PlanNode visitInsertMultiTablets(
        InsertMultiTabletsStatement insertMultiTabletsStatement, MPPQueryContext context) {
      // convert insert statement to insert node
      InsertMultiTabletsNode insertMultiTabletsNode =
          new InsertMultiTabletsNode(context.getQueryId().genPlanNodeId());
      for (int i = 0; i < insertMultiTabletsStatement.getInsertTabletStatementList().size(); i++) {
        InsertTabletStatement insertTabletStatement =
            insertMultiTabletsStatement.getInsertTabletStatementList().get(i);
        insertMultiTabletsNode.addInsertTabletNode(
            new InsertTabletNode(
                insertMultiTabletsNode.getPlanNodeId(),
                insertTabletStatement.getDevicePath(),
                insertTabletStatement.isAligned(),
                insertTabletStatement.getMeasurements(),
                insertTabletStatement.getDataTypes(),
                insertTabletStatement.getTimes(),
                insertTabletStatement.getBitMaps(),
                insertTabletStatement.getColumns(),
                insertTabletStatement.getRowCount()),
            i);
      }
      return insertMultiTabletsNode;
    }

    @Override
    public PlanNode visitInsertRowsOfOneDevice(
        InsertRowsOfOneDeviceStatement insertRowsOfOneDeviceStatement, MPPQueryContext context) {
      // convert insert statement to insert node
      InsertRowsOfOneDeviceNode insertRowsOfOneDeviceNode =
          new InsertRowsOfOneDeviceNode(context.getQueryId().genPlanNodeId());
      for (int i = 0; i < insertRowsOfOneDeviceStatement.getInsertRowStatementList().size(); i++) {
        InsertRowStatement insertRowStatement =
            insertRowsOfOneDeviceStatement.getInsertRowStatementList().get(i);
        insertRowsOfOneDeviceNode.addOneInsertRowNode(
            new InsertRowNode(
                insertRowsOfOneDeviceNode.getPlanNodeId(),
                insertRowStatement.getDevicePath(),
                insertRowStatement.isAligned(),
                insertRowStatement.getMeasurements(),
                insertRowStatement.getDataTypes(),
                insertRowStatement.getTime(),
                insertRowStatement.getValues()),
            i);
      }
      return insertRowsOfOneDeviceNode;
    }

    @Override
    public PlanNode visitShowTimeSeries(
        ShowTimeSeriesStatement showTimeSeriesStatement, MPPQueryContext context) {
      QueryPlanBuilder planBuilder = new QueryPlanBuilder(context);
      planBuilder.planTimeSeriesMetaSource(
          showTimeSeriesStatement.getPathPattern(),
          showTimeSeriesStatement.getKey(),
          showTimeSeriesStatement.getValue(),
          showTimeSeriesStatement.getLimit(),
          showTimeSeriesStatement.getOffset(),
          showTimeSeriesStatement.isOrderByHeat(),
          showTimeSeriesStatement.isContains(),
          showTimeSeriesStatement.isPrefixPath());
      planBuilder.planSchemaMerge(showTimeSeriesStatement.isOrderByHeat());
      if (showTimeSeriesStatement.getLimit() > 0) {
        planBuilder.planOffset(showTimeSeriesStatement.getOffset());
        planBuilder.planLimit(showTimeSeriesStatement.getLimit());
      }
      return planBuilder.getRoot();
    }

    @Override
    public PlanNode visitShowDevices(
        ShowDevicesStatement showDevicesStatement, MPPQueryContext context) {
      QueryPlanBuilder planBuilder = new QueryPlanBuilder(context);
      planBuilder.planDeviceSchemaSource(
          showDevicesStatement.getPathPattern(),
          showDevicesStatement.getLimit(),
          showDevicesStatement.getOffset(),
          showDevicesStatement.isPrefixPath(),
          showDevicesStatement.hasSgCol());
      planBuilder.planSchemaMerge(false);
      planBuilder.planOffset(showDevicesStatement.getOffset());
      planBuilder.planLimit(showDevicesStatement.getLimit());
      return planBuilder.getRoot();
    }

    @Override
<<<<<<< HEAD
    public PlanNode visitCreateUser(AuthorStatement authorStatement, MPPQueryContext context) {
      return getNewAuthorNode(authorStatement, context);
    }

    @Override
    public PlanNode visitCreateRole(AuthorStatement authorStatement, MPPQueryContext context) {
      return getNewAuthorNode(authorStatement, context);
    }

    @Override
    public PlanNode visitAlterUser(AuthorStatement authorStatement, MPPQueryContext context) {
      return getNewAuthorNode(authorStatement, context);
    }

    @Override
    public PlanNode visitGrantUser(AuthorStatement authorStatement, MPPQueryContext context) {
      return getNewAuthorNode(authorStatement, context);
    }

    @Override
    public PlanNode visitGrantRole(AuthorStatement authorStatement, MPPQueryContext context) {
      return getNewAuthorNode(authorStatement, context);
    }

    @Override
    public PlanNode visitGrantRoleToUser(AuthorStatement authorStatement, MPPQueryContext context) {
      return getNewAuthorNode(authorStatement, context);
    }

    @Override
    public PlanNode visitRevokeUser(AuthorStatement authorStatement, MPPQueryContext context) {
      return getNewAuthorNode(authorStatement, context);
    }

    @Override
    public PlanNode visitRevokeRole(AuthorStatement authorStatement, MPPQueryContext context) {
      return getNewAuthorNode(authorStatement, context);
    }

    @Override
    public PlanNode visitRevokeRoleFromUser(
        AuthorStatement authorStatement, MPPQueryContext context) {
      return getNewAuthorNode(authorStatement, context);
    }

    @Override
    public PlanNode visitDropUser(AuthorStatement authorStatement, MPPQueryContext context) {
      return getNewAuthorNode(authorStatement, context);
    }

    @Override
    public PlanNode visitDropRole(AuthorStatement authorStatement, MPPQueryContext context) {
      return getNewAuthorNode(authorStatement, context);
    }

    @Override
    public PlanNode visitListUser(AuthorStatement authorStatement, MPPQueryContext context) {
      return getNewAuthorNode(authorStatement, context);
    }

    @Override
    public PlanNode visitListRole(AuthorStatement authorStatement, MPPQueryContext context) {
      return getNewAuthorNode(authorStatement, context);
    }

    @Override
    public PlanNode visitListPrivilegesUser(
        AuthorStatement authorStatement, MPPQueryContext context) {
      return getNewAuthorNode(authorStatement, context);
    }

    @Override
    public PlanNode visitListPrivilegesRole(
        AuthorStatement authorStatement, MPPQueryContext context) {
      return getNewAuthorNode(authorStatement, context);
    }

    @Override
    public PlanNode visitListUserPrivileges(
        AuthorStatement authorStatement, MPPQueryContext context) {
      return getNewAuthorNode(authorStatement, context);
    }

    @Override
    public PlanNode visitListRolePrivileges(
        AuthorStatement authorStatement, MPPQueryContext context) {
      return getNewAuthorNode(authorStatement, context);
    }

    @Override
    public PlanNode visitListAllRoleOfUser(
        AuthorStatement authorStatement, MPPQueryContext context) {
      return getNewAuthorNode(authorStatement, context);
    }

    @Override
    public PlanNode visitListAllUserOfRole(
        AuthorStatement authorStatement, MPPQueryContext context) {
      return getNewAuthorNode(authorStatement, context);
    }

    public AuthorNode getNewAuthorNode(AuthorStatement authorStatement, MPPQueryContext context) {
      try {
        return new AuthorNode(
            context.getQueryId().genPlanNodeId(),
            authorStatement.getAuthorType(),
            authorStatement.getUserName(),
            authorStatement.getRoleName(),
            authorStatement.getPassWord(),
            authorStatement.getNewPassword(),
            authorStatement.getPrivilegeList(),
            authorStatement.getNodeName());
      } catch (AuthException e) {
        return null;
      }
=======
    public PlanNode visitInsertRows(
        InsertRowsStatement insertRowsStatement, MPPQueryContext context) {
      // set schema in insert node
      // convert insert statement to insert node
      InsertRowsNode insertRowsNode = new InsertRowsNode(context.getQueryId().genPlanNodeId());
      for (int i = 0; i < insertRowsStatement.getInsertRowStatementList().size(); i++) {
        InsertRowStatement insertRowStatement =
            insertRowsStatement.getInsertRowStatementList().get(i);
        DeviceSchemaInfo deviceSchemaInfo =
            analysis
                .getSchemaTree()
                .searchDeviceSchemaInfo(
                    insertRowStatement.getDevicePath(),
                    Arrays.asList(insertRowStatement.getMeasurements()));
        List<MeasurementSchema> measurementSchemas = deviceSchemaInfo.getMeasurementSchemaList();
        insertRowsNode.addOneInsertRowNode(
            new InsertRowNode(
                insertRowsNode.getPlanNodeId(),
                insertRowStatement.getDevicePath(),
                insertRowStatement.isAligned(),
                measurementSchemas.toArray(new MeasurementSchema[0]),
                insertRowStatement.getDataTypes(),
                insertRowStatement.getTime(),
                insertRowStatement.getValues()),
            i);
      }
      return insertRowsNode;
    }

    @Override
    public PlanNode visitInsertMultiTablets(
        InsertMultiTabletsStatement insertMultiTabletsStatement, MPPQueryContext context) {
      // set schema in insert node
      // convert insert statement to insert node
      InsertMultiTabletsNode insertMultiTabletsNode =
          new InsertMultiTabletsNode(context.getQueryId().genPlanNodeId());
      List<InsertTabletNode> insertTabletNodeList = new ArrayList<>();
      for (int i = 0; i < insertMultiTabletsStatement.getInsertTabletStatementList().size(); i++) {
        InsertTabletStatement insertTabletStatement =
            insertMultiTabletsStatement.getInsertTabletStatementList().get(i);
        DeviceSchemaInfo deviceSchemaInfo =
            analysis
                .getSchemaTree()
                .searchDeviceSchemaInfo(
                    insertTabletStatement.getDevicePath(),
                    Arrays.asList(insertTabletStatement.getMeasurements()));
        List<MeasurementSchema> measurementSchemas = deviceSchemaInfo.getMeasurementSchemaList();
        insertTabletNodeList.add(
            new InsertTabletNode(
                insertMultiTabletsNode.getPlanNodeId(),
                insertTabletStatement.getDevicePath(),
                insertTabletStatement.isAligned(),
                measurementSchemas.toArray(new MeasurementSchema[0]),
                insertTabletStatement.getDataTypes(),
                insertTabletStatement.getTimes(),
                insertTabletStatement.getBitMaps(),
                insertTabletStatement.getColumns(),
                insertTabletStatement.getRowCount()));
      }
      insertMultiTabletsNode.setInsertTabletNodeList(insertTabletNodeList);
      return insertMultiTabletsNode;
    }

    @Override
    public PlanNode visitInsertRowsOfOneDevice(
        InsertRowsOfOneDeviceStatement insertRowsOfOneDeviceStatement, MPPQueryContext context) {
      // set schema in insert node
      // convert insert statement to insert node
      InsertRowsNode insertRowsNode = new InsertRowsNode(context.getQueryId().genPlanNodeId());
      for (int i = 0; i < insertRowsOfOneDeviceStatement.getInsertRowStatementList().size(); i++) {
        InsertRowStatement insertRowStatement =
            insertRowsOfOneDeviceStatement.getInsertRowStatementList().get(i);
        DeviceSchemaInfo deviceSchemaInfo =
            analysis
                .getSchemaTree()
                .searchDeviceSchemaInfo(
                    insertRowStatement.getDevicePath(),
                    Arrays.asList(insertRowStatement.getMeasurements()));
        List<MeasurementSchema> measurementSchemas = deviceSchemaInfo.getMeasurementSchemaList();
        insertRowsNode.addOneInsertRowNode(
            new InsertRowNode(
                insertRowsNode.getPlanNodeId(),
                insertRowStatement.getDevicePath(),
                insertRowStatement.isAligned(),
                measurementSchemas.toArray(new MeasurementSchema[0]),
                insertRowStatement.getDataTypes(),
                insertRowStatement.getTime(),
                insertRowStatement.getValues()),
            i);
      }
      return insertRowsNode;
>>>>>>> 648212e1
    }

    @Override
    public PlanNode visitSchemaFetch(
        SchemaFetchStatement schemaFetchStatement, MPPQueryContext context) {
      QueryPlanBuilder planBuilder = new QueryPlanBuilder(context);
      planBuilder.planSchemaFetchSource(schemaFetchStatement.getPatternTree());
      planBuilder.planSchemaMerge(false);
      return planBuilder.getRoot();
    }
  }
}<|MERGE_RESOLUTION|>--- conflicted
+++ resolved
@@ -359,218 +359,6 @@
     }
 
     @Override
-<<<<<<< HEAD
-    public PlanNode visitCreateUser(AuthorStatement authorStatement, MPPQueryContext context) {
-      return getNewAuthorNode(authorStatement, context);
-    }
-
-    @Override
-    public PlanNode visitCreateRole(AuthorStatement authorStatement, MPPQueryContext context) {
-      return getNewAuthorNode(authorStatement, context);
-    }
-
-    @Override
-    public PlanNode visitAlterUser(AuthorStatement authorStatement, MPPQueryContext context) {
-      return getNewAuthorNode(authorStatement, context);
-    }
-
-    @Override
-    public PlanNode visitGrantUser(AuthorStatement authorStatement, MPPQueryContext context) {
-      return getNewAuthorNode(authorStatement, context);
-    }
-
-    @Override
-    public PlanNode visitGrantRole(AuthorStatement authorStatement, MPPQueryContext context) {
-      return getNewAuthorNode(authorStatement, context);
-    }
-
-    @Override
-    public PlanNode visitGrantRoleToUser(AuthorStatement authorStatement, MPPQueryContext context) {
-      return getNewAuthorNode(authorStatement, context);
-    }
-
-    @Override
-    public PlanNode visitRevokeUser(AuthorStatement authorStatement, MPPQueryContext context) {
-      return getNewAuthorNode(authorStatement, context);
-    }
-
-    @Override
-    public PlanNode visitRevokeRole(AuthorStatement authorStatement, MPPQueryContext context) {
-      return getNewAuthorNode(authorStatement, context);
-    }
-
-    @Override
-    public PlanNode visitRevokeRoleFromUser(
-        AuthorStatement authorStatement, MPPQueryContext context) {
-      return getNewAuthorNode(authorStatement, context);
-    }
-
-    @Override
-    public PlanNode visitDropUser(AuthorStatement authorStatement, MPPQueryContext context) {
-      return getNewAuthorNode(authorStatement, context);
-    }
-
-    @Override
-    public PlanNode visitDropRole(AuthorStatement authorStatement, MPPQueryContext context) {
-      return getNewAuthorNode(authorStatement, context);
-    }
-
-    @Override
-    public PlanNode visitListUser(AuthorStatement authorStatement, MPPQueryContext context) {
-      return getNewAuthorNode(authorStatement, context);
-    }
-
-    @Override
-    public PlanNode visitListRole(AuthorStatement authorStatement, MPPQueryContext context) {
-      return getNewAuthorNode(authorStatement, context);
-    }
-
-    @Override
-    public PlanNode visitListPrivilegesUser(
-        AuthorStatement authorStatement, MPPQueryContext context) {
-      return getNewAuthorNode(authorStatement, context);
-    }
-
-    @Override
-    public PlanNode visitListPrivilegesRole(
-        AuthorStatement authorStatement, MPPQueryContext context) {
-      return getNewAuthorNode(authorStatement, context);
-    }
-
-    @Override
-    public PlanNode visitListUserPrivileges(
-        AuthorStatement authorStatement, MPPQueryContext context) {
-      return getNewAuthorNode(authorStatement, context);
-    }
-
-    @Override
-    public PlanNode visitListRolePrivileges(
-        AuthorStatement authorStatement, MPPQueryContext context) {
-      return getNewAuthorNode(authorStatement, context);
-    }
-
-    @Override
-    public PlanNode visitListAllRoleOfUser(
-        AuthorStatement authorStatement, MPPQueryContext context) {
-      return getNewAuthorNode(authorStatement, context);
-    }
-
-    @Override
-    public PlanNode visitListAllUserOfRole(
-        AuthorStatement authorStatement, MPPQueryContext context) {
-      return getNewAuthorNode(authorStatement, context);
-    }
-
-    public AuthorNode getNewAuthorNode(AuthorStatement authorStatement, MPPQueryContext context) {
-      try {
-        return new AuthorNode(
-            context.getQueryId().genPlanNodeId(),
-            authorStatement.getAuthorType(),
-            authorStatement.getUserName(),
-            authorStatement.getRoleName(),
-            authorStatement.getPassWord(),
-            authorStatement.getNewPassword(),
-            authorStatement.getPrivilegeList(),
-            authorStatement.getNodeName());
-      } catch (AuthException e) {
-        return null;
-      }
-=======
-    public PlanNode visitInsertRows(
-        InsertRowsStatement insertRowsStatement, MPPQueryContext context) {
-      // set schema in insert node
-      // convert insert statement to insert node
-      InsertRowsNode insertRowsNode = new InsertRowsNode(context.getQueryId().genPlanNodeId());
-      for (int i = 0; i < insertRowsStatement.getInsertRowStatementList().size(); i++) {
-        InsertRowStatement insertRowStatement =
-            insertRowsStatement.getInsertRowStatementList().get(i);
-        DeviceSchemaInfo deviceSchemaInfo =
-            analysis
-                .getSchemaTree()
-                .searchDeviceSchemaInfo(
-                    insertRowStatement.getDevicePath(),
-                    Arrays.asList(insertRowStatement.getMeasurements()));
-        List<MeasurementSchema> measurementSchemas = deviceSchemaInfo.getMeasurementSchemaList();
-        insertRowsNode.addOneInsertRowNode(
-            new InsertRowNode(
-                insertRowsNode.getPlanNodeId(),
-                insertRowStatement.getDevicePath(),
-                insertRowStatement.isAligned(),
-                measurementSchemas.toArray(new MeasurementSchema[0]),
-                insertRowStatement.getDataTypes(),
-                insertRowStatement.getTime(),
-                insertRowStatement.getValues()),
-            i);
-      }
-      return insertRowsNode;
-    }
-
-    @Override
-    public PlanNode visitInsertMultiTablets(
-        InsertMultiTabletsStatement insertMultiTabletsStatement, MPPQueryContext context) {
-      // set schema in insert node
-      // convert insert statement to insert node
-      InsertMultiTabletsNode insertMultiTabletsNode =
-          new InsertMultiTabletsNode(context.getQueryId().genPlanNodeId());
-      List<InsertTabletNode> insertTabletNodeList = new ArrayList<>();
-      for (int i = 0; i < insertMultiTabletsStatement.getInsertTabletStatementList().size(); i++) {
-        InsertTabletStatement insertTabletStatement =
-            insertMultiTabletsStatement.getInsertTabletStatementList().get(i);
-        DeviceSchemaInfo deviceSchemaInfo =
-            analysis
-                .getSchemaTree()
-                .searchDeviceSchemaInfo(
-                    insertTabletStatement.getDevicePath(),
-                    Arrays.asList(insertTabletStatement.getMeasurements()));
-        List<MeasurementSchema> measurementSchemas = deviceSchemaInfo.getMeasurementSchemaList();
-        insertTabletNodeList.add(
-            new InsertTabletNode(
-                insertMultiTabletsNode.getPlanNodeId(),
-                insertTabletStatement.getDevicePath(),
-                insertTabletStatement.isAligned(),
-                measurementSchemas.toArray(new MeasurementSchema[0]),
-                insertTabletStatement.getDataTypes(),
-                insertTabletStatement.getTimes(),
-                insertTabletStatement.getBitMaps(),
-                insertTabletStatement.getColumns(),
-                insertTabletStatement.getRowCount()));
-      }
-      insertMultiTabletsNode.setInsertTabletNodeList(insertTabletNodeList);
-      return insertMultiTabletsNode;
-    }
-
-    @Override
-    public PlanNode visitInsertRowsOfOneDevice(
-        InsertRowsOfOneDeviceStatement insertRowsOfOneDeviceStatement, MPPQueryContext context) {
-      // set schema in insert node
-      // convert insert statement to insert node
-      InsertRowsNode insertRowsNode = new InsertRowsNode(context.getQueryId().genPlanNodeId());
-      for (int i = 0; i < insertRowsOfOneDeviceStatement.getInsertRowStatementList().size(); i++) {
-        InsertRowStatement insertRowStatement =
-            insertRowsOfOneDeviceStatement.getInsertRowStatementList().get(i);
-        DeviceSchemaInfo deviceSchemaInfo =
-            analysis
-                .getSchemaTree()
-                .searchDeviceSchemaInfo(
-                    insertRowStatement.getDevicePath(),
-                    Arrays.asList(insertRowStatement.getMeasurements()));
-        List<MeasurementSchema> measurementSchemas = deviceSchemaInfo.getMeasurementSchemaList();
-        insertRowsNode.addOneInsertRowNode(
-            new InsertRowNode(
-                insertRowsNode.getPlanNodeId(),
-                insertRowStatement.getDevicePath(),
-                insertRowStatement.isAligned(),
-                measurementSchemas.toArray(new MeasurementSchema[0]),
-                insertRowStatement.getDataTypes(),
-                insertRowStatement.getTime(),
-                insertRowStatement.getValues()),
-            i);
-      }
-      return insertRowsNode;
->>>>>>> 648212e1
-    }
-
-    @Override
     public PlanNode visitSchemaFetch(
         SchemaFetchStatement schemaFetchStatement, MPPQueryContext context) {
       QueryPlanBuilder planBuilder = new QueryPlanBuilder(context);
