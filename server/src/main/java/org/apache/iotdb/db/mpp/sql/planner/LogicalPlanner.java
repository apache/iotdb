--- conflicted
+++ resolved
@@ -57,10 +57,7 @@
 import org.apache.iotdb.db.mpp.sql.statement.metadata.CreateTimeSeriesStatement;
 import org.apache.iotdb.db.mpp.sql.statement.sys.AuthorStatement;
 import org.apache.iotdb.db.query.expression.Expression;
-<<<<<<< HEAD
-=======
 import org.apache.iotdb.tsfile.write.schema.MeasurementSchema;
->>>>>>> d56aad46
 
 import java.util.ArrayList;
 import java.util.HashMap;
@@ -460,124 +457,6 @@
         return null;
       }
     }
-
-    @Override
-    public PlanNode visitCreateUser(AuthorStatement authorStatement, MPPQueryContext context) {
-      return getNewAuthorNode(authorStatement, context);
-    }
-
-    @Override
-    public PlanNode visitCreateRole(AuthorStatement authorStatement, MPPQueryContext context) {
-      return getNewAuthorNode(authorStatement, context);
-    }
-
-    @Override
-    public PlanNode visitAlterUser(AuthorStatement authorStatement, MPPQueryContext context) {
-      return getNewAuthorNode(authorStatement, context);
-    }
-
-    @Override
-    public PlanNode visitGrantUser(AuthorStatement authorStatement, MPPQueryContext context) {
-      return getNewAuthorNode(authorStatement, context);
-    }
-
-    @Override
-    public PlanNode visitGrantRole(AuthorStatement authorStatement, MPPQueryContext context) {
-      return getNewAuthorNode(authorStatement, context);
-    }
-
-    @Override
-    public PlanNode visitGrantRoleToUser(AuthorStatement authorStatement, MPPQueryContext context) {
-      return getNewAuthorNode(authorStatement, context);
-    }
-
-    @Override
-    public PlanNode visitRevokeUser(AuthorStatement authorStatement, MPPQueryContext context) {
-      return getNewAuthorNode(authorStatement, context);
-    }
-
-    @Override
-    public PlanNode visitRevokeRole(AuthorStatement authorStatement, MPPQueryContext context) {
-      return getNewAuthorNode(authorStatement, context);
-    }
-
-    @Override
-    public PlanNode visitRevokeRoleFromUser(
-        AuthorStatement authorStatement, MPPQueryContext context) {
-      return getNewAuthorNode(authorStatement, context);
-    }
-
-    @Override
-    public PlanNode visitDropUser(AuthorStatement authorStatement, MPPQueryContext context) {
-      return getNewAuthorNode(authorStatement, context);
-    }
-
-    @Override
-    public PlanNode visitDropRole(AuthorStatement authorStatement, MPPQueryContext context) {
-      return getNewAuthorNode(authorStatement, context);
-    }
-
-    @Override
-    public PlanNode visitListUser(AuthorStatement authorStatement, MPPQueryContext context) {
-      return getNewAuthorNode(authorStatement, context);
-    }
-
-    @Override
-    public PlanNode visitListRole(AuthorStatement authorStatement, MPPQueryContext context) {
-      return getNewAuthorNode(authorStatement, context);
-    }
-
-    @Override
-    public PlanNode visitListPrivilegesUser(
-        AuthorStatement authorStatement, MPPQueryContext context) {
-      return getNewAuthorNode(authorStatement, context);
-    }
-
-    @Override
-    public PlanNode visitListPrivilegesRole(
-        AuthorStatement authorStatement, MPPQueryContext context) {
-      return getNewAuthorNode(authorStatement, context);
-    }
-
-    @Override
-    public PlanNode visitListUserPrivileges(
-        AuthorStatement authorStatement, MPPQueryContext context) {
-      return getNewAuthorNode(authorStatement, context);
-    }
-
-    @Override
-    public PlanNode visitListRolePrivileges(
-        AuthorStatement authorStatement, MPPQueryContext context) {
-      return getNewAuthorNode(authorStatement, context);
-    }
-
-    @Override
-    public PlanNode visitListAllRoleOfUser(
-        AuthorStatement authorStatement, MPPQueryContext context) {
-      return getNewAuthorNode(authorStatement, context);
-    }
-
-    @Override
-    public PlanNode visitListAllUserOfRole(
-        AuthorStatement authorStatement, MPPQueryContext context) {
-      return getNewAuthorNode(authorStatement, context);
-    }
-
-    public AuthorNode getNewAuthorNode(AuthorStatement authorStatement, MPPQueryContext context) {
-      try {
-        return new AuthorNode(
-            PlanNodeIdAllocator.generateId(),
-            authorStatement.getAuthorType(),
-            authorStatement.getUserName(),
-            authorStatement.getRoleName(),
-            authorStatement.getPassWord(),
-            authorStatement.getNewPassword(),
-            authorStatement.getPrivilegeList(),
-            authorStatement.getNodeName());
-      } catch (AuthException e) {
-        return null;
-      }
-    }
   }
 
   private class PlanBuilder {
