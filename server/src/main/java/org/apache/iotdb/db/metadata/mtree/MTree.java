/*
 * Licensed to the Apache Software Foundation (ASF) under one
 * or more contributor license agreements.  See the NOTICE file
 * distributed with this work for additional information
 * regarding copyright ownership.  The ASF licenses this file
 * to you under the Apache License, Version 2.0 (the
 * "License"); you may not use this file except in compliance
 * with the License.  You may obtain a copy of the License at
 *
 *     http://www.apache.org/licenses/LICENSE-2.0
 *
 * Unless required by applicable law or agreed to in writing,
 * software distributed under the License is distributed on an
 * "AS IS" BASIS, WITHOUT WARRANTIES OR CONDITIONS OF ANY
 * KIND, either express or implied.  See the License for the
 * specific language governing permissions and limitations
 * under the License.
 */
package org.apache.iotdb.db.metadata.mtree;

import org.apache.iotdb.db.conf.IoTDBConstant;
import org.apache.iotdb.db.conf.IoTDBDescriptor;
import org.apache.iotdb.db.engine.fileSystem.SystemFileFactory;
import org.apache.iotdb.db.exception.metadata.AliasAlreadyExistException;
import org.apache.iotdb.db.exception.metadata.AlignedTimeseriesException;
import org.apache.iotdb.db.exception.metadata.IllegalPathException;
import org.apache.iotdb.db.exception.metadata.MNodeTypeMismatchException;
import org.apache.iotdb.db.exception.metadata.MetadataException;
import org.apache.iotdb.db.exception.metadata.PathAlreadyExistException;
import org.apache.iotdb.db.exception.metadata.PathNotExistException;
import org.apache.iotdb.db.exception.metadata.StorageGroupAlreadySetException;
import org.apache.iotdb.db.exception.metadata.StorageGroupNotSetException;
import org.apache.iotdb.db.exception.metadata.TemplateIsInUseException;
import org.apache.iotdb.db.metadata.MManager.StorageGroupFilter;
import org.apache.iotdb.db.metadata.MetadataConstant;
import org.apache.iotdb.db.metadata.logfile.MLogReader;
import org.apache.iotdb.db.metadata.logfile.MLogWriter;
import org.apache.iotdb.db.metadata.mnode.IEntityMNode;
import org.apache.iotdb.db.metadata.mnode.IMNode;
import org.apache.iotdb.db.metadata.mnode.IMeasurementMNode;
import org.apache.iotdb.db.metadata.mnode.IStorageGroupMNode;
import org.apache.iotdb.db.metadata.mnode.InternalMNode;
import org.apache.iotdb.db.metadata.mnode.MNodeUtils;
import org.apache.iotdb.db.metadata.mnode.MeasurementMNode;
import org.apache.iotdb.db.metadata.mnode.StorageGroupMNode;
import org.apache.iotdb.db.metadata.mtree.traverser.collector.EntityCollector;
import org.apache.iotdb.db.metadata.mtree.traverser.collector.MNodeCollector;
import org.apache.iotdb.db.metadata.mtree.traverser.collector.MeasurementCollector;
import org.apache.iotdb.db.metadata.mtree.traverser.collector.StorageGroupCollector;
import org.apache.iotdb.db.metadata.mtree.traverser.counter.CounterTraverser;
import org.apache.iotdb.db.metadata.mtree.traverser.counter.EntityCounter;
import org.apache.iotdb.db.metadata.mtree.traverser.counter.MNodeLevelCounter;
import org.apache.iotdb.db.metadata.mtree.traverser.counter.MeasurementCounter;
import org.apache.iotdb.db.metadata.mtree.traverser.counter.StorageGroupCounter;
import org.apache.iotdb.db.metadata.path.MeasurementPath;
import org.apache.iotdb.db.metadata.path.PartialPath;
import org.apache.iotdb.db.metadata.template.Template;
import org.apache.iotdb.db.metadata.utils.MetaFormatUtils;
import org.apache.iotdb.db.qp.physical.PhysicalPlan;
import org.apache.iotdb.db.qp.physical.sys.MNodePlan;
import org.apache.iotdb.db.qp.physical.sys.MeasurementMNodePlan;
import org.apache.iotdb.db.qp.physical.sys.ShowDevicesPlan;
import org.apache.iotdb.db.qp.physical.sys.ShowTimeSeriesPlan;
import org.apache.iotdb.db.qp.physical.sys.StorageGroupMNodePlan;
import org.apache.iotdb.db.query.context.QueryContext;
import org.apache.iotdb.db.query.dataset.ShowDevicesResult;
import org.apache.iotdb.db.utils.TestOnly;
import org.apache.iotdb.tsfile.file.metadata.enums.CompressionType;
import org.apache.iotdb.tsfile.file.metadata.enums.TSDataType;
import org.apache.iotdb.tsfile.file.metadata.enums.TSEncoding;
import org.apache.iotdb.tsfile.utils.Pair;
import org.apache.iotdb.tsfile.write.schema.IMeasurementSchema;
import org.apache.iotdb.tsfile.write.schema.TimeseriesSchema;
import org.apache.iotdb.tsfile.write.schema.UnaryMeasurementSchema;

import com.google.gson.Gson;
import com.google.gson.GsonBuilder;
import com.google.gson.JsonElement;
import com.google.gson.JsonObject;
import org.slf4j.Logger;
import org.slf4j.LoggerFactory;

import java.io.File;
import java.io.IOException;
import java.io.Serializable;
import java.nio.file.Files;
import java.util.ArrayDeque;
import java.util.ArrayList;
import java.util.Arrays;
import java.util.Collection;
import java.util.Comparator;
import java.util.Deque;
import java.util.HashMap;
import java.util.HashSet;
import java.util.LinkedList;
import java.util.List;
import java.util.Map;
import java.util.Queue;
import java.util.Set;
import java.util.TreeSet;
import java.util.concurrent.ConcurrentHashMap;
import java.util.stream.Stream;

import static java.util.stream.Collectors.toList;
import static org.apache.iotdb.db.conf.IoTDBConstant.ONE_LEVEL_PATH_WILDCARD;
import static org.apache.iotdb.db.metadata.lastCache.LastCacheManager.getLastTimeStamp;

/**
 * The hierarchical struct of the Metadata Tree is implemented in this class.
 *
 * <p>Since there are too many interfaces and methods in this class, we use code region to help
 * manage code. The code region starts with //region and ends with //endregion. When using Intellij
 * Idea to develop, it's easy to fold the code region and see code region overview by collapsing
 * all.
 *
 * <p>The codes are divided into the following code regions:
 *
 * <ol>
 *   <li>MTree initialization, clear and serialization
 *   <li>Timeseries operation, including create and delete
 *   <li>Entity/Device operation
 *   <li>StorageGroup Operation, including set and delete
 *   <li>Interfaces and Implementation for metadata info Query
 *       <ol>
 *         <li>Interfaces for Storage Group info Query
 *         <li>Interfaces for Device info Query
 *         <li>Interfaces for timeseries, measurement and schema info Query
 *         <li>Interfaces for Level Node info Query
 *         <li>Interfaces and Implementation for metadata count
 *       </ol>
 *   <li>Interfaces and Implementation for MNode Query
 *   <li>Interfaces and Implementation for Template check
 *   <li>TestOnly Interface
 * </ol>
 */
public class MTree implements Serializable {

  public static final Gson GSON = new GsonBuilder().setPrettyPrinting().create();
  private static final long serialVersionUID = -4200394435237291964L;
  private static final Logger logger = LoggerFactory.getLogger(MTree.class);
  private IMNode root;

  private String mtreeSnapshotPath;
  private String mtreeSnapshotTmpPath;

  // region MTree initialization, clear and serialization
  public MTree() {
    this.root = new InternalMNode(null, IoTDBConstant.PATH_ROOT);
  }

  private MTree(InternalMNode root) {
    this.root = root;
  }

  public void init() throws IOException {
    mtreeSnapshotPath =
        IoTDBDescriptor.getInstance().getConfig().getSchemaDir()
            + File.separator
            + MetadataConstant.MTREE_SNAPSHOT;
    mtreeSnapshotTmpPath =
        IoTDBDescriptor.getInstance().getConfig().getSchemaDir()
            + File.separator
            + MetadataConstant.MTREE_SNAPSHOT_TMP;

    File tmpFile = SystemFileFactory.INSTANCE.getFile(mtreeSnapshotTmpPath);
    if (tmpFile.exists()) {
      logger.warn("Creating MTree snapshot not successful before crashing...");
      Files.delete(tmpFile.toPath());
    }

    File mtreeSnapshot = SystemFileFactory.INSTANCE.getFile(mtreeSnapshotPath);
    long time = System.currentTimeMillis();
    if (mtreeSnapshot.exists()) {
      this.root = deserializeFrom(mtreeSnapshot).root;
      logger.debug(
          "spend {} ms to deserialize mtree from snapshot", System.currentTimeMillis() - time);
    }
  }

  public void clear() {
    root = new InternalMNode(null, IoTDBConstant.PATH_ROOT);
  }

  public void createSnapshot() throws IOException {
    long time = System.currentTimeMillis();
    logger.info("Start creating MTree snapshot to {}", mtreeSnapshotPath);
    try {
      serializeTo(mtreeSnapshotTmpPath);
      File tmpFile = SystemFileFactory.INSTANCE.getFile(mtreeSnapshotTmpPath);
      File snapshotFile = SystemFileFactory.INSTANCE.getFile(mtreeSnapshotPath);
      if (snapshotFile.exists()) {
        Files.delete(snapshotFile.toPath());
      }
      if (tmpFile.renameTo(snapshotFile)) {
        logger.info(
            "Finish creating MTree snapshot to {}, spend {} ms.",
            mtreeSnapshotPath,
            System.currentTimeMillis() - time);
      }
    } catch (IOException e) {
      logger.warn("Failed to create MTree snapshot to {}", mtreeSnapshotPath, e);
      if (SystemFileFactory.INSTANCE.getFile(mtreeSnapshotTmpPath).exists()) {
        try {
          Files.delete(SystemFileFactory.INSTANCE.getFile(mtreeSnapshotTmpPath).toPath());
        } catch (IOException e1) {
          logger.warn("delete file {} failed: {}", mtreeSnapshotTmpPath, e1.getMessage());
        }
      }
      throw e;
    }
  }

  private static String jsonToString(JsonObject jsonObject) {
    return GSON.toJson(jsonObject);
  }

  public void serializeTo(String snapshotPath) throws IOException {
    try (MLogWriter mLogWriter = new MLogWriter(snapshotPath)) {
      root.serializeTo(mLogWriter);
    }
  }

  public static MTree deserializeFrom(File mtreeSnapshot) {
    try (MLogReader mLogReader = new MLogReader(mtreeSnapshot)) {
      return new MTree(deserializeFromReader(mLogReader));
    } catch (IOException e) {
      logger.warn("Failed to deserialize from {}. Use a new MTree.", mtreeSnapshot.getPath());
      return new MTree();
    }
  }

  @SuppressWarnings("squid:S3776") // Suppress high Cognitive Complexity warning
  private static InternalMNode deserializeFromReader(MLogReader mLogReader) {
    Deque<IMNode> nodeStack = new ArrayDeque<>();
    IMNode node = null;
    while (mLogReader.hasNext()) {
      PhysicalPlan plan = null;
      try {
        plan = mLogReader.next();
        if (plan == null) {
          continue;
        }
        int childrenSize = 0;
        if (plan instanceof StorageGroupMNodePlan) {
          node = StorageGroupMNode.deserializeFrom((StorageGroupMNodePlan) plan);
          childrenSize = ((StorageGroupMNodePlan) plan).getChildSize();
        } else if (plan instanceof MeasurementMNodePlan) {
          node = MeasurementMNode.deserializeFrom((MeasurementMNodePlan) plan);
          childrenSize = ((MeasurementMNodePlan) plan).getChildSize();
        } else if (plan instanceof MNodePlan) {
          node = InternalMNode.deserializeFrom((MNodePlan) plan);
          childrenSize = ((MNodePlan) plan).getChildSize();
        }

        if (childrenSize != 0) {
          ConcurrentHashMap<String, IMNode> childrenMap = new ConcurrentHashMap<>();
          for (int i = 0; i < childrenSize; i++) {
            IMNode child = nodeStack.removeFirst();
            childrenMap.put(child.getName(), child);
            if (child.isMeasurement()) {
              if (!node.isEntity()) {
                node = MNodeUtils.setToEntity(node);
              }
              String alias = child.getAsMeasurementMNode().getAlias();
              if (alias != null) {
                node.getAsEntityMNode().addAlias(alias, child.getAsMeasurementMNode());
              }
            }
            child.setParent(node);
          }
          node.setChildren(childrenMap);
        }
        nodeStack.push(node);
      } catch (Exception e) {
        logger.error(
            "Can not operate cmd {} for err:", plan == null ? "" : plan.getOperatorType(), e);
      }
    }
    if (!IoTDBConstant.PATH_ROOT.equals(node.getName())) {
      logger.error("Snapshot file corrupted!");
      //      throw new MetadataException("Snapshot file corrupted!");
    }

    return (InternalMNode) node;
  }

  @Override
  public String toString() {
    JsonObject jsonObject = new JsonObject();
    jsonObject.add(root.getName(), mNodeToJSON(root, null));
    return jsonToString(jsonObject);
  }

  private JsonObject mNodeToJSON(IMNode node, String storageGroupName) {
    JsonObject jsonObject = new JsonObject();
    if (node.getChildren().size() > 0) {
      if (node.isStorageGroup()) {
        storageGroupName = node.getFullPath();
      }
      for (IMNode child : node.getChildren().values()) {
        jsonObject.add(child.getName(), mNodeToJSON(child, storageGroupName));
      }
    } else if (node.isMeasurement()) {
      IMeasurementMNode leafMNode = node.getAsMeasurementMNode();
      jsonObject.add("DataType", GSON.toJsonTree(leafMNode.getSchema().getType()));
      jsonObject.add("Encoding", GSON.toJsonTree(leafMNode.getSchema().getEncodingType()));
      jsonObject.add("Compressor", GSON.toJsonTree(leafMNode.getSchema().getCompressor()));
      if (leafMNode.getSchema().getProps() != null) {
        jsonObject.addProperty("args", leafMNode.getSchema().getProps().toString());
      }
      jsonObject.addProperty("StorageGroup", storageGroupName);
    }
    return jsonObject;
  }
  // endregion

  // region Timeseries operation, including create and delete
  /**
   * Create a timeseries with a full path from root to leaf node. Before creating a timeseries, the
   * storage group should be set first, throw exception otherwise
   *
   * @param path timeseries path
   * @param dataType data type
   * @param encoding encoding
   * @param compressor compressor
   * @param props props
   * @param alias alias of measurement
   */
  public IMeasurementMNode createTimeseries(
      PartialPath path,
      TSDataType dataType,
      TSEncoding encoding,
      CompressionType compressor,
      Map<String, String> props,
      String alias)
      throws MetadataException {
    String[] nodeNames = path.getNodes();
    if (nodeNames.length <= 2 || !nodeNames[0].equals(root.getName())) {
      throw new IllegalPathException(path.getFullPath());
    }
    MetaFormatUtils.checkTimeseries(path);
    IMNode cur = root;
    boolean hasSetStorageGroup = false;
    Template upperTemplate = cur.getSchemaTemplate();
    // e.g, path = root.sg.d1.s1,  create internal nodes and set cur to d1 node
    for (int i = 1; i < nodeNames.length - 1; i++) {
      if (cur.isMeasurement()) {
        throw new PathAlreadyExistException(cur.getFullPath());
      }
      if (cur.isStorageGroup()) {
        hasSetStorageGroup = true;
      }
      String childName = nodeNames[i];

      // even template not in use, measurement path shall not be conflict with MTree
      if (upperTemplate != null && upperTemplate.getDirectNode(childName) != null) {
        throw new MetadataException(
            String.format(
                "Path [%s] conflicts with template [%s].",
                path.getFullPath(), upperTemplate.getName()));
      }

      if (!cur.hasChild(childName)) {
        if (!hasSetStorageGroup) {
          throw new StorageGroupNotSetException("Storage group should be created first");
        }

        cur.addChild(childName, new InternalMNode(cur, childName));
      }
      cur = cur.getChild(childName);

      if (cur.getSchemaTemplate() != null) {
        upperTemplate = cur.getSchemaTemplate();
      }
    }

    if (cur.isMeasurement()) {
      throw new PathAlreadyExistException(cur.getFullPath());
    }

    if (upperTemplate != null && upperTemplate.getDirectNode(path.getMeasurement()) != null) {
      throw new MetadataException(
          String.format(
              "Path [%s] conflicts with template [%s].",
              path.getFullPath(), upperTemplate.getName()));
    }

    MetaFormatUtils.checkTimeseriesProps(path.getFullPath(), props);

    String leafName = path.getMeasurement();

    // synchronize check and add, we need addChild and add Alias become atomic operation
    // only write on mtree will be synchronized
    synchronized (this) {
      if (cur.hasChild(leafName)) {
        throw new PathAlreadyExistException(path.getFullPath());
      }

      if (alias != null && cur.hasChild(alias)) {
        throw new AliasAlreadyExistException(path.getFullPath(), alias);
      }

      if (upperTemplate != null
          && (upperTemplate.hasSchema(leafName) || upperTemplate.hasSchema(alias))) {
        throw new PathAlreadyExistException(
            path.getFullPath() + " ( which is incompatible with template )");
      }

      IEntityMNode entityMNode = MNodeUtils.setToEntity(cur);

      IMeasurementMNode measurementMNode =
          MeasurementMNode.getMeasurementMNode(
              entityMNode,
              leafName,
              new UnaryMeasurementSchema(leafName, dataType, encoding, compressor, props),
              alias);
      entityMNode.addChild(leafName, measurementMNode);
      // link alias to LeafMNode
      if (alias != null) {
        entityMNode.addAlias(alias, measurementMNode);
      }
      return measurementMNode;
    }
  }

  /**
   * Create aligned timeseries with full paths from root to one leaf node. Before creating
   * timeseries, the * storage group should be set first, throw exception otherwise
   *
   * @param devicePath device path
   * @param measurements measurements list
   * @param dataTypes data types list
   * @param encodings encodings list
   * @param compressor compressor
   */
  public void createAlignedTimeseries(
      PartialPath devicePath,
      List<String> measurements,
      List<TSDataType> dataTypes,
      List<TSEncoding> encodings,
      CompressionType compressor)
      throws MetadataException {
    MetaFormatUtils.checkSchemaMeasurementNames(measurements);
    Pair<IMNode, Template> pair = checkAndAutoCreateInternalPath(devicePath);
    IMNode cur = pair.left;
    Template upperTemplate = pair.right;

    // synchronize check and add, we need addChild and add Alias become atomic operation
    // only write on mtree will be synchronized
    synchronized (this) {
      for (String measurement : measurements) {
        if (cur.hasChild(measurement)) {
          throw new PathAlreadyExistException(devicePath.getFullPath() + "." + measurement);
        }
      }

      if (upperTemplate != null) {
        for (String measurement : measurements) {
<<<<<<< HEAD
          if (upperTemplate.getDirectNode(measurement) != null) {
=======
          if (upperTemplate.hasSchema(measurement)) {
>>>>>>> 44fccddf
            throw new PathAlreadyExistException(
                devicePath.concatNode(measurement).getFullPath()
                    + " ( which is incompatible with template )");
          }
        }
      }

      if (cur.isEntity()
          && !cur.getAsEntityMNode().isAligned()
          && (!cur.getChildren().isEmpty() || cur.isUseTemplate())) {
        throw new AlignedTimeseriesException(
            "Aligned timeseries cannot be created under this entity", devicePath.getFullPath());
      }

      IEntityMNode entityMNode = MNodeUtils.setToEntity(cur);

      for (int i = 0; i < measurements.size(); i++) {
        IMeasurementMNode measurementMNode =
            MeasurementMNode.getMeasurementMNode(
                entityMNode,
                measurements.get(i),
                new UnaryMeasurementSchema(
                    measurements.get(i), dataTypes.get(i), encodings.get(i), compressor),
                null);
        entityMNode.addChild(measurements.get(i), measurementMNode);
      }
      entityMNode.setAligned(true);
    }
  }

  private Pair<IMNode, Template> checkAndAutoCreateInternalPath(PartialPath devicePath)
      throws MetadataException {
    String[] nodeNames = devicePath.getNodes();
    if (nodeNames.length < 2 || !nodeNames[0].equals(root.getName())) {
      throw new IllegalPathException(devicePath.getFullPath());
    }
    MetaFormatUtils.checkTimeseries(devicePath);
    IMNode cur = root;
    boolean hasSetStorageGroup = false;
    Template upperTemplate = cur.getSchemaTemplate();
    // e.g, path = root.sg.d1.s1,  create internal nodes and set cur to d1 node
    for (int i = 1; i < nodeNames.length; i++) {
      String childName = nodeNames[i];
      if (!cur.hasChild(childName)) {
        if (!hasSetStorageGroup) {
          throw new StorageGroupNotSetException("Storage group should be created first");
        }
<<<<<<< HEAD
        if (upperTemplate != null && upperTemplate.getDirectNode(childName) != null) {
=======
        if (upperTemplate != null && upperTemplate.hasSchema(childName)) {
>>>>>>> 44fccddf
          throw new PathAlreadyExistException(
              cur.getPartialPath().concatNode(childName).getFullPath()
                  + " ( which is incompatible with template )");
        }
        cur.addChild(childName, new InternalMNode(cur, childName));
      }
      cur = cur.getChild(childName);

      if (cur.isMeasurement()) {
        throw new PathAlreadyExistException(cur.getFullPath());
      }
      if (cur.isStorageGroup()) {
        hasSetStorageGroup = true;
      }

      if (cur.getSchemaTemplate() != null) {
        upperTemplate = cur.getSchemaTemplate();
      }
    }
    return new Pair<>(cur, upperTemplate);
  }

  /**
   * Delete path. The path should be a full path from root to leaf node
   *
   * @param path Format: root.node(.node)+
   */
  public Pair<PartialPath, IMeasurementMNode> deleteTimeseriesAndReturnEmptyStorageGroup(
      PartialPath path) throws MetadataException {
    String[] nodes = path.getNodes();
    if (nodes.length == 0 || !IoTDBConstant.PATH_ROOT.equals(nodes[0])) {
      throw new IllegalPathException(path.getFullPath());
    }

    if (isPathExistsWithinTemplate(path)) {
      throw new MetadataException(
          "Cannot delete a timeseries inside a template: " + path.toString());
    }

    IMeasurementMNode deletedNode = getMeasurementMNode(path);
    IEntityMNode parent = deletedNode.getParent();
    // delete the last node of path
    parent.deleteChild(path.getMeasurement());
    if (deletedNode.getAlias() != null) {
      parent.deleteAliasChild((deletedNode.getAlias()));
    }
    IMNode curNode = parent;
    if (!parent.isUseTemplate()) {
      boolean hasMeasurement = false;
      for (IMNode child : parent.getChildren().values()) {
        if (child.isMeasurement()) {
          hasMeasurement = true;
          break;
        }
      }
      if (!hasMeasurement) {
        synchronized (this) {
          curNode = MNodeUtils.setToInternal(parent);
        }
      }
    }

    // delete all empty ancestors except storage group and MeasurementMNode
    while (curNode.isEmptyInternal()) {
      // if current storage group has no time series, return the storage group name
      if (curNode.isStorageGroup()) {
        return new Pair<>(curNode.getPartialPath(), deletedNode);
      }
      curNode.getParent().deleteChild(curNode.getName());
      curNode = curNode.getParent();
    }
    return new Pair<>(null, deletedNode);
  }
  // endregion

  // region Entity/Device operation
  // including device auto creation and transform from InternalMNode to EntityMNode
  /**
   * Add an interval path to MTree. This is only used for automatically creating schema
   *
   * <p>e.g., get root.sg.d1, get or create all internal nodes and return the node of d1
   */
  public IMNode getDeviceNodeWithAutoCreating(PartialPath deviceId, int sgLevel)
      throws MetadataException {
    String[] nodeNames = deviceId.getNodes();
    if (nodeNames.length <= 1 || !nodeNames[0].equals(root.getName())) {
      throw new IllegalPathException(deviceId.getFullPath());
    }
    IMNode cur = root;
    Template upperTemplate = cur.getSchemaTemplate();
    for (int i = 1; i < nodeNames.length; i++) {
      if (!cur.hasChild(nodeNames[i])) {
        if (cur.isUseTemplate() && upperTemplate.getDirectNode(nodeNames[i]) != null) {
          throw new PathAlreadyExistException(
              cur.getPartialPath().concatNode(nodeNames[i]).getFullPath());
        }
        if (i == sgLevel) {
          cur.addChild(
              nodeNames[i],
              new StorageGroupMNode(
                  cur, nodeNames[i], IoTDBDescriptor.getInstance().getConfig().getDefaultTTL()));
        } else {
          cur.addChild(nodeNames[i], new InternalMNode(cur, nodeNames[i]));
        }
      }
      cur = cur.getChild(nodeNames[i]);
      // update upper template
      upperTemplate = cur.getSchemaTemplate() == null ? upperTemplate : cur.getSchemaTemplate();
    }

    return cur;
  }

  public IEntityMNode setToEntity(IMNode node) {
    // synchronize check and replace, we need replaceChild become atomic operation
    // only write on mtree will be synchronized
    synchronized (this) {
      return MNodeUtils.setToEntity(node);
    }
  }
  // endregion

  // region StorageGroup Operation, including set and delete
  /**
   * Set storage group. Make sure check seriesPath before setting storage group
   *
   * @param path path
   */
  public void setStorageGroup(PartialPath path) throws MetadataException {
    String[] nodeNames = path.getNodes();
    MetaFormatUtils.checkStorageGroup(path.getFullPath());
    if (nodeNames.length <= 1 || !nodeNames[0].equals(root.getName())) {
      throw new IllegalPathException(path.getFullPath());
    }
    IMNode cur = root;
    Template upperTemplate = cur.getSchemaTemplate();
    int i = 1;
    // e.g., path = root.a.b.sg, create internal nodes for a, b
    while (i < nodeNames.length - 1) {
      IMNode temp = cur.getChild(nodeNames[i]);
      if (temp == null) {
        if (cur.isUseTemplate() && upperTemplate.hasSchema(nodeNames[i])) {
          throw new PathAlreadyExistException(
              cur.getPartialPath().concatNode(nodeNames[i]).getFullPath());
        }
        cur.addChild(nodeNames[i], new InternalMNode(cur, nodeNames[i]));
      } else if (temp.isStorageGroup()) {
        // before set storage group, check whether the exists or not
        throw new StorageGroupAlreadySetException(temp.getFullPath());
      }
      cur = cur.getChild(nodeNames[i]);
      upperTemplate = cur.getSchemaTemplate() == null ? upperTemplate : cur.getSchemaTemplate();
      i++;
    }

    // synchronize check and add, we need addChild become atomic operation
    // only write on mtree will be synchronized
    synchronized (this) {
      if (cur.hasChild(nodeNames[i])) {
        // node b has child sg
        if (cur.getChild(nodeNames[i]).isStorageGroup()) {
          throw new StorageGroupAlreadySetException(path.getFullPath());
        } else {
          throw new StorageGroupAlreadySetException(path.getFullPath(), true);
        }
      } else {
        if (cur.isUseTemplate() && upperTemplate.hasSchema(nodeNames[i])) {
          throw new PathAlreadyExistException(
              cur.getPartialPath().concatNode(nodeNames[i]).getFullPath());
        }
        IStorageGroupMNode storageGroupMNode =
            new StorageGroupMNode(
                cur, nodeNames[i], IoTDBDescriptor.getInstance().getConfig().getDefaultTTL());
        cur.addChild(nodeNames[i], storageGroupMNode);
      }
    }
  }

  /** Delete a storage group */
  public List<IMeasurementMNode> deleteStorageGroup(PartialPath path) throws MetadataException {
    IMNode cur = getNodeByPath(path);
    if (!(cur.isStorageGroup())) {
      throw new StorageGroupNotSetException(path.getFullPath());
    }
    // Suppose current system has root.a.b.sg1, root.a.sg2, and delete root.a.b.sg1
    // delete the storage group node sg1
    cur.getParent().deleteChild(cur.getName());

    // collect all the LeafMNode in this storage group
    List<IMeasurementMNode> leafMNodes = new LinkedList<>();
    Queue<IMNode> queue = new LinkedList<>();
    queue.add(cur);
    while (!queue.isEmpty()) {
      IMNode node = queue.poll();
      for (IMNode child : node.getChildren().values()) {
        if (child.isMeasurement()) {
          leafMNodes.add(child.getAsMeasurementMNode());
        } else {
          queue.add(child);
        }
      }
    }

    cur = cur.getParent();
    // delete node b while retain root.a.sg2
    while (!IoTDBConstant.PATH_ROOT.equals(cur.getName()) && cur.getChildren().size() == 0) {
      cur.getParent().deleteChild(cur.getName());
      cur = cur.getParent();
    }
    return leafMNodes;
  }
  // endregion

  // region Interfaces and Implementation for metadata info Query
  /**
   * Check whether the given path exists.
   *
   * @param path a full path or a prefix path
   */
  public boolean isPathExist(PartialPath path) {
    String[] nodeNames = path.getNodes();
    IMNode cur = root;
    if (!nodeNames[0].equals(root.getName())) {
      return false;
    }
    Template upperTemplate = cur.getSchemaTemplate();
    for (int i = 1; i < nodeNames.length; i++) {
      if (!cur.hasChild(nodeNames[i])) {
        if (!cur.isUseTemplate() || upperTemplate.getDirectNode(nodeNames[i]) == null) {
          return false;
        }
        cur = upperTemplate.getDirectNode(nodeNames[i]);
      }
      cur = cur.getChild(nodeNames[i]);
      if (cur.isMeasurement()) {
        return i == nodeNames.length - 1;
      }
      upperTemplate = cur.getSchemaTemplate() == null ? upperTemplate : cur.getSchemaTemplate();
    }
    return true;
  }

  // region Interfaces for Storage Group info Query
  /**
   * Check whether path is storage group or not
   *
   * <p>e.g., path = root.a.b.sg. if nor a and b is StorageGroupMNode and sg is a StorageGroupMNode
   * path is a storage group
   *
   * @param path path
   * @apiNote :for cluster
   */
  public boolean isStorageGroup(PartialPath path) {
    String[] nodeNames = path.getNodes();
    if (nodeNames.length <= 1 || !nodeNames[0].equals(IoTDBConstant.PATH_ROOT)) {
      return false;
    }
    IMNode cur = root;
    int i = 1;
    while (i < nodeNames.length - 1) {
      cur = cur.getChild(nodeNames[i]);
      if (cur == null || cur.isStorageGroup()) {
        return false;
      }
      i++;
    }
    cur = cur.getChild(nodeNames[i]);
    return cur != null && cur.isStorageGroup();
  }

  /** Check whether the given path contains a storage group */
  public boolean checkStorageGroupByPath(PartialPath path) {
    String[] nodes = path.getNodes();
    IMNode cur = root;
    for (int i = 1; i < nodes.length; i++) {
      cur = cur.getChild(nodes[i]);
      if (cur == null) {
        return false;
      } else if (cur.isStorageGroup()) {
        return true;
      }
    }
    return false;
  }

  /**
   * Get storage group path by path
   *
   * <p>e.g., root.sg1 is storage group, path is root.sg1.d1, return root.sg1
   *
   * @return storage group in the given path
   */
  public PartialPath getBelongedStorageGroup(PartialPath path) throws StorageGroupNotSetException {
    String[] nodes = path.getNodes();
    IMNode cur = root;
    for (int i = 1; i < nodes.length; i++) {
      cur = cur.getChild(nodes[i]);
      if (cur == null) {
        throw new StorageGroupNotSetException(path.getFullPath());
      } else if (cur.isStorageGroup()) {
        return cur.getPartialPath();
      }
    }
    throw new StorageGroupNotSetException(path.getFullPath());
  }

  /**
   * Get the storage group that given path pattern matches or belongs to.
   *
   * <p>Suppose we have (root.sg1.d1.s1, root.sg2.d2.s2), refer the following cases: 1. given path
   * "root.sg1", ("root.sg1") will be returned. 2. given path "root.*", ("root.sg1", "root.sg2")
   * will be returned. 3. given path "root.*.d1.s1", ("root.sg1", "root.sg2") will be returned.
   *
   * @param pathPattern a path pattern or a full path
   * @return a list contains all storage groups related to given path
   */
  public List<PartialPath> getBelongedStorageGroups(PartialPath pathPattern)
      throws MetadataException {
    return collectStorageGroups(pathPattern, true);
  }

  /**
   * Get all storage group that the given path pattern matches.
   *
   * @param pathPattern a path pattern or a full path
   * @return a list contains all storage group names under given path pattern
   */
  public List<PartialPath> getMatchedStorageGroups(PartialPath pathPattern)
      throws MetadataException {
    return collectStorageGroups(pathPattern, false);
  }

  private List<PartialPath> collectStorageGroups(PartialPath pathPattern, boolean collectInternal)
      throws MetadataException {
    List<PartialPath> result = new LinkedList<>();
    StorageGroupCollector<List<PartialPath>> collector =
        new StorageGroupCollector<List<PartialPath>>(root, pathPattern) {
          @Override
          protected void collectStorageGroup(IStorageGroupMNode node) {
            result.add(node.getPartialPath());
          }
        };
    collector.setCollectInternal(collectInternal);
    collector.traverse();
    return result;
  }

  /**
   * Get all storage group names
   *
   * @return a list contains all distinct storage groups
   */
  public List<PartialPath> getAllStorageGroupPaths() {
    List<PartialPath> res = new ArrayList<>();
    Deque<IMNode> nodeStack = new ArrayDeque<>();
    nodeStack.add(root);
    while (!nodeStack.isEmpty()) {
      IMNode current = nodeStack.pop();
      if (current.isStorageGroup()) {
        res.add(current.getPartialPath());
      } else {
        nodeStack.addAll(current.getChildren().values());
      }
    }
    return res;
  }

  /**
   * Resolve the path or path pattern into StorageGroupName-FullPath pairs. Try determining the
   * storage group using the children of a mNode. If one child is a storage group node, put a
   * storageGroupName-fullPath pair into paths.
   */
  public Map<String, String> groupPathByStorageGroup(PartialPath path) throws MetadataException {
    Map<String, String> result = new HashMap<>();
    StorageGroupCollector<Map<String, String>> collector =
        new StorageGroupCollector<Map<String, String>>(root, path) {
          @Override
          protected void collectStorageGroup(IStorageGroupMNode node) {
            PartialPath sgPath = node.getPartialPath();
            result.put(sgPath.getFullPath(), path.alterPrefixPath(sgPath).getFullPath());
          }
        };
    collector.setCollectInternal(true);
    collector.traverse();
    return result;
  }
  // endregion

  // region Interfaces for Device info Query
  /**
   * Get all devices matching the given path pattern. If isPrefixMatch, then the devices under the
   * paths matching given path pattern will be collected too.
   *
   * @return a list contains all distinct devices names
   */
  public Set<PartialPath> getDevices(PartialPath pathPattern, boolean isPrefixMatch)
      throws MetadataException {
    Set<PartialPath> result = new TreeSet<>();
    EntityCollector<Set<PartialPath>> collector =
        new EntityCollector<Set<PartialPath>>(root, pathPattern) {
          @Override
<<<<<<< HEAD
          protected void collectEntity(IEntityMNode node) throws MetadataException {
            result.add(getCurrentPartialPath(node));
=======
          protected void collectEntity(IEntityMNode node) {
            result.add(node.getPartialPath());
>>>>>>> 44fccddf
          }
        };
    collector.setPrefixMatch(isPrefixMatch);
    collector.traverse();
    return result;
  }

  public List<ShowDevicesResult> getDevices(ShowDevicesPlan plan) throws MetadataException {
    List<ShowDevicesResult> res = new ArrayList<>();
    EntityCollector<List<ShowDevicesResult>> collector =
        new EntityCollector<List<ShowDevicesResult>>(
            root, plan.getPath(), plan.getLimit(), plan.getOffset()) {
          @Override
          protected void collectEntity(IEntityMNode node) throws MetadataException {
<<<<<<< HEAD
            PartialPath device = getCurrentPartialPath(node);
=======
            PartialPath device = node.getPartialPath();
>>>>>>> 44fccddf
            if (plan.hasSgCol()) {
              res.add(
                  new ShowDevicesResult(
                      device.getFullPath(), getBelongedStorageGroup(device).getFullPath()));
            } else {
              res.add(new ShowDevicesResult(device.getFullPath()));
            }
          }
        };
    collector.traverse();
    return res;
  }

  public Set<PartialPath> getDevicesByTimeseries(PartialPath timeseries) throws MetadataException {
    Set<PartialPath> result = new HashSet<>();
    MeasurementCollector<Set<PartialPath>> collector =
        new MeasurementCollector<Set<PartialPath>>(root, timeseries) {
          @Override
          protected void collectMeasurement(IMeasurementMNode node) throws MetadataException {
<<<<<<< HEAD
            result.add(getCurrentPartialPath(node).getDevicePath());
=======
            result.add(node.getParent().getPartialPath());
>>>>>>> 44fccddf
          }
        };
    collector.traverse();
    return result;
  }
  // endregion

  // region Interfaces for timeseries, measurement and schema info Query
  /**
   * Get all measurement paths matching the given path pattern
   *
   * @param pathPattern a path pattern or a full path, may contain wildcard.
   */
  public List<MeasurementPath> getMeasurementPaths(PartialPath pathPattern)
      throws MetadataException {
    return getMeasurementPathsWithAlias(pathPattern, 0, 0).left;
  }

  /**
   * Get all measurement paths matching the given path pattern
   *
   * @param pathPattern a path pattern or a full path, may contain wildcard
   * @return Pair.left contains all the satisfied paths Pair.right means the current offset or zero
   *     if we don't set offset.
   */
  public Pair<List<MeasurementPath>, Integer> getMeasurementPathsWithAlias(
      PartialPath pathPattern, int limit, int offset) throws MetadataException {
    List<MeasurementPath> result = new LinkedList<>();
    MeasurementCollector<List<PartialPath>> collector =
        new MeasurementCollector<List<PartialPath>>(root, pathPattern, limit, offset) {
          @Override
<<<<<<< HEAD
          protected void collectMeasurement(IMeasurementMNode node) throws MetadataException {
            MeasurementPath path = getCurrentMeasurementPathInTraverse(node);
=======
          protected void collectMeasurement(IMeasurementMNode node) {
            MeasurementPath path = node.getMeasurementPath();
>>>>>>> 44fccddf
            if (nodes[nodes.length - 1].equals(node.getAlias())) {
              // only when user query with alias, the alias in path will be set
              path.setMeasurementAlias(node.getAlias());
            }
            result.add(path);
          }
        };
    collector.traverse();
    offset = collector.getCurOffset() + 1;
    return new Pair<>(result, offset);
  }

  /**
   * Get all measurement schema matching the given path pattern order by insert frequency
   *
   * <p>result: [name, alias, storage group, dataType, encoding, compression, offset]
   */
  public List<Pair<PartialPath, String[]>> getAllMeasurementSchemaByHeatOrder(
      ShowTimeSeriesPlan plan, QueryContext queryContext) throws MetadataException {
    List<Pair<PartialPath, String[]>> allMatchedNodes =
        collectMeasurementSchema(plan.getPath(), 0, 0, queryContext, true);

    Stream<Pair<PartialPath, String[]>> sortedStream =
        allMatchedNodes.stream()
            .sorted(
                Comparator.comparingLong(
                        (Pair<PartialPath, String[]> p) -> Long.parseLong(p.right[6]))
                    .reversed()
                    .thenComparing((Pair<PartialPath, String[]> p) -> p.left));

    // no limit
    if (plan.getLimit() == 0) {
      return sortedStream.collect(toList());
    } else {
      return sortedStream.skip(plan.getOffset()).limit(plan.getLimit()).collect(toList());
    }
  }

  /**
   * Get all measurement schema matching the given path pattern
   *
   * <p>result: [name, alias, storage group, dataType, encoding, compression, offset]
   */
  public List<Pair<PartialPath, String[]>> getAllMeasurementSchema(ShowTimeSeriesPlan plan)
<<<<<<< HEAD
      throws MetadataException {
    return collectMeasurementSchema(plan.getPath(), plan.getLimit(), plan.getOffset(), null, false);
  }

  private List<Pair<PartialPath, String[]>> collectMeasurementSchema(
      PartialPath pathPattern, int limit, int offset, QueryContext queryContext, boolean needLast)
      throws MetadataException {
=======
      throws MetadataException {
    return collectMeasurementSchema(plan.getPath(), plan.getLimit(), plan.getOffset(), null, false);
  }

  private List<Pair<PartialPath, String[]>> collectMeasurementSchema(
      PartialPath pathPattern, int limit, int offset, QueryContext queryContext, boolean needLast)
      throws MetadataException {
>>>>>>> 44fccddf
    List<Pair<PartialPath, String[]>> result = new LinkedList<>();
    MeasurementCollector<List<Pair<PartialPath, String[]>>> collector =
        new MeasurementCollector<List<Pair<PartialPath, String[]>>>(
            root, pathPattern, limit, offset) {
          @Override
          protected void collectMeasurement(IMeasurementMNode node) throws MetadataException {
            IMeasurementSchema measurementSchema = node.getSchema();
            String[] tsRow = new String[7];
            tsRow[0] = node.getAlias();
<<<<<<< HEAD
            tsRow[1] = getStorageGroupNodeInTraversePath().getFullPath();
=======
            tsRow[1] = getBelongedStorageGroupPath(node).getFullPath();
>>>>>>> 44fccddf
            tsRow[2] = measurementSchema.getType().toString();
            tsRow[3] = measurementSchema.getEncodingType().toString();
            tsRow[4] = measurementSchema.getCompressor().toString();
            tsRow[5] = String.valueOf(node.getOffset());
            tsRow[6] = needLast ? String.valueOf(getLastTimeStamp(node, queryContext)) : null;
<<<<<<< HEAD
            Pair<PartialPath, String[]> temp = new Pair<>(getCurrentPartialPath(node), tsRow);
=======
            Pair<PartialPath, String[]> temp = new Pair<>(node.getPartialPath(), tsRow);
>>>>>>> 44fccddf
            result.add(temp);
          }
        };
    collector.traverse();
    return result;
  }

  private PartialPath getBelongedStorageGroupPath(IMeasurementMNode node)
      throws StorageGroupNotSetException {
    if (node == null) {
      return null;
    }
    IMNode temp = node;
    while (temp != null) {
      if (temp.isStorageGroup()) {
        break;
      }
      temp = temp.getParent();
    }
    if (temp == null) {
      throw new StorageGroupNotSetException(node.getFullPath());
    }
    return temp.getPartialPath();
  }

  public Map<PartialPath, IMeasurementSchema> getAllMeasurementSchemaByPrefix(
      PartialPath prefixPath) throws MetadataException {
    Map<PartialPath, IMeasurementSchema> result = new HashMap<>();
    MeasurementCollector<List<IMeasurementSchema>> collector =
        new MeasurementCollector<List<IMeasurementSchema>>(root, prefixPath) {
          @Override
          protected void collectMeasurement(IMeasurementMNode node) throws MetadataException {
            result.put(getCurrentPartialPath(node), node.getSchema());
          }
        };
    collector.setPrefixMatch(true);
    collector.traverse();
    return result;
  }

  /**
   * Collect the timeseries schemas as IMeasurementSchema under "prefixPath".
   *
   * @apiNote :for cluster
   */
  public void collectMeasurementSchema(
      PartialPath prefixPath, List<IMeasurementSchema> measurementSchemas)
      throws MetadataException {
    MeasurementCollector<List<IMeasurementSchema>> collector =
        new MeasurementCollector<List<IMeasurementSchema>>(root, prefixPath) {
          @Override
          protected void collectMeasurement(IMeasurementMNode node) {
            measurementSchemas.add(node.getSchema());
          }
        };
    collector.setPrefixMatch(true);
    collector.traverse();
  }

  /**
   * Collect the timeseries schemas as TimeseriesSchema under "prefixPath".
   *
   * @apiNote :for cluster
   */
  public void collectTimeseriesSchema(
      PartialPath prefixPath, Collection<TimeseriesSchema> timeseriesSchemas)
      throws MetadataException {
    MeasurementCollector<List<IMeasurementSchema>> collector =
        new MeasurementCollector<List<IMeasurementSchema>>(root, prefixPath) {
          @Override
          protected void collectMeasurement(IMeasurementMNode node) throws MetadataException {
            IMeasurementSchema nodeSchema = node.getSchema();
            timeseriesSchemas.add(
                new TimeseriesSchema(
                    getCurrentPartialPath(node).getFullPath(),
                    nodeSchema.getType(),
                    nodeSchema.getEncodingType(),
                    nodeSchema.getCompressor()));
          }
        };
    collector.setPrefixMatch(true);
    collector.traverse();
  }

  // endregion

  // region Interfaces for Level Node info Query
  /**
   * Get child node path in the next level of the given path pattern.
   *
   * <p>give pathPattern and the child nodes is those matching pathPattern.*.
   *
   * <p>e.g., MTree has [root.sg1.d1.s1, root.sg1.d1.s2, root.sg1.d2.s1] given path = root.sg1,
   * return [root.sg1.d1, root.sg1.d2]
   *
   * @param pathPattern The given path
   * @return All child nodes' seriesPath(s) of given seriesPath.
   */
  public Set<String> getChildNodePathInNextLevel(PartialPath pathPattern) throws MetadataException {
    try {
      MNodeCollector<Set<String>> collector =
          new MNodeCollector<Set<String>>(root, pathPattern.concatNode(ONE_LEVEL_PATH_WILDCARD)) {
            @Override
            protected void transferToResult(IMNode node) {
              try {
                resultSet.add(getCurrentPartialPath(node).getFullPath());
              } catch (IllegalPathException e) {
                logger.error(e.getMessage());
              }
            }
          };
      collector.setResultSet(new TreeSet<>());
      collector.traverse();
      return collector.getResult();
    } catch (IllegalPathException e) {
      throw new IllegalPathException(pathPattern.getFullPath());
    }
  }

  /**
   * Get child node in the next level of the given path.
   *
   * <p>e.g., MTree has [root.sg1.d1.s1, root.sg1.d1.s2, root.sg1.d2.s1] given path = root.sg1,
   * return [d1, d2]
   *
   * <p>e.g., MTree has [root.sg1.d1.s1, root.sg1.d1.s2, root.sg1.d2.s1] given path = root.sg1.d1
   * return [s1, s2]
   *
   * @param pathPattern Path
   * @return All child nodes' seriesPath(s) of given seriesPath.
   */
  public Set<String> getChildNodeNameInNextLevel(PartialPath pathPattern) throws MetadataException {
    try {
      MNodeCollector<Set<String>> collector =
          new MNodeCollector<Set<String>>(root, pathPattern.concatNode(ONE_LEVEL_PATH_WILDCARD)) {
            @Override
            protected void transferToResult(IMNode node) {
              resultSet.add(node.getName());
            }
          };
      collector.setResultSet(new TreeSet<>());
      collector.traverse();
      return collector.getResult();
    } catch (IllegalPathException e) {
      throw new IllegalPathException(pathPattern.getFullPath());
    }
  }

  /** Get all paths from root to the given level */
  public List<PartialPath> getNodesListInGivenLevel(
      PartialPath pathPattern, int nodeLevel, StorageGroupFilter filter) throws MetadataException {
    MNodeCollector<List<PartialPath>> collector =
        new MNodeCollector<List<PartialPath>>(root, pathPattern) {
          @Override
          protected void transferToResult(IMNode node) {
            try {
              resultSet.add(getCurrentPartialPath(node));
            } catch (MetadataException e) {
              logger.error(e.getMessage());
            }
          }
        };
    collector.setResultSet(new LinkedList<>());
    collector.setTargetLevel(nodeLevel);
    collector.setStorageGroupFilter(filter);
    collector.traverse();
    return collector.getResult();
  }
  // endregion

  // region Interfaces and Implementation for metadata count
  /**
   * Get the count of timeseries matching the given path.
   *
   * @param pathPattern a path pattern or a full path, may contain wildcard
   */
  public int getAllTimeseriesCount(PartialPath pathPattern) throws MetadataException {
    CounterTraverser counter = new MeasurementCounter(root, pathPattern);
    counter.traverse();
    return counter.getCount();
  }

  /**
   * Get the count of devices matching the given path.
   *
   * @param pathPattern a path pattern or a full path, may contain wildcard
   */
  public int getDevicesNum(PartialPath pathPattern) throws MetadataException {
    CounterTraverser counter = new EntityCounter(root, pathPattern);
    counter.traverse();
    return counter.getCount();
  }

  /**
   * Get the count of storage group matching the given path.
   *
   * @param pathPattern a path pattern or a full path, may contain wildcard.
   */
  public int getStorageGroupNum(PartialPath pathPattern) throws MetadataException {
    CounterTraverser counter = new StorageGroupCounter(root, pathPattern);
    counter.traverse();
    return counter.getCount();
  }

  /** Get the count of nodes in the given level matching the given path. */
  public int getNodesCountInGivenLevel(PartialPath pathPattern, int level)
      throws MetadataException {
    MNodeLevelCounter counter = new MNodeLevelCounter(root, pathPattern, level);
    counter.traverse();
    return counter.getCount();
  }
  // endregion

  // endregion

  // region Interfaces and Implementation for MNode Query
  /**
   * Get node by the path
   *
   * @return last node in given seriesPath
   */
  public IMNode getNodeByPath(PartialPath path) throws MetadataException {
    String[] nodes = path.getNodes();
    if (nodes.length == 0 || !nodes[0].equals(root.getName())) {
      throw new IllegalPathException(path.getFullPath());
    }
    IMNode cur = root;
    Template upperTemplate = cur.getSchemaTemplate();

    for (int i = 1; i < nodes.length; i++) {
      if (cur.isMeasurement()) {
        if (i == nodes.length - 1) {
          return cur;
        } else {
          throw new PathNotExistException(path.getFullPath(), true);
        }
      }
      if (cur.getSchemaTemplate() != null) {
        upperTemplate = cur.getSchemaTemplate();
      }
      IMNode next = cur.getChild(nodes[i]);
      if (next == null) {
        if (upperTemplate == null
            || !cur.isUseTemplate()
            || upperTemplate.getDirectNode(nodes[i]) == null) {
          throw new PathNotExistException(path.getFullPath(), true);
        }
        next = upperTemplate.getDirectNode(nodes[i]);
      }
      cur = next;
    }
    return cur;
  }

  /**
   * Get node by path with storage group check If storage group is not set,
   * StorageGroupNotSetException will be thrown
   */
  public IMNode getNodeByPathWithStorageGroupCheck(PartialPath path) throws MetadataException {
    boolean storageGroupChecked = false;
    String[] nodes = path.getNodes();
    if (nodes.length == 0 || !nodes[0].equals(root.getName())) {
      throw new IllegalPathException(path.getFullPath());
    }

    IMNode cur = root;
    Template upperTemplate = null;

    for (int i = 1; i < nodes.length; i++) {
      if (cur.getSchemaTemplate() != null) {
        upperTemplate = cur.getSchemaTemplate();
      }

      if (cur.getChild(nodes[i]) != null) {
        cur = cur.getChild(nodes[i]);
      } else {
        // seek child in template
        if (!storageGroupChecked) {
          throw new StorageGroupNotSetException(path.getFullPath());
        }

        if (upperTemplate == null
            || !cur.isUseTemplate()
            || upperTemplate.getDirectNode(nodes[i]) == null) {
          throw new PathNotExistException(path.getFullPath());
        }

        cur = upperTemplate.getDirectNode(nodes[i]);
      }

      if (cur.isStorageGroup()) {
        storageGroupChecked = true;
      }
    }

    if (!storageGroupChecked) {
      throw new StorageGroupNotSetException(path.getFullPath());
    }
    return cur;
  }

  /**
   * E.g., root.sg is storage group given [root, sg], return the MNode of root.sg given [root, sg,
   * device], throw exception Get storage group node, if the give path is not a storage group, throw
   * exception
   */
  public IStorageGroupMNode getStorageGroupNodeByStorageGroupPath(PartialPath path)
      throws MetadataException {
    IMNode node = getNodeByPath(path);
    if (node.isStorageGroup()) {
      return node.getAsStorageGroupMNode();
    } else {
      throw new MNodeTypeMismatchException(
          path.getFullPath(), MetadataConstant.STORAGE_GROUP_MNODE_TYPE);
    }
  }

  /**
   * E.g., root.sg is storage group given [root, sg], return the MNode of root.sg given [root, sg,
   * device], return the MNode of root.sg Get storage group node, the give path don't need to be
   * storage group path.
   */
  public IStorageGroupMNode getStorageGroupNodeByPath(PartialPath path) throws MetadataException {
    String[] nodes = path.getNodes();
    if (nodes.length == 0 || !nodes[0].equals(root.getName())) {
      throw new IllegalPathException(path.getFullPath());
    }
    IMNode cur = root;
    for (int i = 1; i < nodes.length; i++) {
      cur = cur.getChild(nodes[i]);
      if (cur == null) {
        break;
      }
      if (cur.isStorageGroup()) {
        return cur.getAsStorageGroupMNode();
      }
    }
    throw new StorageGroupNotSetException(path.getFullPath());
  }

  /** Get all storage group MNodes */
  public List<IStorageGroupMNode> getAllStorageGroupNodes() {
    List<IStorageGroupMNode> ret = new ArrayList<>();
    Deque<IMNode> nodeStack = new ArrayDeque<>();
    nodeStack.add(root);
    while (!nodeStack.isEmpty()) {
      IMNode current = nodeStack.pop();
      if (current.isStorageGroup()) {
        ret.add(current.getAsStorageGroupMNode());
      } else {
        nodeStack.addAll(current.getChildren().values());
      }
    }
    return ret;
  }

  public IMeasurementMNode getMeasurementMNode(PartialPath path) throws MetadataException {
    IMNode node = getNodeByPath(path);
    if (node.isMeasurement()) {
      return node.getAsMeasurementMNode();
    } else {
      throw new MNodeTypeMismatchException(
          path.getFullPath(), MetadataConstant.MEASUREMENT_MNODE_TYPE);
    }
  }

  // endregion

  // region Interfaces and Implementation for Template check
  /**
   * check whether there is template on given path and the subTree has template return true,
   * otherwise false
   */
  public void checkTemplateOnPath(PartialPath path) throws MetadataException {
    String[] nodeNames = path.getNodes();
    IMNode cur = root;
    if (!nodeNames[0].equals(root.getName())) {
      return;
    }
    if (cur.getSchemaTemplate() != null) {
      throw new MetadataException("Template already exists on " + cur.getFullPath());
    }
    for (int i = 1; i < nodeNames.length; i++) {
      if (cur.isMeasurement()) {
        return;
      }
      if (!cur.hasChild(nodeNames[i])) {
        return;
      }
      cur = cur.getChild(nodeNames[i]);
      if (cur.getSchemaTemplate() != null) {
        throw new MetadataException("Template already exists on " + cur.getFullPath());
      }
    }

    checkTemplateOnSubtree(cur);
  }

  /**
   * Check route 1: If template has no direct measurement, just pass the check.
   *
   * <p>Check route 2: If template has direct measurement and mounted node is Internal, it should be
   * set to Entity.
   *
   * <p>Check route 3: If template has direct measurement and mounted node is Entity,
   *
   * <p>route 3.1: mounted node has no measurement child, then its alignment will be set as the
   * template.
   *
   * <p>route 3.2: mounted node has measurement child, then alignment of it and template should be
   * identical, otherwise cast a exception.
   *
   * @return return the node competent to be mounted.
   */
  public IMNode checkTemplateAlignmentWithMountedNode(IMNode mountedNode, Template template)
      throws MetadataException {
    boolean hasDirectMeasurement = false;
    for (IMNode child : template.getDirectNodes()) {
      if (child.isMeasurement()) {
        hasDirectMeasurement = true;
      }
    }
    if (hasDirectMeasurement) {
      if (!mountedNode.isEntity()) {
        return setToEntity(mountedNode);
      } else {
        for (IMNode child : mountedNode.getChildren().values()) {
          if (child.isMeasurement()) {
            // a prefix of empty string, which is "", means direct measurements of the template is aligned
            if (template.getAlignedPrefixSet().contains("")
                != mountedNode.getAsEntityMNode().isAligned()) {
              throw new MetadataException(
                  "Template and mounted node has different alignment: "
                      + template.getName()
                      + mountedNode.getFullPath());
            } else {
              return mountedNode;
            }
          }
        }
        mountedNode.getAsEntityMNode().setAligned(template.getAlignedPrefixSet().contains(""));
      }
    }
    return mountedNode;
  }

  // traverse  all the  descendant of the given path node
  private void checkTemplateOnSubtree(IMNode node) throws MetadataException {
    if (node.isMeasurement()) {
      return;
    }
    for (IMNode child : node.getChildren().values()) {
      if (child.isMeasurement()) {
        continue;
      }
      if (child.getSchemaTemplate() != null) {
        throw new MetadataException("Template already exists on " + child.getFullPath());
      }
      checkTemplateOnSubtree(child);
    }
  }

  public void checkTemplateInUseOnLowerNode(IMNode node) throws TemplateIsInUseException {
    if (node.isMeasurement()) {
      return;
    }
    for (IMNode child : node.getChildren().values()) {
      if (child.isMeasurement()) {
        continue;
      }
      if (child.isUseTemplate()) {
        throw new TemplateIsInUseException(child.getFullPath());
      }
      checkTemplateInUseOnLowerNode(child);
    }
  }

  /**
   * Note that template and MTree cannot have overlap paths.
   *
   * @return true iff path corresponding to a measurement inside a template, whether using or not.
   */
  public boolean isPathExistsWithinTemplate(PartialPath path) {
    if (path.getNodes().length < 2) {
      return false;
    }
    String[] pathNodes = path.getNodes();
    IMNode cur = root;
    Template upperTemplate = cur.getUpperTemplate();
    for (int i = 1; i < pathNodes.length; i++) {
      if (cur.hasChild(pathNodes[i])) {
        cur = cur.getChild(pathNodes[i]);
        if (cur.isMeasurement()) {
          return false;
        }
        upperTemplate = cur.getSchemaTemplate() == null ? upperTemplate : cur.getSchemaTemplate();
      } else if (upperTemplate != null) {
        String suffixPath =
            new PartialPath(Arrays.copyOfRange(pathNodes, i, pathNodes.length)).toString();
        if (upperTemplate.hasSchema(suffixPath)) {
          return true;
        } else {
          // has template, but not match
          return false;
        }
      } else {
        // no child and no template
        return false;
      }
    }
    return false;
  }

  /**
   * Check measurement path and return the mounted node index on path. The node could have not
   * created yet. The result is used for getDeviceNodeWithAutoCreate, which return corresponding
   * IMNode on MTree.
   *
   * @return index on full path of the node which matches all measurements path with its
   *     upperTemplate.
   */
  public int getMountedNodeIndexOnMeasurementPath(PartialPath measurementPath)
      throws MetadataException {
    String[] fullPathNodes = measurementPath.getNodes();
    IMNode cur = root;
    Template upperTemplate = cur.getSchemaTemplate();

    if (!cur.getName().equals(fullPathNodes[0])) {
      throw new IllegalPathException(measurementPath.toString());
    }

    for (int index = 1; index < fullPathNodes.length; index++) {
      upperTemplate = cur.getSchemaTemplate() != null ? cur.getSchemaTemplate() : upperTemplate;
      if (!cur.hasChild(fullPathNodes[index])) {
        if (upperTemplate != null) {
          String suffixPath =
              new PartialPath(Arrays.copyOfRange(fullPathNodes, index, fullPathNodes.length))
                  .toString();

          // if suffix matches template, then fullPathNodes[index-1] should be the node to use
          // template on MTree
          if (upperTemplate.hasSchema(suffixPath)) {
            return index - 1;
          }

          // overlap with template, cast exception for now
          if (upperTemplate.getDirectNode(fullPathNodes[index]) != null) {
            throw new PathNotExistException(
                String.format(
                    "Path [%s] overlaps but not matches template [%s] under node [%s]",
                    measurementPath.getFullPath(), upperTemplate.getName(), fullPathNodes[index]));
          }
        } else {
          // no matched child, no template, need to create device node as logical device path
          return fullPathNodes.length - 1;
        }
      } else {
        // has child on MTree
        cur = cur.getChild(fullPathNodes[index]);
      }
    }
    // all nodes on path exist in MTree, device node should be the penultimate one
    return fullPathNodes.length - 1;
  }

  // endregion

  // region TestOnly Interface
  /** combine multiple metadata in string format */
  @TestOnly
  public static JsonObject combineMetadataInStrings(String[] metadataStrs) {
    JsonObject[] jsonObjects = new JsonObject[metadataStrs.length];
    for (int i = 0; i < jsonObjects.length; i++) {
      jsonObjects[i] = GSON.fromJson(metadataStrs[i], JsonObject.class);
    }

    JsonObject root = jsonObjects[0];
    for (int i = 1; i < jsonObjects.length; i++) {
      root = combineJsonObjects(root, jsonObjects[i]);
    }

    return root;
  }

  private static JsonObject combineJsonObjects(JsonObject a, JsonObject b) {
    JsonObject res = new JsonObject();

    Set<String> retainSet = new HashSet<>(a.keySet());
    retainSet.retainAll(b.keySet());
    Set<String> aCha = new HashSet<>(a.keySet());
    Set<String> bCha = new HashSet<>(b.keySet());
    aCha.removeAll(retainSet);
    bCha.removeAll(retainSet);

    for (String key : aCha) {
      res.add(key, a.get(key));
    }

    for (String key : bCha) {
      res.add(key, b.get(key));
    }
    for (String key : retainSet) {
      JsonElement v1 = a.get(key);
      JsonElement v2 = b.get(key);
      if (v1 instanceof JsonObject && v2 instanceof JsonObject) {
        res.add(key, combineJsonObjects((JsonObject) v1, (JsonObject) v2));
      } else {
        res.add(v1.getAsString(), v2);
      }
    }
    return res;
  }
  // endregion
}<|MERGE_RESOLUTION|>--- conflicted
+++ resolved
@@ -456,11 +456,7 @@
 
       if (upperTemplate != null) {
         for (String measurement : measurements) {
-<<<<<<< HEAD
           if (upperTemplate.getDirectNode(measurement) != null) {
-=======
-          if (upperTemplate.hasSchema(measurement)) {
->>>>>>> 44fccddf
             throw new PathAlreadyExistException(
                 devicePath.concatNode(measurement).getFullPath()
                     + " ( which is incompatible with template )");
@@ -508,11 +504,7 @@
         if (!hasSetStorageGroup) {
           throw new StorageGroupNotSetException("Storage group should be created first");
         }
-<<<<<<< HEAD
         if (upperTemplate != null && upperTemplate.getDirectNode(childName) != null) {
-=======
-        if (upperTemplate != null && upperTemplate.hasSchema(childName)) {
->>>>>>> 44fccddf
           throw new PathAlreadyExistException(
               cur.getPartialPath().concatNode(childName).getFullPath()
                   + " ( which is incompatible with template )");
@@ -914,13 +906,8 @@
     EntityCollector<Set<PartialPath>> collector =
         new EntityCollector<Set<PartialPath>>(root, pathPattern) {
           @Override
-<<<<<<< HEAD
           protected void collectEntity(IEntityMNode node) throws MetadataException {
             result.add(getCurrentPartialPath(node));
-=======
-          protected void collectEntity(IEntityMNode node) {
-            result.add(node.getPartialPath());
->>>>>>> 44fccddf
           }
         };
     collector.setPrefixMatch(isPrefixMatch);
@@ -935,11 +922,7 @@
             root, plan.getPath(), plan.getLimit(), plan.getOffset()) {
           @Override
           protected void collectEntity(IEntityMNode node) throws MetadataException {
-<<<<<<< HEAD
             PartialPath device = getCurrentPartialPath(node);
-=======
-            PartialPath device = node.getPartialPath();
->>>>>>> 44fccddf
             if (plan.hasSgCol()) {
               res.add(
                   new ShowDevicesResult(
@@ -959,11 +942,7 @@
         new MeasurementCollector<Set<PartialPath>>(root, timeseries) {
           @Override
           protected void collectMeasurement(IMeasurementMNode node) throws MetadataException {
-<<<<<<< HEAD
             result.add(getCurrentPartialPath(node).getDevicePath());
-=======
-            result.add(node.getParent().getPartialPath());
->>>>>>> 44fccddf
           }
         };
     collector.traverse();
@@ -995,13 +974,8 @@
     MeasurementCollector<List<PartialPath>> collector =
         new MeasurementCollector<List<PartialPath>>(root, pathPattern, limit, offset) {
           @Override
-<<<<<<< HEAD
           protected void collectMeasurement(IMeasurementMNode node) throws MetadataException {
             MeasurementPath path = getCurrentMeasurementPathInTraverse(node);
-=======
-          protected void collectMeasurement(IMeasurementMNode node) {
-            MeasurementPath path = node.getMeasurementPath();
->>>>>>> 44fccddf
             if (nodes[nodes.length - 1].equals(node.getAlias())) {
               // only when user query with alias, the alias in path will be set
               path.setMeasurementAlias(node.getAlias());
@@ -1046,7 +1020,6 @@
    * <p>result: [name, alias, storage group, dataType, encoding, compression, offset]
    */
   public List<Pair<PartialPath, String[]>> getAllMeasurementSchema(ShowTimeSeriesPlan plan)
-<<<<<<< HEAD
       throws MetadataException {
     return collectMeasurementSchema(plan.getPath(), plan.getLimit(), plan.getOffset(), null, false);
   }
@@ -1054,15 +1027,6 @@
   private List<Pair<PartialPath, String[]>> collectMeasurementSchema(
       PartialPath pathPattern, int limit, int offset, QueryContext queryContext, boolean needLast)
       throws MetadataException {
-=======
-      throws MetadataException {
-    return collectMeasurementSchema(plan.getPath(), plan.getLimit(), plan.getOffset(), null, false);
-  }
-
-  private List<Pair<PartialPath, String[]>> collectMeasurementSchema(
-      PartialPath pathPattern, int limit, int offset, QueryContext queryContext, boolean needLast)
-      throws MetadataException {
->>>>>>> 44fccddf
     List<Pair<PartialPath, String[]>> result = new LinkedList<>();
     MeasurementCollector<List<Pair<PartialPath, String[]>>> collector =
         new MeasurementCollector<List<Pair<PartialPath, String[]>>>(
@@ -1072,21 +1036,13 @@
             IMeasurementSchema measurementSchema = node.getSchema();
             String[] tsRow = new String[7];
             tsRow[0] = node.getAlias();
-<<<<<<< HEAD
             tsRow[1] = getStorageGroupNodeInTraversePath().getFullPath();
-=======
-            tsRow[1] = getBelongedStorageGroupPath(node).getFullPath();
->>>>>>> 44fccddf
             tsRow[2] = measurementSchema.getType().toString();
             tsRow[3] = measurementSchema.getEncodingType().toString();
             tsRow[4] = measurementSchema.getCompressor().toString();
             tsRow[5] = String.valueOf(node.getOffset());
             tsRow[6] = needLast ? String.valueOf(getLastTimeStamp(node, queryContext)) : null;
-<<<<<<< HEAD
             Pair<PartialPath, String[]> temp = new Pair<>(getCurrentPartialPath(node), tsRow);
-=======
-            Pair<PartialPath, String[]> temp = new Pair<>(node.getPartialPath(), tsRow);
->>>>>>> 44fccddf
             result.add(temp);
           }
         };
