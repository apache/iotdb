--- conflicted
+++ resolved
@@ -328,12 +328,6 @@
       Map<String, String> props,
       String alias)
       throws MetadataException {
-<<<<<<< HEAD
-    MetaFormatUtils.checkNodeName(path.getMeasurement());
-    Pair<IMNode, Template> pair = checkAndAutoCreateInternalPath(path.getDevicePath());
-    IMNode cur = pair.left;
-    Template upperTemplate = pair.right;
-=======
     String[] nodeNames = path.getNodes();
     if (nodeNames.length <= 2 || !nodeNames[0].equals(root.getName())) {
       throw new IllegalPathException(path.getFullPath());
@@ -383,7 +377,6 @@
       throw new PathAlreadyExistException(
           path.getFullPath() + " ( which is incompatible with template )");
     }
->>>>>>> c8513e6f
 
     MetaFormatUtils.checkTimeseriesProps(path.getFullPath(), props);
 
