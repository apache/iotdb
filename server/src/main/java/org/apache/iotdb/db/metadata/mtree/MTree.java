--- conflicted
+++ resolved
@@ -967,13 +967,8 @@
     MeasurementCollector<List<PartialPath>> collector =
         new MeasurementCollector<List<PartialPath>>(root, pathPattern, limit, offset) {
           @Override
-<<<<<<< HEAD
           protected void collectMeasurement(IMeasurementMNode node) throws MetadataException {
             MeasurementPath path = getPivotMeasurementPathInTraverse(node);
-=======
-          protected void collectMeasurement(IMeasurementMNode node) {
-            MeasurementPath path = node.getMeasurementPath();
->>>>>>> 1be3335f
             if (nodes[nodes.length - 1].equals(node.getAlias())) {
               // only when user query with alias, the alias in path will be set
               path.setMeasurementAlias(node.getAlias());
