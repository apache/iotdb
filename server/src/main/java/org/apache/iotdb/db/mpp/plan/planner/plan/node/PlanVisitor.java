--- conflicted
+++ resolved
@@ -329,16 +329,16 @@
   public R visitDeviceViewInto(DeviceViewIntoNode node, C context) {
     return visitPlan(node, context);
   }
-
-<<<<<<< HEAD
+  
   public R visitSingleDeviceView(SingleDeviceViewNode node, C context) {
     return visitPlan(node, context);
   }
 
   public R visitMergeSort(MergeSortNode node, C context) {
-=======
+    return visitPlan(node, context);
+  }
+
   public R visitVerticallyConcat(VerticallyConcatNode node, C context) {
->>>>>>> a971a8d0
     return visitPlan(node, context);
   }
 }