--- conflicted
+++ resolved
@@ -405,15 +405,15 @@
     return visitPlan(node, context);
   }
 
-<<<<<<< HEAD
+  public R visitCreateLogicalView(CreateLogicalViewNode node, C context) {
+    return visitPlan(node, context);
+  }
+
   public R visitWindowSplit(WindowSplitNode node, C context) {
     return visitPlan(node, context);
   }
 
   public R visitWindowConcat(WindowConcatNode node, C context) {
-=======
-  public R visitCreateLogicalView(CreateLogicalViewNode node, C context) {
->>>>>>> f8516ed3
     return visitPlan(node, context);
   }
 }