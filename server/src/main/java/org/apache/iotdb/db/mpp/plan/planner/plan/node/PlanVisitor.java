/*
 * Licensed to the Apache Software Foundation (ASF) under one
 * or more contributor license agreements.  See the NOTICE file
 * distributed with this work for additional information
 * regarding copyright ownership.  The ASF licenses this file
 * to you under the Apache License, Version 2.0 (the
 * "License"); you may not use this file except in compliance
 * with the License.  You may obtain a copy of the License at
 *
 *      http://www.apache.org/licenses/LICENSE-2.0
 *
 * Unless required by applicable law or agreed to in writing,
 * software distributed under the License is distributed on an
 * "AS IS" BASIS, WITHOUT WARRANTIES OR CONDITIONS OF ANY
 * KIND, either express or implied.  See the License for the
 * specific language governing permissions and limitations
 * under the License.
 */
package org.apache.iotdb.db.mpp.plan.planner.plan.node;

import org.apache.iotdb.db.mpp.plan.planner.plan.node.metedata.read.ChildNodesSchemaScanNode;
import org.apache.iotdb.db.mpp.plan.planner.plan.node.metedata.read.ChildPathsSchemaScanNode;
import org.apache.iotdb.db.mpp.plan.planner.plan.node.metedata.read.CountSchemaMergeNode;
import org.apache.iotdb.db.mpp.plan.planner.plan.node.metedata.read.DevicesCountNode;
import org.apache.iotdb.db.mpp.plan.planner.plan.node.metedata.read.DevicesSchemaScanNode;
import org.apache.iotdb.db.mpp.plan.planner.plan.node.metedata.read.LevelTimeSeriesCountNode;
import org.apache.iotdb.db.mpp.plan.planner.plan.node.metedata.read.SchemaFetchMergeNode;
import org.apache.iotdb.db.mpp.plan.planner.plan.node.metedata.read.SchemaFetchScanNode;
import org.apache.iotdb.db.mpp.plan.planner.plan.node.metedata.read.SchemaQueryMergeNode;
import org.apache.iotdb.db.mpp.plan.planner.plan.node.metedata.read.SchemaQueryScanNode;
import org.apache.iotdb.db.mpp.plan.planner.plan.node.metedata.read.TimeSeriesCountNode;
import org.apache.iotdb.db.mpp.plan.planner.plan.node.metedata.read.TimeSeriesSchemaScanNode;
import org.apache.iotdb.db.mpp.plan.planner.plan.node.metedata.write.AlterTimeSeriesNode;
import org.apache.iotdb.db.mpp.plan.planner.plan.node.metedata.write.CreateAlignedTimeSeriesNode;
import org.apache.iotdb.db.mpp.plan.planner.plan.node.metedata.write.CreateMultiTimeSeriesNode;
import org.apache.iotdb.db.mpp.plan.planner.plan.node.metedata.write.CreateTimeSeriesNode;
import org.apache.iotdb.db.mpp.plan.planner.plan.node.process.AggregationNode;
import org.apache.iotdb.db.mpp.plan.planner.plan.node.process.DeviceMergeNode;
import org.apache.iotdb.db.mpp.plan.planner.plan.node.process.DeviceViewNode;
import org.apache.iotdb.db.mpp.plan.planner.plan.node.process.ExchangeNode;
import org.apache.iotdb.db.mpp.plan.planner.plan.node.process.FillNode;
import org.apache.iotdb.db.mpp.plan.planner.plan.node.process.FilterNode;
import org.apache.iotdb.db.mpp.plan.planner.plan.node.process.FilterNullNode;
import org.apache.iotdb.db.mpp.plan.planner.plan.node.process.GroupByLevelNode;
import org.apache.iotdb.db.mpp.plan.planner.plan.node.process.GroupByTimeNode;
import org.apache.iotdb.db.mpp.plan.planner.plan.node.process.LimitNode;
import org.apache.iotdb.db.mpp.plan.planner.plan.node.process.OffsetNode;
import org.apache.iotdb.db.mpp.plan.planner.plan.node.process.ProjectNode;
import org.apache.iotdb.db.mpp.plan.planner.plan.node.process.SortNode;
import org.apache.iotdb.db.mpp.plan.planner.plan.node.process.TimeJoinNode;
import org.apache.iotdb.db.mpp.plan.planner.plan.node.process.TransformNode;
import org.apache.iotdb.db.mpp.plan.planner.plan.node.sink.FragmentSinkNode;
import org.apache.iotdb.db.mpp.plan.planner.plan.node.source.AlignedSeriesAggregationScanNode;
import org.apache.iotdb.db.mpp.plan.planner.plan.node.source.AlignedSeriesScanNode;
import org.apache.iotdb.db.mpp.plan.planner.plan.node.source.SeriesAggregationScanNode;
import org.apache.iotdb.db.mpp.plan.planner.plan.node.source.SeriesScanNode;

public abstract class PlanVisitor<R, C> {

  public R process(PlanNode node, C context) {
    return node.accept(this, context);
  }

  public abstract R visitPlan(PlanNode node, C context);

  public R visitSeriesScan(SeriesScanNode node, C context) {
    return visitPlan(node, context);
  }

  public R visitSeriesAggregationScan(SeriesAggregationScanNode node, C context) {
    return visitPlan(node, context);
  }

  public R visitAlignedSeriesScan(AlignedSeriesScanNode node, C context) {
    return visitPlan(node, context);
  }

  public R visitAlignedSeriesAggregate(AlignedSeriesAggregationScanNode node, C context) {
    return visitPlan(node, context);
  }

  public R visitDeviceView(DeviceViewNode node, C context) {
    return visitPlan(node, context);
  }

  public R visitDeviceMerge(DeviceMergeNode node, C context) {
    return visitPlan(node, context);
  }

  public R visitFill(FillNode node, C context) {
    return visitPlan(node, context);
  }

  public R visitFilter(FilterNode node, C context) {
    return visitPlan(node, context);
  }

  public R visitFilterNull(FilterNullNode node, C context) {
    return visitPlan(node, context);
  }

  public R visitGroupByLevel(GroupByLevelNode node, C context) {
    return visitPlan(node, context);
  }

  public R visitGroupByTime(GroupByTimeNode node, C context) {
    return visitPlan(node, context);
  }

  public R visitLimit(LimitNode node, C context) {
    return visitPlan(node, context);
  }

  public R visitOffset(OffsetNode node, C context) {
    return visitPlan(node, context);
  }

  public R visitRowBasedSeriesAggregate(AggregationNode node, C context) {
    return visitPlan(node, context);
  }

  public R visitSort(SortNode node, C context) {
    return visitPlan(node, context);
  }

  public R visitProject(ProjectNode node, C context) {
    return visitPlan(node, context);
  }

  public R visitTimeJoin(TimeJoinNode node, C context) {
    return visitPlan(node, context);
  }

  public R visitExchange(ExchangeNode node, C context) {
    return visitPlan(node, context);
  }

  public R visitSchemaQueryMerge(SchemaQueryMergeNode node, C context) {
    return visitPlan(node, context);
  }

  public R visitSchemaQueryScan(SchemaQueryScanNode node, C context) {
    return visitPlan(node, context);
  }

  public R visitTimeSeriesSchemaScan(TimeSeriesSchemaScanNode node, C context) {
    return visitPlan(node, context);
  }

  public R visitDevicesSchemaScan(DevicesSchemaScanNode node, C context) {
    return visitPlan(node, context);
  }

  public R visitDevicesCount(DevicesCountNode node, C context) {
    return visitPlan(node, context);
  }

  public R visitTimeSeriesCount(TimeSeriesCountNode node, C context) {
    return visitPlan(node, context);
  }

  public R visitLevelTimeSeriesCount(LevelTimeSeriesCountNode node, C context) {
    return visitPlan(node, context);
  }

  public R visitCountMerge(CountSchemaMergeNode node, C context) {
    return visitPlan(node, context);
  }

  public R visitFragmentSink(FragmentSinkNode node, C context) {
    return visitPlan(node, context);
  }

  public R visitCreateTimeSeries(CreateTimeSeriesNode node, C context) {
    return visitPlan(node, context);
  }

  public R visitSchemaFetchMerge(SchemaFetchMergeNode node, C context) {
    return visitPlan(node, context);
  }

  public R visitSchemaFetchScan(SchemaFetchScanNode node, C context) {
    return visitPlan(node, context);
  }

  public R visitCreateAlignedTimeSeries(CreateAlignedTimeSeriesNode node, C context) {
    return visitPlan(node, context);
  }

  public R visitCreateMultiTimeSeries(CreateMultiTimeSeriesNode node, C context) {
    return visitPlan(node, context);
  }

  public R visitAlterTimeSeries(AlterTimeSeriesNode node, C context) {
    return visitPlan(node, context);
  }

  public R visitTransform(TransformNode node, C context) {
    return visitPlan(node, context);
  }

<<<<<<< HEAD
  public R visitChildPathsSchemaScan(ChildPathsSchemaScanNode node, C context) {
    return visitPlan(node, context);
  }

  public R visitChildNodesSchemaScan(ChildNodesSchemaScanNode node, C context) {
=======
  public R visitDeleteRegion(DeleteRegionNode node, C context) {
>>>>>>> c76113ac
    return visitPlan(node, context);
  }
}<|MERGE_RESOLUTION|>--- conflicted
+++ resolved
@@ -199,15 +199,15 @@
     return visitPlan(node, context);
   }
 
-<<<<<<< HEAD
+  public R visitDeleteRegion(DeleteRegionNode node, C context) {
+    return visitPlan(node, context);
+  }
+
   public R visitChildPathsSchemaScan(ChildPathsSchemaScanNode node, C context) {
     return visitPlan(node, context);
   }
 
   public R visitChildNodesSchemaScan(ChildNodesSchemaScanNode node, C context) {
-=======
-  public R visitDeleteRegion(DeleteRegionNode node, C context) {
->>>>>>> c76113ac
     return visitPlan(node, context);
   }
 }