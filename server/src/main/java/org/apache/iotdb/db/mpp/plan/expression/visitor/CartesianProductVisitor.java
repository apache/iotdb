/*
 * Licensed to the Apache Software Foundation (ASF) under one
 * or more contributor license agreements.  See the NOTICE file
 * distributed with this work for additional information
 * regarding copyright ownership.  The ASF licenses this file
 * to you under the Apache License, Version 2.0 (the
 * "License"); you may not use this file except in compliance
 * with the License.  You may obtain a copy of the License at
 *
 *     http://www.apache.org/licenses/LICENSE-2.0
 *
 * Unless required by applicable law or agreed to in writing,
 * software distributed under the License is distributed on an
 * "AS IS" BASIS, WITHOUT WARRANTIES OR CONDITIONS OF ANY
 * KIND, either express or implied.  See the License for the
 * specific language governing permissions and limitations
 * under the License.
 */

package org.apache.iotdb.db.mpp.plan.expression.visitor;

import org.apache.iotdb.db.mpp.plan.expression.Expression;
import org.apache.iotdb.db.mpp.plan.expression.binary.BinaryExpression;
import org.apache.iotdb.db.mpp.plan.expression.leaf.NullOperand;
import org.apache.iotdb.db.mpp.plan.expression.other.CaseWhenThenExpression;
import org.apache.iotdb.db.mpp.plan.expression.ternary.TernaryExpression;
import org.apache.iotdb.db.mpp.plan.expression.unary.UnaryExpression;

import java.util.ArrayList;
import java.util.Collections;
import java.util.List;

import static org.apache.iotdb.db.mpp.plan.analyze.ExpressionUtils.cartesianProductEmpty;
import static org.apache.iotdb.db.mpp.plan.analyze.ExpressionUtils.reconstructBinaryExpressions;
import static org.apache.iotdb.db.mpp.plan.analyze.ExpressionUtils.reconstructCaseWHenThenExpression;
import static org.apache.iotdb.db.mpp.plan.analyze.ExpressionUtils.reconstructTernaryExpressions;
import static org.apache.iotdb.db.mpp.plan.analyze.ExpressionUtils.reconstructUnaryExpressions;

public abstract class CartesianProductVisitor<C>
    extends ExpressionAnalyzeVisitor<List<Expression>, C> {
  @Override
  public List<Expression> visitTernaryExpression(TernaryExpression ternaryExpression, C context) {
    List<List<Expression>> childResultsList = getResultsFromChild(ternaryExpression, context);
    return reconstructTernaryExpressions(
        ternaryExpression,
        childResultsList.get(0),
        childResultsList.get(1),
        childResultsList.get(2));
  }

  @Override
  public List<Expression> visitBinaryExpression(BinaryExpression binaryExpression, C context) {
    //    if (binaryExpression instanceof WhenThenExpression) {
    //      if (ExpressionAnalyzer.checkHasWildCard(((WhenThenExpression)
    // binaryExpression).getThen())) {
    //        throw new IllegalArgumentException("Cannot use wildcard in then-expression");
    //      }
    //    }
    List<List<Expression>> childResultsList = getResultsFromChild(binaryExpression, context);
    return reconstructBinaryExpressions(
        binaryExpression.getExpressionType(), childResultsList.get(0), childResultsList.get(1));
  }

  @Override
  public List<Expression> visitUnaryExpression(UnaryExpression unaryExpression, C context) {
    List<List<Expression>> childResultsList = getResultsFromChild(unaryExpression, context);
    return reconstructUnaryExpressions(unaryExpression, childResultsList.get(0));
  }

  @Override
  public List<Expression> visitCaseWhenThenExpression(
      CaseWhenThenExpression caseWhenThenExpression, C context) {
<<<<<<< HEAD
    List<List<Expression>> childResultsList = getResultsFromChild(caseWhenThenExpression, context);
    int len = childResultsList.size();
    List<List<WhenThenExpression>> whenThenLists = new ArrayList<>();
    for (List<Expression> list : childResultsList.subList(0, len - 1)) {
      List<WhenThenExpression> newList = new ArrayList<>();
      for (Expression expression : list) {
        newList.add((WhenThenExpression) expression);
      }
      whenThenLists.add(newList);
    }
    List<Expression> elseLists = childResultsList.get(len - 1);
    return reconstructCaseWhenThenExpressions(whenThenLists, elseLists);
=======
    // TODO: 得在这里加上时间序列不存在的处理
    List<List<Expression>> childResultsList = getResultsFromChild(caseWhenThenExpression, context);
    List<List<Expression>> cartesianResults = new ArrayList<>();
    cartesianProductEmpty(childResultsList, cartesianResults, 0, new ArrayList<>());
    List<Expression> result = new ArrayList<>();
    for (List<Expression> cartesianResult : cartesianResults) {
      result.add(reconstructCaseWHenThenExpression(cartesianResult));
    }
    return result;
  }

  @Override
  public List<Expression> visitNullOperand(NullOperand nullOperand, C context) {
    return Collections.singletonList(nullOperand);
>>>>>>> 592895cc
  }
}<|MERGE_RESOLUTION|>--- conflicted
+++ resolved
@@ -70,20 +70,6 @@
   @Override
   public List<Expression> visitCaseWhenThenExpression(
       CaseWhenThenExpression caseWhenThenExpression, C context) {
-<<<<<<< HEAD
-    List<List<Expression>> childResultsList = getResultsFromChild(caseWhenThenExpression, context);
-    int len = childResultsList.size();
-    List<List<WhenThenExpression>> whenThenLists = new ArrayList<>();
-    for (List<Expression> list : childResultsList.subList(0, len - 1)) {
-      List<WhenThenExpression> newList = new ArrayList<>();
-      for (Expression expression : list) {
-        newList.add((WhenThenExpression) expression);
-      }
-      whenThenLists.add(newList);
-    }
-    List<Expression> elseLists = childResultsList.get(len - 1);
-    return reconstructCaseWhenThenExpressions(whenThenLists, elseLists);
-=======
     // TODO: 得在这里加上时间序列不存在的处理
     List<List<Expression>> childResultsList = getResultsFromChild(caseWhenThenExpression, context);
     List<List<Expression>> cartesianResults = new ArrayList<>();
@@ -98,6 +84,5 @@
   @Override
   public List<Expression> visitNullOperand(NullOperand nullOperand, C context) {
     return Collections.singletonList(nullOperand);
->>>>>>> 592895cc
   }
 }