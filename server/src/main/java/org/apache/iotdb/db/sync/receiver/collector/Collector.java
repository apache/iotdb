/*
 * Licensed to the Apache Software Foundation (ASF) under one
 * or more contributor license agreements.  See the NOTICE file
 * distributed with this work for additional information
 * regarding copyright ownership.  The ASF licenses this file
 * to you under the Apache License, Version 2.0 (the
 * "License"); you may not use this file except in compliance
 * with the License.  You may obtain a copy of the License at
 *
 *     http://www.apache.org/licenses/LICENSE-2.0
 *
 * Unless required by applicable law or agreed to in writing,
 * software distributed under the License is distributed on an
 * "AS IS" BASIS, WITHOUT WARRANTIES OR CONDITIONS OF ANY
 * KIND, either express or implied.  See the License for the
 * specific language governing permissions and limitations
 * under the License.
 *
 */
package org.apache.iotdb.db.sync.receiver.collector;

import org.apache.iotdb.commons.concurrent.IoTDBThreadPoolFactory;
import org.apache.iotdb.commons.concurrent.ThreadName;
import org.apache.iotdb.db.exception.sync.PipeDataLoadBearableException;
import org.apache.iotdb.db.exception.sync.PipeDataLoadException;
import org.apache.iotdb.db.sync.conf.SyncPathUtil;
import org.apache.iotdb.db.sync.pipedata.PipeData;
import org.apache.iotdb.db.sync.pipedata.queue.PipeDataQueue;
import org.apache.iotdb.db.sync.pipedata.queue.PipeDataQueueFactory;
import org.apache.iotdb.db.sync.receiver.manager.PipeMessage;
import org.apache.iotdb.db.sync.receiver.manager.ReceiverManager;

import org.slf4j.Logger;
import org.slf4j.LoggerFactory;

import java.util.Map;
import java.util.concurrent.*;

/** scan sync receiver folder and load pipeData into IoTDB */
public class Collector {

  private static final Logger logger = LoggerFactory.getLogger(Collector.class);
  private static final int WAIT_TIMEOUT = 2000;
  private ExecutorService executorService;
  private Map<String, Future> taskFutures;
  private Map<String, ScanTask> scanTaskMap;

  public Collector() {
    taskFutures = new ConcurrentHashMap<>();
    scanTaskMap = new ConcurrentHashMap<>();
  }

  public void startCollect() {
    this.executorService =
        IoTDBThreadPoolFactory.newCachedThreadPool(ThreadName.SYNC_RECEIVER_COLLECTOR.getName());
  }

  public void stopCollect() {
    for (Future f : taskFutures.values()) {
      f.cancel(true);
    }
    if (executorService != null) {
      executorService.shutdownNow();
      int totalWaitTime = WAIT_TIMEOUT;
      while (!executorService.isTerminated()) {
        try {
          if (!executorService.awaitTermination(WAIT_TIMEOUT, TimeUnit.MILLISECONDS)) {
            logger.info(
                "{} thread pool doesn't exit after {}ms.",
                ThreadName.SYNC_RECEIVER_COLLECTOR.getName(),
                totalWaitTime);
          }
          totalWaitTime += WAIT_TIMEOUT;
        } catch (InterruptedException e) {
          logger.error(
              "Interrupted while waiting {} thread pool to exit. ",
              ThreadName.SYNC_RECEIVER_COLLECTOR.getName());
          Thread.currentThread().interrupt();
        }
      }
      executorService = null;
    }
  }

  public void startPipe(String pipeName, String remoteIp, long createTime) {
    String dir = SyncPathUtil.getReceiverPipeDirName(pipeName, remoteIp, createTime);
    synchronized (dir.intern()) {
      if (!taskFutures.containsKey(dir)) {
        ScanTask task = new ScanTask(pipeName, remoteIp, createTime);
        scanTaskMap.put(dir, task);
        taskFutures.put(dir, executorService.submit(task));
      }
    }
  }

  public void stopPipe(String pipeName, String remoteIp, long createTime) {
<<<<<<< HEAD
    String dir = SyncPathUtil.getReceiverPipeFolderName(pipeName, remoteIp, createTime);
    logger.debug("try stop task key={}", dir);
=======
    String dir = SyncPathUtil.getReceiverPipeDirName(pipeName, remoteIp, createTime);
    logger.info("try stop task key={}", dir);
>>>>>>> 8c6b8f82
    synchronized (dir.intern()) {
      if (taskFutures.containsKey(dir)) {
        taskFutures.get(dir).cancel(true);
        try {
          scanTaskMap.get(dir).getStopCountDown().await(1000, TimeUnit.MILLISECONDS);
        } catch (InterruptedException e) {
          logger.warn("Task {} is not cancelled after 1000 ms.", dir);
        }
        taskFutures.remove(dir);
        scanTaskMap.remove(dir);
        logger.debug("stop task success, key={}", dir);
      }
    }
  }

  private class ScanTask implements Runnable {
    private final String pipeName;
    private final String remoteIp;
    private final long createTime;
    private CountDownLatch stopCountDown;

    private ScanTask(String pipeName, String remoteIp, long createTime) {
      this.pipeName = pipeName;
      this.remoteIp = remoteIp;
      this.createTime = createTime;
      this.stopCountDown = new CountDownLatch(1);
    }

    public CountDownLatch getStopCountDown() {
      return stopCountDown;
    }

    @Override
    public void run() {
      PipeDataQueue pipeDataQueue =
          PipeDataQueueFactory.getBufferedPipeDataQueue(
              SyncPathUtil.getReceiverPipeLogDir(pipeName, remoteIp, createTime));
      while (!Thread.currentThread().isInterrupted()) {
        PipeData pipeData = null;
        try {
          pipeData = pipeDataQueue.take();
          logger.info(
              "Start load pipeData with serialize number {} and type {},value={}",
              pipeData.getSerialNumber(),
              pipeData.getType(),
              pipeData);
          pipeData.createLoader().load();
          pipeDataQueue.commit();
        } catch (InterruptedException e) {
          logger.warn("Be interrupted when waiting for pipe data, because {}", e.getMessage());
          Thread.currentThread().interrupt();
          break;
        } catch (PipeDataLoadBearableException e) {
          // bearable exception
          logger.warn(e.getMessage());
          ReceiverManager.getInstance()
              .writePipeMessage(
                  pipeName,
                  remoteIp,
                  createTime,
                  new PipeMessage(PipeMessage.MsgType.WARN, e.getMessage()));
          pipeDataQueue.commit();
        } catch (PipeDataLoadException e) {
          // unbearable exception
          // TODO: should drop this pipe?
          String msg;
          if (pipeData != null) {
            msg =
                String.format(
                    "Cannot load pipeData with serialize number %d and type %s, because %s",
                    pipeData.getSerialNumber(), pipeData.getType(), e.getMessage());
          } else {
            msg = String.format("Cannot load pipeData because %s", e.getMessage());
          }
          logger.error(msg);
          ReceiverManager.getInstance()
              .writePipeMessage(
                  pipeName, remoteIp, createTime, new PipeMessage(PipeMessage.MsgType.ERROR, msg));
          break;
        }
      }
      stopCountDown.countDown();
    }
  }
}<|MERGE_RESOLUTION|>--- conflicted
+++ resolved
@@ -34,7 +34,10 @@
 import org.slf4j.LoggerFactory;
 
 import java.util.Map;
-import java.util.concurrent.*;
+import java.util.concurrent.ConcurrentHashMap;
+import java.util.concurrent.ExecutorService;
+import java.util.concurrent.Future;
+import java.util.concurrent.TimeUnit;
 
 /** scan sync receiver folder and load pipeData into IoTDB */
 public class Collector {
@@ -43,11 +46,9 @@
   private static final int WAIT_TIMEOUT = 2000;
   private ExecutorService executorService;
   private Map<String, Future> taskFutures;
-  private Map<String, ScanTask> scanTaskMap;
 
   public Collector() {
     taskFutures = new ConcurrentHashMap<>();
-    scanTaskMap = new ConcurrentHashMap<>();
   }
 
   public void startCollect() {
@@ -87,31 +88,19 @@
     synchronized (dir.intern()) {
       if (!taskFutures.containsKey(dir)) {
         ScanTask task = new ScanTask(pipeName, remoteIp, createTime);
-        scanTaskMap.put(dir, task);
         taskFutures.put(dir, executorService.submit(task));
       }
     }
   }
 
   public void stopPipe(String pipeName, String remoteIp, long createTime) {
-<<<<<<< HEAD
-    String dir = SyncPathUtil.getReceiverPipeFolderName(pipeName, remoteIp, createTime);
-    logger.debug("try stop task key={}", dir);
-=======
     String dir = SyncPathUtil.getReceiverPipeDirName(pipeName, remoteIp, createTime);
     logger.info("try stop task key={}", dir);
->>>>>>> 8c6b8f82
     synchronized (dir.intern()) {
       if (taskFutures.containsKey(dir)) {
         taskFutures.get(dir).cancel(true);
-        try {
-          scanTaskMap.get(dir).getStopCountDown().await(1000, TimeUnit.MILLISECONDS);
-        } catch (InterruptedException e) {
-          logger.warn("Task {} is not cancelled after 1000 ms.", dir);
-        }
         taskFutures.remove(dir);
-        scanTaskMap.remove(dir);
-        logger.debug("stop task success, key={}", dir);
+        logger.info("stop task success, key={}", dir);
       }
     }
   }
@@ -120,17 +109,11 @@
     private final String pipeName;
     private final String remoteIp;
     private final long createTime;
-    private CountDownLatch stopCountDown;
 
     private ScanTask(String pipeName, String remoteIp, long createTime) {
       this.pipeName = pipeName;
       this.remoteIp = remoteIp;
       this.createTime = createTime;
-      this.stopCountDown = new CountDownLatch(1);
-    }
-
-    public CountDownLatch getStopCountDown() {
-      return stopCountDown;
     }
 
     @Override
@@ -182,7 +165,6 @@
           break;
         }
       }
-      stopCountDown.countDown();
     }
   }
 }