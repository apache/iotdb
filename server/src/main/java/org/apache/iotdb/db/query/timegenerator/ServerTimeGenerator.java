--- conflicted
+++ resolved
@@ -110,10 +110,6 @@
     TSDataType dataType = path.getSeriesType();
     QueryDataSource queryDataSource;
     try {
-<<<<<<< HEAD
-      dataType = path.getSeriesType();
-=======
->>>>>>> b0d4a500
       queryDataSource =
           QueryResourceManager.getInstance().getQueryDataSource(path, context, valueFilter);
       // update valueFilter by TTL
