/*
 * Licensed to the Apache Software Foundation (ASF) under one
 * or more contributor license agreements.  See the NOTICE file
 * distributed with this work for additional information
 * regarding copyright ownership.  The ASF licenses this file
 * to you under the Apache License, Version 2.0 (the
 * "License"); you may not use this file except in compliance
 * with the License.  You may obtain a copy of the License at
 *
 *     http://www.apache.org/licenses/LICENSE-2.0
 *
 * Unless required by applicable law or agreed to in writing,
 * software distributed under the License is distributed on an
 * "AS IS" BASIS, WITHOUT WARRANTIES OR CONDITIONS OF ANY
 * KIND, either express or implied.  See the License for the
 * specific language governing permissions and limitations
 * under the License.
 */

package org.apache.iotdb.db.mpp.plan.statement.crud;

import org.apache.iotdb.commons.path.PartialPath;
import org.apache.iotdb.db.exception.sql.SemanticException;
import org.apache.iotdb.db.mpp.execution.operator.window.WindowType;
import org.apache.iotdb.db.mpp.plan.analyze.ExpressionAnalyzer;
import org.apache.iotdb.db.mpp.plan.expression.Expression;
import org.apache.iotdb.db.mpp.plan.expression.leaf.TimeSeriesOperand;
import org.apache.iotdb.db.mpp.plan.expression.multi.FunctionExpression;
import org.apache.iotdb.db.mpp.plan.statement.Statement;
import org.apache.iotdb.db.mpp.plan.statement.StatementType;
import org.apache.iotdb.db.mpp.plan.statement.StatementVisitor;
import org.apache.iotdb.db.mpp.plan.statement.component.FillComponent;
import org.apache.iotdb.db.mpp.plan.statement.component.FromComponent;
import org.apache.iotdb.db.mpp.plan.statement.component.GroupByComponent;
import org.apache.iotdb.db.mpp.plan.statement.component.GroupByLevelComponent;
import org.apache.iotdb.db.mpp.plan.statement.component.GroupByTagComponent;
import org.apache.iotdb.db.mpp.plan.statement.component.GroupByTimeComponent;
import org.apache.iotdb.db.mpp.plan.statement.component.HavingCondition;
import org.apache.iotdb.db.mpp.plan.statement.component.IntoComponent;
import org.apache.iotdb.db.mpp.plan.statement.component.OrderByComponent;
import org.apache.iotdb.db.mpp.plan.statement.component.OrderByKey;
import org.apache.iotdb.db.mpp.plan.statement.component.Ordering;
import org.apache.iotdb.db.mpp.plan.statement.component.ResultColumn;
import org.apache.iotdb.db.mpp.plan.statement.component.ResultSetFormat;
import org.apache.iotdb.db.mpp.plan.statement.component.SelectComponent;
import org.apache.iotdb.db.mpp.plan.statement.component.SortItem;
import org.apache.iotdb.db.mpp.plan.statement.component.WhereCondition;

import java.util.ArrayList;
import java.util.Collections;
import java.util.HashSet;
import java.util.List;
import java.util.Set;

import static org.apache.iotdb.db.constant.SqlConstant.MODEL_ID;

/**
 * Base class of SELECT statement.
 *
 * <p>Here is the syntax definition of SELECT statement:
 *
 * <ul>
 *   SELECT
 *   <li>[LAST] resultColumn [, resultColumn] ...
 *   <li>FROM prefixPath [, prefixPath] ...
 *   <li>WHERE whereCondition
 *   <li>[GROUP BY ([startTime, endTime), interval, slidingStep)]
 *   <li>[GROUP BY LEVEL = levelNum [, levelNum] ...]
 *   <li>[FILL ({PREVIOUS | LINEAR | constant})]
 *   <li>[LIMIT rowLimit] [OFFSET rowOffset]
 *   <li>[SLIMIT seriesLimit] [SOFFSET seriesOffset]
 *   <li>[ORDER BY TIME {ASC | DESC}]
 *   <li>[{ALIGN BY DEVICE | DISABLE ALIGN}]
 * </ul>
 */
public class QueryStatement extends Statement {

  private SelectComponent selectComponent;
  private FromComponent fromComponent;
  private WhereCondition whereCondition;
  private HavingCondition havingCondition;

  // row limit for result set. The default value is 0, which means no limit
  private long rowLimit = 0;
  // row offset for result set. The default value is 0
  private long rowOffset = 0;

  // series limit and offset for result set. The default value is 0, which means no limit
  private long seriesLimit = 0;
  // series offset for result set. The default value is 0
  private long seriesOffset = 0;

  private FillComponent fillComponent;

  private OrderByComponent orderByComponent;

  private ResultSetFormat resultSetFormat = ResultSetFormat.ALIGN_BY_TIME;

  // `GROUP BY TIME` clause
  private GroupByTimeComponent groupByTimeComponent;

  // `GROUP BY LEVEL` clause
  private GroupByLevelComponent groupByLevelComponent;

  // `GROUP BY TAG` clause
  private GroupByTagComponent groupByTagComponent;

  // `GROUP BY VARIATION` clause
  private GroupByComponent groupByComponent;

  // `INTO` clause
  private IntoComponent intoComponent;

  private boolean isCqQueryBody;

  private boolean isOutputEndTime = false;

  private boolean useWildcard = true;

  public QueryStatement() {
    this.statementType = StatementType.QUERY;
  }

  @Override
  public boolean isQuery() {
    return true;
  }

  @Override
  public List<PartialPath> getPaths() {
    Set<PartialPath> authPaths = new HashSet<>();
    List<PartialPath> prefixPaths = fromComponent.getPrefixPaths();
    List<ResultColumn> resultColumns = selectComponent.getResultColumns();
    for (ResultColumn resultColumn : resultColumns) {
      Expression expression = resultColumn.getExpression();
      authPaths.addAll(ExpressionAnalyzer.concatExpressionWithSuffixPaths(expression, prefixPaths));
    }
    return new ArrayList<>(authPaths);
  }

  public SelectComponent getSelectComponent() {
    return selectComponent;
  }

  public void setSelectComponent(SelectComponent selectComponent) {
    this.selectComponent = selectComponent;
  }

  public FromComponent getFromComponent() {
    return fromComponent;
  }

  public void setFromComponent(FromComponent fromComponent) {
    this.fromComponent = fromComponent;
  }

  public boolean hasWhere() {
    return whereCondition != null;
  }

  public WhereCondition getWhereCondition() {
    return whereCondition;
  }

  public void setWhereCondition(WhereCondition whereCondition) {
    this.whereCondition = whereCondition;
  }

  public boolean hasHaving() {
    return havingCondition != null;
  }

  public HavingCondition getHavingCondition() {
    return havingCondition;
  }

  public void setHavingCondition(HavingCondition havingCondition) {
    this.havingCondition = havingCondition;
  }

  public long getRowLimit() {
    return rowLimit;
  }

  public void setRowLimit(long rowLimit) {
    this.rowLimit = rowLimit;
  }

  public long getRowOffset() {
    return rowOffset;
  }

  public void setRowOffset(long rowOffset) {
    this.rowOffset = rowOffset;
  }

  public long getSeriesLimit() {
    return seriesLimit;
  }

  public void setSeriesLimit(long seriesLimit) {
    this.seriesLimit = seriesLimit;
  }

  public long getSeriesOffset() {
    return seriesOffset;
  }

  public void setSeriesOffset(long seriesOffset) {
    this.seriesOffset = seriesOffset;
  }

  public FillComponent getFillComponent() {
    return fillComponent;
  }

  public void setFillComponent(FillComponent fillComponent) {
    this.fillComponent = fillComponent;
  }

  public OrderByComponent getOrderByComponent() {
    return orderByComponent;
  }

  public void setOrderByComponent(OrderByComponent orderByComponent) {
    this.orderByComponent = orderByComponent;
  }

  public ResultSetFormat getResultSetFormat() {
    return resultSetFormat;
  }

  public void setResultSetFormat(ResultSetFormat resultSetFormat) {
    this.resultSetFormat = resultSetFormat;
  }

  public GroupByTimeComponent getGroupByTimeComponent() {
    return groupByTimeComponent;
  }

  public void setGroupByTimeComponent(GroupByTimeComponent groupByTimeComponent) {
    this.groupByTimeComponent = groupByTimeComponent;
  }

  public GroupByLevelComponent getGroupByLevelComponent() {
    return groupByLevelComponent;
  }

  public void setGroupByLevelComponent(GroupByLevelComponent groupByLevelComponent) {
    this.groupByLevelComponent = groupByLevelComponent;
  }

  public GroupByTagComponent getGroupByTagComponent() {
    return groupByTagComponent;
  }

  public void setGroupByTagComponent(GroupByTagComponent groupByTagComponent) {
    this.groupByTagComponent = groupByTagComponent;
  }

  public GroupByComponent getGroupByComponent() {
    return groupByComponent;
  }

  public void setGroupByComponent(GroupByComponent groupByComponent) {
    this.groupByComponent = groupByComponent;
  }

  public void setOutputEndTime(boolean outputEndTime) {
    isOutputEndTime = outputEndTime;
  }

  public boolean isOutputEndTime() {
    return isOutputEndTime;
  }

  public boolean isLastQuery() {
    return selectComponent.hasLast();
  }

  public boolean isAggregationQuery() {
    return selectComponent.hasBuiltInAggregationFunction();
  }

  public boolean isGroupByLevel() {
    return groupByLevelComponent != null;
  }

  public boolean isGroupByTag() {
    return groupByTagComponent != null;
  }

  public boolean isGroupByTime() {
    return groupByTimeComponent != null;
  }

  public boolean isGroupBy() {
    return isGroupByTime() || groupByComponent != null;
  }

  private boolean isGroupByVariation() {
    return groupByComponent != null
        && groupByComponent.getWindowType() == WindowType.VARIATION_WINDOW;
  }

  private boolean isGroupByCondition() {
    return groupByComponent != null
        && groupByComponent.getWindowType() == WindowType.CONDITION_WINDOW;
  }

  private boolean isGroupByCount() {
    return groupByComponent != null && groupByComponent.getWindowType() == WindowType.COUNT_WINDOW;
  }

  private boolean hasAggregationFunction(Expression expression) {
    if (expression instanceof FunctionExpression) {
      if (!expression.isBuiltInAggregationFunctionExpression()) {
        return false;
      }
    } else {
      if (expression instanceof TimeSeriesOperand) {
        return false;
      }
      for (Expression subExpression : expression.getExpressions()) {
        if (!subExpression.isBuiltInAggregationFunctionExpression()) {
          return false;
        }
      }
    }
    return true;
  }

  public boolean hasGroupByExpression() {
    return isGroupByVariation() || isGroupByCondition() || isGroupByCount();
  }

  public boolean hasOrderByExpression() {
    return !getExpressionSortItemList().isEmpty();
  }

  public boolean isAlignByTime() {
    return resultSetFormat == ResultSetFormat.ALIGN_BY_TIME;
  }

  public boolean isAlignByDevice() {
    return resultSetFormat == ResultSetFormat.ALIGN_BY_DEVICE;
  }

  public boolean disableAlign() {
    return resultSetFormat == ResultSetFormat.DISABLE_ALIGN;
  }

  public boolean isOrderByTime() {
    return orderByComponent != null && orderByComponent.isOrderByTime();
  }

  public boolean isOrderByTimeseries() {
    return orderByComponent != null && orderByComponent.isOrderByTimeseries();
  }

  public boolean isOrderByDevice() {
    return orderByComponent != null && orderByComponent.isOrderByDevice();
  }

  public IntoComponent getIntoComponent() {
    return intoComponent;
  }

  public void setIntoComponent(IntoComponent intoComponent) {
    this.intoComponent = intoComponent;
  }

  public Ordering getResultTimeOrder() {
    if (orderByComponent == null || !orderByComponent.isOrderByTime()) {
      return Ordering.ASC;
    }
    return orderByComponent.getTimeOrder();
  }

  public Ordering getResultDeviceOrder() {
    if (orderByComponent == null || !orderByComponent.isOrderByDevice()) {
      return Ordering.ASC;
    }
    return orderByComponent.getDeviceOrder();
  }

  // push down only support raw data query currently
  public boolean needPushDownSort() {
    return !isAggregationQuery() && hasOrderByExpression() && isOrderByBasedOnDevice();
  }

  public boolean isOrderByBasedOnDevice() {
    return orderByComponent != null && orderByComponent.isBasedOnDevice();
  }

  public boolean isOrderByBasedOnTime() {
    return orderByComponent != null && orderByComponent.isBasedOnTime();
  }

  public List<SortItem> getSortItemList() {
    if (orderByComponent == null) {
      return Collections.emptyList();
    }
    return orderByComponent.getSortItemList();
  }

  public List<Expression> getExpressionSortItemList() {
    if (orderByComponent == null) {
      return Collections.emptyList();
    }
    return orderByComponent.getExpressionSortItemList();
  }

  //  update the sortItems with expressionSortItems
  public void updateSortItems(Set<Expression> orderByExpressions) {
    Expression[] sortItemExpressions = orderByExpressions.toArray(new Expression[0]);
    List<SortItem> sortItems = getSortItemList();
    int expressionIndex = 0;
    for (int i = 0; i < sortItems.size() && expressionIndex < sortItemExpressions.length; i++) {
      SortItem sortItem = sortItems.get(i);
      if (sortItem.isExpression()) {
        sortItem.setExpression(sortItemExpressions[expressionIndex]);
        expressionIndex++;
      }
    }
  }

  public List<SortItem> getUpdatedSortItems(Set<Expression> orderByExpressions) {
    Expression[] sortItemExpressions = orderByExpressions.toArray(new Expression[0]);
    List<SortItem> sortItems = getSortItemList();
    List<SortItem> newSortItems = new ArrayList<>();
    int expressionIndex = 0;
    for (SortItem sortItem : sortItems) {
      SortItem newSortItem =
          new SortItem(sortItem.getSortKey(), sortItem.getOrdering(), sortItem.getNullOrdering());
      if (sortItem.isExpression()) {
        newSortItem.setExpression(sortItemExpressions[expressionIndex]);
        expressionIndex++;
      }
      newSortItems.add(newSortItem);
    }
    return newSortItems;
  }

  public boolean hasFill() {
    return fillComponent != null;
  }

  public boolean hasOrderBy() {
    return orderByComponent != null;
  }

  public boolean isSelectInto() {
    return intoComponent != null;
  }

  public boolean isCqQueryBody() {
    return isCqQueryBody;
  }

  public void setCqQueryBody(boolean cqQueryBody) {
    isCqQueryBody = cqQueryBody;
  }

  public boolean hasLimit() {
    return rowLimit > 0;
  }

  public boolean hasOffset() {
    return rowOffset > 0;
  }

<<<<<<< HEAD
  public boolean isModelInferenceQuery() {
    return selectComponent.hasModelInferenceFunction();
=======
  public void setUseWildcard(boolean useWildcard) {
    this.useWildcard = useWildcard;
  }

  public boolean useWildcard() {
    return useWildcard;
>>>>>>> b833e3b6
  }

  public void semanticCheck() {
    if (isModelInferenceQuery()) {
      if (selectComponent.getResultColumns().size() > 1) {
        throw new SemanticException("");
      }

      Expression modelInferenceExpression =
          selectComponent.getResultColumns().get(0).getExpression();
      if (!(modelInferenceExpression instanceof FunctionExpression
          && ((FunctionExpression) modelInferenceExpression).isModelInferenceFunction())) {
        throw new SemanticException("");
      }
      if (!((FunctionExpression) modelInferenceExpression)
          .getFunctionAttributes()
          .containsKey(MODEL_ID)) {
        throw new SemanticException("");
      }
      if (ExpressionAnalyzer.searchAggregationExpressions(modelInferenceExpression).size() > 0) {
        throw new SemanticException("");
      }

      if (hasHaving()
          || isGroupBy()
          || isGroupByLevel()
          || isGroupByTag()
          || isAlignByDevice()
          || isLastQuery()
          || seriesLimit > 0
          || seriesOffset > 0
          || isSelectInto()
          || isOrderByDevice()
          || isOrderByTimeseries()) {
        throw new SemanticException("");
      }

      if (orderByComponent != null
          && (!orderByComponent.isOrderByTime()
              || orderByComponent.getTimeOrder() != Ordering.ASC)) {
        throw new SemanticException("");
      }
    }

    if (isAggregationQuery()) {
      if (disableAlign()) {
        throw new SemanticException("AGGREGATION doesn't support disable align clause.");
      }
      if (groupByComponent != null && isGroupByLevel()) {
        throw new SemanticException("GROUP BY CLAUSES doesn't support GROUP BY LEVEL now.");
      }
      if (isGroupByLevel() && isAlignByDevice()) {
        throw new SemanticException("GROUP BY LEVEL does not support align by device now.");
      }
      if (isGroupByTag() && isAlignByDevice()) {
        throw new SemanticException("GROUP BY TAGS does not support align by device now.");
      }
      Set<String> outputColumn = new HashSet<>();
      for (ResultColumn resultColumn : selectComponent.getResultColumns()) {
        if (resultColumn.getColumnType() != ResultColumn.ColumnType.AGGREGATION) {
          throw new SemanticException("Raw data and aggregation hybrid query is not supported.");
        }
        outputColumn.add(
            resultColumn.getAlias() != null
                ? resultColumn.getAlias()
                : resultColumn.getExpression().getExpressionString());
      }
      for (Expression expression : getExpressionSortItemList()) {
        if (!hasAggregationFunction(expression)) {
          throw new SemanticException("Raw data and aggregation hybrid query is not supported.");
        }
      }
      if (isGroupByTag()) {
        if (hasHaving()) {
          throw new SemanticException("Having clause is not supported yet in GROUP BY TAGS query");
        }
        for (String s : getGroupByTagComponent().getTagKeys()) {
          if (outputColumn.contains(s)) {
            throw new SemanticException("Output column is duplicated with the tag key: " + s);
          }
        }
        if (rowLimit > 0 || rowOffset > 0 || seriesLimit > 0 || seriesOffset > 0) {
          throw new SemanticException("Limit or slimit are not supported yet in GROUP BY TAGS");
        }
        for (ResultColumn resultColumn : selectComponent.getResultColumns()) {
          Expression expression = resultColumn.getExpression();
          if (!(expression instanceof FunctionExpression
              && expression.getExpressions().get(0) instanceof TimeSeriesOperand
              && expression.isBuiltInAggregationFunctionExpression())) {
            throw new SemanticException(
                expression + " can't be used in group by tag. It will be supported in the future.");
          }
        }
      }
    } else {
      if (isGroupBy() || isGroupByLevel() || isGroupByTag()) {
        throw new SemanticException(
            "Common queries and aggregated queries are not allowed to appear at the same time");
      }
      for (Expression expression : getExpressionSortItemList()) {
        if (hasAggregationFunction(expression)) {
          throw new SemanticException("Raw data and aggregation hybrid query is not supported.");
        }
      }
    }

    if (hasWhere()) {
      Expression whereExpression = getWhereCondition().getPredicate();
      if (ExpressionAnalyzer.identifyOutputColumnType(whereExpression, true)
          == ResultColumn.ColumnType.AGGREGATION) {
        throw new SemanticException("aggregate functions are not supported in WHERE clause");
      }
    }

    if (hasHaving()) {
      Expression havingExpression = getHavingCondition().getPredicate();
      if (ExpressionAnalyzer.identifyOutputColumnType(havingExpression, true)
          != ResultColumn.ColumnType.AGGREGATION) {
        throw new SemanticException("Expression of HAVING clause must to be an Aggregation");
      }
      try {
        if (isGroupByLevel()) { // check path in SELECT and HAVING only have one node
          for (ResultColumn resultColumn : getSelectComponent().getResultColumns()) {
            ExpressionAnalyzer.checkIsAllMeasurement(resultColumn.getExpression());
          }
          ExpressionAnalyzer.checkIsAllMeasurement(havingExpression);
        }
      } catch (SemanticException e) {
        throw new SemanticException("When Having used with GroupByLevel: " + e.getMessage());
      }
    }

    if (isAlignByDevice()) {
      // the paths can only be measurement or one-level wildcard in ALIGN BY DEVICE
      try {
        for (ResultColumn resultColumn : selectComponent.getResultColumns()) {
          ExpressionAnalyzer.checkIsAllMeasurement(resultColumn.getExpression());
        }
        if (getWhereCondition() != null) {
          ExpressionAnalyzer.checkIsAllMeasurement(getWhereCondition().getPredicate());
        }
      } catch (SemanticException e) {
        throw new SemanticException("ALIGN BY DEVICE: " + e.getMessage());
      }

      if (isOrderByTimeseries()) {
        throw new SemanticException("Sorting by timeseries is only supported in last queries.");
      }
    }

    if (isLastQuery()) {
      if (getSortItemList().size() == 1
          && !getSortItemList().get(0).getSortKey().equals(OrderByKey.TIMESERIES)) {
        throw new SemanticException("Last query only support sorting by timeseries now.");
      }
      if (isAlignByDevice()) {
        throw new SemanticException("Last query doesn't support align by device.");
      }
      if (disableAlign()) {
        throw new SemanticException("Disable align cannot be applied to LAST query.");
      }
      for (ResultColumn resultColumn : selectComponent.getResultColumns()) {
        Expression expression = resultColumn.getExpression();
        if (!(expression instanceof TimeSeriesOperand)) {
          throw new SemanticException("Last queries can only be applied on raw time series.");
        }
      }
      if (isOrderByDevice()) {
        throw new SemanticException(
            "Sorting by device is only supported in ALIGN BY DEVICE queries.");
      }
      if (isOrderByTime()) {
        throw new SemanticException("Sorting by time is not yet supported in last queries.");
      }
      if (seriesLimit != 0 || seriesOffset != 0) {
        throw new SemanticException("SLIMIT and SOFFSET can not be used in LastQuery.");
      }
    }

    if (!isAlignByDevice() && !isLastQuery()) {
      if (isOrderByTimeseries()) {
        throw new SemanticException("Sorting by timeseries is only supported in last queries.");
      }
      if (isOrderByDevice()) {
        throw new SemanticException(
            "Sorting by device is only supported in ALIGN BY DEVICE queries.");
      }
    }

    if (isSelectInto()) {
      if (getSeriesLimit() > 0) {
        throw new SemanticException("select into: slimit clauses are not supported.");
      }
      if (getSeriesOffset() > 0) {
        throw new SemanticException("select into: soffset clauses are not supported.");
      }
      if (disableAlign()) {
        throw new SemanticException("select into: disable align clauses are not supported.");
      }
      if (isLastQuery()) {
        throw new SemanticException("select into: last clauses are not supported.");
      }
      if (isGroupByTag()) {
        throw new SemanticException("select into: GROUP BY TAGS clause are not supported.");
      }
    }
  }

  public String constructFormattedSQL() {
    StringBuilder sqlBuilder = new StringBuilder();
    sqlBuilder.append(selectComponent.toSQLString()).append("\n");
    if (isSelectInto()) {
      sqlBuilder.append("\t").append(intoComponent.toSQLString()).append("\n");
    }
    sqlBuilder.append("\t").append(fromComponent.toSQLString()).append("\n");
    if (hasWhere()) {
      sqlBuilder.append("\t").append(whereCondition.toSQLString()).append("\n");
    }
    if (isGroupByTime()) {
      sqlBuilder.append("\t").append(groupByTimeComponent.toSQLString()).append("\n");
    }
    if (isGroupByLevel()) {
      sqlBuilder
          .append("\t")
          .append(groupByLevelComponent.toSQLString(isGroupByTime()))
          .append("\n");
    }
    if (hasHaving()) {
      sqlBuilder.append("\t").append(havingCondition.toSQLString()).append("\n");
    }
    if (hasFill()) {
      sqlBuilder.append("\t").append(fillComponent.toSQLString()).append("\n");
    }
    if (hasOrderBy()) {
      sqlBuilder.append("\t").append(orderByComponent.toSQLString()).append("\n");
    }
    if (rowLimit != 0) {
      sqlBuilder.append("\t").append("LIMIT").append(' ').append(rowLimit).append("\n");
    }
    if (rowOffset != 0) {
      sqlBuilder.append("\t").append("OFFSET").append(' ').append(rowOffset).append("\n");
    }
    if (seriesLimit != 0) {
      sqlBuilder.append("\t").append("SLIMIT").append(' ').append(seriesLimit).append("\n");
    }
    if (seriesOffset != 0) {
      sqlBuilder.append("\t").append("SOFFSET").append(' ').append(seriesOffset).append("\n");
    }
    if (isAlignByDevice()) {
      sqlBuilder.append("\t").append("ALIGN BY DEVICE").append("\n");
    }
    sqlBuilder.append(';');
    return sqlBuilder.toString();
  }

  @Override
  public <R, C> R accept(StatementVisitor<R, C> visitor, C context) {
    return visitor.visitQuery(this, context);
  }
}<|MERGE_RESOLUTION|>--- conflicted
+++ resolved
@@ -470,17 +470,16 @@
     return rowOffset > 0;
   }
 
-<<<<<<< HEAD
+  public void setUseWildcard(boolean useWildcard) {
+    this.useWildcard = useWildcard;
+  }
+
+  public boolean useWildcard() {
+    return useWildcard;
+  }
+
   public boolean isModelInferenceQuery() {
     return selectComponent.hasModelInferenceFunction();
-=======
-  public void setUseWildcard(boolean useWildcard) {
-    this.useWildcard = useWildcard;
-  }
-
-  public boolean useWildcard() {
-    return useWildcard;
->>>>>>> b833e3b6
   }
 
   public void semanticCheck() {
