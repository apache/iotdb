--- conflicted
+++ resolved
@@ -96,13 +96,11 @@
   // `GROUP BY LEVEL` clause
   protected GroupByLevelComponent groupByLevelComponent;
 
-<<<<<<< HEAD
+  // `GROUP BY TAG` clause
+  protected GroupByTagComponent groupByTagComponent;
+
   // `INTO` clause
   protected IntoComponent intoComponent;
-=======
-  // `GROUP BY TAG` clause
-  protected GroupByTagComponent groupByTagComponent;
->>>>>>> dff72efc
 
   public QueryStatement() {
     this.statementType = StatementType.QUERY;
