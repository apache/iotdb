--- conflicted
+++ resolved
@@ -419,12 +419,9 @@
       if (isLastQuery()) {
         throw new SemanticException("select into: last clauses are not supported.");
       }
-<<<<<<< HEAD
-=======
       if (isGroupByTag()) {
         throw new SemanticException("select into: GROUP BY TAGS clause are not supported.");
       }
->>>>>>> 3e50f56e
     }
   }
 
