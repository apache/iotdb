/*
 * Licensed to the Apache Software Foundation (ASF) under one
 * or more contributor license agreements.  See the NOTICE file
 * distributed with this work for additional information
 * regarding copyright ownership.  The ASF licenses this file
 * to you under the Apache License, Version 2.0 (the
 * "License"); you may not use this file except in compliance
 * with the License.  You may obtain a copy of the License at
 *
 *     http://www.apache.org/licenses/LICENSE-2.0
 *
 * Unless required by applicable law or agreed to in writing,
 * software distributed under the License is distributed on an
 * "AS IS" BASIS, WITHOUT WARRANTIES OR CONDITIONS OF ANY
 * KIND, either express or implied.  See the License for the
 * specific language governing permissions and limitations
 * under the License.
 */

package org.apache.iotdb.db.query.dataset;

import java.io.IOException;
import java.nio.ByteBuffer;
import java.util.ArrayList;
import java.util.Collections;
import java.util.List;
import java.util.TreeSet;
import java.util.concurrent.BlockingQueue;
import java.util.concurrent.LinkedBlockingQueue;
import org.apache.iotdb.db.concurrent.WrappedRunnable;
import org.apache.iotdb.db.metadata.PartialPath;
import org.apache.iotdb.db.query.control.QueryTimeManager;
import org.apache.iotdb.db.query.pool.QueryTaskPoolManager;
import org.apache.iotdb.db.query.reader.series.ManagedSeriesReader;
import org.apache.iotdb.db.tools.watermark.WatermarkEncoder;
import org.apache.iotdb.service.rpc.thrift.TSQueryDataSet;
import org.apache.iotdb.tsfile.exception.write.UnSupportedDataTypeException;
import org.apache.iotdb.tsfile.file.metadata.enums.TSDataType;
import org.apache.iotdb.tsfile.read.common.BatchData;
import org.apache.iotdb.tsfile.read.common.ExceptionBatchData;
import org.apache.iotdb.tsfile.read.common.RowRecord;
import org.apache.iotdb.tsfile.read.common.SignalBatchData;
import org.apache.iotdb.tsfile.read.query.dataset.QueryDataSet;
import org.apache.iotdb.tsfile.utils.BytesUtils;
import org.apache.iotdb.tsfile.utils.PublicBAOS;
import org.apache.iotdb.tsfile.utils.ReadWriteIOUtils;
import org.slf4j.Logger;
import org.slf4j.LoggerFactory;

public class RawQueryDataSetWithoutValueFilter extends QueryDataSet implements
    DirectAlignByTimeDataSet, UDFInputDataSet {

  private class ReadTask extends WrappedRunnable {

    private final ManagedSeriesReader reader;
    private final String pathName;
    private BlockingQueue<BatchData> blockingQueue;

    public ReadTask(ManagedSeriesReader reader, BlockingQueue<BatchData> blockingQueue,
        String pathName) {
      this.reader = reader;
      this.blockingQueue = blockingQueue;
      this.pathName = pathName;
    }

    @Override
    public void runMayThrow() {
      try {
        // check the status of mainThread before next reading
        if (interrupted) {
          return;
        }
        synchronized (reader) {
          // if the task is submitted, there must be free space in the queue
          // so here we don't need to check whether the queue has free space
          // the reader has next batch
          while (reader.hasNextBatch()) {
            BatchData batchData = reader.nextBatch();
            // iterate until we get first batch data with valid value
            if (batchData.isEmpty()) {
              continue;
            }
            blockingQueue.put(batchData);
            // if the queue also has free space, just submit another itself
            if (blockingQueue.remainingCapacity() > 0) {
              TASK_POOL_MANAGER.submit(this);
            }
            // the queue has no more space
            // remove itself from the QueryTaskPoolManager
            else {
              reader.setManagedByQueryManager(false);
            }
            return;
          }
          // there are no batch data left in this reader
          // put the signal batch data into queue
          blockingQueue.put(SignalBatchData.getInstance());
          // set the hasRemaining field in reader to false
          // tell the Consumer not to submit another task for this reader any more
          reader.setHasRemaining(false);
          // remove itself from the QueryTaskPoolManager
          reader.setManagedByQueryManager(false);
        }
      } catch (InterruptedException e) {
        LOGGER.error("Interrupted while putting into the blocking queue: ", e);
        Thread.currentThread().interrupt();
        reader.setHasRemaining(false);
      } catch (IOException e) {
        putExceptionBatchData(e, String
            .format("Something gets wrong while reading from the series reader %s: ", pathName));
      } catch (Exception e) {
        putExceptionBatchData(e, "Something gets wrong: ");
      }
    }

    private void putExceptionBatchData(Exception e, String logMessage) {
      try {
        LOGGER.error(logMessage, e);
        reader.setHasRemaining(false);
        blockingQueue.put(new ExceptionBatchData(e));
      } catch (InterruptedException ex) {
        LOGGER.error("Interrupted while putting ExceptionBatchData into the blocking queue: ", ex);
        Thread.currentThread().interrupt();
      }
    }

  }

  protected List<ManagedSeriesReader> seriesReaderList;

  protected TreeSet<Long> timeHeap;

  // Blocking queue list for each batch reader
  private final BlockingQueue<BatchData>[] blockingQueueArray;

  // indicate that there is no more batch data in the corresponding queue
  // in case that the consumer thread is blocked on the queue and won't get runnable any more
  // this field is not same as the `hasRemaining` in SeriesReaderWithoutValueFilter
  // even though the `hasRemaining` in SeriesReaderWithoutValueFilter is false
  // noMoreDataInQueue can still be true
  // its usage is to tell the consumer thread not to call the take() method.
  protected boolean[] noMoreDataInQueueArray;

  protected BatchData[] cachedBatchDataArray;

  // capacity for blocking queue
  private static final int BLOCKING_QUEUE_CAPACITY = 5;

  private final long queryId;
  /**
   * flag that main thread is interrupted or not
   */
  private volatile boolean interrupted = false;

  private static final QueryTaskPoolManager TASK_POOL_MANAGER = QueryTaskPoolManager.getInstance();

  private static final Logger LOGGER = LoggerFactory
      .getLogger(RawQueryDataSetWithoutValueFilter.class);

  /**
   * constructor of EngineDataSetWithoutValueFilter.
   *
   * @param paths     paths in List structure
   * @param dataTypes time series data type
   * @param readers   readers in List(IPointReader) structure
   */
  public RawQueryDataSetWithoutValueFilter(long queryId, List<PartialPath> paths,
      List<TSDataType> dataTypes, List<ManagedSeriesReader> readers, boolean ascending)
      throws IOException, InterruptedException {
    super(new ArrayList<>(paths), dataTypes, ascending);
    this.queryId = queryId;
    this.seriesReaderList = readers;
    blockingQueueArray = new BlockingQueue[readers.size()];
    for (int i = 0; i < seriesReaderList.size(); i++) {
      blockingQueueArray[i] = new LinkedBlockingQueue<>(BLOCKING_QUEUE_CAPACITY);
    }
    cachedBatchDataArray = new BatchData[readers.size()];
    noMoreDataInQueueArray = new boolean[readers.size()];
    init();
  }

  private void init() throws IOException, InterruptedException {
    timeHeap = new TreeSet<>(
        super.ascending ? Long::compareTo : Collections.reverseOrder());
    for (int i = 0; i < seriesReaderList.size(); i++) {
      ManagedSeriesReader reader = seriesReaderList.get(i);
      reader.setHasRemaining(true);
      reader.setManagedByQueryManager(true);
      TASK_POOL_MANAGER
          .submit(new ReadTask(reader, blockingQueueArray[i], paths.get(i).getFullPath()));
    }
    for (int i = 0; i < seriesReaderList.size(); i++) {
      // check the interrupted status of query before taking next batch
      QueryTimeManager.checkQueryAlive(queryId);
      fillCache(i);
      // try to put the next timestamp into the heap
      if (cachedBatchDataArray[i] != null && cachedBatchDataArray[i].hasCurrent()) {
        long time = cachedBatchDataArray[i].currentTime();
        timeHeap.add(time);
      }
    }
  }

  /**
   * for RPC in RawData query between client and server fill time buffer, value buffers and bitmap
   * buffers
   */
  @SuppressWarnings("squid:S3776") // Suppress high Cognitive Complexity warning
  @Override
  public TSQueryDataSet fillBuffer(int fetchSize, WatermarkEncoder encoder)
      throws IOException, InterruptedException {
    int seriesNum = seriesReaderList.size();
    TSQueryDataSet tsQueryDataSet = new TSQueryDataSet();

    PublicBAOS timeBAOS = new PublicBAOS();
    PublicBAOS[] valueBAOSList = new PublicBAOS[seriesNum];
    PublicBAOS[] bitmapBAOSList = new PublicBAOS[seriesNum];

    for (int seriesIndex = 0; seriesIndex < seriesNum; seriesIndex++) {
      valueBAOSList[seriesIndex] = new PublicBAOS();
      bitmapBAOSList[seriesIndex] = new PublicBAOS();
    }

    // used to record a bitmap for every 8 row records
    int[] currentBitmapList = new int[seriesNum];
    int rowCount = 0;
    while (rowCount < fetchSize) {

      if ((rowLimit > 0 && alreadyReturnedRowNum >= rowLimit) || timeHeap.isEmpty()) {
        break;
      }

      long minTime = timeHeap.pollFirst();

      if (rowOffset == 0) {
        timeBAOS.write(BytesUtils.longToBytes(minTime));
      }

      for (int seriesIndex = 0; seriesIndex < seriesNum; seriesIndex++) {

        if (cachedBatchDataArray[seriesIndex] == null
            || !cachedBatchDataArray[seriesIndex].hasCurrent()
            || cachedBatchDataArray[seriesIndex].currentTime() != minTime) {
          // current batch is empty or does not have value at minTime
          if (rowOffset == 0) {
            currentBitmapList[seriesIndex] = (currentBitmapList[seriesIndex] << 1);
          }
        } else {
          // current batch has value at minTime, consume current value
          if (rowOffset == 0) {
            currentBitmapList[seriesIndex] = (currentBitmapList[seriesIndex] << 1) | FLAG;
            TSDataType type = cachedBatchDataArray[seriesIndex].getDataType();
            switch (type) {
              case INT32:
                int intValue = cachedBatchDataArray[seriesIndex].getInt();
                if (encoder != null && encoder.needEncode(minTime)) {
                  intValue = encoder.encodeInt(intValue, minTime);
                }
                ReadWriteIOUtils.write(intValue, valueBAOSList[seriesIndex]);
                break;
              case INT64:
                long longValue = cachedBatchDataArray[seriesIndex].getLong();
                if (encoder != null && encoder.needEncode(minTime)) {
                  longValue = encoder.encodeLong(longValue, minTime);
                }
                ReadWriteIOUtils.write(longValue, valueBAOSList[seriesIndex]);
                break;
              case FLOAT:
                float floatValue = cachedBatchDataArray[seriesIndex].getFloat();
                if (encoder != null && encoder.needEncode(minTime)) {
                  floatValue = encoder.encodeFloat(floatValue, minTime);
                }
                ReadWriteIOUtils.write(floatValue, valueBAOSList[seriesIndex]);
                break;
              case DOUBLE:
                double doubleValue = cachedBatchDataArray[seriesIndex].getDouble();
                if (encoder != null && encoder.needEncode(minTime)) {
                  doubleValue = encoder.encodeDouble(doubleValue, minTime);
                }
                ReadWriteIOUtils.write(doubleValue, valueBAOSList[seriesIndex]);
                break;
              case BOOLEAN:
                ReadWriteIOUtils.write(cachedBatchDataArray[seriesIndex].getBoolean(),
                    valueBAOSList[seriesIndex]);
                break;
              case TEXT:
                ReadWriteIOUtils
                    .write(cachedBatchDataArray[seriesIndex].getBinary(),
                        valueBAOSList[seriesIndex]);
                break;
              default:
                throw new UnSupportedDataTypeException(
                    String.format("Data type %s is not supported.", type));
            }
          }

          // move next
          cachedBatchDataArray[seriesIndex].next();

          // check the interrupted status of query before taking next batch
          QueryTimeManager.checkQueryAlive(queryId);
          // get next batch if current batch is empty and still have remaining batch data in queue
          if (!cachedBatchDataArray[seriesIndex].hasCurrent()
              && !noMoreDataInQueueArray[seriesIndex]) {
            fillCache(seriesIndex);
          }

          // try to put the next timestamp into the heap
          if (cachedBatchDataArray[seriesIndex].hasCurrent()) {
            long time = cachedBatchDataArray[seriesIndex].currentTime();
            timeHeap.add(time);
          }

        }
      }

      if (rowOffset == 0) {
        rowCount++;
        if (rowCount % 8 == 0) {
          for (int seriesIndex = 0; seriesIndex < seriesNum; seriesIndex++) {
            ReadWriteIOUtils
                .write((byte) currentBitmapList[seriesIndex], bitmapBAOSList[seriesIndex]);
            // we should clear the bitmap every 8 row record
            currentBitmapList[seriesIndex] = 0;
          }
        }
        if (rowLimit > 0) {
          alreadyReturnedRowNum++;
        }
      } else {
        rowOffset--;
      }
    }

    /*
     * feed the bitmap with remaining 0 in the right
     * if current bitmap is 00011111 and remaining is 3, after feeding the bitmap is 11111000
     */
    if (rowCount > 0) {
      int remaining = rowCount % 8;
      if (remaining != 0) {
        for (int seriesIndex = 0; seriesIndex < seriesNum; seriesIndex++) {
          ReadWriteIOUtils.write((byte) (currentBitmapList[seriesIndex] << (8 - remaining)),
              bitmapBAOSList[seriesIndex]);
        }
      }
    }

    // set time buffer
    ByteBuffer timeBuffer = ByteBuffer.allocate(timeBAOS.size());
    timeBuffer.put(timeBAOS.getBuf(), 0, timeBAOS.size());
    timeBuffer.flip();
    tsQueryDataSet.setTime(timeBuffer);

    List<ByteBuffer> valueBufferList = new ArrayList<>();
    List<ByteBuffer> bitmapBufferList = new ArrayList<>();

    for (int seriesIndex = 0; seriesIndex < seriesNum; seriesIndex++) {

      // add value buffer of current series
      putPBOSToBuffer(valueBAOSList, valueBufferList, seriesIndex);

      // add bitmap buffer of current series
      putPBOSToBuffer(bitmapBAOSList, bitmapBufferList, seriesIndex);
    }

    // set value buffers and bitmap buffers
    tsQueryDataSet.setValueList(valueBufferList);
    tsQueryDataSet.setBitmapList(bitmapBufferList);

    return tsQueryDataSet;
  }

  protected void fillCache(int seriesIndex) throws IOException, InterruptedException {
    BatchData batchData = blockingQueueArray[seriesIndex].take();
    // no more batch data in this time series queue
    if (batchData instanceof SignalBatchData) {
      noMoreDataInQueueArray[seriesIndex] = true;
    } else if (batchData instanceof ExceptionBatchData) {
      // exception happened in producer thread
      ExceptionBatchData exceptionBatchData = (ExceptionBatchData) batchData;
      LOGGER.error("exception happened in producer thread", exceptionBatchData.getException());
      if (exceptionBatchData.getException() instanceof IOException) {
        throw (IOException) exceptionBatchData.getException();
      } else if (exceptionBatchData.getException() instanceof RuntimeException) {
        throw (RuntimeException) exceptionBatchData.getException();
      }

    } else {   // there are more batch data in this time series queue
      cachedBatchDataArray[seriesIndex] = batchData;

      synchronized (seriesReaderList.get(seriesIndex)) {
        // we only need to judge whether to submit another task when the queue is not full
        if (blockingQueueArray[seriesIndex].remainingCapacity() > 0) {
          ManagedSeriesReader reader = seriesReaderList.get(seriesIndex);
          // if the reader isn't being managed and still has more data,
          // that means this read task leave the pool before because the queue has no more space
          // now we should submit it again
          if (!reader.isManagedByQueryManager() && reader.hasRemaining()) {
            reader.setManagedByQueryManager(true);
            TASK_POOL_MANAGER.submit(new ReadTask(reader, blockingQueueArray[seriesIndex],
                paths.get(seriesIndex).getFullPath()));
          }
        }
      }
    }
  }

  private void putPBOSToBuffer(PublicBAOS[] bitmapBAOSList, List<ByteBuffer> bitmapBufferList,
      int tsIndex) {
    ByteBuffer bitmapBuffer = ByteBuffer.allocate(bitmapBAOSList[tsIndex].size());
    bitmapBuffer.put(bitmapBAOSList[tsIndex].getBuf(), 0, bitmapBAOSList[tsIndex].size());
    bitmapBuffer.flip();
    bitmapBufferList.add(bitmapBuffer);
  }

  /**
   * for spark/hadoop/hive integration and test
   */
  @Override
  public boolean hasNextWithoutConstraint() {
    return !timeHeap.isEmpty();
  }

  /**
   * for spark/hadoop/hive integration and test
   */
  @Override
  public RowRecord nextWithoutConstraint() throws IOException {
    long minTime = timeHeap.pollFirst();
    RowRecord record = new RowRecord(minTime);

    int seriesNumber = seriesReaderList.size();
    for (int seriesIndex = 0; seriesIndex < seriesNumber; seriesIndex++) {
      if (cachedBatchDataArray[seriesIndex] == null
          || !cachedBatchDataArray[seriesIndex].hasCurrent()
          || cachedBatchDataArray[seriesIndex].currentTime() != minTime) {
        record.addField(null);
      } else {
        TSDataType dataType = dataTypes.get(seriesIndex);
        record.addField(cachedBatchDataArray[seriesIndex].currentValue(), dataType);

        cacheNext(seriesIndex);
      }
    }

<<<<<<< HEAD
    return record;
  }
=======
        // check the interrupted status of query before taking next batch
        QueryTimeManager.checkQueryAlive(queryId);

        // get next batch if current batch is empty and still have remaining batch data in queue
        if (!cachedBatchDataArray[seriesIndex].hasCurrent()
            && !noMoreDataInQueueArray[seriesIndex]) {
          try {
            fillCache(seriesIndex);
          } catch (InterruptedException e) {
            LOGGER.error("Interrupted while taking from the blocking queue: ", e);
            Thread.currentThread().interrupt();
          } catch (IOException e) {
            LOGGER.error("Got IOException", e);
            throw e;
          }
        }
>>>>>>> 48d24e77

  @Override
  public boolean hasNextRowInObjects() {
    return !timeHeap.isEmpty();
  }

  @Override
  public Object[] nextRowInObjects() throws IOException {
    int seriesNumber = seriesReaderList.size();

    Long minTime = timeHeap.pollFirst();
    Object[] rowInObjects = new Object[seriesNumber + 1];
    rowInObjects[seriesNumber] = minTime;

    for (int seriesIndex = 0; seriesIndex < seriesNumber; seriesIndex++) {
      if (cachedBatchDataArray[seriesIndex] != null
          && cachedBatchDataArray[seriesIndex].hasCurrent()
          && cachedBatchDataArray[seriesIndex].currentTime() == minTime) {
        rowInObjects[seriesIndex] = cachedBatchDataArray[seriesIndex].currentValue();
        cacheNext(seriesIndex);
      }
    }

    return rowInObjects;
  }

  private void cacheNext(int seriesIndex) throws IOException {
    // move next
    cachedBatchDataArray[seriesIndex].next();

    // check the interrupted status of main thread before taking next batch
    if (Thread.interrupted()) {
      interrupted = true;
      throw new QueryTimeoutRuntimeException(
          QueryTimeoutRuntimeException.TIMEOUT_EXCEPTION_MESSAGE);
    }

    // get next batch if current batch is empty and still have remaining batch data in queue
    if (!cachedBatchDataArray[seriesIndex].hasCurrent()
        && !noMoreDataInQueueArray[seriesIndex]) {
      try {
        fillCache(seriesIndex);
      } catch (InterruptedException e) {
        LOGGER.error("Interrupted while taking from the blocking queue: ", e);
        interrupted = true;
        Thread.currentThread().interrupt();
        throw new QueryTimeoutRuntimeException(
            QueryTimeoutRuntimeException.TIMEOUT_EXCEPTION_MESSAGE);
      } catch (IOException e) {
        LOGGER.error("Got IOException", e);
        throw e;
      }
    }

    // try to put the next timestamp into the heap
    if (cachedBatchDataArray[seriesIndex].hasCurrent()) {
      timeHeap.add(cachedBatchDataArray[seriesIndex].currentTime());
    }
  }

}<|MERGE_RESOLUTION|>--- conflicted
+++ resolved
@@ -67,9 +67,8 @@
     public void runMayThrow() {
       try {
         // check the status of mainThread before next reading
-        if (interrupted) {
-          return;
-        }
+        QueryTimeManager.checkQueryAlive(queryId);
+
         synchronized (reader) {
           // if the task is submitted, there must be free space in the queue
           // so here we don't need to check whether the queue has free space
@@ -123,7 +122,6 @@
         Thread.currentThread().interrupt();
       }
     }
-
   }
 
   protected List<ManagedSeriesReader> seriesReaderList;
@@ -147,10 +145,6 @@
   private static final int BLOCKING_QUEUE_CAPACITY = 5;
 
   private final long queryId;
-  /**
-   * flag that main thread is interrupted or not
-   */
-  private volatile boolean interrupted = false;
 
   private static final QueryTaskPoolManager TASK_POOL_MANAGER = QueryTaskPoolManager.getInstance();
 
@@ -299,6 +293,7 @@
 
           // check the interrupted status of query before taking next batch
           QueryTimeManager.checkQueryAlive(queryId);
+
           // get next batch if current batch is empty and still have remaining batch data in queue
           if (!cachedBatchDataArray[seriesIndex].hasCurrent()
               && !noMoreDataInQueueArray[seriesIndex]) {
@@ -307,10 +302,8 @@
 
           // try to put the next timestamp into the heap
           if (cachedBatchDataArray[seriesIndex].hasCurrent()) {
-            long time = cachedBatchDataArray[seriesIndex].currentTime();
-            timeHeap.add(time);
-          }
-
+            timeHeap.add(cachedBatchDataArray[seriesIndex].currentTime());
+          }
         }
       }
 
@@ -439,32 +432,12 @@
       } else {
         TSDataType dataType = dataTypes.get(seriesIndex);
         record.addField(cachedBatchDataArray[seriesIndex].currentValue(), dataType);
-
         cacheNext(seriesIndex);
       }
     }
 
-<<<<<<< HEAD
     return record;
   }
-=======
-        // check the interrupted status of query before taking next batch
-        QueryTimeManager.checkQueryAlive(queryId);
-
-        // get next batch if current batch is empty and still have remaining batch data in queue
-        if (!cachedBatchDataArray[seriesIndex].hasCurrent()
-            && !noMoreDataInQueueArray[seriesIndex]) {
-          try {
-            fillCache(seriesIndex);
-          } catch (InterruptedException e) {
-            LOGGER.error("Interrupted while taking from the blocking queue: ", e);
-            Thread.currentThread().interrupt();
-          } catch (IOException e) {
-            LOGGER.error("Got IOException", e);
-            throw e;
-          }
-        }
->>>>>>> 48d24e77
 
   @Override
   public boolean hasNextRowInObjects() {
@@ -495,12 +468,8 @@
     // move next
     cachedBatchDataArray[seriesIndex].next();
 
-    // check the interrupted status of main thread before taking next batch
-    if (Thread.interrupted()) {
-      interrupted = true;
-      throw new QueryTimeoutRuntimeException(
-          QueryTimeoutRuntimeException.TIMEOUT_EXCEPTION_MESSAGE);
-    }
+    // check the interrupted status of query before taking next batch
+    QueryTimeManager.checkQueryAlive(queryId);
 
     // get next batch if current batch is empty and still have remaining batch data in queue
     if (!cachedBatchDataArray[seriesIndex].hasCurrent()
@@ -509,10 +478,7 @@
         fillCache(seriesIndex);
       } catch (InterruptedException e) {
         LOGGER.error("Interrupted while taking from the blocking queue: ", e);
-        interrupted = true;
         Thread.currentThread().interrupt();
-        throw new QueryTimeoutRuntimeException(
-            QueryTimeoutRuntimeException.TIMEOUT_EXCEPTION_MESSAGE);
       } catch (IOException e) {
         LOGGER.error("Got IOException", e);
         throw e;
@@ -524,5 +490,4 @@
       timeHeap.add(cachedBatchDataArray[seriesIndex].currentTime());
     }
   }
-
 }