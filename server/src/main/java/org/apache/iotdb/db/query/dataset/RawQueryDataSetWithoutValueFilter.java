--- conflicted
+++ resolved
@@ -191,13 +191,8 @@
    * for RPC in RawData query between client and server fill time buffer, value buffers and bitmap
    * buffers
    */
-<<<<<<< HEAD
-  public TSQueryDataSet fillBuffer(int fetchSize, WatermarkEncoder encoder)
-      throws IOException, InterruptedException {
-=======
   @SuppressWarnings("squid:S3776") // Suppress high Cognitive Complexity warning
   public TSQueryDataSet fillBuffer(int fetchSize, WatermarkEncoder encoder) throws IOException, InterruptedException {
->>>>>>> b3ea173d
     int seriesNum = seriesReaderList.size();
     TSQueryDataSet tsQueryDataSet = new TSQueryDataSet();
 
