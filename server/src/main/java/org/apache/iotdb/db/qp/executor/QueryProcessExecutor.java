--- conflicted
+++ resolved
@@ -28,15 +28,11 @@
 import org.apache.iotdb.db.conf.IoTDBConstant;
 import org.apache.iotdb.db.conf.IoTDBDescriptor;
 import org.apache.iotdb.db.engine.StorageEngine;
-<<<<<<< HEAD
-import org.apache.iotdb.db.exception.*;
-=======
 import org.apache.iotdb.db.exception.metadata.MetadataException;
 import org.apache.iotdb.db.exception.StorageEngineException;
 import org.apache.iotdb.db.exception.path.PathException;
 import org.apache.iotdb.db.exception.query.QueryProcessException;
 import org.apache.iotdb.db.exception.storageGroup.StorageGroupException;
->>>>>>> 911599cf
 import org.apache.iotdb.db.metadata.MManager;
 import org.apache.iotdb.db.metadata.MNode;
 import org.apache.iotdb.db.qp.constant.SQLConstant;
@@ -48,9 +44,6 @@
 import org.apache.iotdb.db.qp.physical.crud.DeletePlan;
 import org.apache.iotdb.db.qp.physical.crud.InsertPlan;
 import org.apache.iotdb.db.qp.physical.crud.UpdatePlan;
-<<<<<<< HEAD
-import org.apache.iotdb.db.qp.physical.sys.*;
-=======
 import org.apache.iotdb.db.qp.physical.sys.AuthorPlan;
 import org.apache.iotdb.db.qp.physical.sys.CreateTimeSeriesPlan;
 import org.apache.iotdb.db.qp.physical.sys.DataAuthPlan;
@@ -59,7 +52,6 @@
 import org.apache.iotdb.db.qp.physical.sys.PropertyPlan;
 import org.apache.iotdb.db.qp.physical.sys.SetStorageGroupPlan;
 import org.apache.iotdb.db.qp.physical.sys.SetTTLPlan;
->>>>>>> 911599cf
 import org.apache.iotdb.db.query.context.QueryContext;
 import org.apache.iotdb.db.query.dataset.ListDataSet;
 import org.apache.iotdb.db.query.fill.IFill;
@@ -195,21 +187,15 @@
 
   @Override
   public QueryDataSet groupBy(List<Path> paths, List<String> aggres, IExpression expression,
-<<<<<<< HEAD
                               long unit, long slidingStep, long startTime, long endTime,
-                              QueryContext context) throws ProcessorException, IOException, PathErrorException, StorageEngineException, QueryFilterOptimizationException {
+                              QueryContext context)
+          throws StorageEngineException, QueryFilterOptimizationException, QueryProcessException, IOException {
     return queryRouter.groupBy(paths, aggres, expression, unit, slidingStep, startTime, endTime, context);
 
-=======
-      long unit, long origin, List<Pair<Long, Long>> intervals, QueryContext context)
-      throws StorageEngineException, QueryFilterOptimizationException, QueryProcessException, IOException {
-    return queryRouter.groupBy(paths, aggres, expression, unit, origin, intervals, context);
->>>>>>> 911599cf
-  }
-
-  @Override
-  public void update(Path path, long startTime, long endTime, String value)
-      throws QueryProcessException {
+  }
+
+  @Override
+  public void update(Path path, long startTime, long endTime, String value) {
   }
 
   @Override
