/*
 * Licensed to the Apache Software Foundation (ASF) under one
 * or more contributor license agreements.  See the NOTICE file
 * distributed with this work for additional information
 * regarding copyright ownership.  The ASF licenses this file
 * to you under the Apache License, Version 2.0 (the
 * "License"); you may not use this file except in compliance
 * with the License.  You may obtain a copy of the License at
 *
 *     http://www.apache.org/licenses/LICENSE-2.0
 *
 * Unless required by applicable law or agreed to in writing,
 * software distributed under the License is distributed on an
 * "AS IS" BASIS, WITHOUT WARRANTIES OR CONDITIONS OF ANY
 * KIND, either express or implied.  See the License for the
 * specific language governing permissions and limitations
 * under the License.
 */
package org.apache.iotdb.db.qp.executor;

import static org.apache.iotdb.db.conf.IoTDBConstant.PRIVILEGE;
import static org.apache.iotdb.db.conf.IoTDBConstant.ROLE;
import static org.apache.iotdb.db.conf.IoTDBConstant.USER;

import java.io.IOException;
import java.util.ArrayList;
import java.util.Collections;
import java.util.List;
import java.util.Map;
import java.util.Set;
import org.apache.iotdb.db.auth.AuthException;
import org.apache.iotdb.db.auth.authorizer.IAuthorizer;
import org.apache.iotdb.db.auth.authorizer.LocalFileAuthorizer;
import org.apache.iotdb.db.auth.entity.PathPrivilege;
import org.apache.iotdb.db.auth.entity.Role;
import org.apache.iotdb.db.auth.entity.User;
import org.apache.iotdb.db.conf.IoTDBConfig;
import org.apache.iotdb.db.conf.IoTDBConstant;
import org.apache.iotdb.db.conf.IoTDBDescriptor;
import org.apache.iotdb.db.engine.StorageEngine;
import org.apache.iotdb.db.exception.metadata.MetadataException;
import org.apache.iotdb.db.exception.StorageEngineException;
import org.apache.iotdb.db.exception.path.PathException;
import org.apache.iotdb.db.exception.query.QueryProcessException;
import org.apache.iotdb.db.exception.storageGroup.StorageGroupException;
import org.apache.iotdb.db.metadata.MManager;
import org.apache.iotdb.db.metadata.MNode;
import org.apache.iotdb.db.qp.constant.SQLConstant;
import org.apache.iotdb.db.qp.logical.sys.AuthorOperator;
import org.apache.iotdb.db.qp.logical.sys.AuthorOperator.AuthorType;
import org.apache.iotdb.db.qp.logical.sys.PropertyOperator;
import org.apache.iotdb.db.qp.physical.PhysicalPlan;
import org.apache.iotdb.db.qp.physical.crud.BatchInsertPlan;
import org.apache.iotdb.db.qp.physical.crud.DeletePlan;
import org.apache.iotdb.db.qp.physical.crud.InsertPlan;
import org.apache.iotdb.db.qp.physical.crud.UpdatePlan;
import org.apache.iotdb.db.qp.physical.sys.AuthorPlan;
<<<<<<< HEAD
import org.apache.iotdb.db.qp.physical.sys.CreateDevicePlan;
import org.apache.iotdb.db.qp.physical.sys.CreateDeviceTemplatePlan;
=======
import org.apache.iotdb.db.qp.physical.sys.CreateTimeSeriesPlan;
>>>>>>> 3f1e3676
import org.apache.iotdb.db.qp.physical.sys.DataAuthPlan;
import org.apache.iotdb.db.qp.physical.sys.DeleteStorageGroupPlan;
import org.apache.iotdb.db.qp.physical.sys.DeleteTimeSeriesPlan;
import org.apache.iotdb.db.qp.physical.sys.PropertyPlan;
import org.apache.iotdb.db.qp.physical.sys.SetStorageGroupPlan;
import org.apache.iotdb.db.qp.physical.sys.SetTTLPlan;
import org.apache.iotdb.db.query.context.QueryContext;
import org.apache.iotdb.db.query.dataset.ListDataSet;
import org.apache.iotdb.db.query.fill.IFill;
import org.apache.iotdb.db.utils.AuthUtils;
import org.apache.iotdb.db.utils.TypeInferenceUtils;
import org.apache.iotdb.tsfile.common.conf.TSFileDescriptor;
import org.apache.iotdb.tsfile.exception.cache.CacheException;
import org.apache.iotdb.tsfile.exception.filter.QueryFilterOptimizationException;
import org.apache.iotdb.tsfile.exception.write.UnSupportedDataTypeException;
import org.apache.iotdb.tsfile.file.metadata.enums.CompressionType;
import org.apache.iotdb.tsfile.file.metadata.enums.TSDataType;
import org.apache.iotdb.tsfile.file.metadata.enums.TSEncoding;
import org.apache.iotdb.tsfile.read.common.Field;
import org.apache.iotdb.tsfile.read.common.Path;
import org.apache.iotdb.tsfile.read.common.RowRecord;
import org.apache.iotdb.tsfile.read.expression.IExpression;
import org.apache.iotdb.tsfile.read.query.dataset.QueryDataSet;
import org.apache.iotdb.tsfile.utils.Binary;
import org.apache.iotdb.tsfile.utils.Pair;
import org.apache.iotdb.tsfile.write.schema.MeasurementSchema;

public class QueryProcessExecutor extends AbstractQueryProcessExecutor {

  private StorageEngine storageEngine;
  private MManager mManager = MManager.getInstance();

  public QueryProcessExecutor() {
    storageEngine = StorageEngine.getInstance();
  }

  @Override
  public boolean processNonQuery(PhysicalPlan plan) throws QueryProcessException {
    switch (plan.getOperatorType()) {
      case DELETE:
        delete((DeletePlan) plan);
        return true;
      case UPDATE:
        UpdatePlan update = (UpdatePlan) plan;
        for (Pair<Long, Long> timePair : update.getIntervals()) {
          update(update.getPath(), timePair.left, timePair.right, update.getValue());
        }
        return true;
      case INSERT:
        insert((InsertPlan) plan);
        return true;
      case CREATE_ROLE:
      case DELETE_ROLE:
      case CREATE_USER:
      case REVOKE_USER_ROLE:
      case REVOKE_ROLE_PRIVILEGE:
      case REVOKE_USER_PRIVILEGE:
      case GRANT_ROLE_PRIVILEGE:
      case GRANT_USER_PRIVILEGE:
      case GRANT_USER_ROLE:
      case MODIFY_PASSWORD:
      case DELETE_USER:
        AuthorPlan author = (AuthorPlan) plan;
        return operateAuthor(author);
      case GRANT_WATERMARK_EMBEDDING:
        return operateWatermarkEmbedding(((DataAuthPlan) plan).getUsers(), true);
      case REVOKE_WATERMARK_EMBEDDING:
        return operateWatermarkEmbedding(((DataAuthPlan) plan).getUsers(), false);
      case DELETE_TIMESERIES:
        return deleteTimeSeries((DeleteTimeSeriesPlan) plan);
      case CREATE_TIMESERIES:
        return createTimeSeries((CreateTimeSeriesPlan) plan);
      case SET_STORAGE_GROUP:
        return setStorageGroup((SetStorageGroupPlan) plan);
      case DELETE_STORAGE_GROUP:
<<<<<<< HEAD
        return deleteStorageGroup((DeleteStorageGroupPlan) plan);  
      case CREATE_DEVICE:
        return createDevice((CreateDevicePlan) plan);
      case CREATE_DEVICE_TEMPLATE:
        return createDeviceTemplate((CreateDeviceTemplatePlan) plan);
=======
        return deleteStorageGroup((DeleteStorageGroupPlan) plan);
>>>>>>> 3f1e3676
      case PROPERTY:
        PropertyPlan property = (PropertyPlan) plan;
        return operateProperty(property);
      case TTL:
        operateTTL((SetTTLPlan) plan);
        return true;
      default:
        throw new UnsupportedOperationException(
            String.format("operation %s is not supported", plan.getOperatorType()));
    }
  }

  private void operateTTL(SetTTLPlan plan) throws QueryProcessException {
    try {
      MManager.getInstance().setTTL(plan.getStorageGroup(), plan.getDataTTL());
      StorageEngine.getInstance().setTTL(plan.getStorageGroup(), plan.getDataTTL());
    } catch (PathException | StorageEngineException e) {
      throw new QueryProcessException(e);
    } catch (IOException e) {
      throw new QueryProcessException(e.getMessage());
    }
  }

  @Override
  public TSDataType getSeriesType(Path path) throws PathException {
    if (path.equals(SQLConstant.RESERVED_TIME)) {
      return TSDataType.INT64;
    }
    if (path.equals(SQLConstant.RESERVED_FREQ)) {
      return TSDataType.FLOAT;
    }
    return MManager.getInstance().getSeriesType(path.getFullPath());
  }

  @Override
  public boolean judgePathExists(Path path) {
    if (SQLConstant.isReservedPath(path)) {
      return true;
    }
    return MManager.getInstance().pathExist(path.getFullPath());
  }

  @Override
  public QueryDataSet aggregate(List<Path> paths, List<String> aggres, IExpression expression,
      QueryContext context) throws StorageEngineException, QueryFilterOptimizationException,
      QueryProcessException, IOException {
    return queryRouter.aggregate(paths, aggres, expression, context);
  }

  @Override
  public QueryDataSet fill(List<Path> fillPaths, long queryTime, Map<TSDataType, IFill> fillTypes,
      QueryContext context)
      throws IOException, QueryProcessException, StorageEngineException {
    return queryRouter.fill(fillPaths, queryTime, fillTypes, context);
  }

  @Override
  public QueryDataSet groupBy(List<Path> paths, List<String> aggres, IExpression expression,
      long unit, long origin, List<Pair<Long, Long>> intervals, QueryContext context)
      throws StorageEngineException, QueryFilterOptimizationException, QueryProcessException, IOException {
    return queryRouter.groupBy(paths, aggres, expression, unit, origin, intervals, context);
  }

  @Override
  public void update(Path path, long startTime, long endTime, String value)
      throws QueryProcessException {
  }

  @Override
  public void delete(Path path, long timestamp) throws QueryProcessException {
    String deviceId = path.getDevice();
    String measurementId = path.getMeasurement();
    try {
      if (!mManager.pathExist(path.getFullPath())) {
        throw new QueryProcessException(
            String.format("Time series %s does not exist.", path.getFullPath()));
      }
      mManager.getStorageGroupNameByPath(path.getFullPath());
      storageEngine.delete(deviceId, measurementId, timestamp);
    } catch (StorageGroupException | StorageEngineException e) {
      throw new QueryProcessException(e);
    }
  }


  @Override
  public void insert(InsertPlan insertPlan) throws QueryProcessException {
    try {
      String[] measurementList = insertPlan.getMeasurements();
      String deviceId = insertPlan.getDeviceId();
      MNode node = mManager.getNodeByDeviceIdFromCache(deviceId);
      String[] strValues = insertPlan.getValues();
      TSDataType[] dataTypes = new TSDataType[measurementList.length];
      IoTDBConfig conf = IoTDBDescriptor.getInstance().getConfig();

      for (int i = 0; i < measurementList.length; i++) {

        // check if timeseries exists
        if (!node.hasChild(measurementList[i])) {
          if (!conf.isAutoCreateSchemaEnabled()) {
            throw new QueryProcessException(
                String.format("Current deviceId[%s] does not contain measurement:%s",
                    deviceId, measurementList[i]));
          }
          try {
            addPathToMTree(deviceId, measurementList[i], strValues[i]);
          } catch (MetadataException e) {
            if (!e.getMessage().contains("already exist")) {
              throw e;
            }
          }
        }
        MNode measurementNode = node.getChild(measurementList[i]);
        if (!measurementNode.isLeaf()) {
          throw new QueryProcessException(
              String.format("Current Path is not leaf node. %s.%s", deviceId,
                  measurementList[i]));
        }

        dataTypes[i] = measurementNode.getSchema().getType();
      }
      insertPlan.setDataTypes(dataTypes);
      storageEngine.insert(insertPlan);
    } catch (PathException | StorageEngineException | MetadataException e) {
      throw new QueryProcessException(e);
    } catch (CacheException e) {
      throw new QueryProcessException(e.getMessage());
    }
  }

  @Override
  public Integer[] insertBatch(BatchInsertPlan batchInsertPlan) throws QueryProcessException {
    try {
      String[] measurementList = batchInsertPlan.getMeasurements();
      String deviceId = batchInsertPlan.getDeviceId();
      MNode node = mManager.getNodeByDeviceIdFromCache(deviceId);
      TSDataType[] dataTypes = batchInsertPlan.getDataTypes();
      IoTDBConfig conf = IoTDBDescriptor.getInstance().getConfig();

      for (int i = 0; i < measurementList.length; i++) {

        // check if timeseries exists
        if (!node.hasChild(measurementList[i])) {
          if (!conf.isAutoCreateSchemaEnabled()) {
            throw new QueryProcessException(
                String.format("Current deviceId[%s] does not contain measurement:%s",
                    deviceId, measurementList[i]));
          }
          addPathToMTree(deviceId, measurementList[i], dataTypes[i]);
        }
        MNode measurementNode = node.getChild(measurementList[i]);
        if (!measurementNode.isLeaf()) {
          throw new QueryProcessException(
              String.format("Current Path is not leaf node. %s.%s", deviceId, measurementList[i]));
        }

        // check data type
        if (measurementNode.getSchema().getType() != batchInsertPlan.getDataTypes()[i]) {
          throw new QueryProcessException(String
              .format("Datatype mismatch, Insert measurement %s type %s, metadata tree type %s",
                  measurementList[i], batchInsertPlan.getDataTypes()[i],
                  measurementNode.getSchema().getType()));
        }
      }
      return storageEngine.insertBatch(batchInsertPlan);

    } catch (PathException | StorageEngineException | MetadataException e) {
      throw new QueryProcessException(e);
    } catch (CacheException e) {
      throw new QueryProcessException(e.getMessage());
    }
  }

  @Override
  public List<String> getAllPaths(String originPath) throws MetadataException {
    return MManager.getInstance().getPaths(originPath);
  }

  private boolean operateAuthor(AuthorPlan author) throws QueryProcessException {
    AuthorOperator.AuthorType authorType = author.getAuthorType();
    String userName = author.getUserName();
    String roleName = author.getRoleName();
    String password = author.getPassword();
    String newPassword = author.getNewPassword();
    Set<Integer> permissions = author.getPermissions();
    Path nodeName = author.getNodeName();
    IAuthorizer authorizer;
    try {
      authorizer = LocalFileAuthorizer.getInstance();
    } catch (AuthException e) {
      throw new QueryProcessException(e.getMessage());
    }
    try {
      switch (authorType) {
        case UPDATE_USER:
          authorizer.updateUserPassword(userName, newPassword);
          break;
        case CREATE_USER:
          authorizer.createUser(userName, password);
          break;
        case CREATE_ROLE:
          authorizer.createRole(roleName);
          break;
        case DROP_USER:
          authorizer.deleteUser(userName);
          break;
        case DROP_ROLE:
          authorizer.deleteRole(roleName);
          break;
        case GRANT_ROLE:
          for (int i : permissions) {
            authorizer.grantPrivilegeToRole(roleName, nodeName.getFullPath(), i);
          }
          break;
        case GRANT_USER:
          for (int i : permissions) {
            authorizer.grantPrivilegeToUser(userName, nodeName.getFullPath(), i);
          }
          break;
        case GRANT_ROLE_TO_USER:
          authorizer.grantRoleToUser(roleName, userName);
          break;
        case REVOKE_USER:
          for (int i : permissions) {
            authorizer.revokePrivilegeFromUser(userName, nodeName.getFullPath(), i);
          }
          break;
        case REVOKE_ROLE:
          for (int i : permissions) {
            authorizer.revokePrivilegeFromRole(roleName, nodeName.getFullPath(), i);
          }
          break;
        case REVOKE_ROLE_FROM_USER:
          authorizer.revokeRoleFromUser(roleName, userName);
          break;
        default:
          throw new QueryProcessException("Unsupported operation " + authorType);
      }
    } catch (AuthException e) {
      throw new QueryProcessException(e.getMessage());
    }
    return true;
  }

  private boolean operateWatermarkEmbedding(List<String> users, boolean useWatermark)
      throws QueryProcessException {
    IAuthorizer authorizer;
    try {
      authorizer = LocalFileAuthorizer.getInstance();
      for (String user : users) {
        authorizer.setUserUseWaterMark(user, useWatermark);
      }
    } catch (AuthException e) {
      throw new QueryProcessException(e.getMessage());
    }
    return true;
  }

  private boolean createTimeSeries(CreateTimeSeriesPlan createTimeSeriesPlan)
      throws QueryProcessException {
    Path path = createTimeSeriesPlan.getPath();
    TSDataType dataType = createTimeSeriesPlan.getDataType();
    CompressionType compressor = createTimeSeriesPlan.getCompressor();
    TSEncoding encoding = createTimeSeriesPlan.getEncoding();
    Map<String, String> props = createTimeSeriesPlan.getProps();
    try {
      boolean result = mManager.addPathToMTree(path, dataType, encoding, compressor, props);
      if (result) {
        storageEngine.addTimeSeries(path, dataType, encoding, compressor, props);
      }
    } catch (StorageEngineException | MetadataException | PathException e) {
      throw new QueryProcessException(e);
    }
    return true;
  }

  private boolean deleteTimeSeries(DeleteTimeSeriesPlan deleteTimeSeriesPlan)
      throws QueryProcessException {
    List<Path> deletePathList = deleteTimeSeriesPlan.getPaths();
    try {
      deleteDataOfTimeSeries(deletePathList);
      Set<String> emptyStorageGroups = mManager.deletePaths(deletePathList, false);
      for (String deleteStorageGroup : emptyStorageGroups) {
        storageEngine.deleteAllDataFilesInOneStorageGroup(deleteStorageGroup);
      }
    } catch (MetadataException e) {
      throw new QueryProcessException(e);
    }
    return true;
  }

  private boolean setStorageGroup(SetStorageGroupPlan setStorageGroupPlan)
      throws QueryProcessException {
    Path path = setStorageGroupPlan.getPath();
    try {
      mManager.setStorageGroupToMTree(path.getFullPath());
    } catch (MetadataException e) {
      throw new QueryProcessException(e);
    }
    return true;
  }

  private boolean deleteStorageGroup(DeleteStorageGroupPlan deleteStorageGroupPlan)
      throws QueryProcessException {
    List<Path> deletePathList = deleteStorageGroupPlan.getPaths();
    try {
      mManager.deleteStorageGroupsFromMTree(deletePathList);
      for (Path storageGroupPath : deletePathList) {
        storageEngine.deleteStorageGroup(storageGroupPath.getFullPath());
      }
    } catch (MetadataException e) {
      throw new QueryProcessException(e);
    }
    return true;
  }
  
  private boolean createDeviceTemplate(CreateDeviceTemplatePlan createDeviceTemplatePlan) 
      throws ProcessorException {
    String deviceType = createDeviceTemplatePlan.getDeviceType();
    List<MeasurementSchema> schemaList = createDeviceTemplatePlan.getSchemaList();
    mManager.getDeviceTemplates().put(deviceType, schemaList);
    return true;
  }
  
  private boolean createDevice(CreateDevicePlan createDevicePlan) throws ProcessorException {
    String deviceType = createDevicePlan.getDeviceType();
    String devicePath = createDevicePlan.getDevicePath();
    try {
      if (mManager.getDeviceTemplates().get(deviceType) != null) {
        List<MeasurementSchema> schemaList = mManager.getDeviceTemplates().get(deviceType);
        for (MeasurementSchema schema : schemaList) {
          Path path = new Path(devicePath, schema.getMeasurementId());
          boolean result = mManager.addPathToMTree(path, 
              schema.getType(), schema.getEncodingType(), 
              schema.getCompressor(), schema.getProps());
          if (result) {
            storageEngine.addTimeSeries(path, schema.getType(), schema.getEncodingType(), 
                schema.getCompressor(), schema.getProps());
          }
        }
      }
      else {
        throw new ProcessorException("No device template (" + deviceType + ")");
      }
    } catch (MetadataErrorException | PathErrorException |StorageEngineException e) {
      throw new ProcessorException(e);
    }
    return true;
  }

  /**
   * Delete all data of time series in pathList.
   *
   * @param pathList deleted paths
   */
  private void deleteDataOfTimeSeries(List<Path> pathList) throws QueryProcessException {
    for (Path p : pathList) {
      DeletePlan deletePlan = new DeletePlan();
      deletePlan.addPath(p);
      deletePlan.setDeleteTime(Long.MAX_VALUE);
      processNonQuery(deletePlan);
    }
  }

  private boolean operateProperty(PropertyPlan propertyPlan) throws QueryProcessException {
    PropertyOperator.PropertyType propertyType = propertyPlan.getPropertyType();
    Path propertyPath = propertyPlan.getPropertyPath();
    Path metadataPath = propertyPlan.getMetadataPath();
    try {
      switch (propertyType) {
        case ADD_TREE:
          mManager.addAPTree(propertyPath.getFullPath());
          break;
        case ADD_PROPERTY_LABEL:
          mManager.addPathToPTree(propertyPath.getFullPath());
          break;
        case DELETE_PROPERTY_LABEL:
          mManager.deletePathFromPTree(propertyPath.getFullPath());
          break;
        case ADD_PROPERTY_TO_METADATA:
          mManager.linkMNodeToPTree(propertyPath.getFullPath(), metadataPath.getFullPath());
          break;
        case DEL_PROPERTY_FROM_METADATA:
          mManager.unlinkMNodeFromPTree(propertyPath.getFullPath(), metadataPath.getFullPath());
          break;
        default:
          throw new QueryProcessException("unknown namespace type:" + propertyType);
      }
    } catch (PathException | IOException | MetadataException e) {
      throw new QueryProcessException("meet error in " + propertyType + " . " + e.getMessage());
    }
    return true;
  }

  @Override
  protected QueryDataSet processAuthorQuery(AuthorPlan plan, QueryContext context)
      throws QueryProcessException {
    AuthorType authorType = plan.getAuthorType();
    String userName = plan.getUserName();
    String roleName = plan.getRoleName();
    Path path = plan.getNodeName();
    IAuthorizer authorizer;
    try {
      authorizer = LocalFileAuthorizer.getInstance();
    } catch (AuthException e) {
      throw new QueryProcessException(e.getMessage());
    }

    ListDataSet dataSet;

    try {
      switch (authorType) {
        case LIST_ROLE:
          dataSet = executeListRole(authorizer);
          break;
        case LIST_USER:
          dataSet = executeListUser(authorizer);
          break;
        case LIST_ROLE_USERS:
          dataSet = executeListRoleUsers(authorizer, roleName);
          break;
        case LIST_USER_ROLES:
          dataSet = executeListUserRoles(authorizer, userName);
          break;
        case LIST_ROLE_PRIVILEGE:
          dataSet = executeListRolePrivileges(authorizer, roleName, path);
          break;
        case LIST_USER_PRIVILEGE:
          dataSet = executeListUserPrivileges(authorizer, userName, path);
          break;
        default:
          throw new QueryProcessException("Unsupported operation " + authorType);
      }
    } catch (AuthException e) {
      throw new QueryProcessException(e.getMessage());
    }
    return dataSet;
  }

  private ListDataSet executeListRole(IAuthorizer authorizer) {
    int index = 0;
    List<Path> headerList = new ArrayList<>();
    List<TSDataType> typeList = new ArrayList<>();
    headerList.add(new Path(ROLE));
    typeList.add(TSDataType.TEXT);
    ListDataSet dataSet = new ListDataSet(headerList, typeList);
    List<String> roleList = authorizer.listAllRoles();
    for (String role : roleList) {
      RowRecord record = new RowRecord(index++);
      Field field = new Field(TSDataType.TEXT);
      field.setBinaryV(new Binary(role));
      record.addField(field);
      dataSet.putRecord(record);
    }
    return dataSet;
  }

  private ListDataSet executeListUser(IAuthorizer authorizer) {
    List<String> userList = authorizer.listAllUsers();
    List<Path> headerList = new ArrayList<>();
    List<TSDataType> typeList = new ArrayList<>();
    headerList.add(new Path(USER));
    typeList.add(TSDataType.TEXT);
    int index = 0;
    ListDataSet dataSet = new ListDataSet(headerList, typeList);
    for (String user : userList) {
      RowRecord record = new RowRecord(index++);
      Field field = new Field(TSDataType.TEXT);
      field.setBinaryV(new Binary(user));
      record.addField(field);
      dataSet.putRecord(record);
    }
    return dataSet;
  }

  private ListDataSet executeListRoleUsers(IAuthorizer authorizer, String roleName)
      throws AuthException {
    Role role = authorizer.getRole(roleName);
    if (role == null) {
      throw new AuthException("No such role : " + roleName);
    }
    List<Path> headerList = new ArrayList<>();
    List<TSDataType> typeList = new ArrayList<>();
    headerList.add(new Path(USER));
    typeList.add(TSDataType.TEXT);
    ListDataSet dataSet = new ListDataSet(headerList, typeList);
    List<String> userList = authorizer.listAllUsers();
    int index = 0;
    for (String userN : userList) {
      User userObj = authorizer.getUser(userN);
      if (userObj != null && userObj.hasRole(roleName)) {
        RowRecord record = new RowRecord(index++);
        Field field = new Field(TSDataType.TEXT);
        field.setBinaryV(new Binary(userN));
        record.addField(field);
        dataSet.putRecord(record);
      }
    }
    return dataSet;
  }

  private ListDataSet executeListUserRoles(IAuthorizer authorizer, String userName)
      throws AuthException {
    User user = authorizer.getUser(userName);
    if (user != null) {
      List<Path> headerList = new ArrayList<>();
      List<TSDataType> typeList = new ArrayList<>();
      headerList.add(new Path(ROLE));
      typeList.add(TSDataType.TEXT);
      ListDataSet dataSet = new ListDataSet(headerList, typeList);
      int index = 0;
      for (String roleN : user.getRoleList()) {
        RowRecord record = new RowRecord(index++);
        Field field = new Field(TSDataType.TEXT);
        field.setBinaryV(new Binary(roleN));
        record.addField(field);
        dataSet.putRecord(record);
      }
      return dataSet;
    } else {
      throw new AuthException("No such user : " + userName);
    }
  }

  private ListDataSet executeListRolePrivileges(IAuthorizer authorizer, String roleName, Path path)
      throws AuthException {
    Role role = authorizer.getRole(roleName);
    if (role != null) {
      List<Path> headerList = new ArrayList<>();
      List<TSDataType> typeList = new ArrayList<>();
      headerList.add(new Path(PRIVILEGE));
      typeList.add(TSDataType.TEXT);
      ListDataSet dataSet = new ListDataSet(headerList, typeList);
      int index = 0;
      for (PathPrivilege pathPrivilege : role.getPrivilegeList()) {
        if (path == null || AuthUtils
            .pathBelongsTo(path.getFullPath(), pathPrivilege.getPath())) {
          RowRecord record = new RowRecord(index++);
          Field field = new Field(TSDataType.TEXT);
          field.setBinaryV(new Binary(pathPrivilege.toString()));
          record.addField(field);
          dataSet.putRecord(record);
        }
      }
      return dataSet;
    } else {
      throw new AuthException("No such role : " + roleName);
    }
  }

  private ListDataSet executeListUserPrivileges(IAuthorizer authorizer, String userName, Path path)
      throws AuthException {
    User user = authorizer.getUser(userName);
    if (user == null) {
      throw new AuthException("No such user : " + userName);
    }
    List<Path> headerList = new ArrayList<>();
    List<TSDataType> typeList = new ArrayList<>();
    headerList.add(new Path(ROLE));
    headerList.add(new Path(PRIVILEGE));
    typeList.add(TSDataType.TEXT);
    typeList.add(TSDataType.TEXT);
    ListDataSet dataSet = new ListDataSet(headerList, typeList);
    int index = 0;
    for (PathPrivilege pathPrivilege : user.getPrivilegeList()) {
      if (path == null || AuthUtils.pathBelongsTo(path.getFullPath(), pathPrivilege.getPath())) {
        RowRecord record = new RowRecord(index++);
        Field roleF = new Field(TSDataType.TEXT);
        roleF.setBinaryV(new Binary(""));
        record.addField(roleF);
        Field privilegeF = new Field(TSDataType.TEXT);
        privilegeF.setBinaryV(new Binary(pathPrivilege.toString()));
        record.addField(privilegeF);
        dataSet.putRecord(record);
      }
    }
    for (String roleN : user.getRoleList()) {
      Role role = authorizer.getRole(roleN);
      if (role == null) {
        continue;
      }
      for (PathPrivilege pathPrivilege : role.getPrivilegeList()) {
        if (path == null || AuthUtils.pathBelongsTo(path.getFullPath(), pathPrivilege.getPath())) {
          RowRecord record = new RowRecord(index++);
          Field roleF = new Field(TSDataType.TEXT);
          roleF.setBinaryV(new Binary(roleN));
          record.addField(roleF);
          Field privilegeF = new Field(TSDataType.TEXT);
          privilegeF.setBinaryV(new Binary(pathPrivilege.toString()));
          record.addField(privilegeF);
          dataSet.putRecord(record);
        }
      }
    }
    return dataSet;
  }

  /**
   * Add a seriesPath to MTree
   */
  private void addPathToMTree(String deviceId, String measurementId, TSDataType dataType)
      throws PathException, MetadataException, StorageEngineException {
    String fullPath = deviceId + IoTDBConstant.PATH_SEPARATOR + measurementId;
    TSEncoding defaultEncoding = getDefaultEncoding(dataType);
    CompressionType defaultCompressor =
        CompressionType.valueOf(TSFileDescriptor.getInstance().getConfig().getCompressor());
    boolean result = mManager.addPathToMTree(
        fullPath, dataType, defaultEncoding, defaultCompressor, Collections.emptyMap());
    if (result) {
      storageEngine.addTimeSeries(
          new Path(fullPath), dataType, defaultEncoding, defaultCompressor, Collections.emptyMap());
    }
  }

  private void addPathToMTree(String deviceId, String measurementId, Object value)
      throws PathException, MetadataException, StorageEngineException {
    TSDataType predictedDataType = TypeInferenceUtils.getPredictedDataType(value);
    addPathToMTree(deviceId, measurementId, predictedDataType);
  }

  /**
   * Get default encoding by dataType
   */
  private TSEncoding getDefaultEncoding(TSDataType dataType) {
    IoTDBConfig conf = IoTDBDescriptor.getInstance().getConfig();
    switch (dataType) {
      case BOOLEAN:
        return conf.getDefaultBooleanEncoding();
      case INT32:
        return conf.getDefaultInt32Encoding();
      case INT64:
        return conf.getDefaultInt64Encoding();
      case FLOAT:
        return conf.getDefaultFloatEncoding();
      case DOUBLE:
        return conf.getDefaultDoubleEncoding();
      case TEXT:
        return conf.getDefaultTextEncoding();
      default:
        throw new UnSupportedDataTypeException(
            String.format("Data type %s is not supported.", dataType.toString()));
    }
  }
}<|MERGE_RESOLUTION|>--- conflicted
+++ resolved
@@ -55,12 +55,9 @@
 import org.apache.iotdb.db.qp.physical.crud.InsertPlan;
 import org.apache.iotdb.db.qp.physical.crud.UpdatePlan;
 import org.apache.iotdb.db.qp.physical.sys.AuthorPlan;
-<<<<<<< HEAD
 import org.apache.iotdb.db.qp.physical.sys.CreateDevicePlan;
 import org.apache.iotdb.db.qp.physical.sys.CreateDeviceTemplatePlan;
-=======
 import org.apache.iotdb.db.qp.physical.sys.CreateTimeSeriesPlan;
->>>>>>> 3f1e3676
 import org.apache.iotdb.db.qp.physical.sys.DataAuthPlan;
 import org.apache.iotdb.db.qp.physical.sys.DeleteStorageGroupPlan;
 import org.apache.iotdb.db.qp.physical.sys.DeleteTimeSeriesPlan;
@@ -136,15 +133,11 @@
       case SET_STORAGE_GROUP:
         return setStorageGroup((SetStorageGroupPlan) plan);
       case DELETE_STORAGE_GROUP:
-<<<<<<< HEAD
         return deleteStorageGroup((DeleteStorageGroupPlan) plan);  
       case CREATE_DEVICE:
         return createDevice((CreateDevicePlan) plan);
       case CREATE_DEVICE_TEMPLATE:
         return createDeviceTemplate((CreateDeviceTemplatePlan) plan);
-=======
-        return deleteStorageGroup((DeleteStorageGroupPlan) plan);
->>>>>>> 3f1e3676
       case PROPERTY:
         PropertyPlan property = (PropertyPlan) plan;
         return operateProperty(property);
