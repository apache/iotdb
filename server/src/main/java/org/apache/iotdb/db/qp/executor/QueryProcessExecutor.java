--- conflicted
+++ resolved
@@ -258,13 +258,8 @@
       insertPlan.setDataTypes(dataTypes);
       return storageEngine.insert(insertPlan);
 
-<<<<<<< HEAD
     } catch (PathErrorException | StorageEngineException | IOException | StorageGroupException e) {
-      throw new ProcessorException(e);
-=======
-    } catch (PathErrorException | StorageEngineException e) {
       throw new ProcessorException(e.getMessage());
->>>>>>> 964f7445
     }
   }
 
