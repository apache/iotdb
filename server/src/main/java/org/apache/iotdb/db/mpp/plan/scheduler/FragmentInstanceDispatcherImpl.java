/*
 * Licensed to the Apache Software Foundation (ASF) under one
 * or more contributor license agreements.  See the NOTICE file
 * distributed with this work for additional information
 * regarding copyright ownership.  The ASF licenses this file
 * to you under the Apache License, Version 2.0 (the
 * "License"); you may not use this file except in compliance
 * with the License.  You may obtain a copy of the License at
 *
 *     http://www.apache.org/licenses/LICENSE-2.0
 *
 * Unless required by applicable law or agreed to in writing,
 * software distributed under the License is distributed on an
 * "AS IS" BASIS, WITHOUT WARRANTIES OR CONDITIONS OF ANY
 * KIND, either express or implied.  See the License for the
 * specific language governing permissions and limitations
 * under the License.
 */

package org.apache.iotdb.db.mpp.plan.scheduler;

import org.apache.iotdb.common.rpc.thrift.TEndPoint;
import org.apache.iotdb.common.rpc.thrift.TSStatus;
import org.apache.iotdb.commons.client.IClientManager;
import org.apache.iotdb.commons.client.sync.SyncDataNodeInternalServiceClient;
import org.apache.iotdb.commons.consensus.ConsensusGroupId;
import org.apache.iotdb.db.conf.IoTDBDescriptor;
import org.apache.iotdb.db.exception.mpp.FragmentInstanceDispatchException;
import org.apache.iotdb.db.mpp.common.MPPQueryContext;
import org.apache.iotdb.db.mpp.execution.executor.RegionExecutionResult;
import org.apache.iotdb.db.mpp.execution.executor.RegionReadExecutor;
import org.apache.iotdb.db.mpp.execution.executor.RegionWriteExecutor;
import org.apache.iotdb.db.mpp.plan.analyze.QueryType;
import org.apache.iotdb.db.mpp.plan.planner.plan.FragmentInstance;
import org.apache.iotdb.db.mpp.plan.planner.plan.node.PlanNode;
import org.apache.iotdb.db.mpp.statistics.QueryStatistics;
import org.apache.iotdb.db.utils.SetThreadName;
import org.apache.iotdb.mpp.rpc.thrift.TFragmentInstance;
import org.apache.iotdb.mpp.rpc.thrift.TPlanNode;
import org.apache.iotdb.mpp.rpc.thrift.TSendFragmentInstanceReq;
import org.apache.iotdb.mpp.rpc.thrift.TSendFragmentInstanceResp;
import org.apache.iotdb.mpp.rpc.thrift.TSendPlanNodeReq;
import org.apache.iotdb.mpp.rpc.thrift.TSendPlanNodeResp;
import org.apache.iotdb.rpc.RpcUtils;
import org.apache.iotdb.rpc.TSStatusCode;

import org.apache.thrift.TException;
import org.slf4j.Logger;
import org.slf4j.LoggerFactory;

import java.io.IOException;
import java.util.List;
import java.util.concurrent.ExecutorService;
import java.util.concurrent.Future;

import static com.google.common.util.concurrent.Futures.immediateFuture;
import static org.apache.iotdb.db.mpp.statistics.QueryStatistics.DISPATCH_READ;

public class FragmentInstanceDispatcherImpl implements IFragInstanceDispatcher {

  private static final Logger logger =
      LoggerFactory.getLogger(FragmentInstanceDispatcherImpl.class);

  private static final QueryStatistics QUERY_STATISTICS = QueryStatistics.getInstance();

  private final ExecutorService executor;
  private final ExecutorService writeOperationExecutor;
  private final QueryType type;
  private final MPPQueryContext queryContext;
  private final String localhostIpAddr;
  private final int localhostInternalPort;
  private final IClientManager<TEndPoint, SyncDataNodeInternalServiceClient>
      internalServiceClientManager;

  public FragmentInstanceDispatcherImpl(
      QueryType type,
      MPPQueryContext queryContext,
      ExecutorService executor,
      ExecutorService writeOperationExecutor,
      IClientManager<TEndPoint, SyncDataNodeInternalServiceClient> internalServiceClientManager) {
    this.type = type;
    this.queryContext = queryContext;
    this.executor = executor;
    this.writeOperationExecutor = writeOperationExecutor;
    this.internalServiceClientManager = internalServiceClientManager;
    this.localhostIpAddr = IoTDBDescriptor.getInstance().getConfig().getInternalAddress();
    this.localhostInternalPort = IoTDBDescriptor.getInstance().getConfig().getInternalPort();
  }

  @Override
  public Future<FragInstanceDispatchResult> dispatch(List<FragmentInstance> instances) {
    if (type == QueryType.READ) {
      return dispatchRead(instances);
    } else {
      return dispatchWriteSync(instances);
    }
  }

  // TODO: (xingtanzjr) currently we use a sequential dispatch policy for READ, which is
  //  unsafe for current FragmentInstance scheduler framework. We need to implement the
  //  topological dispatch according to dependency relations between FragmentInstances
  private Future<FragInstanceDispatchResult> dispatchRead(List<FragmentInstance> instances) {
<<<<<<< HEAD
    for (FragmentInstance instance : instances) {
      long startTime = System.nanoTime();
      try (SetThreadName threadName = new SetThreadName(instance.getId().getFullId())) {
        dispatchOneInstance(instance);
      } catch (FragmentInstanceDispatchException e) {
        return immediateFuture(new FragInstanceDispatchResult(e.getFailureStatus()));
      } catch (Throwable t) {
        logger.error("[DispatchFailed]", t);
        return immediateFuture(
            new FragInstanceDispatchResult(
                RpcUtils.getStatus(
                    TSStatusCode.INTERNAL_SERVER_ERROR, "Unexpected errors: " + t.getMessage())));
      } finally {
        QUERY_STATISTICS.addCost(DISPATCH_READ, System.nanoTime() - startTime);
      }
    }
    return immediateFuture(new FragInstanceDispatchResult(true));
=======
    return executor.submit(
        () -> {
          for (FragmentInstance instance : instances) {
            try (SetThreadName threadName = new SetThreadName(instance.getId().getFullId())) {
              dispatchOneInstance(instance);
            } catch (FragmentInstanceDispatchException e) {
              return new FragInstanceDispatchResult(e.getFailureStatus());
            } catch (Throwable t) {
              logger.warn("[DispatchFailed]", t);
              return new FragInstanceDispatchResult(
                  RpcUtils.getStatus(
                      TSStatusCode.INTERNAL_SERVER_ERROR, "Unexpected errors: " + t.getMessage()));
            }
          }
          return new FragInstanceDispatchResult(true);
        });
>>>>>>> 72020ef9
  }

  private Future<FragInstanceDispatchResult> dispatchWriteSync(List<FragmentInstance> instances) {
    for (FragmentInstance instance : instances) {
      try (SetThreadName threadName = new SetThreadName(instance.getId().getFullId())) {
        dispatchOneInstance(instance);
      } catch (FragmentInstanceDispatchException e) {
        return immediateFuture(new FragInstanceDispatchResult(e.getFailureStatus()));
      } catch (Throwable t) {
        logger.warn("[DispatchFailed]", t);
        return immediateFuture(
            new FragInstanceDispatchResult(
                RpcUtils.getStatus(
                    TSStatusCode.INTERNAL_SERVER_ERROR, "Unexpected errors: " + t.getMessage())));
      }
    }
    return immediateFuture(new FragInstanceDispatchResult(true));
  }

  private void dispatchOneInstance(FragmentInstance instance)
      throws FragmentInstanceDispatchException {
    TEndPoint endPoint = instance.getHostDataNode().getInternalEndPoint();
    if (isDispatchedToLocal(endPoint)) {
      dispatchLocally(instance);
    } else {
      dispatchRemote(instance, endPoint);
    }
  }

  private boolean isDispatchedToLocal(TEndPoint endPoint) {
    return this.localhostIpAddr.equals(endPoint.getIp()) && localhostInternalPort == endPoint.port;
  }

  private void dispatchRemote(FragmentInstance instance, TEndPoint endPoint)
      throws FragmentInstanceDispatchException {
    try (SyncDataNodeInternalServiceClient client =
        internalServiceClientManager.borrowClient(endPoint)) {
      switch (instance.getType()) {
        case READ:
          TSendFragmentInstanceReq sendFragmentInstanceReq =
              new TSendFragmentInstanceReq(
                  new TFragmentInstance(instance.serializeToByteBuffer()),
                  instance.getRegionReplicaSet().getRegionId());
          TSendFragmentInstanceResp sendFragmentInstanceResp =
              client.sendFragmentInstance(sendFragmentInstanceReq);
          if (!sendFragmentInstanceResp.accepted) {
            logger.warn(sendFragmentInstanceResp.message);
            throw new FragmentInstanceDispatchException(
                RpcUtils.getStatus(
                    TSStatusCode.EXECUTE_STATEMENT_ERROR, sendFragmentInstanceResp.message));
          }
          break;
        case WRITE:
          TSendPlanNodeReq sendPlanNodeReq =
              new TSendPlanNodeReq(
                  new TPlanNode(instance.getFragment().getPlanNodeTree().serializeToByteBuffer()),
                  instance.getRegionReplicaSet().getRegionId());
          TSendPlanNodeResp sendPlanNodeResp = client.sendPlanNode(sendPlanNodeReq);
          if (!sendPlanNodeResp.accepted) {
            logger.warn(
                "dispatch write failed. status: {}, code: {}, message: {}, node {}",
                sendPlanNodeResp.status,
                TSStatusCode.representOf(sendPlanNodeResp.status.code),
                sendPlanNodeResp.message,
                endPoint);
            if (sendPlanNodeResp.getStatus() == null) {
              throw new FragmentInstanceDispatchException(
                  RpcUtils.getStatus(
                      TSStatusCode.WRITE_PROCESS_ERROR, sendPlanNodeResp.getMessage()));
            } else {
              throw new FragmentInstanceDispatchException(sendPlanNodeResp.getStatus());
            }
          }
          break;
        default:
          throw new FragmentInstanceDispatchException(
              RpcUtils.getStatus(
                  TSStatusCode.EXECUTE_STATEMENT_ERROR,
                  String.format("unknown query type [%s]", instance.getType())));
      }
    } catch (IOException | TException e) {
      logger.warn("can't connect to node {}", endPoint, e);
      TSStatus status = new TSStatus();
      status.setCode(TSStatusCode.SYNC_CONNECTION_ERROR.getStatusCode());
      status.setMessage("can't connect to node " + endPoint);
      // If the DataNode cannot be connected, its endPoint will be put into black list
      // so that the following retry will avoid dispatching instance towards this DataNode.
      queryContext.addFailedEndPoint(endPoint);
      throw new FragmentInstanceDispatchException(status);
    }
  }

  private void dispatchLocally(FragmentInstance instance) throws FragmentInstanceDispatchException {
    // deserialize ConsensusGroupId
    ConsensusGroupId groupId;
    try {
      groupId =
          ConsensusGroupId.Factory.createFromTConsensusGroupId(
              instance.getRegionReplicaSet().getRegionId());
    } catch (Throwable t) {
      logger.warn("Deserialize ConsensusGroupId failed. ", t);
      throw new FragmentInstanceDispatchException(
          RpcUtils.getStatus(
              TSStatusCode.EXECUTE_STATEMENT_ERROR,
              "Deserialize ConsensusGroupId failed: " + t.getMessage()));
    }

    switch (instance.getType()) {
      case READ:
        RegionReadExecutor readExecutor = new RegionReadExecutor();
        RegionExecutionResult readResult = readExecutor.execute(groupId, instance);
        if (!readResult.isAccepted()) {
          logger.warn(readResult.getMessage());
          throw new FragmentInstanceDispatchException(
              RpcUtils.getStatus(TSStatusCode.EXECUTE_STATEMENT_ERROR, readResult.getMessage()));
        }
        break;
      case WRITE:
        PlanNode planNode = instance.getFragment().getPlanNodeTree();
        RegionWriteExecutor writeExecutor = new RegionWriteExecutor();
        RegionExecutionResult writeResult = writeExecutor.execute(groupId, planNode);
        if (!writeResult.isAccepted()) {
          logger.warn(
              "write locally failed. TSStatus: {}, message: {}",
              writeResult.getStatus(),
              writeResult.getMessage());
          if (writeResult.getStatus() == null) {
            throw new FragmentInstanceDispatchException(
                RpcUtils.getStatus(TSStatusCode.EXECUTE_STATEMENT_ERROR, writeResult.getMessage()));
          } else {
            throw new FragmentInstanceDispatchException(writeResult.getStatus());
          }
        }
        break;
      default:
        throw new FragmentInstanceDispatchException(
            RpcUtils.getStatus(
                TSStatusCode.EXECUTE_STATEMENT_ERROR,
                String.format("unknown query type [%s]", instance.getType())));
    }
  }

  @Override
  public void abort() {}
}<|MERGE_RESOLUTION|>--- conflicted
+++ resolved
@@ -100,7 +100,6 @@
   //  unsafe for current FragmentInstance scheduler framework. We need to implement the
   //  topological dispatch according to dependency relations between FragmentInstances
   private Future<FragInstanceDispatchResult> dispatchRead(List<FragmentInstance> instances) {
-<<<<<<< HEAD
     for (FragmentInstance instance : instances) {
       long startTime = System.nanoTime();
       try (SetThreadName threadName = new SetThreadName(instance.getId().getFullId())) {
@@ -118,24 +117,6 @@
       }
     }
     return immediateFuture(new FragInstanceDispatchResult(true));
-=======
-    return executor.submit(
-        () -> {
-          for (FragmentInstance instance : instances) {
-            try (SetThreadName threadName = new SetThreadName(instance.getId().getFullId())) {
-              dispatchOneInstance(instance);
-            } catch (FragmentInstanceDispatchException e) {
-              return new FragInstanceDispatchResult(e.getFailureStatus());
-            } catch (Throwable t) {
-              logger.warn("[DispatchFailed]", t);
-              return new FragInstanceDispatchResult(
-                  RpcUtils.getStatus(
-                      TSStatusCode.INTERNAL_SERVER_ERROR, "Unexpected errors: " + t.getMessage()));
-            }
-          }
-          return new FragInstanceDispatchResult(true);
-        });
->>>>>>> 72020ef9
   }
 
   private Future<FragInstanceDispatchResult> dispatchWriteSync(List<FragmentInstance> instances) {
