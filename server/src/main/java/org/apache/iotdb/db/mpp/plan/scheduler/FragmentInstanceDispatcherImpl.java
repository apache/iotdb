/*
 * Licensed to the Apache Software Foundation (ASF) under one
 * or more contributor license agreements.  See the NOTICE file
 * distributed with this work for additional information
 * regarding copyright ownership.  The ASF licenses this file
 * to you under the Apache License, Version 2.0 (the
 * "License"); you may not use this file except in compliance
 * with the License.  You may obtain a copy of the License at
 *
 *     http://www.apache.org/licenses/LICENSE-2.0
 *
 * Unless required by applicable law or agreed to in writing,
 * software distributed under the License is distributed on an
 * "AS IS" BASIS, WITHOUT WARRANTIES OR CONDITIONS OF ANY
 * KIND, either express or implied.  See the License for the
 * specific language governing permissions and limitations
 * under the License.
 */

package org.apache.iotdb.db.mpp.plan.scheduler;

import org.apache.iotdb.common.rpc.thrift.TEndPoint;
import org.apache.iotdb.common.rpc.thrift.TSStatus;
import org.apache.iotdb.commons.client.IClientManager;
import org.apache.iotdb.commons.client.sync.SyncDataNodeInternalServiceClient;
import org.apache.iotdb.commons.consensus.ConsensusGroupId;
import org.apache.iotdb.db.conf.IoTDBDescriptor;
import org.apache.iotdb.db.exception.mpp.FragmentInstanceDispatchException;
import org.apache.iotdb.db.mpp.common.MPPQueryContext;
import org.apache.iotdb.db.mpp.execution.executor.RegionExecutionResult;
import org.apache.iotdb.db.mpp.execution.executor.RegionReadExecutor;
import org.apache.iotdb.db.mpp.execution.executor.RegionWriteExecutor;
import org.apache.iotdb.db.mpp.plan.analyze.QueryType;
import org.apache.iotdb.db.mpp.plan.planner.plan.FragmentInstance;
import org.apache.iotdb.db.mpp.plan.planner.plan.node.PlanNode;
<<<<<<< HEAD
import org.apache.iotdb.db.mpp.plan.planner.plan.node.write.InsertNode;
import org.apache.iotdb.db.service.thrift.impl.DataNodeRegionManager;
=======
>>>>>>> 28face49
import org.apache.iotdb.db.utils.SetThreadName;
import org.apache.iotdb.mpp.rpc.thrift.TFragmentInstance;
import org.apache.iotdb.mpp.rpc.thrift.TPlanNode;
import org.apache.iotdb.mpp.rpc.thrift.TSendFragmentInstanceReq;
import org.apache.iotdb.mpp.rpc.thrift.TSendFragmentInstanceResp;
import org.apache.iotdb.mpp.rpc.thrift.TSendPlanNodeReq;
import org.apache.iotdb.mpp.rpc.thrift.TSendPlanNodeResp;
import org.apache.iotdb.rpc.RpcUtils;
import org.apache.iotdb.rpc.TSStatusCode;

import org.apache.thrift.TException;
import org.slf4j.Logger;
import org.slf4j.LoggerFactory;

import java.io.IOException;
import java.util.List;
import java.util.concurrent.ExecutorService;
import java.util.concurrent.Future;

import static com.google.common.util.concurrent.Futures.immediateFuture;

public class FragmentInstanceDispatcherImpl implements IFragInstanceDispatcher {

  private static final Logger logger =
      LoggerFactory.getLogger(FragmentInstanceDispatcherImpl.class);
  private final ExecutorService executor;
  private final ExecutorService writeOperationExecutor;
  private final QueryType type;
  private final MPPQueryContext queryContext;
  private final String localhostIpAddr;
  private final int localhostInternalPort;
  private final IClientManager<TEndPoint, SyncDataNodeInternalServiceClient>
      internalServiceClientManager;

  public FragmentInstanceDispatcherImpl(
      QueryType type,
      MPPQueryContext queryContext,
      ExecutorService executor,
      ExecutorService writeOperationExecutor,
      IClientManager<TEndPoint, SyncDataNodeInternalServiceClient> internalServiceClientManager) {
    this.type = type;
    this.queryContext = queryContext;
    this.executor = executor;
    this.writeOperationExecutor = writeOperationExecutor;
    this.internalServiceClientManager = internalServiceClientManager;
    this.localhostIpAddr = IoTDBDescriptor.getInstance().getConfig().getInternalAddress();
    this.localhostInternalPort = IoTDBDescriptor.getInstance().getConfig().getInternalPort();
  }

  @Override
  public Future<FragInstanceDispatchResult> dispatch(List<FragmentInstance> instances) {
    if (type == QueryType.READ) {
      return dispatchRead(instances);
    } else {
      return dispatchWriteSync(instances);
    }
  }

  // TODO: (xingtanzjr) currently we use a sequential dispatch policy for READ, which is
  //  unsafe for current FragmentInstance scheduler framework. We need to implement the
  //  topological dispatch according to dependency relations between FragmentInstances
  private Future<FragInstanceDispatchResult> dispatchRead(List<FragmentInstance> instances) {
    return executor.submit(
        () -> {
          for (FragmentInstance instance : instances) {
            try (SetThreadName threadName = new SetThreadName(instance.getId().getFullId())) {
              dispatchOneInstance(instance);
            } catch (FragmentInstanceDispatchException e) {
              return new FragInstanceDispatchResult(e.getFailureStatus());
            } catch (Throwable t) {
              logger.error("[DispatchFailed]", t);
              return new FragInstanceDispatchResult(
                  RpcUtils.getStatus(
                      TSStatusCode.INTERNAL_SERVER_ERROR, "Unexpected errors: " + t.getMessage()));
            }
          }
          return new FragInstanceDispatchResult(true);
        });
  }

  private Future<FragInstanceDispatchResult> dispatchWriteSync(List<FragmentInstance> instances) {
    for (FragmentInstance instance : instances) {
      try (SetThreadName threadName = new SetThreadName(instance.getId().getFullId())) {
        dispatchOneInstance(instance);
      } catch (FragmentInstanceDispatchException e) {
        return immediateFuture(new FragInstanceDispatchResult(e.getFailureStatus()));
      } catch (Throwable t) {
        logger.error("[DispatchFailed]", t);
        return immediateFuture(
            new FragInstanceDispatchResult(
                RpcUtils.getStatus(
                    TSStatusCode.INTERNAL_SERVER_ERROR, "Unexpected errors: " + t.getMessage())));
      }
    }
    return immediateFuture(new FragInstanceDispatchResult(true));
  }

  private void dispatchOneInstance(FragmentInstance instance)
      throws FragmentInstanceDispatchException {
    TEndPoint endPoint = instance.getHostDataNode().getInternalEndPoint();
    if (isDispatchedToLocal(endPoint)) {
      dispatchLocally(instance);
    } else {
      dispatchRemote(instance, endPoint);
    }
  }

  private boolean isDispatchedToLocal(TEndPoint endPoint) {
    return this.localhostIpAddr.equals(endPoint.getIp()) && localhostInternalPort == endPoint.port;
  }

  private void dispatchRemote(FragmentInstance instance, TEndPoint endPoint)
      throws FragmentInstanceDispatchException {
    try (SyncDataNodeInternalServiceClient client =
        internalServiceClientManager.borrowClient(endPoint)) {
      switch (instance.getType()) {
        case READ:
          TSendFragmentInstanceReq sendFragmentInstanceReq =
              new TSendFragmentInstanceReq(
                  new TFragmentInstance(instance.serializeToByteBuffer()),
                  instance.getRegionReplicaSet().getRegionId());
          TSendFragmentInstanceResp sendFragmentInstanceResp =
              client.sendFragmentInstance(sendFragmentInstanceReq);
          if (!sendFragmentInstanceResp.accepted) {
            logger.error(sendFragmentInstanceResp.message);
            throw new FragmentInstanceDispatchException(
                RpcUtils.getStatus(
                    TSStatusCode.EXECUTE_STATEMENT_ERROR, sendFragmentInstanceResp.message));
          }
          break;
        case WRITE:
          TSendPlanNodeReq sendPlanNodeReq =
              new TSendPlanNodeReq(
                  new TPlanNode(instance.getFragment().getPlanNodeTree().serializeToByteBuffer()),
                  instance.getRegionReplicaSet().getRegionId());
          TSendPlanNodeResp sendPlanNodeResp = client.sendPlanNode(sendPlanNodeReq);
          if (!sendPlanNodeResp.accepted) {
            logger.error(sendPlanNodeResp.message);
            if (sendPlanNodeResp.getStatus() == null) {
              throw new FragmentInstanceDispatchException(
                  RpcUtils.getStatus(
                      TSStatusCode.WRITE_PROCESS_ERROR, sendPlanNodeResp.getMessage()));
            } else {
              throw new FragmentInstanceDispatchException(sendPlanNodeResp.getStatus());
            }
          }
          break;
        default:
          throw new FragmentInstanceDispatchException(
              RpcUtils.getStatus(
                  TSStatusCode.EXECUTE_STATEMENT_ERROR,
                  String.format("unknown query type [%s]", instance.getType())));
      }
    } catch (IOException | TException e) {
      logger.error("can't connect to node {}", endPoint, e);
      TSStatus status = new TSStatus();
      status.setCode(TSStatusCode.SYNC_CONNECTION_EXCEPTION.getStatusCode());
      status.setMessage("can't connect to node {}" + endPoint);
      // If the DataNode cannot be connected, its endPoint will be put into black list
      // so that the following retry will avoid dispatching instance towards this DataNode.
      queryContext.addFailedEndPoint(endPoint);
      throw new FragmentInstanceDispatchException(status);
    }
  }

  private void dispatchLocally(FragmentInstance instance) throws FragmentInstanceDispatchException {
    // deserialize ConsensusGroupId
    ConsensusGroupId groupId;
    try {
      groupId =
          ConsensusGroupId.Factory.createFromTConsensusGroupId(
              instance.getRegionReplicaSet().getRegionId());
    } catch (Throwable t) {
      logger.error("Deserialize ConsensusGroupId failed. ", t);
      throw new FragmentInstanceDispatchException(
          RpcUtils.getStatus(
              TSStatusCode.EXECUTE_STATEMENT_ERROR,
              "Deserialize ConsensusGroupId failed: " + t.getMessage()));
    }

    switch (instance.getType()) {
      case READ:
        RegionReadExecutor readExecutor = new RegionReadExecutor();
        RegionExecutionResult readResult = readExecutor.execute(groupId, instance);
        if (!readResult.isAccepted()) {
          logger.error(readResult.getMessage());
          throw new FragmentInstanceDispatchException(
              RpcUtils.getStatus(TSStatusCode.EXECUTE_STATEMENT_ERROR, readResult.getMessage()));
        }
        break;
      case WRITE:
        PlanNode planNode = instance.getFragment().getPlanNodeTree();
        RegionWriteExecutor writeExecutor = new RegionWriteExecutor();
        RegionExecutionResult writeResult = writeExecutor.execute(groupId, planNode);
        if (!writeResult.isAccepted()) {
          logger.error(writeResult.getMessage());
          if (writeResult.getStatus() == null) {
            throw new FragmentInstanceDispatchException(
                RpcUtils.getStatus(TSStatusCode.EXECUTE_STATEMENT_ERROR, writeResult.getMessage()));
          } else {
            throw new FragmentInstanceDispatchException(writeResult.getStatus());
          }
        }
<<<<<<< HEAD
        ConsensusWriteResponse writeResponse;
        if (groupId instanceof DataRegionId) {
          writeResponse = DataNodeRegionManager.writePlanNode(groupId, planNode);
        } else {
          writeResponse = SchemaRegionConsensusImpl.getInstance().write(groupId, planNode);
        }

        if (!writeResponse.isSuccessful()) {
          logger.error(writeResponse.getErrorMessage());
          TSStatus failureStatus =
              writeResponse.getStatus() != null
                  ? writeResponse.getStatus()
                  : RpcUtils.getStatus(
                      TSStatusCode.EXECUTE_STATEMENT_ERROR, writeResponse.getErrorMessage());
          throw new FragmentInstanceDispatchException(failureStatus);
        } else if (hasFailedMeasurement) {
          throw new FragmentInstanceDispatchException(
              RpcUtils.getStatus(
                  TSStatusCode.METADATA_ERROR.getStatusCode(), partialInsertMessage));
        }
=======
>>>>>>> 28face49
        break;
      default:
        throw new FragmentInstanceDispatchException(
            RpcUtils.getStatus(
                TSStatusCode.EXECUTE_STATEMENT_ERROR,
                String.format("unknown query type [%s]", instance.getType())));
    }
  }

  @Override
  public void abort() {}
}<|MERGE_RESOLUTION|>--- conflicted
+++ resolved
@@ -33,11 +33,6 @@
 import org.apache.iotdb.db.mpp.plan.analyze.QueryType;
 import org.apache.iotdb.db.mpp.plan.planner.plan.FragmentInstance;
 import org.apache.iotdb.db.mpp.plan.planner.plan.node.PlanNode;
-<<<<<<< HEAD
-import org.apache.iotdb.db.mpp.plan.planner.plan.node.write.InsertNode;
-import org.apache.iotdb.db.service.thrift.impl.DataNodeRegionManager;
-=======
->>>>>>> 28face49
 import org.apache.iotdb.db.utils.SetThreadName;
 import org.apache.iotdb.mpp.rpc.thrift.TFragmentInstance;
 import org.apache.iotdb.mpp.rpc.thrift.TPlanNode;
@@ -241,29 +236,6 @@
             throw new FragmentInstanceDispatchException(writeResult.getStatus());
           }
         }
-<<<<<<< HEAD
-        ConsensusWriteResponse writeResponse;
-        if (groupId instanceof DataRegionId) {
-          writeResponse = DataNodeRegionManager.writePlanNode(groupId, planNode);
-        } else {
-          writeResponse = SchemaRegionConsensusImpl.getInstance().write(groupId, planNode);
-        }
-
-        if (!writeResponse.isSuccessful()) {
-          logger.error(writeResponse.getErrorMessage());
-          TSStatus failureStatus =
-              writeResponse.getStatus() != null
-                  ? writeResponse.getStatus()
-                  : RpcUtils.getStatus(
-                      TSStatusCode.EXECUTE_STATEMENT_ERROR, writeResponse.getErrorMessage());
-          throw new FragmentInstanceDispatchException(failureStatus);
-        } else if (hasFailedMeasurement) {
-          throw new FragmentInstanceDispatchException(
-              RpcUtils.getStatus(
-                  TSStatusCode.METADATA_ERROR.getStatusCode(), partialInsertMessage));
-        }
-=======
->>>>>>> 28face49
         break;
       default:
         throw new FragmentInstanceDispatchException(
