/*
 * Licensed to the Apache Software Foundation (ASF) under one
 * or more contributor license agreements.  See the NOTICE file
 * distributed with this work for additional information
 * regarding copyright ownership.  The ASF licenses this file
 * to you under the Apache License, Version 2.0 (the
 * "License"); you may not use this file except in compliance
 * with the License.  You may obtain a copy of the License at
 *
 *     http://www.apache.org/licenses/LICENSE-2.0
 *
 * Unless required by applicable law or agreed to in writing,
 * software distributed under the License is distributed on an
 * "AS IS" BASIS, WITHOUT WARRANTIES OR CONDITIONS OF ANY
 * KIND, either express or implied.  See the License for the
 * specific language governing permissions and limitations
 * under the License.
 */

package org.apache.iotdb.db.query.expression;

import org.apache.iotdb.commons.path.PartialPath;
import org.apache.iotdb.db.exception.query.LogicalOptimizeException;
import org.apache.iotdb.db.exception.query.QueryProcessException;
import org.apache.iotdb.db.qp.physical.crud.UDTFPlan;
import org.apache.iotdb.db.query.expression.binary.AdditionExpression;
import org.apache.iotdb.db.query.expression.binary.DivisionExpression;
import org.apache.iotdb.db.query.expression.binary.EqualToExpression;
import org.apache.iotdb.db.query.expression.binary.GreaterEqualExpression;
import org.apache.iotdb.db.query.expression.binary.GreaterThanExpression;
import org.apache.iotdb.db.query.expression.binary.LessEqualExpression;
import org.apache.iotdb.db.query.expression.binary.LessThanExpression;
import org.apache.iotdb.db.query.expression.binary.LogicAndExpression;
import org.apache.iotdb.db.query.expression.binary.LogicOrExpression;
import org.apache.iotdb.db.query.expression.binary.ModuloExpression;
import org.apache.iotdb.db.query.expression.binary.MultiplicationExpression;
import org.apache.iotdb.db.query.expression.binary.NonEqualExpression;
import org.apache.iotdb.db.query.expression.binary.SubtractionExpression;
import org.apache.iotdb.db.query.expression.leaf.ConstantOperand;
import org.apache.iotdb.db.query.expression.leaf.TimeSeriesOperand;
import org.apache.iotdb.db.query.expression.leaf.TimestampOperand;
import org.apache.iotdb.db.query.expression.multi.FunctionExpression;
import org.apache.iotdb.db.query.expression.unary.InExpression;
import org.apache.iotdb.db.query.expression.unary.LikeExpression;
import org.apache.iotdb.db.query.expression.unary.LogicNotExpression;
import org.apache.iotdb.db.query.expression.unary.NegationExpression;
import org.apache.iotdb.db.query.expression.unary.RegularExpression;
import org.apache.iotdb.db.query.udf.core.executor.UDTFContext;
import org.apache.iotdb.db.query.udf.core.executor.UDTFExecutor;
import org.apache.iotdb.db.query.udf.core.layer.IntermediateLayer;
import org.apache.iotdb.db.query.udf.core.layer.LayerMemoryAssigner;
import org.apache.iotdb.db.query.udf.core.layer.RawQueryInputLayer;
import org.apache.iotdb.tsfile.file.metadata.enums.TSDataType;
import org.apache.iotdb.tsfile.utils.ReadWriteIOUtils;

import java.io.IOException;
import java.nio.ByteBuffer;
import java.time.ZoneId;
import java.util.Deque;
import java.util.Iterator;
import java.util.LinkedList;
import java.util.List;
import java.util.Map;
import java.util.Set;

/** A skeleton class for expression */
public abstract class Expression {

  /////////////////////////////////////////////////////////////////////////////////////////////////
  // Expression type inferring for execution plan generation
  /////////////////////////////////////////////////////////////////////////////////////////////////

  public boolean isBuiltInAggregationFunctionExpression() {
    return false;
  }

  public boolean isUserDefinedAggregationFunctionExpression() {
    return false;
  }

  public boolean isTimeSeriesGeneratingFunctionExpression() {
    return false;
  }

<<<<<<< HEAD
=======
  /////////////////////////////////////////////////////////////////////////////////////////////////
  // Operations for time series paths
  /////////////////////////////////////////////////////////////////////////////////////////////////

  public abstract void concat(
      List<PartialPath> prefixPaths,
      List<Expression> resultExpressions,
      PathPatternTree patternTree);

>>>>>>> a67a260d
  // TODO: remove after MPP finish
  @Deprecated
  public abstract void concat(List<PartialPath> prefixPaths, List<Expression> resultExpressions);

  // TODO: remove after MPP finish
  @Deprecated
  public abstract void removeWildcards(
      org.apache.iotdb.db.qp.utils.WildcardsRemover wildcardsRemover,
      List<Expression> resultExpressions)
      throws LogicalOptimizeException;

  public abstract void collectPaths(Set<PartialPath> pathSet);

  /////////////////////////////////////////////////////////////////////////////////////////////////
  // For UDF instances initialization
  /////////////////////////////////////////////////////////////////////////////////////////////////

  public abstract void constructUdfExecutors(
      Map<String, UDTFExecutor> expressionName2Executor, ZoneId zoneId);

  /////////////////////////////////////////////////////////////////////////////////////////////////
  // For expression evaluation DAG building
  /////////////////////////////////////////////////////////////////////////////////////////////////

  protected Integer inputColumnIndex = null;

  public abstract void bindInputLayerColumnIndexWithExpression(UDTFPlan udtfPlan);

  public abstract void updateStatisticsForMemoryAssigner(LayerMemoryAssigner memoryAssigner);

  public abstract IntermediateLayer constructIntermediateLayer(
      long queryId,
      UDTFContext udtfContext,
      RawQueryInputLayer rawTimeSeriesInputLayer,
      Map<Expression, IntermediateLayer> expressionIntermediateLayerMap,
      Map<Expression, TSDataType> expressionDataTypeMap,
      LayerMemoryAssigner memoryAssigner)
      throws QueryProcessException, IOException;

  /////////////////////////////////////////////////////////////////////////////////////////////////
  // getExpressions: returning DIRECT children expressions
  /////////////////////////////////////////////////////////////////////////////////////////////////

  /**
   * returns the DIRECT children expressions if it has any, otherwise an EMPTY list will be returned
   */
  public abstract List<Expression> getExpressions();

  /////////////////////////////////////////////////////////////////////////////////////////////////
  // isConstantOperand
  /////////////////////////////////////////////////////////////////////////////////////////////////

  protected Boolean isConstantOperandCache = null;

  /** If this expression and all of its sub-expressions are {@link ConstantOperand}. */
  public final boolean isConstantOperand() {
    if (isConstantOperandCache == null) {
      isConstantOperandCache = isConstantOperandInternal();
    }
    return isConstantOperandCache;
  }

  /** Sub-classes should override this method indicating if the expression is a constant operand */
  protected abstract boolean isConstantOperandInternal();

  /////////////////////////////////////////////////////////////////////////////////////////////////
  // toString
  /////////////////////////////////////////////////////////////////////////////////////////////////

  private String expressionStringCache;

  /** Sub-classes must not override this method. */
  @Override
  public final String toString() {
    return getExpressionString();
  }

  /**
   * Get the representation of the expression in string. The hash code of the returned value will be
   * the hash code of this object. See {@link #hashCode()} and {@link #equals(Object)}. In other
   * words, same expressions should have exactly the same string representation, and different
   * expressions must have different string representations.
   */
  public final String getExpressionString() {
    if (expressionStringCache == null) {
      expressionStringCache = getExpressionStringInternal();
    }
    return expressionStringCache;
  }

  /**
   * Sub-classes should override this method to provide valid string representation of this object.
   * See {@link #getExpressionString()}
   */
  protected abstract String getExpressionStringInternal();

  /////////////////////////////////////////////////////////////////////////////////////////////////
  // hashCode & equals
  /////////////////////////////////////////////////////////////////////////////////////////////////

  /** Sub-classes must not override this method. */
  @Override
  public final int hashCode() {
    return getExpressionString().hashCode();
  }

  /** Sub-classes must not override this method. */
  @Override
  public final boolean equals(Object o) {
    if (this == o) {
      return true;
    }

    if (!(o instanceof Expression)) {
      return false;
    }

    return getExpressionString().equals(((Expression) o).getExpressionString());
  }

  /////////////////////////////////////////////////////////////////////////////////////////////////
  // iterator: level-order traversal iterator
  /////////////////////////////////////////////////////////////////////////////////////////////////

  /** returns an iterator to traverse all the successor expressions in a level-order */
  public final Iterator<Expression> iterator() {
    return new ExpressionIterator(this);
  }

  /** the iterator of an Expression tree with level-order traversal */
  private static class ExpressionIterator implements Iterator<Expression> {

    private final Deque<Expression> queue = new LinkedList<>();

    public ExpressionIterator(Expression expression) {
      queue.add(expression);
    }

    @Override
    public boolean hasNext() {
      return !queue.isEmpty();
    }

    @Override
    public Expression next() {
      if (!hasNext()) {
        return null;
      }
      Expression current = queue.pop();
      if (current != null) {
        for (Expression subExp : current.getExpressions()) {
          queue.push(subExp);
        }
      }
      return current;
    }
  }

  /////////////////////////////////////////////////////////////////////////////////////////////////
  // serialize & deserialize
  /////////////////////////////////////////////////////////////////////////////////////////////////

  public static void serialize(Expression expression, ByteBuffer byteBuffer) {
    ReadWriteIOUtils.write(
        expression.getExpressionType().getExpressionTypeInShortEnum(), byteBuffer);

    expression.serialize(byteBuffer);

    ReadWriteIOUtils.write(expression.inputColumnIndex != null, byteBuffer);
    if (expression.inputColumnIndex != null) {
      ReadWriteIOUtils.write(expression.inputColumnIndex, byteBuffer);
    }
  }

  public static Expression deserialize(ByteBuffer byteBuffer) {
    short type = ReadWriteIOUtils.readShort(byteBuffer);

    Expression expression;
    switch (type) {
      case -4:
        expression = new ConstantOperand(byteBuffer);
        break;
      case -3:
        expression = new TimestampOperand(byteBuffer);
        break;
      case -2:
        expression = new TimeSeriesOperand(byteBuffer);
        break;
      case -1:
        expression = new FunctionExpression(byteBuffer);
        break;

      case 0:
        expression = new NegationExpression(byteBuffer);
        break;
      case 1:
        expression = new LogicNotExpression(byteBuffer);
        break;

      case 2:
        expression = new MultiplicationExpression(byteBuffer);
        break;
      case 3:
        expression = new DivisionExpression(byteBuffer);
        break;
      case 4:
        expression = new ModuloExpression(byteBuffer);
        break;

      case 5:
        expression = new AdditionExpression(byteBuffer);
        break;
      case 6:
        expression = new SubtractionExpression(byteBuffer);
        break;

      case 7:
        expression = new EqualToExpression(byteBuffer);
        break;
      case 8:
        expression = new NonEqualExpression(byteBuffer);
        break;
      case 9:
        expression = new GreaterEqualExpression(byteBuffer);
        break;
      case 10:
        expression = new GreaterThanExpression(byteBuffer);
        break;
      case 11:
        expression = new LessEqualExpression(byteBuffer);
        break;
      case 12:
        expression = new LessThanExpression(byteBuffer);
        break;

      case 13:
        expression = new LikeExpression(byteBuffer);
        break;
      case 14:
        expression = new RegularExpression(byteBuffer);
        break;

      case 15:
        expression = new InExpression(byteBuffer);
        break;

      case 16:
        expression = new LogicAndExpression(byteBuffer);
        break;

      case 17:
        expression = new LogicOrExpression(byteBuffer);
        break;

      default:
        throw new IllegalArgumentException("Invalid expression type: " + type);
    }

    boolean hasInputColumnIndex = ReadWriteIOUtils.readBool(byteBuffer);
    if (hasInputColumnIndex) {
      expression.inputColumnIndex = ReadWriteIOUtils.readInt(byteBuffer);
    }

    return expression;
  }

  public abstract ExpressionType getExpressionType();

  protected abstract void serialize(ByteBuffer byteBuffer);
}<|MERGE_RESOLUTION|>--- conflicted
+++ resolved
@@ -82,18 +82,10 @@
     return false;
   }
 
-<<<<<<< HEAD
-=======
   /////////////////////////////////////////////////////////////////////////////////////////////////
   // Operations for time series paths
   /////////////////////////////////////////////////////////////////////////////////////////////////
 
-  public abstract void concat(
-      List<PartialPath> prefixPaths,
-      List<Expression> resultExpressions,
-      PathPatternTree patternTree);
-
->>>>>>> a67a260d
   // TODO: remove after MPP finish
   @Deprecated
   public abstract void concat(List<PartialPath> prefixPaths, List<Expression> resultExpressions);
