/*
 * Licensed to the Apache Software Foundation (ASF) under one
 * or more contributor license agreements.  See the NOTICE file
 * distributed with this work for additional information
 * regarding copyright ownership.  The ASF licenses this file
 * to you under the Apache License, Version 2.0 (the
 * "License"); you may not use this file except in compliance
 * with the License.  You may obtain a copy of the License at
 *
 *     http://www.apache.org/licenses/LICENSE-2.0
 *
 * Unless required by applicable law or agreed to in writing,
 * software distributed under the License is distributed on an
 * "AS IS" BASIS, WITHOUT WARRANTIES OR CONDITIONS OF ANY
 * KIND, either express or implied.  See the License for the
 * specific language governing permissions and limitations
 * under the License.
 */

package org.apache.iotdb.db.engine.cache;

import org.apache.iotdb.db.conf.IoTDBConfig;
import org.apache.iotdb.db.conf.IoTDBDescriptor;
import org.apache.iotdb.db.query.control.FileReaderManager;
import org.apache.iotdb.db.utils.TestOnly;
import org.apache.iotdb.tsfile.file.metadata.ChunkMetadata;
import org.apache.iotdb.tsfile.read.TsFileSequenceReader;
import org.apache.iotdb.tsfile.read.common.Chunk;
import org.apache.iotdb.tsfile.utils.RamUsageEstimator;

import com.github.benmanes.caffeine.cache.CacheLoader;
import com.github.benmanes.caffeine.cache.Caffeine;
import com.github.benmanes.caffeine.cache.LoadingCache;
import com.github.benmanes.caffeine.cache.Weigher;
import org.slf4j.Logger;
import org.slf4j.LoggerFactory;

import java.io.IOException;
import java.util.concurrent.atomic.AtomicLong;

/**
 * This class is used to cache <code>Chunk</code> of <code>ChunkMetaData</code> in IoTDB. The
 * caching strategy is LRU.
 */
public class ChunkCache {

  private static final Logger logger = LoggerFactory.getLogger(ChunkCache.class);
  private static final Logger DEBUG_LOGGER = LoggerFactory.getLogger("QUERY_DEBUG");
  private static final IoTDBConfig config = IoTDBDescriptor.getInstance().getConfig();
  private static final long MEMORY_THRESHOLD_IN_CHUNK_CACHE =
      config.getAllocateMemoryForChunkCache();
  private static final boolean CACHE_ENABLE = config.isMetaDataCacheEnable();

  private final LoadingCache<ChunkMetadata, Chunk> lruCache;

  private final AtomicLong entryAverageSize = new AtomicLong(0);

  private ChunkCache() {
    if (CACHE_ENABLE) {
      logger.info("ChunkCache size = " + MEMORY_THRESHOLD_IN_CHUNK_CACHE);
    }
    lruCache =
<<<<<<< HEAD
        Caffeine.newBuilder()
            .maximumWeight(MEMORY_THRESHOLD_IN_CHUNK_CACHE)
            .weigher(
                new Weigher<ChunkMetadata, Chunk>() {

                  int count = 0;
                  int averageSize = 0;

                  @Override
                  public int weigh(ChunkMetadata chunkMetadata, Chunk chunk) {
                    int currentSize;
                    if (count < 10) {
                      currentSize =
                          (int)
                              (RamUsageEstimator.NUM_BYTES_OBJECT_REF
                                  + RamUsageEstimator.sizeOf(chunk));
                      averageSize = ((averageSize * count) + currentSize) / (++count);
                      entryAverageSize.set(averageSize);
                    } else if (count < 100000) {
                      count++;
                      currentSize = averageSize;
                    } else {
                      averageSize =
                          (int)
                              (RamUsageEstimator.NUM_BYTES_OBJECT_REF
                                  + RamUsageEstimator.sizeOf(chunk));
                      count = 1;
                      currentSize = averageSize;
                      entryAverageSize.set(averageSize);
                    }
                    return currentSize;
                  }
                })
            .recordStats()
            .build(
                new CacheLoader<ChunkMetadata, Chunk>() {
                  @Override
                  public Chunk load(ChunkMetadata chunkMetadata) throws Exception {
                    try {
                      TsFileSequenceReader reader =
                          FileReaderManager.getInstance()
                              .get(chunkMetadata.getFilePath(), chunkMetadata.isClosed());
                      return reader.readMemChunk(chunkMetadata);
                    } catch (IOException e) {
                      logger.error("Something wrong happened in reading {}", chunkMetadata, e);
                      throw e;
                    }
                  }
                });
=======
        new LRULinkedHashMap<ChunkMetadata, Chunk>(MEMORY_THRESHOLD_IN_CHUNK_CACHE) {

          /**
           * The calculation is time consuming, so we won't calculate each entry' size each time.
           * Every 100,000 entry, we will calculate the average size of the first 10 entries, and
           * use that to represent the next 99,990 entries' size.
           */
          @Override
          protected long calEntrySize(ChunkMetadata key, Chunk value) {
            long currentSize;
            if (count < 10) {
              currentSize =
                  RamUsageEstimator.NUM_BYTES_OBJECT_REF + RamUsageEstimator.sizeOf(value);
              averageSize = ((averageSize * count) + currentSize) / (++count);
            } else if (count < 100000) {
              count++;
              currentSize = averageSize;
            } else {
              averageSize =
                  RamUsageEstimator.NUM_BYTES_OBJECT_REF + RamUsageEstimator.sizeOf(value);
              count = 1;
              currentSize = averageSize;
            }
            return currentSize;
          }
        };
>>>>>>> 6384f075
  }

  public static ChunkCache getInstance() {
    return ChunkCacheHolder.INSTANCE;
  }

  public Chunk get(ChunkMetadata chunkMetaData) throws IOException {
    return get(chunkMetaData, false);
  }

  public Chunk get(ChunkMetadata chunkMetaData, boolean debug) throws IOException {
    if (!CACHE_ENABLE) {
      TsFileSequenceReader reader =
          FileReaderManager.getInstance()
              .get(chunkMetaData.getFilePath(), chunkMetaData.isClosed());
      Chunk chunk = reader.readMemChunk(chunkMetaData);
      return new Chunk(
          chunk.getHeader(),
          chunk.getData().duplicate(),
          chunk.getDeleteIntervalList(),
          chunkMetaData.getStatistics());
    }

    Chunk chunk = lruCache.get(chunkMetaData);

    if (debug) {
      DEBUG_LOGGER.info("get chunk from cache whose meta data is: " + chunkMetaData);
    }

    return new Chunk(
        chunk.getHeader(),
        chunk.getData().duplicate(),
        chunk.getDeleteIntervalList(),
        chunkMetaData.getStatistics());
  }

  public double calculateChunkHitRatio() {
    return lruCache.stats().hitRate();
  }

  public long getEvictionCount() {
    return lruCache.stats().evictionCount();
  }

  public long getMaxMemory() {
    return MEMORY_THRESHOLD_IN_CHUNK_CACHE;
  }

  public double getAverageLoadPenalty() {
    return lruCache.stats().averageLoadPenalty();
  }

  public long getAverageSize() {
    return entryAverageSize.get();
  }

  /** clear LRUCache. */
  public void clear() {
    lruCache.invalidateAll();
    lruCache.cleanUp();
  }

  public void remove(ChunkMetadata chunkMetaData) {
    lruCache.invalidate(chunkMetaData);
  }

  @TestOnly
  public boolean isEmpty() {
    return lruCache.asMap().isEmpty();
  }

  /** singleton pattern. */
  private static class ChunkCacheHolder {

    private static final ChunkCache INSTANCE = new ChunkCache();
  }
}<|MERGE_RESOLUTION|>--- conflicted
+++ resolved
@@ -60,7 +60,6 @@
       logger.info("ChunkCache size = " + MEMORY_THRESHOLD_IN_CHUNK_CACHE);
     }
     lruCache =
-<<<<<<< HEAD
         Caffeine.newBuilder()
             .maximumWeight(MEMORY_THRESHOLD_IN_CHUNK_CACHE)
             .weigher(
@@ -69,6 +68,11 @@
                   int count = 0;
                   int averageSize = 0;
 
+                  /**
+                   * The calculation is time consuming, so we won't calculate each entry' size each
+                   * time. Every 100,000 entry, we will calculate the average size of the first 10
+                   * entries, and use that to represent the next 99,990 entries' size.
+                   */
                   @Override
                   public int weigh(ChunkMetadata chunkMetadata, Chunk chunk) {
                     int currentSize;
@@ -110,34 +114,6 @@
                     }
                   }
                 });
-=======
-        new LRULinkedHashMap<ChunkMetadata, Chunk>(MEMORY_THRESHOLD_IN_CHUNK_CACHE) {
-
-          /**
-           * The calculation is time consuming, so we won't calculate each entry' size each time.
-           * Every 100,000 entry, we will calculate the average size of the first 10 entries, and
-           * use that to represent the next 99,990 entries' size.
-           */
-          @Override
-          protected long calEntrySize(ChunkMetadata key, Chunk value) {
-            long currentSize;
-            if (count < 10) {
-              currentSize =
-                  RamUsageEstimator.NUM_BYTES_OBJECT_REF + RamUsageEstimator.sizeOf(value);
-              averageSize = ((averageSize * count) + currentSize) / (++count);
-            } else if (count < 100000) {
-              count++;
-              currentSize = averageSize;
-            } else {
-              averageSize =
-                  RamUsageEstimator.NUM_BYTES_OBJECT_REF + RamUsageEstimator.sizeOf(value);
-              count = 1;
-              currentSize = averageSize;
-            }
-            return currentSize;
-          }
-        };
->>>>>>> 6384f075
   }
 
   public static ChunkCache getInstance() {
