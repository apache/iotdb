/*
 * Licensed to the Apache Software Foundation (ASF) under one
 * or more contributor license agreements.  See the NOTICE file
 * distributed with this work for additional information
 * regarding copyright ownership.  The ASF licenses this file
 * to you under the Apache License, Version 2.0 (the
 * "License"); you may not use this file except in compliance
 * with the License.  You may obtain a copy of the License at
 *
 *     http://www.apache.org/licenses/LICENSE-2.0
 *
 * Unless required by applicable law or agreed to in writing,
 * software distributed under the License is distributed on an
 * "AS IS" BASIS, WITHOUT WARRANTIES OR CONDITIONS OF ANY
 * KIND, either express or implied.  See the License for the
 * specific language governing permissions and limitations
 * under the License.
 */

package org.apache.iotdb.db.mpp.plan.statement;

/**
 * Type code of statement.
 *
 * <p>NOTE: If you want to add new StatementType, you must add it in the LAST.
 */
public enum StatementType {
  NULL,

  AUTHOR,
  LOAD_DATA,
  CREATE_USER,
  DELETE_USER,
  MODIFY_PASSWORD,
  GRANT_USER_PRIVILEGE,
  REVOKE_USER_PRIVILEGE,
  GRANT_USER_ROLE,
  REVOKE_USER_ROLE,
  CREATE_ROLE,
  DELETE_ROLE,
  GRANT_ROLE_PRIVILEGE,
  REVOKE_ROLE_PRIVILEGE,
  LIST_USER,
  LIST_ROLE,
  LIST_USER_PRIVILEGE,
  LIST_ROLE_PRIVILEGE,
  LIST_USER_ROLES,
  LIST_ROLE_USERS,
  GRANT_WATERMARK_EMBEDDING,
  REVOKE_WATERMARK_EMBEDDING,

  SET_STORAGE_GROUP,
  DELETE_STORAGE_GROUP,
  CREATE_TIMESERIES,
  CREATE_ALIGNED_TIMESERIES,
  CREATE_MULTI_TIMESERIES,
  DELETE_TIMESERIES,
  ALTER_TIMESERIES,
  CHANGE_ALIAS,
  CHANGE_TAG_OFFSET,

  INSERT,
  BATCH_INSERT,
  BATCH_INSERT_ROWS,
  BATCH_INSERT_ONE_DEVICE,
  MULTI_BATCH_INSERT,

  DELETE,

  QUERY,
  LAST,
  GROUP_BY_TIME,
  GROUP_BY_FILL,
  AGGREGATION,
  FILL,
  UDAF,
  UDTF,

  SELECT_INTO,

  CREATE_FUNCTION,
  DROP_FUNCTION,

  SHOW,
  SHOW_MERGE_STATUS,

  CREATE_INDEX,
  DROP_INDEX,
  QUERY_INDEX,

  LOAD_FILES,
  REMOVE_FILE,
  UNLOAD_FILE,

  CREATE_TRIGGER,
  DROP_TRIGGER,

  CREATE_TEMPLATE,
  SET_TEMPLATE,
  ACTIVATE_TEMPLATE,

  MERGE,
  FULL_MERGE,

  MNODE,
  MEASUREMENT_MNODE,
  STORAGE_GROUP_MNODE,
  AUTO_CREATE_DEVICE_MNODE,

  TTL,
  KILL,
  FLUSH,
  TRACING,
  CLEAR_CACHE,
  DELETE_PARTITION,
  LOAD_CONFIGURATION,
  CREATE_SCHEMA_SNAPSHOT,

  CREATE_CONTINUOUS_QUERY,
  DROP_CONTINUOUS_QUERY,
  SHOW_CONTINUOUS_QUERIES,
  SET_SYSTEM_MODE,

  SETTLE,

  UNSET_TEMPLATE,
  PRUNE_TEMPLATE,
  APPEND_TEMPLATE,
  DROP_TEMPLATE,
  SHOW_SCHEMA_TEMPLATE,
  SHOW_NODES_IN_SCHEMA_TEMPLATE,
  SHOW_PATH_SET_SCHEMA_TEMPLATE,
  SHOW_PATH_USING_SCHEMA_TEMPLATE,

  SHOW_QUERY_RESOURCE,

  FETCH_SCHEMA,
  INTERNAL_CREATE_TIMESERIES,

  COUNT,

  CREATE_PIPESINK,
  DROP_PIPESINK,

  CREATE_PIPE,
  START_PIPE,
  STOP_PIPE,
  DROP_PIPE,

  SHOW_TRIGGERS,

  DEACTIVATE_TEMPLATE,

<<<<<<< HEAD
  SET_SPACE_QUOTA,
  SHOW_SPACE_QUOTA,
=======
  INTERNAL_BATCH_ACTIVATE_TEMPLATE,
  INTERNAL_CREATE_MULTI_TIMESERIES
>>>>>>> ecc02241
}<|MERGE_RESOLUTION|>--- conflicted
+++ resolved
@@ -151,11 +151,8 @@
 
   DEACTIVATE_TEMPLATE,
 
-<<<<<<< HEAD
+  INTERNAL_BATCH_ACTIVATE_TEMPLATE,
+  INTERNAL_CREATE_MULTI_TIMESERIES,
   SET_SPACE_QUOTA,
   SHOW_SPACE_QUOTA,
-=======
-  INTERNAL_BATCH_ACTIVATE_TEMPLATE,
-  INTERNAL_CREATE_MULTI_TIMESERIES
->>>>>>> ecc02241
 }