--- conflicted
+++ resolved
@@ -51,10 +51,7 @@
   public TSDataType inferTypes(TypeProvider typeProvider) {
     final String expressionString = toString();
     if (!typeProvider.containsTypeInfoOf(expressionString)) {
-<<<<<<< HEAD
-=======
       expression.inferTypes(typeProvider);
->>>>>>> bf85c1af
       typeProvider.setType(expressionString, TSDataType.BOOLEAN);
     }
     return TSDataType.BOOLEAN;
