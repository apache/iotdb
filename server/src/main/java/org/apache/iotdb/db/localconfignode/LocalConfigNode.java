--- conflicted
+++ resolved
@@ -63,11 +63,8 @@
 import org.apache.iotdb.db.exception.metadata.template.UndefinedTemplateException;
 import org.apache.iotdb.db.exception.query.QueryProcessException;
 import org.apache.iotdb.db.exception.sql.StatementAnalyzeException;
-<<<<<<< HEAD
 import org.apache.iotdb.db.exception.sync.PipeException;
-=======
 import org.apache.iotdb.db.exception.sync.PipeSinkException;
->>>>>>> 37d6cfed
 import org.apache.iotdb.db.metadata.LocalSchemaProcessor;
 import org.apache.iotdb.db.metadata.mnode.IStorageGroupMNode;
 import org.apache.iotdb.db.metadata.schemaregion.ISchemaRegion;
@@ -80,12 +77,9 @@
 import org.apache.iotdb.db.mpp.common.schematree.PathPatternTree;
 import org.apache.iotdb.db.mpp.plan.constant.DataNodeEndPoints;
 import org.apache.iotdb.db.mpp.plan.statement.sys.AuthorStatement;
-<<<<<<< HEAD
+import org.apache.iotdb.db.mpp.plan.statement.sys.sync.CreatePipeSinkStatement;
 import org.apache.iotdb.db.mpp.plan.statement.sys.sync.CreatePipeStatement;
 import org.apache.iotdb.db.mpp.plan.statement.sys.sync.ShowPipeStatement;
-=======
-import org.apache.iotdb.db.mpp.plan.statement.sys.sync.CreatePipeSinkStatement;
->>>>>>> 37d6cfed
 import org.apache.iotdb.db.qp.logical.sys.AuthorOperator;
 import org.apache.iotdb.db.qp.physical.sys.ActivateTemplatePlan;
 import org.apache.iotdb.db.qp.physical.sys.AppendTemplatePlan;
@@ -157,8 +151,6 @@
   private final SyncService syncService = SyncService.getInstance();
 
   private IAuthorizer iAuthorizer;
-
-  private final SyncService syncService = SyncService.getInstance();
 
   private LocalConfigNode() {
     String schemaDir = config.getSchemaDir();
@@ -1344,61 +1336,24 @@
     return RpcUtils.getStatus(TSStatusCode.SUCCESS_STATUS);
   }
 
-<<<<<<< HEAD
-  public TSStatus createPipe(CreatePipeStatement createPipeStatement) {
-    try {
-      syncService.addPipe(createPipeStatement);
-    } catch (PipeException e) {
-=======
   public TSStatus createPipeSink(CreatePipeSinkStatement createPipeSinkStatement) {
     try {
       syncService.addPipeSink(createPipeSinkStatement);
     } catch (PipeSinkException e) {
->>>>>>> 37d6cfed
       return RpcUtils.getStatus(TSStatusCode.EXECUTE_STATEMENT_ERROR, e.getMessage());
     }
     return RpcUtils.getStatus(TSStatusCode.SUCCESS_STATUS);
   }
 
-<<<<<<< HEAD
-  public TSStatus startPipe(String pipeName) {
-    try {
-      syncService.startPipe(pipeName);
-    } catch (PipeException e) {
-=======
   public TSStatus dropPipeSink(String pipeSinkName) {
     try {
       syncService.dropPipeSink(pipeSinkName);
     } catch (PipeSinkException e) {
->>>>>>> 37d6cfed
       return RpcUtils.getStatus(TSStatusCode.EXECUTE_STATEMENT_ERROR, e.getMessage());
     }
     return RpcUtils.getStatus(TSStatusCode.SUCCESS_STATUS);
   }
 
-<<<<<<< HEAD
-  public TSStatus stopPipe(String pipeName) {
-    try {
-      syncService.stopPipe(pipeName);
-    } catch (PipeException e) {
-      return RpcUtils.getStatus(TSStatusCode.EXECUTE_STATEMENT_ERROR, e.getMessage());
-    }
-    return RpcUtils.getStatus(TSStatusCode.SUCCESS_STATUS);
-  }
-
-  public TSStatus dropPipe(String pipeName) {
-    try {
-      syncService.stopPipe(pipeName);
-    } catch (PipeException e) {
-      return RpcUtils.getStatus(TSStatusCode.EXECUTE_STATEMENT_ERROR, e.getMessage());
-    }
-    return RpcUtils.getStatus(TSStatusCode.SUCCESS_STATUS);
-  }
-
-  public TSStatus showPipe(ShowPipeStatement showPipeStatement) {
-    // TODO: show pipe
-    return RpcUtils.getStatus(TSStatusCode.SUCCESS_STATUS);
-=======
   public List<PipeSink> showPipeSink(String pipeSinkName) {
     boolean showAll = StringUtils.isEmpty(pipeSinkName);
     if (showAll) {
@@ -1406,6 +1361,46 @@
     } else {
       return Collections.singletonList(syncService.getPipeSink(pipeSinkName));
     }
->>>>>>> 37d6cfed
+  }
+
+  public TSStatus createPipe(CreatePipeStatement createPipeStatement) {
+    try {
+      syncService.addPipe(createPipeStatement);
+    } catch (PipeException e) {
+      return RpcUtils.getStatus(TSStatusCode.EXECUTE_STATEMENT_ERROR, e.getMessage());
+    }
+    return RpcUtils.getStatus(TSStatusCode.SUCCESS_STATUS);
+  }
+
+  public TSStatus startPipe(String pipeName) {
+    try {
+      syncService.startPipe(pipeName);
+    } catch (PipeException e) {
+      return RpcUtils.getStatus(TSStatusCode.EXECUTE_STATEMENT_ERROR, e.getMessage());
+    }
+    return RpcUtils.getStatus(TSStatusCode.SUCCESS_STATUS);
+  }
+
+  public TSStatus stopPipe(String pipeName) {
+    try {
+      syncService.stopPipe(pipeName);
+    } catch (PipeException e) {
+      return RpcUtils.getStatus(TSStatusCode.EXECUTE_STATEMENT_ERROR, e.getMessage());
+    }
+    return RpcUtils.getStatus(TSStatusCode.SUCCESS_STATUS);
+  }
+
+  public TSStatus dropPipe(String pipeName) {
+    try {
+      syncService.stopPipe(pipeName);
+    } catch (PipeException e) {
+      return RpcUtils.getStatus(TSStatusCode.EXECUTE_STATEMENT_ERROR, e.getMessage());
+    }
+    return RpcUtils.getStatus(TSStatusCode.SUCCESS_STATUS);
+  }
+
+  public TSStatus showPipe(ShowPipeStatement showPipeStatement) {
+    // TODO: show pipe
+    return RpcUtils.getStatus(TSStatusCode.SUCCESS_STATUS);
   }
 }