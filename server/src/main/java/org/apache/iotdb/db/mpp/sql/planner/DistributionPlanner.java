/*
 * Licensed to the Apache Software Foundation (ASF) under one
 * or more contributor license agreements.  See the NOTICE file
 * distributed with this work for additional information
 * regarding copyright ownership.  The ASF licenses this file
 * to you under the Apache License, Version 2.0 (the
 * "License"); you may not use this file except in compliance
 * with the License.  You may obtain a copy of the License at
 *
 *      http://www.apache.org/licenses/LICENSE-2.0
 *
 * Unless required by applicable law or agreed to in writing,
 * software distributed under the License is distributed on an
 * "AS IS" BASIS, WITHOUT WARRANTIES OR CONDITIONS OF ANY
 * KIND, either express or implied.  See the License for the
 * specific language governing permissions and limitations
 * under the License.
 */
package org.apache.iotdb.db.mpp.sql.planner;

import org.apache.iotdb.commons.partition.RegionReplicaSet;
import org.apache.iotdb.db.mpp.common.MPPQueryContext;
import org.apache.iotdb.db.mpp.common.PlanFragmentId;
import org.apache.iotdb.db.mpp.sql.analyze.Analysis;
import org.apache.iotdb.db.mpp.sql.planner.plan.*;
import org.apache.iotdb.db.mpp.sql.planner.plan.node.*;
import org.apache.iotdb.db.mpp.sql.planner.plan.node.process.ExchangeNode;
import org.apache.iotdb.db.mpp.sql.planner.plan.node.process.TimeJoinNode;
import org.apache.iotdb.db.mpp.sql.planner.plan.node.sink.FragmentSinkNode;
import org.apache.iotdb.db.mpp.sql.planner.plan.node.source.SeriesAggregateScanNode;
import org.apache.iotdb.db.mpp.sql.planner.plan.node.source.SeriesScanNode;

import java.util.ArrayList;
import java.util.HashMap;
import java.util.List;
import java.util.Map;
import java.util.stream.Collectors;

import static com.google.common.collect.ImmutableList.toImmutableList;

public class DistributionPlanner {
  private Analysis analysis;
  private MPPQueryContext context;
  private LogicalQueryPlan logicalPlan;

  private int planFragmentIndex = 0;

  public DistributionPlanner(Analysis analysis, LogicalQueryPlan logicalPlan) {
    this.analysis = analysis;
    this.logicalPlan = logicalPlan;
    this.context = logicalPlan.getContext();
  }

  public PlanNode rewriteSource() {
    SourceRewriter rewriter = new SourceRewriter();
    return rewriter.visit(logicalPlan.getRootNode(), new DistributionPlanContext(context));
  }

  public PlanNode addExchangeNode(PlanNode root) {
    ExchangeNodeAdder adder = new ExchangeNodeAdder();
    return adder.visit(root, new NodeGroupContext(context));
  }

  public SubPlan splitFragment(PlanNode root) {
    FragmentBuilder fragmentBuilder = new FragmentBuilder(context);
    return fragmentBuilder.splitToSubPlan(root);
  }

  public DistributedQueryPlan planFragments() {
    PlanNode rootAfterRewrite = rewriteSource();
    PlanNode rootWithExchange = addExchangeNode(rootAfterRewrite);
    SubPlan subPlan = splitFragment(rootWithExchange);
    List<FragmentInstance> fragmentInstances = planFragmentInstances(subPlan);
    SetSinkForRootInstance(subPlan, fragmentInstances);
    return new DistributedQueryPlan(
        logicalPlan.getContext(), subPlan, subPlan.getPlanFragmentList(), fragmentInstances);
  }

  // Convert fragment to detailed instance
  // And for parallel-able fragment, clone it into several instances with different params.
  public List<FragmentInstance> planFragmentInstances(SubPlan subPlan) {
    IFragmentParallelPlaner parallelPlaner = new SimpleFragmentParallelPlanner(subPlan);
    return parallelPlaner.parallelPlan();
  }

  // TODO: (xingtanzjr) Maybe we should handle ResultNode in LogicalPlanner ?
  public void SetSinkForRootInstance(SubPlan subPlan, List<FragmentInstance> instances) {
    FragmentInstance rootInstance = null;
    for (FragmentInstance instance : instances) {
      if (instance.getFragment().getId().equals(subPlan.getPlanFragment().getId())) {
        rootInstance = instance;
        break;
      }
    }
    // root should not be null during normal process
    if (rootInstance == null) {
      return;
    }

    FragmentSinkNode sinkNode = new FragmentSinkNode(context.getQueryId().genPlanNodeId());
    sinkNode.setDownStream(
        context.getHostEndpoint(),
        context.getResultNodeContext().getVirtualFragmentInstanceId(),
        context.getResultNodeContext().getVirtualResultNodeId());
    sinkNode.setChild(rootInstance.getFragment().getRoot());
    context
        .getResultNodeContext()
        .setUpStream(rootInstance.getHostEndpoint(), rootInstance.getId(), sinkNode.getId());
    rootInstance.getFragment().setRoot(sinkNode);
  }

  private PlanFragmentId getNextFragmentId() {
    return new PlanFragmentId(this.logicalPlan.getContext().getQueryId(), this.planFragmentIndex++);
  }

  private class SourceRewriter extends SimplePlanNodeRewriter<DistributionPlanContext> {

    // TODO: (xingtanzjr) implement the method visitDeviceMergeNode()
    public PlanNode visitDeviceMerge(TimeJoinNode node, DistributionPlanContext context) {
      return null;
    }

    public PlanNode visitTimeJoin(TimeJoinNode node, DistributionPlanContext context) {
      TimeJoinNode root = (TimeJoinNode) node.clone();

      // Step 1: Get all source nodes. For the node which is not source, add it as the child of
      // current TimeJoinNode
      List<SeriesScanNode> sources = new ArrayList<>();
      for (PlanNode child : node.getChildren()) {
        if (child instanceof SeriesScanNode) {
          // If the child is SeriesScanNode, we need to check whether this node should be seperated
          // into several splits.
          SeriesScanNode handle = (SeriesScanNode) child;
          List<RegionReplicaSet> dataDistribution =
              analysis.getPartitionInfo(handle.getSeriesPath(), handle.getTimeFilter());
          // If the size of dataDistribution is m, this SeriesScanNode should be seperated into m
          // SeriesScanNode.
          for (RegionReplicaSet dataRegion : dataDistribution) {
            SeriesScanNode split = (SeriesScanNode) handle.clone();
            split.setId(context.queryContext.getQueryId().genPlanNodeId());
            split.setDataRegionReplicaSet(dataRegion);
            sources.add(split);
          }
        } else if (child instanceof SeriesAggregateScanNode) {
          // TODO: (xingtanzjr) We should do the same thing for SeriesAggregateScanNode. Consider to
          // make SeriesAggregateScanNode
          // and SeriesScanNode to derived from the same parent Class because they have similar
          // process logic in many scenarios
        } else {
          // In a general logical query plan, the children of TimeJoinNode should only be
          // SeriesScanNode or SeriesAggregateScanNode
          // So this branch should not be touched.
          root.addChild(visit(child, context));
        }
      }

      // Step 2: For the source nodes, group them by the DataRegion.
      Map<RegionReplicaSet, List<SeriesScanNode>> sourceGroup =
          sources.stream().collect(Collectors.groupingBy(SeriesScanNode::getDataRegionReplicaSet));
      // Step 3: For the source nodes which belong to same data region, add a TimeJoinNode for them
      // and make the
      // new TimeJoinNode as the child of current TimeJoinNode
      // TODO: (xingtanzjr) optimize the procedure here to remove duplicated TimeJoinNode
      sourceGroup.forEach(
          (dataRegion, seriesScanNodes) -> {
            if (seriesScanNodes.size() == 1) {
              root.addChild(seriesScanNodes.get(0));
            } else {
              // We clone a TimeJoinNode from root to make the params to be consistent.
              // But we need to assign a new ID to it
              TimeJoinNode parentOfGroup = (TimeJoinNode) root.clone();
              root.setId(context.queryContext.getQueryId().genPlanNodeId());
              seriesScanNodes.forEach(parentOfGroup::addChild);
              root.addChild(parentOfGroup);
            }
          });

      return root;
    }

    public PlanNode visit(PlanNode node, DistributionPlanContext context) {
      return node.accept(this, context);
    }
  }

  private class DistributionPlanContext {
    private MPPQueryContext queryContext;

    public DistributionPlanContext(MPPQueryContext queryContext) {
      this.queryContext = queryContext;
    }
  }

  private class ExchangeNodeAdder extends PlanVisitor<PlanNode, NodeGroupContext> {
    @Override
    public PlanNode visitPlan(PlanNode node, NodeGroupContext context) {
      // Visit all the children of current node
      List<PlanNode> children =
          node.getChildren().stream()
              .map(child -> child.accept(this, context))
              .collect(toImmutableList());

      // Calculate the node distribution info according to its children

      // Put the node distribution info into context
      // NOTICE: we will only process the PlanNode which has only 1 child here. For the other
      // PlanNode, we need to process
      // them with special method
      context.putNodeDistribution(
          node.getId(), new NodeDistribution(NodeDistributionType.SAME_WITH_ALL_CHILDREN, null));

      return node.cloneWithChildren(children);
    }

    public PlanNode visitSeriesScan(SeriesScanNode node, NodeGroupContext context) {
      context.putNodeDistribution(
          node.getId(),
          new NodeDistribution(NodeDistributionType.NO_CHILD, node.getDataRegionReplicaSet()));
      System.out.printf(
          String.format("Series - NodeDistributionMap: %s %n", context.nodeDistribution));
      return node.clone();
    }

    public PlanNode visitSeriesAggregate(SeriesAggregateScanNode node, NodeGroupContext context) {
      context.putNodeDistribution(
          node.getId(),
          new NodeDistribution(NodeDistributionType.NO_CHILD, node.getDataRegionReplicaSet()));
      return node.clone();
    }

    public PlanNode visitTimeJoin(TimeJoinNode node, NodeGroupContext context) {
      TimeJoinNode newNode = (TimeJoinNode) node.clone();
      List<PlanNode> visitedChildren = new ArrayList<>();
      node.getChildren()
          .forEach(
              child -> {
                visitedChildren.add(visit(child, context));
              });

      RegionReplicaSet dataRegion = calculateDataRegionByChildren(visitedChildren, context);
      NodeDistributionType distributionType =
          nodeDistributionIsSame(visitedChildren, context)
              ? NodeDistributionType.SAME_WITH_ALL_CHILDREN
              : NodeDistributionType.SAME_WITH_SOME_CHILD;
      context.putNodeDistribution(
          newNode.getId(), new NodeDistribution(distributionType, dataRegion));
      System.out.printf(String.format("NodeDistributionMap: %s %n", context.nodeDistribution));

      // If the distributionType of all the children are same, no ExchangeNode need to be added.
      if (distributionType == NodeDistributionType.SAME_WITH_ALL_CHILDREN) {
        newNode.setChildren(visitedChildren);
        return newNode;
      }

      // Otherwise, we need to add ExchangeNode for the child whose DataRegion is different from the
      // parent.
      visitedChildren.forEach(
          child -> {
            System.out.printf(
                "NodeId: %s. DataRegion: %s. ChildId: %s, ChildRegion: %s%n",
                newNode, dataRegion, child, context.getNodeDistribution(child.getId()).dataRegion);
            if (!dataRegion.equals(context.getNodeDistribution(child.getId()).dataRegion)) {
<<<<<<< HEAD
              System.out.printf("Add exchange Node for child: %s%n", child);
              ExchangeNode exchangeNode = new ExchangeNode(PlanNodeIdAllocator.generateId());
=======
              ExchangeNode exchangeNode =
                  new ExchangeNode(context.queryContext.getQueryId().genPlanNodeId());
>>>>>>> 40fd10e6
              exchangeNode.setChild(child);
              newNode.addChild(exchangeNode);
            } else {
              System.out.printf("Do not add Exchange Node: %s%n", child);
              newNode.addChild(child);
            }
          });
      System.out.printf("New Node -> %s, child size: %d%n", newNode, newNode.getChildren().size());
      return newNode;
    }

    private RegionReplicaSet calculateDataRegionByChildren(
        List<PlanNode> children, NodeGroupContext context) {
      // We always make the dataRegion of TimeJoinNode to be the same as its first child.
      // TODO: (xingtanzjr) We need to implement more suitable policies here
      return context.getNodeDistribution(children.get(0).getId()).dataRegion;
    }

    private boolean nodeDistributionIsSame(List<PlanNode> children, NodeGroupContext context) {
      // The size of children here should always be larger than 0, or our code has Bug.
      NodeDistribution first = context.getNodeDistribution(children.get(0).getId());
      for (int i = 1; i < children.size(); i++) {
        NodeDistribution next = context.getNodeDistribution(children.get(i).getId());
        if (first.dataRegion == null || !first.dataRegion.equals(next.dataRegion)) {
          return false;
        }
      }
      return true;
    }

    public PlanNode visit(PlanNode node, NodeGroupContext context) {
      return node.accept(this, context);
    }
  }

  private class NodeGroupContext {
    private MPPQueryContext queryContext;
    private Map<PlanNodeId, NodeDistribution> nodeDistribution;

    public NodeGroupContext(MPPQueryContext queryContext) {
      this.queryContext = queryContext;
      this.nodeDistribution = new HashMap<>();
    }

    public void putNodeDistribution(PlanNodeId nodeId, NodeDistribution distribution) {
      this.nodeDistribution.put(nodeId, distribution);
    }

    public NodeDistribution getNodeDistribution(PlanNodeId nodeId) {
      return this.nodeDistribution.get(nodeId);
    }
  }

  private enum NodeDistributionType {
    SAME_WITH_ALL_CHILDREN,
    SAME_WITH_SOME_CHILD,
    DIFFERENT_FROM_ALL_CHILDREN,
    NO_CHILD,
  }

  private class NodeDistribution {
    private NodeDistributionType type;
    private RegionReplicaSet dataRegion;

    private NodeDistribution(NodeDistributionType type, RegionReplicaSet dataRegion) {
      this.type = type;
      this.dataRegion = dataRegion;
    }

    public String toString() {
      return String.format("DataDistribution[Type: %s, RegionSet: %s]", type, dataRegion);
    }
  }

  private class FragmentBuilder {
    private MPPQueryContext context;

    public FragmentBuilder(MPPQueryContext context) {
      this.context = context;
    }

    public SubPlan splitToSubPlan(PlanNode root) {
      SubPlan rootSubPlan = createSubPlan(root);
      splitToSubPlan(root, rootSubPlan);
      return rootSubPlan;
    }

    private void splitToSubPlan(PlanNode root, SubPlan subPlan) {
      if (root instanceof ExchangeNode) {
        // We add a FragmentSinkNode for newly created PlanFragment
        ExchangeNode exchangeNode = (ExchangeNode) root;
        FragmentSinkNode sinkNode = new FragmentSinkNode(context.getQueryId().genPlanNodeId());
        sinkNode.setChild(exchangeNode.getChild());
        sinkNode.setDownStreamPlanNodeId(exchangeNode.getId());
        // Record the source node info in the ExchangeNode so that we can keep the connection of
        // these nodes/fragments
        exchangeNode.setRemoteSourceNode(sinkNode);
        // We cut off the subtree to make the ExchangeNode as the leaf node of current PlanFragment
        exchangeNode.cleanChildren();

        // Build the child SubPlan Tree
        SubPlan childSubPlan = createSubPlan(sinkNode);
        splitToSubPlan(sinkNode, childSubPlan);

        subPlan.addChild(childSubPlan);
        return;
      }
      for (PlanNode child : root.getChildren()) {
        splitToSubPlan(child, subPlan);
      }
    }

    private SubPlan createSubPlan(PlanNode root) {
      PlanFragment fragment = new PlanFragment(getNextFragmentId(), root);
      return new SubPlan(fragment);
    }
  }
}<|MERGE_RESOLUTION|>--- conflicted
+++ resolved
@@ -260,13 +260,9 @@
                 "NodeId: %s. DataRegion: %s. ChildId: %s, ChildRegion: %s%n",
                 newNode, dataRegion, child, context.getNodeDistribution(child.getId()).dataRegion);
             if (!dataRegion.equals(context.getNodeDistribution(child.getId()).dataRegion)) {
-<<<<<<< HEAD
               System.out.printf("Add exchange Node for child: %s%n", child);
-              ExchangeNode exchangeNode = new ExchangeNode(PlanNodeIdAllocator.generateId());
-=======
               ExchangeNode exchangeNode =
                   new ExchangeNode(context.queryContext.getQueryId().genPlanNodeId());
->>>>>>> 40fd10e6
               exchangeNode.setChild(child);
               newNode.addChild(exchangeNode);
             } else {
