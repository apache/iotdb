/*
 * Licensed to the Apache Software Foundation (ASF) under one
 * or more contributor license agreements.  See the NOTICE file
 * distributed with this work for additional information
 * regarding copyright ownership.  The ASF licenses this file
 * to you under the Apache License, Version 2.0 (the
 * "License"); you may not use this file except in compliance
 * with the License.  You may obtain a copy of the License at
 *
 *      http://www.apache.org/licenses/LICENSE-2.0
 *
 * Unless required by applicable law or agreed to in writing,
 * software distributed under the License is distributed on an
 * "AS IS" BASIS, WITHOUT WARRANTIES OR CONDITIONS OF ANY
 * KIND, either express or implied.  See the License for the
 * specific language governing permissions and limitations
 * under the License.
 */
package org.apache.iotdb.db.mpp.sql.planner;

import org.apache.iotdb.commons.partition.RegionReplicaSet;
import org.apache.iotdb.db.mpp.common.MPPQueryContext;
import org.apache.iotdb.db.mpp.common.PlanFragmentId;
import org.apache.iotdb.db.mpp.sql.analyze.Analysis;
import org.apache.iotdb.db.mpp.sql.planner.plan.*;
import org.apache.iotdb.db.mpp.sql.planner.plan.node.*;
import org.apache.iotdb.db.mpp.sql.planner.plan.node.process.ExchangeNode;
import org.apache.iotdb.db.mpp.sql.planner.plan.node.process.TimeJoinNode;
import org.apache.iotdb.db.mpp.sql.planner.plan.node.sink.FragmentSinkNode;
import org.apache.iotdb.db.mpp.sql.planner.plan.node.source.SeriesAggregateScanNode;
import org.apache.iotdb.db.mpp.sql.planner.plan.node.source.SeriesScanNode;

import java.util.ArrayList;
import java.util.HashMap;
import java.util.List;
import java.util.Map;
import java.util.stream.Collectors;

import static com.google.common.collect.ImmutableList.toImmutableList;

public class DistributionPlanner {
  private Analysis analysis;
  private MPPQueryContext context;
  private LogicalQueryPlan logicalPlan;

  private int planFragmentIndex = 0;

  public DistributionPlanner(Analysis analysis, LogicalQueryPlan logicalPlan) {
    this.analysis = analysis;
    this.logicalPlan = logicalPlan;
    this.context = logicalPlan.getContext();
  }

  public PlanNode rewriteSource() {
    SourceRewriter rewriter = new SourceRewriter();
    return rewriter.visit(logicalPlan.getRootNode(), new DistributionPlanContext(context));
  }

  public PlanNode addExchangeNode(PlanNode root) {
    ExchangeNodeAdder adder = new ExchangeNodeAdder();
    return adder.visit(root, new NodeGroupContext(context));
  }

  public SubPlan splitFragment(PlanNode root) {
    FragmentBuilder fragmentBuilder = new FragmentBuilder(context);
    return fragmentBuilder.splitToSubPlan(root);
  }

  public DistributedQueryPlan planFragments() {
    PlanNode rootAfterRewrite = rewriteSource();
    PlanNode rootWithExchange = addExchangeNode(rootAfterRewrite);
    SubPlan subPlan = splitFragment(rootWithExchange);
    List<FragmentInstance> fragmentInstances = planFragmentInstances(subPlan);
    SetSinkForRootInstance(subPlan, fragmentInstances);
    return new DistributedQueryPlan(
        logicalPlan.getContext(), subPlan, subPlan.getPlanFragmentList(), fragmentInstances);
  }

  // Convert fragment to detailed instance
  // And for parallel-able fragment, clone it into several instances with different params.
  public List<FragmentInstance> planFragmentInstances(SubPlan subPlan) {
    IFragmentParallelPlaner parallelPlaner = new SimpleFragmentParallelPlanner(subPlan);
    return parallelPlaner.parallelPlan();
  }

  // TODO: (xingtanzjr) Maybe we should handle ResultNode in LogicalPlanner ?
  public void SetSinkForRootInstance(SubPlan subPlan, List<FragmentInstance> instances) {
    FragmentInstance rootInstance = null;
    for (FragmentInstance instance : instances) {
      if (instance.getFragment().getId().equals(subPlan.getPlanFragment().getId())) {
        rootInstance = instance;
        break;
      }
    }
    // root should not be null during normal process
    if (rootInstance == null) {
      return;
    }

    FragmentSinkNode sinkNode = new FragmentSinkNode(context.getQueryId().genPlanNodeId());
    sinkNode.setDownStream(
        context.getHostEndpoint(),
        context.getResultNodeContext().getVirtualFragmentInstanceId(),
        context.getResultNodeContext().getVirtualResultNodeId());
    sinkNode.setChild(rootInstance.getFragment().getRoot());
    context
        .getResultNodeContext()
        .setUpStream(rootInstance.getHostEndpoint(), rootInstance.getId(), sinkNode.getId());
    rootInstance.getFragment().setRoot(sinkNode);
  }

  private PlanFragmentId getNextFragmentId() {
    return new PlanFragmentId(this.logicalPlan.getContext().getQueryId(), this.planFragmentIndex++);
  }

  private class SourceRewriter extends SimplePlanNodeRewriter<DistributionPlanContext> {

    // TODO: (xingtanzjr) implement the method visitDeviceMergeNode()
    public PlanNode visitDeviceMerge(TimeJoinNode node, DistributionPlanContext context) {
      return null;
    }

    public PlanNode visitTimeJoin(TimeJoinNode node, DistributionPlanContext context) {
      TimeJoinNode root = (TimeJoinNode) node.clone();

      // Step 1: Get all source nodes. For the node which is not source, add it as the child of
      // current TimeJoinNode
      List<SeriesScanNode> sources = new ArrayList<>();
      for (PlanNode child : node.getChildren()) {
        if (child instanceof SeriesScanNode) {
          // If the child is SeriesScanNode, we need to check whether this node should be seperated
          // into several splits.
          SeriesScanNode handle = (SeriesScanNode) child;
          List<RegionReplicaSet> dataDistribution =
              analysis.getPartitionInfo(handle.getSeriesPath(), handle.getTimeFilter());
          // If the size of dataDistribution is m, this SeriesScanNode should be seperated into m
          // SeriesScanNode.
          for (RegionReplicaSet dataRegion : dataDistribution) {
            SeriesScanNode split = (SeriesScanNode) handle.clone();
            split.setId(context.queryContext.getQueryId().genPlanNodeId());
            split.setDataRegionReplicaSet(dataRegion);
            sources.add(split);
          }
        } else if (child instanceof SeriesAggregateScanNode) {
          // TODO: (xingtanzjr) We should do the same thing for SeriesAggregateScanNode. Consider to
          // make SeriesAggregateScanNode
          // and SeriesScanNode to derived from the same parent Class because they have similar
          // process logic in many scenarios
        } else {
          // In a general logical query plan, the children of TimeJoinNode should only be
          // SeriesScanNode or SeriesAggregateScanNode
          // So this branch should not be touched.
          root.addChild(visit(child, context));
        }
      }

      // Step 2: For the source nodes, group them by the DataRegion.
      Map<RegionReplicaSet, List<SeriesScanNode>> sourceGroup =
          sources.stream().collect(Collectors.groupingBy(SeriesScanNode::getDataRegionReplicaSet));
      // Step 3: For the source nodes which belong to same data region, add a TimeJoinNode for them
      // and make the
      // new TimeJoinNode as the child of current TimeJoinNode
      // TODO: (xingtanzjr) optimize the procedure here to remove duplicated TimeJoinNode
      sourceGroup.forEach(
          (dataRegion, seriesScanNodes) -> {
            if (seriesScanNodes.size() == 1) {
              root.addChild(seriesScanNodes.get(0));
            } else {
              // We clone a TimeJoinNode from root to make the params to be consistent.
              // But we need to assign a new ID to it
              TimeJoinNode parentOfGroup = (TimeJoinNode) root.clone();
              root.setId(context.queryContext.getQueryId().genPlanNodeId());
              seriesScanNodes.forEach(parentOfGroup::addChild);
              root.addChild(parentOfGroup);
            }
          });

      return root;
    }

    public PlanNode visit(PlanNode node, DistributionPlanContext context) {
      return node.accept(this, context);
    }
  }

  private class DistributionPlanContext {
    private MPPQueryContext queryContext;

    public DistributionPlanContext(MPPQueryContext queryContext) {
      this.queryContext = queryContext;
    }
  }

  private class ExchangeNodeAdder extends PlanVisitor<PlanNode, NodeGroupContext> {
    @Override
    public PlanNode visitPlan(PlanNode node, NodeGroupContext context) {
      // Visit all the children of current node
      List<PlanNode> children =
          node.getChildren().stream()
              .map(child -> child.accept(this, context))
              .collect(toImmutableList());

      // Calculate the node distribution info according to its children

      // Put the node distribution info into context
      // NOTICE: we will only process the PlanNode which has only 1 child here. For the other
      // PlanNode, we need to process
      // them with special method
      context.putNodeDistribution(
          node.getPlanNodeId(),
          new NodeDistribution(NodeDistributionType.SAME_WITH_ALL_CHILDREN, null));

      return node.cloneWithChildren(children);
    }

    public PlanNode visitSeriesScan(SeriesScanNode node, NodeGroupContext context) {
      context.putNodeDistribution(
          node.getPlanNodeId(),
          new NodeDistribution(NodeDistributionType.NO_CHILD, node.getDataRegionReplicaSet()));
      return node.clone();
    }

    public PlanNode visitSeriesAggregate(SeriesAggregateScanNode node, NodeGroupContext context) {
      context.putNodeDistribution(
          node.getPlanNodeId(),
          new NodeDistribution(NodeDistributionType.NO_CHILD, node.getDataRegionReplicaSet()));
      return node.clone();
    }

    public PlanNode visitTimeJoin(TimeJoinNode node, NodeGroupContext context) {
      TimeJoinNode newNode = (TimeJoinNode) node.clone();
      List<PlanNode> visitedChildren = new ArrayList<>();
      node.getChildren()
          .forEach(
              child -> {
                visitedChildren.add(visit(child, context));
              });

      RegionReplicaSet dataRegion = calculateDataRegionByChildren(visitedChildren, context);
      NodeDistributionType distributionType =
          nodeDistributionIsSame(visitedChildren, context)
              ? NodeDistributionType.SAME_WITH_ALL_CHILDREN
              : NodeDistributionType.SAME_WITH_SOME_CHILD;
      context.putNodeDistribution(
          newNode.getPlanNodeId(), new NodeDistribution(distributionType, dataRegion));

      // If the distributionType of all the children are same, no ExchangeNode need to be added.
      if (distributionType == NodeDistributionType.SAME_WITH_ALL_CHILDREN) {
        newNode.setChildren(visitedChildren);
        return newNode;
      }

      // Otherwise, we need to add ExchangeNode for the child whose DataRegion is different from the
      // parent.
      visitedChildren.forEach(
          child -> {
<<<<<<< HEAD
            if (!dataRegion.equals(context.getNodeDistribution(child.getPlanNodeId()).dataRegion)) {
              ExchangeNode exchangeNode = new ExchangeNode(PlanNodeIdAllocator.generateId());
=======
            if (!dataRegion.equals(context.getNodeDistribution(child.getId()).dataRegion)) {
              ExchangeNode exchangeNode =
                  new ExchangeNode(context.queryContext.getQueryId().genPlanNodeId());
>>>>>>> dd67c0aa
              exchangeNode.setChild(child);
              newNode.addChild(exchangeNode);
            } else {
              newNode.addChild(child);
            }
          });
      return newNode;
    }

    private RegionReplicaSet calculateDataRegionByChildren(
        List<PlanNode> children, NodeGroupContext context) {
      // We always make the dataRegion of TimeJoinNode to be the same as its first child.
      // TODO: (xingtanzjr) We need to implement more suitable policies here
      return context.getNodeDistribution(children.get(0).getPlanNodeId()).dataRegion;
    }

    private boolean nodeDistributionIsSame(List<PlanNode> children, NodeGroupContext context) {
      // The size of children here should always be larger than 0, or our code has Bug.
      NodeDistribution first = context.getNodeDistribution(children.get(0).getPlanNodeId());
      for (int i = 1; i < children.size(); i++) {
        NodeDistribution next = context.getNodeDistribution(children.get(i).getPlanNodeId());
        if (first.dataRegion == null || !first.dataRegion.equals(next.dataRegion)) {
          return false;
        }
      }
      return true;
    }

    public PlanNode visit(PlanNode node, NodeGroupContext context) {
      return node.accept(this, context);
    }
  }

  private class NodeGroupContext {
    private MPPQueryContext queryContext;
    private Map<PlanNodeId, NodeDistribution> nodeDistribution;

    public NodeGroupContext(MPPQueryContext queryContext) {
      this.queryContext = queryContext;
      this.nodeDistribution = new HashMap<>();
    }

    public void putNodeDistribution(PlanNodeId nodeId, NodeDistribution distribution) {
      this.nodeDistribution.put(nodeId, distribution);
    }

    public NodeDistribution getNodeDistribution(PlanNodeId nodeId) {
      return this.nodeDistribution.get(nodeId);
    }
  }

  private enum NodeDistributionType {
    SAME_WITH_ALL_CHILDREN,
    SAME_WITH_SOME_CHILD,
    DIFFERENT_FROM_ALL_CHILDREN,
    NO_CHILD,
  }

  private class NodeDistribution {
    private NodeDistributionType type;
    private RegionReplicaSet dataRegion;

    private NodeDistribution(NodeDistributionType type, RegionReplicaSet dataRegion) {
      this.type = type;
      this.dataRegion = dataRegion;
    }
  }

  private class FragmentBuilder {
    private MPPQueryContext context;

    public FragmentBuilder(MPPQueryContext context) {
      this.context = context;
    }

    public SubPlan splitToSubPlan(PlanNode root) {
      SubPlan rootSubPlan = createSubPlan(root);
      splitToSubPlan(root, rootSubPlan);
      return rootSubPlan;
    }

    private void splitToSubPlan(PlanNode root, SubPlan subPlan) {
      if (root instanceof ExchangeNode) {
        // We add a FragmentSinkNode for newly created PlanFragment
        ExchangeNode exchangeNode = (ExchangeNode) root;
        FragmentSinkNode sinkNode = new FragmentSinkNode(context.getQueryId().genPlanNodeId());
        sinkNode.setChild(exchangeNode.getChild());
        sinkNode.setDownStreamPlanNodeId(exchangeNode.getId());
        // Record the source node info in the ExchangeNode so that we can keep the connection of
        // these nodes/fragments
        exchangeNode.setRemoteSourceNode(sinkNode);
        // We cut off the subtree to make the ExchangeNode as the leaf node of current PlanFragment
        exchangeNode.cleanChildren();

        // Build the child SubPlan Tree
        SubPlan childSubPlan = createSubPlan(sinkNode);
        splitToSubPlan(sinkNode, childSubPlan);

        subPlan.addChild(childSubPlan);
        return;
      }
      for (PlanNode child : root.getChildren()) {
        splitToSubPlan(child, subPlan);
      }
    }

    private SubPlan createSubPlan(PlanNode root) {
      PlanFragment fragment = new PlanFragment(getNextFragmentId(), root);
      return new SubPlan(fragment);
    }
  }
}<|MERGE_RESOLUTION|>--- conflicted
+++ resolved
@@ -105,7 +105,7 @@
     sinkNode.setChild(rootInstance.getFragment().getRoot());
     context
         .getResultNodeContext()
-        .setUpStream(rootInstance.getHostEndpoint(), rootInstance.getId(), sinkNode.getId());
+        .setUpStream(rootInstance.getHostEndpoint(), rootInstance.getId(), sinkNode.getPlanNodeId());
     rootInstance.getFragment().setRoot(sinkNode);
   }
 
@@ -137,7 +137,7 @@
           // SeriesScanNode.
           for (RegionReplicaSet dataRegion : dataDistribution) {
             SeriesScanNode split = (SeriesScanNode) handle.clone();
-            split.setId(context.queryContext.getQueryId().genPlanNodeId());
+            split.setPlanNodeId(context.queryContext.getQueryId().genPlanNodeId());
             split.setDataRegionReplicaSet(dataRegion);
             sources.add(split);
           }
@@ -169,7 +169,7 @@
               // We clone a TimeJoinNode from root to make the params to be consistent.
               // But we need to assign a new ID to it
               TimeJoinNode parentOfGroup = (TimeJoinNode) root.clone();
-              root.setId(context.queryContext.getQueryId().genPlanNodeId());
+              root.setPlanNodeId(context.queryContext.getQueryId().genPlanNodeId());
               seriesScanNodes.forEach(parentOfGroup::addChild);
               root.addChild(parentOfGroup);
             }
@@ -207,8 +207,7 @@
       // PlanNode, we need to process
       // them with special method
       context.putNodeDistribution(
-          node.getPlanNodeId(),
-          new NodeDistribution(NodeDistributionType.SAME_WITH_ALL_CHILDREN, null));
+          node.getPlanNodeId(), new NodeDistribution(NodeDistributionType.SAME_WITH_ALL_CHILDREN, null));
 
       return node.cloneWithChildren(children);
     }
@@ -254,14 +253,9 @@
       // parent.
       visitedChildren.forEach(
           child -> {
-<<<<<<< HEAD
             if (!dataRegion.equals(context.getNodeDistribution(child.getPlanNodeId()).dataRegion)) {
-              ExchangeNode exchangeNode = new ExchangeNode(PlanNodeIdAllocator.generateId());
-=======
-            if (!dataRegion.equals(context.getNodeDistribution(child.getId()).dataRegion)) {
               ExchangeNode exchangeNode =
                   new ExchangeNode(context.queryContext.getQueryId().genPlanNodeId());
->>>>>>> dd67c0aa
               exchangeNode.setChild(child);
               newNode.addChild(exchangeNode);
             } else {
@@ -349,7 +343,7 @@
         ExchangeNode exchangeNode = (ExchangeNode) root;
         FragmentSinkNode sinkNode = new FragmentSinkNode(context.getQueryId().genPlanNodeId());
         sinkNode.setChild(exchangeNode.getChild());
-        sinkNode.setDownStreamPlanNodeId(exchangeNode.getId());
+        sinkNode.setDownStreamPlanNodeId(exchangeNode.getPlanNodeId());
         // Record the source node info in the ExchangeNode so that we can keep the connection of
         // these nodes/fragments
         exchangeNode.setRemoteSourceNode(sinkNode);
