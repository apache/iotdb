/*
 * Licensed to the Apache Software Foundation (ASF) under one
 * or more contributor license agreements.  See the NOTICE file
 * distributed with this work for additional information
 * regarding copyright ownership.  The ASF licenses this file
 * to you under the Apache License, Version 2.0 (the
 * "License"); you may not use this file except in compliance
 * with the License.  You may obtain a copy of the License at
 *
 *     http://www.apache.org/licenses/LICENSE-2.0
 *
 * Unless required by applicable law or agreed to in writing,
 * software distributed under the License is distributed on an
 * "AS IS" BASIS, WITHOUT WARRANTIES OR CONDITIONS OF ANY
 * KIND, either express or implied.  See the License for the
 * specific language governing permissions and limitations
 * under the License.
 */

package org.apache.iotdb.db.mpp.execution.exchange;

import org.apache.iotdb.common.rpc.thrift.TEndPoint;
import org.apache.iotdb.commons.client.IClientManager;
import org.apache.iotdb.commons.client.sync.SyncDataNodeMPPDataExchangeServiceClient;
import org.apache.iotdb.commons.concurrent.IoTDBThreadPoolFactory;
import org.apache.iotdb.commons.concurrent.IoTThreadFactory;
import org.apache.iotdb.commons.concurrent.ThreadName;
import org.apache.iotdb.commons.exception.runtime.RPCServiceException;
import org.apache.iotdb.commons.service.ServiceType;
import org.apache.iotdb.commons.service.ThriftService;
import org.apache.iotdb.commons.service.ThriftServiceThread;
import org.apache.iotdb.db.client.DataNodeClientPoolFactory;
import org.apache.iotdb.db.conf.IoTDBConfig;
import org.apache.iotdb.db.conf.IoTDBDescriptor;
import org.apache.iotdb.db.mpp.execution.memory.LocalMemoryManager;
import org.apache.iotdb.db.service.metrics.MetricService;
import org.apache.iotdb.mpp.rpc.thrift.MPPDataExchangeService.Processor;

import org.slf4j.Logger;
import org.slf4j.LoggerFactory;

import java.util.concurrent.ExecutorService;
import java.util.concurrent.LinkedBlockingQueue;
import java.util.concurrent.TimeUnit;

public class MPPDataExchangeService extends ThriftService implements MPPDataExchangeServiceMBean {

  private static final Logger LOGGER = LoggerFactory.getLogger(MPPDataExchangeService.class);

  private final MPPDataExchangeManager mppDataExchangeManager;
  private final ExecutorService executorService;

  private MPPDataExchangeService() {
    IoTDBConfig config = IoTDBDescriptor.getInstance().getConfig();
    executorService =
        IoTDBThreadPoolFactory.newThreadPool(
            config.getMppDataExchangeCorePoolSize(),
            config.getMppDataExchangeMaxPoolSize(),
            config.getMppDataExchangeKeepAliveTimeInMs(),
            TimeUnit.MILLISECONDS,
            // TODO: Use a priority queue.
            new LinkedBlockingQueue<>(),
            new IoTThreadFactory("mpp-data-exchange-task-executors"),
            "mpp-data-exchange-task-executors");
    this.mppDataExchangeManager =
        new MPPDataExchangeManager(
            new LocalMemoryManager(),
            new TsBlockSerdeFactory(),
            executorService,
            new IClientManager.Factory<TEndPoint, SyncDataNodeMPPDataExchangeServiceClient>()
                .createClientManager(
                    new DataNodeClientPoolFactory
                        .SyncDataNodeMPPDataExchangeServiceClientPoolFactory()));
    LOGGER.info("MPPDataExchangeManager init successfully");
  }

  @Override
  public void initTProcessor()
      throws ClassNotFoundException, IllegalAccessException, InstantiationException {
    initSyncedServiceImpl(null);
    processor = new Processor<>(mppDataExchangeManager.getOrCreateMPPDataExchangeServiceImpl());
  }

  public MPPDataExchangeManager getMPPDataExchangeManager() {
    return mppDataExchangeManager;
  }

  @Override
  public void initThriftServiceThread()
      throws IllegalAccessException, InstantiationException, ClassNotFoundException {
    try {
      IoTDBConfig config = IoTDBDescriptor.getInstance().getConfig();
      thriftServiceThread =
          new ThriftServiceThread(
              processor,
              getID().getName(),
              ThreadName.MPP_DATA_EXCHANGE_RPC_PROCESSOR.getName(),
              getBindIP(),
              getBindPort(),
              config.getRpcMaxConcurrentClientNum(),
              config.getThriftServerAwaitTimeForStopService(),
              new MPPDataExchangeServiceThriftHandler(),
              // TODO: hard coded compress strategy
              false);
    } catch (RPCServiceException e) {
      throw new IllegalAccessException(e.getMessage());
    }
    thriftServiceThread.setName(ThreadName.MPP_DATA_EXCHANGE_RPC_SERVICE.getName());
    MetricService.getInstance()
<<<<<<< HEAD
        .addMetricSet(new MPPDataExchangeServiceMetrics(thriftServiceThread));
=======
        .getOrCreateAutoGauge(
            Metric.THRIFT_ACTIVE_THREADS.toString(),
            MetricLevel.CORE,
            thriftServiceThread,
            AbstractThriftServiceThread::getActiveThreadCount,
            Tag.NAME.toString(),
            ThreadName.MPP_DATA_EXCHANGE_RPC_SERVICE.getName());
>>>>>>> 22c8ac1f
  }

  @Override
  public String getBindIP() {
    return IoTDBDescriptor.getInstance().getConfig().getRpcAddress();
  }

  @Override
  public int getBindPort() {
    return IoTDBDescriptor.getInstance().getConfig().getMppDataExchangePort();
  }

  @Override
  public ServiceType getID() {
    return ServiceType.MPP_DATA_EXCHANGE_SERVICE;
  }

  @Override
  public void stop() {
    super.stop();
    executorService.shutdown();
  }

  public static MPPDataExchangeService getInstance() {
    return MPPDataExchangeServiceHolder.INSTANCE;
  }

  @Override
  public int getRPCPort() {
    return getBindPort();
  }

  private static class MPPDataExchangeServiceHolder {
    private static final MPPDataExchangeService INSTANCE = new MPPDataExchangeService();

    private MPPDataExchangeServiceHolder() {}
  }
}<|MERGE_RESOLUTION|>--- conflicted
+++ resolved
@@ -107,17 +107,7 @@
     }
     thriftServiceThread.setName(ThreadName.MPP_DATA_EXCHANGE_RPC_SERVICE.getName());
     MetricService.getInstance()
-<<<<<<< HEAD
         .addMetricSet(new MPPDataExchangeServiceMetrics(thriftServiceThread));
-=======
-        .getOrCreateAutoGauge(
-            Metric.THRIFT_ACTIVE_THREADS.toString(),
-            MetricLevel.CORE,
-            thriftServiceThread,
-            AbstractThriftServiceThread::getActiveThreadCount,
-            Tag.NAME.toString(),
-            ThreadName.MPP_DATA_EXCHANGE_RPC_SERVICE.getName());
->>>>>>> 22c8ac1f
   }
 
   @Override
