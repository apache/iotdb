/*
 * Licensed to the Apache Software Foundation (ASF) under one
 * or more contributor license agreements.  See the NOTICE file
 * distributed with this work for additional information
 * regarding copyright ownership.  The ASF licenses this file
 * to you under the Apache License, Version 2.0 (the
 * "License"); you may not use this file except in compliance
 * with the License.  You may obtain a copy of the License at
 *
 *     http://www.apache.org/licenses/LICENSE-2.0
 *
 * Unless required by applicable law or agreed to in writing,
 * software distributed under the License is distributed on an
 * "AS IS" BASIS, WITHOUT WARRANTIES OR CONDITIONS OF ANY
 * KIND, either express or implied.  See the License for the
 * specific language governing permissions and limitations
 * under the License.
 */
package org.apache.iotdb.db.mpp.sql.planner.plan.node.source;

import org.apache.iotdb.commons.partition.RegionReplicaSet;
import org.apache.iotdb.db.mpp.sql.planner.plan.node.PlanNode;
import org.apache.iotdb.db.mpp.sql.planner.plan.node.PlanNodeId;

public abstract class SourceNode extends PlanNode implements AutoCloseable {

  public SourceNode(PlanNodeId id) {
    super(id);
  }

  public abstract void open() throws Exception;

  public abstract RegionReplicaSet getRegionReplicaSet();

<<<<<<< HEAD
  public abstract void setRegionReplicaSet(RegionReplicaSet regionReplicaSet);

  public abstract String getDeviceName();

  protected abstract String getExpressionString();

  @Override
  public final int hashCode() {
    return getExpressionString().hashCode();
  }

  @Override
  public final boolean equals(Object o) {
    if (this == o) {
      return true;
    }

    if (!(o instanceof SourceNode)) {
      return false;
    }

    return getExpressionString().equals(o.toString());
  }
=======
  public abstract void setDataRegionReplicaSet(RegionReplicaSet regionReplicaSet);
>>>>>>> 600ba974
}<|MERGE_RESOLUTION|>--- conflicted
+++ resolved
@@ -32,7 +32,6 @@
 
   public abstract RegionReplicaSet getRegionReplicaSet();
 
-<<<<<<< HEAD
   public abstract void setRegionReplicaSet(RegionReplicaSet regionReplicaSet);
 
   public abstract String getDeviceName();
@@ -56,7 +55,5 @@
 
     return getExpressionString().equals(o.toString());
   }
-=======
   public abstract void setDataRegionReplicaSet(RegionReplicaSet regionReplicaSet);
->>>>>>> 600ba974
 }