--- conflicted
+++ resolved
@@ -31,14 +31,12 @@
     extends StatementVisitor<IConfigTask, ConfigTaskVisitor.TaskContext> {
 
   @Override
-<<<<<<< HEAD
   public IConfigTask visitNode(StatementNode node, TaskContext context) {
     throw new UnsupportedOperationException(
         "Unsupported statement type: " + node.getClass().getName());
   }
 
-=======
->>>>>>> a0c3f077
+  @Override
   public IConfigTask visitStatement(Statement statement, TaskContext context) {
     throw new NotImplementedException("ConfigTask is not implemented for: " + statement);
   }
