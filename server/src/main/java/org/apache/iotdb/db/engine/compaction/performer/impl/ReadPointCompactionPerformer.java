/*
 * Licensed to the Apache Software Foundation (ASF) under one
 * or more contributor license agreements.  See the NOTICE file
 * distributed with this work for additional information
 * regarding copyright ownership.  The ASF licenses this file
 * to you under the Apache License, Version 2.0 (the
 * "License"); you may not use this file except in compliance
 * with the License.  You may obtain a copy of the License at
 *
 *     http://www.apache.org/licenses/LICENSE-2.0
 *
 * Unless required by applicable law or agreed to in writing,
 * software distributed under the License is distributed on an
 * "AS IS" BASIS, WITHOUT WARRANTIES OR CONDITIONS OF ANY
 * KIND, either express or implied.  See the License for the
 * specific language governing permissions and limitations
 * under the License.
 */
package org.apache.iotdb.db.engine.compaction.performer.impl;

import org.apache.iotdb.commons.conf.IoTDBConstant;
import org.apache.iotdb.commons.exception.IllegalPathException;
import org.apache.iotdb.commons.exception.MetadataException;
import org.apache.iotdb.commons.path.AlignedPath;
import org.apache.iotdb.commons.path.MeasurementPath;
import org.apache.iotdb.commons.path.PartialPath;
import org.apache.iotdb.db.conf.IoTDBDescriptor;
import org.apache.iotdb.db.engine.compaction.CompactionTaskManager;
import org.apache.iotdb.db.engine.compaction.CompactionUtils;
import org.apache.iotdb.db.engine.compaction.cross.rewrite.task.ReadPointPerformerSubTask;
import org.apache.iotdb.db.engine.compaction.inner.utils.MultiTsFileDeviceIterator;
import org.apache.iotdb.db.engine.compaction.performer.ICrossCompactionPerformer;
import org.apache.iotdb.db.engine.compaction.performer.IUnseqCompactionPerformer;
import org.apache.iotdb.db.engine.compaction.reader.IDataBlockReader;
import org.apache.iotdb.db.engine.compaction.reader.SeriesDataBlockReader;
import org.apache.iotdb.db.engine.compaction.task.CompactionTaskSummary;
import org.apache.iotdb.db.engine.compaction.writer.AbstractCompactionWriter;
import org.apache.iotdb.db.engine.compaction.writer.ReadPointCrossCompactionWriter;
import org.apache.iotdb.db.engine.compaction.writer.ReadPointInnerCompactionWriter;
import org.apache.iotdb.db.engine.querycontext.QueryDataSource;
import org.apache.iotdb.db.engine.storagegroup.TsFileResource;
import org.apache.iotdb.db.mpp.execution.fragment.FragmentInstanceContext;
import org.apache.iotdb.db.query.control.QueryResourceManager;
import org.apache.iotdb.db.utils.QueryUtils;
import org.apache.iotdb.tsfile.file.metadata.enums.TSDataType;
import org.apache.iotdb.tsfile.read.common.block.TsBlock;
import org.apache.iotdb.tsfile.read.reader.IPointReader;
import org.apache.iotdb.tsfile.utils.Pair;
import org.apache.iotdb.tsfile.write.schema.IMeasurementSchema;
import org.apache.iotdb.tsfile.write.schema.MeasurementSchema;

import org.slf4j.Logger;
import org.slf4j.LoggerFactory;

import java.io.IOException;
import java.util.ArrayList;
import java.util.Collections;
import java.util.HashSet;
import java.util.LinkedList;
import java.util.List;
import java.util.Map;
import java.util.concurrent.ExecutionException;
import java.util.concurrent.Future;
import java.util.stream.Collectors;

public class ReadPointCompactionPerformer
    implements ICrossCompactionPerformer, IUnseqCompactionPerformer {
  private final Logger LOGGER = LoggerFactory.getLogger(IoTDBConstant.COMPACTION_LOGGER_NAME);
  private List<TsFileResource> seqFiles = Collections.emptyList();
  private List<TsFileResource> unseqFiles = Collections.emptyList();

  private static final int subTaskNum =
      IoTDBDescriptor.getInstance().getConfig().getSubCompactionTaskNum();

  private CompactionTaskSummary summary;

  private List<TsFileResource> targetFiles = Collections.emptyList();

  public ReadPointCompactionPerformer(
      List<TsFileResource> seqFiles,
      List<TsFileResource> unseqFiles,
      List<TsFileResource> targetFiles) {
    this.seqFiles = seqFiles;
    this.unseqFiles = unseqFiles;
    this.targetFiles = targetFiles;
  }

  public ReadPointCompactionPerformer(
      List<TsFileResource> seqFiles, List<TsFileResource> unseqFiles) {
    this.seqFiles = seqFiles;
    this.unseqFiles = unseqFiles;
  }

  public ReadPointCompactionPerformer() {}

  @Override
  public void perform() throws Exception {
    long queryId = QueryResourceManager.getInstance().assignCompactionQueryId();
    FragmentInstanceContext fragmentInstanceContext =
        FragmentInstanceContext.createFragmentInstanceContextForCompaction(queryId);
    QueryDataSource queryDataSource = new QueryDataSource(seqFiles, unseqFiles);
    QueryResourceManager.getInstance()
        .getQueryFileManager()
        .addUsedFilesForQuery(queryId, queryDataSource);
    try (AbstractCompactionWriter compactionWriter =
        getCompactionWriter(seqFiles, unseqFiles, targetFiles)) {
      // Do not close device iterator, because tsfile reader is managed by FileReaderManager.
      MultiTsFileDeviceIterator deviceIterator =
          new MultiTsFileDeviceIterator(seqFiles, unseqFiles);
      while (deviceIterator.hasNextDevice()) {
        checkThreadInterrupted();
        Pair<String, Boolean> deviceInfo = deviceIterator.nextDevice();
        String device = deviceInfo.left;
        boolean isAligned = deviceInfo.right;
        QueryUtils.fillOrderIndexes(queryDataSource, device, true);

        if (isAligned) {
          compactAlignedSeries(
              device, deviceIterator, compactionWriter, fragmentInstanceContext, queryDataSource);
        } else {
          compactNonAlignedSeries(
              device, deviceIterator, compactionWriter, fragmentInstanceContext, queryDataSource);
        }
      }

      compactionWriter.endFile();
      CompactionUtils.updatePlanIndexes(targetFiles, seqFiles, unseqFiles);

    } finally {
      QueryResourceManager.getInstance().endQuery(queryId);
    }
  }

  @Override
  public void setTargetFiles(List<TsFileResource> targetFiles) {
    this.targetFiles = targetFiles;
  }

  @Override
  public void setSummary(CompactionTaskSummary summary) {
    this.summary = summary;
  }

  private void compactAlignedSeries(
      String device,
      MultiTsFileDeviceIterator deviceIterator,
      AbstractCompactionWriter compactionWriter,
      FragmentInstanceContext fragmentInstanceContext,
      QueryDataSource queryDataSource)
      throws IOException, MetadataException {
    Map<String, MeasurementSchema> schemaMap = deviceIterator.getAllSchemasOfCurrentDevice();
    List<IMeasurementSchema> measurementSchemas = new ArrayList<>(schemaMap.values());
    if (measurementSchemas.isEmpty()) {
      return;
    }
    List<String> existedMeasurements =
        measurementSchemas.stream()
            .map(IMeasurementSchema::getMeasurementId)
            .collect(Collectors.toList());
    IDataBlockReader dataBlockReader =
        constructReader(
            device,
            existedMeasurements,
            measurementSchemas,
            new ArrayList<>(schemaMap.keySet()),
            fragmentInstanceContext,
            queryDataSource,
            true);

    if (dataBlockReader.hasNextBatch()) {
      // chunkgroup is serialized only when at least one timeseries under this device has data
      compactionWriter.startChunkGroup(device, true);
      compactionWriter.startMeasurement(measurementSchemas, 0);
      writeWithReader(compactionWriter, dataBlockReader, device, 0, true);
      compactionWriter.endMeasurement(0);
      compactionWriter.endChunkGroup();
      // check whether to flush chunk metadata or not
      compactionWriter.checkAndMayFlushChunkMetadata();
    }
  }

  private void compactNonAlignedSeries(
      String device,
      MultiTsFileDeviceIterator deviceIterator,
      AbstractCompactionWriter compactionWriter,
      FragmentInstanceContext fragmentInstanceContext,
      QueryDataSource queryDataSource)
      throws IOException, InterruptedException, ExecutionException {
    Map<String, MeasurementSchema> schemaMap = deviceIterator.getAllSchemasOfCurrentDevice();
    List<String> allMeasurements = new ArrayList<>(schemaMap.keySet());
    allMeasurements.sort((String::compareTo));
    int subTaskNums = Math.min(allMeasurements.size(), subTaskNum);
    // construct sub tasks and start compacting measurements in parallel
    if (subTaskNums > 0) {
      // assign the measurements for each subtask
      List<String>[] measurementListArray = new List[subTaskNums];
      for (int i = 0, size = allMeasurements.size(); i < size; ++i) {
        int index = i % subTaskNums;
        if (measurementListArray[index] == null) {
          measurementListArray[index] = new LinkedList<>();
        }
        measurementListArray[index].add(allMeasurements.get(i));
      }

      compactionWriter.startChunkGroup(device, false);
      List<Future<Void>> futures = new ArrayList<>();
      for (int i = 0; i < subTaskNums; ++i) {
        futures.add(
            CompactionTaskManager.getInstance()
                .submitSubTask(
                    new ReadPointPerformerSubTask(
                        device,
                        measurementListArray[i],
                        fragmentInstanceContext,
                        queryDataSource,
                        compactionWriter,
                        schemaMap,
                        i)));
      }
      for (Future<Void> future : futures) {
        future.get();
      }
      compactionWriter.endChunkGroup();
      // check whether to flush chunk metadata or not
      compactionWriter.checkAndMayFlushChunkMetadata();
    }
<<<<<<< HEAD

    compactionWriter.endChunkGroup();
=======
>>>>>>> b5ef9a42
  }

  /**
   * @param measurementIds if device is aligned, then measurementIds contain all measurements. If
   *     device is not aligned, then measurementIds only contain one measurement.
   */
  public static IDataBlockReader constructReader(
      String deviceId,
      List<String> measurementIds,
      List<IMeasurementSchema> measurementSchemas,
      List<String> allSensors,
      FragmentInstanceContext fragmentInstanceContext,
      QueryDataSource queryDataSource,
      boolean isAlign)
      throws IllegalPathException {
    PartialPath seriesPath;
    TSDataType tsDataType;
    if (isAlign) {
      seriesPath = new AlignedPath(deviceId, measurementIds, measurementSchemas);
      tsDataType = TSDataType.VECTOR;
    } else {
      seriesPath = new MeasurementPath(deviceId, measurementIds.get(0), measurementSchemas.get(0));
      tsDataType = measurementSchemas.get(0).getType();
    }
    return new SeriesDataBlockReader(
        seriesPath,
        new HashSet<>(allSensors),
        tsDataType,
        fragmentInstanceContext,
        queryDataSource,
        true);
  }

  public static void writeWithReader(
      AbstractCompactionWriter writer,
      IDataBlockReader reader,
      String device,
      int subTaskId,
      boolean isAligned)
      throws IOException {
    while (reader.hasNextBatch()) {
      TsBlock tsBlock = reader.nextBatch();
      if (isAligned) {
        writer.write(
            tsBlock.getTimeColumn(),
            tsBlock.getValueColumns(),
            subTaskId,
            tsBlock.getPositionCount());
      } else {
        IPointReader pointReader = tsBlock.getTsBlockSingleColumnIterator();
        while (pointReader.hasNextTimeValuePair()) {
          writer.write(pointReader.nextTimeValuePair(), subTaskId);
        }
      }
    }
  }

  private AbstractCompactionWriter getCompactionWriter(
      List<TsFileResource> seqFileResources,
      List<TsFileResource> unseqFileResources,
      List<TsFileResource> targetFileResources)
      throws IOException {
    if (!seqFileResources.isEmpty() && !unseqFileResources.isEmpty()) {
      // cross space
      return new ReadPointCrossCompactionWriter(targetFileResources, seqFileResources);
    } else {
      // inner space
      return new ReadPointInnerCompactionWriter(targetFileResources.get(0));
    }
  }

  private void checkThreadInterrupted() throws InterruptedException {
    if (Thread.interrupted() || summary.isCancel()) {
      throw new InterruptedException(
          String.format(
              "[Compaction] compaction for target file %s abort", targetFiles.toString()));
    }
  }

  @Override
  public void setSourceFiles(List<TsFileResource> seqFiles, List<TsFileResource> unseqFiles) {
    this.seqFiles = seqFiles;
    this.unseqFiles = unseqFiles;
  }

  @Override
  public void setSourceFiles(List<TsFileResource> unseqFiles) {
    this.unseqFiles = unseqFiles;
  }
}<|MERGE_RESOLUTION|>--- conflicted
+++ resolved
@@ -224,11 +224,6 @@
       // check whether to flush chunk metadata or not
       compactionWriter.checkAndMayFlushChunkMetadata();
     }
-<<<<<<< HEAD
-
-    compactionWriter.endChunkGroup();
-=======
->>>>>>> b5ef9a42
   }
 
   /**
