/*
 * Licensed to the Apache Software Foundation (ASF) under one
 * or more contributor license agreements.  See the NOTICE file
 * distributed with this work for additional information
 * regarding copyright ownership.  The ASF licenses this file
 * to you under the Apache License, Version 2.0 (the
 * "License"); you may not use this file except in compliance
 * with the License.  You may obtain a copy of the License at
 *
 *      http://www.apache.org/licenses/LICENSE-2.0
 *
 * Unless required by applicable law or agreed to in writing,
 * software distributed under the License is distributed on an
 * "AS IS" BASIS, WITHOUT WARRANTIES OR CONDITIONS OF ANY
 * KIND, either express or implied.  See the License for the
 * specific language governing permissions and limitations
 * under the License.
 */

package org.apache.iotdb.db.mpp.execution.operator.schema.source;

import org.apache.iotdb.commons.exception.MetadataException;
import org.apache.iotdb.commons.path.PartialPath;
import org.apache.iotdb.commons.schema.filter.SchemaFilter;
import org.apache.iotdb.db.metadata.plan.schemaregion.impl.read.SchemaRegionReadPlanFactory;
import org.apache.iotdb.db.metadata.query.info.ITimeSeriesSchemaInfo;
import org.apache.iotdb.db.metadata.query.reader.ISchemaReader;
import org.apache.iotdb.db.metadata.schemaregion.ISchemaRegion;
import org.apache.iotdb.db.metadata.template.Template;
import org.apache.iotdb.db.metadata.utils.MetaUtils;
import org.apache.iotdb.db.mpp.common.header.ColumnHeader;
import org.apache.iotdb.db.mpp.common.header.ColumnHeaderConstant;
import org.apache.iotdb.tsfile.read.common.block.TsBlockBuilder;
import org.apache.iotdb.tsfile.utils.Pair;

import java.util.List;
import java.util.Map;
import java.util.stream.Collectors;

import static org.apache.iotdb.db.metadata.MetadataConstant.ALL_MATCH_PATTERN;

public class TimeSeriesSchemaSource implements ISchemaSource<ITimeSeriesSchemaInfo> {

  private final PartialPath pathPattern;
  private final boolean isPrefixMatch;

  private final long limit;
  private final long offset;

  private final SchemaFilter schemaFilter;

  private final Map<Integer, Template> templateMap;
  private static final String viewTypeOfLogicalView = "logical";
  private static final String viewTypeOfNonView = "";

  private static final String unknownDataTypeString = "UNKNOWN";
  private static final String viewTypeOfLogicalView = "logical";
  private static final String viewTypeOfNonView = "";

  TimeSeriesSchemaSource(
      PartialPath pathPattern,
      boolean isPrefixMatch,
      long limit,
      long offset,
      SchemaFilter schemaFilter,
      Map<Integer, Template> templateMap) {
    this.pathPattern = pathPattern;
    this.isPrefixMatch = isPrefixMatch;

    this.limit = limit;
    this.offset = offset;

    this.schemaFilter = schemaFilter;

    this.templateMap = templateMap;
  }

  @Override
  public ISchemaReader<ITimeSeriesSchemaInfo> getSchemaReader(ISchemaRegion schemaRegion) {
    try {
      return schemaRegion.getTimeSeriesReader(
          SchemaRegionReadPlanFactory.getShowTimeSeriesPlan(
              pathPattern, templateMap, limit, offset, isPrefixMatch, schemaFilter));
    } catch (MetadataException e) {
      throw new RuntimeException(e.getMessage(), e);
    }
  }

  @Override
  public List<ColumnHeader> getInfoQueryColumnHeaders() {
    return ColumnHeaderConstant.showTimeSeriesColumnHeaders;
  }

  @Override
  public void transformToTsBlockColumns(
      ITimeSeriesSchemaInfo series, TsBlockBuilder builder, String database) {
    Pair<String, String> deadbandInfo = MetaUtils.parseDeadbandInfo(series.getSchema().getProps());
    builder.getTimeColumnBuilder().writeLong(0);
    builder.writeNullableText(0, series.getFullPath());
    builder.writeNullableText(1, series.getAlias());
    builder.writeNullableText(2, database);
    builder.writeNullableText(3, series.getSchema().getType().toString());
    if (series.isLogicalView()) {
      builder.writeNullableText(4, null);
      builder.writeNullableText(5, null);
      builder.writeNullableText(10, viewTypeOfLogicalView);
    } else {
      builder.writeNullableText(4, series.getSchema().getEncodingType().toString());
      builder.writeNullableText(5, series.getSchema().getCompressor().toString());
      builder.writeNullableText(10, viewTypeOfNonView);
    }
    builder.writeNullableText(6, mapToString(series.getTags()));
    builder.writeNullableText(7, mapToString(series.getAttributes()));
    builder.writeNullableText(8, deadbandInfo.left);
    builder.writeNullableText(9, deadbandInfo.right);
<<<<<<< HEAD
    builder.writeNullableText(10, viewTypeOfNonView);
=======
>>>>>>> 92459238
    builder.declarePosition();
  }

  @Override
  public boolean hasSchemaStatistic(ISchemaRegion schemaRegion) {
    return pathPattern.equals(ALL_MATCH_PATTERN) && (schemaFilter == null);
  }

  @Override
  public long getSchemaStatistic(ISchemaRegion schemaRegion) {
    return schemaRegion.getSchemaRegionStatistics().getSeriesNumber();
  }

<<<<<<< HEAD
  private List<String> analyzeDataTypeOfDelayedViews() {
    if (this.delayedLogicalViewList == null || this.delayedLogicalViewList.size() <= 0) {
      return new ArrayList<>();
    }
    // fetch schema of source paths of views
    List<ViewExpression> viewExpressionList = new ArrayList<>();
    for (ITimeSeriesSchemaInfo series : this.delayedLogicalViewList) {
      viewExpressionList.add(((LogicalViewSchema) series.getSchema()).getExpression());
    }
    GetSourcePathsVisitor getSourcePathsVisitor = new GetSourcePathsVisitor();
    List<PartialPath> sourcePathsNeedFetch;
    PathPatternTree patternTree = new PathPatternTree();
    for (ViewExpression viewExpression : viewExpressionList) {
      sourcePathsNeedFetch = getSourcePathsVisitor.process(viewExpression, null);
      for (PartialPath path : sourcePathsNeedFetch) {
        patternTree.appendFullPath(path);
      }
    }
    ISchemaTree schemaTree = ClusterSchemaFetcher.getInstance().fetchSchema(patternTree, null);
    // process each view expression and get data type
    TransformToExpressionVisitor transformToExpressionVisitor = new TransformToExpressionVisitor();
    CompleteMeasurementSchemaVisitor completeMeasurementSchemaVisitor =
        new CompleteMeasurementSchemaVisitor();
    Map<NodeRef<Expression>, TSDataType> expressionTypes = new HashMap<>();
    List<String> dataTypeStringList = new ArrayList<>();
    for (ViewExpression viewExpression : viewExpressionList) {
      Expression expression = null;
      boolean viewIsBroken = false;
      try {
        expression = transformToExpressionVisitor.process(viewExpression, null);
        expression = completeMeasurementSchemaVisitor.process(expression, schemaTree);
        ExpressionTypeAnalyzer.analyzeExpression(expressionTypes, expression);
      } catch (Exception e) {
        viewIsBroken = true;
      }
      if (viewIsBroken) {
        dataTypeStringList.add(unknownDataTypeString);
      } else {
        dataTypeStringList.add(expressionTypes.get(NodeRef.of(expression)).toString());
      }
    }
    return dataTypeStringList;
  }

  @Override
  public void processDelayedTask(TsBlockBuilder builder, String database) {
    if (this.delayedLogicalViewList == null || this.delayedLogicalViewList.size() <= 0) {
      return;
    }
    List<String> dataTypeStringList = this.analyzeDataTypeOfDelayedViews();
    // process delayed tasks
    for (int index = 0; index < this.delayedLogicalViewList.size(); index++) {
      ITimeSeriesSchemaInfo series = this.delayedLogicalViewList.get(index);
      String expressionTypeOfThisView = dataTypeStringList.get(index);

      Pair<String, String> deadbandInfo =
          MetaUtils.parseDeadbandInfo(series.getSchema().getProps());
      builder.getTimeColumnBuilder().writeLong(0);
      builder.writeNullableText(0, series.getFullPath());
      builder.writeNullableText(1, series.getAlias());
      builder.writeNullableText(2, database);
      builder.writeNullableText(3, expressionTypeOfThisView);
      builder.writeNullableText(4, null);
      builder.writeNullableText(5, null);
      builder.writeNullableText(6, mapToString(series.getTags()));
      builder.writeNullableText(7, mapToString(series.getAttributes()));
      builder.writeNullableText(8, deadbandInfo.left);
      builder.writeNullableText(9, deadbandInfo.right);
      builder.writeNullableText(10, viewTypeOfLogicalView);
      builder.declarePosition();
    }
    this.delayedLogicalViewList.clear();
  }

=======
>>>>>>> 92459238
  private String mapToString(Map<String, String> map) {
    if (map == null || map.isEmpty()) {
      return null;
    }
    String content =
        map.entrySet().stream()
            .map(e -> "\"" + e.getKey() + "\"" + ":" + "\"" + e.getValue() + "\"")
            .collect(Collectors.joining(","));
    return "{" + content + "}";
  }
}<|MERGE_RESOLUTION|>--- conflicted
+++ resolved
@@ -50,10 +50,6 @@
   private final SchemaFilter schemaFilter;
 
   private final Map<Integer, Template> templateMap;
-  private static final String viewTypeOfLogicalView = "logical";
-  private static final String viewTypeOfNonView = "";
-
-  private static final String unknownDataTypeString = "UNKNOWN";
   private static final String viewTypeOfLogicalView = "logical";
   private static final String viewTypeOfNonView = "";
 
@@ -113,10 +109,6 @@
     builder.writeNullableText(7, mapToString(series.getAttributes()));
     builder.writeNullableText(8, deadbandInfo.left);
     builder.writeNullableText(9, deadbandInfo.right);
-<<<<<<< HEAD
-    builder.writeNullableText(10, viewTypeOfNonView);
-=======
->>>>>>> 92459238
     builder.declarePosition();
   }
 
@@ -130,83 +122,6 @@
     return schemaRegion.getSchemaRegionStatistics().getSeriesNumber();
   }
 
-<<<<<<< HEAD
-  private List<String> analyzeDataTypeOfDelayedViews() {
-    if (this.delayedLogicalViewList == null || this.delayedLogicalViewList.size() <= 0) {
-      return new ArrayList<>();
-    }
-    // fetch schema of source paths of views
-    List<ViewExpression> viewExpressionList = new ArrayList<>();
-    for (ITimeSeriesSchemaInfo series : this.delayedLogicalViewList) {
-      viewExpressionList.add(((LogicalViewSchema) series.getSchema()).getExpression());
-    }
-    GetSourcePathsVisitor getSourcePathsVisitor = new GetSourcePathsVisitor();
-    List<PartialPath> sourcePathsNeedFetch;
-    PathPatternTree patternTree = new PathPatternTree();
-    for (ViewExpression viewExpression : viewExpressionList) {
-      sourcePathsNeedFetch = getSourcePathsVisitor.process(viewExpression, null);
-      for (PartialPath path : sourcePathsNeedFetch) {
-        patternTree.appendFullPath(path);
-      }
-    }
-    ISchemaTree schemaTree = ClusterSchemaFetcher.getInstance().fetchSchema(patternTree, null);
-    // process each view expression and get data type
-    TransformToExpressionVisitor transformToExpressionVisitor = new TransformToExpressionVisitor();
-    CompleteMeasurementSchemaVisitor completeMeasurementSchemaVisitor =
-        new CompleteMeasurementSchemaVisitor();
-    Map<NodeRef<Expression>, TSDataType> expressionTypes = new HashMap<>();
-    List<String> dataTypeStringList = new ArrayList<>();
-    for (ViewExpression viewExpression : viewExpressionList) {
-      Expression expression = null;
-      boolean viewIsBroken = false;
-      try {
-        expression = transformToExpressionVisitor.process(viewExpression, null);
-        expression = completeMeasurementSchemaVisitor.process(expression, schemaTree);
-        ExpressionTypeAnalyzer.analyzeExpression(expressionTypes, expression);
-      } catch (Exception e) {
-        viewIsBroken = true;
-      }
-      if (viewIsBroken) {
-        dataTypeStringList.add(unknownDataTypeString);
-      } else {
-        dataTypeStringList.add(expressionTypes.get(NodeRef.of(expression)).toString());
-      }
-    }
-    return dataTypeStringList;
-  }
-
-  @Override
-  public void processDelayedTask(TsBlockBuilder builder, String database) {
-    if (this.delayedLogicalViewList == null || this.delayedLogicalViewList.size() <= 0) {
-      return;
-    }
-    List<String> dataTypeStringList = this.analyzeDataTypeOfDelayedViews();
-    // process delayed tasks
-    for (int index = 0; index < this.delayedLogicalViewList.size(); index++) {
-      ITimeSeriesSchemaInfo series = this.delayedLogicalViewList.get(index);
-      String expressionTypeOfThisView = dataTypeStringList.get(index);
-
-      Pair<String, String> deadbandInfo =
-          MetaUtils.parseDeadbandInfo(series.getSchema().getProps());
-      builder.getTimeColumnBuilder().writeLong(0);
-      builder.writeNullableText(0, series.getFullPath());
-      builder.writeNullableText(1, series.getAlias());
-      builder.writeNullableText(2, database);
-      builder.writeNullableText(3, expressionTypeOfThisView);
-      builder.writeNullableText(4, null);
-      builder.writeNullableText(5, null);
-      builder.writeNullableText(6, mapToString(series.getTags()));
-      builder.writeNullableText(7, mapToString(series.getAttributes()));
-      builder.writeNullableText(8, deadbandInfo.left);
-      builder.writeNullableText(9, deadbandInfo.right);
-      builder.writeNullableText(10, viewTypeOfLogicalView);
-      builder.declarePosition();
-    }
-    this.delayedLogicalViewList.clear();
-  }
-
-=======
->>>>>>> 92459238
   private String mapToString(Map<String, String> map) {
     if (map == null || map.isEmpty()) {
       return null;
