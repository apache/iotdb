/*
 * Licensed to the Apache Software Foundation (ASF) under one
 * or more contributor license agreements.  See the NOTICE file
 * distributed with this work for additional information
 * regarding copyright ownership.  The ASF licenses this file
 * to you under the Apache License, Version 2.0 (the
 * "License"); you may not use this file except in compliance
 * with the License.  You may obtain a copy of the License at
 *
 *      http://www.apache.org/licenses/LICENSE-2.0
 *
 * Unless required by applicable law or agreed to in writing,
 * software distributed under the License is distributed on an
 * "AS IS" BASIS, WITHOUT WARRANTIES OR CONDITIONS OF ANY
 * KIND, either express or implied.  See the License for the
 * specific language governing permissions and limitations
 * under the License.
 */

package org.apache.iotdb.db.mpp.execution.operator.schema.source;

import org.apache.iotdb.commons.exception.MetadataException;
import org.apache.iotdb.commons.path.PartialPath;
import org.apache.iotdb.commons.schema.filter.SchemaFilter;
import org.apache.iotdb.db.metadata.plan.schemaregion.impl.read.SchemaRegionReadPlanFactory;
import org.apache.iotdb.db.metadata.query.info.ITimeSeriesSchemaInfo;
import org.apache.iotdb.db.metadata.query.reader.ISchemaReader;
import org.apache.iotdb.db.metadata.schemaregion.ISchemaRegion;
import org.apache.iotdb.db.metadata.template.Template;
import org.apache.iotdb.db.metadata.utils.MetaUtils;
import org.apache.iotdb.db.mpp.common.header.ColumnHeader;
import org.apache.iotdb.db.mpp.common.header.ColumnHeaderConstant;
import org.apache.iotdb.tsfile.read.common.block.TsBlockBuilder;
import org.apache.iotdb.tsfile.utils.Pair;

import java.util.List;
import java.util.Map;
import java.util.stream.Collectors;

import static org.apache.iotdb.db.metadata.MetadataConstant.ALL_MATCH_PATTERN;

public class TimeSeriesSchemaSource implements ISchemaSource<ITimeSeriesSchemaInfo> {

  private final PartialPath pathPattern;
  private final boolean isPrefixMatch;

  private final long limit;
  private final long offset;

  private final SchemaFilter schemaFilter;

  private final Map<Integer, Template> templateMap;

<<<<<<< HEAD
=======
  /**
   * The task of processing logical views will be delayed. Those infos will be stored here in
   * function transformToTsBlockColumns(). <b>If there is no delayed infos of logical views, this
   * variable may be null.</b>
   */
  private List<ITimeSeriesSchemaInfo> delayedLogicalViewList;

  private static final String unknownDataTypeString = "UNKNOWN";
  private static final String viewTypeOfLogicalView = "logical";
  private static final String viewTypeOfNonView = "";

>>>>>>> c69ff946
  TimeSeriesSchemaSource(
      PartialPath pathPattern,
      boolean isPrefixMatch,
      long limit,
      long offset,
      SchemaFilter schemaFilter,
      Map<Integer, Template> templateMap) {
    this.pathPattern = pathPattern;
    this.isPrefixMatch = isPrefixMatch;

    this.limit = limit;
    this.offset = offset;

    this.schemaFilter = schemaFilter;

    this.templateMap = templateMap;
  }

  @Override
  public ISchemaReader<ITimeSeriesSchemaInfo> getSchemaReader(ISchemaRegion schemaRegion) {
    try {
      return schemaRegion.getTimeSeriesReader(
          SchemaRegionReadPlanFactory.getShowTimeSeriesPlan(
              pathPattern, templateMap, limit, offset, isPrefixMatch, schemaFilter));
    } catch (MetadataException e) {
      throw new RuntimeException(e.getMessage(), e);
    }
  }

  @Override
  public List<ColumnHeader> getInfoQueryColumnHeaders() {
    return ColumnHeaderConstant.showTimeSeriesColumnHeaders;
  }

  @Override
  public void transformToTsBlockColumns(
      ITimeSeriesSchemaInfo series, TsBlockBuilder builder, String database) {
    Pair<String, String> deadbandInfo = MetaUtils.parseDeadbandInfo(series.getSchema().getProps());
    builder.getTimeColumnBuilder().writeLong(0);
    builder.writeNullableText(0, series.getFullPath());
    builder.writeNullableText(1, series.getAlias());
    builder.writeNullableText(2, database);
    builder.writeNullableText(3, series.getSchema().getType().toString());
    if (series.isLogicalView()) {
      builder.writeNullableText(4, null);
      builder.writeNullableText(5, null);
      builder.writeNullableText(10, "logical");
    } else {
      builder.writeNullableText(4, series.getSchema().getEncodingType().toString());
      builder.writeNullableText(5, series.getSchema().getCompressor().toString());
      builder.writeNullableText(10, "");
    }
    builder.writeNullableText(6, mapToString(series.getTags()));
    builder.writeNullableText(7, mapToString(series.getAttributes()));
    builder.writeNullableText(8, deadbandInfo.left);
    builder.writeNullableText(9, deadbandInfo.right);
<<<<<<< HEAD
=======
    builder.writeNullableText(10, viewTypeOfNonView);
>>>>>>> c69ff946
    builder.declarePosition();
  }

  @Override
  public boolean hasSchemaStatistic(ISchemaRegion schemaRegion) {
    return pathPattern.equals(ALL_MATCH_PATTERN) && (schemaFilter == null);
  }

  @Override
  public long getSchemaStatistic(ISchemaRegion schemaRegion) {
    return schemaRegion.getSchemaRegionStatistics().getSeriesNumber();
  }

<<<<<<< HEAD
=======
  private List<String> analyzeDataTypeOfDelayedViews() {
    if (this.delayedLogicalViewList == null || this.delayedLogicalViewList.size() <= 0) {
      return new ArrayList<>();
    }
    // fetch schema of source paths of views
    List<ViewExpression> viewExpressionList = new ArrayList<>();
    for (ITimeSeriesSchemaInfo series : this.delayedLogicalViewList) {
      viewExpressionList.add(((LogicalViewSchema) series.getSchema()).getExpression());
    }
    GetSourcePathsVisitor getSourcePathsVisitor = new GetSourcePathsVisitor();
    List<PartialPath> sourcePathsNeedFetch;
    PathPatternTree patternTree = new PathPatternTree();
    for (ViewExpression viewExpression : viewExpressionList) {
      sourcePathsNeedFetch = getSourcePathsVisitor.process(viewExpression, null);
      for (PartialPath path : sourcePathsNeedFetch) {
        patternTree.appendFullPath(path);
      }
    }
    ISchemaTree schemaTree = ClusterSchemaFetcher.getInstance().fetchSchema(patternTree, null);
    // process each view expression and get data type
    TransformToExpressionVisitor transformToExpressionVisitor = new TransformToExpressionVisitor();
    CompleteMeasurementSchemaVisitor completeMeasurementSchemaVisitor =
        new CompleteMeasurementSchemaVisitor();
    Map<NodeRef<Expression>, TSDataType> expressionTypes = new HashMap<>();
    List<String> dataTypeStringList = new ArrayList<>();
    for (ViewExpression viewExpression : viewExpressionList) {
      Expression expression = null;
      boolean viewIsBroken = false;
      try {
        expression = transformToExpressionVisitor.process(viewExpression, null);
        expression = completeMeasurementSchemaVisitor.process(expression, schemaTree);
        ExpressionTypeAnalyzer.analyzeExpression(expressionTypes, expression);
      } catch (Exception e) {
        viewIsBroken = true;
      }
      if (viewIsBroken) {
        dataTypeStringList.add(unknownDataTypeString);
      } else {
        dataTypeStringList.add(expressionTypes.get(NodeRef.of(expression)).toString());
      }
    }
    return dataTypeStringList;
  }

  @Override
  public void processDelayedTask(TsBlockBuilder builder, String database) {
    if (this.delayedLogicalViewList == null || this.delayedLogicalViewList.size() <= 0) {
      return;
    }
    List<String> dataTypeStringList = this.analyzeDataTypeOfDelayedViews();
    // process delayed tasks
    for (int index = 0; index < this.delayedLogicalViewList.size(); index++) {
      ITimeSeriesSchemaInfo series = this.delayedLogicalViewList.get(index);
      String expressionTypeOfThisView = dataTypeStringList.get(index);

      Pair<String, String> deadbandInfo =
          MetaUtils.parseDeadbandInfo(series.getSchema().getProps());
      builder.getTimeColumnBuilder().writeLong(0);
      builder.writeNullableText(0, series.getFullPath());
      builder.writeNullableText(1, series.getAlias());
      builder.writeNullableText(2, database);
      builder.writeNullableText(3, expressionTypeOfThisView);
      builder.writeNullableText(4, null);
      builder.writeNullableText(5, null);
      builder.writeNullableText(6, mapToString(series.getTags()));
      builder.writeNullableText(7, mapToString(series.getAttributes()));
      builder.writeNullableText(8, deadbandInfo.left);
      builder.writeNullableText(9, deadbandInfo.right);
      builder.writeNullableText(10, viewTypeOfLogicalView);
      builder.declarePosition();
    }
  }

>>>>>>> c69ff946
  private String mapToString(Map<String, String> map) {
    if (map == null || map.isEmpty()) {
      return null;
    }
    String content =
        map.entrySet().stream()
            .map(e -> "\"" + e.getKey() + "\"" + ":" + "\"" + e.getValue() + "\"")
            .collect(Collectors.joining(","));
    return "{" + content + "}";
  }
}<|MERGE_RESOLUTION|>--- conflicted
+++ resolved
@@ -50,21 +50,9 @@
   private final SchemaFilter schemaFilter;
 
   private final Map<Integer, Template> templateMap;
-
-<<<<<<< HEAD
-=======
-  /**
-   * The task of processing logical views will be delayed. Those infos will be stored here in
-   * function transformToTsBlockColumns(). <b>If there is no delayed infos of logical views, this
-   * variable may be null.</b>
-   */
-  private List<ITimeSeriesSchemaInfo> delayedLogicalViewList;
-
-  private static final String unknownDataTypeString = "UNKNOWN";
   private static final String viewTypeOfLogicalView = "logical";
   private static final String viewTypeOfNonView = "";
 
->>>>>>> c69ff946
   TimeSeriesSchemaSource(
       PartialPath pathPattern,
       boolean isPrefixMatch,
@@ -111,7 +99,7 @@
     if (series.isLogicalView()) {
       builder.writeNullableText(4, null);
       builder.writeNullableText(5, null);
-      builder.writeNullableText(10, "logical");
+      builder.writeNullableText(10, viewTypeOfLogicalView);
     } else {
       builder.writeNullableText(4, series.getSchema().getEncodingType().toString());
       builder.writeNullableText(5, series.getSchema().getCompressor().toString());
@@ -121,10 +109,7 @@
     builder.writeNullableText(7, mapToString(series.getAttributes()));
     builder.writeNullableText(8, deadbandInfo.left);
     builder.writeNullableText(9, deadbandInfo.right);
-<<<<<<< HEAD
-=======
     builder.writeNullableText(10, viewTypeOfNonView);
->>>>>>> c69ff946
     builder.declarePosition();
   }
 
@@ -138,82 +123,6 @@
     return schemaRegion.getSchemaRegionStatistics().getSeriesNumber();
   }
 
-<<<<<<< HEAD
-=======
-  private List<String> analyzeDataTypeOfDelayedViews() {
-    if (this.delayedLogicalViewList == null || this.delayedLogicalViewList.size() <= 0) {
-      return new ArrayList<>();
-    }
-    // fetch schema of source paths of views
-    List<ViewExpression> viewExpressionList = new ArrayList<>();
-    for (ITimeSeriesSchemaInfo series : this.delayedLogicalViewList) {
-      viewExpressionList.add(((LogicalViewSchema) series.getSchema()).getExpression());
-    }
-    GetSourcePathsVisitor getSourcePathsVisitor = new GetSourcePathsVisitor();
-    List<PartialPath> sourcePathsNeedFetch;
-    PathPatternTree patternTree = new PathPatternTree();
-    for (ViewExpression viewExpression : viewExpressionList) {
-      sourcePathsNeedFetch = getSourcePathsVisitor.process(viewExpression, null);
-      for (PartialPath path : sourcePathsNeedFetch) {
-        patternTree.appendFullPath(path);
-      }
-    }
-    ISchemaTree schemaTree = ClusterSchemaFetcher.getInstance().fetchSchema(patternTree, null);
-    // process each view expression and get data type
-    TransformToExpressionVisitor transformToExpressionVisitor = new TransformToExpressionVisitor();
-    CompleteMeasurementSchemaVisitor completeMeasurementSchemaVisitor =
-        new CompleteMeasurementSchemaVisitor();
-    Map<NodeRef<Expression>, TSDataType> expressionTypes = new HashMap<>();
-    List<String> dataTypeStringList = new ArrayList<>();
-    for (ViewExpression viewExpression : viewExpressionList) {
-      Expression expression = null;
-      boolean viewIsBroken = false;
-      try {
-        expression = transformToExpressionVisitor.process(viewExpression, null);
-        expression = completeMeasurementSchemaVisitor.process(expression, schemaTree);
-        ExpressionTypeAnalyzer.analyzeExpression(expressionTypes, expression);
-      } catch (Exception e) {
-        viewIsBroken = true;
-      }
-      if (viewIsBroken) {
-        dataTypeStringList.add(unknownDataTypeString);
-      } else {
-        dataTypeStringList.add(expressionTypes.get(NodeRef.of(expression)).toString());
-      }
-    }
-    return dataTypeStringList;
-  }
-
-  @Override
-  public void processDelayedTask(TsBlockBuilder builder, String database) {
-    if (this.delayedLogicalViewList == null || this.delayedLogicalViewList.size() <= 0) {
-      return;
-    }
-    List<String> dataTypeStringList = this.analyzeDataTypeOfDelayedViews();
-    // process delayed tasks
-    for (int index = 0; index < this.delayedLogicalViewList.size(); index++) {
-      ITimeSeriesSchemaInfo series = this.delayedLogicalViewList.get(index);
-      String expressionTypeOfThisView = dataTypeStringList.get(index);
-
-      Pair<String, String> deadbandInfo =
-          MetaUtils.parseDeadbandInfo(series.getSchema().getProps());
-      builder.getTimeColumnBuilder().writeLong(0);
-      builder.writeNullableText(0, series.getFullPath());
-      builder.writeNullableText(1, series.getAlias());
-      builder.writeNullableText(2, database);
-      builder.writeNullableText(3, expressionTypeOfThisView);
-      builder.writeNullableText(4, null);
-      builder.writeNullableText(5, null);
-      builder.writeNullableText(6, mapToString(series.getTags()));
-      builder.writeNullableText(7, mapToString(series.getAttributes()));
-      builder.writeNullableText(8, deadbandInfo.left);
-      builder.writeNullableText(9, deadbandInfo.right);
-      builder.writeNullableText(10, viewTypeOfLogicalView);
-      builder.declarePosition();
-    }
-  }
-
->>>>>>> c69ff946
   private String mapToString(Map<String, String> map) {
     if (map == null || map.isEmpty()) {
       return null;
