/*
 * Licensed to the Apache Software Foundation (ASF) under one
 * or more contributor license agreements.  See the NOTICE file
 * distributed with this work for additional information
 * regarding copyright ownership.  The ASF licenses this file
 * to you under the Apache License, Version 2.0 (the
 * "License"); you may not use this file except in compliance
 * with the License.  You may obtain a copy of the License at
 *
 *     http://www.apache.org/licenses/LICENSE-2.0
 *
 * Unless required by applicable law or agreed to in writing,
 * software distributed under the License is distributed on an
 * "AS IS" BASIS, WITHOUT WARRANTIES OR CONDITIONS OF ANY
 * KIND, either express or implied.  See the License for the
 * specific language governing permissions and limitations
 * under the License.
 */

package org.apache.iotdb.db.pipe.agent.task;

import org.apache.iotdb.common.rpc.thrift.TConsensusGroupId;
import org.apache.iotdb.commons.pipe.task.meta.PipeMeta;
import org.apache.iotdb.commons.pipe.task.meta.PipeMetaKeeper;
import org.apache.iotdb.commons.pipe.task.meta.PipeStatus;
<<<<<<< HEAD
import org.apache.iotdb.commons.pipe.task.meta.PipeTaskMeta;
import org.apache.iotdb.pipe.api.exception.PipeRuntimeException;
=======
import org.apache.iotdb.db.pipe.task.PipeBuilder;
import org.apache.iotdb.db.pipe.task.PipeTask;
import org.apache.iotdb.db.pipe.task.PipeTaskManager;
>>>>>>> 568aabe9

import org.slf4j.Logger;
import org.slf4j.LoggerFactory;

<<<<<<< HEAD
import java.util.Collection;
import java.util.List;
import java.util.Map;
import java.util.concurrent.atomic.AtomicBoolean;
=======
import java.util.Map;
>>>>>>> 568aabe9

/**
 * State transition diagram of a pipe task:
 *
 * <p><code>
 * |----------------|                     |---------| --> start pipe --> |---------|                   |---------|
 * | initial status | --> create pipe --> | STOPPED |                    | RUNNING | --> drop pipe --> | DROPPED |
 * |----------------|                     |---------| <-- stop  pipe <-- |---------|                   |---------|
 *                                             |                                                            |
 *                                             | ----------------------> drop pipe -----------------------> |
 * </code>
 *
 * <p>Other transitions are not allowed, will be ignored when received in the pipe task agent.
 */
public class PipeTaskAgent {

  private static final Logger LOGGER = LoggerFactory.getLogger(PipeTaskAgent.class);

  private final PipeMetaKeeper pipeMetaKeeper;
  private final PipeTaskManager pipeTaskManager;

  public PipeTaskAgent() {
    pipeMetaKeeper = new PipeMetaKeeper();
    pipeTaskManager = new PipeTaskManager();
  }

  ////////////////////////// Pipe Task Management //////////////////////////

  public synchronized void createPipe(PipeMeta pipeMeta) {
    final String pipeName = pipeMeta.getStaticMeta().getPipeName();
    final long creationTime = pipeMeta.getStaticMeta().getCreationTime();

    final PipeMeta existedPipeMeta = pipeMetaKeeper.getPipeMeta(pipeName);
    if (existedPipeMeta != null) {
      if (existedPipeMeta.getStaticMeta().getCreationTime() == creationTime) {
        switch (existedPipeMeta.getRuntimeMeta().getStatus().get()) {
          case STOPPED:
          case RUNNING:
            LOGGER.info(
                "Pipe {} (creation time = {}) has already been created. Current status = {}. Skip creating.",
                pipeName,
                creationTime,
                existedPipeMeta.getRuntimeMeta().getStatus().get().name());
            return;
          case DROPPED:
            LOGGER.info(
                "Pipe {} (creation time = {}) has already been dropped, but the pipe task meta has not been cleaned up. "
                    + "Current status = {}. Try dropping the pipe and recreating it.",
                pipeName,
                creationTime,
                existedPipeMeta.getRuntimeMeta().getStatus().get().name());
            // break to drop the pipe and recreate it
            break;
          default:
            throw new IllegalStateException(
                "Unexpected status: " + existedPipeMeta.getRuntimeMeta().getStatus().get().name());
        }
      }

      // drop the pipe if
      // 1. the pipe with the same name but with different creation time has been created before
      // 2. the pipe with the same name and the same creation time has been dropped before, but the
      //  pipe task meta has not been cleaned up
      dropPipe(pipeName, existedPipeMeta.getStaticMeta().getCreationTime());
    }

    // create pipe tasks and trigger create() method for each pipe task
    final Map<TConsensusGroupId, PipeTask> pipeTasks = new PipeBuilder(pipeMeta).build();
    for (PipeTask pipeTask : pipeTasks.values()) {
      pipeTask.create();
    }
    pipeTaskManager.addPipeTasks(pipeMeta.getStaticMeta(), pipeTasks);

    // add pipe meta to pipe meta keeper
    // note that we do not need to set the status of pipe meta here, because the status of pipe meta
    // is already set to STOPPED when it is created
    pipeMetaKeeper.addPipeMeta(pipeName, pipeMeta);
  }

  public synchronized void dropPipe(String pipeName, long creationTime) {
    final PipeMeta existedPipeMeta = pipeMetaKeeper.getPipeMeta(pipeName);

    if (existedPipeMeta == null) {
      LOGGER.info(
          "Pipe {} (creation time = {}) has already been dropped or has not been created. Skip dropping.",
          pipeName,
          creationTime);
      return;
    }
    if (existedPipeMeta.getStaticMeta().getCreationTime() != creationTime) {
      LOGGER.info(
          "Pipe {} (creation time = {}) has been created but does not match the creation time ({}) in dropPipe request. Skip dropping.",
          pipeName,
          existedPipeMeta.getStaticMeta().getCreationTime(),
          creationTime);
      return;
    }

    // mark pipe meta as dropped first. this will help us detect if the pipe meta has been dropped
    // but the pipe task meta has not been cleaned up (in case of failure when executing
    // dropPipeTaskByConsensusGroup).
    existedPipeMeta.getRuntimeMeta().getStatus().set(PipeStatus.DROPPED);

    // drop pipe tasks and trigger drop() method for each pipe task
    final Map<TConsensusGroupId, PipeTask> pipeTasks =
        pipeTaskManager.removePipeTasks(existedPipeMeta.getStaticMeta());
    if (pipeTasks == null) {
      LOGGER.info(
          "Pipe {} (creation time = {}) has already been dropped or has not been created. Skip dropping.",
          pipeName,
          creationTime);
      return;
    }
    for (PipeTask pipeTask : pipeTasks.values()) {
      pipeTask.drop();
    }

    // remove pipe meta from pipe meta keeper
    pipeMetaKeeper.removePipeMeta(pipeName);
  }

  public synchronized void dropPipe(String pipeName) {
    final PipeMeta existedPipeMeta = pipeMetaKeeper.getPipeMeta(pipeName);

    if (existedPipeMeta == null) {
      LOGGER.info(
          "Pipe {} has already been dropped or has not been created. Skip dropping.", pipeName);
      return;
    }

    // mark pipe meta as dropped first. this will help us detect if the pipe meta has been dropped
    // but the pipe task meta has not been cleaned up (in case of failure when executing
    // dropPipeTaskByConsensusGroup).
    existedPipeMeta.getRuntimeMeta().getStatus().set(PipeStatus.DROPPED);

    // drop pipe tasks and trigger drop() method for each pipe task
    final Map<TConsensusGroupId, PipeTask> pipeTasks =
        pipeTaskManager.removePipeTasks(existedPipeMeta.getStaticMeta());
    if (pipeTasks == null) {
      LOGGER.info(
          "Pipe {} has already been dropped or has not been created. Skip dropping.", pipeName);
      return;
    }
    for (PipeTask pipeTask : pipeTasks.values()) {
      pipeTask.drop();
    }

    // remove pipe meta from pipe meta keeper
    pipeMetaKeeper.removePipeMeta(pipeName);
  }

  public synchronized void startPipe(String pipeName, long creationTime) {
    final PipeMeta existedPipeMeta = pipeMetaKeeper.getPipeMeta(pipeName);

    if (existedPipeMeta == null) {
      LOGGER.info(
          "Pipe {} (creation time = {}) has already been dropped or has not been created. Skip starting.",
          pipeName,
          creationTime);
      return;
    }
    if (existedPipeMeta.getStaticMeta().getCreationTime() != creationTime) {
      LOGGER.info(
          "Pipe {} (creation time = {}) has been created but does not match the creation time ({}) in startPipe request. Skip starting.",
          pipeName,
          existedPipeMeta.getStaticMeta().getCreationTime(),
          creationTime);
      return;
    }

    switch (existedPipeMeta.getRuntimeMeta().getStatus().get()) {
      case STOPPED:
        LOGGER.info(
            "Pipe {} (creation time = {}) has been created. Current status = {}. Starting.",
            pipeName,
            creationTime,
            existedPipeMeta.getRuntimeMeta().getStatus().get().name());
        break;
      case RUNNING:
        LOGGER.info(
            "Pipe {} (creation time = {}) has already been started. Current status = {}. Skip starting.",
            pipeName,
            creationTime,
            existedPipeMeta.getRuntimeMeta().getStatus().get().name());
        return;
      case DROPPED:
        LOGGER.info(
            "Pipe {} (creation time = {}) has already been dropped. Current status = {}. Skip starting.",
            pipeName,
            creationTime,
            existedPipeMeta.getRuntimeMeta().getStatus().get().name());
        return;
      default:
        throw new IllegalStateException(
            "Unexpected status: " + existedPipeMeta.getRuntimeMeta().getStatus().get().name());
    }

    // trigger start() method for each pipe task
    final Map<TConsensusGroupId, PipeTask> pipeTasks =
        pipeTaskManager.getPipeTasks(existedPipeMeta.getStaticMeta());
    if (pipeTasks == null) {
      LOGGER.info(
          "Pipe {} (creation time = {}) has already been dropped or has not been created. Skip starting.",
          pipeName,
          creationTime);
      return;
    }
    for (PipeTask pipeTask : pipeTasks.values()) {
      pipeTask.start();
    }

    // set pipe meta status to RUNNING
    existedPipeMeta.getRuntimeMeta().getStatus().set(PipeStatus.RUNNING);
  }

  public synchronized void stopPipe(String pipeName, long creationTime) {
    final PipeMeta existedPipeMeta = pipeMetaKeeper.getPipeMeta(pipeName);

    if (existedPipeMeta == null) {
      LOGGER.info(
          "Pipe {} (creation time = {}) has already been dropped or has not been created. Skip stopping.",
          pipeName,
          creationTime);
      return;
    }
    if (existedPipeMeta.getStaticMeta().getCreationTime() != creationTime) {
      LOGGER.info(
          "Pipe {} (creation time = {}) has been created but does not match the creation time ({}) in stopPipe request. Skip stopping.",
          pipeName,
          existedPipeMeta.getStaticMeta().getCreationTime(),
          creationTime);
      return;
    }

    switch (existedPipeMeta.getRuntimeMeta().getStatus().get()) {
      case STOPPED:
        LOGGER.info(
            "Pipe {} (creation time = {}) has already been stopped. Current status = {}. Skip stopping.",
            pipeName,
            creationTime,
            existedPipeMeta.getRuntimeMeta().getStatus().get().name());
        return;
      case RUNNING:
        LOGGER.info(
            "Pipe {} (creation time = {}) has been started. Current status = {}. Stopping.",
            pipeName,
            creationTime,
            existedPipeMeta.getRuntimeMeta().getStatus().get().name());
        break;
      case DROPPED:
        LOGGER.info(
            "Pipe {} (creation time = {}) has already been dropped. Current status = {}. Skip stopping.",
            pipeName,
            creationTime,
            existedPipeMeta.getRuntimeMeta().getStatus().get().name());
        return;
      default:
        throw new IllegalStateException(
            "Unexpected status: " + existedPipeMeta.getRuntimeMeta().getStatus().get().name());
    }

    // trigger stop() method for each pipe task
    final Map<TConsensusGroupId, PipeTask> pipeTasks =
        pipeTaskManager.getPipeTasks(existedPipeMeta.getStaticMeta());
    if (pipeTasks == null) {
      LOGGER.info(
          "Pipe {} (creation time = {}) has already been dropped or has not been created. Skip stopping.",
          pipeName,
          creationTime);
      return;
    }
    for (PipeTask pipeTask : pipeTasks.values()) {
      pipeTask.stop();
    }

    // set pipe meta status to STOPPED
    existedPipeMeta.getRuntimeMeta().getStatus().set(PipeStatus.STOPPED);
  }
<<<<<<< HEAD

  public void stopPipeTaskByConsensusGroup(
      String pipeName, long creationTime, TConsensusGroupId consensusGroupId) {}

  public void parsePipeMetaList(List<PipeMeta> pipeMetas) {
    for (PipeMeta pipeMeta : pipeMetas) {
      final PipeMeta existedPipeMeta =
          pipeMetaKeeper.getPipeMeta(pipeMeta.getStaticMeta().getPipeName());
      if (existedPipeMeta != null) {
        if (existedPipeMeta.getStaticMeta().getCreationTime()
            == pipeMeta.getStaticMeta().getCreationTime()) {
          switch (existedPipeMeta.getRuntimeMeta().getStatus().get()) {
            case STOPPED:
              if (!existedPipeMeta.getStaticMeta().equals(pipeMeta.getStaticMeta())) {
                dropPipe(existedPipeMeta.getStaticMeta().getPipeName());
                break;
              }
              updatePipeMeta(pipeMeta, false);
              if (pipeMeta.getRuntimeMeta().getStatus().get() == PipeStatus.RUNNING) {
                startPipe(
                    pipeMeta.getStaticMeta().getPipeName(),
                    pipeMeta.getStaticMeta().getCreationTime());
              }
              continue;
            case RUNNING:
              if (!existedPipeMeta.getStaticMeta().equals(pipeMeta.getStaticMeta())) {
                dropPipe(existedPipeMeta.getStaticMeta().getPipeName());
                break;
              }
              if (pipeMeta.getRuntimeMeta().getStatus().get() == PipeStatus.STOPPED) {
                stopPipe(
                    pipeMeta.getStaticMeta().getPipeName(),
                    pipeMeta.getStaticMeta().getCreationTime());
                updatePipeMeta(pipeMeta, false);
              } else {
                updatePipeMeta(pipeMeta, true);
              }
              continue;
            case DROPPED:
              break;
            default:
              throw new IllegalStateException(
                  "Unexpected status: "
                      + existedPipeMeta.getRuntimeMeta().getStatus().get().name());
          }
        }
      }
      createPipe(pipeMeta);
    }
    for (PipeMeta existPipeMeta : pipeMetaKeeper.getPipeMetaList()) {
      AtomicBoolean hasPipeMeta = new AtomicBoolean(false);
      pipeMetas.forEach(
          pipeMeta -> {
            if (pipeMeta
                .getStaticMeta()
                .getPipeName()
                .equals(existPipeMeta.getStaticMeta().getPipeName())) {
              hasPipeMeta.set(true);
            }
          });
      if (!hasPipeMeta.get()) {
        dropPipe(existPipeMeta.getStaticMeta().getPipeName());
      }
    }
  }

  public void updatePipeMeta(PipeMeta pipeMeta, boolean needStartDiff) {
    final PipeMeta existedPipeMeta =
        pipeMetaKeeper.getPipeMeta(pipeMeta.getStaticMeta().getPipeName());
    for (Map.Entry<TConsensusGroupId, PipeTaskMeta> entry :
        pipeMeta.getRuntimeMeta().getConsensusGroupIdToTaskMetaMap().entrySet()) {
      if (!existedPipeMeta
          .getRuntimeMeta()
          .getConsensusGroupIdToTaskMetaMap()
          .containsKey(entry.getKey())) {
        existedPipeMeta
            .getRuntimeMeta()
            .getConsensusGroupIdToTaskMetaMap()
            .put(entry.getKey(), entry.getValue());
        createPipeTaskByConsensusGroup(
            existedPipeMeta.getStaticMeta().getPipeName(),
            existedPipeMeta.getStaticMeta().getCreationTime(),
            entry.getKey(),
            entry.getValue());
        if (needStartDiff) {
          startPipeTaskByConsensusGroup(
              existedPipeMeta.getStaticMeta().getPipeName(),
              existedPipeMeta.getStaticMeta().getCreationTime(),
              entry.getKey());
        }
      } else {
        if (existedPipeMeta
                .getRuntimeMeta()
                .getConsensusGroupIdToTaskMetaMap()
                .get(entry.getKey())
                .getRegionLeader()
            != entry.getValue().getRegionLeader()) {
          existedPipeMeta
              .getRuntimeMeta()
              .getConsensusGroupIdToTaskMetaMap()
              .get(entry.getKey())
              .setRegionLeader(entry.getValue().getRegionLeader());
          dropPipeTaskByConsensusGroup(
              existedPipeMeta.getStaticMeta().getPipeName(), entry.getKey());
          createPipeTaskByConsensusGroup(
              existedPipeMeta.getStaticMeta().getPipeName(),
              existedPipeMeta.getStaticMeta().getCreationTime(),
              entry.getKey(),
              entry.getValue());
          if (needStartDiff) {
            startPipeTaskByConsensusGroup(
                existedPipeMeta.getStaticMeta().getPipeName(),
                existedPipeMeta.getStaticMeta().getCreationTime(),
                entry.getKey());
          }
        }
        if (existedPipeMeta
                .getRuntimeMeta()
                .getConsensusGroupIdToTaskMetaMap()
                .get(entry.getKey())
                .getIndex()
            < entry.getValue().getIndex()) {
          existedPipeMeta
              .getRuntimeMeta()
              .getConsensusGroupIdToTaskMetaMap()
              .get(entry.getKey())
              .setIndex(entry.getValue().getIndex());
        }
        existedPipeMeta
            .getRuntimeMeta()
            .getConsensusGroupIdToTaskMetaMap()
            .get(entry.getKey())
            .mergeExceptionMessages(
                (Collection<? extends PipeRuntimeException>)
                    entry.getValue().getExceptionMessages());
      }
    }
    for (TConsensusGroupId regionId :
        existedPipeMeta.getRuntimeMeta().getConsensusGroupIdToTaskMetaMap().keySet()) {
      if (!pipeMeta.getRuntimeMeta().getConsensusGroupIdToTaskMetaMap().containsKey(regionId)) {
        dropPipeTaskByConsensusGroup(
            existedPipeMeta.getStaticMeta().getPipeName(),
            existedPipeMeta.getStaticMeta().getCreationTime(),
            regionId);
        existedPipeMeta.getRuntimeMeta().getConsensusGroupIdToTaskMetaMap().remove(regionId);
      }
    }
  }
=======
>>>>>>> 568aabe9
}<|MERGE_RESOLUTION|>--- conflicted
+++ resolved
@@ -23,26 +23,19 @@
 import org.apache.iotdb.commons.pipe.task.meta.PipeMeta;
 import org.apache.iotdb.commons.pipe.task.meta.PipeMetaKeeper;
 import org.apache.iotdb.commons.pipe.task.meta.PipeStatus;
-<<<<<<< HEAD
 import org.apache.iotdb.commons.pipe.task.meta.PipeTaskMeta;
-import org.apache.iotdb.pipe.api.exception.PipeRuntimeException;
-=======
 import org.apache.iotdb.db.pipe.task.PipeBuilder;
 import org.apache.iotdb.db.pipe.task.PipeTask;
 import org.apache.iotdb.db.pipe.task.PipeTaskManager;
->>>>>>> 568aabe9
+import org.apache.iotdb.pipe.api.exception.PipeRuntimeException;
 
 import org.slf4j.Logger;
 import org.slf4j.LoggerFactory;
 
-<<<<<<< HEAD
 import java.util.Collection;
 import java.util.List;
 import java.util.Map;
 import java.util.concurrent.atomic.AtomicBoolean;
-=======
-import java.util.Map;
->>>>>>> 568aabe9
 
 /**
  * State transition diagram of a pipe task:
@@ -321,10 +314,6 @@
     // set pipe meta status to STOPPED
     existedPipeMeta.getRuntimeMeta().getStatus().set(PipeStatus.STOPPED);
   }
-<<<<<<< HEAD
-
-  public void stopPipeTaskByConsensusGroup(
-      String pipeName, long creationTime, TConsensusGroupId consensusGroupId) {}
 
   public void parsePipeMetaList(List<PipeMeta> pipeMetas) {
     for (PipeMeta pipeMeta : pipeMetas) {
@@ -470,6 +459,4 @@
       }
     }
   }
-=======
->>>>>>> 568aabe9
 }