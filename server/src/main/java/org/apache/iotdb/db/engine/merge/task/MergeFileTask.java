--- conflicted
+++ resolved
@@ -31,10 +31,7 @@
 import java.util.Set;
 import org.apache.iotdb.db.conf.IoTDBConstant;
 import org.apache.iotdb.db.conf.IoTDBDescriptor;
-<<<<<<< HEAD
-=======
 import org.apache.iotdb.db.engine.cache.ChunkCache;
->>>>>>> 157be8f2
 import org.apache.iotdb.db.engine.cache.ChunkMetadataCache;
 import org.apache.iotdb.db.engine.cache.TimeSeriesMetadataCache;
 import org.apache.iotdb.db.engine.merge.manage.MergeContext;
@@ -136,110 +133,6 @@
         currentMergeIndex + 1, unmergedFiles.size());
   }
 
-<<<<<<< HEAD
-  private void moveMergedToOld(TsFileResource seqFile) throws IOException, IllegalPathException {
-    int mergedChunkNum = context.getMergedChunkCnt().getOrDefault(seqFile, 0);
-    if (mergedChunkNum == 0) {
-      resource.removeFileAndWriter(seqFile);
-      return;
-    }
-
-    seqFile.writeLock();
-    try {
-      ChunkMetadataCache.getInstance().remove(seqFile);
-      FileReaderManager.getInstance().closeFileAndRemoveReader(seqFile.getTsFilePath());
-
-      resource.removeFileReader(seqFile);
-      TsFileIOWriter oldFileWriter = getOldFileWriter(seqFile);
-
-      // filter the chunks that have been merged
-      oldFileWriter.filterChunks(new HashMap<>(context.getUnmergedChunkStartTimes().get(seqFile))
-      );
-
-      RestorableTsFileIOWriter newFileWriter = resource.getMergeFileWriter(seqFile);
-      newFileWriter.close();
-      try (TsFileSequenceReader newFileReader =
-          new TsFileSequenceReader(newFileWriter.getFile().getPath())) {
-        Map<String, List<ChunkMetadata>> chunkMetadataListInChunkGroups =
-            newFileWriter.getDeviceChunkMetadataMap();
-        if (logger.isDebugEnabled()) {
-          logger.debug("{} find {} merged chunk groups", taskName,
-              chunkMetadataListInChunkGroups.size());
-        }
-        for (Map.Entry<String, List<ChunkMetadata>> entry : chunkMetadataListInChunkGroups
-            .entrySet()) {
-          String deviceId = entry.getKey();
-          List<ChunkMetadata> chunkMetadataList = entry.getValue();
-          writeMergedChunkGroup(chunkMetadataList, deviceId, newFileReader, oldFileWriter);
-
-          if (Thread.interrupted()) {
-            Thread.currentThread().interrupt();
-            oldFileWriter.close();
-            restoreOldFile(seqFile);
-            return;
-          }
-        }
-      }
-      oldFileWriter.endFile();
-
-      updateHistoricalVersions(seqFile);
-      seqFile.serialize();
-      mergeLogger.logFileMergeEnd();
-      logger.debug("{} moved merged chunks of {} to the old file", taskName, seqFile);
-
-      File newMergedFile = newFileWriter.getFile();
-      newMergedFile.delete();
-      fsFactory.moveFile(seqFile.getTsFile(), newMergedFile);
-      seqFile.setFile(newMergedFile);
-
-      if (IoTDBDescriptor.getInstance().getConfig().isEnableFileTimeIndexer()) {
-        // add new device index
-        // may Indexer need delete old index background
-        FileTimeIndexer fileTimeIndexer = FileIndexerManager.getInstance().getSeqIndexer(seqFile.getStorageGroupName());
-        fileTimeIndexer.addIndexForPaths(FileIndexEntries.convertFromTsFileResource(seqFile));
-      }
-    } catch (Exception e) {
-      restoreOldFile(seqFile);
-      throw e;
-    } finally {
-      seqFile.writeUnlock();
-    }
-  }
-
-  /**
-   * Restore an old seq file which is being written new chunks when exceptions occur or the task is
-   * aborted.
-   */
-  private void restoreOldFile(TsFileResource seqFile) throws IOException {
-    RestorableTsFileIOWriter oldFileRecoverWriter = new RestorableTsFileIOWriter(
-        seqFile.getTsFile());
-    if (oldFileRecoverWriter.hasCrashed() && oldFileRecoverWriter.canWrite()) {
-      oldFileRecoverWriter.endFile();
-    } else {
-      oldFileRecoverWriter.close();
-    }
-  }
-
-  /**
-   * Open an appending writer for an old seq file so we can add new chunks to it.
-   */
-  private TsFileIOWriter getOldFileWriter(TsFileResource seqFile) throws IOException {
-    TsFileIOWriter oldFileWriter;
-    try {
-      oldFileWriter = new ForceAppendTsFileWriter(seqFile.getTsFile());
-      mergeLogger.logFileMergeStart(seqFile.getTsFile(),
-          ((ForceAppendTsFileWriter) oldFileWriter).getTruncatePosition());
-      logger.debug("{} moving merged chunks of {} to the old file", taskName, seqFile);
-      ((ForceAppendTsFileWriter) oldFileWriter).doTruncate();
-    } catch (TsFileNotCompleteException e) {
-      // this file may already be truncated if this merge is a system reboot merge
-      oldFileWriter = new RestorableTsFileIOWriter(seqFile.getTsFile());
-    }
-    return oldFileWriter;
-  }
-
-=======
->>>>>>> 157be8f2
   private void updateHistoricalVersions(TsFileResource seqFile) {
     // as the new file contains data of other files, track their versions in the new file
     // so that we will be able to compare data across different IoTDBs that share the same file
