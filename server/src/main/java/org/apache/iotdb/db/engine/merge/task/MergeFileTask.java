--- conflicted
+++ resolved
@@ -324,11 +324,7 @@
     seqFile.writeLock();
     try {
       resource.removeFileReader(seqFile);
-<<<<<<< HEAD
-
-=======
       FileReaderManager.getInstance().closeFileAndRemoveReader(seqFile.getTsFilePath());
->>>>>>> 4c479884
       File newMergeFile = seqFile.getTsFile();
       newMergeFile.delete();
       fsFactory.moveFile(fileWriter.getFile(), newMergeFile);
