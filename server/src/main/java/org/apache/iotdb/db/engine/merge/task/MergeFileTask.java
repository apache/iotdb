--- conflicted
+++ resolved
@@ -346,11 +346,7 @@
 
     seqFile.writeLock();
     try {
-<<<<<<< HEAD
       seqFile.serialize();
-      resource.removeFileReader(seqFile);
-=======
->>>>>>> 8cdc7cf7
       FileReaderManager.getInstance().closeFileAndRemoveReader(seqFile.getTsFilePath());
 
       // change tsFile name
