/*
 * Licensed to the Apache Software Foundation (ASF) under one
 * or more contributor license agreements.  See the NOTICE file
 * distributed with this work for additional information
 * regarding copyright ownership.  The ASF licenses this file
 * to you under the Apache License, Version 2.0 (the
 * "License"); you may not use this file except in compliance
 * with the License.  You may obtain a copy of the License at
 *
 *     http://www.apache.org/licenses/LICENSE-2.0
 *
 * Unless required by applicable law or agreed to in writing,
 * software distributed under the License is distributed on an
 * "AS IS" BASIS, WITHOUT WARRANTIES OR CONDITIONS OF ANY
 * KIND, either express or implied.  See the License for the
 * specific language governing permissions and limitations
 * under the License.
 */
package org.apache.iotdb.db.service.basic;

import org.apache.iotdb.db.auth.AuthException;
import org.apache.iotdb.db.auth.AuthorityChecker;
import org.apache.iotdb.db.auth.authorizer.BasicAuthorizer;
import org.apache.iotdb.db.auth.authorizer.IAuthorizer;
import org.apache.iotdb.db.conf.IoTDBConfig;
import org.apache.iotdb.db.conf.IoTDBConstant;
import org.apache.iotdb.db.conf.IoTDBDescriptor;
import org.apache.iotdb.db.conf.OperationType;
import org.apache.iotdb.db.exception.StorageEngineException;
import org.apache.iotdb.db.exception.metadata.MetadataException;
import org.apache.iotdb.db.exception.metadata.StorageGroupNotSetException;
import org.apache.iotdb.db.exception.query.QueryProcessException;
import org.apache.iotdb.db.metadata.path.PartialPath;
import org.apache.iotdb.db.qp.Planner;
import org.apache.iotdb.db.qp.executor.IPlanExecutor;
import org.apache.iotdb.db.qp.executor.PlanExecutor;
import org.apache.iotdb.db.qp.physical.PhysicalPlan;
import org.apache.iotdb.db.qp.physical.sys.AuthorPlan;
import org.apache.iotdb.db.qp.physical.sys.FlushPlan;
import org.apache.iotdb.db.qp.physical.sys.SetSystemModePlan;
import org.apache.iotdb.db.query.context.QueryContext;
import org.apache.iotdb.db.query.control.QueryTimeManager;
import org.apache.iotdb.db.query.control.SessionManager;
import org.apache.iotdb.db.query.control.SessionTimeoutManager;
import org.apache.iotdb.db.query.control.tracing.TracingManager;
import org.apache.iotdb.rpc.RpcUtils;
import org.apache.iotdb.rpc.TSStatusCode;
import org.apache.iotdb.service.rpc.thrift.TSProtocolVersion;
import org.apache.iotdb.service.rpc.thrift.TSStatus;
import org.apache.iotdb.tsfile.exception.filter.QueryFilterOptimizationException;
import org.apache.iotdb.tsfile.read.query.dataset.QueryDataSet;

import org.apache.thrift.TException;
import org.slf4j.Logger;
import org.slf4j.LoggerFactory;

import java.io.IOException;
import java.sql.SQLException;
import java.util.List;

import static org.apache.iotdb.db.utils.ErrorHandlingUtils.onNPEOrUnexpectedException;

public class BasicServiceProvider {

  private static final Logger LOGGER = LoggerFactory.getLogger(BasicServiceProvider.class);
  protected static final Logger AUDIT_LOGGER =
      LoggerFactory.getLogger(IoTDBConstant.AUDIT_LOGGER_NAME);
  protected static final Logger SLOW_SQL_LOGGER =
      LoggerFactory.getLogger(IoTDBConstant.SLOW_SQL_LOGGER_NAME);

  protected static final TSProtocolVersion CURRENT_RPC_VERSION =
      TSProtocolVersion.IOTDB_SERVICE_PROTOCOL_V3;

  protected static final IoTDBConfig CONFIG = IoTDBDescriptor.getInstance().getConfig();

  protected final QueryTimeManager queryTimeManager = QueryTimeManager.getInstance();
  public static SessionManager sessionManager = SessionManager.getInstance();
  protected final TracingManager tracingManager = TracingManager.getInstance();
  protected final QueryFrequencyRecorder queryFrequencyRecorder;

  protected Planner processor;
  protected IPlanExecutor executor;

  public BasicServiceProvider() throws QueryProcessException {
    queryFrequencyRecorder = new QueryFrequencyRecorder(CONFIG);
    processor = new Planner();
    executor = new PlanExecutor();
  }

  /**
   * Check whether current user has logged in.
   *
   * @return true: If logged in; false: If not logged in
   */
  protected boolean checkLogin(long sessionId) {
    boolean isLoggedIn = sessionManager.getUsername(sessionId) != null;
    if (!isLoggedIn) {
      LOGGER.info("{}: Not login. ", IoTDBConstant.GLOBAL_DB_NAME);
    } else {
      SessionTimeoutManager.getInstance().refresh(sessionId);
    }
    return isLoggedIn;
  }

  public boolean checkAuthorization(
      List<? extends PartialPath> paths, PhysicalPlan plan, String username) throws AuthException {
    String targetUser = null;
    if (plan instanceof AuthorPlan) {
      targetUser = ((AuthorPlan) plan).getUserName();
    }
    return AuthorityChecker.check(username, paths, plan.getOperatorType(), targetUser);
  }

  protected TSStatus checkAuthority(PhysicalPlan plan, long sessionId) {
    List<? extends PartialPath> paths = plan.getPaths();
    try {
      if (!checkAuthorization(paths, plan, sessionManager.getUsername(sessionId))) {
        return RpcUtils.getStatus(
            TSStatusCode.NO_PERMISSION_ERROR,
            "No permissions for this operation " + plan.getOperatorType());
      }
    } catch (AuthException e) {
      LOGGER.warn("meet error while checking authorization.", e);
      return RpcUtils.getStatus(TSStatusCode.UNINITIALIZED_AUTH_ERROR, e.getMessage());
    } catch (Exception e) {
      return onNPEOrUnexpectedException(
          e, OperationType.CHECK_AUTHORITY, TSStatusCode.EXECUTE_STATEMENT_ERROR);
    }
    return null;
  }

  protected BasicOpenSessionResp openSession(
      String username, String password, String zoneId, TSProtocolVersion tsProtocolVersion)
      throws TException {
    BasicOpenSessionResp openSessionResp = new BasicOpenSessionResp();

    boolean status;
    IAuthorizer authorizer;
    try {
      authorizer = BasicAuthorizer.getInstance();
    } catch (AuthException e) {
      throw new TException(e);
    }
    String loginMessage = null;
    try {
      status = authorizer.login(username, password);
    } catch (AuthException e) {
      LOGGER.info("meet error while logging in.", e);
      status = false;
      loginMessage = e.getMessage();
    }

    long sessionId = -1;
    if (status) {
      // check the version compatibility
      boolean compatible = checkCompatibility(tsProtocolVersion);
      if (!compatible) {
        openSessionResp.setCode(TSStatusCode.INCOMPATIBLE_VERSION.getStatusCode());
        openSessionResp.setMessage(
            "The version is incompatible, please upgrade to " + IoTDBConstant.VERSION);
        return openSessionResp.sessionId(sessionId);
      }

      openSessionResp.setCode(TSStatusCode.SUCCESS_STATUS.getStatusCode());
      openSessionResp.setMessage("Login successfully");

      sessionId = sessionManager.requestSessionId(username, zoneId);
      AUDIT_LOGGER.info("User {} opens Session-{}", username, sessionId);
      LOGGER.info(
          "{}: Login status: {}. User : {}",
          IoTDBConstant.GLOBAL_DB_NAME,
          openSessionResp.getMessage(),
          username);
    } else {
      openSessionResp.setMessage(loginMessage != null ? loginMessage : "Authentication failed.");
      openSessionResp.setCode(TSStatusCode.WRONG_LOGIN_PASSWORD_ERROR.getStatusCode());

      sessionId = sessionManager.requestSessionId(username, zoneId);
      AUDIT_LOGGER.info("User {} opens Session failed with an incorrect password", username);
    }

    SessionTimeoutManager.getInstance().register(sessionId);
    return openSessionResp.sessionId(sessionId);
  }

  protected boolean closeSession(long sessionId) {
    AUDIT_LOGGER.info("Session-{} is closing", sessionId);

    sessionManager.removeCurrSessionId();

    return SessionTimeoutManager.getInstance().unregister(sessionId);
  }

  protected TSStatus closeOperation(
      long sessionId,
      long queryId,
      long statementId,
      boolean haveStatementId,
      boolean haveSetQueryId) {
    if (!checkLogin(sessionId)) {
      return RpcUtils.getStatus(
          TSStatusCode.NOT_LOGIN_ERROR,
          "Log in failed. Either you are not authorized or the session has timed out.");
    }

    if (AUDIT_LOGGER.isDebugEnabled()) {
      AUDIT_LOGGER.debug(
          "{}: receive close operation from Session {}",
          IoTDBConstant.GLOBAL_DB_NAME,
          sessionManager.getCurrSessionId());
    }

    try {
      if (haveStatementId) {
        if (haveSetQueryId) {
          sessionManager.closeDataset(statementId, queryId);
        } else {
          sessionManager.closeStatement(sessionId, statementId);
        }
        return RpcUtils.getStatus(TSStatusCode.SUCCESS_STATUS);
      } else {
        return RpcUtils.getStatus(
            TSStatusCode.CLOSE_OPERATION_ERROR, "statement id not set by client.");
      }
    } catch (Exception e) {
      return onNPEOrUnexpectedException(
          e, OperationType.CLOSE_OPERATION, TSStatusCode.CLOSE_OPERATION_ERROR);
    }
  }

  public QueryContext genQueryContext(
      long queryId, boolean debug, long startTime, String statement, long timeout) {
    return new QueryContext(queryId, debug, startTime, statement, timeout);
  }

  /** create QueryDataSet and buffer it for fetchResults */
  public QueryDataSet createQueryDataSet(
      QueryContext context, PhysicalPlan physicalPlan, int fetchSize)
      throws QueryProcessException, QueryFilterOptimizationException, StorageEngineException,
          IOException, MetadataException, SQLException, TException, InterruptedException {

    QueryDataSet queryDataSet = executor.processQuery(physicalPlan, context);
    queryDataSet.setFetchSize(fetchSize);
    sessionManager.setDataset(context.getQueryId(), queryDataSet);
    return queryDataSet;
  }

  public boolean executeNonQuery(PhysicalPlan plan)
      throws QueryProcessException, StorageGroupNotSetException, StorageEngineException {
    plan.checkIntegrity();
    if (!(plan instanceof SetSystemModePlan)
        && !(plan instanceof FlushPlan)
        && IoTDBDescriptor.getInstance().getConfig().isReadOnly()) {
      throw new QueryProcessException(
          "Current system mode is read-only, does not support non-query operation");
    }
    return executor.processNonQuery(plan);
  }

<<<<<<< HEAD
  /** release single operation resource */
  public void releaseQueryResource(long queryId) throws StorageEngineException {
    sessionManager.releaseQueryResource(queryId);
  }

=======
>>>>>>> 05158d17
  private boolean checkCompatibility(TSProtocolVersion version) {
    return version.equals(CURRENT_RPC_VERSION);
  }
}<|MERGE_RESOLUTION|>--- conflicted
+++ resolved
@@ -257,14 +257,6 @@
     return executor.processNonQuery(plan);
   }
 
-<<<<<<< HEAD
-  /** release single operation resource */
-  public void releaseQueryResource(long queryId) throws StorageEngineException {
-    sessionManager.releaseQueryResource(queryId);
-  }
-
-=======
->>>>>>> 05158d17
   private boolean checkCompatibility(TSProtocolVersion version) {
     return version.equals(CURRENT_RPC_VERSION);
   }
