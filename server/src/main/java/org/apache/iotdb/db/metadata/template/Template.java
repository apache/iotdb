--- conflicted
+++ resolved
@@ -86,12 +86,8 @@
     name = plan.getName();
     isDirectAligned = false;
     directNodes = new HashMap<>();
-<<<<<<< HEAD
-    relatedStorageGroup = new HashSet<>();
+    relatedSchemaRegion = new ConcurrentHashMap<>();
     rehashCode = 0;
-=======
-    relatedSchemaRegion = new ConcurrentHashMap<>();
->>>>>>> b1033855
 
     for (int i = 0; i < plan.getMeasurements().size(); i++) {
       IMeasurementSchema curSchema;
@@ -435,14 +431,6 @@
     return result;
   }
 
-<<<<<<< HEAD
-  public boolean markStorageGroup(PartialPath storageGroupPath) {
-    return relatedStorageGroup.add(storageGroupPath);
-  }
-
-  public boolean unmarkStorageGroup(PartialPath storageGroupPath) {
-    return relatedStorageGroup.remove(storageGroupPath);
-=======
   public Set<SchemaRegionId> getRelatedSchemaRegionInStorageGroup(String storageGroup) {
     return relatedSchemaRegion.get(storageGroup);
   }
@@ -460,7 +448,6 @@
     if (schemaRegionIds.isEmpty()) {
       relatedSchemaRegion.remove(storageGroup);
     }
->>>>>>> b1033855
   }
 
   // endregion
