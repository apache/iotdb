--- conflicted
+++ resolved
@@ -47,6 +47,7 @@
 import java.util.ArrayDeque;
 import java.util.ArrayList;
 import java.util.Arrays;
+import java.util.Collection;
 import java.util.Collections;
 import java.util.Deque;
 import java.util.HashMap;
@@ -136,52 +137,12 @@
     return schemaMap;
   }
 
-<<<<<<< HEAD
   public boolean hasSchema(String suffixPath) {
     return schemaMap.containsKey(suffixPath);
-=======
-  public boolean hasSchema(String measurementId) {
-    return schemaMap.containsKey(measurementId);
->>>>>>> 44fccddf
   }
 
   public IMeasurementSchema getSchema(String measurementId) {
     return schemaMap.get(measurementId);
-<<<<<<< HEAD
-=======
-  }
-
-  public List<IMeasurementMNode> getMeasurementMNode() {
-    Set<IMeasurementSchema> deduplicateSchema = new HashSet<>();
-    List<IMeasurementMNode> res = new ArrayList<>();
-
-    for (IMeasurementSchema measurementSchema : schemaMap.values()) {
-      if (deduplicateSchema.add(measurementSchema)) {
-        IMeasurementMNode measurementMNode = null;
-        if (measurementSchema instanceof UnaryMeasurementSchema) {
-          measurementMNode =
-              MeasurementMNode.getMeasurementMNode(
-                  null, measurementSchema.getMeasurementId(), measurementSchema, null);
-
-        } else if (measurementSchema instanceof VectorMeasurementSchema) {
-          measurementMNode =
-              MeasurementMNode.getMeasurementMNode(
-                  null,
-                  getMeasurementNodeName(measurementSchema.getMeasurementId()),
-                  measurementSchema,
-                  null);
-        }
-
-        res.add(measurementMNode);
-      }
-    }
-
-    return res;
-  }
-
-  public String getMeasurementNodeName(String measurementName) {
-    return schemaMap.get(measurementName).getMeasurementId();
->>>>>>> 44fccddf
   }
 
   // region construct template tree
@@ -416,6 +377,10 @@
     return directNodes.getOrDefault(nodeName, null);
   }
 
+  public Collection<IMNode> getDirectNodes() {
+    return directNodes.values();
+  }
+
   // endregion
 
   // region inner utils
