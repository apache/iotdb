--- conflicted
+++ resolved
@@ -31,9 +31,9 @@
 import org.slf4j.Logger;
 import org.slf4j.LoggerFactory;
 
-import java.io.FileNotFoundException;
 import java.io.IOException;
 import java.util.HashMap;
+import java.util.List;
 import java.util.Map;
 import java.util.Set;
 import java.util.concurrent.ExecutorService;
@@ -195,45 +195,6 @@
       return;
     }
 
-<<<<<<< HEAD
-    while (true) {
-      PipeData pipeData;
-      try {
-        pipeData = tsFilePipe.take();
-      } catch (InterruptedException e) {
-        break;
-      }
-      if (pipeData != null && pipeData.getSerialNumber() > lastPipeDataSerialNumber) {
-        //      List<PipeData> pipeDataList = tsFilePipe.pull(Long.MAX_VALUE);
-        //      if ((pipeDataList != null)
-        //          && (!pipeDataList.isEmpty())
-        //          && (pipeDataList.get(pipeDataList.size() - 1).getSerialNumber()
-        //              > lastPipeDataSerialNumber)) {
-        //        for (PipeData pipeData : pipeDataList) {
-        long pipeDataSerialNumber = pipeData.getSerialNumber();
-        if (pipeDataSerialNumber <= lastPipeDataSerialNumber) {
-          continue;
-        }
-        lastPipeDataSerialNumber = pipeData.getSerialNumber();
-
-        // extract the Tsfile PipeData
-        if (pipeData instanceof TsFilePipeData) {
-          logger.info(String.format("Get pipedata {%s}", pipeData));
-          TsFilePipeData tsFilePipeData = (TsFilePipeData) pipeData;
-
-          String sgName = tsFilePipeData.getStorageGroupName();
-          //            String tsFileFullName = tsFilePipeData.getTsFilePath();
-          String tsFileFullName = null;
-          try {
-            tsFileFullName = tsFilePipeData.getTsFiles(true).get(0).getPath();
-          } catch (FileNotFoundException e) {
-            logger.error(String.format("Can not find tsFile of pipeData %s.", pipeData));
-          }
-          try {
-            pipeOpManager.appendTsFile(sgName, tsFileFullName, pipeDataSerialNumber);
-          } catch (IOException e) {
-            logger.error("monitorPipeData(), Can not append TsFile: {}" + tsFileFullName);
-=======
     while (alive) {
       try {
         // == pull Pipe src data and insert them to pipeOpManager
@@ -284,28 +245,14 @@
               commitTriggerLocker.wait(2000); // 2 seconds
             } catch (InterruptedException ignored) {
             }
->>>>>>> be3a9318
           }
           commitTriggerCounter = 0L;
         }
-<<<<<<< HEAD
-        //        }
-      }
-
-      checkCommitIndex();
-
-      //      try {
-      //        Thread.sleep(2_000); // 2 seconds
-      //      } catch (InterruptedException e) {
-      //        break;
-      //      }
-=======
         checkCommitIndex();
 
       } catch (Throwable t) {
         logger.error("monitorPipeData() Exception: ", t);
       }
->>>>>>> be3a9318
     }
 
     logger.info("monitorPipeData() exits. Thread={}", Thread.currentThread().getName());
@@ -325,7 +272,6 @@
       return;
     }
 
-    //    extPipePlugin.drop();
     extPipePlugin.stop();
   }
 
@@ -362,7 +308,7 @@
     }
 
     if (extPipePlugin.isAlive()) {
-      extPipePlugin.drop();
+      extPipePlugin.stop();
     }
     extPipePluginMap.remove(pipeTypeName);
 
