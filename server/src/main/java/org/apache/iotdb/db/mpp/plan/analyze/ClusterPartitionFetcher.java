--- conflicted
+++ resolved
@@ -105,13 +105,8 @@
   }
 
   @Override
-<<<<<<< HEAD
   public SchemaPartition getSchemaPartition(PathPatternTree patternTree, boolean matchTimeseries) {
-    try (ConfigNodeClient client =
-=======
-  public SchemaPartition getSchemaPartition(PathPatternTree patternTree) {
     try (DataNodeToConfigNodeClient client =
->>>>>>> 3e0a1281
         configNodeClientManager.borrowClient(ConfigNodeInfo.partitionRegionId)) {
       patternTree.constructTree();
       List<String> devicePaths = patternTree.findAllDevicePaths();
