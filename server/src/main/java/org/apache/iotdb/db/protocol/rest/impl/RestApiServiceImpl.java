--- conflicted
+++ resolved
@@ -109,22 +109,7 @@
         return response;
       }
 
-<<<<<<< HEAD
-      // set max row limit to avoid OOM
-      Integer rowLimitInRequest = sql.getRowLimit();
-      if (rowLimitInRequest == null) {
-        rowLimitInRequest = defaultQueryRowLimit;
-      }
-      int rowLimitInQueryPlan = queryPlan.getRowLimit();
-      if (rowLimitInQueryPlan <= 0) {
-        rowLimitInQueryPlan = defaultQueryRowLimit;
-      }
-      final int actualRowSizeLimit = Math.min(rowLimitInRequest, rowLimitInQueryPlan);
-
       final long queryId = ServiceProvider.SESSION_MANAGER.requestQueryId(true);
-=======
-      final long queryId = QueryResourceManager.getInstance().assignQueryId(true);
->>>>>>> d67bd628
       try {
         QueryContext queryContext =
             serviceProvider.genQueryContext(
