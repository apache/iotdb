--- conflicted
+++ resolved
@@ -43,7 +43,6 @@
 
 public class RestApiServiceImpl extends RestApiService {
 
-<<<<<<< HEAD
   public static ServiceProvider serviceProvider = IoTDB.serviceProvider;
 
   protected final Planner planner;
@@ -52,14 +51,6 @@
   public RestApiServiceImpl() throws QueryProcessException {
     this.authorizationHandler = new AuthorizationHandler(serviceProvider);
     planner = serviceProvider.getProcessor();
-=======
-  private final BasicServiceProvider basicServiceProvider;
-  private final AuthorizationHandler authorizationHandler;
-
-  public RestApiServiceImpl() throws QueryProcessException {
-    basicServiceProvider = new BasicServiceProvider();
-    authorizationHandler = new AuthorizationHandler(basicServiceProvider);
->>>>>>> 53a7ad73
   }
 
   @Override
@@ -67,9 +58,7 @@
     try {
       RequestValidationHandler.validateSQL(sql);
 
-      PhysicalPlan physicalPlan =
-          basicServiceProvider.getPlanner().parseSQLToPhysicalPlan(sql.getSql());
-
+      PhysicalPlan physicalPlan = planner.parseSQLToPhysicalPlan(sql.getSql());
       Response response = authorizationHandler.checkAuthority(securityContext, physicalPlan);
       if (response != null) {
         return response;
@@ -95,8 +84,7 @@
     try {
       RequestValidationHandler.validateSQL(sql);
 
-      PhysicalPlan physicalPlan =
-          basicServiceProvider.getPlanner().parseSQLToPhysicalPlan(sql.getSql());
+      PhysicalPlan physicalPlan = planner.parseSQLToPhysicalPlan(sql.getSql());
       if (!(physicalPlan instanceof QueryPlan)) {
         return Response.ok()
             .entity(
@@ -112,37 +100,21 @@
       }
 
       final long queryId = QueryResourceManager.getInstance().assignQueryId(true);
-<<<<<<< HEAD
-      QueryContext queryContext =
-          serviceProvider.genQueryContext(
-              queryId,
-              physicalPlan.isDebug(),
-              System.currentTimeMillis(),
-              sql.getSql(),
-              IoTDBConstant.DEFAULT_CONNECTION_TIMEOUT_MS);
-      QueryDataSet queryDataSet =
-          serviceProvider.createQueryDataSet(
-              queryContext, physicalPlan, IoTDBConstant.DEFAULT_FETCH_SIZE);
-      response = QueryDataSetHandler.fillDateSet(queryDataSet, (QueryPlan) physicalPlan);
-      ServiceProvider.SESSION_MANAGER.releaseQueryResourceNoExceptions(queryId);
-      return response;
-=======
       try {
         QueryContext queryContext =
-            basicServiceProvider.genQueryContext(
+            serviceProvider.genQueryContext(
                 queryId,
                 physicalPlan.isDebug(),
                 System.currentTimeMillis(),
                 sql.getSql(),
                 IoTDBConstant.DEFAULT_CONNECTION_TIMEOUT_MS);
         QueryDataSet queryDataSet =
-            basicServiceProvider.createQueryDataSet(
+            serviceProvider.createQueryDataSet(
                 queryContext, physicalPlan, IoTDBConstant.DEFAULT_FETCH_SIZE);
         return QueryDataSetHandler.fillDateSet(queryDataSet, (QueryPlan) physicalPlan);
       } finally {
-        BasicServiceProvider.sessionManager.releaseQueryResourceNoExceptions(queryId);
+        ServiceProvider.SESSION_MANAGER.releaseQueryResourceNoExceptions(queryId);
       }
->>>>>>> 53a7ad73
     } catch (Exception e) {
       return Response.ok().entity(ExceptionHandler.tryCatchException(e)).build();
     }
