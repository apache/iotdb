--- conflicted
+++ resolved
@@ -144,7 +144,6 @@
         QueryDataSet queryDataSet =
             serviceProvider.createQueryDataSet(
                 queryContext, physicalPlan, IoTDBConstant.DEFAULT_FETCH_SIZE);
-<<<<<<< HEAD
         if (queryDataSet instanceof ShowDevicesDataSet
             || (queryDataSet instanceof ListDataSet && !(physicalPlan instanceof LastQueryPlan))
             || queryDataSet instanceof ShowTimeseriesDataSet
@@ -161,10 +160,6 @@
         } else if (physicalPlan instanceof QueryPlan) {
           return QueryDataSetHandler.fillDateSet(queryDataSet, (QueryPlan) physicalPlan);
         }
-
-=======
-        return QueryDataSetHandler.fillDateSet(queryDataSet, queryPlan, actualRowSizeLimit);
->>>>>>> 02b64d21
       } finally {
         ServiceProvider.SESSION_MANAGER.releaseQueryResourceNoExceptions(queryId);
       }
