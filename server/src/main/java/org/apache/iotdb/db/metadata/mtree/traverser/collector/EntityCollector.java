/*
 * Licensed to the Apache Software Foundation (ASF) under one
 * or more contributor license agreements.  See the NOTICE file
 * distributed with this work for additional information
 * regarding copyright ownership.  The ASF licenses this file
 * to you under the Apache License, Version 2.0 (the
 * "License"); you may not use this file except in compliance
 * with the License.  You may obtain a copy of the License at
 *
 *     http://www.apache.org/licenses/LICENSE-2.0
 *
 * Unless required by applicable law or agreed to in writing,
 * software distributed under the License is distributed on an
 * "AS IS" BASIS, WITHOUT WARRANTIES OR CONDITIONS OF ANY
 * KIND, either express or implied.  See the License for the
 * specific language governing permissions and limitations
 * under the License.
 */
package org.apache.iotdb.db.metadata.mtree.traverser.collector;

import org.apache.iotdb.commons.exception.MetadataException;
import org.apache.iotdb.commons.path.PartialPath;
import org.apache.iotdb.db.metadata.mnode.IEntityMNode;
import org.apache.iotdb.db.metadata.mnode.IMNode;
import org.apache.iotdb.db.metadata.mtree.store.IMTreeStore;

// This class defines EntityMNode as target node and defines the Entity process framework.
public abstract class EntityCollector<T> extends CollectorTraverser<T> {

<<<<<<< HEAD
  protected EntityCollector(IMNode startNode, PartialPath path, IMTreeStore store)
=======
  private boolean usingTemplate = false;
  private int schemaTemplateId = -1;

  public EntityCollector(IMNode startNode, PartialPath path, IMTreeStore store)
>>>>>>> a1f259d5
      throws MetadataException {
    super(startNode, path, store);
  }

  protected EntityCollector(
      IMNode startNode, PartialPath path, IMTreeStore store, int limit, int offset)
      throws MetadataException {
    super(startNode, path, store, limit, offset);
  }

  @Override
  protected boolean processInternalMatchedMNode(IMNode node, int idx, int level) {
    return false;
  }

  @Override
  protected boolean processFullMatchedMNode(IMNode node, int idx, int level)
      throws MetadataException {
    if (node.isEntity()) {
      if (usingTemplate && schemaTemplateId != node.getSchemaTemplateId()) {
        return false;
      }
      if (hasLimit) {
        curOffset += 1;
        if (curOffset < offset) {
          return true;
        }
      }
      collectEntity(node.getAsEntityMNode());
      if (hasLimit) {
        count += 1;
      }
    }
    return false;
  }

  public void setSchemaTemplateFilter(int schemaTemplateId) {
    this.usingTemplate = true;
    this.schemaTemplateId = schemaTemplateId;
  }

  protected abstract void collectEntity(IEntityMNode node) throws MetadataException;
}<|MERGE_RESOLUTION|>--- conflicted
+++ resolved
@@ -27,14 +27,10 @@
 // This class defines EntityMNode as target node and defines the Entity process framework.
 public abstract class EntityCollector<T> extends CollectorTraverser<T> {
 
-<<<<<<< HEAD
-  protected EntityCollector(IMNode startNode, PartialPath path, IMTreeStore store)
-=======
   private boolean usingTemplate = false;
   private int schemaTemplateId = -1;
 
-  public EntityCollector(IMNode startNode, PartialPath path, IMTreeStore store)
->>>>>>> a1f259d5
+  protected EntityCollector(IMNode startNode, PartialPath path, IMTreeStore store)
       throws MetadataException {
     super(startNode, path, store);
   }
