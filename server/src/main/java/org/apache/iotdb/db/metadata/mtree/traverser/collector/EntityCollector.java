/*
 * Licensed to the Apache Software Foundation (ASF) under one
 * or more contributor license agreements.  See the NOTICE file
 * distributed with this work for additional information
 * regarding copyright ownership.  The ASF licenses this file
 * to you under the Apache License, Version 2.0 (the
 * "License"); you may not use this file except in compliance
 * with the License.  You may obtain a copy of the License at
 *
 *     http://www.apache.org/licenses/LICENSE-2.0
 *
 * Unless required by applicable law or agreed to in writing,
 * software distributed under the License is distributed on an
 * "AS IS" BASIS, WITHOUT WARRANTIES OR CONDITIONS OF ANY
 * KIND, either express or implied.  See the License for the
 * specific language governing permissions and limitations
 * under the License.
 */
package org.apache.iotdb.db.metadata.mtree.traverser.collector;

import org.apache.iotdb.commons.exception.MetadataException;
import org.apache.iotdb.commons.path.PartialPath;
import org.apache.iotdb.db.metadata.mnode.IEntityMNode;
import org.apache.iotdb.db.metadata.mnode.IMNode;
import org.apache.iotdb.db.metadata.mtree.store.IMTreeStore;

// This class defines EntityMNode as target node and defines the Entity process framework.
public abstract class EntityCollector<T> extends CollectorTraverser<T> {

<<<<<<< HEAD
  public EntityCollector(
      IMNode startNode, PartialPath path, IMTreeStore store, boolean isPrefixMatch)
=======
  private boolean usingTemplate = false;
  private int schemaTemplateId = -1;

  public EntityCollector(IMNode startNode, PartialPath path, IMTreeStore store)
>>>>>>> fface4c3
      throws MetadataException {
    super(startNode, path, store, isPrefixMatch);
  }

  public EntityCollector(
      IMNode startNode,
      PartialPath path,
      IMTreeStore store,
      boolean isPrefixMatch,
      int limit,
      int offset)
      throws MetadataException {
    super(startNode, path, store, isPrefixMatch, limit, offset);
  }

  @Override
  protected boolean processInternalMatchedNode(IMNode node) {
    return false;
  }

  @Override
  protected boolean processFullMatchedNode(IMNode node) throws MetadataException {
    if (node.isEntity()) {
      if (usingTemplate && schemaTemplateId != node.getSchemaTemplateId()) {
        return false;
      }
      if (hasLimit) {
        curOffset += 1;
        if (curOffset < offset) {
          return true;
        }
      }
      collectEntity(node.getAsEntityMNode());
      if (hasLimit) {
        count += 1;
      }
    }
    return false;
  }

  public void setSchemaTemplateFilter(int schemaTemplateId) {
    this.usingTemplate = true;
    this.schemaTemplateId = schemaTemplateId;
  }

  protected abstract void collectEntity(IEntityMNode node) throws MetadataException;
}<|MERGE_RESOLUTION|>--- conflicted
+++ resolved
@@ -27,15 +27,10 @@
 // This class defines EntityMNode as target node and defines the Entity process framework.
 public abstract class EntityCollector<T> extends CollectorTraverser<T> {
 
-<<<<<<< HEAD
-  public EntityCollector(
-      IMNode startNode, PartialPath path, IMTreeStore store, boolean isPrefixMatch)
-=======
   private boolean usingTemplate = false;
   private int schemaTemplateId = -1;
 
-  public EntityCollector(IMNode startNode, PartialPath path, IMTreeStore store)
->>>>>>> fface4c3
+  public EntityCollector(IMNode startNode, PartialPath path, IMTreeStore store,  boolean isPrefixMatch)
       throws MetadataException {
     super(startNode, path, store, isPrefixMatch);
   }
