/*
 * Licensed to the Apache Software Foundation (ASF) under one
 * or more contributor license agreements.  See the NOTICE file
 * distributed with this work for additional information
 * regarding copyright ownership.  The ASF licenses this file
 * to you under the Apache License, Version 2.0 (the
 * "License"); you may not use this file except in compliance
 * with the License.  You may obtain a copy of the License at
 *
 *     http://www.apache.org/licenses/LICENSE-2.0
 *
 * Unless required by applicable law or agreed to in writing,
 * software distributed under the License is distributed on an
 * "AS IS" BASIS, WITHOUT WARRANTIES OR CONDITIONS OF ANY
 * KIND, either express or implied.  See the License for the
 * specific language governing permissions and limitations
 * under the License.
 */
package org.apache.iotdb.db.metadata.mtree.traverser.collector;

import org.apache.iotdb.commons.exception.MetadataException;
import org.apache.iotdb.commons.path.PartialPath;
import org.apache.iotdb.db.metadata.mnode.IEntityMNode;
import org.apache.iotdb.db.metadata.mnode.IMNode;
import org.apache.iotdb.db.metadata.mtree.store.IMTreeStore;
import org.apache.iotdb.db.metadata.mtree.traverser.basic.EntityTraverser;

// This class defines EntityMNode as target node and defines the Entity process framework.
// TODO: set R is IDeviceSchemaInfo
public abstract class EntityCollector<R> extends EntityTraverser<R> {

  private boolean usingTemplate = false;
  private int schemaTemplateId = -1;

<<<<<<< HEAD
  public EntityCollector(
      IMNode startNode, PartialPath path, IMTreeStore store, boolean isPrefixMatch)
=======
  protected EntityCollector(IMNode startNode, PartialPath path, IMTreeStore store)
      throws MetadataException {
    super(startNode, path, store);
  }

  protected EntityCollector(
      IMNode startNode, PartialPath path, IMTreeStore store, int limit, int offset)
>>>>>>> afc58a0a
      throws MetadataException {
    super(startNode, path, store, isPrefixMatch);
  }

  @Override
  protected R generateResult(IMNode nextMatchedNode) {
    collectEntity(nextMatchedNode.getAsEntityMNode());
    return null;
  }

  public void setSchemaTemplateFilter(int schemaTemplateId) {
    this.usingTemplate = true;
    this.schemaTemplateId = schemaTemplateId;
  }

  protected abstract void collectEntity(IEntityMNode node);
}<|MERGE_RESOLUTION|>--- conflicted
+++ resolved
@@ -32,18 +32,8 @@
   private boolean usingTemplate = false;
   private int schemaTemplateId = -1;
 
-<<<<<<< HEAD
-  public EntityCollector(
+  protected EntityCollector(
       IMNode startNode, PartialPath path, IMTreeStore store, boolean isPrefixMatch)
-=======
-  protected EntityCollector(IMNode startNode, PartialPath path, IMTreeStore store)
-      throws MetadataException {
-    super(startNode, path, store);
-  }
-
-  protected EntityCollector(
-      IMNode startNode, PartialPath path, IMTreeStore store, int limit, int offset)
->>>>>>> afc58a0a
       throws MetadataException {
     super(startNode, path, store, isPrefixMatch);
   }
