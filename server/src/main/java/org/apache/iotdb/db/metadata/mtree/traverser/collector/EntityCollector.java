--- conflicted
+++ resolved
@@ -18,35 +18,23 @@
  */
 package org.apache.iotdb.db.metadata.mtree.traverser.collector;
 
-import org.apache.iotdb.commons.exception.MetadataException;
-import org.apache.iotdb.commons.path.PartialPath;
+import org.apache.iotdb.db.exception.metadata.MetadataException;
 import org.apache.iotdb.db.metadata.mnode.IEntityMNode;
 import org.apache.iotdb.db.metadata.mnode.IMNode;
-import org.apache.iotdb.db.metadata.mtree.store.IMTreeStore;
+import org.apache.iotdb.db.metadata.path.PartialPath;
 
 // This class defines EntityMNode as target node and defines the Entity process framework.
 public abstract class EntityCollector<T> extends CollectorTraverser<T> {
 
-<<<<<<< HEAD
-  public EntityCollector(IMNode startNode, PartialPath path, IMTreeStore store)
-      throws MetadataException {
-    super(startNode, path, store);
-=======
   public EntityCollector(IMNode startNode, PartialPath path) throws MetadataException {
     super(startNode, path);
     shouldTraverseTemplate = true;
->>>>>>> 9ab9a717
   }
 
-  public EntityCollector(
-      IMNode startNode, PartialPath path, IMTreeStore store, int limit, int offset)
+  public EntityCollector(IMNode startNode, PartialPath path, int limit, int offset)
       throws MetadataException {
-<<<<<<< HEAD
-    super(startNode, path, store, limit, offset);
-=======
     super(startNode, path, limit, offset);
     shouldTraverseTemplate = true;
->>>>>>> 9ab9a717
   }
 
   @Override
