/*
 * Licensed to the Apache Software Foundation (ASF) under one
 * or more contributor license agreements.  See the NOTICE file
 * distributed with this work for additional information
 * regarding copyright ownership.  The ASF licenses this file
 * to you under the Apache License, Version 2.0 (the
 * "License"); you may not use this file except in compliance
 * with the License.  You may obtain a copy of the License at
 *
 *     http://www.apache.org/licenses/LICENSE-2.0
 *
 * Unless required by applicable law or agreed to in writing,
 * software distributed under the License is distributed on an
 * "AS IS" BASIS, WITHOUT WARRANTIES OR CONDITIONS OF ANY
 * KIND, either express or implied.  See the License for the
 * specific language governing permissions and limitations
 * under the License.
 */
package org.apache.iotdb.db.service.metrics.recorder;

import org.apache.iotdb.commons.service.metric.MetricService;
import org.apache.iotdb.commons.service.metric.enums.Metric;
import org.apache.iotdb.commons.service.metric.enums.Tag;
import org.apache.iotdb.db.engine.compaction.constant.CompactionTaskStatus;
import org.apache.iotdb.db.engine.compaction.constant.CompactionType;
import org.apache.iotdb.db.engine.compaction.constant.ProcessChunkType;
import org.apache.iotdb.db.engine.compaction.cross.CrossSpaceCompactionTask;
import org.apache.iotdb.db.engine.compaction.inner.InnerSpaceCompactionTask;
import org.apache.iotdb.db.engine.compaction.task.AbstractCompactionTask;
import org.apache.iotdb.metrics.utils.MetricLevel;

import java.util.concurrent.TimeUnit;

public class CompactionMetricsRecorder {

  public static void recordWriteInfo(
      CompactionType compactionType,
      ProcessChunkType processChunkType,
      boolean aligned,
      long byteNum) {
    MetricService.getInstance()
        .count(
            byteNum / 1024L,
            Metric.DATA_WRITTEN.toString(),
            MetricLevel.IMPORTANT,
            Tag.NAME.toString(),
<<<<<<< HEAD
            "compaction_" + compactionType.toString(),
            Tag.TYPE.toString(),
            processChunkType.toString() + "_" + (aligned ? "ALIGNED" : "NOT_ALIGNED"));
=======
            "compaction",
            Tag.NAME.toString(),
            compactionType.toString(),
            Tag.TYPE.toString(),
            (aligned ? "ALIGNED" : "NOT_ALIGNED") + "_" + processChunkType.toString());
>>>>>>> 63182c1e
    MetricService.getInstance()
        .count(
            byteNum / 1024L,
            Metric.DATA_WRITTEN.toString(),
            MetricLevel.IMPORTANT,
            Tag.NAME.toString(),
            "compaction",
            Tag.TYPE.toString(),
            "total");
  }

  public static void recordReadInfo(long byteNum) {
    MetricService.getInstance()
        .count(
            byteNum,
            Metric.DATA_READ.toString(),
            MetricLevel.IMPORTANT,
            Tag.NAME.toString(),
            "compaction");
  }

  public static void recordTaskInfo(
      AbstractCompactionTask task, CompactionTaskStatus status, int size) {
    String taskType = "unknown";
    boolean isInnerTask = false;
    if (task instanceof InnerSpaceCompactionTask) {
      isInnerTask = true;
      taskType = "inner";
    } else if (task instanceof CrossSpaceCompactionTask) {
      taskType = "cross";
    }

    switch (status) {
      case ADD_TO_QUEUE:
      case POLL_FROM_QUEUE:
        MetricService.getInstance()
            .getOrCreateGauge(
                Metric.QUEUE.toString(),
                MetricLevel.IMPORTANT,
                Tag.NAME.toString(),
                "compaction_" + taskType,
                Tag.STATUS.toString(),
                "waiting")
            .set(size);
        break;
      case READY_TO_EXECUTE:
        MetricService.getInstance()
            .getOrCreateGauge(
                Metric.QUEUE.toString(),
                MetricLevel.IMPORTANT,
                Tag.NAME.toString(),
                "compaction_" + taskType,
                Tag.STATUS.toString(),
                "running")
            .set(size);
        break;
      case FINISHED:
        MetricService.getInstance()
            .getOrCreateGauge(
                Metric.QUEUE.toString(),
                MetricLevel.IMPORTANT,
                Tag.NAME.toString(),
                "compaction_" + taskType,
                Tag.STATUS.toString(),
                "running")
            .set(size);
        MetricService.getInstance()
            .timer(
                task.getTimeCost(),
                TimeUnit.MILLISECONDS,
                Metric.COST_TASK.toString(),
                MetricLevel.IMPORTANT,
                Tag.NAME.toString(),
                isInnerTask ? "inner_compaction" : "cross_compaction");
        if (isInnerTask) {
          MetricService.getInstance()
              .count(
                  1,
                  Metric.COMPACTION_TASK_COUNT.toString(),
                  MetricLevel.IMPORTANT,
                  Tag.NAME.toString(),
                  "inner_compaction",
                  Tag.TYPE.toString(),
                  ((InnerSpaceCompactionTask) task).isSequence() ? "sequence" : "unsequence");
        } else {
          MetricService.getInstance()
              .count(
                  1,
                  Metric.COMPACTION_TASK_COUNT.toString(),
                  MetricLevel.IMPORTANT,
                  Tag.NAME.toString(),
                  "cross_compaction",
                  Tag.TYPE.toString(),
                  "cross");
        }
        break;
      default:
        // do nothing
        break;
    }
  }
}<|MERGE_RESOLUTION|>--- conflicted
+++ resolved
@@ -44,17 +44,9 @@
             Metric.DATA_WRITTEN.toString(),
             MetricLevel.IMPORTANT,
             Tag.NAME.toString(),
-<<<<<<< HEAD
             "compaction_" + compactionType.toString(),
             Tag.TYPE.toString(),
-            processChunkType.toString() + "_" + (aligned ? "ALIGNED" : "NOT_ALIGNED"));
-=======
-            "compaction",
-            Tag.NAME.toString(),
-            compactionType.toString(),
-            Tag.TYPE.toString(),
             (aligned ? "ALIGNED" : "NOT_ALIGNED") + "_" + processChunkType.toString());
->>>>>>> 63182c1e
     MetricService.getInstance()
         .count(
             byteNum / 1024L,
