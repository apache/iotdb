--- conflicted
+++ resolved
@@ -150,28 +150,18 @@
                 .filter(
                     resource ->
                         !startIndex.isAfter(resource.getMaxProgressIndexAfterClose())
-<<<<<<< HEAD
-                            && isTsFileResourceOverlappedWithTimeRange(resource))
-                .map(resource -> new PipeTsFileInsertionEvent(resource, pipeTaskMeta, null))
-=======
                             && isTsFileResourceOverlappedWithTimeRange(resource)
                             && isTsFileGeneratedAfterCollectionTimeLowerBound(resource))
-                .map(resource -> new PipeTsFileInsertionEvent(resource, pipeTaskMeta))
->>>>>>> d8324726
+                .map(resource -> new PipeTsFileInsertionEvent(resource, pipeTaskMeta, null))
                 .collect(Collectors.toList()));
         pendingQueue.addAll(
             tsFileManager.getTsFileList(false).stream()
                 .filter(
                     resource ->
                         !startIndex.isAfter(resource.getMaxProgressIndexAfterClose())
-<<<<<<< HEAD
-                            && isTsFileResourceOverlappedWithTimeRange(resource))
-                .map(resource -> new PipeTsFileInsertionEvent(resource, pipeTaskMeta, null))
-=======
                             && isTsFileResourceOverlappedWithTimeRange(resource)
                             && isTsFileGeneratedAfterCollectionTimeLowerBound(resource))
-                .map(resource -> new PipeTsFileInsertionEvent(resource, pipeTaskMeta))
->>>>>>> d8324726
+                .map(resource -> new PipeTsFileInsertionEvent(resource, pipeTaskMeta, null))
                 .collect(Collectors.toList()));
         pendingQueue.forEach(
             event ->
