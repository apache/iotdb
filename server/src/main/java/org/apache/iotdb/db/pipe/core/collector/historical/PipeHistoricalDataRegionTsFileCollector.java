/*
 * Licensed to the Apache Software Foundation (ASF) under one
 * or more contributor license agreements.  See the NOTICE file
 * distributed with this work for additional information
 * regarding copyright ownership.  The ASF licenses this file
 * to you under the Apache License, Version 2.0 (the
 * "License"); you may not use this file except in compliance
 * with the License.  You may obtain a copy of the License at
 *
 *     http://www.apache.org/licenses/LICENSE-2.0
 *
 * Unless required by applicable law or agreed to in writing,
 * software distributed under the License is distributed on an
 * "AS IS" BASIS, WITHOUT WARRANTIES OR CONDITIONS OF ANY
 * KIND, either express or implied.  See the License for the
 * specific language governing permissions and limitations
 * under the License.
 */

package org.apache.iotdb.db.pipe.core.collector.historical;

import org.apache.iotdb.commons.consensus.DataRegionId;
import org.apache.iotdb.commons.consensus.index.ProgressIndex;
import org.apache.iotdb.commons.pipe.task.meta.PipeTaskMeta;
import org.apache.iotdb.db.engine.StorageEngine;
import org.apache.iotdb.db.engine.storagegroup.DataRegion;
import org.apache.iotdb.db.engine.storagegroup.TsFileManager;
import org.apache.iotdb.db.engine.storagegroup.TsFileResource;
import org.apache.iotdb.db.pipe.config.PipeCollectorConstant;
import org.apache.iotdb.db.pipe.core.event.impl.PipeTsFileInsertionEvent;
import org.apache.iotdb.db.utils.DateTimeUtils;
import org.apache.iotdb.pipe.api.customizer.PipeParameterValidator;
import org.apache.iotdb.pipe.api.customizer.PipeParameters;
import org.apache.iotdb.pipe.api.customizer.collector.PipeCollectorRuntimeConfiguration;
import org.apache.iotdb.pipe.api.event.Event;

import java.time.ZoneId;
import java.util.ArrayDeque;
import java.util.Queue;
import java.util.stream.Collectors;

public class PipeHistoricalDataRegionTsFileCollector extends PipeHistoricalDataRegionCollector {

  private final PipeTaskMeta pipeTaskMeta;
  private final ProgressIndex startIndex;

  private int dataRegionId;

  private long collectStartTime;
  private long collectEndTime;

  private Queue<PipeTsFileInsertionEvent> pendingQueue;

  public PipeHistoricalDataRegionTsFileCollector(PipeTaskMeta pipeTaskMeta) {
    this.pipeTaskMeta = pipeTaskMeta;
    this.startIndex = pipeTaskMeta.getProgressIndex();
  }

  @Override
  public void validate(PipeParameterValidator validator) throws Exception {
    validator.validateRequiredAttribute(PipeCollectorConstant.DATA_REGION_KEY);
  }

  @Override
  public void customize(
      PipeParameters parameters, PipeCollectorRuntimeConfiguration configuration) {
    dataRegionId = parameters.getInt(PipeCollectorConstant.DATA_REGION_KEY);
    collectStartTime =
        parameters.hasAttribute(PipeCollectorConstant.COLLECTOR_HISTORY_START_TIME)
            ? DateTimeUtils.convertDatetimeStrToLong(
                parameters.getString(PipeCollectorConstant.COLLECTOR_HISTORY_START_TIME),
                ZoneId.systemDefault())
            : Long.MIN_VALUE;
    collectEndTime =
        parameters.hasAttribute(PipeCollectorConstant.COLLECTOR_HISTORY_END_TIME)
            ? DateTimeUtils.convertDatetimeStrToLong(
                parameters.getString(PipeCollectorConstant.COLLECTOR_HISTORY_END_TIME),
                ZoneId.systemDefault())
            : Long.MAX_VALUE;
  }

  @Override
  public synchronized void start() {
    final DataRegion dataRegion =
        StorageEngine.getInstance().getDataRegion(new DataRegionId(dataRegionId));
    if (dataRegion == null) {
      pendingQueue = new ArrayDeque<>();
      return;
    }

    dataRegion.writeLock("Pipe: collect historical TsFile");
    try {
      dataRegion.syncCloseAllWorkingTsFileProcessors();

      final TsFileManager tsFileManager = dataRegion.getTsFileManager();
      tsFileManager.readLock();
      try {
        pendingQueue = new ArrayDeque<>(tsFileManager.size(true) + tsFileManager.size(false));
        pendingQueue.addAll(
            tsFileManager.getTsFileList(true).stream()
<<<<<<< HEAD
                .filter(resource -> !startIndex.isAfter(resource.getMaxProgressIndexAfterClose()))
                .map(resource -> new PipeTsFileInsertionEvent(resource, pipeTaskMeta, null))
                .collect(Collectors.toList()));
        pendingQueue.addAll(
            tsFileManager.getTsFileList(false).stream()
                .filter(resource -> !startIndex.isAfter(resource.getMaxProgressIndexAfterClose()))
                .map(resource -> new PipeTsFileInsertionEvent(resource, pipeTaskMeta, null))
=======
                .filter(
                    resource ->
                        !startIndex.isAfter(resource.getMaxProgressIndexAfterClose())
                            && isTsFileResourceOverlappedWithTimeRange(resource))
                .map(resource -> new PipeTsFileInsertionEvent(resource, pipeTaskMeta))
                .collect(Collectors.toList()));
        pendingQueue.addAll(
            tsFileManager.getTsFileList(false).stream()
                .filter(
                    resource ->
                        !startIndex.isAfter(resource.getMaxProgressIndexAfterClose())
                            && isTsFileResourceOverlappedWithTimeRange(resource))
                .map(resource -> new PipeTsFileInsertionEvent(resource, pipeTaskMeta))
>>>>>>> 05060cb4
                .collect(Collectors.toList()));
        pendingQueue.forEach(
            event ->
                event.increaseReferenceCount(
                    PipeHistoricalDataRegionTsFileCollector.class.getName()));
      } finally {
        tsFileManager.readUnlock();
      }
    } finally {
      dataRegion.writeUnlock();
    }
  }

  private boolean isTsFileResourceOverlappedWithTimeRange(TsFileResource resource) {
    return !(resource.getFileEndTime() < collectStartTime
        || collectEndTime < resource.getFileStartTime());
  }

  @Override
  public Event supply() {
    if (pendingQueue == null) {
      return null;
    }

    return pendingQueue.poll();
  }

  public synchronized boolean hasConsumedAll() {
    return pendingQueue != null && pendingQueue.isEmpty();
  }

  @Override
  public void close() {
    if (pendingQueue != null) {
      pendingQueue.clear();
      pendingQueue = null;
    }
  }
}<|MERGE_RESOLUTION|>--- conflicted
+++ resolved
@@ -98,15 +98,6 @@
         pendingQueue = new ArrayDeque<>(tsFileManager.size(true) + tsFileManager.size(false));
         pendingQueue.addAll(
             tsFileManager.getTsFileList(true).stream()
-<<<<<<< HEAD
-                .filter(resource -> !startIndex.isAfter(resource.getMaxProgressIndexAfterClose()))
-                .map(resource -> new PipeTsFileInsertionEvent(resource, pipeTaskMeta, null))
-                .collect(Collectors.toList()));
-        pendingQueue.addAll(
-            tsFileManager.getTsFileList(false).stream()
-                .filter(resource -> !startIndex.isAfter(resource.getMaxProgressIndexAfterClose()))
-                .map(resource -> new PipeTsFileInsertionEvent(resource, pipeTaskMeta, null))
-=======
                 .filter(
                     resource ->
                         !startIndex.isAfter(resource.getMaxProgressIndexAfterClose())
@@ -120,7 +111,6 @@
                         !startIndex.isAfter(resource.getMaxProgressIndexAfterClose())
                             && isTsFileResourceOverlappedWithTimeRange(resource))
                 .map(resource -> new PipeTsFileInsertionEvent(resource, pipeTaskMeta))
->>>>>>> 05060cb4
                 .collect(Collectors.toList()));
         pendingQueue.forEach(
             event ->
