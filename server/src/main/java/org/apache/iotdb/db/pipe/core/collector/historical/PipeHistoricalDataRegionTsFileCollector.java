--- conflicted
+++ resolved
@@ -97,23 +97,17 @@
         pendingQueue = new ArrayDeque<>(tsFileManager.size(true) + tsFileManager.size(false));
         pendingQueue.addAll(
             tsFileManager.getTsFileList(true).stream()
-<<<<<<< HEAD
                 .filter(this::isTsFileResourceOverlapWithTimeRange)
                 .map(PipeTsFileInsertionEvent::new)
+                .filter(resource -> !startIndex.isAfter(resource.getMaxProgressIndexAfterClose()))
+                .map(resource -> new PipeTsFileInsertionEvent(resource, pipeTaskMeta))
                 .collect(Collectors.toList()));
         pendingQueue.addAll(
             tsFileManager.getTsFileList(false).stream()
                 .filter(this::isTsFileResourceOverlapWithTimeRange)
                 .map(PipeTsFileInsertionEvent::new)
-=======
                 .filter(resource -> !startIndex.isAfter(resource.getMaxProgressIndexAfterClose()))
                 .map(resource -> new PipeTsFileInsertionEvent(resource, pipeTaskMeta))
-                .collect(Collectors.toList()));
-        pendingQueue.addAll(
-            tsFileManager.getTsFileList(false).stream()
-                .filter(resource -> !startIndex.isAfter(resource.getMaxProgressIndexAfterClose()))
-                .map(resource -> new PipeTsFileInsertionEvent(resource, pipeTaskMeta))
->>>>>>> 84780e2d
                 .collect(Collectors.toList()));
         pendingQueue.forEach(
             event -> {
