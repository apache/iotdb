--- conflicted
+++ resolved
@@ -101,7 +101,6 @@
                   + targetTsfileResourceList.get(0).getTsFile().getName()
                   + CompactionLogger.CROSS_COMPACTION_LOG_NAME_SUFFIX);
 
-<<<<<<< HEAD
       try (CompactionLogger compactionLogger = new CompactionLogger(logFile)) {
         // print the path of the temporary file first for priority check during recovery
         compactionLogger.logFiles(selectedSequenceFiles, STR_SOURCE_FILES);
@@ -110,19 +109,6 @@
         // indicates that the cross compaction is complete and the result can be reused during a
         // restart recovery
         compactionLogger.close();
-=======
-  @Override
-  public boolean checkValidAndSetMerging() {
-    if (!tsFileManager.isAllowCompaction()) {
-      return false;
-    }
-
-    for (TsFileResource resource : selectedSequenceFiles) {
-      if (resource.isCompacting() || !resource.isClosed() || !resource.getTsFile().exists()) {
-        return false;
-      }
-    }
->>>>>>> cf2ba5ad
 
         performCompaction();
 
@@ -252,6 +238,9 @@
   }
 
   private boolean addReadLock(List<TsFileResource> tsFileResourceList) {
+    if (!tsFileManager.isAllowCompaction()) {
+      return false;
+    }
     for (TsFileResource tsFileResource : tsFileResourceList) {
       tsFileResource.readLock();
       holdReadLockList.add(tsFileResource);
