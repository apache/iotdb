--- conflicted
+++ resolved
@@ -22,11 +22,7 @@
 import org.apache.iotdb.db.engine.compaction.inner.sizetired.SizeTiredCompactionRecoverTask;
 import org.apache.iotdb.db.engine.compaction.inner.sizetired.SizeTiredCompactionSelector;
 import org.apache.iotdb.db.engine.compaction.inner.sizetired.SizeTiredCompactionTask;
-<<<<<<< HEAD
-=======
-import org.apache.iotdb.db.engine.compaction.task.ICompactionTaskFactory;
 import org.apache.iotdb.db.engine.storagegroup.TsFileResource;
->>>>>>> 73716d16
 import org.apache.iotdb.db.engine.storagegroup.TsFileResourceList;
 
 import java.io.File;
@@ -42,21 +38,17 @@
       TsFileResourceList tsFileResourceList,
       List<TsFileResource> selectedTsFileResourceList,
       boolean sequence) {
-    AbstractInnerSpaceCompactionTask result;
     switch (this) {
       case SIZE_TIRED_COMPACTION:
       default:
-        result =
-            new SizeTiredCompactionTask(
-                storageGroupName,
-                virtualStorageGroup,
-                timePartition,
-                tsFileResourceList,
-                selectedTsFileResourceList,
-                sequence);
-        break;
+        return new SizeTiredCompactionTask(
+            storageGroupName,
+            virtualStorageGroup,
+            timePartition,
+            tsFileResourceList,
+            selectedTsFileResourceList,
+            sequence);
     }
-    return result;
   }
 
   public AbstractInnerSpaceCompactionTask getCompactionRecoverTask(
@@ -89,7 +81,7 @@
       long timePartition,
       TsFileResourceList tsFileResources,
       boolean sequence,
-      ICompactionTaskFactory taskFactory) {
+      InnerSpaceCompactionTaskFactory taskFactory) {
     switch (this) {
       case SIZE_TIRED_COMPACTION:
       default:
