--- conflicted
+++ resolved
@@ -2395,7 +2395,48 @@
     return functionExpression;
   }
 
-<<<<<<< HEAD
+  private Expression parseReplaceFunction(
+      IoTDBSqlParser.ScalarFunctionExpressionContext replaceClause, boolean canUseFullPath) {
+    FunctionExpression functionExpression = new FunctionExpression(REPLACE_FUNCTION);
+    functionExpression.addExpression(parseExpression(replaceClause.text, canUseFullPath));
+    functionExpression.addAttribute(REPLACE_FROM, parseStringLiteral(replaceClause.from.getText()));
+    functionExpression.addAttribute(REPLACE_TO, parseStringLiteral(replaceClause.to.getText()));
+    return functionExpression;
+  }
+
+  private Expression parseSubStrFunction(
+      IoTDBSqlParser.ScalarFunctionExpressionContext subStrClause, boolean canUseFullPath) {
+    FunctionExpression functionExpression = new FunctionExpression(SUBSTRING_FUNCTION);
+    IoTDBSqlParser.SubStringExpressionContext subStringExpression =
+        subStrClause.subStringExpression();
+    functionExpression.addExpression(parseExpression(subStringExpression.input, canUseFullPath));
+    if (subStringExpression.startPosition != null) {
+      functionExpression.addAttribute(SUBSTRING_START, subStringExpression.startPosition.getText());
+      if (subStringExpression.length != null) {
+        functionExpression.addAttribute(SUBSTRING_LENGTH, subStringExpression.length.getText());
+      }
+    }
+    if (subStringExpression.from != null) {
+      functionExpression.addAttribute(SUBSTRING_IS_STANDARD, "0");
+      functionExpression.addAttribute(
+          SUBSTRING_START, parseStringLiteral(subStringExpression.from.getText()));
+      if (subStringExpression.forLength != null) {
+        functionExpression.addAttribute(SUBSTRING_LENGTH, subStringExpression.forLength.getText());
+      }
+    }
+    return functionExpression;
+  }
+
+  private Expression parseRoundFunction(
+      IoTDBSqlParser.ScalarFunctionExpressionContext roundClause, boolean canUseFullPath) {
+    FunctionExpression functionExpression = new FunctionExpression(ROUND_FUNCTION);
+    functionExpression.addExpression(parseExpression(roundClause.input, canUseFullPath));
+    if (roundClause.places != null) {
+      functionExpression.addAttribute(ROUND_PLACES, parseConstant(roundClause.constant()));
+    }
+    return functionExpression;
+  }
+
   private CaseWhenThenExpression parseCaseWhenThenExpression(
       IoTDBSqlParser.CaseWhenThenExpressionContext context, boolean canUseFullPath) {
     if (context.caseWhenThenExpression1() != null) {
@@ -2446,48 +2487,6 @@
     return new WhenThenExpression(
         parseExpression(context.whenExpression, canUseFullPath),
         parseExpression(context.thenExpression, canUseFullPath));
-=======
-  private Expression parseReplaceFunction(
-      IoTDBSqlParser.ScalarFunctionExpressionContext replaceClause, boolean canUseFullPath) {
-    FunctionExpression functionExpression = new FunctionExpression(REPLACE_FUNCTION);
-    functionExpression.addExpression(parseExpression(replaceClause.text, canUseFullPath));
-    functionExpression.addAttribute(REPLACE_FROM, parseStringLiteral(replaceClause.from.getText()));
-    functionExpression.addAttribute(REPLACE_TO, parseStringLiteral(replaceClause.to.getText()));
-    return functionExpression;
-  }
-
-  private Expression parseSubStrFunction(
-      IoTDBSqlParser.ScalarFunctionExpressionContext subStrClause, boolean canUseFullPath) {
-    FunctionExpression functionExpression = new FunctionExpression(SUBSTRING_FUNCTION);
-    IoTDBSqlParser.SubStringExpressionContext subStringExpression =
-        subStrClause.subStringExpression();
-    functionExpression.addExpression(parseExpression(subStringExpression.input, canUseFullPath));
-    if (subStringExpression.startPosition != null) {
-      functionExpression.addAttribute(SUBSTRING_START, subStringExpression.startPosition.getText());
-      if (subStringExpression.length != null) {
-        functionExpression.addAttribute(SUBSTRING_LENGTH, subStringExpression.length.getText());
-      }
-    }
-    if (subStringExpression.from != null) {
-      functionExpression.addAttribute(SUBSTRING_IS_STANDARD, "0");
-      functionExpression.addAttribute(
-          SUBSTRING_START, parseStringLiteral(subStringExpression.from.getText()));
-      if (subStringExpression.forLength != null) {
-        functionExpression.addAttribute(SUBSTRING_LENGTH, subStringExpression.forLength.getText());
-      }
-    }
-    return functionExpression;
-  }
-
-  private Expression parseRoundFunction(
-      IoTDBSqlParser.ScalarFunctionExpressionContext roundClause, boolean canUseFullPath) {
-    FunctionExpression functionExpression = new FunctionExpression(ROUND_FUNCTION);
-    functionExpression.addExpression(parseExpression(roundClause.input, canUseFullPath));
-    if (roundClause.places != null) {
-      functionExpression.addAttribute(ROUND_PLACES, parseConstant(roundClause.constant()));
-    }
-    return functionExpression;
->>>>>>> db0a31ce
   }
 
   private Expression parseFunctionExpression(
