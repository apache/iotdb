--- conflicted
+++ resolved
@@ -769,14 +769,11 @@
     return new DropTriggerStatement(parseIdentifier(ctx.triggerName.getText()));
   }
 
-<<<<<<< HEAD
   @Override
   public Statement visitShowTriggers(IoTDBSqlParser.ShowTriggersContext ctx) {
     return new ShowTriggersStatement();
   }
 
-=======
->>>>>>> 8a179d78
   // Show Child Paths =====================================================================
   @Override
   public Statement visitShowChildPaths(IoTDBSqlParser.ShowChildPathsContext ctx) {
