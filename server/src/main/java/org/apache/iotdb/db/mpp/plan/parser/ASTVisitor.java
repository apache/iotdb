/*
 * Licensed to the Apache Software Foundation (ASF) under one
 * or more contributor license agreements.  See the NOTICE file
 * distributed with this work for additional information
 * regarding copyright ownership.  The ASF licenses this file
 * to you under the Apache License, Version 2.0 (the
 * "License"); you may not use this file except in compliance
 * with the License.  You may obtain a copy of the License at
 *
 *     http://www.apache.org/licenses/LICENSE-2.0
 *
 * Unless required by applicable law or agreed to in writing,
 * software distributed under the License is distributed on an
 * "AS IS" BASIS, WITHOUT WARRANTIES OR CONDITIONS OF ANY
 * KIND, either express or implied.  See the License for the
 * specific language governing permissions and limitations
 * under the License.
 */

package org.apache.iotdb.db.mpp.plan.parser;

import org.apache.iotdb.commons.conf.IoTDBConstant;
import org.apache.iotdb.commons.exception.IllegalPathException;
import org.apache.iotdb.commons.path.PartialPath;
import org.apache.iotdb.db.conf.IoTDBDescriptor;
import org.apache.iotdb.db.exception.sql.SQLParserException;
import org.apache.iotdb.db.exception.sql.SemanticException;
import org.apache.iotdb.db.mpp.common.filter.BasicFunctionFilter;
import org.apache.iotdb.db.mpp.common.filter.QueryFilter;
import org.apache.iotdb.db.mpp.plan.analyze.ExpressionAnalyzer;
import org.apache.iotdb.db.mpp.plan.statement.Statement;
import org.apache.iotdb.db.mpp.plan.statement.component.FillComponent;
import org.apache.iotdb.db.mpp.plan.statement.component.FillPolicy;
import org.apache.iotdb.db.mpp.plan.statement.component.FilterNullComponent;
import org.apache.iotdb.db.mpp.plan.statement.component.FilterNullPolicy;
import org.apache.iotdb.db.mpp.plan.statement.component.FromComponent;
import org.apache.iotdb.db.mpp.plan.statement.component.GroupByLevelComponent;
import org.apache.iotdb.db.mpp.plan.statement.component.GroupByTimeComponent;
import org.apache.iotdb.db.mpp.plan.statement.component.OrderBy;
import org.apache.iotdb.db.mpp.plan.statement.component.ResultColumn;
import org.apache.iotdb.db.mpp.plan.statement.component.ResultSetFormat;
import org.apache.iotdb.db.mpp.plan.statement.component.SelectComponent;
import org.apache.iotdb.db.mpp.plan.statement.component.WhereCondition;
import org.apache.iotdb.db.mpp.plan.statement.crud.InsertStatement;
import org.apache.iotdb.db.mpp.plan.statement.crud.QueryStatement;
import org.apache.iotdb.db.mpp.plan.statement.literal.BooleanLiteral;
import org.apache.iotdb.db.mpp.plan.statement.literal.DoubleLiteral;
import org.apache.iotdb.db.mpp.plan.statement.literal.Literal;
import org.apache.iotdb.db.mpp.plan.statement.literal.LongLiteral;
import org.apache.iotdb.db.mpp.plan.statement.literal.StringLiteral;
import org.apache.iotdb.db.mpp.plan.statement.metadata.AlterTimeSeriesStatement;
import org.apache.iotdb.db.mpp.plan.statement.metadata.CountDevicesStatement;
import org.apache.iotdb.db.mpp.plan.statement.metadata.CountLevelTimeSeriesStatement;
import org.apache.iotdb.db.mpp.plan.statement.metadata.CountNodesStatement;
import org.apache.iotdb.db.mpp.plan.statement.metadata.CountStorageGroupStatement;
import org.apache.iotdb.db.mpp.plan.statement.metadata.CountTimeSeriesStatement;
import org.apache.iotdb.db.mpp.plan.statement.metadata.CreateAlignedTimeSeriesStatement;
import org.apache.iotdb.db.mpp.plan.statement.metadata.CreateFunctionStatement;
import org.apache.iotdb.db.mpp.plan.statement.metadata.CreateTimeSeriesStatement;
import org.apache.iotdb.db.mpp.plan.statement.metadata.DeleteStorageGroupStatement;
import org.apache.iotdb.db.mpp.plan.statement.metadata.SetStorageGroupStatement;
import org.apache.iotdb.db.mpp.plan.statement.metadata.SetTTLStatement;
import org.apache.iotdb.db.mpp.plan.statement.metadata.ShowChildNodesStatement;
import org.apache.iotdb.db.mpp.plan.statement.metadata.ShowChildPathsStatement;
import org.apache.iotdb.db.mpp.plan.statement.metadata.ShowDevicesStatement;
import org.apache.iotdb.db.mpp.plan.statement.metadata.ShowStorageGroupStatement;
import org.apache.iotdb.db.mpp.plan.statement.metadata.ShowTTLStatement;
import org.apache.iotdb.db.mpp.plan.statement.metadata.ShowTimeSeriesStatement;
import org.apache.iotdb.db.mpp.plan.statement.metadata.UnSetTTLStatement;
import org.apache.iotdb.db.mpp.plan.statement.sys.AuthorStatement;
import org.apache.iotdb.db.qp.constant.SQLConstant;
import org.apache.iotdb.db.qp.logical.sys.AuthorOperator;
import org.apache.iotdb.db.qp.sql.IoTDBSqlParser;
import org.apache.iotdb.db.qp.sql.IoTDBSqlParser.ConstantContext;
import org.apache.iotdb.db.qp.sql.IoTDBSqlParser.CountDevicesContext;
import org.apache.iotdb.db.qp.sql.IoTDBSqlParser.CountNodesContext;
import org.apache.iotdb.db.qp.sql.IoTDBSqlParser.CountStorageGroupContext;
import org.apache.iotdb.db.qp.sql.IoTDBSqlParser.CountTimeseriesContext;
import org.apache.iotdb.db.qp.sql.IoTDBSqlParser.CreateFunctionContext;
import org.apache.iotdb.db.qp.sql.IoTDBSqlParser.ExpressionContext;
import org.apache.iotdb.db.qp.sql.IoTDBSqlParser.UriContext;
import org.apache.iotdb.db.qp.sql.IoTDBSqlParserBaseVisitor;
import org.apache.iotdb.db.qp.utils.DatetimeUtils;
import org.apache.iotdb.db.query.expression.Expression;
import org.apache.iotdb.db.query.expression.binary.AdditionExpression;
import org.apache.iotdb.db.query.expression.binary.DivisionExpression;
import org.apache.iotdb.db.query.expression.binary.EqualToExpression;
import org.apache.iotdb.db.query.expression.binary.GreaterEqualExpression;
import org.apache.iotdb.db.query.expression.binary.GreaterThanExpression;
import org.apache.iotdb.db.query.expression.binary.LessEqualExpression;
import org.apache.iotdb.db.query.expression.binary.LessThanExpression;
import org.apache.iotdb.db.query.expression.binary.LogicAndExpression;
import org.apache.iotdb.db.query.expression.binary.LogicOrExpression;
import org.apache.iotdb.db.query.expression.binary.ModuloExpression;
import org.apache.iotdb.db.query.expression.binary.MultiplicationExpression;
import org.apache.iotdb.db.query.expression.binary.NonEqualExpression;
import org.apache.iotdb.db.query.expression.binary.SubtractionExpression;
import org.apache.iotdb.db.query.expression.leaf.ConstantOperand;
import org.apache.iotdb.db.query.expression.leaf.TimeSeriesOperand;
import org.apache.iotdb.db.query.expression.leaf.TimestampOperand;
import org.apache.iotdb.db.query.expression.multi.FunctionExpression;
import org.apache.iotdb.db.query.expression.unary.InExpression;
import org.apache.iotdb.db.query.expression.unary.LikeExpression;
import org.apache.iotdb.db.query.expression.unary.LogicNotExpression;
import org.apache.iotdb.db.query.expression.unary.NegationExpression;
import org.apache.iotdb.db.query.expression.unary.RegularExpression;
import org.apache.iotdb.tsfile.common.conf.TSFileDescriptor;
import org.apache.iotdb.tsfile.common.constant.TsFileConstant;
import org.apache.iotdb.tsfile.file.metadata.enums.CompressionType;
import org.apache.iotdb.tsfile.file.metadata.enums.TSDataType;
import org.apache.iotdb.tsfile.file.metadata.enums.TSEncoding;
import org.apache.iotdb.tsfile.utils.Pair;

import org.apache.commons.lang.StringEscapeUtils;
import org.apache.commons.lang3.StringUtils;

import java.net.URI;
import java.net.URISyntaxException;
import java.time.ZoneId;
import java.util.ArrayList;
import java.util.HashMap;
import java.util.LinkedHashSet;
import java.util.List;
import java.util.Map;
import java.util.Objects;
import java.util.regex.Pattern;

/** Parse AST to Statement. */
public class ASTVisitor extends IoTDBSqlParserBaseVisitor<Statement> {

  private static final String DELETE_RANGE_ERROR_MSG =
      "For delete statement, where clause can only contain atomic expressions like : "
          + "time > XXX, time <= XXX, or two atomic expressions connected by 'AND'";
  private static final String DELETE_ONLY_SUPPORT_TIME_EXP_ERROR_MSG =
      "For delete statement, where clause can only contain time expressions, "
          + "value filter is not currently supported.";

  /** For create-cq clause and select-into clause, used to match "{x}", where x is an integer. */
  private static final Pattern leveledPathNodePattern = Pattern.compile("\\$\\{\\w+}");

  // TODO: add comment
  private ZoneId zoneId;

  public void setZoneId(ZoneId zoneId) {
    this.zoneId = zoneId;
  }

  /** Top Level Description */
  @Override
  public Statement visitSingleStatement(IoTDBSqlParser.SingleStatementContext ctx) {
    Statement statement = visit(ctx.statement());
    if (ctx.DEBUG() != null) {
      statement.setDebug(true);
    }
    return statement;
  }

  /** Data Definition Language (DDL) */

  // Create Timeseries ========================================================================

  @Override
  public Statement visitCreateNonAlignedTimeseries(
      IoTDBSqlParser.CreateNonAlignedTimeseriesContext ctx) {
    CreateTimeSeriesStatement createTimeSeriesStatement = new CreateTimeSeriesStatement();
    createTimeSeriesStatement.setPath(parseFullPath(ctx.fullPath()));
    if (ctx.attributeClauses() != null) {
      parseAttributeClauses(ctx.attributeClauses(), createTimeSeriesStatement);
    }
    return createTimeSeriesStatement;
  }

  @Override
  public Statement visitCreateAlignedTimeseries(IoTDBSqlParser.CreateAlignedTimeseriesContext ctx) {
    CreateAlignedTimeSeriesStatement createAlignedTimeSeriesStatement =
        new CreateAlignedTimeSeriesStatement();
    createAlignedTimeSeriesStatement.setDevicePath(parseFullPath(ctx.fullPath()));
    parseAlignedMeasurements(ctx.alignedMeasurements(), createAlignedTimeSeriesStatement);
    return createAlignedTimeSeriesStatement;
  }

  public void parseAlignedMeasurements(
      IoTDBSqlParser.AlignedMeasurementsContext ctx,
      CreateAlignedTimeSeriesStatement createAlignedTimeSeriesStatement) {
    for (int i = 0; i < ctx.nodeNameWithoutWildcard().size(); i++) {
      createAlignedTimeSeriesStatement.addMeasurement(
          parseNodeNameWithoutWildCard(ctx.nodeNameWithoutWildcard(i)));
      parseAttributeClauses(ctx.attributeClauses(i), createAlignedTimeSeriesStatement);
    }
  }

  public void parseAttributeClauses(
      IoTDBSqlParser.AttributeClausesContext ctx,
      CreateTimeSeriesStatement createTimeSeriesStatement) {
    if (ctx.aliasNodeName() != null) {
      createTimeSeriesStatement.setAlias(parseNodeName(ctx.aliasNodeName().nodeName()));
    }
    final String dataType = ctx.dataType.getText().toUpperCase();
    final TSDataType tsDataType = TSDataType.valueOf(dataType);
    createTimeSeriesStatement.setDataType(tsDataType);

    final IoTDBDescriptor ioTDBDescriptor = IoTDBDescriptor.getInstance();
    TSEncoding encoding = ioTDBDescriptor.getDefaultEncodingByType(tsDataType);
    if (Objects.nonNull(ctx.encoding)) {
      String encodingString = ctx.encoding.getText().toUpperCase();
      encoding = TSEncoding.valueOf(encodingString);
    }
    createTimeSeriesStatement.setEncoding(encoding);

    CompressionType compressor;
    List<IoTDBSqlParser.AttributePairContext> attributePairContexts = ctx.attributePair();
    if (ctx.compressor != null) {
      compressor = CompressionType.valueOf(ctx.compressor.getText().toUpperCase());
    } else {
      compressor = TSFileDescriptor.getInstance().getConfig().getCompressor();
    }
    Map<String, String> props = null;
    if (ctx.attributePair(0) != null) {
      props = new HashMap<>(attributePairContexts.size());
      for (IoTDBSqlParser.AttributePairContext attributePair : attributePairContexts) {
        props.put(
            parseAttributeKey(attributePair.attributeKey()).toLowerCase(),
            parseAttributeValue(attributePair.attributeValue()).toLowerCase());
      }
    }
    createTimeSeriesStatement.setCompressor(compressor);
    createTimeSeriesStatement.setProps(props);
    if (ctx.tagClause() != null) {
      parseTagClause(ctx.tagClause(), createTimeSeriesStatement);
    }
    if (ctx.attributeClause() != null) {
      parseAttributeClause(ctx.attributeClause(), createTimeSeriesStatement);
    }
  }

  public void parseAttributeClauses(
      IoTDBSqlParser.AttributeClausesContext ctx,
      CreateAlignedTimeSeriesStatement createAlignedTimeSeriesStatement) {
    if (ctx.aliasNodeName() != null) {
      createAlignedTimeSeriesStatement.addAliasList(parseNodeName(ctx.aliasNodeName().nodeName()));
    } else {
      createAlignedTimeSeriesStatement.addAliasList(null);
    }

    String dataTypeString = ctx.dataType.getText().toUpperCase();
    TSDataType dataType = TSDataType.valueOf(dataTypeString);
    createAlignedTimeSeriesStatement.addDataType(dataType);

    TSEncoding encoding = IoTDBDescriptor.getInstance().getDefaultEncodingByType(dataType);
    if (Objects.nonNull(ctx.encoding)) {
      String encodingString = ctx.encoding.getText().toUpperCase();
      encoding = TSEncoding.valueOf(encodingString);
    }
    createAlignedTimeSeriesStatement.addEncoding(encoding);

    CompressionType compressor = TSFileDescriptor.getInstance().getConfig().getCompressor();
    if (ctx.compressor != null) {
      String compressorString = ctx.compressor.getText().toUpperCase();
      compressor = CompressionType.valueOf(compressorString);
    }
    createAlignedTimeSeriesStatement.addCompressor(compressor);

    if (ctx.attributePair(0) != null) {
      throw new SQLParserException("create aligned timeseries: property is not supported yet.");
    }

    if (ctx.tagClause() != null) {
      parseTagClause(ctx.tagClause(), createAlignedTimeSeriesStatement);
    } else {
      createAlignedTimeSeriesStatement.addTagsList(null);
    }

    if (ctx.attributeClause() != null) {
      parseAttributeClause(ctx.attributeClause(), createAlignedTimeSeriesStatement);
    } else {
      createAlignedTimeSeriesStatement.addAttributesList(null);
    }
  }

  // Tag & Property & Attribute

  public void parseTagClause(IoTDBSqlParser.TagClauseContext ctx, Statement statement) {
    Map<String, String> tags = extractMap(ctx.attributePair(), ctx.attributePair(0));
    if (statement instanceof CreateTimeSeriesStatement) {
      ((CreateTimeSeriesStatement) statement).setTags(tags);
    } else if (statement instanceof CreateAlignedTimeSeriesStatement) {
      ((CreateAlignedTimeSeriesStatement) statement).addTagsList(tags);
    } else if (statement instanceof AlterTimeSeriesStatement) {
      ((AlterTimeSeriesStatement) statement).setTagsMap(tags);
    }
  }

  public void parseAttributeClause(IoTDBSqlParser.AttributeClauseContext ctx, Statement statement) {
    Map<String, String> attributes = extractMap(ctx.attributePair(), ctx.attributePair(0));
    if (statement instanceof CreateTimeSeriesStatement) {
      ((CreateTimeSeriesStatement) statement).setAttributes(attributes);
    } else if (statement instanceof CreateAlignedTimeSeriesStatement) {
      ((CreateAlignedTimeSeriesStatement) statement).addAttributesList(attributes);
    } else if (statement instanceof AlterTimeSeriesStatement) {
      ((AlterTimeSeriesStatement) statement).setAttributesMap(attributes);
    }
  }

  // Alter Timeseries ========================================================================

  @Override
  public Statement visitAlterTimeseries(IoTDBSqlParser.AlterTimeseriesContext ctx) {
    AlterTimeSeriesStatement alterTimeSeriesStatement = new AlterTimeSeriesStatement();
    alterTimeSeriesStatement.setPath(parseFullPath(ctx.fullPath()));
    parseAlterClause(ctx.alterClause(), alterTimeSeriesStatement);
    return alterTimeSeriesStatement;
  }

  private void parseAlterClause(
      IoTDBSqlParser.AlterClauseContext ctx, AlterTimeSeriesStatement alterTimeSeriesStatement) {
    Map<String, String> alterMap = new HashMap<>();
    // rename
    if (ctx.RENAME() != null) {
      alterTimeSeriesStatement.setAlterType(AlterTimeSeriesStatement.AlterType.RENAME);
      alterMap.put(parseAttributeKey(ctx.beforeName), parseAttributeKey(ctx.currentName));
    } else if (ctx.SET() != null) {
      // set
      alterTimeSeriesStatement.setAlterType(AlterTimeSeriesStatement.AlterType.SET);
      setMap(ctx, alterMap);
    } else if (ctx.DROP() != null) {
      // drop
      alterTimeSeriesStatement.setAlterType(AlterTimeSeriesStatement.AlterType.DROP);
      for (int i = 0; i < ctx.attributeKey().size(); i++) {
        alterMap.put(parseAttributeKey(ctx.attributeKey().get(i)), null);
      }
    } else if (ctx.TAGS() != null) {
      // add tag
      alterTimeSeriesStatement.setAlterType((AlterTimeSeriesStatement.AlterType.ADD_TAGS));
      setMap(ctx, alterMap);
    } else if (ctx.ATTRIBUTES() != null) {
      // add attribute
      alterTimeSeriesStatement.setAlterType(AlterTimeSeriesStatement.AlterType.ADD_ATTRIBUTES);
      setMap(ctx, alterMap);
    } else {
      // upsert
      alterTimeSeriesStatement.setAlterType(AlterTimeSeriesStatement.AlterType.UPSERT);
      if (ctx.aliasClause() != null) {
        parseAliasClause(ctx.aliasClause(), alterTimeSeriesStatement);
      }
      if (ctx.tagClause() != null) {
        parseTagClause(ctx.tagClause(), alterTimeSeriesStatement);
      }
      if (ctx.attributeClause() != null) {
        parseAttributeClause(ctx.attributeClause(), alterTimeSeriesStatement);
      }
    }
    alterTimeSeriesStatement.setAlterMap(alterMap);
  }

  public void parseAliasClause(
      IoTDBSqlParser.AliasClauseContext ctx, AlterTimeSeriesStatement alterTimeSeriesStatement) {
    if (alterTimeSeriesStatement != null && ctx.ALIAS() != null) {
      alterTimeSeriesStatement.setAlias(parseAlias(ctx.alias()));
    }
  }

  // Show Timeseries ========================================================================

  @Override
  public Statement visitShowTimeseries(IoTDBSqlParser.ShowTimeseriesContext ctx) {
    boolean orderByHeat = ctx.LATEST() != null;
    ShowTimeSeriesStatement showTimeSeriesStatement;
    if (ctx.prefixPath() != null) {
      showTimeSeriesStatement =
          new ShowTimeSeriesStatement(parsePrefixPath(ctx.prefixPath()), orderByHeat);
    } else {
      showTimeSeriesStatement =
          new ShowTimeSeriesStatement(
              new PartialPath(SQLConstant.getSingleRootArray()), orderByHeat);
    }
    if (ctx.showWhereClause() != null) {
      parseShowWhereClause(ctx.showWhereClause(), showTimeSeriesStatement);
    }
    if (ctx.limitClause() != null) {
      parseLimitClause(ctx.limitClause(), showTimeSeriesStatement);
    }
    return showTimeSeriesStatement;
  }

  private void parseShowWhereClause(
      IoTDBSqlParser.ShowWhereClauseContext ctx, ShowTimeSeriesStatement statement) {
    IoTDBSqlParser.AttributeValueContext attributeValueContext;
    if (ctx.containsExpression() != null) {
      statement.setContains(true);
      attributeValueContext = ctx.containsExpression().attributeValue();
      statement.setKey(parseAttributeKey(ctx.containsExpression().attributeKey()));
    } else {
      statement.setContains(false);
      attributeValueContext = ctx.attributePair().attributeValue();
      statement.setKey(parseAttributeKey(ctx.attributePair().attributeKey()));
    }
    statement.setValue(parseAttributeValue(attributeValueContext));
  }

  // Show Storage Group

  @Override
  public Statement visitShowStorageGroup(IoTDBSqlParser.ShowStorageGroupContext ctx) {
    if (ctx.prefixPath() != null) {
      return new ShowStorageGroupStatement(parsePrefixPath(ctx.prefixPath()));
    } else {
      return new ShowStorageGroupStatement(new PartialPath(SQLConstant.getSingleRootArray()));
    }
  }

  // Show Devices ========================================================================

  @Override
  public Statement visitShowDevices(IoTDBSqlParser.ShowDevicesContext ctx) {
    ShowDevicesStatement showDevicesStatement;
    if (ctx.prefixPath() != null) {
      showDevicesStatement = new ShowDevicesStatement(parsePrefixPath(ctx.prefixPath()));
    } else {
      showDevicesStatement =
          new ShowDevicesStatement(new PartialPath(SQLConstant.getSingleRootArray()));
    }
    if (ctx.limitClause() != null) {
      parseLimitClause(ctx.limitClause(), showDevicesStatement);
    }
    // show devices wtih storage group
    if (ctx.WITH() != null) {
      showDevicesStatement.setSgCol(true);
    }
    return showDevicesStatement;
  }

  // Count Devices ========================================================================

  @Override
  public Statement visitCountDevices(CountDevicesContext ctx) {
    PartialPath path;
    if (ctx.prefixPath() != null) {
      path = parsePrefixPath(ctx.prefixPath());
    } else {
      path = new PartialPath(SQLConstant.getSingleRootArray());
    }
    return new CountDevicesStatement(path);
  }

  // Count TimeSeries ========================================================================
  @Override
  public Statement visitCountTimeseries(CountTimeseriesContext ctx) {
    PartialPath path;
    if (ctx.prefixPath() != null) {
      path = parsePrefixPath(ctx.prefixPath());
    } else {
      path = new PartialPath(SQLConstant.getSingleRootArray());
    }
    if (ctx.INTEGER_LITERAL() != null) {
      int level = Integer.parseInt(ctx.INTEGER_LITERAL().getText());
      return new CountLevelTimeSeriesStatement(path, level);
    }
    return new CountTimeSeriesStatement(path);
  }

  // Count Nodes ========================================================================
  @Override
  public Statement visitCountNodes(CountNodesContext ctx) {
    PartialPath path;
    if (ctx.prefixPath() != null) {
      path = parsePrefixPath(ctx.prefixPath());
    } else {
      path = new PartialPath(SQLConstant.getSingleRootArray());
    }
    int level = Integer.parseInt(ctx.INTEGER_LITERAL().getText());
    return new CountNodesStatement(path, level);
  }

  // Count StorageGroup ========================================================================
  @Override
  public Statement visitCountStorageGroup(CountStorageGroupContext ctx) {
    PartialPath path;
    if (ctx.prefixPath() != null) {
      path = parsePrefixPath(ctx.prefixPath());
    } else {
      path = new PartialPath(SQLConstant.getSingleRootArray());
    }
    return new CountStorageGroupStatement(path);
  }

<<<<<<< HEAD
  // Create Function
  @Override
  public Statement visitCreateFunction(CreateFunctionContext ctx) {
    return new CreateFunctionStatement(
        parseIdentifier(ctx.udfName.getText()),
        parseStringLiteral(ctx.className.getText()),
        parseUris(ctx.uri()));
  }

  private List<URI> parseUris(List<UriContext> uriContexts) {
    List<URI> uris = new ArrayList<>();
    for (UriContext uriContext : uriContexts) {
      final String uriString = uriContext.getText();
      try {
        uris.add(new URI(parseStringLiteral(uriString)));
      } catch (URISyntaxException e) {
        throw new SemanticException(String.format("'%s' is not a legal URI.", uriString));
      }
    }
    return uris;
=======
  // Show Child Paths =====================================================================
  @Override
  public Statement visitShowChildPaths(IoTDBSqlParser.ShowChildPathsContext ctx) {
    if (ctx.prefixPath() != null) {
      return new ShowChildPathsStatement(parsePrefixPath(ctx.prefixPath()));
    } else {
      return new ShowChildPathsStatement(new PartialPath(SQLConstant.getSingleRootArray()));
    }
  }

  // Show Child Nodes =====================================================================
  @Override
  public Statement visitShowChildNodes(IoTDBSqlParser.ShowChildNodesContext ctx) {
    if (ctx.prefixPath() != null) {
      return new ShowChildNodesStatement(parsePrefixPath(ctx.prefixPath()));
    } else {
      return new ShowChildNodesStatement(new PartialPath(SQLConstant.getSingleRootArray()));
    }
>>>>>>> 94578876
  }

  /** Data Manipulation Language (DML) */

  // Select Statement ========================================================================

  private QueryStatement queryStatement;

  @Override
  public Statement visitSelectStatement(IoTDBSqlParser.SelectStatementContext ctx) {
    // initialize query statement
    queryStatement = new QueryStatement();

    // parser select, from
    parseSelectClause(ctx.selectClause());
    parseFromClause(ctx.fromClause());

    // parse where clause
    if (ctx.whereClause() != null) {
      WhereCondition whereCondition = parseWhereClause(ctx.whereClause());
      queryStatement.setWhereCondition(whereCondition);
    }

    // parser special clause
    if (ctx.specialClause() != null) {
      queryStatement = (QueryStatement) visit(ctx.specialClause());
    }
    return queryStatement;
  }

  // Select Clause

  public void parseSelectClause(IoTDBSqlParser.SelectClauseContext ctx) {
    SelectComponent selectComponent = new SelectComponent(zoneId);

    // parse LAST
    if (ctx.LAST() != null) {
      selectComponent.setHasLast(true);
    }

    // parse resultColumn
    Map<String, Expression> aliasToColumnMap = new HashMap<>();
    for (IoTDBSqlParser.ResultColumnContext resultColumnContext : ctx.resultColumn()) {
      ResultColumn resultColumn = parseResultColumn(resultColumnContext);
      if (resultColumn.hasAlias()) {
        String alias = resultColumn.getAlias();
        if (aliasToColumnMap.containsKey(alias)) {
          throw new SemanticException("duplicate alias in select clause");
        }
        aliasToColumnMap.put(alias, resultColumn.getExpression());
      }
      selectComponent.addResultColumn(resultColumn);
    }
    selectComponent.setAliasToColumnMap(aliasToColumnMap);

    // set selectComponent
    queryStatement.setSelectComponent(selectComponent);
  }

  private ResultColumn parseResultColumn(IoTDBSqlParser.ResultColumnContext resultColumnContext) {
    Expression expression = parseExpression(resultColumnContext.expression(), false);
    if (expression.isConstantOperand()) {
      throw new SemanticException("Constant operand is not allowed: " + expression);
    }
    String alias = null;
    if (resultColumnContext.AS() != null) {
      alias = parseAlias(resultColumnContext.alias());
    }
    ResultColumn.ColumnType columnType = ExpressionAnalyzer.identifyOutputColumnType(expression);
    return new ResultColumn(expression, alias, columnType);
  }

  // From Clause

  public void parseFromClause(IoTDBSqlParser.FromClauseContext ctx) {
    FromComponent fromComponent = new FromComponent();
    List<IoTDBSqlParser.PrefixPathContext> prefixFromPaths = ctx.prefixPath();
    for (IoTDBSqlParser.PrefixPathContext prefixFromPath : prefixFromPaths) {
      PartialPath path = parsePrefixPath(prefixFromPath);
      fromComponent.addPrefixPath(path);
    }
    queryStatement.setFromComponent(fromComponent);
  }

  // Where Clause

  public WhereCondition parseWhereClause(IoTDBSqlParser.WhereClauseContext ctx) {
    Expression predicate =
        parseExpression(ctx.expression(), ctx.expression().OPERATOR_NOT() == null);
    return new WhereCondition(predicate);
  }

  // Group By Time Clause

  @Override
  public Statement visitGroupByTimeStatement(IoTDBSqlParser.GroupByTimeStatementContext ctx) {
    // parse group by time clause
    parseGroupByTimeClause(ctx.groupByTimeClause());

    // parse order by time
    if (ctx.orderByTimeClause() != null) {
      parseOrderByTimeClause(ctx.orderByTimeClause());
    }

    // parse limit & offset
    if (ctx.specialLimit() != null) {
      return visit(ctx.specialLimit());
    }

    return queryStatement;
  }

  private void parseGroupByTimeClause(IoTDBSqlParser.GroupByTimeClauseContext ctx) {
    GroupByTimeComponent groupByTimeComponent = new GroupByTimeComponent();

    // parse time range
    parseTimeRange(ctx.timeRange(), groupByTimeComponent);
    groupByTimeComponent.setLeftCRightO(ctx.timeRange().LS_BRACKET() != null);

    // parse time interval
    groupByTimeComponent.setInterval(
        parseTimeIntervalOrSlidingStep(
            ctx.DURATION_LITERAL(0).getText(), true, groupByTimeComponent));
    if (groupByTimeComponent.getInterval() <= 0) {
      throw new SemanticException(
          "The second parameter time interval should be a positive integer.");
    }

    // parse sliding step
    if (ctx.DURATION_LITERAL().size() == 2) {
      groupByTimeComponent.setSlidingStep(
          parseTimeIntervalOrSlidingStep(
              ctx.DURATION_LITERAL(1).getText(), false, groupByTimeComponent));
    } else {
      groupByTimeComponent.setSlidingStep(groupByTimeComponent.getInterval());
      groupByTimeComponent.setSlidingStepByMonth(groupByTimeComponent.isIntervalByMonth());
    }

    // parse GroupByLevel clause
    if (ctx.LEVEL() != null && ctx.INTEGER_LITERAL() != null) {
      GroupByLevelComponent groupByLevelComponent = new GroupByLevelComponent();
      int[] levels = new int[ctx.INTEGER_LITERAL().size()];
      for (int i = 0; i < ctx.INTEGER_LITERAL().size(); i++) {
        levels[i] = Integer.parseInt(ctx.INTEGER_LITERAL().get(i).getText());
      }
      groupByLevelComponent.setLevels(levels);
      queryStatement.setGroupByLevelComponent(groupByLevelComponent);
    }

    // parse fill clause
    if (ctx.fillClause() != null) {
      parseFillClause(ctx.fillClause());
    }

    // set groupByTimeComponent
    queryStatement.setGroupByTimeComponent(groupByTimeComponent);
  }

  /** parse time range (startTime and endTime) in group by query. */
  private void parseTimeRange(
      IoTDBSqlParser.TimeRangeContext timeRange, GroupByTimeComponent groupByClauseComponent) {
    long currentTime = DatetimeUtils.currentTime();
    long startTime = parseTimeValue(timeRange.timeValue(0), currentTime);
    long endTime = parseTimeValue(timeRange.timeValue(1), currentTime);
    groupByClauseComponent.setStartTime(startTime);
    groupByClauseComponent.setEndTime(endTime);
    if (startTime >= endTime) {
      throw new SemanticException("Start time should be smaller than endTime in GroupBy");
    }
  }

  /**
   * parse time interval or sliding step in group by query.
   *
   * @param duration represent duration string like: 12d8m9ns, 1y1d, etc.
   * @return time in milliseconds, microseconds, or nanoseconds depending on the profile
   */
  private long parseTimeIntervalOrSlidingStep(
      String duration, boolean isParsingTimeInterval, GroupByTimeComponent groupByTimeComponent) {
    if (duration.toLowerCase().contains("mo")) {
      if (isParsingTimeInterval) {
        groupByTimeComponent.setIntervalByMonth(true);
      } else {
        groupByTimeComponent.setSlidingStepByMonth(true);
      }
    }
    return DatetimeUtils.convertDurationStrToLong(duration);
  }

  // Group By Level Clause
  @Override
  public Statement visitGroupByLevelStatement(IoTDBSqlParser.GroupByLevelStatementContext ctx) {
    // parse GroupByLevel clause
    parseGroupByLevelClause(ctx.groupByLevelClause());

    // parse order by time
    if (ctx.orderByTimeClause() != null) {
      parseOrderByTimeClause(ctx.orderByTimeClause());
    }

    // parse limit & offset
    if (ctx.specialLimit() != null) {
      return visit(ctx.specialLimit());
    }
    return queryStatement;
  }

  public void parseGroupByLevelClause(IoTDBSqlParser.GroupByLevelClauseContext ctx) {
    GroupByLevelComponent groupByLevelComponent = new GroupByLevelComponent();
    int[] levels = new int[ctx.INTEGER_LITERAL().size()];
    for (int i = 0; i < ctx.INTEGER_LITERAL().size(); i++) {
      levels[i] = Integer.parseInt(ctx.INTEGER_LITERAL().get(i).getText());
    }
    groupByLevelComponent.setLevels(levels);

    // parse fill clause
    if (ctx.fillClause() != null) {
      parseFillClause(ctx.fillClause());
    }

    queryStatement.setGroupByLevelComponent(groupByLevelComponent);
  }

  // Fill Clause
  @Override
  public Statement visitFillStatement(IoTDBSqlParser.FillStatementContext ctx) {
    // parse fill
    parseFillClause(ctx.fillClause());

    // parse order by time
    if (ctx.orderByTimeClause() != null) {
      parseOrderByTimeClause(ctx.orderByTimeClause());
    }

    // parse limit & offset
    if (ctx.specialLimit() != null) {
      return visit(ctx.specialLimit());
    }
    return queryStatement;
  }

  public void parseFillClause(IoTDBSqlParser.FillClauseContext ctx) {
    FillComponent fillComponent = new FillComponent();
    if (ctx.linearClause() != null) {
      fillComponent.setFillPolicy(FillPolicy.LINEAR);
    } else if (ctx.previousClause() != null) {
      fillComponent.setFillPolicy(FillPolicy.PREVIOUS);
    } else if (ctx.specificValueClause() != null) {
      fillComponent.setFillPolicy(FillPolicy.VALUE);
      if (ctx.specificValueClause().constant() != null) {
        Literal fillValue = parseLiteral(ctx.specificValueClause().constant());
        fillComponent.setFillValue(fillValue);
      } else {
        throw new SemanticException("fill value cannot be null");
      }
    }
    queryStatement.setFillComponent(fillComponent);
  }

  private Literal parseLiteral(ConstantContext constantContext) {
    String text = constantContext.getText();
    if (constantContext.BOOLEAN_LITERAL() != null) {
      return new BooleanLiteral(text);
    } else if (constantContext.STRING_LITERAL() != null) {
      return new StringLiteral(parseStringLiteral(text));
    } else if (constantContext.INTEGER_LITERAL() != null) {
      return new LongLiteral(text);
    } else if (constantContext.realLiteral() != null) {
      return new DoubleLiteral(text);
    } else if (constantContext.dateExpression() != null) {
      return new LongLiteral(parseDateExpression(constantContext.dateExpression()));
    } else {
      throw new SQLParserException("Unsupported constant operand: " + text);
    }
  }

  // Other Clauses
  @Override
  public Statement visitSpecialLimitStatement(IoTDBSqlParser.SpecialLimitStatementContext ctx) {
    return visit(ctx.specialLimit());
  }

  @Override
  public Statement visitLimitStatement(IoTDBSqlParser.LimitStatementContext ctx) {
    // parse LIMIT
    parseLimitClause(ctx.limitClause(), queryStatement);

    // parse SLIMIT
    if (ctx.slimitClause() != null) {
      parseSlimitClause(ctx.slimitClause());
    }

    // parse ALIGN BY DEVICE or DISABLE ALIGN
    if (ctx.alignByDeviceClauseOrDisableAlign() != null) {
      parseAlignByDeviceClauseOrDisableAlign(ctx.alignByDeviceClauseOrDisableAlign());
    }
    return queryStatement;
  }

  // parse LIMIT & OFFSET
  private void parseLimitClause(IoTDBSqlParser.LimitClauseContext ctx, Statement statement) {
    int limit;
    try {
      limit = Integer.parseInt(ctx.INTEGER_LITERAL().getText());
    } catch (NumberFormatException e) {
      throw new SemanticException("Out of range. LIMIT <N>: N should be Int32.");
    }
    if (limit <= 0) {
      throw new SemanticException("LIMIT <N>: N should be greater than 0.");
    }
    if (statement instanceof ShowTimeSeriesStatement) {
      ((ShowTimeSeriesStatement) statement).setLimit(limit);
    } else if (statement instanceof ShowDevicesStatement) {
      ((ShowDevicesStatement) statement).setLimit(limit);
    } else {
      queryStatement.setRowLimit(limit);
    }

    // parse OFFSET
    if (ctx.offsetClause() != null) {
      parseOffsetClause(ctx.offsetClause(), statement);
    }
  }

  // parse OFFSET
  private void parseOffsetClause(IoTDBSqlParser.OffsetClauseContext ctx, Statement statement) {
    int offset;
    try {
      offset = Integer.parseInt(ctx.INTEGER_LITERAL().getText());
    } catch (NumberFormatException e) {
      throw new SemanticException(
          "Out of range. OFFSET <OFFSETValue>: OFFSETValue should be Int32.");
    }
    if (offset < 0) {
      throw new SemanticException("OFFSET <OFFSETValue>: OFFSETValue should >= 0.");
    }
    if (statement instanceof ShowTimeSeriesStatement) {
      ((ShowTimeSeriesStatement) statement).setOffset(offset);
    } else if (statement instanceof ShowDevicesStatement) {
      ((ShowDevicesStatement) statement).setOffset(offset);
    } else {
      queryStatement.setRowOffset(offset);
    }
  }

  @Override
  public Statement visitSlimitStatement(IoTDBSqlParser.SlimitStatementContext ctx) {
    // parse SLIMIT
    parseSlimitClause(ctx.slimitClause());

    // parse LIMIT
    if (ctx.limitClause() != null) {
      parseLimitClause(ctx.limitClause(), queryStatement);
    }

    // parse ALIGN BY DEVICE or DISABLE ALIGN
    if (ctx.alignByDeviceClauseOrDisableAlign() != null) {
      parseAlignByDeviceClauseOrDisableAlign(ctx.alignByDeviceClauseOrDisableAlign());
    }
    return queryStatement;
  }

  // parse SLIMIT & SOFFSET
  private void parseSlimitClause(IoTDBSqlParser.SlimitClauseContext ctx) {
    int slimit;
    try {
      slimit = Integer.parseInt(ctx.INTEGER_LITERAL().getText());
    } catch (NumberFormatException e) {
      throw new SemanticException("Out of range. SLIMIT <SN>: SN should be Int32.");
    }
    if (slimit <= 0) {
      throw new SemanticException("SLIMIT <SN>: SN should be greater than 0.");
    }
    queryStatement.setSeriesLimit(slimit);

    // parse SOFFSET
    if (ctx.soffsetClause() != null) {
      parseSoffsetClause(ctx.soffsetClause());
    }
  }

  // parse SOFFSET
  public void parseSoffsetClause(IoTDBSqlParser.SoffsetClauseContext ctx) {
    int soffset;
    try {
      soffset = Integer.parseInt(ctx.INTEGER_LITERAL().getText());
    } catch (NumberFormatException e) {
      throw new SemanticException(
          "Out of range. SOFFSET <SOFFSETValue>: SOFFSETValue should be Int32.");
    }
    if (soffset < 0) {
      throw new SemanticException("SOFFSET <SOFFSETValue>: SOFFSETValue should >= 0.");
    }
    queryStatement.setSeriesOffset(soffset);
  }

  // WITHOUT NULL Clause

  @Override
  public Statement visitWithoutNullStatement(IoTDBSqlParser.WithoutNullStatementContext ctx) {
    // parse WITHOUT NULL
    parseWithoutNullClause(ctx.withoutNullClause());

    // parse LIMIT & OFFSET
    if (ctx.limitClause() != null) {
      parseLimitClause(ctx.limitClause(), queryStatement);
    }

    // parse SLIMIT & SOFFSET
    if (ctx.slimitClause() != null) {
      parseSlimitClause(ctx.slimitClause());
    }

    // parse ALIGN BY DEVICE or DISABLE ALIGN
    if (ctx.alignByDeviceClauseOrDisableAlign() != null) {
      parseAlignByDeviceClauseOrDisableAlign(ctx.alignByDeviceClauseOrDisableAlign());
    }
    return queryStatement;
  }

  // parse WITHOUT NULL
  private void parseWithoutNullClause(IoTDBSqlParser.WithoutNullClauseContext ctx) {
    FilterNullComponent filterNullComponent = new FilterNullComponent();

    // add without null columns
    List<IoTDBSqlParser.ExpressionContext> expressionContexts = ctx.expression();
    for (IoTDBSqlParser.ExpressionContext expressionContext : expressionContexts) {
      filterNullComponent.addWithoutNullColumn(parseExpression(expressionContext, true));
    }

    // set without null policy
    if (ctx.ANY() != null) {
      filterNullComponent.setWithoutPolicyType(FilterNullPolicy.CONTAINS_NULL);
    } else if (ctx.ALL() != null) {
      filterNullComponent.setWithoutPolicyType(FilterNullPolicy.ALL_NULL);
    } else {
      filterNullComponent.setWithoutPolicyType(FilterNullPolicy.NO_FILTER);
    }

    queryStatement.setFilterNullComponent(filterNullComponent);
  }

  // ORDER BY TIME Clause

  @Override
  public Statement visitOrderByTimeStatement(IoTDBSqlParser.OrderByTimeStatementContext ctx) {
    // parse ORDER BY TIME
    parseOrderByTimeClause(ctx.orderByTimeClause());

    // parse others
    if (ctx.specialLimit() != null) {
      return visit(ctx.specialLimit());
    }
    return queryStatement;
  }

  // parse ORDER BY TIME
  private void parseOrderByTimeClause(IoTDBSqlParser.OrderByTimeClauseContext ctx) {
    if (ctx.DESC() != null) {
      queryStatement.setResultOrder(OrderBy.TIMESTAMP_DESC);
    }
  }

  // ResultSetFormat Clause

  @Override
  public Statement visitAlignByDeviceClauseOrDisableAlignStatement(
      IoTDBSqlParser.AlignByDeviceClauseOrDisableAlignStatementContext ctx) {
    parseAlignByDeviceClauseOrDisableAlign(ctx.alignByDeviceClauseOrDisableAlign());
    return queryStatement;
  }

  private void parseAlignByDeviceClauseOrDisableAlign(
      IoTDBSqlParser.AlignByDeviceClauseOrDisableAlignContext ctx) {
    if (ctx.alignByDeviceClause() != null) {
      queryStatement.setResultSetFormat(ResultSetFormat.ALIGN_BY_DEVICE);
    } else {
      queryStatement.setResultSetFormat(ResultSetFormat.DISABLE_ALIGN);
    }
  }

  // Insert Statement ========================================================================

  @Override
  public Statement visitInsertStatement(IoTDBSqlParser.InsertStatementContext ctx) {
    InsertStatement insertStatement = new InsertStatement();
    insertStatement.setDevice(parsePrefixPath(ctx.prefixPath()));
    boolean isTimeDefault = parseInsertColumnSpec(ctx.insertColumnsSpec(), insertStatement);
    parseInsertValuesSpec(ctx.insertValuesSpec(), insertStatement, isTimeDefault);
    insertStatement.setAligned(ctx.ALIGNED() != null);
    return insertStatement;
  }

  private boolean parseInsertColumnSpec(
      IoTDBSqlParser.InsertColumnsSpecContext ctx, InsertStatement insertStatement) {
    List<String> measurementList = new ArrayList<>();
    for (IoTDBSqlParser.NodeNameWithoutWildcardContext measurementName :
        ctx.nodeNameWithoutWildcard()) {
      measurementList.add(parseNodeNameWithoutWildCard(measurementName));
    }
    insertStatement.setMeasurementList(measurementList.toArray(new String[0]));
    return (ctx.TIME() == null && ctx.TIMESTAMP() == null);
  }

  private void parseInsertValuesSpec(
      IoTDBSqlParser.InsertValuesSpecContext ctx,
      InsertStatement insertStatement,
      boolean isTimeDefault) {
    List<IoTDBSqlParser.InsertMultiValueContext> insertMultiValues = ctx.insertMultiValue();
    List<String[]> valuesList = new ArrayList<>();
    long[] timeArray = new long[insertMultiValues.size()];
    for (int i = 0; i < insertMultiValues.size(); i++) {
      // parse timestamp
      long timestamp;
      if (insertMultiValues.get(i).timeValue() != null) {
        if (isTimeDefault) {
          throw new SemanticException(
              "the measurementList's size is not consistent with the valueList's size");
        }
        timestamp =
            parseTimeValue(insertMultiValues.get(i).timeValue(), DatetimeUtils.currentTime());
      } else {
        if (!isTimeDefault) {
          throw new SemanticException(
              "the measurementList's size is not consistent with the valueList's size");
        }
        if (insertMultiValues.size() != 1) {
          throw new SemanticException("need timestamps when insert multi rows");
        }
        timestamp = parseDateFormat(SQLConstant.NOW_FUNC);
      }
      timeArray[i] = timestamp;

      // parse values
      List<String> valueList = new ArrayList<>();
      List<IoTDBSqlParser.MeasurementValueContext> values =
          insertMultiValues.get(i).measurementValue();
      for (IoTDBSqlParser.MeasurementValueContext value : values) {
        for (IoTDBSqlParser.ConstantContext constant : value.constant()) {
          if (constant.STRING_LITERAL() != null) {
            valueList.add(parseStringLiteralInInsertValue(constant.getText()));
          } else {
            valueList.add(constant.getText());
          }
        }
      }
      valuesList.add(valueList.toArray(new String[0]));
    }
    insertStatement.setTimes(timeArray);
    insertStatement.setValuesList(valuesList);
  }

  /** Common Parsers */

  // IoTDB Objects ========================================================================

  private PartialPath parseFullPath(IoTDBSqlParser.FullPathContext ctx) {
    List<IoTDBSqlParser.NodeNameWithoutWildcardContext> nodeNamesWithoutStar =
        ctx.nodeNameWithoutWildcard();
    String[] path = new String[nodeNamesWithoutStar.size() + 1];
    int i = 0;
    if (ctx.ROOT() != null) {
      path[0] = ctx.ROOT().getText();
    }
    for (IoTDBSqlParser.NodeNameWithoutWildcardContext nodeNameWithoutStar : nodeNamesWithoutStar) {
      i++;
      path[i] = parseNodeNameWithoutWildCard(nodeNameWithoutStar);
    }
    return new PartialPath(path);
  }

  /** path of expression in withoutNull clause can start with root. */
  private PartialPath parseFullPathInExpression(
      IoTDBSqlParser.FullPathInExpressionContext ctx, boolean inWithoutNull)
      throws SQLParserException {
    List<IoTDBSqlParser.NodeNameContext> nodeNames = ctx.nodeName();
    int size = nodeNames.size();
    if (ctx.ROOT() != null) {
      if (!inWithoutNull) {
        throw new SQLParserException("Path can not start with root in select clause.");
      }
      size++;
    }
    String[] path;
    if (ctx.ROOT() != null) {
      path = new String[size + 1];
      path[0] = ctx.ROOT().getText();
      for (int i = 0; i < nodeNames.size(); i++) {
        path[i + 1] = parseNodeName(nodeNames.get(i));
      }
    } else {
      path = new String[size];
      for (int i = 0; i < nodeNames.size(); i++) {
        path[i] = parseNodeName(nodeNames.get(i));
      }
    }
    return new PartialPath(path);
  }

  private PartialPath parsePrefixPath(IoTDBSqlParser.PrefixPathContext ctx) {
    List<IoTDBSqlParser.NodeNameContext> nodeNames = ctx.nodeName();
    String[] path = new String[nodeNames.size() + 1];
    path[0] = ctx.ROOT().getText();
    for (int i = 0; i < nodeNames.size(); i++) {
      path[i + 1] = parseNodeName(nodeNames.get(i));
    }
    return new PartialPath(path);
  }

  private PartialPath parseSuffixPath(IoTDBSqlParser.SuffixPathContext ctx) {
    List<IoTDBSqlParser.NodeNameContext> nodeNames = ctx.nodeName();
    String[] path = new String[nodeNames.size()];
    for (int i = 0; i < nodeNames.size(); i++) {
      path[i] = parseNodeName(nodeNames.get(i));
    }
    return new PartialPath(path);
  }

  private PartialPath convertConstantToPath(String src) throws IllegalPathException {
    return new PartialPath(src);
  }

  private String parseNodeName(IoTDBSqlParser.NodeNameContext ctx) {
    return parseNodeString(ctx.getText());
  }

  private String parseNodeNameWithoutWildCard(IoTDBSqlParser.NodeNameWithoutWildcardContext ctx) {
    return parseNodeString(ctx.getText());
  }

  private String parseNodeString(String nodeName) {
    if (nodeName.startsWith(TsFileConstant.BACK_QUOTE_STRING)
        && nodeName.endsWith(TsFileConstant.BACK_QUOTE_STRING)) {
      String unWrapped = nodeName.substring(1, nodeName.length() - 1);
      if (StringUtils.isNumeric(unWrapped)
          || !TsFileConstant.NODE_NAME_PATTERN.matcher(unWrapped).matches()) {
        return nodeName;
      }
      return unWrapped;
    }
    return nodeName;
  }

  // Literals ========================================================================

  public long parseDateFormat(String timestampStr) throws SQLParserException {
    if (timestampStr == null || "".equals(timestampStr.trim())) {
      throw new SemanticException("input timestamp cannot be empty");
    }
    if (timestampStr.equalsIgnoreCase(SQLConstant.NOW_FUNC)) {
      return DatetimeUtils.currentTime();
    }
    try {
      return DatetimeUtils.convertDatetimeStrToLong(timestampStr, zoneId);
    } catch (Exception e) {
      throw new SQLParserException(
          String.format(
              "Input time format %s error. "
                  + "Input like yyyy-MM-dd HH:mm:ss, yyyy-MM-ddTHH:mm:ss or "
                  + "refer to user document for more info.",
              timestampStr));
    }
  }

  public long parseDateFormat(String timestampStr, long currentTime) throws SQLParserException {
    if (timestampStr == null || "".equals(timestampStr.trim())) {
      throw new SemanticException("input timestamp cannot be empty");
    }
    if (timestampStr.equalsIgnoreCase(SQLConstant.NOW_FUNC)) {
      return currentTime;
    }
    try {
      return DatetimeUtils.convertDatetimeStrToLong(timestampStr, zoneId);
    } catch (Exception e) {
      throw new SQLParserException(
          String.format(
              "Input time format %s error. "
                  + "Input like yyyy-MM-dd HH:mm:ss, yyyy-MM-ddTHH:mm:ss or "
                  + "refer to user document for more info.",
              timestampStr));
    }
  }

  private String parseStringLiteral(String src) {
    if (2 <= src.length()) {
      String unescapeString = StringEscapeUtils.unescapeJava(src.substring(1, src.length() - 1));
      if (src.charAt(0) == '\"' && src.charAt(src.length() - 1) == '\"') {
        // replace "" with "
        String replaced = unescapeString.replace("\"\"", "\"");
        return replaced.length() == 0 ? "" : replaced;
      }
      if ((src.charAt(0) == '\'' && src.charAt(src.length() - 1) == '\'')) {
        // replace '' with '
        String replaced = unescapeString.replace("''", "'");
        return replaced.length() == 0 ? "" : replaced;
      }
    }
    return src;
  }

  private String parseStringLiteralInInsertValue(String src) {
    if (2 <= src.length()) {
      if ((src.charAt(0) == '\"' && src.charAt(src.length() - 1) == '\"')
          || (src.charAt(0) == '\'' && src.charAt(src.length() - 1) == '\'')) {
        return "'" + parseStringLiteral(src) + "'";
      }
    }
    return src;
  }

  private String parseIdentifier(String src) {
    if (src.startsWith(TsFileConstant.BACK_QUOTE_STRING)
        && src.endsWith(TsFileConstant.BACK_QUOTE_STRING)) {
      return src.substring(1, src.length() - 1)
          .replace(TsFileConstant.DOUBLE_BACK_QUOTE_STRING, TsFileConstant.BACK_QUOTE_STRING);
    }
    return src;
  }

  /** function for parsing Alias. */
  private String parseAlias(IoTDBSqlParser.AliasContext ctx) {
    String alias;
    if (ctx.constant() != null) {
      alias = parseStringLiteral(ctx.constant().getText());
    } else {
      alias = parseIdentifier(ctx.identifier().getText());
    }
    return alias;
  }

  /** Data Control Language (DCL) */

  // Create User

  @Override
  public Statement visitCreateUser(IoTDBSqlParser.CreateUserContext ctx) {
    AuthorStatement authorStatement = new AuthorStatement(AuthorOperator.AuthorType.CREATE_USER);
    authorStatement.setUserName(parseIdentifier(ctx.userName.getText()));
    authorStatement.setPassWord(parseStringLiteral(ctx.password.getText()));
    return authorStatement;
  }

  // Create Role

  @Override
  public Statement visitCreateRole(IoTDBSqlParser.CreateRoleContext ctx) {
    AuthorStatement authorStatement = new AuthorStatement(AuthorOperator.AuthorType.CREATE_ROLE);
    authorStatement.setRoleName(parseIdentifier(ctx.roleName.getText()));
    return authorStatement;
  }

  // Alter Password

  @Override
  public Statement visitAlterUser(IoTDBSqlParser.AlterUserContext ctx) {
    AuthorStatement authorStatement = new AuthorStatement(AuthorOperator.AuthorType.UPDATE_USER);
    authorStatement.setUserName(parseIdentifier(ctx.userName.getText()));
    authorStatement.setNewPassword(parseStringLiteral(ctx.password.getText()));
    return authorStatement;
  }

  // Grant User Privileges

  @Override
  public Statement visitGrantUser(IoTDBSqlParser.GrantUserContext ctx) {
    AuthorStatement authorStatement = new AuthorStatement(AuthorOperator.AuthorType.GRANT_USER);
    authorStatement.setUserName(parseIdentifier(ctx.userName.getText()));
    authorStatement.setPrivilegeList(parsePrivilege(ctx.privileges()));
    authorStatement.setNodeNameList(parsePrefixPath(ctx.prefixPath()));
    return authorStatement;
  }

  // Grant Role Privileges

  @Override
  public Statement visitGrantRole(IoTDBSqlParser.GrantRoleContext ctx) {
    AuthorStatement authorStatement = new AuthorStatement(AuthorOperator.AuthorType.GRANT_ROLE);
    authorStatement.setRoleName(parseIdentifier(ctx.roleName.getText()));
    authorStatement.setPrivilegeList(parsePrivilege(ctx.privileges()));
    authorStatement.setNodeNameList(parsePrefixPath(ctx.prefixPath()));
    return authorStatement;
  }

  // Grant User Role

  @Override
  public Statement visitGrantRoleToUser(IoTDBSqlParser.GrantRoleToUserContext ctx) {
    AuthorStatement authorStatement =
        new AuthorStatement(AuthorOperator.AuthorType.GRANT_ROLE_TO_USER);
    authorStatement.setRoleName(parseIdentifier(ctx.roleName.getText()));
    authorStatement.setUserName(parseIdentifier(ctx.userName.getText()));
    return authorStatement;
  }

  // Revoke User Privileges

  @Override
  public Statement visitRevokeUser(IoTDBSqlParser.RevokeUserContext ctx) {
    AuthorStatement authorStatement = new AuthorStatement(AuthorOperator.AuthorType.REVOKE_USER);
    authorStatement.setUserName(parseIdentifier(ctx.userName.getText()));
    authorStatement.setPrivilegeList(parsePrivilege(ctx.privileges()));
    authorStatement.setNodeNameList(parsePrefixPath(ctx.prefixPath()));
    return authorStatement;
  }

  // Revoke Role Privileges

  @Override
  public Statement visitRevokeRole(IoTDBSqlParser.RevokeRoleContext ctx) {
    AuthorStatement authorStatement = new AuthorStatement(AuthorOperator.AuthorType.REVOKE_ROLE);
    authorStatement.setRoleName(parseIdentifier(ctx.roleName.getText()));
    authorStatement.setPrivilegeList(parsePrivilege(ctx.privileges()));
    authorStatement.setNodeNameList(parsePrefixPath(ctx.prefixPath()));
    return authorStatement;
  }

  // Revoke Role From User

  @Override
  public Statement visitRevokeRoleFromUser(IoTDBSqlParser.RevokeRoleFromUserContext ctx) {
    AuthorStatement authorStatement =
        new AuthorStatement(AuthorOperator.AuthorType.REVOKE_ROLE_FROM_USER);
    authorStatement.setRoleName(parseIdentifier(ctx.roleName.getText()));
    authorStatement.setUserName(parseIdentifier(ctx.userName.getText()));
    return authorStatement;
  }

  // Drop User

  @Override
  public Statement visitDropUser(IoTDBSqlParser.DropUserContext ctx) {
    AuthorStatement authorStatement = new AuthorStatement(AuthorOperator.AuthorType.DROP_USER);
    authorStatement.setUserName(parseIdentifier(ctx.userName.getText()));
    return authorStatement;
  }

  // Drop Role

  @Override
  public Statement visitDropRole(IoTDBSqlParser.DropRoleContext ctx) {
    AuthorStatement authorStatement = new AuthorStatement(AuthorOperator.AuthorType.DROP_ROLE);
    authorStatement.setRoleName(parseIdentifier(ctx.roleName.getText()));
    return authorStatement;
  }

  // List Users

  @Override
  public Statement visitListUser(IoTDBSqlParser.ListUserContext ctx) {
    return new AuthorStatement(AuthorOperator.AuthorType.LIST_USER);
  }

  // List Roles

  @Override
  public Statement visitListRole(IoTDBSqlParser.ListRoleContext ctx) {
    return new AuthorStatement(AuthorOperator.AuthorType.LIST_ROLE);
  }

  // List Privileges

  @Override
  public Statement visitListPrivilegesUser(IoTDBSqlParser.ListPrivilegesUserContext ctx) {
    AuthorStatement authorStatement =
        new AuthorStatement(AuthorOperator.AuthorType.LIST_USER_PRIVILEGE);
    authorStatement.setUserName(parseIdentifier(ctx.userName.getText()));
    authorStatement.setNodeNameList(parsePrefixPath(ctx.prefixPath()));
    return authorStatement;
  }

  // List Privileges of Roles On Specific Path

  @Override
  public Statement visitListPrivilegesRole(IoTDBSqlParser.ListPrivilegesRoleContext ctx) {
    AuthorStatement authorStatement =
        new AuthorStatement(AuthorOperator.AuthorType.LIST_ROLE_PRIVILEGE);
    authorStatement.setRoleName(parseIdentifier(ctx.roleName.getText()));
    authorStatement.setNodeNameList(parsePrefixPath(ctx.prefixPath()));
    return authorStatement;
  }

  // List Privileges of Users

  @Override
  public Statement visitListUserPrivileges(IoTDBSqlParser.ListUserPrivilegesContext ctx) {
    AuthorStatement authorStatement =
        new AuthorStatement(AuthorOperator.AuthorType.LIST_USER_PRIVILEGE);
    authorStatement.setUserName(parseIdentifier(ctx.userName.getText()));
    return authorStatement;
  }

  // List Privileges of Roles

  @Override
  public Statement visitListRolePrivileges(IoTDBSqlParser.ListRolePrivilegesContext ctx) {
    AuthorStatement authorStatement =
        new AuthorStatement(AuthorOperator.AuthorType.LIST_ROLE_PRIVILEGE);
    authorStatement.setRoleName(parseIdentifier(ctx.roleName.getText()));
    return authorStatement;
  }

  // List Roles of Users

  @Override
  public Statement visitListAllRoleOfUser(IoTDBSqlParser.ListAllRoleOfUserContext ctx) {
    AuthorStatement authorStatement =
        new AuthorStatement(AuthorOperator.AuthorType.LIST_USER_ROLES);
    authorStatement.setUserName(parseIdentifier(ctx.userName.getText()));
    return authorStatement;
  }

  // List Users of Role

  @Override
  public Statement visitListAllUserOfRole(IoTDBSqlParser.ListAllUserOfRoleContext ctx) {
    AuthorStatement authorStatement =
        new AuthorStatement(AuthorOperator.AuthorType.LIST_ROLE_USERS);
    authorStatement.setRoleName(parseIdentifier(ctx.roleName.getText()));
    return authorStatement;
  }

  private String[] parsePrivilege(IoTDBSqlParser.PrivilegesContext ctx) {
    List<IoTDBSqlParser.PrivilegeValueContext> privilegeList = ctx.privilegeValue();
    List<String> privileges = new ArrayList<>();
    for (IoTDBSqlParser.PrivilegeValueContext privilegeValue : privilegeList) {
      privileges.add(privilegeValue.getText());
    }
    return privileges.toArray(new String[0]);
  }

  @Override
  public Statement visitSetStorageGroup(IoTDBSqlParser.SetStorageGroupContext ctx) {
    SetStorageGroupStatement setStorageGroupStatement = new SetStorageGroupStatement();
    PartialPath path = parsePrefixPath(ctx.prefixPath());
    setStorageGroupStatement.setStorageGroupPath(path);
    if (ctx.storageGroupAttributeClause() != null) {
      for (IoTDBSqlParser.StorageGroupAttributeClauseContext attribute :
          ctx.storageGroupAttributeClause()) {
        if (attribute.TTL() != null) {
          long ttl = Long.parseLong(attribute.INTEGER_LITERAL().getText());
          setStorageGroupStatement.setTtl(ttl);
        } else if (attribute.SCHEMA_REPLICATION_FACTOR() != null) {
          int schemaReplicationFactor = Integer.parseInt(attribute.INTEGER_LITERAL().getText());
          setStorageGroupStatement.setSchemaReplicationFactor(schemaReplicationFactor);
        } else if (attribute.DATA_REPLICATION_FACTOR() != null) {
          int dataReplicationFactor = Integer.parseInt(attribute.INTEGER_LITERAL().getText());
          setStorageGroupStatement.setDataReplicationFactor(dataReplicationFactor);
        } else if (attribute.TIME_PARTITION_INTERVAL() != null) {
          long timePartitionInterval = Long.parseLong(attribute.INTEGER_LITERAL().getText());
          setStorageGroupStatement.setTimePartitionInterval(timePartitionInterval);
        }
      }
    }
    return setStorageGroupStatement;
  }

  @Override
  public Statement visitSetTTL(IoTDBSqlParser.SetTTLContext ctx) {
    SetTTLStatement setTTLStatement = new SetTTLStatement();
    PartialPath path = parsePrefixPath(ctx.prefixPath());
    long ttl = Long.parseLong(ctx.INTEGER_LITERAL().getText());
    setTTLStatement.setStorageGroupPath(path);
    setTTLStatement.setTTL(ttl);
    return setTTLStatement;
  }

  @Override
  public Statement visitUnsetTTL(IoTDBSqlParser.UnsetTTLContext ctx) {
    UnSetTTLStatement unSetTTLStatement = new UnSetTTLStatement();
    PartialPath partialPath = parsePrefixPath(ctx.prefixPath());
    unSetTTLStatement.setStorageGroupPath(partialPath);
    return unSetTTLStatement;
  }

  @Override
  public Statement visitShowTTL(IoTDBSqlParser.ShowTTLContext ctx) {
    ShowTTLStatement showTTLStatement = new ShowTTLStatement();
    for (IoTDBSqlParser.PrefixPathContext prefixPathContext : ctx.prefixPath()) {
      PartialPath partialPath = parsePrefixPath(prefixPathContext);
      showTTLStatement.addPathPatterns(partialPath);
    }
    return showTTLStatement;
  }

  @Override
  public Statement visitShowAllTTL(IoTDBSqlParser.ShowAllTTLContext ctx) {
    ShowTTLStatement showTTLStatement = new ShowTTLStatement();
    showTTLStatement.setAll(true);
    return showTTLStatement;
  }

  @Override
  public Statement visitDeleteStorageGroup(IoTDBSqlParser.DeleteStorageGroupContext ctx) {
    DeleteStorageGroupStatement deleteStorageGroupStatement = new DeleteStorageGroupStatement();
    List<IoTDBSqlParser.PrefixPathContext> prefixPathContexts = ctx.prefixPath();
    List<String> paths = new ArrayList<>();
    for (IoTDBSqlParser.PrefixPathContext prefixPathContext : prefixPathContexts) {
      paths.add(parsePrefixPath(prefixPathContext).getFullPath());
    }
    deleteStorageGroupStatement.setPrefixPath(paths);
    return deleteStorageGroupStatement;
  }

  /** function for parsing file path used by LOAD statement. */
  public String parseFilePath(String src) {
    return src.substring(1, src.length() - 1);
  }

  // Expression & Predicate ========================================================================

  private Expression parseExpression(
      IoTDBSqlParser.ExpressionContext context, boolean inWithoutNull) {
    if (context.unaryInBracket != null) {
      return parseExpression(context.unaryInBracket, inWithoutNull);
    }

    if (context.expressionAfterUnaryOperator != null) {
      if (context.MINUS() != null) {
        return new NegationExpression(
            parseExpression(context.expressionAfterUnaryOperator, inWithoutNull));
      }
      if (context.OPERATOR_NOT() != null) {
        return new LogicNotExpression(
            parseExpression(context.expressionAfterUnaryOperator, inWithoutNull));
      }
      return parseExpression(context.expressionAfterUnaryOperator, inWithoutNull);
    }

    if (context.leftExpression != null && context.rightExpression != null) {
      Expression leftExpression = parseExpression(context.leftExpression, inWithoutNull);
      Expression rightExpression = parseExpression(context.rightExpression, inWithoutNull);
      if (context.STAR() != null) {
        return new MultiplicationExpression(leftExpression, rightExpression);
      }
      if (context.DIV() != null) {
        return new DivisionExpression(leftExpression, rightExpression);
      }
      if (context.MOD() != null) {
        return new ModuloExpression(leftExpression, rightExpression);
      }
      if (context.PLUS() != null) {
        return new AdditionExpression(leftExpression, rightExpression);
      }
      if (context.MINUS() != null) {
        return new SubtractionExpression(leftExpression, rightExpression);
      }
      if (context.OPERATOR_GT() != null) {
        return new GreaterThanExpression(leftExpression, rightExpression);
      }
      if (context.OPERATOR_GTE() != null) {
        return new GreaterEqualExpression(leftExpression, rightExpression);
      }
      if (context.OPERATOR_LT() != null) {
        return new LessThanExpression(leftExpression, rightExpression);
      }
      if (context.OPERATOR_LTE() != null) {
        return new LessEqualExpression(leftExpression, rightExpression);
      }
      if (context.OPERATOR_DEQ() != null || context.OPERATOR_SEQ() != null) {
        return new EqualToExpression(leftExpression, rightExpression);
      }
      if (context.OPERATOR_NEQ() != null) {
        return new NonEqualExpression(leftExpression, rightExpression);
      }
      if (context.OPERATOR_AND() != null) {
        return new LogicAndExpression(leftExpression, rightExpression);
      }
      if (context.OPERATOR_OR() != null) {
        return new LogicOrExpression(leftExpression, rightExpression);
      }
      throw new UnsupportedOperationException();
    }

    if (context.unaryBeforeRegularOrLikeExpression != null) {
      if (context.REGEXP() != null) {
        return parseRegularExpression(context, inWithoutNull);
      }
      if (context.LIKE() != null) {
        return parseLikeExpression(context, inWithoutNull);
      }
      throw new UnsupportedOperationException();
    }

    if (context.unaryBeforeInExpression != null) {
      return parseInExpression(context, inWithoutNull);
    }

    if (context.functionName() != null) {
      return parseFunctionExpression(context, inWithoutNull);
    }

    if (context.fullPathInExpression() != null) {
      return new TimeSeriesOperand(
          parseFullPathInExpression(context.fullPathInExpression(), inWithoutNull));
    }

    if (context.time != null) {
      return new TimestampOperand();
    }

    if (context.constant() != null && !context.constant().isEmpty()) {
      return parseConstantOperand(context.constant(0));
    }

    throw new UnsupportedOperationException();
  }

  private Expression parseFunctionExpression(
      IoTDBSqlParser.ExpressionContext functionClause, boolean inWithoutNull) {
    FunctionExpression functionExpression =
        new FunctionExpression(parseIdentifier(functionClause.functionName().getText()));

    // expressions
    boolean hasNonPureConstantSubExpression = false;
    for (IoTDBSqlParser.ExpressionContext expression : functionClause.expression()) {
      Expression subexpression = parseExpression(expression, inWithoutNull);
      if (!subexpression.isConstantOperand()) {
        hasNonPureConstantSubExpression = true;
      }
      if (subexpression instanceof EqualToExpression
          && ((EqualToExpression) subexpression).getLeftExpression().isConstantOperand()
          && ((EqualToExpression) subexpression).getRightExpression().isConstantOperand()) {
        // parse attribute
        functionExpression.addAttribute(
            ((ConstantOperand) ((EqualToExpression) subexpression).getLeftExpression())
                .getValueString(),
            ((ConstantOperand) ((EqualToExpression) subexpression).getRightExpression())
                .getValueString());
      } else {
        functionExpression.addExpression(subexpression);
      }
    }

    // It is not allowed to have function expressions like F(1, 1.0). There should be at least one
    // non-pure-constant sub-expression, otherwise the timestamp of the row cannot be inferred.
    if (!hasNonPureConstantSubExpression) {
      throw new SemanticException(
          "Invalid function expression, all the arguments are constant operands: "
              + functionClause.getText());
    }
    return functionExpression;
  }

  private Expression parseRegularExpression(ExpressionContext context, boolean inWithoutNull) {
    return new RegularExpression(
        parseExpression(context.unaryBeforeRegularOrLikeExpression, inWithoutNull),
        parseStringLiteral(context.STRING_LITERAL().getText()));
  }

  private Expression parseLikeExpression(ExpressionContext context, boolean inWithoutNull) {
    return new LikeExpression(
        parseExpression(context.unaryBeforeRegularOrLikeExpression, inWithoutNull),
        parseStringLiteral(context.STRING_LITERAL().getText()));
  }

  private Expression parseInExpression(ExpressionContext context, boolean inWithoutNull) {
    Expression childExpression = parseExpression(context.unaryBeforeInExpression, inWithoutNull);
    LinkedHashSet<String> values = new LinkedHashSet<>();
    for (ConstantContext constantContext : context.constant()) {
      values.add(parseConstant(constantContext));
    }
    return new InExpression(childExpression, context.OPERATOR_NOT() != null, values);
  }

  private String parseConstant(ConstantContext constantContext) {
    String text = constantContext.getText();
    if (constantContext.BOOLEAN_LITERAL() != null
        || constantContext.INTEGER_LITERAL() != null
        || constantContext.realLiteral() != null) {
      return text;
    } else if (constantContext.STRING_LITERAL() != null) {
      return parseStringLiteral(text);
    } else if (constantContext.dateExpression() != null) {
      return String.valueOf(parseDateExpression(constantContext.dateExpression()));
    } else {
      throw new IllegalArgumentException("Unsupported constant operand: " + text);
    }
  }

  private Expression parseConstantOperand(ConstantContext constantContext) {
    String text = constantContext.getText();
    if (constantContext.BOOLEAN_LITERAL() != null) {
      return new ConstantOperand(TSDataType.BOOLEAN, text);
    } else if (constantContext.STRING_LITERAL() != null) {
      return new ConstantOperand(TSDataType.TEXT, parseStringLiteral(text));
    } else if (constantContext.INTEGER_LITERAL() != null) {
      return new ConstantOperand(TSDataType.INT64, text);
    } else if (constantContext.realLiteral() != null) {
      return new ConstantOperand(TSDataType.DOUBLE, text);
    } else if (constantContext.dateExpression() != null) {
      return new ConstantOperand(
          TSDataType.INT64, String.valueOf(parseDateExpression(constantContext.dateExpression())));
    } else {
      throw new SQLParserException("Unsupported constant operand: " + text);
    }
  }

  /**
   * parse time expression, which is addition and subtraction expression of duration time, now() or
   * DataTimeFormat time.
   *
   * <p>eg. now() + 1d - 2h
   */
  private Long parseDateExpression(IoTDBSqlParser.DateExpressionContext ctx) {
    long time;
    time = parseDateFormat(ctx.getChild(0).getText());
    for (int i = 1; i < ctx.getChildCount(); i = i + 2) {
      if ("+".equals(ctx.getChild(i).getText())) {
        time += DatetimeUtils.convertDurationStrToLong(time, ctx.getChild(i + 1).getText());
      } else {
        time -= DatetimeUtils.convertDurationStrToLong(time, ctx.getChild(i + 1).getText());
      }
    }
    return time;
  }

  private Long parseDateExpression(IoTDBSqlParser.DateExpressionContext ctx, long currentTime) {
    long time;
    time = parseDateFormat(ctx.getChild(0).getText(), currentTime);
    for (int i = 1; i < ctx.getChildCount(); i = i + 2) {
      if ("+".equals(ctx.getChild(i).getText())) {
        time += DatetimeUtils.convertDurationStrToLong(time, ctx.getChild(i + 1).getText());
      } else {
        time -= DatetimeUtils.convertDurationStrToLong(time, ctx.getChild(i + 1).getText());
      }
    }
    return time;
  }

  private long parseTimeValue(IoTDBSqlParser.TimeValueContext ctx, long currentTime) {
    if (ctx.INTEGER_LITERAL() != null) {
      return Long.parseLong(ctx.INTEGER_LITERAL().getText());
    } else if (ctx.dateExpression() != null) {
      return parseDateExpression(ctx.dateExpression(), currentTime);
    } else {
      return parseDateFormat(ctx.datetimeLiteral().getText(), currentTime);
    }
  }

  /** Utils */
  private void setMap(IoTDBSqlParser.AlterClauseContext ctx, Map<String, String> alterMap) {
    List<IoTDBSqlParser.AttributePairContext> tagsList = ctx.attributePair();
    if (ctx.attributePair(0) != null) {
      for (IoTDBSqlParser.AttributePairContext attributePair : tagsList) {
        String value;
        value = parseAttributeValue(attributePair.attributeValue());
        alterMap.put(parseAttributeKey(attributePair.attributeKey()), value);
      }
    }
  }

  private Map<String, String> extractMap(
      List<IoTDBSqlParser.AttributePairContext> attributePair2,
      IoTDBSqlParser.AttributePairContext attributePair3) {
    Map<String, String> tags = new HashMap<>(attributePair2.size());
    if (attributePair3 != null) {
      for (IoTDBSqlParser.AttributePairContext attributePair : attributePair2) {
        tags.put(
            parseAttributeKey(attributePair.attributeKey()),
            parseAttributeValue(attributePair.attributeValue()));
      }
    }
    return tags;
  }

  private String parseAttributeKey(IoTDBSqlParser.AttributeKeyContext ctx) {
    if (ctx.constant() != null) {
      return parseStringLiteral(ctx.getText());
    }
    return parseIdentifier(ctx.getText());
  }

  private String parseAttributeValue(IoTDBSqlParser.AttributeValueContext ctx) {
    if (ctx.constant() != null) {
      return parseStringLiteral(ctx.getText());
    }
    return parseIdentifier(ctx.getText());
  }

  private Pair<Long, Long> calcOperatorInterval(QueryFilter queryFilter) {

    if (queryFilter.getSinglePath() != null
        && !IoTDBConstant.TIME.equals(queryFilter.getSinglePath().getMeasurement())) {
      throw new SemanticException(DELETE_ONLY_SUPPORT_TIME_EXP_ERROR_MSG);
    }

    long time = Long.parseLong(((BasicFunctionFilter) queryFilter).getValue());
    switch (queryFilter.getFilterType()) {
      case LESSTHAN:
        return new Pair<>(Long.MIN_VALUE, time - 1);
      case LESSTHANOREQUALTO:
        return new Pair<>(Long.MIN_VALUE, time);
      case GREATERTHAN:
        return new Pair<>(time + 1, Long.MAX_VALUE);
      case GREATERTHANOREQUALTO:
        return new Pair<>(time, Long.MAX_VALUE);
      case EQUAL:
        return new Pair<>(time, time);
      default:
        throw new SemanticException(DELETE_RANGE_ERROR_MSG);
    }
  }
}<|MERGE_RESOLUTION|>--- conflicted
+++ resolved
@@ -483,7 +483,6 @@
     return new CountStorageGroupStatement(path);
   }
 
-<<<<<<< HEAD
   // Create Function
   @Override
   public Statement visitCreateFunction(CreateFunctionContext ctx) {
@@ -504,7 +503,7 @@
       }
     }
     return uris;
-=======
+
   // Show Child Paths =====================================================================
   @Override
   public Statement visitShowChildPaths(IoTDBSqlParser.ShowChildPathsContext ctx) {
@@ -523,7 +522,6 @@
     } else {
       return new ShowChildNodesStatement(new PartialPath(SQLConstant.getSingleRootArray()));
     }
->>>>>>> 94578876
   }
 
   /** Data Manipulation Language (DML) */
