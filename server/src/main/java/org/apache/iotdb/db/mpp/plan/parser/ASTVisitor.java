--- conflicted
+++ resolved
@@ -2253,10 +2253,6 @@
     boolean pathRelevant = true;
     String errorPrivilegeName = "";
     for (String privilege : privileges) {
-      if ("SET_STORAGE_GROUP".equalsIgnoreCase(privilege)
-          || "DELETE_STORAGE_GROUP".equalsIgnoreCase(privilege)) {
-        privilege = PrivilegeType.WRITE_SCHEMA.name();
-      }
       if (!PrivilegeType.valueOf(privilege.toUpperCase()).isPathRelevant()) {
         pathRelevant = false;
         errorPrivilegeName = privilege.toUpperCase();
@@ -3490,7 +3486,6 @@
     return attributes;
   }
 
-<<<<<<< HEAD
   private PartialPath parsePathFromExpression(Expression expression) {
     if (expression instanceof TimeSeriesOperand) {
       return ((TimeSeriesOperand) expression).getPath();
@@ -3503,9 +3498,6 @@
   }
 
   // PIPE_PRIVILEGE
-=======
-  // PIPE
->>>>>>> 3bdb5d2c
 
   @Override
   public Statement visitCreatePipe(IoTDBSqlParser.CreatePipeContext ctx) {
