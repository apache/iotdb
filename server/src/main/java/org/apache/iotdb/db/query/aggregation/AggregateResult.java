/*
 * Licensed to the Apache Software Foundation (ASF) under one
 * or more contributor license agreements.  See the NOTICE file
 * distributed with this work for additional information
 * regarding copyright ownership.  The ASF licenses this file
 * to you under the Apache License, Version 2.0 (the
 * "License"); you may not use this file except in compliance
 * with the License.  You may obtain a copy of the License at
 *
 *     http://www.apache.org/licenses/LICENSE-2.0
 *
 * Unless required by applicable law or agreed to in writing,
 * software distributed under the License is distributed on an
 * "AS IS" BASIS, WITHOUT WARRANTIES OR CONDITIONS OF ANY
 * KIND, either express or implied.  See the License for the
 * specific language governing permissions and limitations
 * under the License.
 */

package org.apache.iotdb.db.query.aggregation;

import java.io.IOException;
import java.io.OutputStream;
import java.nio.ByteBuffer;
import org.apache.iotdb.db.exception.query.QueryProcessException;
import org.apache.iotdb.db.query.factory.AggregateResultFactory;
import org.apache.iotdb.db.query.reader.series.IReaderByTimestamp;
import org.apache.iotdb.tsfile.exception.write.UnSupportedDataTypeException;
import org.apache.iotdb.tsfile.file.metadata.enums.TSDataType;
import org.apache.iotdb.tsfile.file.metadata.statistics.Statistics;
import org.apache.iotdb.tsfile.read.common.BatchData;
import org.apache.iotdb.tsfile.utils.Binary;
import org.apache.iotdb.tsfile.utils.ReadWriteIOUtils;

public abstract class AggregateResult {

  private final AggregationType aggregationType;
  private TSDataType resultDataType;

  private boolean booleanValue;
  private int intValue;
  private long longValue;
  private float floatValue;
  private double doubleValue;
  private Binary binaryValue;

  protected boolean hasCandidateResult;

  /**
   * construct.
   *
   * @param resultDataType result data type.
   */
  public AggregateResult(TSDataType resultDataType, AggregationType aggregationType) {
    this.aggregationType = aggregationType;
    this.resultDataType = resultDataType;
    this.hasCandidateResult = false;
  }

  public abstract Object getResult();

  /**
   * Calculate the aggregation using Statistics
   *
   * @param statistics chunkStatistics or pageStatistics
   */
  public abstract void updateResultFromStatistics(Statistics statistics)
      throws QueryProcessException;

  /**
   * Aggregate results cannot be calculated using Statistics directly, using the data in each page
   *
   * @param dataInThisPage the data in Page
   */
  public abstract void updateResultFromPageData(BatchData dataInThisPage) throws IOException;

  /**
   * Aggregate results cannot be calculated using Statistics directly, using the data in each page
   *
   * @param dataInThisPage the data in Page
   * @param minBound       calculate points whose time >= bound
   * @param maxBound       calculate points whose time < bound
   */
  public abstract void updateResultFromPageData(BatchData dataInThisPage, long minBound,
      long maxBound) throws IOException;

  /**
   * <p> This method calculates the aggregation using common timestamps of the cross series
   * filter. </p>
   *
   * @throws IOException TsFile data read error
   */
  public abstract void updateResultUsingTimestamps(long[] timestamps, int length,
      IReaderByTimestamp dataReader) throws IOException;

  /**
   * Judge if aggregation results have been calculated. In other words, if the aggregated result
   * does not need to compute the remaining data, it returns true.
   *
   * @return If the aggregation result has been calculated return true, else return false.
   */
  public abstract boolean hasFinalResult();

  /**
   * Merge another aggregateResult into this
   */
  public abstract void merge(AggregateResult another);

  public static AggregateResult deserializeFrom(ByteBuffer buffer) {
    AggregationType aggregationType = AggregationType.deserialize(buffer);
    TSDataType dataType = TSDataType.deserialize(buffer.getShort());
    boolean ascending = ReadWriteIOUtils.readBool(buffer);
    AggregateResult aggregateResult = AggregateResultFactory
        .getAggrResultByType(aggregationType, dataType, ascending);
    boolean hasResult = ReadWriteIOUtils.readBool(buffer);
    if (hasResult) {
      switch (dataType) {
        case BOOLEAN:
          aggregateResult.setBooleanValue(ReadWriteIOUtils.readBool(buffer));
          break;
        case INT32:
          aggregateResult.setIntValue(buffer.getInt());
          break;
        case INT64:
          aggregateResult.setLongValue(buffer.getLong());
          break;
        case FLOAT:
          aggregateResult.setFloatValue(buffer.getFloat());
          break;
        case DOUBLE:
          aggregateResult.setDoubleValue(buffer.getDouble());
          break;
        case TEXT:
          aggregateResult.setBinaryValue(ReadWriteIOUtils.readBinary(buffer));
          break;
        default:
          throw new IllegalArgumentException("Invalid Aggregation Type: " + dataType.name());
      }
      aggregateResult.deserializeSpecificFields(buffer);
    }
    return aggregateResult;
  }

  protected abstract void deserializeSpecificFields(ByteBuffer buffer);

  public void serializeTo(OutputStream outputStream) throws IOException {
    aggregationType.serializeTo(outputStream);
    ReadWriteIOUtils.write(resultDataType, outputStream);
<<<<<<< HEAD
    ReadWriteIOUtils.write(needAscReader(), outputStream);
    ReadWriteIOUtils.write(hasResult(), outputStream);
    if (hasResult()) {
=======
    ReadWriteIOUtils.write(isAscending(), outputStream);
    ReadWriteIOUtils.write(hasCandidateResult(), outputStream);
    if (hasCandidateResult()) {
>>>>>>> dcaa37b5
      switch (resultDataType) {
        case BOOLEAN:
          ReadWriteIOUtils.write(booleanValue, outputStream);
          break;
        case INT32:
          ReadWriteIOUtils.write(intValue, outputStream);
          break;
        case INT64:
          ReadWriteIOUtils.write(longValue, outputStream);
          break;
        case FLOAT:
          ReadWriteIOUtils.write(floatValue, outputStream);
          break;
        case DOUBLE:
          ReadWriteIOUtils.write(doubleValue, outputStream);
          break;
        case TEXT:
          ReadWriteIOUtils.write(binaryValue, outputStream);
          break;
        default:
          throw new IllegalArgumentException("Invalid Aggregation Type: " + resultDataType.name());
      }
      serializeSpecificFields(outputStream);
    }
  }

  protected abstract void serializeSpecificFields(OutputStream outputStream) throws IOException;

  public void reset() {
    hasCandidateResult = false;
    booleanValue = false;
    doubleValue = 0;
    floatValue = 0;
    intValue = 0;
    longValue = 0;
    binaryValue = null;
  }

  protected Object getValue() {
    switch (resultDataType) {
      case BOOLEAN:
        return booleanValue;
      case DOUBLE:
        return doubleValue;
      case TEXT:
        return binaryValue;
      case FLOAT:
        return floatValue;
      case INT32:
        return intValue;
      case INT64:
        return longValue;
      default:
        throw new UnSupportedDataTypeException(String.valueOf(resultDataType));
    }
  }

  /**
   * set an object.
   *
   * @param v object value
   */
  protected void setValue(Object v) {
    hasCandidateResult = true;
    switch (resultDataType) {
      case BOOLEAN:
        booleanValue = (Boolean) v;
        break;
      case DOUBLE:
        doubleValue = (Double) v;
        break;
      case TEXT:
        binaryValue = (Binary) v;
        break;
      case FLOAT:
        floatValue = (Float) v;
        break;
      case INT32:
        intValue = (Integer) v;
        break;
      case INT64:
        longValue = (Long) v;
        break;
      default:
        throw new UnSupportedDataTypeException(String.valueOf(resultDataType));
    }
  }

  public TSDataType getResultDataType() {
    return resultDataType;
  }

  protected boolean getBooleanValue() {
    return booleanValue;
  }

  protected void setBooleanValue(boolean booleanValue) {
    this.hasCandidateResult = true;
    this.booleanValue = booleanValue;
  }

  protected int getIntValue() {
    return intValue;
  }

  protected void setIntValue(int intValue) {
    this.hasCandidateResult = true;
    this.intValue = intValue;
  }

  protected long getLongValue() {
    return longValue;
  }

  protected void setLongValue(long longValue) {
    this.hasCandidateResult = true;
    this.longValue = longValue;
  }

  protected float getFloatValue() {
    return floatValue;
  }

  protected void setFloatValue(float floatValue) {
    this.hasCandidateResult = true;
    this.floatValue = floatValue;
  }

  protected double getDoubleValue() {
    return doubleValue;
  }

  protected void setDoubleValue(double doubleValue) {
    this.hasCandidateResult = true;
    this.doubleValue = doubleValue;
  }

  protected Binary getBinaryValue() {
    return binaryValue;
  }

  protected void setBinaryValue(Binary binaryValue) {
    this.hasCandidateResult = true;
    this.binaryValue = binaryValue;
  }

  protected boolean hasCandidateResult() {
    return hasCandidateResult;
  }

  @Override
  public String toString() {
    return String.valueOf(getResult());
  }

  public AggregationType getAggregationType() {
    return aggregationType;
  }

<<<<<<< HEAD
  public boolean needAscReader() {
=======
  public boolean isAscending() {
>>>>>>> dcaa37b5
    return true;
  }
}<|MERGE_RESOLUTION|>--- conflicted
+++ resolved
@@ -146,15 +146,9 @@
   public void serializeTo(OutputStream outputStream) throws IOException {
     aggregationType.serializeTo(outputStream);
     ReadWriteIOUtils.write(resultDataType, outputStream);
-<<<<<<< HEAD
-    ReadWriteIOUtils.write(needAscReader(), outputStream);
-    ReadWriteIOUtils.write(hasResult(), outputStream);
-    if (hasResult()) {
-=======
     ReadWriteIOUtils.write(isAscending(), outputStream);
     ReadWriteIOUtils.write(hasCandidateResult(), outputStream);
     if (hasCandidateResult()) {
->>>>>>> dcaa37b5
       switch (resultDataType) {
         case BOOLEAN:
           ReadWriteIOUtils.write(booleanValue, outputStream);
@@ -314,11 +308,7 @@
     return aggregationType;
   }
 
-<<<<<<< HEAD
-  public boolean needAscReader() {
-=======
   public boolean isAscending() {
->>>>>>> dcaa37b5
     return true;
   }
 }