/*
 * Licensed to the Apache Software Foundation (ASF) under one
 * or more contributor license agreements.  See the NOTICE file
 * distributed with this work for additional information
 * regarding copyright ownership.  The ASF licenses this file
 * to you under the Apache License, Version 2.0 (the
 * "License"); you may not use this file except in compliance
 * with the License.  You may obtain a copy of the License at
 *
 *     http://www.apache.org/licenses/LICENSE-2.0
 *
 * Unless required by applicable law or agreed to in writing,
 * software distributed under the License is distributed on an
 * "AS IS" BASIS, WITHOUT WARRANTIES OR CONDITIONS OF ANY
 * KIND, either express or implied.  See the License for the
 * specific language governing permissions and limitations
 * under the License.
 */

package org.apache.iotdb.db.query.expression.unary;

import org.apache.iotdb.db.query.expression.Expression;
import org.apache.iotdb.db.query.expression.ExpressionType;
import org.apache.iotdb.db.query.expression.leaf.ConstantOperand;
import org.apache.iotdb.db.query.expression.leaf.TimeSeriesOperand;
import org.apache.iotdb.db.query.expression.multi.FunctionExpression;
import org.apache.iotdb.db.query.udf.core.reader.LayerPointReader;
import org.apache.iotdb.db.query.udf.core.transformer.ArithmeticNegationTransformer;
import org.apache.iotdb.db.query.udf.core.transformer.Transformer;

import java.nio.ByteBuffer;

public class NegationExpression extends UnaryExpression {

  public NegationExpression(Expression expression) {
    super(expression);
  }

  public NegationExpression(ByteBuffer byteBuffer) {
    super(Expression.deserialize(byteBuffer));
  }

  @Override
  protected Transformer constructTransformer(LayerPointReader pointReader) {
    return new ArithmeticNegationTransformer(pointReader);
  }

  @Override
  protected Expression constructExpression(Expression childExpression) {
    return new NegationExpression(childExpression);
  }

  @Override
  public String getExpressionStringInternal() {
    return expression instanceof TimeSeriesOperand
            || expression instanceof FunctionExpression
            || (expression instanceof ConstantOperand
                && !((ConstantOperand) expression).isNegativeNumber())
        ? "-" + expression
        : "-(" + expression + ")";
  }

  @Override
  public ExpressionType getExpressionType() {
    return ExpressionType.NEGATION;
  }
<<<<<<< HEAD

  @Override
  public void serialize(ByteBuffer byteBuffer) {
    Expression.serialize(expression, byteBuffer);
  }
=======
>>>>>>> a9fd419f
}<|MERGE_RESOLUTION|>--- conflicted
+++ resolved
@@ -64,12 +64,4 @@
   public ExpressionType getExpressionType() {
     return ExpressionType.NEGATION;
   }
-<<<<<<< HEAD
-
-  @Override
-  public void serialize(ByteBuffer byteBuffer) {
-    Expression.serialize(expression, byteBuffer);
-  }
-=======
->>>>>>> a9fd419f
 }