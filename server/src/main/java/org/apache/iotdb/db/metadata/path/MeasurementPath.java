--- conflicted
+++ resolved
@@ -138,161 +138,6 @@
   }
 
   @Override
-<<<<<<< HEAD
-  public LastPointReader createLastPointReader(
-      TSDataType dataType,
-      Set<String> deviceMeasurements,
-      QueryContext context,
-      QueryDataSource dataSource,
-      long queryTime,
-      Filter timeFilter) {
-    return new LastPointReader(
-        this, dataType, deviceMeasurements, context, dataSource, queryTime, timeFilter);
-  }
-
-  @Override
-  public SeriesReader createSeriesReader(
-      Set<String> allSensors,
-      TSDataType dataType,
-      QueryContext context,
-      QueryDataSource dataSource,
-      Filter timeFilter,
-      Filter valueFilter,
-      TsFileFilter fileFilter,
-      boolean ascending) {
-    return new SeriesReader(
-        this,
-        allSensors,
-        dataType,
-        context,
-        dataSource,
-        timeFilter,
-        valueFilter,
-        fileFilter,
-        ascending);
-  }
-
-  @Override
-  @TestOnly
-  public SeriesReader createSeriesReader(
-      Set<String> allSensors,
-      TSDataType dataType,
-      QueryContext context,
-      List<TsFileResource> seqFileResource,
-      List<TsFileResource> unseqFileResource,
-      Filter timeFilter,
-      Filter valueFilter,
-      boolean ascending) {
-    allSensors.add(this.getMeasurement());
-    return new SeriesReader(
-        this,
-        allSensors,
-        dataType,
-        context,
-        seqFileResource,
-        unseqFileResource,
-        timeFilter,
-        valueFilter,
-        ascending);
-  }
-
-  @Override
-  public TsFileResource createTsFileResource(
-      List<ReadOnlyMemChunk> readOnlyMemChunk,
-      List<IChunkMetadata> chunkMetadataList,
-      TsFileResource originTsFileResource)
-      throws IOException {
-    TsFileResource tsFileResource =
-        new TsFileResource(this, readOnlyMemChunk, chunkMetadataList, originTsFileResource);
-    tsFileResource.setTimeSeriesMetadata(
-        this, generateTimeSeriesMetadata(readOnlyMemChunk, chunkMetadataList));
-    return tsFileResource;
-  }
-
-  /**
-   * Because the unclosed tsfile don't have TimeSeriesMetadata and memtables in the memory don't
-   * have chunkMetadata, but query will use these, so we need to generate it for them.
-   */
-  @Override
-  public ITimeSeriesMetadata generateTimeSeriesMetadata(
-      List<ReadOnlyMemChunk> readOnlyMemChunk, List<IChunkMetadata> chunkMetadataList)
-      throws IOException {
-    TimeseriesMetadata timeSeriesMetadata = new TimeseriesMetadata();
-    timeSeriesMetadata.setMeasurementId(measurementSchema.getMeasurementId());
-    timeSeriesMetadata.setTSDataType(measurementSchema.getType());
-    timeSeriesMetadata.setOffsetOfChunkMetaDataList(-1);
-    timeSeriesMetadata.setDataSizeOfChunkMetaDataList(-1);
-
-    Statistics<? extends Serializable> seriesStatistics =
-        Statistics.getStatsByType(timeSeriesMetadata.getTSDataType());
-    // flush chunkMetadataList one by one
-    for (IChunkMetadata chunkMetadata : chunkMetadataList) {
-      seriesStatistics.mergeStatistics(chunkMetadata.getStatistics());
-    }
-
-    for (ReadOnlyMemChunk memChunk : readOnlyMemChunk) {
-      if (!memChunk.isEmpty()) {
-        seriesStatistics.mergeStatistics(memChunk.getChunkMetaData().getStatistics());
-      }
-    }
-    timeSeriesMetadata.setStatistics(seriesStatistics);
-    return timeSeriesMetadata;
-  }
-
-  @Override
-  public ReadOnlyMemChunk getReadOnlyMemChunkFromMemTable(
-      IMemTable memTable, List<Pair<Modification, IMemTable>> modsToMemtable, long timeLowerBound)
-      throws QueryProcessException, IOException {
-    Map<IDeviceID, IWritableMemChunkGroup> memTableMap = memTable.getMemTableMap();
-    IDeviceID deviceID = DeviceIDFactory.getInstance().getDeviceID(getDevicePath());
-    // check If Memtable Contains this path
-    if (!memTableMap.containsKey(deviceID)
-        || !memTableMap.get(deviceID).contains(getMeasurement())) {
-      return null;
-    }
-    IWritableMemChunk memChunk = memTableMap.get(deviceID).getMemChunkMap().get(getMeasurement());
-    // get sorted tv list is synchronized so different query can get right sorted list reference
-    TVList chunkCopy = memChunk.getSortedTvListForQuery();
-    int curSize = chunkCopy.rowCount();
-    List<TimeRange> deletionList = null;
-    if (modsToMemtable != null) {
-      deletionList = constructDeletionList(memTable, modsToMemtable, timeLowerBound);
-    }
-    return new ReadOnlyMemChunk(
-        getMeasurement(),
-        measurementSchema.getType(),
-        measurementSchema.getEncodingType(),
-        chunkCopy,
-        measurementSchema.getProps(),
-        curSize,
-        deletionList);
-  }
-
-  /**
-   * construct a deletion list from a memtable.
-   *
-   * @param memTable memtable
-   * @param timeLowerBound time water mark
-   */
-  private List<TimeRange> constructDeletionList(
-      IMemTable memTable, List<Pair<Modification, IMemTable>> modsToMemtable, long timeLowerBound) {
-    List<TimeRange> deletionList = new ArrayList<>();
-    deletionList.add(new TimeRange(Long.MIN_VALUE, timeLowerBound));
-    for (Modification modification : getModificationsForMemtable(memTable, modsToMemtable)) {
-      if (modification instanceof Deletion) {
-        Deletion deletion = (Deletion) modification;
-        if (deletion.getPath().matchFullPath(this) && deletion.getEndTime() > timeLowerBound) {
-          long lowerBound = Math.max(deletion.getStartTime(), timeLowerBound);
-          deletionList.add(new TimeRange(lowerBound, deletion.getEndTime()));
-        }
-      }
-    }
-    return TimeRange.sortAndMerge(deletionList);
-  }
-
-  @Override
-=======
->>>>>>> 300903d2
   public MeasurementPath clone() {
     MeasurementPath newMeasurementPath = null;
     try {
@@ -306,24 +151,7 @@
     return newMeasurementPath;
   }
 
-<<<<<<< HEAD
   @Override
-  public List<IChunkMetadata> getVisibleMetadataListFromWriter(
-      RestorableTsFileIOWriter writer, TsFileResource tsFileResource, QueryContext context) {
-    ModificationFile modificationFile = tsFileResource.getModFile();
-    List<Modification> modifications = context.getPathModifications(modificationFile, this);
-
-    List<IChunkMetadata> chunkMetadataList =
-        new ArrayList<>(
-            writer.getVisibleMetadataList(getDeviceIdString(), getMeasurement(), getSeriesType()));
-
-    QueryUtils.modifyChunkMetaData(chunkMetadataList, modifications);
-    chunkMetadataList.removeIf(context::chunkNotSatisfy);
-    return chunkMetadataList;
-  }
-
-=======
->>>>>>> 300903d2
   public void serialize(ByteBuffer byteBuffer) {
     PathType.Measurement.serialize(byteBuffer);
     super.serializeWithoutType(byteBuffer);
