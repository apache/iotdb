/*
 * Licensed to the Apache Software Foundation (ASF) under one
 * or more contributor license agreements.  See the NOTICE file
 * distributed with this work for additional information
 * regarding copyright ownership.  The ASF licenses this file
 * to you under the Apache License, Version 2.0 (the
 * "License"); you may not use this file except in compliance
 * with the License.  You may obtain a copy of the License at
 *
 *     http://www.apache.org/licenses/LICENSE-2.0
 *
 * Unless required by applicable law or agreed to in writing,
 * software distributed under the License is distributed on an
 * "AS IS" BASIS, WITHOUT WARRANTIES OR CONDITIONS OF ANY
 * KIND, either express or implied.  See the License for the
 * specific language governing permissions and limitations
 * under the License.
 */

package org.apache.iotdb.db.engine.snapshot;

import org.apache.iotdb.commons.utils.FileUtils;
import org.apache.iotdb.db.conf.IoTDBDescriptor;
import org.apache.iotdb.db.engine.modification.ModificationFile;
import org.apache.iotdb.db.engine.snapshot.exception.DirectoryNotLegalException;
import org.apache.iotdb.db.engine.storagegroup.DataRegion;
import org.apache.iotdb.db.engine.storagegroup.TsFileManager;
import org.apache.iotdb.db.engine.storagegroup.TsFileResource;

import org.slf4j.Logger;
import org.slf4j.LoggerFactory;

import java.io.File;
import java.io.IOException;
import java.nio.file.Files;
import java.util.List;
import java.util.Objects;

/**
 * SnapshotTaker takes data snapshot for a DataRegion in one time. It does so by creating hard link
 * for files or copying them. SnapshotTaker supports two different ways of snapshot: Full Snapshot
 * and Incremental Snapshot. The former takes a snapshot for all files in an empty directory, and
 * the latter takes a snapshot based on the snapshot that took before.
 */
public class SnapshotTaker {
  private static final Logger LOGGER = LoggerFactory.getLogger(SnapshotTaker.class);
  private final DataRegion dataRegion;
  private SnapshotLogger snapshotLogger;
  private List<TsFileResource> seqFiles;
  private List<TsFileResource> unseqFiles;

  public SnapshotTaker(DataRegion dataRegion) {
    this.dataRegion = dataRegion;
  }

  public boolean takeFullSnapshot(String snapshotDirPath, boolean flushBeforeSnapshot)
      throws DirectoryNotLegalException, IOException {
    File snapshotDir = new File(snapshotDirPath);
    if (snapshotDir.exists()
        && snapshotDir.listFiles() != null
        && Objects.requireNonNull(snapshotDir.listFiles()).length > 0) {
      // the directory should be empty or not exists
      throw new DirectoryNotLegalException(
          String.format("%s already exists and is not empty", snapshotDirPath));
    }

    if (!snapshotDir.exists() && !snapshotDir.mkdirs()) {
      throw new IOException(String.format("Failed to create directory %s", snapshotDir));
    }

    if (flushBeforeSnapshot) {
      dataRegion.syncCloseAllWorkingTsFileProcessors();
    }

    File snapshotLog = new File(snapshotDir, SnapshotLogger.SNAPSHOT_LOG_NAME);
    try {
      snapshotLogger = new SnapshotLogger(snapshotLog);
      boolean success = true;

      readLockTheFile();
      try {
        success = createSnapshot(seqFiles, snapshotDir.getName());
        success = createSnapshot(unseqFiles, snapshotDir.getName()) && success;
      } finally {
        readUnlockTheFile();
      }

      if (!success) {
        LOGGER.warn(
            "Failed to take snapshot for {}-{}, clean up",
            dataRegion.getStorageGroupName(),
            dataRegion.getDataRegionId());
        cleanUpWhenFail(snapshotDir.getName());
      } else {
        LOGGER.info(
            "Successfully take snapshot for {}-{}, snapshot directory is {}",
            dataRegion.getStorageGroupName(),
            dataRegion.getDataRegionId(),
            snapshotDirPath);
      }

      return success;
    } catch (Exception e) {
      LOGGER.error(
          "Exception occurs when taking snapshot for {}-{}",
          dataRegion.getStorageGroupName(),
          dataRegion.getDataRegionId(),
          e);
      return false;
    } finally {
      try {
        snapshotLogger.close();
      } catch (Exception e) {
        LOGGER.error("Failed to close snapshot logger", e);
      }
    }
  }

  private void readLockTheFile() {
    TsFileManager manager = dataRegion.getTsFileManager();
    manager.readLock();
    try {
      seqFiles = manager.getTsFileList(true);
      unseqFiles = manager.getTsFileList(false);
      for (TsFileResource resource : seqFiles) {
        resource.readLock();
      }
      for (TsFileResource resource : unseqFiles) {
        resource.readLock();
      }
    } finally {
      manager.readUnlock();
    }
  }

  private void readUnlockTheFile() {
    for (TsFileResource resource : seqFiles) {
      resource.readUnlock();
    }
    for (TsFileResource resource : unseqFiles) {
      resource.readUnlock();
    }
  }

  private boolean createSnapshot(List<TsFileResource> resources, String snapshotId) {
    try {
      for (TsFileResource resource : resources) {
        if (!resource.isClosed()) {
          continue;
        }
        File tsFile = resource.getTsFile();
        if (!resource.isClosed()) {
          continue;
        }
        File snapshotTsFile = getSnapshotFilePathForTsFile(tsFile, snapshotId);
        // create hard link for tsfile, resource, mods
        createHardLink(snapshotTsFile, tsFile);
        createHardLink(
            new File(snapshotTsFile.getAbsolutePath() + TsFileResource.RESOURCE_SUFFIX),
            new File(tsFile.getAbsolutePath() + TsFileResource.RESOURCE_SUFFIX));
        if (resource.getModFile().exists()) {
          createHardLink(
              new File(snapshotTsFile.getAbsolutePath() + ModificationFile.FILE_SUFFIX),
              new File(tsFile.getAbsolutePath() + ModificationFile.FILE_SUFFIX));
        }
      }
      return true;
    } catch (IOException e) {
      LOGGER.error("Catch IOException when creating snapshot", e);
      return false;
    }
  }

  private void createHardLink(File target, File source) throws IOException {
<<<<<<< HEAD
    Files.deleteIfExists(target.toPath());
    Files.createLink(target.toPath(), source.toPath());
=======
    if (!target.getParentFile().exists()) {
      LOGGER.error("Hard link target dir {} doesn't exist", target.getParentFile());
    }
    if (!source.exists()) {
      LOGGER.error("Hard link source file {} doesn't exist", source);
    }

    Files.createLink(target.getAbsoluteFile().toPath(), source.getAbsoluteFile().toPath());
>>>>>>> aebafee3
    snapshotLogger.logFile(source.getAbsolutePath(), target.getAbsolutePath());
  }

  /**
   * Construct the snapshot file path for a given tsfile, and will create the dir. Eg, given a
   * tsfile in /data/iotdb/data/sequence/root.testsg/1/0/1-1-0-0.tsfile, with snapshotId "sm123",
   * the snapshot location will be /data/iotdb/data/snapshot/sm123/root.testsg/1/0/1-1-0-0.tsfile
   *
   * @param tsFile tsfile to be taken a snapshot
   * @param snapshotId the id for current snapshot
   * @return the File object of the snapshot file, and its parent directory will be created
   * @throws IOException
   */
  public File getSnapshotFilePathForTsFile(File tsFile, String snapshotId) throws IOException {
    // ... data (un)sequence sgName dataRegionId timePartition tsFileName
    String[] splittedPath =
        tsFile.getAbsolutePath().split(File.separator.equals("\\") ? "\\\\" : File.separator);
    // snapshot dir will be like
    // ... data snapshot snapshotId (un)sequence sgName dataRegionId timePartition
    StringBuilder stringBuilder = new StringBuilder();
    int i = 0;
    // build the prefix part of data dir
    for (; i < splittedPath.length - 5; ++i) {
      stringBuilder.append(splittedPath[i]);
      stringBuilder.append(File.separator);
    }
    stringBuilder.append("snapshot");
    stringBuilder.append(File.separator);
    stringBuilder.append(snapshotId);
    stringBuilder.append(File.separator);
    // the content in here will be
    // ... data snapshot snapshotId

    // build the rest part for the dir
    for (; i < splittedPath.length - 1; ++i) {
      stringBuilder.append(splittedPath[i]);
      stringBuilder.append(File.separator);
    }
    File dir = new File(stringBuilder.toString());
    if (!dir.exists() && !dir.mkdirs()) {
      throw new IOException("Cannot create directory " + dir.getAbsolutePath());
    }
    return new File(dir, tsFile.getName());
  }

  private void cleanUpWhenFail(String snapshotId) {
    LOGGER.info("Cleaning up snapshot dir for {}", snapshotId);
    for (String dataDir : IoTDBDescriptor.getInstance().getConfig().getDataDirs()) {
      File dataDirForThisSnapshot =
          new File(dataDir + File.separator + "snapshot" + File.separator + snapshotId);
      if (dataDirForThisSnapshot.exists()) {
        try {
          FileUtils.recursiveDeleteFolder(dataDirForThisSnapshot.getAbsolutePath());
        } catch (IOException e) {
          LOGGER.error(
              "Failed to delete folder {} when cleaning up",
              dataDirForThisSnapshot.getAbsolutePath());
        }
      }
    }
  }
}<|MERGE_RESOLUTION|>--- conflicted
+++ resolved
@@ -172,19 +172,14 @@
   }
 
   private void createHardLink(File target, File source) throws IOException {
-<<<<<<< HEAD
-    Files.deleteIfExists(target.toPath());
-    Files.createLink(target.toPath(), source.toPath());
-=======
     if (!target.getParentFile().exists()) {
       LOGGER.error("Hard link target dir {} doesn't exist", target.getParentFile());
     }
     if (!source.exists()) {
       LOGGER.error("Hard link source file {} doesn't exist", source);
     }
-
+    Files.deleteIfExists(target.toPath());
     Files.createLink(target.getAbsoluteFile().toPath(), source.getAbsoluteFile().toPath());
->>>>>>> aebafee3
     snapshotLogger.logFile(source.getAbsolutePath(), target.getAbsolutePath());
   }
 
