/*
 * Licensed to the Apache Software Foundation (ASF) under one
 * or more contributor license agreements.  See the NOTICE file
 * distributed with this work for additional information
 * regarding copyright ownership.  The ASF licenses this file
 * to you under the Apache License, Version 2.0 (the
 * "License"); you may not use this file except in compliance
 * with the License.  You may obtain a copy of the License at
 *
 *     http://www.apache.org/licenses/LICENSE-2.0
 *
 * Unless required by applicable law or agreed to in writing,
 * software distributed under the License is distributed on an
 * "AS IS" BASIS, WITHOUT WARRANTIES OR CONDITIONS OF ANY
 * KIND, either express or implied.  See the License for the
 * specific language governing permissions and limitations
 * under the License.
 */

package org.apache.iotdb.db.engine.snapshot;

import org.apache.iotdb.commons.conf.IoTDBConstant;
import org.apache.iotdb.commons.utils.FileUtils;
import org.apache.iotdb.db.conf.IoTDBDescriptor;
import org.apache.iotdb.db.engine.modification.ModificationFile;
import org.apache.iotdb.db.engine.snapshot.exception.DirectoryNotLegalException;
import org.apache.iotdb.db.engine.storagegroup.DataRegion;
import org.apache.iotdb.db.engine.storagegroup.TsFileManager;
import org.apache.iotdb.db.engine.storagegroup.TsFileResource;

import org.slf4j.Logger;
import org.slf4j.LoggerFactory;

import java.io.File;
import java.io.IOException;
import java.nio.file.Files;
import java.util.List;
import java.util.Objects;

/**
 * SnapshotTaker takes data snapshot for a DataRegion in one time. It does so by creating hard link
 * for files or copying them. SnapshotTaker supports two different ways of snapshot: Full Snapshot
 * and Incremental Snapshot. The former takes a snapshot for all files in an empty directory, and
 * the latter takes a snapshot based on the snapshot that took before.
 */
public class SnapshotTaker {
  private static final Logger LOGGER = LoggerFactory.getLogger(SnapshotTaker.class);
  private final DataRegion dataRegion;
  private SnapshotLogger snapshotLogger;
  private List<TsFileResource> seqFiles;
  private List<TsFileResource> unseqFiles;

  public SnapshotTaker(DataRegion dataRegion) {
    this.dataRegion = dataRegion;
  }

  public boolean takeFullSnapshot(String snapshotDirPath, boolean flushBeforeSnapshot)
      throws DirectoryNotLegalException, IOException {
    File snapshotDir = new File(snapshotDirPath);
    if (snapshotDir.exists()
        && snapshotDir.listFiles() != null
        && Objects.requireNonNull(snapshotDir.listFiles()).length > 0) {
      // the directory should be empty or not exists
      throw new DirectoryNotLegalException(
          String.format("%s already exists and is not empty", snapshotDirPath));
    }

    if (!snapshotDir.exists() && !snapshotDir.mkdirs()) {
      throw new IOException(String.format("Failed to create directory %s", snapshotDir));
    }

    File snapshotLog = new File(snapshotDir, SnapshotLogger.SNAPSHOT_LOG_NAME);
    try {
      snapshotLogger = new SnapshotLogger(snapshotLog);
<<<<<<< HEAD
      boolean success = true;
      snapshotLogger.logSnapshotId(snapshotDir.getName());
=======
      boolean success;
>>>>>>> 2b9565dc

      try {
        readLockTheFile();
        if (flushBeforeSnapshot) {
          try {
            dataRegion.writeLock("snapshotTaker");
            dataRegion.syncCloseAllWorkingTsFileProcessors();
          } finally {
            dataRegion.writeUnlock();
          }
        }
        success = createSnapshot(seqFiles, snapshotDir.getName());
        success = createSnapshot(unseqFiles, snapshotDir.getName()) && success;
      } finally {
        readUnlockTheFile();
      }

      if (!success) {
        LOGGER.warn(
            "Failed to take snapshot for {}-{}, clean up",
            dataRegion.getStorageGroupName(),
            dataRegion.getDataRegionId());
        cleanUpWhenFail(snapshotDir.getName());
      } else {
        snapshotLogger.logEnd();
        LOGGER.info(
            "Successfully take snapshot for {}-{}, snapshot directory is {}",
            dataRegion.getStorageGroupName(),
            dataRegion.getDataRegionId(),
            snapshotDirPath);
      }

      return success;
    } catch (Exception e) {
      LOGGER.error(
          "Exception occurs when taking snapshot for {}-{}",
          dataRegion.getStorageGroupName(),
          dataRegion.getDataRegionId(),
          e);
      return false;
    } finally {
      try {
        snapshotLogger.close();
      } catch (Exception e) {
        LOGGER.error("Failed to close snapshot logger", e);
      }
    }
  }

  private void readLockTheFile() {
    TsFileManager manager = dataRegion.getTsFileManager();
    manager.readLock();
    try {
      seqFiles = manager.getTsFileList(true);
      unseqFiles = manager.getTsFileList(false);
      for (TsFileResource resource : seqFiles) {
        resource.readLock();
      }
      for (TsFileResource resource : unseqFiles) {
        resource.readLock();
      }
    } finally {
      manager.readUnlock();
    }
  }

  private void readUnlockTheFile() {
    for (TsFileResource resource : seqFiles) {
      resource.readUnlock();
    }
    for (TsFileResource resource : unseqFiles) {
      resource.readUnlock();
    }
  }

  private boolean createSnapshot(List<TsFileResource> resources, String snapshotId) {
    try {
      for (TsFileResource resource : resources) {
        if (!resource.isClosed()) {
          continue;
        }
        File tsFile = resource.getTsFile();
        if (!resource.isClosed()) {
          continue;
        }
        File snapshotTsFile = getSnapshotFilePathForTsFile(tsFile, snapshotId);
        // create hard link for tsfile, resource, mods
        createHardLink(snapshotTsFile, tsFile);
        createHardLink(
            new File(snapshotTsFile.getAbsolutePath() + TsFileResource.RESOURCE_SUFFIX),
            new File(tsFile.getAbsolutePath() + TsFileResource.RESOURCE_SUFFIX));
        if (resource.getModFile().exists()) {
          createHardLink(
              new File(snapshotTsFile.getAbsolutePath() + ModificationFile.FILE_SUFFIX),
              new File(tsFile.getAbsolutePath() + ModificationFile.FILE_SUFFIX));
        }
      }
      return true;
    } catch (IOException e) {
      LOGGER.error("Catch IOException when creating snapshot", e);
      return false;
    }
  }

  private void createHardLink(File target, File source) throws IOException {
<<<<<<< HEAD
    Files.createLink(target.toPath(), source.toPath());
    snapshotLogger.logFile(source);
=======
    if (!target.getParentFile().exists()) {
      LOGGER.error("Hard link target dir {} doesn't exist", target.getParentFile());
    }
    if (!source.exists()) {
      LOGGER.error("Hard link source file {} doesn't exist", source);
    }
    Files.deleteIfExists(target.toPath());
    Files.createLink(target.getAbsoluteFile().toPath(), source.getAbsoluteFile().toPath());
    snapshotLogger.logFile(source.getAbsolutePath(), target.getAbsolutePath());
>>>>>>> 2b9565dc
  }

  /**
   * Construct the snapshot file path for a given tsfile, and will create the dir. Eg, given a
   * tsfile in /data/iotdb/data/sequence/root.testsg/1/0/1-1-0-0.tsfile, with snapshotId "sm123",
   * the snapshot location will be /data/iotdb/data/snapshot/sm123/root.testsg/1/0/1-1-0-0.tsfile
   *
   * @param tsFile tsfile to be taken a snapshot
   * @param snapshotId the id for current snapshot
   * @return the File object of the snapshot file, and its parent directory will be created
   * @throws IOException
   */
  public File getSnapshotFilePathForTsFile(File tsFile, String snapshotId) throws IOException {
    // ... data (un)sequence sgName dataRegionId timePartition tsFileName
    String[] splittedPath =
        tsFile.getAbsolutePath().split(File.separator.equals("\\") ? "\\\\" : File.separator);
    // snapshot dir will be like
    // ... data snapshot snapshotId (un)sequence sgName dataRegionId timePartition
    StringBuilder stringBuilder = new StringBuilder();
    int i = 0;
    // build the prefix part of data dir
    for (; i < splittedPath.length - 5; ++i) {
      stringBuilder.append(splittedPath[i]);
      stringBuilder.append(File.separator);
    }
    stringBuilder.append(IoTDBConstant.SNAPSHOT_FOLDER_NAME);
    stringBuilder.append(File.separator);
    stringBuilder.append(snapshotId);
    stringBuilder.append(File.separator);
    // the content in here will be
    // ... data snapshot snapshotId

    // build the rest part for the dir
    for (; i < splittedPath.length - 1; ++i) {
      stringBuilder.append(splittedPath[i]);
      stringBuilder.append(File.separator);
    }
    File dir = new File(stringBuilder.toString());
    if (!dir.exists() && !dir.mkdirs()) {
      throw new IOException("Cannot create directory " + dir.getAbsolutePath());
    }
    return new File(dir, tsFile.getName());
  }

  private void cleanUpWhenFail(String snapshotId) {
    LOGGER.info("Cleaning up snapshot dir for {}", snapshotId);
    for (String dataDir : IoTDBDescriptor.getInstance().getConfig().getDataDirs()) {
      File dataDirForThisSnapshot =
          new File(
              dataDir
                  + File.separator
                  + IoTDBConstant.SNAPSHOT_FOLDER_NAME
                  + File.separator
                  + snapshotId);
      if (dataDirForThisSnapshot.exists()) {
        try {
          FileUtils.recursiveDeleteFolder(dataDirForThisSnapshot.getAbsolutePath());
        } catch (IOException e) {
          LOGGER.error(
              "Failed to delete folder {} when cleaning up",
              dataDirForThisSnapshot.getAbsolutePath());
        }
      }
    }
  }
}<|MERGE_RESOLUTION|>--- conflicted
+++ resolved
@@ -72,12 +72,8 @@
     File snapshotLog = new File(snapshotDir, SnapshotLogger.SNAPSHOT_LOG_NAME);
     try {
       snapshotLogger = new SnapshotLogger(snapshotLog);
-<<<<<<< HEAD
       boolean success = true;
       snapshotLogger.logSnapshotId(snapshotDir.getName());
-=======
-      boolean success;
->>>>>>> 2b9565dc
 
       try {
         readLockTheFile();
@@ -183,20 +179,15 @@
   }
 
   private void createHardLink(File target, File source) throws IOException {
-<<<<<<< HEAD
+    if (!target.getParentFile().exists()) {
+      LOGGER.error("Hard link target dir {} doesn't exist", target.getParentFile());
+    }
+    if (!source.exists()) {
+      LOGGER.error("Hard link source file {} doesn't exist", source);
+    }
+    Files.deleteIfExists(target.toPath());
     Files.createLink(target.toPath(), source.toPath());
     snapshotLogger.logFile(source);
-=======
-    if (!target.getParentFile().exists()) {
-      LOGGER.error("Hard link target dir {} doesn't exist", target.getParentFile());
-    }
-    if (!source.exists()) {
-      LOGGER.error("Hard link source file {} doesn't exist", source);
-    }
-    Files.deleteIfExists(target.toPath());
-    Files.createLink(target.getAbsoluteFile().toPath(), source.getAbsoluteFile().toPath());
-    snapshotLogger.logFile(source.getAbsolutePath(), target.getAbsolutePath());
->>>>>>> 2b9565dc
   }
 
   /**
