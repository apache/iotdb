/*
 * Licensed to the Apache Software Foundation (ASF) under one
 * or more contributor license agreements.  See the NOTICE file
 * distributed with this work for additional information
 * regarding copyright ownership.  The ASF licenses this file
 * to you under the Apache License, Version 2.0 (the
 * "License"); you may not use this file except in compliance
 * with the License.  You may obtain a copy of the License at
 *
 *     http://www.apache.org/licenses/LICENSE-2.0
 *
 * Unless required by applicable law or agreed to in writing,
 * software distributed under the License is distributed on an
 * "AS IS" BASIS, WITHOUT WARRANTIES OR CONDITIONS OF ANY
 * KIND, either express or implied.  See the License for the
 * specific language governing permissions and limitations
 * under the License.
 */
package org.apache.iotdb.db.mpp.execution.operator.process.last;

import org.apache.iotdb.db.mpp.execution.operator.Operator;
import org.apache.iotdb.db.mpp.execution.operator.OperatorContext;
import org.apache.iotdb.db.mpp.execution.operator.process.ProcessOperator;
import org.apache.iotdb.tsfile.common.conf.TSFileDescriptor;
import org.apache.iotdb.tsfile.read.common.block.TsBlock;
import org.apache.iotdb.tsfile.read.common.block.TsBlockBuilder;
import org.apache.iotdb.tsfile.utils.Binary;

import com.google.common.util.concurrent.Futures;
import com.google.common.util.concurrent.ListenableFuture;

import java.util.ArrayList;
import java.util.Comparator;
import java.util.List;
import java.util.concurrent.TimeUnit;

import static com.google.common.util.concurrent.Futures.successfulAsList;
import static org.apache.iotdb.db.mpp.execution.operator.process.last.LastQueryUtil.compareTimeSeries;
import static org.apache.iotdb.tsfile.read.common.block.TsBlockBuilderStatus.DEFAULT_MAX_TSBLOCK_SIZE_IN_BYTES;

// collect all last query result in the same data region and sort them according to the
// time-series's alphabetical order
public class LastQuerySortOperator implements ProcessOperator {
  private static final int MAX_DETECT_COUNT =
      TSFileDescriptor.getInstance().getConfig().getMaxTsBlockLineNumber();

  // we must make sure that data in cachedTsBlock has already been sorted
  // values that have last cache
  private TsBlock cachedTsBlock;

  private final int cachedTsBlockSize;

  // read index for cachedTsBlock
  private int cachedTsBlockRowIndex;

  // we must make sure that Operator in children has already been sorted
  private final List<AbstractUpdateLastCacheOperator> children;

  private final OperatorContext operatorContext;

  private final int inputOperatorsCount;

  private int currentIndex;

  private final TsBlockBuilder tsBlockBuilder;

  private final Comparator<Binary> timeSeriesComparator;

  // used to cache previous TsBlock get from children
  private TsBlock previousTsBlock;

  private int previousTsBlockIndex = 0;

  public LastQuerySortOperator(
      OperatorContext operatorContext,
      TsBlock cachedTsBlock,
      List<AbstractUpdateLastCacheOperator> children,
      Comparator<Binary> timeSeriesComparator) {
    this.cachedTsBlock = cachedTsBlock;
    this.cachedTsBlockSize = cachedTsBlock.getPositionCount();
    this.operatorContext = operatorContext;
    this.children = children;
    this.inputOperatorsCount = children.size();
    this.currentIndex = 0;
    this.tsBlockBuilder = LastQueryUtil.createTsBlockBuilder();
    this.timeSeriesComparator = timeSeriesComparator;
    this.previousTsBlock = null;
  }

  @Override
  public OperatorContext getOperatorContext() {
    return operatorContext;
  }

  @Override
  public ListenableFuture<?> isBlocked() {
    if (currentIndex < inputOperatorsCount) {
      int endIndex = getEndIndex();
      List<ListenableFuture<?>> listenableFutures = new ArrayList<>();
      for (int i = currentIndex; i < endIndex; i++) {
        ListenableFuture<?> blocked = children.get(i).isBlocked();
        if (!blocked.isDone()) {
          listenableFutures.add(blocked);
        }
      }
      return listenableFutures.isEmpty() ? NOT_BLOCKED : successfulAsList(listenableFutures);
    } else {
      return Futures.immediateVoidFuture();
    }
  }

  @Override
  public TsBlock next() {
    // we have consumed up data from children Operator, just return all remaining cached data in
    // cachedTsBlock, tsBlockBuilder and previousTsBlock
    if (currentIndex >= inputOperatorsCount) {
      if (previousTsBlock != null) {
        while (previousTsBlockIndex < previousTsBlock.getPositionCount()) {
          if (canUseDataFromCachedTsBlock(previousTsBlock, previousTsBlockIndex)) {
            LastQueryUtil.appendLastValue(tsBlockBuilder, cachedTsBlock, cachedTsBlockRowIndex++);
          } else {
            LastQueryUtil.appendLastValue(tsBlockBuilder, previousTsBlock, previousTsBlockIndex++);
          }
        }
      }
      TsBlock res = cachedTsBlock.subTsBlock(cachedTsBlockRowIndex);
      cachedTsBlockRowIndex = cachedTsBlockSize;
      if (!tsBlockBuilder.isEmpty()) {
        LastQueryUtil.appendLastValue(tsBlockBuilder, res);
        res = tsBlockBuilder.build();
        tsBlockBuilder.reset();
      }
      return res;
    }

    // start stopwatch
    long maxRuntime = operatorContext.getMaxRunTime().roundTo(TimeUnit.NANOSECONDS);
    long start = System.nanoTime();

    int endIndex = getEndIndex();

    while ((System.nanoTime() - start < maxRuntime)
        && (currentIndex < endIndex
            || (previousTsBlock != null
                && previousTsBlockIndex < previousTsBlock.getPositionCount()))
        && !tsBlockBuilder.isFull()) {
<<<<<<< HEAD
      if (previousTsBlock != null) {
        if (canUseDataFromCachedTsBlock(previousTsBlock)) {
          LastQueryUtil.appendLastValue(tsBlockBuilder, cachedTsBlock, cachedTsBlockRowIndex++);
        } else {
          LastQueryUtil.appendLastValue(tsBlockBuilder, previousTsBlock);
          previousTsBlock = null;
        }
      } else {
        if (children.get(currentIndex).hasNextWithTimer()) {
          TsBlock tsBlock = children.get(currentIndex).nextWithTimer();
          if (tsBlock == null) {
=======
      if (previousTsBlock == null || previousTsBlock.getPositionCount() <= previousTsBlockIndex) {
        if (children.get(currentIndex).hasNext()) {
          previousTsBlock = children.get(currentIndex).next();
          previousTsBlockIndex = 0;
          if (previousTsBlock == null) {
>>>>>>> 3ed2d734
            return null;
          }
        }
        currentIndex++;
      }
      if (previousTsBlockIndex < previousTsBlock.getPositionCount()) {
        if (canUseDataFromCachedTsBlock(previousTsBlock, previousTsBlockIndex)) {
          LastQueryUtil.appendLastValue(tsBlockBuilder, cachedTsBlock, cachedTsBlockRowIndex++);
        } else {
          LastQueryUtil.appendLastValue(tsBlockBuilder, previousTsBlock, previousTsBlockIndex++);
        }
      }
    }

    TsBlock res = tsBlockBuilder.build();
    tsBlockBuilder.reset();
    return res;
  }

  @Override
  public boolean hasNext() {
    return currentIndex < inputOperatorsCount
        || cachedTsBlockRowIndex < cachedTsBlockSize
        || !tsBlockBuilder.isEmpty()
        || (previousTsBlock != null && previousTsBlockIndex < previousTsBlock.getPositionCount());
  }

  @Override
  public void close() throws Exception {
    for (Operator child : children) {
      child.close();
    }
    cachedTsBlock = null;
  }

  @Override
  public boolean isFinished() {
    return !hasNextWithTimer();
  }

  @Override
  public long calculateMaxPeekMemory() {
    long maxPeekMemory = DEFAULT_MAX_TSBLOCK_SIZE_IN_BYTES + cachedTsBlock.getRetainedSizeInBytes();
    long res = 0;
    for (Operator child : children) {
      res = Math.max(res, maxPeekMemory + child.calculateMaxPeekMemory());
    }
    return res;
  }

  @Override
  public long calculateMaxReturnSize() {
    return DEFAULT_MAX_TSBLOCK_SIZE_IN_BYTES;
  }

  @Override
  public long calculateRetainedSizeAfterCallingNext() {
    long childrenMaxReturnSize = 0;
    long childrenSumRetainedSize = 0;
    for (Operator child : children) {
      childrenMaxReturnSize = Math.max(childrenMaxReturnSize, child.calculateMaxReturnSize());
      childrenSumRetainedSize += child.calculateRetainedSizeAfterCallingNext();
    }
    return cachedTsBlock.getRetainedSizeInBytes() + childrenMaxReturnSize + childrenSumRetainedSize;
  }

  private int getEndIndex() {
    return currentIndex + Math.min(MAX_DETECT_COUNT, inputOperatorsCount - currentIndex);
  }

  private boolean canUseDataFromCachedTsBlock(TsBlock tsBlock, int index) {
    return cachedTsBlockRowIndex < cachedTsBlockSize
        && compareTimeSeries(
                cachedTsBlock, cachedTsBlockRowIndex, tsBlock, index, timeSeriesComparator)
            < 0;
  }
}<|MERGE_RESOLUTION|>--- conflicted
+++ resolved
@@ -144,25 +144,11 @@
             || (previousTsBlock != null
                 && previousTsBlockIndex < previousTsBlock.getPositionCount()))
         && !tsBlockBuilder.isFull()) {
-<<<<<<< HEAD
-      if (previousTsBlock != null) {
-        if (canUseDataFromCachedTsBlock(previousTsBlock)) {
-          LastQueryUtil.appendLastValue(tsBlockBuilder, cachedTsBlock, cachedTsBlockRowIndex++);
-        } else {
-          LastQueryUtil.appendLastValue(tsBlockBuilder, previousTsBlock);
-          previousTsBlock = null;
-        }
-      } else {
+      if (previousTsBlock == null || previousTsBlock.getPositionCount() <= previousTsBlockIndex) {
         if (children.get(currentIndex).hasNextWithTimer()) {
-          TsBlock tsBlock = children.get(currentIndex).nextWithTimer();
-          if (tsBlock == null) {
-=======
-      if (previousTsBlock == null || previousTsBlock.getPositionCount() <= previousTsBlockIndex) {
-        if (children.get(currentIndex).hasNext()) {
-          previousTsBlock = children.get(currentIndex).next();
+          previousTsBlock = children.get(currentIndex).nextWithTimer();
           previousTsBlockIndex = 0;
           if (previousTsBlock == null) {
->>>>>>> 3ed2d734
             return null;
           }
         }
