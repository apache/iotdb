/*
 * Licensed to the Apache Software Foundation (ASF) under one
 * or more contributor license agreements.  See the NOTICE file
 * distributed with this work for additional information
 * regarding copyright ownership.  The ASF licenses this file
 * to you under the Apache License, Version 2.0 (the
 * "License"); you may not use this file except in compliance
 * with the License.  You may obtain a copy of the License at
 *
 *     http://www.apache.org/licenses/LICENSE-2.0
 *
 * Unless required by applicable law or agreed to in writing,
 * software distributed under the License is distributed on an
 * "AS IS" BASIS, WITHOUT WARRANTIES OR CONDITIONS OF ANY
 * KIND, either express or implied.  See the License for the
 * specific language governing permissions and limitations
 * under the License.
 */

package org.apache.iotdb.db.engine.compaction.inner;

import org.apache.iotdb.commons.conf.IoTDBConstant;
import org.apache.iotdb.db.engine.compaction.CompactionExceptionHandler;
import org.apache.iotdb.db.engine.compaction.CompactionUtils;
import org.apache.iotdb.db.engine.compaction.log.CompactionLogger;
import org.apache.iotdb.db.engine.compaction.task.AbstractCompactionTask;
import org.apache.iotdb.db.engine.storagegroup.TsFileManager;
import org.apache.iotdb.db.engine.storagegroup.TsFileNameGenerator;
import org.apache.iotdb.db.engine.storagegroup.TsFileResource;
import org.apache.iotdb.db.engine.storagegroup.TsFileResourceList;
import org.apache.iotdb.db.engine.storagegroup.TsFileResourceStatus;
import org.apache.iotdb.tsfile.common.conf.TSFileConfig;

import org.apache.commons.io.FileUtils;
import org.slf4j.Logger;
import org.slf4j.LoggerFactory;

import java.io.File;
import java.io.IOException;
import java.util.Collections;
import java.util.List;
import java.util.concurrent.atomic.AtomicInteger;

public abstract class AbstractInnerSpaceCompactionTask extends AbstractCompactionTask {
  private static final Logger LOGGER =
      LoggerFactory.getLogger(IoTDBConstant.COMPACTION_LOGGER_NAME);

  protected List<TsFileResource> selectedTsFileResourceList;
  protected TsFileResource targetTsFileResource;
  protected boolean sequence;
  protected long selectedFileSize;
  protected int sumOfCompactionCount;
  protected long maxFileVersion;
  protected int maxCompactionCount;

  protected TsFileResourceList tsFileResourceList;
  protected boolean[] isHoldingReadLock;
  protected boolean[] isHoldingWriteLock;

  public AbstractInnerSpaceCompactionTask(
      String storageGroupName,
      long timePartition,
      AtomicInteger currentTaskNum,
      boolean sequence,
      List<TsFileResource> selectedTsFileResourceList,
      TsFileManager tsFileManager) {
    super(storageGroupName, timePartition, tsFileManager, currentTaskNum);
    this.selectedTsFileResourceList = selectedTsFileResourceList;
    this.sequence = sequence;
    isHoldingReadLock = new boolean[selectedTsFileResourceList.size()];
    isHoldingWriteLock = new boolean[selectedTsFileResourceList.size()];
    for (int i = 0; i < selectedTsFileResourceList.size(); ++i) {
      isHoldingWriteLock[i] = false;
      isHoldingReadLock[i] = false;
    }
    if (sequence) {
      tsFileResourceList = tsFileManager.getSequenceListByTimePartition(timePartition);
    } else {
      tsFileResourceList = tsFileManager.getUnsequenceListByTimePartition(timePartition);
    }
    collectSelectedFilesInfo();
  }

  @Override
  protected void doCompaction() throws Exception {
    if (!tsFileManager.isAllowCompaction()) {
      return;
    }
    long startTime = System.currentTimeMillis();
    // get resource of target file
    String dataDirectory = selectedTsFileResourceList.get(0).getTsFile().getParent();
    // Here is tmpTargetFile, which is xxx.target
    targetTsFileResource =
        TsFileNameGenerator.getInnerCompactionTargetFileResource(
            selectedTsFileResourceList, sequence);
    LOGGER.info(
        "{} [Compaction] starting compaction task with {} files",
        fullStorageGroupName,
        selectedTsFileResourceList.size());
    File logFile =
        new File(
            dataDirectory
                + File.separator
                + targetTsFileResource.getTsFile().getName()
                + CompactionLogger.INNER_COMPACTION_LOG_NAME_SUFFIX);
    CompactionLogger compactionLogger = null;
    try {
      compactionLogger = new CompactionLogger(logFile);
      compactionLogger.logFiles(selectedTsFileResourceList, CompactionLogger.STR_SOURCE_FILES);
      compactionLogger.logFiles(
          Collections.singletonList(targetTsFileResource), CompactionLogger.STR_TARGET_FILES);
      LOGGER.info("{} [SizeTiredCompactionTask] Close the logger", fullStorageGroupName);
      compactionLogger.close();
      LOGGER.info(
          "{} [Compaction] compaction with {}", fullStorageGroupName, selectedTsFileResourceList);

      // carry out the compaction
      performCompaction();

      CompactionUtils.moveTargetFile(
          Collections.singletonList(targetTsFileResource), true, fullStorageGroupName);

      LOGGER.info("{} [SizeTiredCompactionTask] start to rename mods file", fullStorageGroupName);
      CompactionUtils.combineModsInInnerCompaction(
          selectedTsFileResourceList, targetTsFileResource);

      if (Thread.currentThread().isInterrupted()) {
        throw new InterruptedException(
            String.format("%s [Compaction] abort", fullStorageGroupName));
      }

      // replace the old files with new file, the new is in same position as the old
      if (sequence) {
        tsFileManager.replace(
            selectedTsFileResourceList,
            Collections.emptyList(),
            Collections.singletonList(targetTsFileResource),
            timePartition,
            true);
      } else {
        tsFileManager.replace(
            Collections.emptyList(),
            selectedTsFileResourceList,
            Collections.singletonList(targetTsFileResource),
            timePartition,
            false);
      }

      LOGGER.info(
          "{} [Compaction] Compacted target files, try to get the write lock of source files",
          fullStorageGroupName);

      // release the read lock of all source files, and get the write lock of them to delete them
      for (int i = 0; i < selectedTsFileResourceList.size(); ++i) {
        selectedTsFileResourceList.get(i).readUnlock();
        isHoldingReadLock[i] = false;
        selectedTsFileResourceList.get(i).writeLock();
        isHoldingWriteLock[i] = true;
      }

      if (targetTsFileResource.getTsFile().length()
          < TSFileConfig.MAGIC_STRING.getBytes().length * 2L + Byte.BYTES) {
        // the file size is smaller than magic string and version number
        throw new RuntimeException(
            String.format(
                "target file %s is smaller than magic string and version number size",
                targetTsFileResource));
      }

      LOGGER.info(
          "{} [Compaction] compaction finish, start to delete old files", fullStorageGroupName);
      // delete the old files
      CompactionUtils.deleteTsFilesInDisk(selectedTsFileResourceList, fullStorageGroupName);
      CompactionUtils.deleteModificationForSourceFile(
          selectedTsFileResourceList, fullStorageGroupName);

      long costTime = System.currentTimeMillis() - startTime;
      LOGGER.info(
          "{} [SizeTiredCompactionTask] all compaction task finish, target file is {},"
              + "time cost is {} s",
          fullStorageGroupName,
          targetTsFileResource.getTsFile().getName(),
          costTime / 1000);

      if (logFile.exists()) {
        FileUtils.delete(logFile);
      }
    } catch (Throwable throwable) {
      LOGGER.error(
          "{} [Compaction] Throwable is caught during execution of SizeTieredCompaction, {}",
          fullStorageGroupName,
          throwable);
      LOGGER.warn("{} [Compaction] Start to handle exception", fullStorageGroupName);
      if (compactionLogger != null) {
        compactionLogger.close();
      }
      if (isSequence()) {
        CompactionExceptionHandler.handleException(
            fullStorageGroupName,
            logFile,
            Collections.singletonList(targetTsFileResource),
            selectedTsFileResourceList,
            Collections.emptyList(),
            tsFileManager,
            timePartition,
            true,
            isSequence());
      } else {
        CompactionExceptionHandler.handleException(
            fullStorageGroupName,
            logFile,
            Collections.singletonList(targetTsFileResource),
            Collections.emptyList(),
            selectedTsFileResourceList,
            tsFileManager,
            timePartition,
            true,
            isSequence());
      }
    } finally {
      releaseFileLocksAndResetMergingStatus();
    }
  }

  @Override
  public void setSourceFilesToCompactionCandidate() {
    this.selectedTsFileResourceList.forEach(
        tsFileResource -> {
          try {
            tsFileResource.setStatus(TsFileResourceStatus.COMPACTION_CANDIDATE);
          } catch (Exception e) {
            LOGGER.error("Exception occurs when setting compaction candidate", e);
          }
        });
  }

  private void collectSelectedFilesInfo() {
    selectedFileSize = 0L;
    sumOfCompactionCount = 0;
    maxFileVersion = -1L;
    maxCompactionCount = -1;
    if (selectedTsFileResourceList == null) {
      return;
    }
    for (TsFileResource resource : selectedTsFileResourceList) {
      try {
        selectedFileSize += resource.getTsFileSize();
        TsFileNameGenerator.TsFileName fileName =
            TsFileNameGenerator.getTsFileName(resource.getTsFile().getName());
        sumOfCompactionCount += fileName.getInnerCompactionCnt();
        if (fileName.getInnerCompactionCnt() > maxCompactionCount) {
          maxCompactionCount = fileName.getInnerCompactionCnt();
        }
        if (fileName.getVersion() > maxFileVersion) {
          maxFileVersion = fileName.getVersion();
        }
      } catch (IOException e) {
        LOGGER.warn("Fail to get the tsfile name of {}", resource.getTsFile(), e);
      }
    }
  }

  public List<TsFileResource> getSelectedTsFileResourceList() {
    return selectedTsFileResourceList;
  }

  public boolean isSequence() {
    return sequence;
  }

  public long getSelectedFileSize() {
    return selectedFileSize;
  }

  public int getSumOfCompactionCount() {
    return sumOfCompactionCount;
  }

  public long getMaxFileVersion() {
    return maxFileVersion;
  }

  @Override
<<<<<<< HEAD
=======
  public boolean checkValidAndSetMerging() {
    if (!tsFileManager.isAllowCompaction()) {
      return false;
    }

    for (TsFileResource resource : selectedTsFileResourceList) {
      if (resource.isCompacting() | !resource.isClosed() || !resource.getTsFile().exists()) {
        return false;
      }
    }

    for (TsFileResource resource : selectedTsFileResourceList) {
      resource.setStatus(TsFileResourceStatus.COMPACTING);
    }
    return true;
  }

  @Override
>>>>>>> cf2ba5ad
  public String toString() {
    return new StringBuilder()
        .append(fullStorageGroupName)
        .append("-")
        .append(timePartition)
        .append(" task file num is ")
        .append(selectedTsFileResourceList.size())
        .append(", files is ")
        .append(selectedTsFileResourceList)
        .append(", total compaction count is ")
        .append(sumOfCompactionCount)
        .toString();
  }

  @Override
  public int hashCode() {
    return toString().hashCode();
  }

  @Override
  public void resetCompactionCandidateStatusForAllSourceFiles() {
    selectedTsFileResourceList.forEach(x -> x.setStatus(TsFileResourceStatus.CLOSED));
  }

  /**
   * release the read lock and write lock of files if it is held, and set the merging status of
   * selected files to false
   */
  protected void releaseFileLocksAndResetMergingStatus() {
    for (int i = 0; i < selectedTsFileResourceList.size(); ++i) {
      if (isHoldingReadLock[i]) {
        selectedTsFileResourceList.get(i).readUnlock();
      }
      if (isHoldingWriteLock[i]) {
        selectedTsFileResourceList.get(i).writeUnlock();
      }
      selectedTsFileResourceList.get(i).setStatus(TsFileResourceStatus.CLOSED);
    }
  }

  @Override
  public boolean checkValidAndSetMerging() {
    for (int i = 0; i < selectedTsFileResourceList.size(); ++i) {
      TsFileResource resource = selectedTsFileResourceList.get(i);
      resource.readLock();
      isHoldingReadLock[i] = true;
      if (resource.isCompacting()
          || !resource.isClosed()
          || !resource.getTsFile().exists()
          || resource.isDeleted()) {
        // this source file cannot be compacted
        // release the lock of locked files, and return
        releaseFileLocksAndResetMergingStatus();
        return false;
      }
    }

    for (TsFileResource resource : selectedTsFileResourceList) {
      resource.setStatus(TsFileResourceStatus.COMPACTING);
    }
    return true;
  }
}<|MERGE_RESOLUTION|>--- conflicted
+++ resolved
@@ -281,27 +281,6 @@
   }
 
   @Override
-<<<<<<< HEAD
-=======
-  public boolean checkValidAndSetMerging() {
-    if (!tsFileManager.isAllowCompaction()) {
-      return false;
-    }
-
-    for (TsFileResource resource : selectedTsFileResourceList) {
-      if (resource.isCompacting() | !resource.isClosed() || !resource.getTsFile().exists()) {
-        return false;
-      }
-    }
-
-    for (TsFileResource resource : selectedTsFileResourceList) {
-      resource.setStatus(TsFileResourceStatus.COMPACTING);
-    }
-    return true;
-  }
-
-  @Override
->>>>>>> cf2ba5ad
   public String toString() {
     return new StringBuilder()
         .append(fullStorageGroupName)
@@ -344,6 +323,9 @@
 
   @Override
   public boolean checkValidAndSetMerging() {
+    if (!tsFileManager.isAllowCompaction()) {
+      return false;
+    }
     for (int i = 0; i < selectedTsFileResourceList.size(); ++i) {
       TsFileResource resource = selectedTsFileResourceList.get(i);
       resource.readLock();
