--- conflicted
+++ resolved
@@ -104,14 +104,11 @@
     return usingURI;
   }
 
-<<<<<<< HEAD
-=======
   @Override
   public <R, C> R accept(StatementVisitor<R, C> visitor, C context) {
     return visitor.visitCreateTrigger(this, context);
   }
 
->>>>>>> 8a179d78
   @Override
   public QueryType getQueryType() {
     return QueryType.WRITE;
