/*
 * Licensed to the Apache Software Foundation (ASF) under one
 * or more contributor license agreements.  See the NOTICE file
 * distributed with this work for additional information
 * regarding copyright ownership.  The ASF licenses this file
 * to you under the Apache License, Version 2.0 (the
 * "License"); you may not use this file except in compliance
 * with the License.  You may obtain a copy of the License at
 *
 *     http://www.apache.org/licenses/LICENSE-2.0
 *
 * Unless required by applicable law or agreed to in writing,
 * software distributed under the License is distributed on an
 * "AS IS" BASIS, WITHOUT WARRANTIES OR CONDITIONS OF ANY
 * KIND, either express or implied.  See the License for the
 * specific language governing permissions and limitations
 * under the License.
 */
package org.apache.iotdb.db.mpp.sql.planner.plan.node.source;

import org.apache.iotdb.commons.partition.RegionReplicaSet;
import org.apache.iotdb.commons.utils.TestOnly;
import org.apache.iotdb.db.metadata.path.PartialPath;
import org.apache.iotdb.db.mpp.sql.planner.plan.IOutputPlanNode;
import org.apache.iotdb.db.mpp.sql.planner.plan.node.ColumnHeader;
import org.apache.iotdb.db.mpp.sql.planner.plan.node.PlanNode;
import org.apache.iotdb.db.mpp.sql.planner.plan.node.PlanNodeId;
import org.apache.iotdb.db.mpp.sql.planner.plan.node.PlanVisitor;
import org.apache.iotdb.db.mpp.sql.statement.component.OrderBy;
import org.apache.iotdb.tsfile.file.metadata.enums.TSDataType;
import org.apache.iotdb.tsfile.read.filter.basic.Filter;
import org.apache.iotdb.tsfile.utils.Pair;

import com.google.common.collect.ImmutableList;

import java.nio.ByteBuffer;
import java.util.ArrayList;
import java.util.List;
import java.util.Objects;
import java.util.Set;

/**
 * SeriesScanOperator is responsible for read data a specific series. When reading data, the
 * SeriesScanOperator can read the raw data batch by batch. And also, it can leverage the filter and
 * other info to decrease the result set.
 *
 * <p>Children type: no child is allowed for SeriesScanNode
 */
public class SeriesScanNode extends SourceNode implements IOutputPlanNode {

  // The path of the target series which will be scanned.
  private final PartialPath seriesPath;

  // all the sensors in seriesPath's device of current query
  private Set<String> allSensors;

  // The order to traverse the data.
  // Currently, we only support TIMESTAMP_ASC and TIMESTAMP_DESC here.
  // The default order is TIMESTAMP_ASC, which means "order by timestamp asc"
  private OrderBy scanOrder = OrderBy.TIMESTAMP_ASC;

  // time filter for current series, could be null if doesn't exist
  private Filter timeFilter;

  // value filter for current series, could be null if doesn't exist
  private Filter valueFilter;

  // Limit for result set. The default value is -1, which means no limit
  private int limit;

  // offset for result set. The default value is 0
  private int offset;

  private ColumnHeader columnHeader;

  // The id of DataRegion where the node will run
  private RegionReplicaSet regionReplicaSet;

  public SeriesScanNode(PlanNodeId id, PartialPath seriesPath) {
    super(id);
    this.seriesPath = seriesPath;
  }

  public SeriesScanNode(
      PlanNodeId id, PartialPath seriesPath, Set<String> allSensors, OrderBy scanOrder) {
    super(id);
    this.seriesPath = seriesPath;
    this.allSensors = allSensors;
    this.scanOrder = scanOrder;
    this.columnHeader = new ColumnHeader(seriesPath.getFullPath(), seriesPath.getSeriesType());
  }

  public SeriesScanNode(PlanNodeId id, PartialPath seriesPath, RegionReplicaSet regionReplicaSet) {
    this(id, seriesPath);
    this.regionReplicaSet = regionReplicaSet;
  }

  public void setTimeFilter(Filter timeFilter) {
    this.timeFilter = timeFilter;
  }

  public void setValueFilter(Filter valueFilter) {
    this.valueFilter = valueFilter;
  }

  @Override
  public void close() throws Exception {}

  @Override
  public void open() throws Exception {}

  @Override
  public RegionReplicaSet getRegionReplicaSet() {
    return regionReplicaSet;
  }

  @Override
  public void setRegionReplicaSet(RegionReplicaSet dataRegion) {
    this.regionReplicaSet = dataRegion;
  }

  public int getLimit() {
    return limit;
  }

  public int getOffset() {
    return offset;
  }

  public void setLimit(int limit) {
    this.limit = limit;
  }

  public void setOffset(int offset) {
    this.offset = offset;
  }

  @Override
  public List<PlanNode> getChildren() {
    return ImmutableList.of();
  }

  @Override
  public void addChild(PlanNode child) {}

  @Override
  public PlanNode clone() {
    return new SeriesScanNode(getPlanNodeId(), getSeriesPath(), this.regionReplicaSet);
  }

  @Override
  public int allowedChildCount() {
    return NO_CHILD_ALLOWED;
  }

  @Override
  public List<ColumnHeader> getOutputColumnHeaders() {
    return ImmutableList.of(columnHeader);
  }

  @Override
  public List<String> getOutputColumnNames() {
    return ImmutableList.of(columnHeader.getColumnName());
  }

  @Override
  public List<TSDataType> getOutputColumnTypes() {
    return ImmutableList.of(columnHeader.getColumnType());
  }

  public Set<String> getAllSensors() {
    return allSensors;
  }

  public OrderBy getScanOrder() {
    return scanOrder;
  }

  @Override
  public <R, C> R accept(PlanVisitor<R, C> visitor, C context) {
    return visitor.visitSeriesScan(this, context);
  }

  public static SeriesScanNode deserialize(ByteBuffer byteBuffer) {
    return null;
  }

  @Override
  public void serialize(ByteBuffer byteBuffer) {}

  public PartialPath getSeriesPath() {
    return seriesPath;
  }

  public Filter getTimeFilter() {
    return timeFilter;
  }

  public Filter getValueFilter() {
    return valueFilter;
  }

  public String toString() {
    return String.format(
        "SeriesScanNode-%s:[SeriesPath: %s, DataRegion: %s]",
<<<<<<< HEAD
        this.getId(), this.getSeriesPath(), this.getRegionReplicaSet());
=======
        this.getPlanNodeId(), this.getSeriesPath(), this.getDataRegionReplicaSet());
>>>>>>> 600ba974
  }

  @TestOnly
  public Pair<String, List<String>> print() {
    String title = String.format("[SeriesScanNode (%s)]", this.getPlanNodeId());
    List<String> attributes = new ArrayList<>();
    attributes.add("SeriesPath: " + this.getSeriesPath());
    attributes.add("scanOrder: " + this.getScanOrder());
    return new Pair<>(title, attributes);
  }

  @Override
  public boolean equals(Object o) {
    if (this == o) {
      return true;
    }

    if (o == null || getClass() != o.getClass()) {
      return false;
    }

    SeriesScanNode that = (SeriesScanNode) o;
    return limit == that.limit
        && offset == that.offset
        && Objects.equals(seriesPath, that.seriesPath)
        && Objects.equals(allSensors, that.allSensors)
        && scanOrder == that.scanOrder
        && Objects.equals(timeFilter, that.timeFilter)
        && Objects.equals(valueFilter, that.valueFilter);
  }

  @Override
  public int hashCode() {
    return Objects.hash(
        super.hashCode(),
        seriesPath,
        allSensors,
        scanOrder,
        timeFilter,
        valueFilter,
        limit,
        offset);
  }
}<|MERGE_RESOLUTION|>--- conflicted
+++ resolved
@@ -203,11 +203,7 @@
   public String toString() {
     return String.format(
         "SeriesScanNode-%s:[SeriesPath: %s, DataRegion: %s]",
-<<<<<<< HEAD
-        this.getId(), this.getSeriesPath(), this.getRegionReplicaSet());
-=======
-        this.getPlanNodeId(), this.getSeriesPath(), this.getDataRegionReplicaSet());
->>>>>>> 600ba974
+        this.getPlanNodeId(), this.getSeriesPath(), this.getRegionReplicaSet());
   }
 
   @TestOnly
