--- conflicted
+++ resolved
@@ -47,10 +47,6 @@
 import java.util.stream.Collectors;
 
 public class MultiTsFileDeviceIterator implements AutoCloseable {
-<<<<<<< HEAD
-=======
-
->>>>>>> 0cf7e521
   private final List<TsFileResource> tsFileResources;
   private Map<TsFileResource, TsFileSequenceReader> readerMap = new HashMap<>();
   private final Map<TsFileResource, TsFileDeviceIterator> deviceIteratorMap = new HashMap<>();
@@ -83,11 +79,7 @@
       List<TsFileResource> seqResources, List<TsFileResource> unseqResources) throws IOException {
     this.tsFileResources = new ArrayList<>(seqResources);
     tsFileResources.addAll(unseqResources);
-<<<<<<< HEAD
-    // sort tsfiles from the newest to the oldest
-=======
     // sort the files from the newest to the oldest
->>>>>>> 0cf7e521
     Collections.sort(this.tsFileResources, TsFileResource::compareFileNameByDesc);
     for (TsFileResource tsFileResource : tsFileResources) {
       TsFileSequenceReader reader =
