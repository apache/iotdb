/*
 * Licensed to the Apache Software Foundation (ASF) under one
 * or more contributor license agreements.  See the NOTICE file
 * distributed with this work for additional information
 * regarding copyright ownership.  The ASF licenses this file
 * to you under the Apache License, Version 2.0 (the
 * "License"); you may not use this file except in compliance
 * with the License.  You may obtain a copy of the License at
 *
 *     http://www.apache.org/licenses/LICENSE-2.0
 *
 * Unless required by applicable law or agreed to in writing,
 * software distributed under the License is distributed on an
 * "AS IS" BASIS, WITHOUT WARRANTIES OR CONDITIONS OF ANY
 * KIND, either express or implied.  See the License for the
 * specific language governing permissions and limitations
 * under the License.
 */
package org.apache.iotdb.db.query.dataset.groupby;

import java.io.IOException;
import java.util.ArrayList;
import java.util.Arrays;
import java.util.List;
import java.util.Map;
import org.apache.iotdb.db.conf.IoTDBDescriptor;
import org.apache.iotdb.db.exception.StorageEngineException;
import org.apache.iotdb.db.exception.metadata.IllegalPathException;
import org.apache.iotdb.db.exception.query.QueryProcessException;
import org.apache.iotdb.db.metadata.PartialPath;
import org.apache.iotdb.db.qp.physical.crud.GroupByTimeFillPlan;
import org.apache.iotdb.db.query.context.QueryContext;
import org.apache.iotdb.db.query.executor.LastQueryExecutor;
import org.apache.iotdb.db.query.executor.fill.IFill;
import org.apache.iotdb.db.query.executor.fill.PreviousFill;
import org.apache.iotdb.tsfile.file.metadata.enums.TSDataType;
import org.apache.iotdb.tsfile.read.TimeValuePair;
import org.apache.iotdb.tsfile.read.common.Field;
import org.apache.iotdb.tsfile.read.common.RowRecord;
import org.apache.iotdb.tsfile.read.query.dataset.QueryDataSet;

<<<<<<< HEAD
import java.io.IOException;
import java.util.Arrays;
import java.util.List;
import java.util.Map;
import org.apache.iotdb.tsfile.utils.Pair;

=======
>>>>>>> 4c224bc2
public class GroupByFillDataSet extends QueryDataSet {

  private GroupByEngineDataSet groupByEngineDataSet;
  private Map<TSDataType, IFill> fillTypes;
  // the first value for each time series
  private Object[] previousValue;
  private long[] previousTime;
  // last timestamp for each time series
  private long[] lastTimeArray;

  public GroupByFillDataSet(List<PartialPath> paths, List<TSDataType> dataTypes,
      GroupByEngineDataSet groupByEngineDataSet,
      Map<TSDataType, IFill> fillTypes, QueryContext context, GroupByTimeFillPlan groupByFillPlan)
      throws StorageEngineException, IOException, QueryProcessException {
<<<<<<< HEAD
    super(paths, dataTypes, groupByFillPlan.isAscending());
=======
    super(new ArrayList<>(paths), dataTypes);
>>>>>>> 4c224bc2
    this.groupByEngineDataSet = groupByEngineDataSet;
    this.fillTypes = fillTypes;
    initPreviousParis(context, groupByFillPlan);
    initLastTimeArray(context, groupByFillPlan);
  }

  private void initPreviousParis(QueryContext context, GroupByTimeFillPlan groupByFillPlan)
      throws StorageEngineException, IOException, QueryProcessException {
    previousValue = new Object[paths.size()];
    previousTime = new long[paths.size()];
    for (int i = 0; i < paths.size(); i++) {
      PartialPath path = (PartialPath) paths.get(i);
      TSDataType dataType = dataTypes.get(i);
      IFill fill;
      if (fillTypes.containsKey(dataType)) {
        fill = new PreviousFill(dataType, groupByEngineDataSet.getStartTime(),
            ((PreviousFill) fillTypes.get(dataType)).getBeforeRange(),
            ((PreviousFill) fillTypes.get(dataType)).isUntilLast());
      } else {
        fill = new PreviousFill(dataType, groupByEngineDataSet.getStartTime(),
            IoTDBDescriptor.getInstance().getConfig().getDefaultFillInterval());
      }
      fill.configureFill(path, dataType, groupByEngineDataSet.getStartTime(),
          groupByFillPlan.getAllMeasurementsInDevice(path.getDevice()), context);

      TimeValuePair timeValuePair = fill.getFillResult();
      if (timeValuePair == null || timeValuePair.getValue() == null) {
        previousValue[i] = null;
        previousTime[i] = Long.MIN_VALUE;
      } else {
        previousValue[i] = timeValuePair.getValue().getValue();
        previousTime[i] = timeValuePair.getTimestamp();
      }
    }
  }

  private void initLastTimeArray(QueryContext context, GroupByTimeFillPlan groupByFillPlan)
      throws IOException, StorageEngineException, QueryProcessException {
    lastTimeArray = new long[paths.size()];
    Arrays.fill(lastTimeArray, Long.MAX_VALUE);
    for (int i = 0; i < paths.size(); i++) {
      TimeValuePair lastTimeValuePair;
      try {
        lastTimeValuePair = LastQueryExecutor.calculateLastPairForOneSeriesLocally(
            new PartialPath(paths.get(i).getFullPath()), dataTypes.get(i), context,
            groupByFillPlan.getAllMeasurementsInDevice(paths.get(i).getDevice()));
      } catch (IllegalPathException e) {
        throw new QueryProcessException(e.getMessage());
      }
      if (lastTimeValuePair.getValue() != null) {
        lastTimeArray[i] = lastTimeValuePair.getTimestamp();
      }
    }
  }

  @Override
  protected boolean hasNextWithoutConstraint() {
    return groupByEngineDataSet.hasNextWithoutConstraint();
  }

  @Override
  protected RowRecord nextWithoutConstraint() throws IOException {
    RowRecord rowRecord = groupByEngineDataSet.nextWithoutConstraint();

    for (int i = 0; i < paths.size(); i++) {
      Field field = rowRecord.getFields().get(i);
      // current group by result is null
      if (field == null || field.getDataType() == null) {
        // the previous value is not null
        // and (fill type is not previous until last or now time is before last time)
        // and (previous before range is not limited or previous before range contains the previous interval)
        if (previousValue[i] != null && (
            (fillTypes.containsKey(dataTypes.get(i)) && !((PreviousFill) fillTypes
                .get(dataTypes.get(i))).isUntilLast())
                || rowRecord.getTimestamp() <= lastTimeArray[i]) && (
            !fillTypes.containsKey(dataTypes.get(i))
                || ((PreviousFill) fillTypes.get(dataTypes.get(i))).getBeforeRange() < 0
                || ((PreviousFill) fillTypes.get(dataTypes.get(i))).getBeforeRange()
                >= groupByEngineDataSet.interval) && rowRecord.getTimestamp() >= previousTime[i]) {
          rowRecord.getFields().set(i, Field.getField(previousValue[i], dataTypes.get(i)));
        } else if (!ascending) {
          Pair<Long, Object> data = groupByEngineDataSet.peekNextNotNullValue(paths.get(i), i);
          if (data != null) {
            rowRecord.getFields().set(i, Field.getField(data.right, dataTypes.get(i)));
            previousValue[i] = data.right;
            previousTime[i] = data.left;
          }
        }
      } else {
        // use now value update previous value
        previousValue[i] = field.getObjectValue(field.getDataType());
        previousTime[i] = rowRecord.getTimestamp();
      }
    }
    return rowRecord;
  }
}<|MERGE_RESOLUTION|>--- conflicted
+++ resolved
@@ -38,16 +38,8 @@
 import org.apache.iotdb.tsfile.read.common.Field;
 import org.apache.iotdb.tsfile.read.common.RowRecord;
 import org.apache.iotdb.tsfile.read.query.dataset.QueryDataSet;
-
-<<<<<<< HEAD
-import java.io.IOException;
-import java.util.Arrays;
-import java.util.List;
-import java.util.Map;
 import org.apache.iotdb.tsfile.utils.Pair;
 
-=======
->>>>>>> 4c224bc2
 public class GroupByFillDataSet extends QueryDataSet {
 
   private GroupByEngineDataSet groupByEngineDataSet;
@@ -62,11 +54,7 @@
       GroupByEngineDataSet groupByEngineDataSet,
       Map<TSDataType, IFill> fillTypes, QueryContext context, GroupByTimeFillPlan groupByFillPlan)
       throws StorageEngineException, IOException, QueryProcessException {
-<<<<<<< HEAD
-    super(paths, dataTypes, groupByFillPlan.isAscending());
-=======
-    super(new ArrayList<>(paths), dataTypes);
->>>>>>> 4c224bc2
+    super(new ArrayList<>(paths), dataTypes, groupByFillPlan.isAscending());
     this.groupByEngineDataSet = groupByEngineDataSet;
     this.fillTypes = fillTypes;
     initPreviousParis(context, groupByFillPlan);
