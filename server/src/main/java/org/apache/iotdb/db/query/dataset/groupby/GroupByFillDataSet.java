/*
 * Licensed to the Apache Software Foundation (ASF) under one
 * or more contributor license agreements.  See the NOTICE file
 * distributed with this work for additional information
 * regarding copyright ownership.  The ASF licenses this file
 * to you under the Apache License, Version 2.0 (the
 * "License"); you may not use this file except in compliance
 * with the License.  You may obtain a copy of the License at
 *
 *     http://www.apache.org/licenses/LICENSE-2.0
 *
 * Unless required by applicable law or agreed to in writing,
 * software distributed under the License is distributed on an
 * "AS IS" BASIS, WITHOUT WARRANTIES OR CONDITIONS OF ANY
 * KIND, either express or implied.  See the License for the
 * specific language governing permissions and limitations
 * under the License.
 */
package org.apache.iotdb.db.query.dataset.groupby;

import java.io.IOException;
import java.util.ArrayList;
import java.util.Arrays;
import java.util.List;
import java.util.Map;
import org.apache.iotdb.db.conf.IoTDBDescriptor;
import org.apache.iotdb.db.exception.StorageEngineException;
import org.apache.iotdb.db.exception.metadata.IllegalPathException;
import org.apache.iotdb.db.exception.query.QueryProcessException;
import org.apache.iotdb.db.metadata.PartialPath;
import org.apache.iotdb.db.qp.physical.crud.GroupByTimeFillPlan;
import org.apache.iotdb.db.query.context.QueryContext;
import org.apache.iotdb.db.query.executor.LastQueryExecutor;
import org.apache.iotdb.db.query.executor.fill.IFill;
import org.apache.iotdb.db.query.executor.fill.PreviousFill;
import org.apache.iotdb.tsfile.file.metadata.enums.TSDataType;
import org.apache.iotdb.tsfile.read.TimeValuePair;
import org.apache.iotdb.tsfile.read.common.Field;
import org.apache.iotdb.tsfile.read.common.RowRecord;
import org.apache.iotdb.tsfile.read.query.dataset.QueryDataSet;

public class GroupByFillDataSet extends QueryDataSet {

  private GroupByEngineDataSet groupByEngineDataSet;
  private Map<TSDataType, IFill> fillTypes;
  // the first value for each time series
  private Object[] previousValue;
  // last timestamp for each time series
  private long[] lastTimeArray;

  public GroupByFillDataSet(List<PartialPath> paths, List<TSDataType> dataTypes,
      GroupByEngineDataSet groupByEngineDataSet,
      Map<TSDataType, IFill> fillTypes, QueryContext context, GroupByTimeFillPlan groupByFillPlan)
      throws StorageEngineException, IOException, QueryProcessException {
    super(new ArrayList<>(paths), dataTypes);
    this.groupByEngineDataSet = groupByEngineDataSet;
    this.fillTypes = fillTypes;
    initPreviousParis(context, groupByFillPlan);
    initLastTimeArray(context, groupByFillPlan);
  }

  private void initPreviousParis(QueryContext context, GroupByTimeFillPlan groupByFillPlan)
          throws StorageEngineException, IOException, QueryProcessException {
    previousValue = new Object[paths.size()];
    for (int i = 0; i < paths.size(); i++) {
      PartialPath path = (PartialPath) paths.get(i);
      TSDataType dataType = dataTypes.get(i);
      IFill fill;
      if (fillTypes.containsKey(dataType)) {
        fill = new PreviousFill(dataType, groupByEngineDataSet.getStartTime(),
            ((PreviousFill) fillTypes.get(dataType)).getBeforeRange(),
            ((PreviousFill) fillTypes.get(dataType)).isUntilLast());
      } else {
        fill = new PreviousFill(dataType, groupByEngineDataSet.getStartTime(),
            IoTDBDescriptor.getInstance().getConfig().getDefaultFillInterval());
      }
      fill.configureFill(path, dataType, groupByEngineDataSet.getStartTime(),
          groupByFillPlan.getAllMeasurementsInDevice(path.getDevice()), context);

      TimeValuePair timeValuePair = fill.getFillResult();
      if (timeValuePair == null || timeValuePair.getValue() == null) {
        previousValue[i] = null;
      } else {
        previousValue[i] = timeValuePair.getValue().getValue();
      }
    }
  }

  private void initLastTimeArray(QueryContext context, GroupByTimeFillPlan groupByFillPlan)
      throws IOException, StorageEngineException, QueryProcessException {
    lastTimeArray = new long[paths.size()];
    Arrays.fill(lastTimeArray, Long.MAX_VALUE);
    for (int i = 0; i < paths.size(); i++) {
      TimeValuePair lastTimeValuePair;
<<<<<<< HEAD
      try {
        lastTimeValuePair = LastQueryExecutor.calculateLastPairForOneSeriesLocally(
            new PartialPath(paths.get(i).getFullPath()), dataTypes.get(i), context,
            groupByFillPlan.getAllMeasurementsInDevice(paths.get(i).getDevice()));
      } catch (IllegalPathException e) {
        throw new QueryProcessException(e.getMessage());
      }
=======
      lastTimeValuePair = LastQueryExecutor.calculateLastPairForOneSeriesLocally(
          (PartialPath) paths.get(i), dataTypes.get(i), context,
          groupByFillPlan.getAllMeasurementsInDevice(paths.get(i).getDevice()));
>>>>>>> c626197c
      if (lastTimeValuePair.getValue() != null) {
        lastTimeArray[i] = lastTimeValuePair.getTimestamp();
      }
    }
  }

  @Override
  protected boolean hasNextWithoutConstraint() {
    return groupByEngineDataSet.hasNextWithoutConstraint();
  }

  @Override
  protected RowRecord nextWithoutConstraint() throws IOException {
    RowRecord rowRecord = groupByEngineDataSet.nextWithoutConstraint();

    for (int i = 0; i < paths.size(); i++) {
      Field field = rowRecord.getFields().get(i);
      // current group by result is null
      if (field == null || field.getDataType() == null) {
        // the previous value is not null
        // and (fill type is not previous until last or now time is before last time)
        // and (previous before range is not limited or previous before range contains the previous interval)
        if (previousValue[i] != null && (
            (fillTypes.containsKey(dataTypes.get(i)) && !((PreviousFill) fillTypes
                .get(dataTypes.get(i))).isUntilLast())
                || rowRecord.getTimestamp() <= lastTimeArray[i]) && (
            !fillTypes.containsKey(dataTypes.get(i))
                || ((PreviousFill) fillTypes.get(dataTypes.get(i))).getBeforeRange() < 0
                || ((PreviousFill) fillTypes.get(dataTypes.get(i))).getBeforeRange()
                >= groupByEngineDataSet.interval)) {
          rowRecord.getFields().set(i, Field.getField(previousValue[i], dataTypes.get(i)));
        }
      } else {
        // use now value update previous value
        previousValue[i] = field.getObjectValue(field.getDataType());
      }
    }
    return rowRecord;
  }
}<|MERGE_RESOLUTION|>--- conflicted
+++ resolved
@@ -92,19 +92,9 @@
     Arrays.fill(lastTimeArray, Long.MAX_VALUE);
     for (int i = 0; i < paths.size(); i++) {
       TimeValuePair lastTimeValuePair;
-<<<<<<< HEAD
-      try {
-        lastTimeValuePair = LastQueryExecutor.calculateLastPairForOneSeriesLocally(
-            new PartialPath(paths.get(i).getFullPath()), dataTypes.get(i), context,
-            groupByFillPlan.getAllMeasurementsInDevice(paths.get(i).getDevice()));
-      } catch (IllegalPathException e) {
-        throw new QueryProcessException(e.getMessage());
-      }
-=======
       lastTimeValuePair = LastQueryExecutor.calculateLastPairForOneSeriesLocally(
           (PartialPath) paths.get(i), dataTypes.get(i), context,
           groupByFillPlan.getAllMeasurementsInDevice(paths.get(i).getDevice()));
->>>>>>> c626197c
       if (lastTimeValuePair.getValue() != null) {
         lastTimeArray[i] = lastTimeValuePair.getTimestamp();
       }
