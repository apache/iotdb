/*
 * Licensed to the Apache Software Foundation (ASF) under one
 * or more contributor license agreements.  See the NOTICE file
 * distributed with this work for additional information
 * regarding copyright ownership.  The ASF licenses this file
 * to you under the Apache License, Version 2.0 (the
 * "License"); you may not use this file except in compliance
 * with the License.  You may obtain a copy of the License at
 *
 *     http://www.apache.org/licenses/LICENSE-2.0
 *
 * Unless required by applicable law or agreed to in writing,
 * software distributed under the License is distributed on an
 * "AS IS" BASIS, WITHOUT WARRANTIES OR CONDITIONS OF ANY
 * KIND, either express or implied.  See the License for the
 * specific language governing permissions and limitations
 * under the License.
 */
package org.apache.iotdb.db.query.dataset.groupby;

import java.io.IOException;
import java.util.ArrayList;
import java.util.Arrays;
import java.util.List;
import java.util.Map;
import org.apache.iotdb.db.conf.IoTDBDescriptor;
import org.apache.iotdb.db.exception.StorageEngineException;
import org.apache.iotdb.db.exception.metadata.IllegalPathException;
import org.apache.iotdb.db.exception.query.QueryProcessException;
import org.apache.iotdb.db.metadata.PartialPath;
import org.apache.iotdb.db.qp.physical.crud.GroupByTimeFillPlan;
import org.apache.iotdb.db.query.context.QueryContext;
import org.apache.iotdb.db.query.executor.LastQueryExecutor;
import org.apache.iotdb.db.query.executor.fill.IFill;
import org.apache.iotdb.db.query.executor.fill.PreviousFill;
import org.apache.iotdb.tsfile.file.metadata.enums.TSDataType;
import org.apache.iotdb.tsfile.read.TimeValuePair;
import org.apache.iotdb.tsfile.read.common.Field;
import org.apache.iotdb.tsfile.read.common.RowRecord;
import org.apache.iotdb.tsfile.read.query.dataset.QueryDataSet;

public class GroupByFillDataSet extends QueryDataSet {

  private GroupByEngineDataSet groupByEngineDataSet;
  private Map<TSDataType, IFill> fillTypes;
  // the first value for each time series
  private Object[] previousValue;
  // last timestamp for each time series
  private long[] lastTimeArray;

  public GroupByFillDataSet(List<PartialPath> paths, List<TSDataType> dataTypes,
      GroupByEngineDataSet groupByEngineDataSet,
      Map<TSDataType, IFill> fillTypes, QueryContext context, GroupByTimeFillPlan groupByFillPlan)
      throws StorageEngineException, IOException, QueryProcessException {
    super(new ArrayList<>(paths), dataTypes);
    this.groupByEngineDataSet = groupByEngineDataSet;
    this.fillTypes = fillTypes;
    initPreviousParis(context, groupByFillPlan);
    initLastTimeArray(context, groupByFillPlan);
  }

  private void initPreviousParis(QueryContext context, GroupByTimeFillPlan groupByFillPlan)
          throws StorageEngineException, IOException, QueryProcessException {
    previousValue = new Object[paths.size()];
    for (int i = 0; i < paths.size(); i++) {
      PartialPath path = (PartialPath) paths.get(i);
      TSDataType dataType = dataTypes.get(i);
      IFill fill;
      if (fillTypes.containsKey(dataType)) {
        fill = new PreviousFill(dataType, groupByEngineDataSet.getStartTime(),
            ((PreviousFill) fillTypes.get(dataType)).getBeforeRange(),
            ((PreviousFill) fillTypes.get(dataType)).isUntilLast());
      } else {
        fill = new PreviousFill(dataType, groupByEngineDataSet.getStartTime(),
            IoTDBDescriptor.getInstance().getConfig().getDefaultFillInterval());
      }
      fill.configureFill(path, dataType, groupByEngineDataSet.getStartTime(),
          groupByFillPlan.getAllMeasurementsInDevice(path.getDevice()), context);

      TimeValuePair timeValuePair = fill.getFillResult();
      if (timeValuePair == null || timeValuePair.getValue() == null) {
        previousValue[i] = null;
      } else {
        previousValue[i] = timeValuePair.getValue().getValue();
      }
    }
  }

  private void initLastTimeArray(QueryContext context, GroupByTimeFillPlan groupByFillPlan)
      throws IOException, StorageEngineException, QueryProcessException {
    lastTimeArray = new long[paths.size()];
    Arrays.fill(lastTimeArray, Long.MAX_VALUE);
    for (int i = 0; i < paths.size(); i++) {
      TimeValuePair lastTimeValuePair;
<<<<<<< HEAD
      try {
        lastTimeValuePair = LastQueryExecutor.calculateLastPairForOneSeriesLocally(
            new PartialPath(paths.get(i).getFullPath()), dataTypes.get(i), context,
            groupByFillPlan.getAllMeasurementsInDevice(paths.get(i).getDevice()));
      } catch (IllegalPathException e) {
        throw new QueryProcessException(e.getMessage());
      }
=======
      lastTimeValuePair = LastQueryExecutor.calculateLastPairForOneSeriesLocally(
          (PartialPath) paths.get(i), dataTypes.get(i), context,
          groupByFillPlan.getAllMeasurementsInDevice(paths.get(i).getDevice()));
>>>>>>> 545d9126
      if (lastTimeValuePair.getValue() != null) {
        lastTimeArray[i] = lastTimeValuePair.getTimestamp();
      }
    }
  }

  @Override
  protected boolean hasNextWithoutConstraint() {
    return groupByEngineDataSet.hasNextWithoutConstraint();
  }

  @Override
  protected RowRecord nextWithoutConstraint() throws IOException {
    RowRecord rowRecord = groupByEngineDataSet.nextWithoutConstraint();

    for (int i = 0; i < paths.size(); i++) {
      Field field = rowRecord.getFields().get(i);
      // current group by result is null
      if (field == null || field.getDataType() == null) {
        // the previous value is not null
        // and (fill type is not previous until last or now time is before last time)
        // and (previous before range is not limited or previous before range contains the previous interval)
        if (previousValue[i] != null && (
            (fillTypes.containsKey(dataTypes.get(i)) && !((PreviousFill) fillTypes
                .get(dataTypes.get(i))).isUntilLast())
                || rowRecord.getTimestamp() <= lastTimeArray[i]) && (
            !fillTypes.containsKey(dataTypes.get(i))
                || ((PreviousFill) fillTypes.get(dataTypes.get(i))).getBeforeRange() < 0
                || ((PreviousFill) fillTypes.get(dataTypes.get(i))).getBeforeRange()
                >= groupByEngineDataSet.interval)) {
          rowRecord.getFields().set(i, Field.getField(previousValue[i], dataTypes.get(i)));
        }
      } else {
        // use now value update previous value
        previousValue[i] = field.getObjectValue(field.getDataType());
      }
    }
    return rowRecord;
  }
}<|MERGE_RESOLUTION|>--- conflicted
+++ resolved
@@ -25,7 +25,6 @@
 import java.util.Map;
 import org.apache.iotdb.db.conf.IoTDBDescriptor;
 import org.apache.iotdb.db.exception.StorageEngineException;
-import org.apache.iotdb.db.exception.metadata.IllegalPathException;
 import org.apache.iotdb.db.exception.query.QueryProcessException;
 import org.apache.iotdb.db.metadata.PartialPath;
 import org.apache.iotdb.db.qp.physical.crud.GroupByTimeFillPlan;
@@ -92,19 +91,9 @@
     Arrays.fill(lastTimeArray, Long.MAX_VALUE);
     for (int i = 0; i < paths.size(); i++) {
       TimeValuePair lastTimeValuePair;
-<<<<<<< HEAD
-      try {
-        lastTimeValuePair = LastQueryExecutor.calculateLastPairForOneSeriesLocally(
-            new PartialPath(paths.get(i).getFullPath()), dataTypes.get(i), context,
-            groupByFillPlan.getAllMeasurementsInDevice(paths.get(i).getDevice()));
-      } catch (IllegalPathException e) {
-        throw new QueryProcessException(e.getMessage());
-      }
-=======
       lastTimeValuePair = LastQueryExecutor.calculateLastPairForOneSeriesLocally(
           (PartialPath) paths.get(i), dataTypes.get(i), context,
           groupByFillPlan.getAllMeasurementsInDevice(paths.get(i).getDevice()));
->>>>>>> 545d9126
       if (lastTimeValuePair.getValue() != null) {
         lastTimeArray[i] = lastTimeValuePair.getTimestamp();
       }
