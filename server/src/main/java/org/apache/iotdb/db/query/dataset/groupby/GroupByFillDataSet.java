--- conflicted
+++ resolved
@@ -70,12 +70,8 @@
             ((PreviousFill) fillTypes.get(dataType)).getBeforeRange(),
             ((PreviousFill) fillTypes.get(dataType)).isUntilLast());
       } else {
-<<<<<<< HEAD
-        fill = new PreviousFill(dataType, groupByEngineDataSet.getStartTime(), -1L);
-=======
         fill = new PreviousFill(dataType, groupByEngineDataSet.getStartTime(),
             IoTDBDescriptor.getInstance().getConfig().getDefaultFillInterval());
->>>>>>> a3580479
       }
       fill.configureFill(path, dataType, groupByEngineDataSet.getStartTime(),
           groupByFillPlan.getAllMeasurementsInDevice(path.getDevice()), context);
@@ -123,7 +119,8 @@
             (fillTypes.containsKey(dataTypes.get(i)) && !((PreviousFill) fillTypes
                 .get(dataTypes.get(i))).isUntilLast())
                 || rowRecord.getTimestamp() <= lastTimeArray[i]) && (
-            !fillTypes.containsKey(dataTypes.get(i)) || ((PreviousFill) fillTypes.get(dataTypes.get(i))).getBeforeRange() < 0
+            !fillTypes.containsKey(dataTypes.get(i))
+                || ((PreviousFill) fillTypes.get(dataTypes.get(i))).getBeforeRange() < 0
                 || ((PreviousFill) fillTypes.get(dataTypes.get(i))).getBeforeRange()
                 >= groupByEngineDataSet.interval)) {
           rowRecord.getFields().set(i, Field.getField(previousValue[i], dataTypes.get(i)));
