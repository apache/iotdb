--- conflicted
+++ resolved
@@ -97,13 +97,6 @@
       throw new QueryProcessException("TimeFilter cannot be null in GroupBy query.");
     }
 
-<<<<<<< HEAD
-=======
-    List<VirtualStorageGroupProcessor> list =
-        StorageEngine.getInstance()
-            .mergeLock(paths.stream().map(p -> (PartialPath) p).collect(Collectors.toList()));
-
->>>>>>> 421ee8b3
     // init resultIndexes, group aligned series
     pathToAggrIndexesMap = MetaUtils.groupAggregationsBySeries(paths);
     alignedPathToAggrIndexesMap =
@@ -114,7 +107,7 @@
     groupPathList.addAll(pathToAggrIndexesMap.keySet());
     groupPathList.addAll(alignedPathToAggrIndexesMap.keySet());
 
-    List<StorageGroupProcessor> list =
+    List<VirtualStorageGroupProcessor> list =
         StorageEngine.getInstance()
             .mergeLockAndInitQueryDataSource(groupPathList, context, timeFilter);
 
