--- conflicted
+++ resolved
@@ -56,13 +56,9 @@
    * constructor.
    */
   public GroupByWithoutValueFilterDataSet(long jobId, List<Path> paths, long unit,
-<<<<<<< HEAD
                                           long slidingStep, long startTime, long endTime) {
     super(jobId, paths, unit, slidingStep, startTime, endTime);
-=======
-      long origin, List<Pair<Long, Long>> mergedIntervals) {
-    super(jobId, paths, unit, origin, mergedIntervals);
->>>>>>> 911599cf
+
     this.unSequenceReaderList = new ArrayList<>();
     this.sequenceReaderList = new ArrayList<>();
     this.timeFilter = null;
