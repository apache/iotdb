/*
 * Licensed to the Apache Software Foundation (ASF) under one
 * or more contributor license agreements.  See the NOTICE file
 * distributed with this work for additional information
 * regarding copyright ownership.  The ASF licenses this file
 * to you under the Apache License, Version 2.0 (the
 * "License"); you may not use this file except in compliance
 * with the License.  You may obtain a copy of the License at
 *
 *     http://www.apache.org/licenses/LICENSE-2.0
 *
 * Unless required by applicable law or agreed to in writing,
 * software distributed under the License is distributed on an
 * "AS IS" BASIS, WITHOUT WARRANTIES OR CONDITIONS OF ANY
 * KIND, either express or implied.  See the License for the
 * specific language governing permissions and limitations
 * under the License.
 */

package org.apache.iotdb.db.query.dataset.groupby;

import java.io.IOException;
import java.util.ArrayList;
import java.util.HashMap;
import java.util.List;
import java.util.Map;
import java.util.Map.Entry;
import java.util.Set;
import org.apache.iotdb.db.exception.StorageEngineException;
import org.apache.iotdb.db.exception.query.QueryProcessException;
import org.apache.iotdb.db.metadata.PartialPath;
import org.apache.iotdb.db.qp.physical.crud.GroupByTimePlan;
import org.apache.iotdb.db.query.aggregation.AggregateResult;
import org.apache.iotdb.db.query.context.QueryContext;
import org.apache.iotdb.db.query.factory.AggregateResultFactory;
import org.apache.iotdb.db.query.filter.TsFileFilter;
import org.apache.iotdb.tsfile.file.metadata.enums.TSDataType;
import org.apache.iotdb.tsfile.read.common.RowRecord;
import org.apache.iotdb.tsfile.read.expression.IExpression;
import org.apache.iotdb.tsfile.read.expression.impl.GlobalTimeExpression;
import org.apache.iotdb.tsfile.read.filter.basic.Filter;
import org.apache.iotdb.tsfile.utils.Pair;
import org.slf4j.Logger;
import org.slf4j.LoggerFactory;

public class GroupByWithoutValueFilterDataSet extends GroupByEngineDataSet {

  private static final Logger logger = LoggerFactory
      .getLogger(GroupByWithoutValueFilterDataSet.class);

  private Map<PartialPath, GroupByExecutor> pathExecutors = new HashMap<>();

  /**
   * path -> result index for each aggregation
   * <p>
   * e.g.,
   * <p>
   * deduplicated paths : s1, s2, s1 deduplicated aggregations : count, count, sum
   * <p>
   * s1 -> 0, 2 s2 -> 1
   */
  private Map<PartialPath, List<Integer>> resultIndexes = new HashMap<>();

  public GroupByWithoutValueFilterDataSet() {
  }

  /**
   * constructor.
   */
  public GroupByWithoutValueFilterDataSet(QueryContext context, GroupByTimePlan groupByTimePlan)
      throws StorageEngineException, QueryProcessException {
    super(context, groupByTimePlan);

    initGroupBy(context, groupByTimePlan);
  }

  protected void initGroupBy(QueryContext context, GroupByTimePlan groupByTimePlan)
      throws StorageEngineException, QueryProcessException {
    IExpression expression = groupByTimePlan.getExpression();

    Filter timeFilter = null;
    if (expression != null) {
      timeFilter = ((GlobalTimeExpression) expression).getFilter();
    }

    // init resultIndexes, group result indexes by path
    for (int i = 0; i < paths.size(); i++) {
      PartialPath path = (PartialPath) paths.get(i);
      if (!pathExecutors.containsKey(path)) {
        //init GroupByExecutor
        pathExecutors.put(path,
            getGroupByExecutor(path, groupByTimePlan.getAllMeasurementsInDevice(path.getDevice()),
                dataTypes.get(i), context, timeFilter, null, groupByTimePlan.isAscending()));
        resultIndexes.put(path, new ArrayList<>());
      }
      resultIndexes.get(path).add(i);
      AggregateResult aggrResult = AggregateResultFactory
          .getAggrResultByName(groupByTimePlan.getDeduplicatedAggregations().get(i),
              dataTypes.get(i));
      pathExecutors.get(path).addAggregateResult(aggrResult);
    }
  }

  @Override
  protected RowRecord nextWithoutConstraint() throws IOException {
    if (!hasCachedTimeInterval) {
      throw new IOException("need to call hasNext() before calling next() "
          + "in GroupByWithoutValueFilterDataSet.");
    }
    hasCachedTimeInterval = false;
    RowRecord record;
    if (leftCRightO) {
      record = new RowRecord(curStartTime);
    } else {
      record = new RowRecord(curEndTime - 1);
    }

    AggregateResult[] fields = new AggregateResult[paths.size()];

    try {
      for (Entry<PartialPath, GroupByExecutor> pathToExecutorEntry : pathExecutors.entrySet()) {
        GroupByExecutor executor = pathToExecutorEntry.getValue();
        List<AggregateResult> aggregations = executor.calcResult(curStartTime, curEndTime);
        for (int i = 0; i < aggregations.size(); i++) {
          int resultIndex = resultIndexes.get(pathToExecutorEntry.getKey()).get(i);
          fields[resultIndex] = aggregations.get(i);
        }
      }
    } catch (QueryProcessException e) {
      logger.error("GroupByWithoutValueFilterDataSet execute has error", e);
      throw new IOException(e.getMessage(), e);
    }

    for (AggregateResult res : fields) {
      if (res == null) {
        record.addField(null);
        continue;
      }
      record.addField(res.getResult(), res.getResultDataType());
    }
    return record;
  }

<<<<<<< HEAD
  @Override
  public Pair<Long, Object> peekNextNotNullValue(Path path, int i) throws IOException {
    Pair<Long, Object> result = null;
    long nextStartTime, nextEndTime, steps;
    nextStartTime = curStartTime;
    nextEndTime = curEndTime;
    steps = curSteps;
    do {
      if (ascending) {
        nextStartTime = nextStartTime + slidingStep;
        if (nextStartTime < endTime) {
          nextEndTime = Math.min(nextStartTime + interval, endTime);
        } else {
          return null;
        }
      } else {
        steps--;
        if (steps > 0) {
          nextStartTime = slidingStep * (steps - 1) + startTime;
          nextEndTime = nextStartTime + interval;
        } else {
          return null;
        }
      }
      result = pathExecutors.get(path).peekNextNotNullValue(i, nextStartTime, nextEndTime);
    } while (result == null);
    return result;
  }

  protected GroupByExecutor getGroupByExecutor(Path path, Set<String> allSensors,
      TSDataType dataType,
      QueryContext context, Filter timeFilter, TsFileFilter fileFilter, boolean ascending)
      throws StorageEngineException, QueryProcessException {
    return new LocalGroupByExecutor(path, allSensors, dataType, context, timeFilter, fileFilter,
        ascending);
=======
  protected GroupByExecutor getGroupByExecutor(PartialPath path, Set<String> allSensors, TSDataType dataType,
                                               QueryContext context, Filter timeFilter, TsFileFilter fileFilter)
          throws StorageEngineException, QueryProcessException {
    return new LocalGroupByExecutor(path, allSensors, dataType, context, timeFilter, fileFilter);
>>>>>>> 4c224bc2
  }
}<|MERGE_RESOLUTION|>--- conflicted
+++ resolved
@@ -46,7 +46,7 @@
 public class GroupByWithoutValueFilterDataSet extends GroupByEngineDataSet {
 
   private static final Logger logger = LoggerFactory
-      .getLogger(GroupByWithoutValueFilterDataSet.class);
+          .getLogger(GroupByWithoutValueFilterDataSet.class);
 
   private Map<PartialPath, GroupByExecutor> pathExecutors = new HashMap<>();
 
@@ -141,7 +141,6 @@
     return record;
   }
 
-<<<<<<< HEAD
   @Override
   public Pair<Long, Object> peekNextNotNullValue(Path path, int i) throws IOException {
     Pair<Long, Object> result = null;
@@ -171,17 +170,10 @@
     return result;
   }
 
-  protected GroupByExecutor getGroupByExecutor(Path path, Set<String> allSensors,
-      TSDataType dataType,
-      QueryContext context, Filter timeFilter, TsFileFilter fileFilter, boolean ascending)
-      throws StorageEngineException, QueryProcessException {
+  protected GroupByExecutor getGroupByExecutor(PartialPath path, Set<String> allSensors, TSDataType dataType,
+                                               QueryContext context, Filter timeFilter, TsFileFilter fileFilter, boolean ascending)
+          throws StorageEngineException, QueryProcessException {
     return new LocalGroupByExecutor(path, allSensors, dataType, context, timeFilter, fileFilter,
         ascending);
-=======
-  protected GroupByExecutor getGroupByExecutor(PartialPath path, Set<String> allSensors, TSDataType dataType,
-                                               QueryContext context, Filter timeFilter, TsFileFilter fileFilter)
-          throws StorageEngineException, QueryProcessException {
-    return new LocalGroupByExecutor(path, allSensors, dataType, context, timeFilter, fileFilter);
->>>>>>> 4c224bc2
   }
 }