--- conflicted
+++ resolved
@@ -137,22 +137,9 @@
         });
     this.deduplicatedPaths = deduplicatedPaths;
   }
-
-<<<<<<< HEAD
+  
   public void setDeduplicatedPaths(List<PartialPath> deduplicatedPaths) {
     this.deduplicatedPaths = deduplicatedPaths;
-=======
-  public List<TSDataType> getDeduplicatedDataTypes() {
-    return deduplicatedDataTypes;
-  }
-
-  public void addDeduplicatedDataTypes(TSDataType dataType) {
-    this.deduplicatedDataTypes.add(dataType);
-  }
-
-  public void setDeduplicatedDataTypes(List<TSDataType> deduplicatedDataTypes) {
-    this.deduplicatedDataTypes = deduplicatedDataTypes;
->>>>>>> b0d4a500
   }
 
   public Set<String> getAllMeasurementsInDevice(String device) {
@@ -183,14 +170,7 @@
   public void setDeduplicatedVectorPaths(List<PartialPath> deduplicatedVectorPaths) {
     this.deduplicatedVectorPaths = deduplicatedVectorPaths;
   }
-
-<<<<<<< HEAD
-=======
-  public void setDeduplicatedVectorDataTypes(List<TSDataType> deduplicatedVectorDataTypes) {
-    this.deduplicatedVectorDataTypes = deduplicatedVectorDataTypes;
-  }
-
->>>>>>> b0d4a500
+  
   /**
    * RawQueryWithoutValueFilter should call this method to use grouped vector partial path to
    * replace the previous deduplicatedPaths
