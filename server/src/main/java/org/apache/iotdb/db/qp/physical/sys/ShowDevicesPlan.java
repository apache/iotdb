--- conflicted
+++ resolved
@@ -26,13 +26,10 @@
 
 public class ShowDevicesPlan extends ShowPlan {
 
-<<<<<<< HEAD
   public ShowDevicesPlan() {
     super(ShowContentType.DEVICES);
   }
-=======
   private boolean hasSgCol;
->>>>>>> 0cf96a52
 
   public ShowDevicesPlan(PartialPath path) {
     super(ShowContentType.DEVICES, path);
@@ -42,11 +39,6 @@
     super(ShowContentType.DEVICES, path, limit, offset, fetchSize);
     this.hasSgCol = hasSgCol;
   }
-
-  public boolean hasSgCol() {
-    return hasSgCol;
-  }
-<<<<<<< HEAD
 
   @Override
   public void serialize(DataOutputStream outputStream) throws IOException {
@@ -64,7 +56,8 @@
     offset = buffer.getInt();
     this.index = buffer.getLong();
   }
-}
-=======
-}
->>>>>>> 0cf96a52
+
+  public boolean hasSgCol() {
+    return hasSgCol;
+  }
+}