--- conflicted
+++ resolved
@@ -179,8 +179,6 @@
 
   public abstract boolean validateAndSetSchema(SchemaTree schemaTree);
 
-<<<<<<< HEAD
-=======
   /** Check whether data types are matched with measurement schemas */
   protected boolean selfCheckDataTypes() {
     for (int i = 0; i < measurementSchemas.length; i++) {
@@ -202,7 +200,6 @@
   }
 
   // region partial insert
->>>>>>> de84a863
   /**
    * Mark failed measurement, measurements[index], dataTypes[index] and values/columns[index] would
    * be null. We'd better use "measurements[index] == null" to determine if the measurement failed.
