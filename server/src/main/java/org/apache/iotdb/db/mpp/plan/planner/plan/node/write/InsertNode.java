--- conflicted
+++ resolved
@@ -234,10 +234,6 @@
 
   public abstract long getMinTime();
 
-<<<<<<< HEAD
-=======
-  public abstract Object getFirstValueOfIndex(int index);
-
   /**
    * Notice: Call this method ONLY when using IOT_CONSENSUS, other consensus protocol cannot
    * distinguish whether the insertNode sync from leader by this method.
@@ -247,7 +243,6 @@
     return searchIndex == ConsensusReqReader.DEFAULT_SEARCH_INDEX;
   }
 
->>>>>>> f8a41d74
   // region partial insert
   @TestOnly
   public void markFailedMeasurement(int index) {
