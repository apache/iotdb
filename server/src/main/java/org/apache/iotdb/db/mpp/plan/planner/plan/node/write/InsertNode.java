--- conflicted
+++ resolved
@@ -82,12 +82,6 @@
   /** Physical address of data region after splitting */
   protected TRegionReplicaSet dataRegionReplicaSet;
 
-  /** used by multi_leader_consensus */
-  protected long minSyncIndex = Long.MAX_VALUE;
-
-  /** used by multi_leader_consensus */
-  protected long currentIndex = -1;
-
   protected InsertNode(PlanNodeId id) {
     super(id);
   }
@@ -157,22 +151,6 @@
     this.deviceID = deviceID;
   }
 
-<<<<<<< HEAD
-  public long getMinSyncIndex() {
-    return minSyncIndex;
-  }
-
-  public void setMinSyncIndex(long minSyncIndex) {
-    this.minSyncIndex = minSyncIndex;
-  }
-
-  public long getCurrentIndex() {
-    return currentIndex;
-  }
-
-  public void setCurrentIndex(long currentIndex) {
-    this.currentIndex = currentIndex;
-=======
   public long getSearchIndex() {
     return searchIndex;
   }
@@ -187,7 +165,6 @@
 
   public void setSafelyDeletedSearchIndex(long safelyDeletedSearchIndex) {
     this.safelyDeletedSearchIndex = safelyDeletedSearchIndex;
->>>>>>> eaeb42be
   }
 
   /**
