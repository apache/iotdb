/*
 * Licensed to the Apache Software Foundation (ASF) under one
 * or more contributor license agreements.  See the NOTICE file
 * distributed with this work for additional information
 * regarding copyright ownership.  The ASF licenses this file
 * to you under the Apache License, Version 2.0 (the
 * "License"); you may not use this file except in compliance
 * with the License.  You may obtain a copy of the License at
 *
 *     http://www.apache.org/licenses/LICENSE-2.0
 *
 * Unless required by applicable law or agreed to in writing,
 * software distributed under the License is distributed on an
 * "AS IS" BASIS, WITHOUT WARRANTIES OR CONDITIONS OF ANY
 * KIND, either express or implied.  See the License for the
 * specific language governing permissions and limitations
 * under the License.
 */

package org.apache.iotdb.db.service.thrift.impl;

import org.apache.iotdb.common.rpc.thrift.TConsensusGroupId;
import org.apache.iotdb.common.rpc.thrift.TDataNodeLocation;
import org.apache.iotdb.common.rpc.thrift.TEndPoint;
import org.apache.iotdb.common.rpc.thrift.THeartbeatReq;
import org.apache.iotdb.common.rpc.thrift.THeartbeatResp;
import org.apache.iotdb.common.rpc.thrift.TRegionReplicaSet;
import org.apache.iotdb.common.rpc.thrift.TSStatus;
import org.apache.iotdb.commons.consensus.ConsensusGroupId;
import org.apache.iotdb.commons.consensus.DataRegionId;
import org.apache.iotdb.commons.consensus.SchemaRegionId;
import org.apache.iotdb.commons.exception.IllegalPathException;
import org.apache.iotdb.commons.exception.MetadataException;
import org.apache.iotdb.commons.path.PartialPath;
import org.apache.iotdb.consensus.common.Peer;
import org.apache.iotdb.consensus.common.request.ByteBufferConsensusRequest;
import org.apache.iotdb.consensus.common.response.ConsensusGenericResponse;
import org.apache.iotdb.consensus.common.response.ConsensusReadResponse;
import org.apache.iotdb.consensus.common.response.ConsensusWriteResponse;
import org.apache.iotdb.db.consensus.DataRegionConsensusImpl;
import org.apache.iotdb.db.consensus.SchemaRegionConsensusImpl;
import org.apache.iotdb.db.engine.StorageEngineV2;
import org.apache.iotdb.db.exception.DataRegionException;
import org.apache.iotdb.db.exception.sql.SemanticException;
import org.apache.iotdb.db.metadata.cache.DataNodeSchemaCache;
import org.apache.iotdb.db.metadata.schemaregion.SchemaEngine;
import org.apache.iotdb.db.mpp.common.FragmentInstanceId;
import org.apache.iotdb.db.mpp.common.PlanFragmentId;
import org.apache.iotdb.db.mpp.common.QueryId;
import org.apache.iotdb.db.mpp.execution.fragment.FragmentInstanceInfo;
import org.apache.iotdb.db.mpp.execution.fragment.FragmentInstanceManager;
import org.apache.iotdb.db.mpp.plan.analyze.ClusterPartitionFetcher;
import org.apache.iotdb.db.mpp.plan.analyze.QueryType;
import org.apache.iotdb.db.mpp.plan.analyze.SchemaValidator;
import org.apache.iotdb.db.mpp.plan.planner.plan.FragmentInstance;
import org.apache.iotdb.db.mpp.plan.planner.plan.PlanFragment;
import org.apache.iotdb.db.mpp.plan.planner.plan.node.DeleteRegionNode;
import org.apache.iotdb.db.mpp.plan.planner.plan.node.PlanNode;
import org.apache.iotdb.db.mpp.plan.planner.plan.node.PlanNodeId;
import org.apache.iotdb.db.mpp.plan.planner.plan.node.write.InsertNode;
import org.apache.iotdb.db.query.control.SessionManager;
import org.apache.iotdb.db.service.metrics.MetricsService;
import org.apache.iotdb.db.service.metrics.enums.Metric;
import org.apache.iotdb.db.service.metrics.enums.Tag;
import org.apache.iotdb.metrics.config.MetricConfigDescriptor;
import org.apache.iotdb.metrics.type.Gauge;
import org.apache.iotdb.metrics.utils.MetricLevel;
import org.apache.iotdb.mpp.rpc.thrift.InternalService;
import org.apache.iotdb.mpp.rpc.thrift.TCancelFragmentInstanceReq;
import org.apache.iotdb.mpp.rpc.thrift.TCancelPlanFragmentReq;
import org.apache.iotdb.mpp.rpc.thrift.TCancelQueryReq;
import org.apache.iotdb.mpp.rpc.thrift.TCancelResp;
import org.apache.iotdb.mpp.rpc.thrift.TCreateDataRegionReq;
import org.apache.iotdb.mpp.rpc.thrift.TCreateSchemaRegionReq;
import org.apache.iotdb.mpp.rpc.thrift.TFetchFragmentInstanceStateReq;
import org.apache.iotdb.mpp.rpc.thrift.TFragmentInstanceStateResp;
import org.apache.iotdb.mpp.rpc.thrift.TInvalidateCacheReq;
import org.apache.iotdb.mpp.rpc.thrift.TMigrateDataRegionReq;
import org.apache.iotdb.mpp.rpc.thrift.TMigrateSchemaRegionReq;
import org.apache.iotdb.mpp.rpc.thrift.TSchemaFetchRequest;
import org.apache.iotdb.mpp.rpc.thrift.TSchemaFetchResponse;
import org.apache.iotdb.mpp.rpc.thrift.TSendFragmentInstanceReq;
import org.apache.iotdb.mpp.rpc.thrift.TSendFragmentInstanceResp;
import org.apache.iotdb.rpc.TSStatusCode;
import org.apache.iotdb.tsfile.exception.NotImplementedException;

import org.apache.thrift.TException;
import org.slf4j.Logger;
import org.slf4j.LoggerFactory;

import java.util.ArrayList;
import java.util.Arrays;
import java.util.List;
import java.util.Random;
import java.util.stream.Collectors;

public class InternalServiceImpl implements InternalService.Iface {

  private static final Logger LOGGER = LoggerFactory.getLogger(InternalServiceImpl.class);
  private final SchemaEngine schemaEngine = SchemaEngine.getInstance();
  private final StorageEngineV2 storageEngine = StorageEngineV2.getInstance();
<<<<<<< HEAD
=======
  private final IConsensus consensusImpl = ConsensusImpl.getInstance();
  private final double loadBalanceThreshold = 0.1;
>>>>>>> 8f3c6053

  public InternalServiceImpl() {
    super();
  }

  @Override
  public TSendFragmentInstanceResp sendFragmentInstance(TSendFragmentInstanceReq req) {
    LOGGER.info("receive FragmentInstance to group[{}]", req.getConsensusGroupId());
    QueryType type = QueryType.valueOf(req.queryType);
    ConsensusGroupId groupId =
        ConsensusGroupId.Factory.createFromTConsensusGroupId(req.getConsensusGroupId());
    switch (type) {
      case READ:
        ConsensusReadResponse readResponse;
        if (groupId instanceof DataRegionId) {
          readResponse =
              DataRegionConsensusImpl.getInstance()
                  .read(groupId, new ByteBufferConsensusRequest(req.fragmentInstance.body));
        } else {
          readResponse =
              SchemaRegionConsensusImpl.getInstance()
                  .read(groupId, new ByteBufferConsensusRequest(req.fragmentInstance.body));
        }
        if (!readResponse.isSuccess()) {
          LOGGER.error(
              "execute FragmentInstance in ConsensusGroup {} failed because {}",
              req.getConsensusGroupId(),
              readResponse.getException());
          return new TSendFragmentInstanceResp(false);
        }
        FragmentInstanceInfo info = (FragmentInstanceInfo) readResponse.getDataset();
        return new TSendFragmentInstanceResp(!info.getState().isFailed());
      case WRITE:
        TSendFragmentInstanceResp response = new TSendFragmentInstanceResp();
        ConsensusWriteResponse writeResponse;

        FragmentInstance fragmentInstance =
            FragmentInstance.deserializeFrom(req.fragmentInstance.body);
        PlanNode planNode = fragmentInstance.getFragment().getRoot();
        if (planNode instanceof InsertNode) {
          try {
            SchemaValidator.validate((InsertNode) planNode);
          } catch (SemanticException e) {
            response.setAccepted(false);
            response.setMessage(e.getMessage());
            return response;
          }
        }
        if (groupId instanceof DataRegionId) {
          writeResponse = DataRegionConsensusImpl.getInstance().write(groupId, fragmentInstance);
        } else {
          writeResponse = SchemaRegionConsensusImpl.getInstance().write(groupId, fragmentInstance);
        }
        // TODO need consider more status
        response.setAccepted(
            TSStatusCode.SUCCESS_STATUS.getStatusCode() == writeResponse.getStatus().getCode());
        response.setMessage(writeResponse.getStatus().message);
        return response;
    }
    return null;
  }

  @Override
  public TFragmentInstanceStateResp fetchFragmentInstanceState(TFetchFragmentInstanceStateReq req) {
    FragmentInstanceInfo info =
        FragmentInstanceManager.getInstance()
            .getInstanceInfo(FragmentInstanceId.fromThrift(req.fragmentInstanceId));
    return new TFragmentInstanceStateResp(info.getState().toString());
  }

  @Override
  public TCancelResp cancelQuery(TCancelQueryReq req) throws TException {
    List<FragmentInstanceId> taskIds =
        req.getFragmentInstanceIds().stream()
            .map(FragmentInstanceId::fromThrift)
            .collect(Collectors.toList());
    for (FragmentInstanceId taskId : taskIds) {
      FragmentInstanceManager.getInstance().cancelTask(taskId);
    }
    return new TCancelResp(true);
  }

  @Override
  public TCancelResp cancelPlanFragment(TCancelPlanFragmentReq req) throws TException {
    throw new NotImplementedException();
  }

  @Override
  public TCancelResp cancelFragmentInstance(TCancelFragmentInstanceReq req) throws TException {
    throw new NotImplementedException();
  }

  @Override
  public TSchemaFetchResponse fetchSchema(TSchemaFetchRequest req) throws TException {
    throw new UnsupportedOperationException();
  }

  @Override
  public TSStatus createSchemaRegion(TCreateSchemaRegionReq req) throws TException {
    TSStatus tsStatus;
    try {
      PartialPath storageGroupPartitionPath = new PartialPath(req.getStorageGroup());
      TRegionReplicaSet regionReplicaSet = req.getRegionReplicaSet();
      SchemaRegionId schemaRegionId = new SchemaRegionId(regionReplicaSet.getRegionId().getId());
      schemaEngine.createSchemaRegion(storageGroupPartitionPath, schemaRegionId);
      List<Peer> peers = new ArrayList<>();
      for (TDataNodeLocation dataNodeLocation : regionReplicaSet.getDataNodeLocations()) {
        TEndPoint endpoint =
            new TEndPoint(
                dataNodeLocation.getSchemaRegionConsensusEndPoint().getIp(),
                dataNodeLocation.getSchemaRegionConsensusEndPoint().getPort());
        peers.add(new Peer(schemaRegionId, endpoint));
      }
      ConsensusGenericResponse consensusGenericResponse =
          SchemaRegionConsensusImpl.getInstance().addConsensusGroup(schemaRegionId, peers);
      if (consensusGenericResponse.isSuccess()) {
        tsStatus = new TSStatus(TSStatusCode.SUCCESS_STATUS.getStatusCode());
      } else {
        tsStatus = new TSStatus(TSStatusCode.INTERNAL_SERVER_ERROR.getStatusCode());
        tsStatus.setMessage(consensusGenericResponse.getException().getMessage());
      }
    } catch (IllegalPathException e1) {
      LOGGER.error(
          "Create Schema Region {} failed because path is illegal.", req.getStorageGroup());
      tsStatus = new TSStatus(TSStatusCode.PATH_ILLEGAL.getStatusCode());
      tsStatus.setMessage("Create Schema Region failed because storageGroup path is illegal.");
    } catch (MetadataException e2) {
      LOGGER.error(
          "Create Schema Region {} failed because {}", req.getStorageGroup(), e2.getMessage());
      tsStatus = new TSStatus(TSStatusCode.INTERNAL_SERVER_ERROR.getStatusCode());
      tsStatus.setMessage(
          String.format("Create Schema Region failed because of %s", e2.getMessage()));
    }
    return tsStatus;
  }

  @Override
  public TSStatus createDataRegion(TCreateDataRegionReq req) throws TException {
    TSStatus tsStatus;
    try {
      TRegionReplicaSet regionReplicaSet = req.getRegionReplicaSet();
      DataRegionId dataRegionId = new DataRegionId(regionReplicaSet.getRegionId().getId());
      storageEngine.createDataRegion(dataRegionId, req.storageGroup, req.ttl);
      List<Peer> peers = new ArrayList<>();
      for (TDataNodeLocation dataNodeLocation : regionReplicaSet.getDataNodeLocations()) {
        TEndPoint endpoint =
            new TEndPoint(
                dataNodeLocation.getDataRegionConsensusEndPoint().getIp(),
                dataNodeLocation.getDataRegionConsensusEndPoint().getPort());
        peers.add(new Peer(dataRegionId, endpoint));
      }
      ConsensusGenericResponse consensusGenericResponse =
          DataRegionConsensusImpl.getInstance().addConsensusGroup(dataRegionId, peers);
      if (consensusGenericResponse.isSuccess()) {
        tsStatus = new TSStatus(TSStatusCode.SUCCESS_STATUS.getStatusCode());
      } else {
        tsStatus = new TSStatus(TSStatusCode.INTERNAL_SERVER_ERROR.getStatusCode());
        tsStatus.setMessage(consensusGenericResponse.getException().getMessage());
      }
    } catch (DataRegionException e) {
      LOGGER.error(
          "Create Data Region {} failed because {}", req.getStorageGroup(), e.getMessage());
      tsStatus = new TSStatus(TSStatusCode.INTERNAL_SERVER_ERROR.getStatusCode());
      tsStatus.setMessage(String.format("Create Data Region failed because of %s", e.getMessage()));
    }
    return tsStatus;
  }

  @Override
  public TSStatus invalidatePartitionCache(TInvalidateCacheReq req) throws TException {
    ClusterPartitionFetcher.getInstance().invalidAllCache();
    return new TSStatus(TSStatusCode.SUCCESS_STATUS.getStatusCode());
  }

  @Override
  public TSStatus invalidateSchemaCache(TInvalidateCacheReq req) throws TException {
    DataNodeSchemaCache.getInstance().cleanUp();
    return new TSStatus(TSStatusCode.SUCCESS_STATUS.getStatusCode());
  }

  @Override
  public TSStatus migrateSchemaRegion(TMigrateSchemaRegionReq req) throws TException {
    return null;
  }

  @Override
  public TSStatus migrateDataRegion(TMigrateDataRegionReq req) throws TException {
    return null;
  }

  @Override
  public THeartbeatResp getHeartBeat(THeartbeatReq req) throws TException {
    THeartbeatResp resp = new THeartbeatResp(req.getHeartbeatTimestamp());
    Random whetherToGetMetric = new Random();
    if (MetricConfigDescriptor.getInstance().getMetricConfig().getEnableMetric()
        && whetherToGetMetric.nextDouble() < loadBalanceThreshold) {
      long cpuLoad =
          MetricsService.getInstance()
              .getMetricManager()
              .getOrCreateGauge(
                  Metric.SYS_CPU_LOAD.toString(), MetricLevel.CORE, Tag.NAME.toString(), "system")
              .value();
      if (cpuLoad != 0) {
        resp.setCpu((short) cpuLoad);
      }
      long usedMemory = getMemory("jvm.memory.used.bytes");
      long maxMemory = getMemory("jvm.memory.max.bytes");
      if (usedMemory != 0 && maxMemory != 0) {
        resp.setMemory((short) (usedMemory * 100 / maxMemory));
      }
    }
    return resp;
  }

  private long getMemory(String gaugeName) {
    long result = 0;
    try {
      //
      List<String> heapIds = Arrays.asList("PS Eden Space", "PS Old Eden", "Ps Survivor Space");
      List<String> noHeapIds = Arrays.asList("Code Cache", "Compressed Class Space", "Metaspace");

      for (String id : heapIds) {
        Gauge gauge =
            MetricsService.getInstance()
                .getMetricManager()
                .getOrCreateGauge(gaugeName, MetricLevel.IMPORTANT, "id", id, "area", "heap");
        result += gauge.value();
      }
      for (String id : noHeapIds) {
        Gauge gauge =
            MetricsService.getInstance()
                .getMetricManager()
                .getOrCreateGauge(gaugeName, MetricLevel.IMPORTANT, "id", id, "area", "noheap");
        result += gauge.value();
      }
    } catch (Exception e) {
      LOGGER.error("Failed to get memory from metric because {}", e.getMessage());
      return 0;
    }
    return result;
  }

  @Override
  public TSStatus deleteRegion(TConsensusGroupId tconsensusGroupId) throws TException {
    long queryIdRaw = SessionManager.getInstance().requestQueryId(false);
    QueryId queryId = new QueryId(String.valueOf(queryIdRaw));
    PlanNodeId planNodeId = queryId.genPlanNodeId();
    DeleteRegionNode deleteRegionNode = new DeleteRegionNode(queryId.genPlanNodeId());
    ConsensusGroupId consensusGroupId =
        ConsensusGroupId.Factory.createFromTConsensusGroupId(tconsensusGroupId);
    deleteRegionNode.setConsensusGroupId(consensusGroupId);
    deleteRegionNode.setPlanNodeId(planNodeId);
    PlanFragmentId planFragmentId = queryId.genPlanFragmentId();
    FragmentInstanceId fragmentInstanceId = planFragmentId.genFragmentInstanceId();
    PlanFragment planFragment = new PlanFragment(planFragmentId, deleteRegionNode);
    FragmentInstance fragmentInstance =
        new FragmentInstance(planFragment, fragmentInstanceId, null, QueryType.WRITE);
    if (consensusGroupId instanceof DataRegionId) {
      return DataRegionConsensusImpl.getInstance()
          .write(consensusGroupId, fragmentInstance)
          .getStatus();
    } else {
      return SchemaRegionConsensusImpl.getInstance()
          .write(consensusGroupId, fragmentInstance)
          .getStatus();
    }
  }

  public void handleClientExit() {}
}<|MERGE_RESOLUTION|>--- conflicted
+++ resolved
@@ -99,11 +99,7 @@
   private static final Logger LOGGER = LoggerFactory.getLogger(InternalServiceImpl.class);
   private final SchemaEngine schemaEngine = SchemaEngine.getInstance();
   private final StorageEngineV2 storageEngine = StorageEngineV2.getInstance();
-<<<<<<< HEAD
-=======
-  private final IConsensus consensusImpl = ConsensusImpl.getInstance();
   private final double loadBalanceThreshold = 0.1;
->>>>>>> 8f3c6053
 
   public InternalServiceImpl() {
     super();
