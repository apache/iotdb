/*
 * Licensed to the Apache Software Foundation (ASF) under one
 * or more contributor license agreements.  See the NOTICE file
 * distributed with this work for additional information
 * regarding copyright ownership.  The ASF licenses this file
 * to you under the Apache License, Version 2.0 (the
 * "License"); you may not use this file except in compliance
 * with the License.  You may obtain a copy of the License at
 *
 *     http://www.apache.org/licenses/LICENSE-2.0
 *
 * Unless required by applicable law or agreed to in writing,
 * software distributed under the License is distributed on an
 * "AS IS" BASIS, WITHOUT WARRANTIES OR CONDITIONS OF ANY
 * KIND, either express or implied.  See the License for the
 * specific language governing permissions and limitations
 * under the License.
 */

package org.apache.iotdb.db.service.thrift.impl;

import org.apache.iotdb.common.rpc.thrift.TConsensusGroupId;
import org.apache.iotdb.common.rpc.thrift.TDataNodeLocation;
import org.apache.iotdb.common.rpc.thrift.TEndPoint;
import org.apache.iotdb.common.rpc.thrift.THeartbeatReq;
import org.apache.iotdb.common.rpc.thrift.THeartbeatResp;
import org.apache.iotdb.common.rpc.thrift.TRegionReplicaSet;
import org.apache.iotdb.common.rpc.thrift.TSStatus;
import org.apache.iotdb.commons.consensus.ConsensusGroupId;
import org.apache.iotdb.commons.consensus.DataRegionId;
import org.apache.iotdb.commons.consensus.SchemaRegionId;
import org.apache.iotdb.commons.exception.IllegalPathException;
import org.apache.iotdb.commons.exception.MetadataException;
import org.apache.iotdb.commons.path.PartialPath;
import org.apache.iotdb.commons.udf.service.UDFExecutableManager;
import org.apache.iotdb.commons.udf.service.UDFRegistrationService;
import org.apache.iotdb.consensus.common.Peer;
import org.apache.iotdb.consensus.common.request.ByteBufferConsensusRequest;
import org.apache.iotdb.consensus.common.response.ConsensusGenericResponse;
import org.apache.iotdb.consensus.common.response.ConsensusReadResponse;
import org.apache.iotdb.consensus.common.response.ConsensusWriteResponse;
import org.apache.iotdb.db.auth.AuthorizerManager;
import org.apache.iotdb.db.consensus.DataRegionConsensusImpl;
import org.apache.iotdb.db.consensus.SchemaRegionConsensusImpl;
import org.apache.iotdb.db.engine.StorageEngineV2;
import org.apache.iotdb.db.exception.DataRegionException;
import org.apache.iotdb.db.exception.sql.SemanticException;
import org.apache.iotdb.db.metadata.cache.DataNodeSchemaCache;
import org.apache.iotdb.db.metadata.schemaregion.SchemaEngine;
import org.apache.iotdb.db.mpp.common.FragmentInstanceId;
import org.apache.iotdb.db.mpp.common.PlanFragmentId;
import org.apache.iotdb.db.mpp.common.QueryId;
import org.apache.iotdb.db.mpp.execution.fragment.FragmentInstanceInfo;
import org.apache.iotdb.db.mpp.execution.fragment.FragmentInstanceManager;
import org.apache.iotdb.db.mpp.plan.Coordinator;
import org.apache.iotdb.db.mpp.plan.analyze.ClusterPartitionFetcher;
import org.apache.iotdb.db.mpp.plan.analyze.QueryType;
import org.apache.iotdb.db.mpp.plan.analyze.SchemaValidator;
import org.apache.iotdb.db.mpp.plan.planner.plan.FragmentInstance;
import org.apache.iotdb.db.mpp.plan.planner.plan.PlanFragment;
import org.apache.iotdb.db.mpp.plan.planner.plan.node.DeleteRegionNode;
import org.apache.iotdb.db.mpp.plan.planner.plan.node.PlanNode;
import org.apache.iotdb.db.mpp.plan.planner.plan.node.PlanNodeId;
import org.apache.iotdb.db.mpp.plan.planner.plan.node.write.InsertNode;
import org.apache.iotdb.db.service.metrics.MetricsService;
import org.apache.iotdb.db.service.metrics.enums.Metric;
import org.apache.iotdb.db.service.metrics.enums.Tag;
import org.apache.iotdb.metrics.config.MetricConfigDescriptor;
import org.apache.iotdb.metrics.type.Gauge;
import org.apache.iotdb.metrics.utils.MetricLevel;
import org.apache.iotdb.mpp.rpc.thrift.InternalService;
import org.apache.iotdb.mpp.rpc.thrift.TCancelFragmentInstanceReq;
import org.apache.iotdb.mpp.rpc.thrift.TCancelPlanFragmentReq;
import org.apache.iotdb.mpp.rpc.thrift.TCancelQueryReq;
import org.apache.iotdb.mpp.rpc.thrift.TCancelResp;
import org.apache.iotdb.mpp.rpc.thrift.TCreateDataRegionReq;
import org.apache.iotdb.mpp.rpc.thrift.TCreateFunctionRequest;
import org.apache.iotdb.mpp.rpc.thrift.TCreateSchemaRegionReq;
import org.apache.iotdb.mpp.rpc.thrift.TFetchFragmentInstanceStateReq;
import org.apache.iotdb.mpp.rpc.thrift.TFragmentInstanceStateResp;
import org.apache.iotdb.mpp.rpc.thrift.TInvalidateCacheReq;
import org.apache.iotdb.mpp.rpc.thrift.TInvalidatePermissionCacheReq;
import org.apache.iotdb.mpp.rpc.thrift.TMigrateDataRegionReq;
import org.apache.iotdb.mpp.rpc.thrift.TMigrateSchemaRegionReq;
import org.apache.iotdb.mpp.rpc.thrift.TSchemaFetchRequest;
import org.apache.iotdb.mpp.rpc.thrift.TSchemaFetchResponse;
import org.apache.iotdb.mpp.rpc.thrift.TSendFragmentInstanceReq;
import org.apache.iotdb.mpp.rpc.thrift.TSendFragmentInstanceResp;
import org.apache.iotdb.rpc.RpcUtils;
import org.apache.iotdb.rpc.TSStatusCode;
import org.apache.iotdb.tsfile.exception.NotImplementedException;

import org.apache.thrift.TException;
import org.slf4j.Logger;
import org.slf4j.LoggerFactory;

import java.util.ArrayList;
import java.util.Arrays;
import java.util.List;
import java.util.Random;
import java.util.stream.Collectors;

public class InternalServiceImpl implements InternalService.Iface {

  private static final Logger LOGGER = LoggerFactory.getLogger(InternalServiceImpl.class);
  private final SchemaEngine schemaEngine = SchemaEngine.getInstance();
  private final StorageEngineV2 storageEngine = StorageEngineV2.getInstance();
  private final double loadBalanceThreshold = 0.1;

  public InternalServiceImpl() {
    super();
  }

  @Override
  public TSendFragmentInstanceResp sendFragmentInstance(TSendFragmentInstanceReq req) {
    LOGGER.info("receive FragmentInstance to group[{}]", req.getConsensusGroupId());
    QueryType type = QueryType.valueOf(req.queryType);
    ConsensusGroupId groupId =
        ConsensusGroupId.Factory.createFromTConsensusGroupId(req.getConsensusGroupId());
    switch (type) {
      case READ:
        ConsensusReadResponse readResponse;
        if (groupId instanceof DataRegionId) {
          readResponse =
              DataRegionConsensusImpl.getInstance()
                  .read(groupId, new ByteBufferConsensusRequest(req.fragmentInstance.body));
        } else {
          readResponse =
              SchemaRegionConsensusImpl.getInstance()
                  .read(groupId, new ByteBufferConsensusRequest(req.fragmentInstance.body));
        }
        if (!readResponse.isSuccess()) {
          LOGGER.error(
              "execute FragmentInstance in ConsensusGroup {} failed because {}",
              req.getConsensusGroupId(),
              readResponse.getException());
          return new TSendFragmentInstanceResp(false);
        }
        FragmentInstanceInfo info = (FragmentInstanceInfo) readResponse.getDataset();
        return new TSendFragmentInstanceResp(!info.getState().isFailed());
      case WRITE:
        TSendFragmentInstanceResp response = new TSendFragmentInstanceResp();
        ConsensusWriteResponse writeResponse;

        FragmentInstance fragmentInstance =
            FragmentInstance.deserializeFrom(req.fragmentInstance.body);
        PlanNode planNode = fragmentInstance.getFragment().getRoot();
        if (planNode instanceof InsertNode) {
          try {
            SchemaValidator.validate((InsertNode) planNode);
          } catch (SemanticException e) {
            response.setAccepted(false);
            response.setMessage(e.getMessage());
            return response;
          }
        }
        if (groupId instanceof DataRegionId) {
          writeResponse = DataRegionConsensusImpl.getInstance().write(groupId, fragmentInstance);
        } else {
          writeResponse = SchemaRegionConsensusImpl.getInstance().write(groupId, fragmentInstance);
        }
        // TODO need consider more status
        response.setAccepted(
            TSStatusCode.SUCCESS_STATUS.getStatusCode() == writeResponse.getStatus().getCode());
        response.setMessage(writeResponse.getStatus().message);
        return response;
    }
    return null;
  }

  @Override
  public TFragmentInstanceStateResp fetchFragmentInstanceState(TFetchFragmentInstanceStateReq req) {
    FragmentInstanceInfo info =
        FragmentInstanceManager.getInstance()
            .getInstanceInfo(FragmentInstanceId.fromThrift(req.fragmentInstanceId));
    return new TFragmentInstanceStateResp(info.getState().toString());
  }

  @Override
  public TCancelResp cancelQuery(TCancelQueryReq req) throws TException {
    List<FragmentInstanceId> taskIds =
        req.getFragmentInstanceIds().stream()
            .map(FragmentInstanceId::fromThrift)
            .collect(Collectors.toList());
    for (FragmentInstanceId taskId : taskIds) {
      FragmentInstanceManager.getInstance().cancelTask(taskId);
    }
    return new TCancelResp(true);
  }

  @Override
  public TCancelResp cancelPlanFragment(TCancelPlanFragmentReq req) throws TException {
    throw new NotImplementedException();
  }

  @Override
  public TCancelResp cancelFragmentInstance(TCancelFragmentInstanceReq req) throws TException {
    throw new NotImplementedException();
  }

  @Override
  public TSchemaFetchResponse fetchSchema(TSchemaFetchRequest req) throws TException {
    throw new UnsupportedOperationException();
  }

  @Override
  public TSStatus createSchemaRegion(TCreateSchemaRegionReq req) throws TException {
    TSStatus tsStatus;
    try {
      PartialPath storageGroupPartitionPath = new PartialPath(req.getStorageGroup());
      TRegionReplicaSet regionReplicaSet = req.getRegionReplicaSet();
      SchemaRegionId schemaRegionId = new SchemaRegionId(regionReplicaSet.getRegionId().getId());
      schemaEngine.createSchemaRegion(storageGroupPartitionPath, schemaRegionId);
      List<Peer> peers = new ArrayList<>();
      for (TDataNodeLocation dataNodeLocation : regionReplicaSet.getDataNodeLocations()) {
        TEndPoint endpoint =
            new TEndPoint(
                dataNodeLocation.getSchemaRegionConsensusEndPoint().getIp(),
                dataNodeLocation.getSchemaRegionConsensusEndPoint().getPort());
        peers.add(new Peer(schemaRegionId, endpoint));
      }
      ConsensusGenericResponse consensusGenericResponse =
<<<<<<< HEAD
          SchemaRegionConsensusImpl.getInstance().addConsensusGroup(schemaRegionId, peers);
=======
          ConsensusImpl.getInstance().addConsensusGroup(schemaRegionId, peers);
>>>>>>> 982140c9
      if (consensusGenericResponse.isSuccess()) {
        tsStatus = new TSStatus(TSStatusCode.SUCCESS_STATUS.getStatusCode());
      } else {
        tsStatus = new TSStatus(TSStatusCode.INTERNAL_SERVER_ERROR.getStatusCode());
        tsStatus.setMessage(consensusGenericResponse.getException().getMessage());
      }
    } catch (IllegalPathException e1) {
      LOGGER.error(
          "Create Schema Region {} failed because path is illegal.", req.getStorageGroup());
      tsStatus = new TSStatus(TSStatusCode.PATH_ILLEGAL.getStatusCode());
      tsStatus.setMessage("Create Schema Region failed because storageGroup path is illegal.");
    } catch (MetadataException e2) {
      LOGGER.error(
          "Create Schema Region {} failed because {}", req.getStorageGroup(), e2.getMessage());
      tsStatus = new TSStatus(TSStatusCode.INTERNAL_SERVER_ERROR.getStatusCode());
      tsStatus.setMessage(
          String.format("Create Schema Region failed because of %s", e2.getMessage()));
    }
    return tsStatus;
  }

  @Override
  public TSStatus createDataRegion(TCreateDataRegionReq req) throws TException {
    TSStatus tsStatus;
    try {
      TRegionReplicaSet regionReplicaSet = req.getRegionReplicaSet();
      DataRegionId dataRegionId = new DataRegionId(regionReplicaSet.getRegionId().getId());
      storageEngine.createDataRegion(dataRegionId, req.storageGroup, req.ttl);
      List<Peer> peers = new ArrayList<>();
      for (TDataNodeLocation dataNodeLocation : regionReplicaSet.getDataNodeLocations()) {
        TEndPoint endpoint =
            new TEndPoint(
                dataNodeLocation.getDataRegionConsensusEndPoint().getIp(),
                dataNodeLocation.getDataRegionConsensusEndPoint().getPort());
        peers.add(new Peer(dataRegionId, endpoint));
      }
      ConsensusGenericResponse consensusGenericResponse =
<<<<<<< HEAD
          DataRegionConsensusImpl.getInstance().addConsensusGroup(dataRegionId, peers);
=======
          ConsensusImpl.getInstance().addConsensusGroup(dataRegionId, peers);
>>>>>>> 982140c9
      if (consensusGenericResponse.isSuccess()) {
        tsStatus = new TSStatus(TSStatusCode.SUCCESS_STATUS.getStatusCode());
      } else {
        tsStatus = new TSStatus(TSStatusCode.INTERNAL_SERVER_ERROR.getStatusCode());
        tsStatus.setMessage(consensusGenericResponse.getException().getMessage());
      }
    } catch (DataRegionException e) {
      LOGGER.error(
          "Create Data Region {} failed because {}", req.getStorageGroup(), e.getMessage());
      tsStatus = new TSStatus(TSStatusCode.INTERNAL_SERVER_ERROR.getStatusCode());
      tsStatus.setMessage(String.format("Create Data Region failed because of %s", e.getMessage()));
    }
    return tsStatus;
  }

  @Override
  public TSStatus invalidatePartitionCache(TInvalidateCacheReq req) throws TException {
    ClusterPartitionFetcher.getInstance().invalidAllCache();
    return new TSStatus(TSStatusCode.SUCCESS_STATUS.getStatusCode());
  }

  @Override
  public TSStatus invalidateSchemaCache(TInvalidateCacheReq req) throws TException {
    DataNodeSchemaCache.getInstance().cleanUp();
    return new TSStatus(TSStatusCode.SUCCESS_STATUS.getStatusCode());
  }

  @Override
  public TSStatus migrateSchemaRegion(TMigrateSchemaRegionReq req) throws TException {
    return null;
  }

  @Override
  public TSStatus migrateDataRegion(TMigrateDataRegionReq req) throws TException {
    return null;
  }

  @Override
  public THeartbeatResp getHeartBeat(THeartbeatReq req) throws TException {
    THeartbeatResp resp = new THeartbeatResp(req.getHeartbeatTimestamp());
    Random whetherToGetMetric = new Random();
    if (MetricConfigDescriptor.getInstance().getMetricConfig().getEnableMetric()
        && whetherToGetMetric.nextDouble() < loadBalanceThreshold) {
      long cpuLoad =
          MetricsService.getInstance()
              .getMetricManager()
              .getOrCreateGauge(
                  Metric.SYS_CPU_LOAD.toString(), MetricLevel.CORE, Tag.NAME.toString(), "system")
              .value();
      if (cpuLoad != 0) {
        resp.setCpu((short) cpuLoad);
      }
      long usedMemory = getMemory("jvm.memory.used.bytes");
      long maxMemory = getMemory("jvm.memory.max.bytes");
      if (usedMemory != 0 && maxMemory != 0) {
        resp.setMemory((short) (usedMemory * 100 / maxMemory));
      }
    }
    return resp;
  }

  private long getMemory(String gaugeName) {
    long result = 0;
    try {
      //
      List<String> heapIds = Arrays.asList("PS Eden Space", "PS Old Eden", "Ps Survivor Space");
      List<String> noHeapIds = Arrays.asList("Code Cache", "Compressed Class Space", "Metaspace");

      for (String id : heapIds) {
        Gauge gauge =
            MetricsService.getInstance()
                .getMetricManager()
                .getOrCreateGauge(gaugeName, MetricLevel.IMPORTANT, "id", id, "area", "heap");
        result += gauge.value();
      }
      for (String id : noHeapIds) {
        Gauge gauge =
            MetricsService.getInstance()
                .getMetricManager()
                .getOrCreateGauge(gaugeName, MetricLevel.IMPORTANT, "id", id, "area", "noheap");
        result += gauge.value();
      }
    } catch (Exception e) {
      LOGGER.error("Failed to get memory from metric because {}", e.getMessage());
      return 0;
    }
    return result;
  }

  @Override
  public TSStatus invalidatePermissionCache(TInvalidatePermissionCacheReq req) throws TException {
    if (AuthorizerManager.getInstance().invalidateCache(req.getUsername(), req.getRoleName())) {
      return RpcUtils.getStatus(TSStatusCode.SUCCESS_STATUS);
    }
    return RpcUtils.getStatus(TSStatusCode.INVALIDATE_PERMISSION_CACHE_ERROR);
  }

  @Override
  public TSStatus deleteRegion(TConsensusGroupId tconsensusGroupId) throws TException {
    QueryId queryId = Coordinator.getInstance().createQueryId();
    PlanNodeId planNodeId = queryId.genPlanNodeId();
    DeleteRegionNode deleteRegionNode = new DeleteRegionNode(queryId.genPlanNodeId());
    ConsensusGroupId consensusGroupId =
        ConsensusGroupId.Factory.createFromTConsensusGroupId(tconsensusGroupId);
    deleteRegionNode.setConsensusGroupId(consensusGroupId);
    deleteRegionNode.setPlanNodeId(planNodeId);
    PlanFragmentId planFragmentId = queryId.genPlanFragmentId();
    FragmentInstanceId fragmentInstanceId = planFragmentId.genFragmentInstanceId();
    PlanFragment planFragment = new PlanFragment(planFragmentId, deleteRegionNode);
    FragmentInstance fragmentInstance =
        new FragmentInstance(planFragment, fragmentInstanceId, null, QueryType.WRITE);
<<<<<<< HEAD
    if (consensusGroupId instanceof DataRegionId) {
      return DataRegionConsensusImpl.getInstance()
          .write(consensusGroupId, fragmentInstance)
          .getStatus();
    } else {
      return SchemaRegionConsensusImpl.getInstance()
          .write(consensusGroupId, fragmentInstance)
          .getStatus();
    }
=======
    return ConsensusImpl.getInstance().write(consensusGroupId, fragmentInstance).getStatus();
>>>>>>> 982140c9
  }

  @Override
  public TSStatus createFunction(TCreateFunctionRequest request) {
    try {
      UDFRegistrationService.getInstance()
          .register(
              request.getUdfName(),
              request.getClassName(),
              request.getUris(),
              UDFExecutableManager.getInstance(),
              true);
      return new TSStatus(TSStatusCode.SUCCESS_STATUS.getStatusCode());
    } catch (Exception e) {
      return new TSStatus(TSStatusCode.EXECUTE_STATEMENT_ERROR.getStatusCode())
          .setMessage(e.getMessage());
    }
  }

  public void handleClientExit() {}
}<|MERGE_RESOLUTION|>--- conflicted
+++ resolved
@@ -220,11 +220,7 @@
         peers.add(new Peer(schemaRegionId, endpoint));
       }
       ConsensusGenericResponse consensusGenericResponse =
-<<<<<<< HEAD
           SchemaRegionConsensusImpl.getInstance().addConsensusGroup(schemaRegionId, peers);
-=======
-          ConsensusImpl.getInstance().addConsensusGroup(schemaRegionId, peers);
->>>>>>> 982140c9
       if (consensusGenericResponse.isSuccess()) {
         tsStatus = new TSStatus(TSStatusCode.SUCCESS_STATUS.getStatusCode());
       } else {
@@ -262,11 +258,7 @@
         peers.add(new Peer(dataRegionId, endpoint));
       }
       ConsensusGenericResponse consensusGenericResponse =
-<<<<<<< HEAD
           DataRegionConsensusImpl.getInstance().addConsensusGroup(dataRegionId, peers);
-=======
-          ConsensusImpl.getInstance().addConsensusGroup(dataRegionId, peers);
->>>>>>> 982140c9
       if (consensusGenericResponse.isSuccess()) {
         tsStatus = new TSStatus(TSStatusCode.SUCCESS_STATUS.getStatusCode());
       } else {
@@ -378,7 +370,6 @@
     PlanFragment planFragment = new PlanFragment(planFragmentId, deleteRegionNode);
     FragmentInstance fragmentInstance =
         new FragmentInstance(planFragment, fragmentInstanceId, null, QueryType.WRITE);
-<<<<<<< HEAD
     if (consensusGroupId instanceof DataRegionId) {
       return DataRegionConsensusImpl.getInstance()
           .write(consensusGroupId, fragmentInstance)
@@ -388,9 +379,6 @@
           .write(consensusGroupId, fragmentInstance)
           .getStatus();
     }
-=======
-    return ConsensusImpl.getInstance().write(consensusGroupId, fragmentInstance).getStatus();
->>>>>>> 982140c9
   }
 
   @Override
