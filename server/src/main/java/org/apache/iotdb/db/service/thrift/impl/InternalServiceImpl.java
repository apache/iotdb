/*
 * Licensed to the Apache Software Foundation (ASF) under one
 * or more contributor license agreements.  See the NOTICE file
 * distributed with this work for additional information
 * regarding copyright ownership.  The ASF licenses this file
 * to you under the Apache License, Version 2.0 (the
 * "License"); you may not use this file except in compliance
 * with the License.  You may obtain a copy of the License at
 *
 *     http://www.apache.org/licenses/LICENSE-2.0
 *
 * Unless required by applicable law or agreed to in writing,
 * software distributed under the License is distributed on an
 * "AS IS" BASIS, WITHOUT WARRANTIES OR CONDITIONS OF ANY
 * KIND, either express or implied.  See the License for the
 * specific language governing permissions and limitations
 * under the License.
 */

package org.apache.iotdb.db.service.thrift.impl;

<<<<<<< HEAD
import org.apache.iotdb.common.rpc.thrift.TDataNodeLocation;
=======
import org.apache.iotdb.common.rpc.thrift.TEndPoint;
>>>>>>> 2be90fe9
import org.apache.iotdb.common.rpc.thrift.TRegionReplicaSet;
import org.apache.iotdb.common.rpc.thrift.TSStatus;
import org.apache.iotdb.commons.cluster.Endpoint;
import org.apache.iotdb.commons.consensus.ConsensusGroupId;
import org.apache.iotdb.commons.consensus.DataRegionId;
import org.apache.iotdb.commons.consensus.SchemaRegionId;
import org.apache.iotdb.consensus.IConsensus;
import org.apache.iotdb.consensus.common.Peer;
import org.apache.iotdb.consensus.common.request.ByteBufferConsensusRequest;
import org.apache.iotdb.consensus.common.response.ConsensusGenericResponse;
import org.apache.iotdb.consensus.common.response.ConsensusReadResponse;
import org.apache.iotdb.consensus.common.response.ConsensusWriteResponse;
import org.apache.iotdb.db.consensus.ConsensusImpl;
import org.apache.iotdb.db.engine.StorageEngineV2;
import org.apache.iotdb.db.exception.DataRegionException;
import org.apache.iotdb.db.exception.metadata.IllegalPathException;
import org.apache.iotdb.db.exception.metadata.MetadataException;
import org.apache.iotdb.db.metadata.path.PartialPath;
import org.apache.iotdb.db.metadata.schemaregion.SchemaEngine;
import org.apache.iotdb.db.mpp.common.FragmentInstanceId;
import org.apache.iotdb.db.mpp.execution.FragmentInstanceInfo;
import org.apache.iotdb.db.mpp.execution.FragmentInstanceManager;
import org.apache.iotdb.db.mpp.sql.analyze.QueryType;
import org.apache.iotdb.mpp.rpc.thrift.InternalService;
import org.apache.iotdb.mpp.rpc.thrift.TCancelFragmentInstanceReq;
import org.apache.iotdb.mpp.rpc.thrift.TCancelPlanFragmentReq;
import org.apache.iotdb.mpp.rpc.thrift.TCancelQueryReq;
import org.apache.iotdb.mpp.rpc.thrift.TCancelResp;
import org.apache.iotdb.mpp.rpc.thrift.TCreateDataRegionReq;
import org.apache.iotdb.mpp.rpc.thrift.TCreateSchemaRegionReq;
import org.apache.iotdb.mpp.rpc.thrift.TFetchFragmentInstanceStateReq;
import org.apache.iotdb.mpp.rpc.thrift.TFragmentInstanceStateResp;
import org.apache.iotdb.mpp.rpc.thrift.TMigrateDataRegionReq;
import org.apache.iotdb.mpp.rpc.thrift.TMigrateSchemaRegionReq;
import org.apache.iotdb.mpp.rpc.thrift.TSchemaFetchRequest;
import org.apache.iotdb.mpp.rpc.thrift.TSchemaFetchResponse;
import org.apache.iotdb.mpp.rpc.thrift.TSendFragmentInstanceReq;
import org.apache.iotdb.mpp.rpc.thrift.TSendFragmentInstanceResp;
import org.apache.iotdb.rpc.TSStatusCode;
import org.apache.iotdb.tsfile.exception.NotImplementedException;

import org.apache.thrift.TException;
import org.slf4j.Logger;
import org.slf4j.LoggerFactory;

import java.util.ArrayList;
import java.util.List;

public class InternalServiceImpl implements InternalService.Iface {

  private static final Logger LOGGER = LoggerFactory.getLogger(InternalServiceImpl.class);
  private final SchemaEngine schemaEngine = SchemaEngine.getInstance();
  private final StorageEngineV2 storageEngine = StorageEngineV2.getInstance();
  private final IConsensus consensusImpl = ConsensusImpl.getInstance();

  public InternalServiceImpl() {
    super();
  }

  @Override
  public TSendFragmentInstanceResp sendFragmentInstance(TSendFragmentInstanceReq req) {
    QueryType type = QueryType.valueOf(req.queryType);
    ConsensusGroupId groupId =
        ConsensusGroupId.Factory.create(
            req.consensusGroupId.id, GroupType.valueOf(req.consensusGroupId.type));
    switch (type) {
      case READ:
        ConsensusReadResponse readResp =
            ConsensusImpl.getInstance()
                .read(groupId, new ByteBufferConsensusRequest(req.fragmentInstance.body));
        FragmentInstanceInfo info = (FragmentInstanceInfo) readResp.getDataset();
        return new TSendFragmentInstanceResp(!info.getState().isFailed());
      case WRITE:
        TSendFragmentInstanceResp response = new TSendFragmentInstanceResp();
        ConsensusWriteResponse resp =
            ConsensusImpl.getInstance()
                .write(groupId, new ByteBufferConsensusRequest(req.fragmentInstance.body));
        // TODO need consider more status
        response.setAccepted(
            TSStatusCode.SUCCESS_STATUS.getStatusCode() == resp.getStatus().getCode());
        response.setMessage(resp.getStatus().message);
        return response;
    }
    return null;
  }

  @Override
  public TFragmentInstanceStateResp fetchFragmentInstanceState(TFetchFragmentInstanceStateReq req) {
    FragmentInstanceInfo info =
        FragmentInstanceManager.getInstance()
            .getInstanceInfo(FragmentInstanceId.fromThrift(req.fragmentInstanceId));
    return new TFragmentInstanceStateResp(info.getState().toString());
  }

  @Override
  public TCancelResp cancelQuery(TCancelQueryReq req) throws TException {

    // TODO need to be implemented and currently in order not to print NotImplementedException log,
    // we simply return null
    return null;
    //    throw new NotImplementedException();
  }

  @Override
  public TCancelResp cancelPlanFragment(TCancelPlanFragmentReq req) throws TException {
    throw new NotImplementedException();
  }

  @Override
  public TCancelResp cancelFragmentInstance(TCancelFragmentInstanceReq req) throws TException {
    throw new NotImplementedException();
  }

  @Override
  public TSchemaFetchResponse fetchSchema(TSchemaFetchRequest req) throws TException {
    throw new UnsupportedOperationException();
  }

  @Override
  public TSStatus createSchemaRegion(TCreateSchemaRegionReq req) throws TException {
    TSStatus tsStatus;
    try {
      PartialPath storageGroupPartitionPath = new PartialPath(req.getStorageGroup());
      TRegionReplicaSet regionReplicaSet = req.getRegionReplicaSet();
      SchemaRegionId schemaRegionId = new SchemaRegionId(regionReplicaSet.getRegionId().getId());
      schemaEngine.createSchemaRegion(storageGroupPartitionPath, schemaRegionId);
      List<Peer> peers = new ArrayList<>();
<<<<<<< HEAD
      for (TDataNodeLocation dataNodeLocation : regionReplicaSet.getDataNodeLocations()) {
        Endpoint endpoint =
            new Endpoint(
                dataNodeLocation.getConsensusEndPoint().getIp(),
                dataNodeLocation.getConsensusEndPoint().getPort());
=======
      for (TEndPoint endPoint : regionReplicaSet.getEndpoint()) {
        Endpoint endpoint = new Endpoint(endPoint.getIp(), endPoint.getPort());
        // TODO: Expend Peer and RegisterDataNodeReq
        endpoint.setPort(endpoint.getPort() + 31007);
>>>>>>> 2be90fe9
        peers.add(new Peer(schemaRegionId, endpoint));
      }
      ConsensusGenericResponse consensusGenericResponse =
          consensusImpl.addConsensusGroup(schemaRegionId, peers);
      if (consensusGenericResponse.isSuccess()) {
        tsStatus = new TSStatus(TSStatusCode.SUCCESS_STATUS.getStatusCode());
      } else {
        tsStatus = new TSStatus(TSStatusCode.INTERNAL_SERVER_ERROR.getStatusCode());
        tsStatus.setMessage(consensusGenericResponse.getException().getMessage());
      }
    } catch (IllegalPathException e1) {
      LOGGER.error(
          "Create Schema Region {} failed because path is illegal.", req.getStorageGroup());
      tsStatus = new TSStatus(TSStatusCode.PATH_ILLEGAL.getStatusCode());
      tsStatus.setMessage("Create Schema Region failed because storageGroup path is illegal.");
    } catch (MetadataException e2) {
      LOGGER.error(
          "Create Schema Region {} failed because {}", req.getStorageGroup(), e2.getMessage());
      tsStatus = new TSStatus(TSStatusCode.INTERNAL_SERVER_ERROR.getStatusCode());
      tsStatus.setMessage(
          String.format("Create Schema Region failed because of %s", e2.getMessage()));
    }
    return tsStatus;
  }

  @Override
  public TSStatus createDataRegion(TCreateDataRegionReq req) throws TException {
    TSStatus tsStatus;
    try {
      TRegionReplicaSet regionReplicaSet = req.getRegionReplicaSet();
      DataRegionId dataRegionId = new DataRegionId(regionReplicaSet.getRegionId().getId());
      storageEngine.createDataRegion(dataRegionId, req.storageGroup, req.ttl);
      List<Peer> peers = new ArrayList<>();
<<<<<<< HEAD
      for (TDataNodeLocation dataNodeLocation : regionReplicaSet.getDataNodeLocations()) {
        Endpoint endpoint =
            new Endpoint(
                dataNodeLocation.getConsensusEndPoint().getIp(),
                dataNodeLocation.getConsensusEndPoint().getPort());
=======
      for (TEndPoint endPoint : regionReplicaSet.getEndpoint()) {
        Endpoint endpoint = new Endpoint(endPoint.getIp(), endPoint.getPort());
        // TODO: Expend Peer and RegisterDataNodeReq
        endpoint.setPort(endpoint.getPort() + 31007);
>>>>>>> 2be90fe9
        peers.add(new Peer(dataRegionId, endpoint));
      }
      ConsensusGenericResponse consensusGenericResponse =
          consensusImpl.addConsensusGroup(dataRegionId, peers);
      if (consensusGenericResponse.isSuccess()) {
        tsStatus = new TSStatus(TSStatusCode.SUCCESS_STATUS.getStatusCode());
      } else {
        tsStatus = new TSStatus(TSStatusCode.INTERNAL_SERVER_ERROR.getStatusCode());
        tsStatus.setMessage(consensusGenericResponse.getException().getMessage());
      }
    } catch (DataRegionException e) {
      LOGGER.error(
          "Create Data Region {} failed because {}", req.getStorageGroup(), e.getMessage());
      tsStatus = new TSStatus(TSStatusCode.INTERNAL_SERVER_ERROR.getStatusCode());
      tsStatus.setMessage(String.format("Create Data Region failed because of %s", e.getMessage()));
    }
    return tsStatus;
  }

  @Override
  public TSStatus migrateSchemaRegion(TMigrateSchemaRegionReq req) throws TException {
    return null;
  }

  @Override
  public TSStatus migrateDataRegion(TMigrateDataRegionReq req) throws TException {
    return null;
  }

  public void handleClientExit() {}
}<|MERGE_RESOLUTION|>--- conflicted
+++ resolved
@@ -19,11 +19,8 @@
 
 package org.apache.iotdb.db.service.thrift.impl;
 
-<<<<<<< HEAD
 import org.apache.iotdb.common.rpc.thrift.TDataNodeLocation;
-=======
 import org.apache.iotdb.common.rpc.thrift.TEndPoint;
->>>>>>> 2be90fe9
 import org.apache.iotdb.common.rpc.thrift.TRegionReplicaSet;
 import org.apache.iotdb.common.rpc.thrift.TSStatus;
 import org.apache.iotdb.commons.cluster.Endpoint;
@@ -151,18 +148,11 @@
       SchemaRegionId schemaRegionId = new SchemaRegionId(regionReplicaSet.getRegionId().getId());
       schemaEngine.createSchemaRegion(storageGroupPartitionPath, schemaRegionId);
       List<Peer> peers = new ArrayList<>();
-<<<<<<< HEAD
       for (TDataNodeLocation dataNodeLocation : regionReplicaSet.getDataNodeLocations()) {
         Endpoint endpoint =
             new Endpoint(
                 dataNodeLocation.getConsensusEndPoint().getIp(),
                 dataNodeLocation.getConsensusEndPoint().getPort());
-=======
-      for (TEndPoint endPoint : regionReplicaSet.getEndpoint()) {
-        Endpoint endpoint = new Endpoint(endPoint.getIp(), endPoint.getPort());
-        // TODO: Expend Peer and RegisterDataNodeReq
-        endpoint.setPort(endpoint.getPort() + 31007);
->>>>>>> 2be90fe9
         peers.add(new Peer(schemaRegionId, endpoint));
       }
       ConsensusGenericResponse consensusGenericResponse =
@@ -196,18 +186,11 @@
       DataRegionId dataRegionId = new DataRegionId(regionReplicaSet.getRegionId().getId());
       storageEngine.createDataRegion(dataRegionId, req.storageGroup, req.ttl);
       List<Peer> peers = new ArrayList<>();
-<<<<<<< HEAD
       for (TDataNodeLocation dataNodeLocation : regionReplicaSet.getDataNodeLocations()) {
         Endpoint endpoint =
             new Endpoint(
                 dataNodeLocation.getConsensusEndPoint().getIp(),
                 dataNodeLocation.getConsensusEndPoint().getPort());
-=======
-      for (TEndPoint endPoint : regionReplicaSet.getEndpoint()) {
-        Endpoint endpoint = new Endpoint(endPoint.getIp(), endPoint.getPort());
-        // TODO: Expend Peer and RegisterDataNodeReq
-        endpoint.setPort(endpoint.getPort() + 31007);
->>>>>>> 2be90fe9
         peers.add(new Peer(dataRegionId, endpoint));
       }
       ConsensusGenericResponse consensusGenericResponse =
