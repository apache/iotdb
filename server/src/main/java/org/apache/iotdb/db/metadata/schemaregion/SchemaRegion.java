/*
 * Licensed to the Apache Software Foundation (ASF) under one
 * or more contributor license agreements.  See the NOTICE file
 * distributed with this work for additional information
 * regarding copyright ownership.  The ASF licenses this file
 * to you under the Apache License, Version 2.0 (the
 * "License"); you may not use this file except in compliance
 * with the License.  You may obtain a copy of the License at
 *
 *     http://www.apache.org/licenses/LICENSE-2.0
 *
 * Unless required by applicable law or agreed to in writing,
 * software distributed under the License is distributed on an
 * "AS IS" BASIS, WITHOUT WARRANTIES OR CONDITIONS OF ANY
 * KIND, either express or implied.  See the License for the
 * specific language governing permissions and limitations
 * under the License.
 */
package org.apache.iotdb.db.metadata.schemaregion;

import org.apache.iotdb.commons.consensus.ConsensusGroupId;
import org.apache.iotdb.commons.consensus.SchemaRegionId;
import org.apache.iotdb.db.conf.IoTDBConfig;
import org.apache.iotdb.db.conf.IoTDBDescriptor;
import org.apache.iotdb.db.engine.StorageEngine;
import org.apache.iotdb.db.engine.fileSystem.SystemFileFactory;
import org.apache.iotdb.db.engine.trigger.executor.TriggerEngine;
import org.apache.iotdb.db.exception.metadata.AliasAlreadyExistException;
import org.apache.iotdb.db.exception.metadata.DataTypeMismatchException;
import org.apache.iotdb.db.exception.metadata.DeleteFailedException;
import org.apache.iotdb.db.exception.metadata.MNodeTypeMismatchException;
import org.apache.iotdb.db.exception.metadata.MetadataException;
import org.apache.iotdb.db.exception.metadata.PathAlreadyExistException;
import org.apache.iotdb.db.exception.metadata.PathNotExistException;
import org.apache.iotdb.db.exception.metadata.SchemaDirCreationFailureException;
import org.apache.iotdb.db.exception.metadata.template.DifferentTemplateException;
import org.apache.iotdb.db.exception.metadata.template.NoTemplateOnMNodeException;
import org.apache.iotdb.db.exception.metadata.template.TemplateIsInUseException;
import org.apache.iotdb.db.metadata.LocalSchemaProcessor;
import org.apache.iotdb.db.metadata.MetadataConstant;
import org.apache.iotdb.db.metadata.idtable.IDTable;
import org.apache.iotdb.db.metadata.idtable.IDTableManager;
import org.apache.iotdb.db.metadata.logfile.MLogReader;
import org.apache.iotdb.db.metadata.logfile.MLogWriter;
import org.apache.iotdb.db.metadata.mnode.IMNode;
import org.apache.iotdb.db.metadata.mnode.IMeasurementMNode;
import org.apache.iotdb.db.metadata.mnode.IStorageGroupMNode;
import org.apache.iotdb.db.metadata.mnode.MeasurementMNode;
import org.apache.iotdb.db.metadata.mtree.MTreeBelowSG;
import org.apache.iotdb.db.metadata.path.MeasurementPath;
import org.apache.iotdb.db.metadata.path.PartialPath;
import org.apache.iotdb.db.metadata.rescon.MemoryStatistics;
import org.apache.iotdb.db.metadata.rescon.TimeseriesStatistics;
import org.apache.iotdb.db.metadata.storagegroup.StorageGroupSchemaManager;
import org.apache.iotdb.db.metadata.tag.TagManager;
import org.apache.iotdb.db.metadata.template.Template;
import org.apache.iotdb.db.metadata.template.TemplateManager;
import org.apache.iotdb.db.qp.constant.SQLConstant;
import org.apache.iotdb.db.qp.physical.PhysicalPlan;
import org.apache.iotdb.db.qp.physical.crud.InsertPlan;
import org.apache.iotdb.db.qp.physical.crud.InsertRowPlan;
import org.apache.iotdb.db.qp.physical.crud.InsertTabletPlan;
import org.apache.iotdb.db.qp.physical.sys.ActivateTemplatePlan;
import org.apache.iotdb.db.qp.physical.sys.AutoCreateDeviceMNodePlan;
import org.apache.iotdb.db.qp.physical.sys.ChangeAliasPlan;
import org.apache.iotdb.db.qp.physical.sys.ChangeTagOffsetPlan;
import org.apache.iotdb.db.qp.physical.sys.CreateAlignedTimeSeriesPlan;
import org.apache.iotdb.db.qp.physical.sys.CreateTimeSeriesPlan;
import org.apache.iotdb.db.qp.physical.sys.DeleteTimeSeriesPlan;
import org.apache.iotdb.db.qp.physical.sys.SetTemplatePlan;
import org.apache.iotdb.db.qp.physical.sys.ShowDevicesPlan;
import org.apache.iotdb.db.qp.physical.sys.ShowTimeSeriesPlan;
import org.apache.iotdb.db.qp.physical.sys.UnsetTemplatePlan;
import org.apache.iotdb.db.query.context.QueryContext;
import org.apache.iotdb.db.query.dataset.ShowDevicesResult;
import org.apache.iotdb.db.query.dataset.ShowTimeSeriesResult;
import org.apache.iotdb.db.service.IoTDB;
import org.apache.iotdb.db.sync.sender.manager.SchemaSyncManager;
import org.apache.iotdb.db.utils.SchemaUtils;
import org.apache.iotdb.db.utils.TypeInferenceUtils;
import org.apache.iotdb.tsfile.common.conf.TSFileDescriptor;
import org.apache.iotdb.tsfile.file.metadata.enums.CompressionType;
import org.apache.iotdb.tsfile.file.metadata.enums.TSDataType;
import org.apache.iotdb.tsfile.file.metadata.enums.TSEncoding;
import org.apache.iotdb.tsfile.utils.Pair;
import org.apache.iotdb.tsfile.write.schema.IMeasurementSchema;
import org.apache.iotdb.tsfile.write.schema.TimeseriesSchema;

import com.github.benmanes.caffeine.cache.Caffeine;
import com.github.benmanes.caffeine.cache.LoadingCache;
import com.github.benmanes.caffeine.cache.RemovalCause;
import org.checkerframework.checker.nullness.qual.NonNull;
import org.checkerframework.checker.nullness.qual.Nullable;
import org.slf4j.Logger;
import org.slf4j.LoggerFactory;

import java.io.File;
import java.io.IOException;
import java.util.ArrayList;
import java.util.Arrays;
import java.util.Collection;
import java.util.Collections;
import java.util.Comparator;
import java.util.HashSet;
import java.util.LinkedList;
import java.util.List;
import java.util.Map;
import java.util.Set;
import java.util.stream.Stream;

import static java.util.stream.Collectors.toList;
import static org.apache.iotdb.db.utils.EncodingInferenceUtils.getDefaultEncoding;
import static org.apache.iotdb.tsfile.common.constant.TsFileConstant.PATH_SEPARATOR;

/**
 * This class takes the responsibility of serialization of all the metadata info of one certain
 * schema region and persistent it into files. This class contains the interfaces to modify the
 * metadata in schema region for delta system. All the operations will be inserted into the logs
 * temporary in case the downtime of the delta system.
 *
 * <p>Since there are too many interfaces and methods in this class, we use code region to help
 * manage code. The code region starts with //region and ends with //endregion. When using Intellij
 * Idea to develop, it's easy to fold the code region and see code region overview by collapsing
 * all.
 *
 * <p>The codes are divided into the following code regions:
 *
 * <ol>
 *   <li>Interfaces and Implementation of initialization、snapshot、recover and clear
 *   <li>Interfaces and Implementation for Timeseries operation
 *   <li>Interfaces and Implementation for StorageGroup and TTL operation
 *   <li>Interfaces for get and auto create device
 *   <li>Interfaces for metadata info Query
 *       <ol>
 *         <li>Interfaces for metadata count
 *         <li>Interfaces for level Node info Query
 *         <li>Interfaces for StorageGroup and TTL info Query
 *         <li>Interfaces for Entity/Device info Query
 *         <li>Interfaces for timeseries, measurement and schema info Query
 *       </ol>
 *   <li>Interfaces and methods for MNode query
 *   <li>Interfaces for alias and tag/attribute operations
 *   <li>Interfaces only for Cluster module usage
 *   <li>Interfaces and Implementation for InsertPlan process
 *   <li>Interfaces and Implementation for Template operations
 *   <li>Interfaces for Trigger
 * </ol>
 */
@SuppressWarnings("java:S1135") // ignore todos
public class SchemaRegion implements ISchemaRegion {

  private static final Logger logger = LoggerFactory.getLogger(StorageGroupSchemaManager.class);

  protected static IoTDBConfig config = IoTDBDescriptor.getInstance().getConfig();

  private boolean isRecovering = true;
  private volatile boolean initialized = false;
  private boolean isClearing = false;

  private String schemaRegionDirPath;
  private String storageGroupFullPath;
  private SchemaRegionId schemaRegionId;

  // the log file seriesPath
  private String logFilePath;
  private File logFile;
  private MLogWriter logWriter;

  private TimeseriesStatistics timeseriesStatistics = TimeseriesStatistics.getInstance();
  private MemoryStatistics memoryStatistics = MemoryStatistics.getInstance();
  private MTreeBelowSG mtree;
  // device -> DeviceMNode
  private LoadingCache<PartialPath, IMNode> mNodeCache;
  private TagManager tagManager;
  private SchemaSyncManager syncManager = SchemaSyncManager.getInstance();

  // region Interfaces and Implementation of initialization、snapshot、recover and clear
  public SchemaRegion(
      PartialPath storageGroup, SchemaRegionId schemaRegionId, IStorageGroupMNode storageGroupMNode)
      throws MetadataException {

    storageGroupFullPath = storageGroup.getFullPath();
    this.schemaRegionId = schemaRegionId;

    int cacheSize = config.getSchemaRegionDeviceNodeCacheSize();
    mNodeCache =
        Caffeine.newBuilder()
            .maximumSize(cacheSize)
            .removalListener(
                (PartialPath path, IMNode node, RemovalCause cause) -> {
                  if (!isClearing) {
                    mtree.unPinMNode(node);
                  }
                })
            .build(
                new com.github.benmanes.caffeine.cache.CacheLoader<PartialPath, IMNode>() {
                  @Override
                  public @Nullable IMNode load(@NonNull PartialPath partialPath)
                      throws MetadataException {

                    return mtree.getNodeByPath(partialPath);
                  }
                });

    init(storageGroupMNode);
  }

  @SuppressWarnings("squid:S2093")
  public synchronized void init(IStorageGroupMNode storageGroupMNode) throws MetadataException {
    if (initialized) {
      return;
    }

    String sgDirPath = config.getSchemaDir() + File.separator + storageGroupFullPath;
    File sgSchemaFolder = SystemFileFactory.INSTANCE.getFile(sgDirPath);
    if (!sgSchemaFolder.exists()) {
      if (sgSchemaFolder.mkdirs()) {
        logger.info("create storage group schema folder {}", sgDirPath);
      } else {
        if (!sgSchemaFolder.exists()) {
          logger.error("create storage group schema folder {} failed.", sgDirPath);
          throw new SchemaDirCreationFailureException(sgDirPath);
        }
      }
    }

    schemaRegionDirPath =
        config.getSchemaDir()
            + File.separator
            + storageGroupFullPath
            + File.separator
            + schemaRegionId.getId();
    File schemaRegionFolder = SystemFileFactory.INSTANCE.getFile(schemaRegionDirPath);
    if (!schemaRegionFolder.exists()) {
      if (schemaRegionFolder.mkdirs()) {
        logger.info("create schema region folder {}", schemaRegionDirPath);
      } else {
        if (!schemaRegionFolder.exists()) {
          logger.error("create schema region folder {} failed.", schemaRegionDirPath);
          throw new SchemaDirCreationFailureException(schemaRegionDirPath);
        }
      }
    }
    logFilePath = schemaRegionDirPath + File.separator + MetadataConstant.METADATA_LOG;

    logFile = SystemFileFactory.INSTANCE.getFile(logFilePath);

    try {
      // do not write log when recover
      isRecovering = true;

      tagManager = new TagManager(schemaRegionDirPath);
      mtree = new MTreeBelowSG(storageGroupMNode, schemaRegionId.getId());

      int lineNumber = initFromLog(logFile);

      logWriter = new MLogWriter(schemaRegionDirPath, MetadataConstant.METADATA_LOG);
      logWriter.setLogNum(lineNumber);
      isRecovering = false;
    } catch (IOException e) {
      logger.error(
          "Cannot recover all MTree from {} file, we try to recover as possible as we can",
          storageGroupFullPath,
          e);
    }
    initialized = true;
  }

  public void forceMlog() {
    if (!initialized) {
      return;
    }
    try {
      logWriter.force();
    } catch (IOException e) {
      logger.error("Cannot force {} mlog to the schema region", schemaRegionId, e);
    }
  }

  /** @return line number of the logFile */
  @SuppressWarnings("squid:S3776")
  private int initFromLog(File logFile) throws IOException {
    long time = System.currentTimeMillis();
    // init the metadata from the operation log
    if (logFile.exists()) {
      int idx = 0;
      try (MLogReader mLogReader =
          new MLogReader(schemaRegionDirPath, MetadataConstant.METADATA_LOG); ) {
        idx = applyMLog(mLogReader);
        logger.debug(
            "spend {} ms to deserialize {} mtree from mlog.bin",
            System.currentTimeMillis() - time,
            storageGroupFullPath);
        return idx;
      } catch (Exception e) {
        e.printStackTrace();
        throw new IOException("Failed to parse " + storageGroupFullPath + " mlog.bin for err:" + e);
      }
    } else {
      return 0;
    }
  }

  private int applyMLog(MLogReader mLogReader) {
    int idx = 0;
    PhysicalPlan plan;
    while (mLogReader.hasNext()) {
      try {
        plan = mLogReader.next();
        idx++;
      } catch (Exception e) {
        logger.error("Parse mlog error at lineNumber {} because:", idx, e);
        break;
      }
      if (plan == null) {
        continue;
      }
      try {
        operation(plan);
      } catch (MetadataException | IOException e) {
        logger.error("Can not operate cmd {} for err:", plan.getOperatorType(), e);
      }
    }

    return idx;
  }

  /** function for clearing metadata components of one schema region */
  @Override
  public synchronized void clear() {
    isClearing = true;
    try {
      if (this.mNodeCache != null) {
        this.mNodeCache.invalidateAll();
      }
      if (this.mtree != null) {
        this.mtree.clear();
      }
      if (logWriter != null) {
        logWriter.close();
        logWriter = null;
      }
      tagManager.clear();

      isRecovering = true;
      initialized = false;
    } catch (IOException e) {
      logger.error("Cannot close metadata log writer, because:", e);
    }
    isClearing = false;
  }

  // this method is mainly used for recover and metadata sync
  public void operation(PhysicalPlan plan) throws IOException, MetadataException {
    switch (plan.getOperatorType()) {
      case CREATE_TIMESERIES:
        CreateTimeSeriesPlan createTimeSeriesPlan = (CreateTimeSeriesPlan) plan;
        createTimeseries(createTimeSeriesPlan, createTimeSeriesPlan.getTagOffset());
        break;
      case CREATE_ALIGNED_TIMESERIES:
        CreateAlignedTimeSeriesPlan createAlignedTimeSeriesPlan =
            (CreateAlignedTimeSeriesPlan) plan;
        createAlignedTimeSeries(createAlignedTimeSeriesPlan);
        break;
      case DELETE_TIMESERIES:
        DeleteTimeSeriesPlan deleteTimeSeriesPlan = (DeleteTimeSeriesPlan) plan;
        // cause we only has one path for one DeleteTimeSeriesPlan
        deleteOneTimeseriesUpdateStatisticsAndDropTrigger(deleteTimeSeriesPlan.getPaths().get(0));
        break;
      case CHANGE_ALIAS:
        ChangeAliasPlan changeAliasPlan = (ChangeAliasPlan) plan;
        changeAlias(changeAliasPlan.getPath(), changeAliasPlan.getAlias());
        break;
      case CHANGE_TAG_OFFSET:
        ChangeTagOffsetPlan changeTagOffsetPlan = (ChangeTagOffsetPlan) plan;
        changeOffset(changeTagOffsetPlan.getPath(), changeTagOffsetPlan.getOffset());
        break;
      case SET_TEMPLATE:
        SetTemplatePlan setTemplatePlan = (SetTemplatePlan) plan;
        setSchemaTemplate(setTemplatePlan);
        break;
      case ACTIVATE_TEMPLATE:
        ActivateTemplatePlan activateTemplatePlan = (ActivateTemplatePlan) plan;
        setUsingSchemaTemplate(activateTemplatePlan);
        break;
      case AUTO_CREATE_DEVICE_MNODE:
        AutoCreateDeviceMNodePlan autoCreateDeviceMNodePlan = (AutoCreateDeviceMNodePlan) plan;
        autoCreateDeviceMNode(autoCreateDeviceMNodePlan);
        break;
      case UNSET_TEMPLATE:
        UnsetTemplatePlan unsetTemplatePlan = (UnsetTemplatePlan) plan;
        unsetSchemaTemplate(unsetTemplatePlan);
        break;
      default:
        logger.error("Unrecognizable command {}", plan.getOperatorType());
    }
  }
  // endregion

  // region Interfaces for schema region Info query and operation

  public String getStorageGroupFullPath() {
    return storageGroupFullPath;
  }

  public ConsensusGroupId getSchemaRegionId() {
    return schemaRegionId;
  }

  public synchronized void deleteSchemaRegion() throws MetadataException {
    // collect all the LeafMNode in this schema region
    List<IMeasurementMNode> leafMNodes = mtree.getAllMeasurementMNode();

    timeseriesStatistics.deleteTimeseries(leafMNodes.size());

    // drop triggers with no exceptions
    TriggerEngine.drop(leafMNodes);

    // clear all the components and release all the file handlers
    clear();

    // delete all the schema region files
    SchemaRegionUtils.deleteSchemaRegionFolder(schemaRegionDirPath, logger);
  }

  // endregion

  // region Interfaces and Implementation for Timeseries operation
  // including create and delete

  public void createTimeseries(CreateTimeSeriesPlan plan) throws MetadataException {
    createTimeseries(plan, -1);
  }

  @SuppressWarnings("squid:S3776") // Suppress high Cognitive Complexity warning
  public void createTimeseries(CreateTimeSeriesPlan plan, long offset) throws MetadataException {
    if (!memoryStatistics.isAllowToCreateNewSeries()) {
      throw new MetadataException(
          "IoTDB system load is too large to create timeseries, "
              + "please increase MAX_HEAP_SIZE in iotdb-env.sh/bat and restart");
    }

    try {
      PartialPath path = plan.getPath();
      SchemaUtils.checkDataTypeWithEncoding(plan.getDataType(), plan.getEncoding());

      TSDataType type = plan.getDataType();
      // create time series in MTree
      IMeasurementMNode leafMNode =
          mtree.createTimeseriesWithPinnedReturn(
              path,
              type,
              plan.getEncoding(),
              plan.getCompressor(),
              plan.getProps(),
              plan.getAlias());

      try {
        // the cached mNode may be replaced by new entityMNode in mtree
        mNodeCache.invalidate(path.getDevicePath());

        // update statistics and schemaDataTypeNumMap
        timeseriesStatistics.addTimeseries(1);

        // update tag index
        if (offset != -1 && isRecovering) {
          // the timeseries has already been created and now system is recovering, using the tag
          // info
          // in tagFile to recover index directly
          tagManager.recoverIndex(offset, leafMNode);
        } else if (plan.getTags() != null) {
          // tag key, tag value
          tagManager.addIndex(plan.getTags(), leafMNode);
        }

        // write log
        if (!isRecovering) {
          // either tags or attributes is not empty
          if ((plan.getTags() != null && !plan.getTags().isEmpty())
              || (plan.getAttributes() != null && !plan.getAttributes().isEmpty())) {
            offset = tagManager.writeTagFile(plan.getTags(), plan.getAttributes());
          }
          plan.setTagOffset(offset);
          logWriter.createTimeseries(plan);
        }
        if (offset != -1) {
          leafMNode.setOffset(offset);
          mtree.updateMNode(leafMNode);
        }
<<<<<<< HEAD
        plan.setTagOffset(offset);
        logWriter.createTimeseries(plan);
        if (syncManager.isEnableSync()) {
          syncManager.syncMetadataPlan(plan);
        }
=======

      } finally {
        mtree.unPinMNode(leafMNode);
>>>>>>> 53089cee
      }

    } catch (IOException e) {
      throw new MetadataException(e);
    }

    // update id table if not in recovering or disable id table log file
    if (config.isEnableIDTable() && (!isRecovering || !config.isEnableIDTableLogFile())) {
      IDTable idTable = IDTableManager.getInstance().getIDTable(plan.getPath().getDevicePath());
      idTable.createTimeseries(plan);
    }
  }

  /**
   * Add one timeseries to metadata tree, if the timeseries already exists, throw exception
   *
   * @param path the timeseries path
   * @param dataType the dateType {@code DataType} of the timeseries
   * @param encoding the encoding function {@code Encoding} of the timeseries
   * @param compressor the compressor function {@code Compressor} of the time series
   */
  private void createTimeseries(
      PartialPath path,
      TSDataType dataType,
      TSEncoding encoding,
      CompressionType compressor,
      Map<String, String> props)
      throws MetadataException {
    try {
      createTimeseries(
          new CreateTimeSeriesPlan(path, dataType, encoding, compressor, props, null, null, null));
    } catch (PathAlreadyExistException | AliasAlreadyExistException e) {
      if (logger.isDebugEnabled()) {
        logger.debug(
            "Ignore PathAlreadyExistException and AliasAlreadyExistException when Concurrent inserting"
                + " a non-exist time series {}",
            path);
      }
    }
  }

  public void createAlignedTimeSeries(
      PartialPath prefixPath,
      List<String> measurements,
      List<TSDataType> dataTypes,
      List<TSEncoding> encodings,
      List<CompressionType> compressors)
      throws MetadataException {
    createAlignedTimeSeries(
        new CreateAlignedTimeSeriesPlan(
            prefixPath, measurements, dataTypes, encodings, compressors, null, null, null));
  }

  /**
   * create aligned timeseries
   *
   * @param plan CreateAlignedTimeSeriesPlan
   */
  public void createAlignedTimeSeries(CreateAlignedTimeSeriesPlan plan) throws MetadataException {
    if (!memoryStatistics.isAllowToCreateNewSeries()) {
      throw new MetadataException(
          "IoTDB system load is too large to create timeseries, "
              + "please increase MAX_HEAP_SIZE in iotdb-env.sh/bat and restart");
    }

    try {
      PartialPath prefixPath = plan.getPrefixPath();
      List<String> measurements = plan.getMeasurements();
      List<TSDataType> dataTypes = plan.getDataTypes();
      List<TSEncoding> encodings = plan.getEncodings();
      List<Map<String, String>> tagsList = plan.getTagsList();
      List<Map<String, String>> attributesList = plan.getAttributesList();

      for (int i = 0; i < measurements.size(); i++) {
        SchemaUtils.checkDataTypeWithEncoding(dataTypes.get(i), encodings.get(i));
      }

      // create time series in MTree
      List<IMeasurementMNode> measurementMNodeList =
          mtree.createAlignedTimeseries(
              prefixPath,
              measurements,
              plan.getDataTypes(),
              plan.getEncodings(),
              plan.getCompressors(),
              plan.getAliasList());

      try {
        // the cached mNode may be replaced by new entityMNode in mtree
        mNodeCache.invalidate(prefixPath);

        // update statistics and schemaDataTypeNumMap
        timeseriesStatistics.addTimeseries(plan.getMeasurements().size());

        List<Long> tagOffsets = plan.getTagOffsets();
        for (int i = 0; i < measurements.size(); i++) {
          if (tagOffsets != null && !plan.getTagOffsets().isEmpty() && isRecovering) {
            if (tagOffsets.get(i) != -1) {
              tagManager.recoverIndex(plan.getTagOffsets().get(i), measurementMNodeList.get(i));
            }
          } else if (tagsList != null && !tagsList.isEmpty()) {
            if (tagsList.get(i) != null) {
              // tag key, tag value
              tagManager.addIndex(tagsList.get(i), measurementMNodeList.get(i));
            }
          }
        }

        // write log
        tagOffsets = new ArrayList<>();
        if (!isRecovering) {
          if ((tagsList != null && !tagsList.isEmpty())
              || (attributesList != null && !attributesList.isEmpty())) {
            Map<String, String> tags;
            Map<String, String> attributes;
            for (int i = 0; i < measurements.size(); i++) {
              tags = tagsList == null ? null : tagsList.get(i);
              attributes = attributesList == null ? null : attributesList.get(i);
              if (tags == null && attributes == null) {
                tagOffsets.add(-1L);
              } else {
                tagOffsets.add(tagManager.writeTagFile(tags, attributes));
              }
            }
          } else {
            for (int i = 0; i < measurements.size(); i++) {
              tagOffsets.add(-1L);
            }
          }
          plan.setTagOffsets(tagOffsets);
          logWriter.createAlignedTimeseries(plan);
        }
        tagOffsets = plan.getTagOffsets();
        for (int i = 0; i < measurements.size(); i++) {
          if (tagOffsets.get(i) != -1) {
            measurementMNodeList.get(i).setOffset(tagOffsets.get(i));
            mtree.updateMNode(measurementMNodeList.get(i));
          }
        }
<<<<<<< HEAD
        plan.setTagOffsets(tagOffsets);
        logWriter.createAlignedTimeseries(plan);
        if (syncManager.isEnableSync()) {
          syncManager.syncMetadataPlan(plan);
        }
      }
      for (int i = 0; i < measurements.size(); i++) {
        measurementMNodeList.get(i).setOffset(plan.getTagOffsets().get(i));
=======
      } finally {
        for (IMeasurementMNode measurementMNode : measurementMNodeList) {
          mtree.unPinMNode(measurementMNode);
        }
>>>>>>> 53089cee
      }
    } catch (IOException e) {
      throw new MetadataException(e);
    }

    // update id table if not in recovering or disable id table log file
    if (config.isEnableIDTable() && (!isRecovering || !config.isEnableIDTableLogFile())) {
      IDTable idTable = IDTableManager.getInstance().getIDTable(plan.getPrefixPath());
      idTable.createAlignedTimeseries(plan);
    }
  }

  /**
   * Delete all timeseries matching the given path pattern. If using prefix match, the path pattern
   * is used to match prefix path. All timeseries start with the matched prefix path will be
   * deleted.
   *
   * @param pathPattern path to be deleted
   * @param isPrefixMatch if true, the path pattern is used to match prefix path
   * @return deletion failed Timeseries
   */
  public synchronized Pair<Integer, Set<String>> deleteTimeseries(
      PartialPath pathPattern, boolean isPrefixMatch) throws MetadataException {
    try {
      List<MeasurementPath> allTimeseries = mtree.getMeasurementPaths(pathPattern, isPrefixMatch);

      Set<String> failedNames = new HashSet<>();
      int deletedNum = 0;
      for (PartialPath p : allTimeseries) {
        deleteSingleTimeseriesInternal(p, failedNames);
        deletedNum++;
      }
      return new Pair<>(deletedNum, failedNames);
    } catch (IOException e) {
      throw new MetadataException(e.getMessage());
    }
  }

  /**
   * Delete all timeseries matching the given path pattern
   *
   * @param pathPattern path to be deleted
   * @return deletion failed Timeseries
   */
  public Pair<Integer, Set<String>> deleteTimeseries(PartialPath pathPattern)
      throws MetadataException {
    return deleteTimeseries(pathPattern, false);
  }

  private void deleteSingleTimeseriesInternal(PartialPath p, Set<String> failedNames)
      throws MetadataException, IOException {
    DeleteTimeSeriesPlan deleteTimeSeriesPlan = new DeleteTimeSeriesPlan();
    try {
      PartialPath emptyStorageGroup = deleteOneTimeseriesUpdateStatisticsAndDropTrigger(p);
      if (!isRecovering) {
        if (emptyStorageGroup != null) {
          StorageEngine.getInstance().deleteAllDataFilesInOneStorageGroup(emptyStorageGroup);
        }
        deleteTimeSeriesPlan.setDeletePathList(Collections.singletonList(p));
        logWriter.deleteTimeseries(deleteTimeSeriesPlan);
        if (syncManager.isEnableSync()) {
          syncManager.syncMetadataPlan(deleteTimeSeriesPlan);
        }
      }
    } catch (DeleteFailedException e) {
      failedNames.add(e.getName());
    }
  }

  /**
   * @param path full path from root to leaf node
   * @return After delete if the schema region is empty, return its path, otherwise return null
   */
  private PartialPath deleteOneTimeseriesUpdateStatisticsAndDropTrigger(PartialPath path)
      throws MetadataException, IOException {
    Pair<PartialPath, IMeasurementMNode> pair =
        mtree.deleteTimeseriesAndReturnEmptyStorageGroup(path);

    IMeasurementMNode measurementMNode = pair.right;
    removeFromTagInvertedIndex(measurementMNode);
    PartialPath storageGroupPath = pair.left;

    // drop trigger with no exceptions
    TriggerEngine.drop(pair.right);

    IMNode node = measurementMNode.getParent();

    if (node.isUseTemplate() && node.getSchemaTemplate().hasSchema(measurementMNode.getName())) {
      // measurement represent by template doesn't affect the MTree structure and memory control
      return storageGroupPath;
    }

    mNodeCache.invalidate(node.getPartialPath());

    timeseriesStatistics.deleteTimeseries(1);
    return storageGroupPath;
  }
  // endregion

  // region Interfaces for get and auto create device
  /**
   * get device node, if the schema region is not set, create it when autoCreateSchema is true
   *
   * <p>(we develop this method as we need to get the node's lock after we get the lock.writeLock())
   *
   * @param path path
   */
  public IMNode getDeviceNodeWithAutoCreate(PartialPath path, boolean autoCreateSchema)
      throws IOException, MetadataException {
    IMNode node;
    try {
      node = mNodeCache.get(path);
      try {
        mtree.pinMNode(node);
        return node;
      } catch (MetadataException e) {
        // the node in mNodeCache has been evicted, thus get it via the following progress
        return mtree.getNodeByPath(path);
      }
    } catch (Exception e) {
      if (e.getCause() instanceof MetadataException) {
        if (!autoCreateSchema) {
          throw new PathNotExistException(path.getFullPath());
        }
      } else {
        throw e;
      }
    }

    node = mtree.getDeviceNodeWithAutoCreating(path);
    if (!isRecovering) {
      logWriter.autoCreateDeviceMNode(new AutoCreateDeviceMNodePlan(node.getPartialPath()));
    }
    return node;
  }

  public IMNode getDeviceNodeWithAutoCreate(PartialPath path)
      throws MetadataException, IOException {
    return getDeviceNodeWithAutoCreate(path, config.isAutoCreateSchemaEnabled());
  }

  public void autoCreateDeviceMNode(AutoCreateDeviceMNodePlan plan) throws MetadataException {
    IMNode node = mtree.getDeviceNodeWithAutoCreating(plan.getPath());
    mtree.unPinMNode(node);
    if (!isRecovering) {
      try {
        logWriter.autoCreateDeviceMNode(plan);
      } catch (IOException e) {
        throw new MetadataException(e);
      }
    }
  }
  // endregion

  // region Interfaces for metadata info Query
  /**
   * Check whether the path exists.
   *
   * @param path a full path or a prefix path
   */
  public boolean isPathExist(PartialPath path) {
    try {
      return mtree.isPathExist(path);
    } catch (MetadataException e) {
      logger.error(e.getMessage());
      return false;
    }
  }

  // region Interfaces for metadata count

  /**
   * To calculate the count of timeseries matching given path. The path could be a pattern of a full
   * path, may contain wildcard. If using prefix match, the path pattern is used to match prefix
   * path. All timeseries start with the matched prefix path will be counted.
   */
  public int getAllTimeseriesCount(PartialPath pathPattern, boolean isPrefixMatch)
      throws MetadataException {
    return mtree.getAllTimeseriesCount(pathPattern, isPrefixMatch);
  }

  /**
   * To calculate the count of devices for given path pattern. If using prefix match, the path
   * pattern is used to match prefix path. All timeseries start with the matched prefix path will be
   * counted.
   */
  public int getDevicesNum(PartialPath pathPattern, boolean isPrefixMatch)
      throws MetadataException {
    return mtree.getDevicesNum(pathPattern, isPrefixMatch);
  }

  /** To calculate the count of devices for given path pattern. */
  public int getDevicesNum(PartialPath pathPattern) throws MetadataException {
    return getDevicesNum(pathPattern, false);
  }

  /**
   * To calculate the count of nodes in the given level for given path pattern. If using prefix
   * match, the path pattern is used to match prefix path. All nodes start with the matched prefix
   * path will be counted.
   *
   * @param pathPattern a path pattern or a full path
   * @param level the level should match the level of the path
   * @param isPrefixMatch if true, the path pattern is used to match prefix path
   */
  public int getNodesCountInGivenLevel(PartialPath pathPattern, int level, boolean isPrefixMatch)
      throws MetadataException {
    return mtree.getNodesCountInGivenLevel(pathPattern, level, isPrefixMatch);
  }

  public Map<PartialPath, Integer> getMeasurementCountGroupByLevel(
      PartialPath pathPattern, int level, boolean isPrefixMatch) throws MetadataException {
    return mtree.getMeasurementCountGroupByLevel(pathPattern, level, isPrefixMatch);
  }

  // endregion

  // region Interfaces for level Node info Query
  public List<PartialPath> getNodesListInGivenLevel(
      PartialPath pathPattern,
      int nodeLevel,
      boolean isPrefixMatch,
      LocalSchemaProcessor.StorageGroupFilter filter)
      throws MetadataException {
    return mtree.getNodesListInGivenLevel(pathPattern, nodeLevel, isPrefixMatch, filter);
  }

  /**
   * Get child node path in the next level of the given path pattern.
   *
   * <p>give pathPattern and the child nodes is those matching pathPattern.*
   *
   * <p>e.g., MTree has [root.sg1.d1.s1, root.sg1.d1.s2, root.sg1.d2.s1] given path = root.sg1,
   * return [root.sg1.d1, root.sg1.d2]
   *
   * @param pathPattern The given path
   * @return All child nodes' seriesPath(s) of given seriesPath.
   */
  public Set<String> getChildNodePathInNextLevel(PartialPath pathPattern) throws MetadataException {
    return mtree.getChildNodePathInNextLevel(pathPattern);
  }

  /**
   * Get child node in the next level of the given path pattern.
   *
   * <p>give pathPattern and the child nodes is those matching pathPattern.*
   *
   * <p>e.g., MTree has [root.sg1.d1.s1, root.sg1.d1.s2, root.sg1.d2.s1] given path = root.sg1,
   * return [d1, d2] given path = root.sg.d1 return [s1,s2]
   *
   * @return All child nodes of given seriesPath.
   */
  public Set<String> getChildNodeNameInNextLevel(PartialPath pathPattern) throws MetadataException {
    return mtree.getChildNodeNameInNextLevel(pathPattern);
  }
  // endregion

  // region Interfaces for Entity/Device info Query

  /**
   * Get all devices that one of the timeseries, matching the given timeseries path pattern, belongs
   * to.
   *
   * @param timeseries a path pattern of the target timeseries
   * @return A HashSet instance which stores devices paths.
   */
  public Set<PartialPath> getBelongedDevices(PartialPath timeseries) throws MetadataException {
    return mtree.getDevicesByTimeseries(timeseries);
  }

  /**
   * Get all device paths matching the path pattern. If using prefix match, the path pattern is used
   * to match prefix path. All timeseries start with the matched prefix path will be collected.
   *
   * @param pathPattern the pattern of the target devices.
   * @param isPrefixMatch if true, the path pattern is used to match prefix path.
   * @return A HashSet instance which stores devices paths matching the given path pattern.
   */
  public Set<PartialPath> getMatchedDevices(PartialPath pathPattern, boolean isPrefixMatch)
      throws MetadataException {
    return mtree.getDevices(pathPattern, isPrefixMatch);
  }

  /**
   * Get all device paths and according storage group paths as ShowDevicesResult.
   *
   * @param plan ShowDevicesPlan which contains the path pattern and restriction params.
   * @return ShowDevicesResult and the current offset of this region after traverse.
   */
  public Pair<List<ShowDevicesResult>, Integer> getMatchedDevices(ShowDevicesPlan plan)
      throws MetadataException {
    return mtree.getDevices(plan);
  }
  // endregion

  // region Interfaces for timeseries, measurement and schema info Query

  /**
   * Return all measurement paths for given path if the path is abstract. Or return the path itself.
   * Regular expression in this method is formed by the amalgamation of seriesPath and the character
   * '*'. If using prefix match, the path pattern is used to match prefix path. All timeseries start
   * with the matched prefix path will be collected.
   *
   * @param pathPattern can be a pattern or a full path of timeseries.
   * @param isPrefixMatch if true, the path pattern is used to match prefix path
   */
  public List<MeasurementPath> getMeasurementPaths(PartialPath pathPattern, boolean isPrefixMatch)
      throws MetadataException {
    return getMeasurementPathsWithAlias(pathPattern, 0, 0, isPrefixMatch).left;
  }

  /**
   * Return all measurement paths for given path if the path is abstract. Or return the path itself.
   * Regular expression in this method is formed by the amalgamation of seriesPath and the character
   * '*'.
   *
   * @param pathPattern can be a pattern or a full path of timeseries.
   */
  public List<MeasurementPath> getMeasurementPaths(PartialPath pathPattern)
      throws MetadataException {
    return getMeasurementPaths(pathPattern, false);
  }

  /**
   * Similar to method getMeasurementPaths(), but return Path with alias and filter the result by
   * limit and offset. If using prefix match, the path pattern is used to match prefix path. All
   * timeseries start with the matched prefix path will be collected.
   *
   * @param isPrefixMatch if true, the path pattern is used to match prefix path
   */
  public Pair<List<MeasurementPath>, Integer> getMeasurementPathsWithAlias(
      PartialPath pathPattern, int limit, int offset, boolean isPrefixMatch)
      throws MetadataException {
    return mtree.getMeasurementPathsWithAlias(pathPattern, limit, offset, isPrefixMatch);
  }

  public Pair<List<ShowTimeSeriesResult>, Integer> showTimeseries(
      ShowTimeSeriesPlan plan, QueryContext context) throws MetadataException {
    // show timeseries with index
    if (plan.getKey() != null && plan.getValue() != null) {
      return showTimeseriesWithIndex(plan, context);
    } else {
      return showTimeseriesWithoutIndex(plan, context);
    }
  }

  @SuppressWarnings("squid:S3776") // Suppress high Cognitive Complexity warning
  private Pair<List<ShowTimeSeriesResult>, Integer> showTimeseriesWithIndex(
      ShowTimeSeriesPlan plan, QueryContext context) throws MetadataException {

    List<IMeasurementMNode> allMatchedNodes = tagManager.getMatchedTimeseriesInIndex(plan, context);

    List<ShowTimeSeriesResult> res = new LinkedList<>();
    PartialPath pathPattern = plan.getPath();
    boolean needLast = plan.isOrderByHeat();
    int curOffset = -1;
    int count = 0;
    int limit = needLast ? 0 : plan.getLimit();
    int offset = needLast ? 0 : plan.getOffset();

    for (IMeasurementMNode leaf : allMatchedNodes) {
      if (plan.isPrefixMatch()
          ? pathPattern.matchPrefixPath(leaf.getPartialPath())
          : pathPattern.matchFullPath(leaf.getPartialPath())) {
        if (limit != 0 || offset != 0) {
          curOffset++;
          if (curOffset < offset || count == limit) {
            continue;
          }
        }
        try {
          Pair<Map<String, String>, Map<String, String>> tagAndAttributePair =
              tagManager.readTagFile(leaf.getOffset());
          IMeasurementSchema measurementSchema = leaf.getSchema();
          res.add(
              new ShowTimeSeriesResult(
                  leaf.getFullPath(),
                  leaf.getAlias(),
                  storageGroupFullPath,
                  measurementSchema.getType(),
                  measurementSchema.getEncodingType(),
                  measurementSchema.getCompressor(),
                  leaf.getLastCacheContainer().getCachedLast() != null
                      ? leaf.getLastCacheContainer().getCachedLast().getTimestamp()
                      : 0,
                  tagAndAttributePair.left,
                  tagAndAttributePair.right));
          if (limit != 0) {
            count++;
          }
        } catch (IOException e) {
          throw new MetadataException(
              "Something went wrong while deserialize tag info of " + leaf.getFullPath(), e);
        }
      }
    }

    if (needLast) {
      Stream<ShowTimeSeriesResult> stream = res.stream();

      limit = plan.getLimit();
      offset = plan.getOffset();

      stream =
          stream.sorted(
              Comparator.comparingLong(ShowTimeSeriesResult::getLastTime)
                  .reversed()
                  .thenComparing(ShowTimeSeriesResult::getName));

      if (limit != 0) {
        stream = stream.skip(offset).limit(limit);
      }

      res = stream.collect(toList());
    }

    return new Pair<>(res, curOffset + 1);
  }

  /**
   * Get the result of ShowTimeseriesPlan
   *
   * @param plan show time series query plan
   */
  private Pair<List<ShowTimeSeriesResult>, Integer> showTimeseriesWithoutIndex(
      ShowTimeSeriesPlan plan, QueryContext context) throws MetadataException {
    Pair<List<Pair<PartialPath, String[]>>, Integer> ans =
        mtree.getAllMeasurementSchema(plan, context);
    List<ShowTimeSeriesResult> res = new LinkedList<>();
    for (Pair<PartialPath, String[]> ansString : ans.left) {
      long tagFileOffset = Long.parseLong(ansString.right[5]);
      try {
        Pair<Map<String, String>, Map<String, String>> tagAndAttributePair =
            new Pair<>(Collections.emptyMap(), Collections.emptyMap());
        if (tagFileOffset >= 0) {
          tagAndAttributePair = tagManager.readTagFile(tagFileOffset);
        }
        res.add(
            new ShowTimeSeriesResult(
                ansString.left.getFullPath(),
                ansString.right[0],
                ansString.right[1],
                TSDataType.valueOf(ansString.right[2]),
                TSEncoding.valueOf(ansString.right[3]),
                CompressionType.valueOf(ansString.right[4]),
                ansString.right[6] != null ? Long.parseLong(ansString.right[6]) : 0,
                tagAndAttributePair.left,
                tagAndAttributePair.right));
      } catch (IOException e) {
        throw new MetadataException(
            "Something went wrong while deserialize tag info of " + ansString.left.getFullPath(),
            e);
      }
    }
    return new Pair<>(res, ans.right);
  }

  /**
   * Get series type for given seriesPath.
   *
   * @param fullPath full path
   */
  public TSDataType getSeriesType(PartialPath fullPath) throws MetadataException {
    if (fullPath.equals(SQLConstant.TIME_PATH)) {
      return TSDataType.INT64;
    }
    return getSeriesSchema(fullPath).getType();
  }

  /**
   * Get schema of paritialPath
   *
   * @param fullPath (may be ParitialPath or AlignedPath)
   * @return MeasurementSchema
   */
  public IMeasurementSchema getSeriesSchema(PartialPath fullPath) throws MetadataException {
    return getMeasurementMNode(fullPath).getSchema();
  }

  // attention: this path must be a device node
  public List<MeasurementPath> getAllMeasurementByDevicePath(PartialPath devicePath)
      throws PathNotExistException {
    List<MeasurementPath> res = new LinkedList<>();
    try {
      IMNode node = mNodeCache.get(devicePath);

      for (IMNode child : node.getChildren().values()) {
        if (child.isMeasurement()) {
          IMeasurementMNode measurementMNode = child.getAsMeasurementMNode();
          res.add(measurementMNode.getMeasurementPath());
        }
      }

      // template
      Template template = node.getUpperTemplate();
      if (node.isUseTemplate() && template != null) {
        MeasurementPath measurementPath;
        for (IMeasurementSchema schema : template.getSchemaMap().values()) {
          measurementPath =
              new MeasurementPath(devicePath.concatNode(schema.getMeasurementId()), schema);
          measurementPath.setUnderAlignedEntity(node.getAsEntityMNode().isAligned());
          res.add(measurementPath);
        }
      }
    } catch (Exception e) {
      if (e.getCause() instanceof MetadataException) {
        throw new PathNotExistException(devicePath.getFullPath());
      }
      throw e;
    }

    return new ArrayList<>(res);
  }
  // endregion
  // endregion

  // region Interfaces and methods for MNode query
  public IMNode getDeviceNode(PartialPath path) throws MetadataException {
    IMNode node;
    try {
      node = mNodeCache.get(path);
      return node;
    } catch (Exception e) {
      if (e.getCause() instanceof MetadataException) {
        throw new PathNotExistException(path.getFullPath());
      }
      throw e;
    }
  }

  public IMeasurementMNode[] getMeasurementMNodes(PartialPath deviceId, String[] measurements)
      throws MetadataException {
    IMeasurementMNode[] mNodes = new IMeasurementMNode[measurements.length];
    for (int i = 0; i < mNodes.length; i++) {
      try {
        mNodes[i] = getMeasurementMNode(deviceId.concatNode(measurements[i]));
      } catch (PathNotExistException | MNodeTypeMismatchException ignored) {
        logger.warn("MeasurementMNode {} does not exist in {}", measurements[i], deviceId);
      }
      if (mNodes[i] == null && !IoTDBDescriptor.getInstance().getConfig().isEnablePartialInsert()) {
        throw new MetadataException(measurements[i] + " does not exist in " + deviceId);
      }
    }
    return mNodes;
  }

  public IMeasurementMNode getMeasurementMNode(PartialPath fullPath) throws MetadataException {
    IMeasurementMNode measurementMNode = mtree.getMeasurementMNode(fullPath);
    mtree.unPinMNode(measurementMNode);
    return measurementMNode;
  }

  /**
   * Invoked during insertPlan process. Get target MeasurementMNode from given EntityMNode. If the
   * result is not null and is not MeasurementMNode, it means a timeseries with same path cannot be
   * created thus throw PathAlreadyExistException.
   */
  protected IMeasurementMNode getMeasurementMNode(IMNode deviceMNode, String measurementName)
      throws MetadataException {
    IMNode result = mtree.getChildFromPinnedMNode(deviceMNode, measurementName);
    if (result == null) {
      return null;
    }

    mtree.unPinMNode(result);
    if (result.isMeasurement()) {
      return result.getAsMeasurementMNode();
    } else {
      throw new PathAlreadyExistException(
          deviceMNode.getFullPath() + PATH_SEPARATOR + measurementName);
    }
  }
  // endregion

  // region Interfaces for alias and tag/attribute operations
  /**
   * Set the new offset of a timeseries. Only used for Recover. When creating tags/attributes for a
   * timeseries, if is first time, the file offset where the tags/attributes stored will be stored
   * in measurementMNode.
   *
   * @param path timeseries
   * @param offset offset in the tag file
   */
  private void changeOffset(PartialPath path, long offset) throws MetadataException {
    IMeasurementMNode measurementMNode = mtree.getMeasurementMNode(path);
    try {
      measurementMNode.setOffset(offset);
      mtree.updateMNode(measurementMNode);

      if (isRecovering) {
        try {
          if (tagManager.recoverIndex(offset, measurementMNode)) {
            mtree.pinMNode(measurementMNode);
          }
        } catch (IOException e) {
          throw new MetadataException(e);
        }
      }
    } finally {
      mtree.unPinMNode(measurementMNode);
    }
  }

  public void changeAlias(PartialPath path, String alias) throws MetadataException {
    IMeasurementMNode leafMNode = mtree.getMeasurementMNode(path);
    try {
      if (leafMNode.getAlias() != null) {
        leafMNode.getParent().deleteAliasChild(leafMNode.getAlias());
      }
      leafMNode.getParent().addAlias(alias, leafMNode);
      mtree.setAlias(leafMNode, alias);
    } finally {
      mtree.unPinMNode(leafMNode);
    }

    try {
      if (!isRecovering) {
        logWriter.changeAlias(path, alias);
      }
    } catch (IOException e) {
      throw new MetadataException(e);
    }
  }

  /**
   * upsert tags and attributes key-value for the timeseries if the key has existed, just use the
   * new value to update it.
   *
   * @param alias newly added alias
   * @param tagsMap newly added tags map
   * @param attributesMap newly added attributes map
   * @param fullPath timeseries
   */
  @SuppressWarnings("squid:S3776") // Suppress high Cognitive Complexity warning
  public void upsertTagsAndAttributes(
      String alias,
      Map<String, String> tagsMap,
      Map<String, String> attributesMap,
      PartialPath fullPath)
      throws MetadataException, IOException {
    IMeasurementMNode leafMNode = mtree.getMeasurementMNode(fullPath);
    try {
      // upsert alias
      upsertAlias(alias, fullPath, leafMNode);

      if (tagsMap == null && attributesMap == null) {
        return;
      }

      // no tag or attribute, we need to add a new record in log
      if (leafMNode.getOffset() < 0) {
        long offset = tagManager.writeTagFile(tagsMap, attributesMap);
        logWriter.changeOffset(fullPath, offset);
        leafMNode.setOffset(offset);
        mtree.updateMNode(leafMNode);
        // update inverted Index map
        if (tagsMap != null && !tagsMap.isEmpty()) {
          tagManager.addIndex(tagsMap, leafMNode);
          mtree.pinMNode(leafMNode);
        }
        return;
      }

      tagManager.updateTagsAndAttributes(tagsMap, attributesMap, leafMNode);
    } finally {
      mtree.unPinMNode(leafMNode);
    }
  }

  private void upsertAlias(String alias, PartialPath fullPath, IMeasurementMNode leafMNode)
      throws MetadataException, IOException {
    // upsert alias
    if (alias != null && !alias.equals(leafMNode.getAlias())) {
      if (!leafMNode.getParent().addAlias(alias, leafMNode)) {
        throw new MetadataException("The alias already exists.");
      }

      if (leafMNode.getAlias() != null) {
        leafMNode.getParent().deleteAliasChild(leafMNode.getAlias());
      }

      mtree.setAlias(leafMNode, alias);
      // persist to WAL
      logWriter.changeAlias(fullPath, alias);
    }
  }

  /**
   * add new attributes key-value for the timeseries
   *
   * @param attributesMap newly added attributes map
   * @param fullPath timeseries
   */
  public void addAttributes(Map<String, String> attributesMap, PartialPath fullPath)
      throws MetadataException, IOException {
    IMeasurementMNode leafMNode = mtree.getMeasurementMNode(fullPath);
    try {
      // no tag or attribute, we need to add a new record in log
      if (leafMNode.getOffset() < 0) {
        long offset = tagManager.writeTagFile(Collections.emptyMap(), attributesMap);
        logWriter.changeOffset(fullPath, offset);
        leafMNode.setOffset(offset);
        mtree.updateMNode(leafMNode);
        return;
      }

      tagManager.addAttributes(attributesMap, fullPath, leafMNode);
    } finally {
      mtree.updateMNode(leafMNode);
    }
  }

  /**
   * add new tags key-value for the timeseries
   *
   * @param tagsMap newly added tags map
   * @param fullPath timeseries
   */
  public void addTags(Map<String, String> tagsMap, PartialPath fullPath)
      throws MetadataException, IOException {
    IMeasurementMNode leafMNode = mtree.getMeasurementMNode(fullPath);
    try {
      // no tag or attribute, we need to add a new record in log
      if (leafMNode.getOffset() < 0) {
        long offset = tagManager.writeTagFile(tagsMap, Collections.emptyMap());
        logWriter.changeOffset(fullPath, offset);
        leafMNode.setOffset(offset);
        mtree.updateMNode(leafMNode);
        // update inverted Index map
        tagManager.addIndex(tagsMap, leafMNode);
        mtree.pinMNode(leafMNode);
        return;
      }

      tagManager.addTags(tagsMap, fullPath, leafMNode);
    } finally {
      mtree.unPinMNode(leafMNode);
    }
  }

  /**
   * drop tags or attributes of the timeseries
   *
   * @param keySet tags key or attributes key
   * @param fullPath timeseries path
   */
  @SuppressWarnings("squid:S3776") // Suppress high Cognitive Complexity warning
  public void dropTagsOrAttributes(Set<String> keySet, PartialPath fullPath)
      throws MetadataException, IOException {
    IMeasurementMNode leafMNode = mtree.getMeasurementMNode(fullPath);
    try {
      // no tag or attribute, just do nothing.
      if (leafMNode.getOffset() != -1) {
        tagManager.dropTagsOrAttributes(keySet, fullPath, leafMNode);
        // when the measurementMNode was added to tagIndex, it was pinned
        mtree.unPinMNode(leafMNode);
      }
    } finally {
      mtree.unPinMNode(leafMNode);
    }
  }

  /**
   * set/change the values of tags or attributes
   *
   * @param alterMap the new tags or attributes key-value
   * @param fullPath timeseries
   */
  @SuppressWarnings("squid:S3776") // Suppress high Cognitive Complexity warning
  public void setTagsOrAttributesValue(Map<String, String> alterMap, PartialPath fullPath)
      throws MetadataException, IOException {
    IMeasurementMNode leafMNode = mtree.getMeasurementMNode(fullPath);
    try {
      if (leafMNode.getOffset() < 0) {
        throw new MetadataException(
            String.format("TimeSeries [%s] does not have any tag/attribute.", fullPath));
      }

      // tags, attributes
      tagManager.setTagsOrAttributesValue(alterMap, fullPath, leafMNode);
    } finally {
      mtree.unPinMNode(leafMNode);
    }
  }

  /**
   * rename the tag or attribute's key of the timeseries
   *
   * @param oldKey old key of tag or attribute
   * @param newKey new key of tag or attribute
   * @param fullPath timeseries
   */
  @SuppressWarnings("squid:S3776") // Suppress high Cognitive Complexity warning
  public void renameTagOrAttributeKey(String oldKey, String newKey, PartialPath fullPath)
      throws MetadataException, IOException {
    IMeasurementMNode leafMNode = mtree.getMeasurementMNode(fullPath);
    try {
      if (leafMNode.getOffset() < 0) {
        throw new MetadataException(
            String.format("TimeSeries [%s] does not have [%s] tag/attribute.", fullPath, oldKey),
            true);
      }
      // tags, attributes
      tagManager.renameTagOrAttributeKey(oldKey, newKey, fullPath, leafMNode);
    } finally {
      mtree.unPinMNode(leafMNode);
    }
  }

  /** remove the node from the tag inverted index */
  @SuppressWarnings("squid:S3776") // Suppress high Cognitive Complexity warning
  private void removeFromTagInvertedIndex(IMeasurementMNode node) throws IOException {
    tagManager.removeFromTagInvertedIndex(node);
  }
  // endregion

  // region Interfaces only for Cluster module usage

  /**
   * Collect the timeseries schemas as IMeasurementSchema under "prefixPath".
   *
   * @apiNote :for cluster
   */
  public void collectMeasurementSchema(
      PartialPath prefixPath, List<IMeasurementSchema> measurementSchemas) {
    try {
      mtree.collectMeasurementSchema(prefixPath, measurementSchemas);
    } catch (MetadataException ignored) {
      // do nothing
    }
  }

  /**
   * Collect the timeseries schemas as TimeseriesSchema under "prefixPath".
   *
   * @apiNote :for cluster
   */
  public void collectTimeseriesSchema(
      PartialPath prefixPath, Collection<TimeseriesSchema> timeseriesSchemas) {
    try {
      mtree.collectTimeseriesSchema(prefixPath, timeseriesSchemas);
    } catch (MetadataException ignored) {
      // do nothing
    }
  }
  // endregion

  // region Interfaces and Implementation for InsertPlan process
  /** get schema for device. Attention!!! Only support insertPlan */
  @SuppressWarnings("squid:S3776") // Suppress high Cognitive Complexity warning
  public IMNode getSeriesSchemasAndReadLockDevice(InsertPlan plan)
      throws MetadataException, IOException {
    // devicePath is a logical path which is parent of measurement, whether in template or not
    PartialPath devicePath = plan.getDevicePath();
    String[] measurementList = plan.getMeasurements();
    IMeasurementMNode[] measurementMNodes = plan.getMeasurementMNodes();
    IMNode deviceMNode = null;

    // 1. get device node, set using template if accessed.
    boolean mountedNodeFound = false;
    boolean isDeviceInTemplate = false;
    // check every measurement path
    for (String measurementId : measurementList) {
      PartialPath fullPath = devicePath.concatNode(measurementId);
      int index = mtree.getMountedNodeIndexOnMeasurementPath(fullPath);
      if ((index != fullPath.getNodeLength() - 1) && !mountedNodeFound) {
        // this measurement is in template, need to assure mounted node exists and set using
        // template.
        // Without allowing overlap of template and MTree, this block run only once
        String[] mountedPathNodes = Arrays.copyOfRange(fullPath.getNodes(), 0, index + 1);
        IMNode mountedNode = getDeviceNodeWithAutoCreate(new PartialPath(mountedPathNodes));
        try {
          if (!mountedNode.isUseTemplate()) {
            mountedNode = setUsingSchemaTemplate(mountedNode);
          }
          mountedNodeFound = true;
          if (index < devicePath.getNodeLength() - 1) {
            deviceMNode =
                mountedNode
                    .getUpperTemplate()
                    .getPathNodeInTemplate(
                        new PartialPath(
                            Arrays.copyOfRange(
                                devicePath.getNodes(), index + 1, devicePath.getNodeLength())));
            isDeviceInTemplate = true;
          }
        } finally {
          mtree.unPinMNode(mountedNode);
        }
      }
    }
    // get logical device node, may be in template. will be multiple if overlap is allowed.
    if (!isDeviceInTemplate) {
      deviceMNode = getDeviceNodeWithAutoCreate(devicePath);
    }
    try {
      // check insert non-aligned InsertPlan for aligned timeseries
      if (deviceMNode.isEntity()) {
        if (plan.isAligned()) {
          if (!deviceMNode.getAsEntityMNode().isAligned()) {
            throw new MetadataException(
                String.format(
                    "Timeseries under path [%s] is not aligned , please set InsertPlan.isAligned() = false",
                    plan.getDevicePath()));
          }
        } else {
          if (deviceMNode.getAsEntityMNode().isAligned()) {
            throw new MetadataException(
                String.format(
                    "Timeseries under path [%s] is aligned , please set InsertPlan.isAligned() = true",
                    plan.getDevicePath()));
          }
        }
      }

      // 2. get schema of each measurement
      IMeasurementMNode measurementMNode;
      for (int i = 0; i < measurementList.length; i++) {
        try {
          // get MeasurementMNode, auto create if absent
          Pair<IMNode, IMeasurementMNode> pair =
              getMeasurementMNodeForInsertPlan(plan, i, deviceMNode, isDeviceInTemplate);
          deviceMNode = pair.left;
          measurementMNode = pair.right;

          // check type is match
          if (plan instanceof InsertRowPlan || plan instanceof InsertTabletPlan) {
            try {
              checkDataTypeMatch(plan, i, measurementMNode.getSchema().getType());
            } catch (DataTypeMismatchException mismatchException) {
              if (!config.isEnablePartialInsert()) {
                throw mismatchException;
              } else {
                // mark failed measurement
                plan.markFailedMeasurementInsertion(i, mismatchException);
                continue;
              }
            }
            measurementMNodes[i] = measurementMNode;
            // set measurementName instead of alias
            measurementList[i] = measurementMNode.getName();
          }
        } catch (MetadataException e) {
          if (IoTDB.isClusterMode()) {
            logger.debug(
                "meet error when check {}.{}, message: {}",
                devicePath,
                measurementList[i],
                e.getMessage());
          } else {
            logger.warn(
                "meet error when check {}.{}, message: {}",
                devicePath,
                measurementList[i],
                e.getMessage());
          }
          if (config.isEnablePartialInsert()) {
            // mark failed measurement
            plan.markFailedMeasurementInsertion(i, e);
          } else {
            throw e;
          }
        }
      }
    } finally {
      if (!isDeviceInTemplate) {
        mtree.unPinMNode(deviceMNode);
      }
    }

    return deviceMNode;
  }

  private Pair<IMNode, IMeasurementMNode> getMeasurementMNodeForInsertPlan(
      InsertPlan plan, int loc, IMNode deviceMNode, boolean isDeviceInTemplate)
      throws MetadataException {
    PartialPath devicePath = plan.getDevicePath();
    String[] measurementList = plan.getMeasurements();
    String measurement = measurementList[loc];
    IMeasurementMNode measurementMNode = null;
    if (isDeviceInTemplate) {
      measurementMNode = deviceMNode.getChild(measurement).getAsMeasurementMNode();
    } else {
      measurementMNode = getMeasurementMNode(deviceMNode, measurement);
      if (measurementMNode == null) {
        measurementMNode = findMeasurementInTemplate(deviceMNode, measurement);
      }
    }
    if (measurementMNode == null) {
      if (!config.isAutoCreateSchemaEnabled() || isDeviceInTemplate) {
        throw new PathNotExistException(devicePath + PATH_SEPARATOR + measurement);
      } else {
        if (plan instanceof InsertRowPlan || plan instanceof InsertTabletPlan) {
          if (!plan.isAligned()) {
            internalCreateTimeseries(devicePath.concatNode(measurement), plan.getDataTypes()[loc]);
          } else {
            internalAlignedCreateTimeseries(
                devicePath,
                Collections.singletonList(measurement),
                Collections.singletonList(plan.getDataTypes()[loc]));
          }
          // after creating timeseries, the deviceMNode has been replaced by a new entityMNode
          deviceMNode = mtree.getNodeByPath(devicePath);
          mtree.unPinMNode(deviceMNode);
          measurementMNode = getMeasurementMNode(deviceMNode, measurement);
        } else {
          throw new MetadataException(
              String.format(
                  "Only support insertRow and insertTablet, plan is [%s]", plan.getOperatorType()));
        }
      }
    }
    return new Pair<>(deviceMNode, measurementMNode);
  }

  private void checkDataTypeMatch(InsertPlan plan, int loc, TSDataType dataType)
      throws MetadataException {
    TSDataType insertDataType;
    if (plan instanceof InsertRowPlan) {
      if (!((InsertRowPlan) plan).isNeedInferType()) {
        // only when InsertRowPlan's values is object[], we should check type
        insertDataType = getTypeInLoc(plan, loc);
      } else {
        insertDataType = dataType;
      }
    } else {
      insertDataType = getTypeInLoc(plan, loc);
    }
    if (dataType != insertDataType) {
      String measurement = plan.getMeasurements()[loc];
      logger.warn(
          "DataType mismatch, Insert measurement {} type {}, metadata tree type {}",
          measurement,
          insertDataType,
          dataType);
      throw new DataTypeMismatchException(measurement, insertDataType, dataType);
    }
  }

  /** get dataType of plan, in loc measurements only support InsertRowPlan and InsertTabletPlan */
  private TSDataType getTypeInLoc(InsertPlan plan, int loc) throws MetadataException {
    TSDataType dataType;
    if (plan instanceof InsertRowPlan) {
      InsertRowPlan tPlan = (InsertRowPlan) plan;
      dataType =
          TypeInferenceUtils.getPredictedDataType(tPlan.getValues()[loc], tPlan.isNeedInferType());
    } else if (plan instanceof InsertTabletPlan) {
      dataType = (plan).getDataTypes()[loc];
    } else {
      throw new MetadataException(
          String.format(
              "Only support insert and insertTablet, plan is [%s]", plan.getOperatorType()));
    }
    return dataType;
  }

  private IMeasurementMNode findMeasurementInTemplate(IMNode deviceMNode, String measurement)
      throws MetadataException {
    Template curTemplate = deviceMNode.getUpperTemplate();
    if (curTemplate != null) {
      IMeasurementSchema schema = curTemplate.getSchema(measurement);
      if (!deviceMNode.isUseTemplate()) {
        deviceMNode = setUsingSchemaTemplate(deviceMNode);
      }

      if (schema != null) {
        return MeasurementMNode.getMeasurementMNode(
            deviceMNode.getAsEntityMNode(), measurement, schema, null);
      }
      return null;
    }
    return null;
  }

  /** create timeseries ignoring PathAlreadyExistException */
  private void internalCreateTimeseries(PartialPath path, TSDataType dataType)
      throws MetadataException {
    createTimeseries(
        path,
        dataType,
        getDefaultEncoding(dataType),
        TSFileDescriptor.getInstance().getConfig().getCompressor(),
        Collections.emptyMap());
  }

  /** create aligned timeseries ignoring PathAlreadyExistException */
  private void internalAlignedCreateTimeseries(
      PartialPath prefixPath, List<String> measurements, List<TSDataType> dataTypes)
      throws MetadataException {
    List<TSEncoding> encodings = new ArrayList<>();
    List<CompressionType> compressors = new ArrayList<>();
    for (TSDataType dataType : dataTypes) {
      encodings.add(getDefaultEncoding(dataType));
      compressors.add(TSFileDescriptor.getInstance().getConfig().getCompressor());
    }
    createAlignedTimeSeries(prefixPath, measurements, dataTypes, encodings, compressors);
  }

  // endregion

  // region Interfaces and Implementation for Template operations
  /**
   * Get all paths set designated template
   *
   * @param templateName designated template name, blank string for any template exists
   * @return paths set
   */
  public Set<String> getPathsSetTemplate(String templateName) throws MetadataException {
    return new HashSet<>(mtree.getPathsSetOnTemplate(templateName));
  }

  public Set<String> getPathsUsingTemplate(String templateName) throws MetadataException {
    return new HashSet<>(mtree.getPathsUsingTemplate(templateName));
  }

  public boolean isTemplateAppendable(Template template, List<String> measurements)
      throws MetadataException {
    return mtree.isTemplateAppendable(template, measurements);
  }

  public synchronized void setSchemaTemplate(SetTemplatePlan plan) throws MetadataException {
    // get mnode and update template should be atomic
    Template template = TemplateManager.getInstance().getTemplate(plan.getTemplateName());

    try {
      PartialPath path = new PartialPath(plan.getPrefixPath());

      mtree.checkTemplateOnPath(path);

      IMNode node = getDeviceNodeWithAutoCreate(path);

      try {
        TemplateManager.getInstance().checkIsTemplateCompatible(template, node);
        mtree.checkIsTemplateCompatibleWithChild(node, template);
        node.setSchemaTemplate(template);
        mtree.updateMNode(node);
      } finally {
        mtree.unPinMNode(node);
      }

      TemplateManager.getInstance()
          .markSchemaRegion(template, storageGroupFullPath, schemaRegionId);

      // write wal
      if (!isRecovering) {
        logWriter.setSchemaTemplate(plan);
      }
    } catch (IOException e) {
      throw new MetadataException(e);
    }
  }

  public synchronized void unsetSchemaTemplate(UnsetTemplatePlan plan) throws MetadataException {
    // get mnode should be atomic
    try {
      PartialPath path = new PartialPath(plan.getPrefixPath());
      IMNode node = mtree.getNodeByPath(path);
      if (node.getSchemaTemplate() == null) {
        throw new NoTemplateOnMNodeException(plan.getPrefixPath());
      } else if (!node.getSchemaTemplate().getName().equals(plan.getTemplateName())) {
        throw new DifferentTemplateException(plan.getPrefixPath(), plan.getTemplateName());
      } else if (node.isUseTemplate()) {
        throw new TemplateIsInUseException(plan.getPrefixPath());
      }
      mtree.checkTemplateInUseOnLowerNode(node);
      Template template = node.getSchemaTemplate();
      node.setSchemaTemplate(null);
      TemplateManager.getInstance()
          .unmarkSchemaRegion(template, storageGroupFullPath, schemaRegionId);
      // write wal
      if (!isRecovering) {
        logWriter.unsetSchemaTemplate(plan);
      }
    } catch (IOException e) {
      throw new MetadataException(e);
    }
  }

  public void setUsingSchemaTemplate(ActivateTemplatePlan plan) throws MetadataException {
    // check whether any template has been set on designated path
    if (mtree.getTemplateOnPath(plan.getPrefixPath()) == null) {
      throw new MetadataException(
          String.format(
              "Path [%s] has not been set any template.", plan.getPrefixPath().toString()));
    }

    IMNode node;
    // the order of SetUsingSchemaTemplatePlan and AutoCreateDeviceMNodePlan cannot be guaranteed
    // when writing concurrently, so we need a auto-create mechanism here
    try {
      node = getDeviceNodeWithAutoCreate(plan.getPrefixPath());
    } catch (IOException ioException) {
      throw new MetadataException(ioException);
    }
    try {
      node = setUsingSchemaTemplate(node);
    } finally {
      mtree.unPinMNode(node);
    }
  }

  public IMNode setUsingSchemaTemplate(IMNode node) throws MetadataException {
    // check whether any template has been set on designated path
    if (node.getUpperTemplate() == null) {
      throw new MetadataException(
          String.format("Path [%s] has not been set any template.", node.getFullPath()));
    }

    // this operation may change mtree structure and node type
    // invoke mnode.setUseTemplate is invalid

    // check alignment of template and mounted node
    // if direct measurement exists, node will be replaced
    IMNode mountedMNode =
        mtree.checkTemplateAlignmentWithMountedNode(node, node.getUpperTemplate());

    // if has direct measurement (be a EntityNode), to ensure alignment adapt with former node or
    // template
    if (mountedMNode.isEntity()) {
      mountedMNode
          .getAsEntityMNode()
          .setAligned(
              node.isEntity()
                  ? node.getAsEntityMNode().isAligned()
                  : node.getUpperTemplate().isDirectAligned());
    }
    mountedMNode.setUseTemplate(true);
    mtree.updateMNode(mountedMNode);

    if (node != mountedMNode) {
      mNodeCache.invalidate(mountedMNode.getPartialPath());
    }
    if (!isRecovering) {
      try {
        logWriter.setUsingSchemaTemplate(node.getPartialPath());
      } catch (IOException e) {
        throw new MetadataException(e);
      }
    }
    return mountedMNode;
  }
  // endregion

  // region Interfaces for Trigger

  public IMeasurementMNode getMeasurementMNodeForTrigger(PartialPath fullPath)
      throws MetadataException {
    return mtree.getMeasurementMNode(fullPath);
  }

  public void releaseMeasurementMNodeAfterDropTrigger(IMeasurementMNode measurementMNode)
      throws MetadataException {
    mtree.unPinMNode(measurementMNode);
  }

  // endregion
}<|MERGE_RESOLUTION|>--- conflicted
+++ resolved
@@ -482,22 +482,17 @@
           }
           plan.setTagOffset(offset);
           logWriter.createTimeseries(plan);
+          if (syncManager.isEnableSync()) {
+            syncManager.syncMetadataPlan(plan);
+          }
         }
         if (offset != -1) {
           leafMNode.setOffset(offset);
           mtree.updateMNode(leafMNode);
         }
-<<<<<<< HEAD
-        plan.setTagOffset(offset);
-        logWriter.createTimeseries(plan);
-        if (syncManager.isEnableSync()) {
-          syncManager.syncMetadataPlan(plan);
-        }
-=======
 
       } finally {
         mtree.unPinMNode(leafMNode);
->>>>>>> 53089cee
       }
 
     } catch (IOException e) {
@@ -629,6 +624,9 @@
           }
           plan.setTagOffsets(tagOffsets);
           logWriter.createAlignedTimeseries(plan);
+          if (syncManager.isEnableSync()) {
+            syncManager.syncMetadataPlan(plan);
+          }
         }
         tagOffsets = plan.getTagOffsets();
         for (int i = 0; i < measurements.size(); i++) {
@@ -637,21 +635,10 @@
             mtree.updateMNode(measurementMNodeList.get(i));
           }
         }
-<<<<<<< HEAD
-        plan.setTagOffsets(tagOffsets);
-        logWriter.createAlignedTimeseries(plan);
-        if (syncManager.isEnableSync()) {
-          syncManager.syncMetadataPlan(plan);
-        }
-      }
-      for (int i = 0; i < measurements.size(); i++) {
-        measurementMNodeList.get(i).setOffset(plan.getTagOffsets().get(i));
-=======
       } finally {
         for (IMeasurementMNode measurementMNode : measurementMNodeList) {
           mtree.unPinMNode(measurementMNode);
         }
->>>>>>> 53089cee
       }
     } catch (IOException e) {
       throw new MetadataException(e);
