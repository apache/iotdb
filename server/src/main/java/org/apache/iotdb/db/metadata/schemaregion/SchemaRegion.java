/*
 * Licensed to the Apache Software Foundation (ASF) under one
 * or more contributor license agreements.  See the NOTICE file
 * distributed with this work for additional information
 * regarding copyright ownership.  The ASF licenses this file
 * to you under the Apache License, Version 2.0 (the
 * "License"); you may not use this file except in compliance
 * with the License.  You may obtain a copy of the License at
 *
 *     http://www.apache.org/licenses/LICENSE-2.0
 *
 * Unless required by applicable law or agreed to in writing,
 * software distributed under the License is distributed on an
 * "AS IS" BASIS, WITHOUT WARRANTIES OR CONDITIONS OF ANY
 * KIND, either express or implied.  See the License for the
 * specific language governing permissions and limitations
 * under the License.
 */
package org.apache.iotdb.db.metadata.schemaregion;

import org.apache.iotdb.commons.consensus.ConsensusGroupId;
import org.apache.iotdb.commons.consensus.SchemaRegionId;
import org.apache.iotdb.db.conf.IoTDBConfig;
import org.apache.iotdb.db.conf.IoTDBDescriptor;
import org.apache.iotdb.db.engine.StorageEngine;
import org.apache.iotdb.db.engine.fileSystem.SystemFileFactory;
import org.apache.iotdb.db.engine.trigger.executor.TriggerEngine;
import org.apache.iotdb.db.exception.metadata.AliasAlreadyExistException;
import org.apache.iotdb.db.exception.metadata.DataTypeMismatchException;
import org.apache.iotdb.db.exception.metadata.DeleteFailedException;
import org.apache.iotdb.db.exception.metadata.MNodeTypeMismatchException;
import org.apache.iotdb.db.exception.metadata.MetadataException;
import org.apache.iotdb.db.exception.metadata.PathAlreadyExistException;
import org.apache.iotdb.db.exception.metadata.PathNotExistException;
import org.apache.iotdb.db.exception.metadata.SchemaDirCreationFailureException;
import org.apache.iotdb.db.exception.metadata.template.DifferentTemplateException;
import org.apache.iotdb.db.exception.metadata.template.NoTemplateOnMNodeException;
import org.apache.iotdb.db.exception.metadata.template.TemplateIsInUseException;
import org.apache.iotdb.db.metadata.LocalSchemaProcessor;
import org.apache.iotdb.db.metadata.MetadataConstant;
import org.apache.iotdb.db.metadata.idtable.IDTable;
import org.apache.iotdb.db.metadata.idtable.IDTableManager;
import org.apache.iotdb.db.metadata.logfile.MLogReader;
import org.apache.iotdb.db.metadata.logfile.MLogWriter;
import org.apache.iotdb.db.metadata.mnode.IMNode;
import org.apache.iotdb.db.metadata.mnode.IMeasurementMNode;
import org.apache.iotdb.db.metadata.mnode.IStorageGroupMNode;
import org.apache.iotdb.db.metadata.mnode.MeasurementMNode;
import org.apache.iotdb.db.metadata.mtree.MTreeBelowSG;
import org.apache.iotdb.db.metadata.path.MeasurementPath;
import org.apache.iotdb.db.metadata.path.PartialPath;
import org.apache.iotdb.db.metadata.rescon.MemoryStatistics;
import org.apache.iotdb.db.metadata.rescon.TimeseriesStatistics;
import org.apache.iotdb.db.metadata.storagegroup.StorageGroupSchemaManager;
import org.apache.iotdb.db.metadata.tag.TagManager;
import org.apache.iotdb.db.metadata.template.Template;
import org.apache.iotdb.db.metadata.template.TemplateManager;
import org.apache.iotdb.db.qp.constant.SQLConstant;
import org.apache.iotdb.db.qp.physical.PhysicalPlan;
import org.apache.iotdb.db.qp.physical.crud.InsertPlan;
import org.apache.iotdb.db.qp.physical.crud.InsertRowPlan;
import org.apache.iotdb.db.qp.physical.crud.InsertTabletPlan;
import org.apache.iotdb.db.qp.physical.sys.ActivateTemplatePlan;
import org.apache.iotdb.db.qp.physical.sys.AutoCreateDeviceMNodePlan;
import org.apache.iotdb.db.qp.physical.sys.ChangeAliasPlan;
import org.apache.iotdb.db.qp.physical.sys.ChangeTagOffsetPlan;
import org.apache.iotdb.db.qp.physical.sys.CreateAlignedTimeSeriesPlan;
import org.apache.iotdb.db.qp.physical.sys.CreateTimeSeriesPlan;
import org.apache.iotdb.db.qp.physical.sys.DeleteTimeSeriesPlan;
import org.apache.iotdb.db.qp.physical.sys.SetTemplatePlan;
import org.apache.iotdb.db.qp.physical.sys.ShowDevicesPlan;
import org.apache.iotdb.db.qp.physical.sys.ShowTimeSeriesPlan;
import org.apache.iotdb.db.qp.physical.sys.UnsetTemplatePlan;
import org.apache.iotdb.db.query.context.QueryContext;
import org.apache.iotdb.db.query.dataset.ShowDevicesResult;
import org.apache.iotdb.db.query.dataset.ShowTimeSeriesResult;
import org.apache.iotdb.db.service.IoTDB;
import org.apache.iotdb.db.sync.sender.manager.SchemaSyncManager;
import org.apache.iotdb.db.utils.SchemaUtils;
import org.apache.iotdb.db.utils.TypeInferenceUtils;
import org.apache.iotdb.tsfile.common.conf.TSFileDescriptor;
import org.apache.iotdb.tsfile.file.metadata.enums.CompressionType;
import org.apache.iotdb.tsfile.file.metadata.enums.TSDataType;
import org.apache.iotdb.tsfile.file.metadata.enums.TSEncoding;
import org.apache.iotdb.tsfile.utils.Pair;
import org.apache.iotdb.tsfile.write.schema.IMeasurementSchema;
import org.apache.iotdb.tsfile.write.schema.TimeseriesSchema;

import com.github.benmanes.caffeine.cache.Caffeine;
import com.github.benmanes.caffeine.cache.LoadingCache;
import com.github.benmanes.caffeine.cache.RemovalCause;
import org.checkerframework.checker.nullness.qual.NonNull;
import org.checkerframework.checker.nullness.qual.Nullable;
import org.slf4j.Logger;
import org.slf4j.LoggerFactory;

import java.io.File;
import java.io.IOException;
import java.util.ArrayList;
import java.util.Arrays;
import java.util.Collection;
import java.util.Collections;
import java.util.Comparator;
import java.util.HashSet;
import java.util.LinkedList;
import java.util.List;
import java.util.Map;
import java.util.Set;
import java.util.stream.Stream;

import static java.util.stream.Collectors.toList;
import static org.apache.iotdb.db.utils.EncodingInferenceUtils.getDefaultEncoding;
import static org.apache.iotdb.tsfile.common.constant.TsFileConstant.PATH_SEPARATOR;

/**
 * This class takes the responsibility of serialization of all the metadata info of one certain
 * schema region and persistent it into files. This class contains the interfaces to modify the
 * metadata in schema region for delta system. All the operations will be inserted into the logs
 * temporary in case the downtime of the delta system.
 *
 * <p>Since there are too many interfaces and methods in this class, we use code region to help
 * manage code. The code region starts with //region and ends with //endregion. When using Intellij
 * Idea to develop, it's easy to fold the code region and see code region overview by collapsing
 * all.
 *
 * <p>The codes are divided into the following code regions:
 *
 * <ol>
 *   <li>Interfaces and Implementation of initialization、snapshot、recover and clear
 *   <li>Interfaces and Implementation for Timeseries operation
 *   <li>Interfaces and Implementation for StorageGroup and TTL operation
 *   <li>Interfaces for get and auto create device
 *   <li>Interfaces for metadata info Query
 *       <ol>
 *         <li>Interfaces for metadata count
 *         <li>Interfaces for level Node info Query
 *         <li>Interfaces for StorageGroup and TTL info Query
 *         <li>Interfaces for Entity/Device info Query
 *         <li>Interfaces for timeseries, measurement and schema info Query
 *       </ol>
 *   <li>Interfaces and methods for MNode query
 *   <li>Interfaces for alias and tag/attribute operations
 *   <li>Interfaces only for Cluster module usage
 *   <li>Interfaces and Implementation for InsertPlan process
 *   <li>Interfaces and Implementation for Template operations
 *   <li>Interfaces for Trigger
 * </ol>
 */
@SuppressWarnings("java:S1135") // ignore todos
public class SchemaRegion implements ISchemaRegion {

  private static final Logger logger = LoggerFactory.getLogger(StorageGroupSchemaManager.class);

  protected static IoTDBConfig config = IoTDBDescriptor.getInstance().getConfig();

  private boolean isRecovering = true;
  private volatile boolean initialized = false;
  private boolean isClearing = false;

  private String schemaRegionDirPath;
  private String storageGroupFullPath;
  private SchemaRegionId schemaRegionId;

  // the log file seriesPath
  private String logFilePath;
  private File logFile;
  private MLogWriter logWriter;

  private TimeseriesStatistics timeseriesStatistics = TimeseriesStatistics.getInstance();
  private MemoryStatistics memoryStatistics = MemoryStatistics.getInstance();
  private MTreeBelowSG mtree;
  // device -> DeviceMNode
  private LoadingCache<PartialPath, IMNode> mNodeCache;
  private TagManager tagManager;
  private SchemaSyncManager syncManager = SchemaSyncManager.getInstance();

  // region Interfaces and Implementation of initialization、snapshot、recover and clear
  public SchemaRegion(
      PartialPath storageGroup, SchemaRegionId schemaRegionId, IStorageGroupMNode storageGroupMNode)
      throws MetadataException {

    storageGroupFullPath = storageGroup.getFullPath();
    this.schemaRegionId = schemaRegionId;

    int cacheSize = config.getSchemaRegionDeviceNodeCacheSize();
    mNodeCache =
        Caffeine.newBuilder()
            .maximumSize(cacheSize)
            .removalListener(
                (PartialPath path, IMNode node, RemovalCause cause) -> {
                  if (!isClearing) {
                    mtree.unPinMNode(node);
                  }
                })
            .build(
                new com.github.benmanes.caffeine.cache.CacheLoader<PartialPath, IMNode>() {
                  @Override
                  public @Nullable IMNode load(@NonNull PartialPath partialPath)
                      throws MetadataException {

                    return mtree.getNodeByPath(partialPath);
                  }
                });

    init(storageGroupMNode);
  }

  @SuppressWarnings("squid:S2093")
  public synchronized void init(IStorageGroupMNode storageGroupMNode) throws MetadataException {
    if (initialized) {
      return;
    }

    String sgDirPath = config.getSchemaDir() + File.separator + storageGroupFullPath;
    File sgSchemaFolder = SystemFileFactory.INSTANCE.getFile(sgDirPath);
    if (!sgSchemaFolder.exists()) {
      if (sgSchemaFolder.mkdirs()) {
        logger.info("create storage group schema folder {}", sgDirPath);
      } else {
        if (!sgSchemaFolder.exists()) {
          logger.error("create storage group schema folder {} failed.", sgDirPath);
          throw new SchemaDirCreationFailureException(sgDirPath);
        }
      }
    }

    schemaRegionDirPath =
        config.getSchemaDir()
            + File.separator
            + storageGroupFullPath
            + File.separator
            + schemaRegionId.getId();
    File schemaRegionFolder = SystemFileFactory.INSTANCE.getFile(schemaRegionDirPath);
    if (!schemaRegionFolder.exists()) {
      if (schemaRegionFolder.mkdirs()) {
        logger.info("create schema region folder {}", schemaRegionDirPath);
      } else {
        if (!schemaRegionFolder.exists()) {
          logger.error("create schema region folder {} failed.", schemaRegionDirPath);
          throw new SchemaDirCreationFailureException(schemaRegionDirPath);
        }
      }
    }
    logFilePath = schemaRegionDirPath + File.separator + MetadataConstant.METADATA_LOG;

    logFile = SystemFileFactory.INSTANCE.getFile(logFilePath);

    try {
      // do not write log when recover
      isRecovering = true;

      tagManager = new TagManager(schemaRegionDirPath);
      mtree = new MTreeBelowSG(storageGroupMNode, schemaRegionId.getId());

      int lineNumber = initFromLog(logFile);

      logWriter = new MLogWriter(schemaRegionDirPath, MetadataConstant.METADATA_LOG);
      logWriter.setLogNum(lineNumber);
      isRecovering = false;
    } catch (IOException e) {
      logger.error(
          "Cannot recover all MTree from {} file, we try to recover as possible as we can",
          storageGroupFullPath,
          e);
    }
    initialized = true;
  }

  public void forceMlog() {
    if (!initialized) {
      return;
    }
    try {
      logWriter.force();
    } catch (IOException e) {
      logger.error("Cannot force {} mlog to the schema region", schemaRegionId, e);
    }
  }

  /** @return line number of the logFile */
  @SuppressWarnings("squid:S3776")
  private int initFromLog(File logFile) throws IOException {
    long time = System.currentTimeMillis();
    // init the metadata from the operation log
    if (logFile.exists()) {
      int idx = 0;
      try (MLogReader mLogReader =
          new MLogReader(schemaRegionDirPath, MetadataConstant.METADATA_LOG); ) {
        idx = applyMLog(mLogReader);
        logger.debug(
            "spend {} ms to deserialize {} mtree from mlog.bin",
            System.currentTimeMillis() - time,
            storageGroupFullPath);
        return idx;
      } catch (Exception e) {
        e.printStackTrace();
        throw new IOException("Failed to parse " + storageGroupFullPath + " mlog.bin for err:" + e);
      }
    } else {
      return 0;
    }
  }

  private int applyMLog(MLogReader mLogReader) {
    int idx = 0;
    PhysicalPlan plan;
    while (mLogReader.hasNext()) {
      try {
        plan = mLogReader.next();
        idx++;
      } catch (Exception e) {
        logger.error("Parse mlog error at lineNumber {} because:", idx, e);
        break;
      }
      if (plan == null) {
        continue;
      }
      try {
        operation(plan);
      } catch (MetadataException | IOException e) {
        logger.error("Can not operate cmd {} for err:", plan.getOperatorType(), e);
      }
    }

    return idx;
  }

  /** function for clearing metadata components of one schema region */
  @Override
  public synchronized void clear() {
    isClearing = true;
    try {
      if (this.mNodeCache != null) {
        this.mNodeCache.invalidateAll();
      }
      if (this.mtree != null) {
        this.mtree.clear();
      }
      if (logWriter != null) {
        logWriter.close();
        logWriter = null;
      }
      tagManager.clear();

      isRecovering = true;
      initialized = false;
    } catch (IOException e) {
      logger.error("Cannot close metadata log writer, because:", e);
    }
    isClearing = false;
  }

  // this method is mainly used for recover and metadata sync
  public void operation(PhysicalPlan plan) throws IOException, MetadataException {
    switch (plan.getOperatorType()) {
      case CREATE_TIMESERIES:
        CreateTimeSeriesPlan createTimeSeriesPlan = (CreateTimeSeriesPlan) plan;
        createTimeseries(createTimeSeriesPlan, createTimeSeriesPlan.getTagOffset());
        break;
      case CREATE_ALIGNED_TIMESERIES:
        CreateAlignedTimeSeriesPlan createAlignedTimeSeriesPlan =
            (CreateAlignedTimeSeriesPlan) plan;
        createAlignedTimeSeries(createAlignedTimeSeriesPlan);
        break;
      case DELETE_TIMESERIES:
        DeleteTimeSeriesPlan deleteTimeSeriesPlan = (DeleteTimeSeriesPlan) plan;
        // cause we only has one path for one DeleteTimeSeriesPlan
        deleteOneTimeseriesUpdateStatisticsAndDropTrigger(deleteTimeSeriesPlan.getPaths().get(0));
        break;
      case CHANGE_ALIAS:
        ChangeAliasPlan changeAliasPlan = (ChangeAliasPlan) plan;
        changeAlias(changeAliasPlan.getPath(), changeAliasPlan.getAlias());
        break;
      case CHANGE_TAG_OFFSET:
        ChangeTagOffsetPlan changeTagOffsetPlan = (ChangeTagOffsetPlan) plan;
        changeOffset(changeTagOffsetPlan.getPath(), changeTagOffsetPlan.getOffset());
        break;
      case SET_TEMPLATE:
        SetTemplatePlan setTemplatePlan = (SetTemplatePlan) plan;
        setSchemaTemplate(setTemplatePlan);
        break;
      case ACTIVATE_TEMPLATE:
        ActivateTemplatePlan activateTemplatePlan = (ActivateTemplatePlan) plan;
        setUsingSchemaTemplate(activateTemplatePlan);
        break;
      case AUTO_CREATE_DEVICE_MNODE:
        AutoCreateDeviceMNodePlan autoCreateDeviceMNodePlan = (AutoCreateDeviceMNodePlan) plan;
        autoCreateDeviceMNode(autoCreateDeviceMNodePlan);
        break;
      case UNSET_TEMPLATE:
        UnsetTemplatePlan unsetTemplatePlan = (UnsetTemplatePlan) plan;
        unsetSchemaTemplate(unsetTemplatePlan);
        break;
      default:
        logger.error("Unrecognizable command {}", plan.getOperatorType());
    }
  }
  // endregion

  // region Interfaces for schema region Info query and operation

  public String getStorageGroupFullPath() {
    return storageGroupFullPath;
  }

  public ConsensusGroupId getSchemaRegionId() {
    return schemaRegionId;
  }

  public synchronized void deleteSchemaRegion() throws MetadataException {
    // collect all the LeafMNode in this schema region
    List<IMeasurementMNode> leafMNodes = mtree.getAllMeasurementMNode();

    timeseriesStatistics.deleteTimeseries(leafMNodes.size());

    // drop triggers with no exceptions
    TriggerEngine.drop(leafMNodes);

    // clear all the components and release all the file handlers
    clear();

    // delete all the schema region files
    SchemaRegionUtils.deleteSchemaRegionFolder(schemaRegionDirPath, logger);
  }

  // endregion

  // region Interfaces and Implementation for Timeseries operation
  // including create and delete

  public void createTimeseries(CreateTimeSeriesPlan plan) throws MetadataException {
    createTimeseries(plan, -1);
  }

  @SuppressWarnings("squid:S3776") // Suppress high Cognitive Complexity warning
  public void createTimeseries(CreateTimeSeriesPlan plan, long offset) throws MetadataException {
    if (!memoryStatistics.isAllowToCreateNewSeries()) {
      throw new MetadataException(
          "IoTDB system load is too large to create timeseries, "
              + "please increase MAX_HEAP_SIZE in iotdb-env.sh/bat and restart");
    }

    try {
      PartialPath path = plan.getPath();
      SchemaUtils.checkDataTypeWithEncoding(plan.getDataType(), plan.getEncoding());

      TSDataType type = plan.getDataType();
      // create time series in MTree
      IMeasurementMNode leafMNode =
          mtree.createTimeseriesWithPinnedReturn(
              path,
              type,
              plan.getEncoding(),
              plan.getCompressor(),
              plan.getProps(),
              plan.getAlias());

      try {
        // the cached mNode may be replaced by new entityMNode in mtree
        mNodeCache.invalidate(path.getDevicePath());

        // update statistics and schemaDataTypeNumMap
        timeseriesStatistics.addTimeseries(1);

        // update tag index
        if (offset != -1 && isRecovering) {
          // the timeseries has already been created and now system is recovering, using the tag
          // info
          // in tagFile to recover index directly
          tagManager.recoverIndex(offset, leafMNode);
        } else if (plan.getTags() != null) {
          // tag key, tag value
          tagManager.addIndex(plan.getTags(), leafMNode);
        }

        // write log
        if (!isRecovering) {
          // either tags or attributes is not empty
          if ((plan.getTags() != null && !plan.getTags().isEmpty())
              || (plan.getAttributes() != null && !plan.getAttributes().isEmpty())) {
            offset = tagManager.writeTagFile(plan.getTags(), plan.getAttributes());
          }
          plan.setTagOffset(offset);
          logWriter.createTimeseries(plan);
          if (syncManager.isEnableSync()) {
            syncManager.syncMetadataPlan(plan);
          }
        }
        if (offset != -1) {
          leafMNode.setOffset(offset);
          mtree.updateMNode(leafMNode);
        }
<<<<<<< HEAD
        plan.setTagOffset(offset);
        logWriter.createTimeseries(plan);
        if (syncManager.isEnableSync()) {
          syncManager.syncMetadataPlan(plan);
        }
=======

      } finally {
        mtree.unPinMNode(leafMNode);
>>>>>>> 6139151e
      }

    } catch (IOException e) {
      throw new MetadataException(e);
    }

    // update id table if not in recovering or disable id table log file
    if (config.isEnableIDTable() && (!isRecovering || !config.isEnableIDTableLogFile())) {
      IDTable idTable = IDTableManager.getInstance().getIDTable(plan.getPath().getDevicePath());
      idTable.createTimeseries(plan);
    }
  }

  /**
   * Add one timeseries to metadata tree, if the timeseries already exists, throw exception
   *
   * @param path the timeseries path
   * @param dataType the dateType {@code DataType} of the timeseries
   * @param encoding the encoding function {@code Encoding} of the timeseries
   * @param compressor the compressor function {@code Compressor} of the time series
   */
  private void createTimeseries(
      PartialPath path,
      TSDataType dataType,
      TSEncoding encoding,
      CompressionType compressor,
      Map<String, String> props)
      throws MetadataException {
    try {
      createTimeseries(
          new CreateTimeSeriesPlan(path, dataType, encoding, compressor, props, null, null, null));
    } catch (PathAlreadyExistException | AliasAlreadyExistException e) {
      if (logger.isDebugEnabled()) {
        logger.debug(
            "Ignore PathAlreadyExistException and AliasAlreadyExistException when Concurrent inserting"
                + " a non-exist time series {}",
            path);
      }
    }
  }

  public void createAlignedTimeSeries(
      PartialPath prefixPath,
      List<String> measurements,
      List<TSDataType> dataTypes,
      List<TSEncoding> encodings,
      List<CompressionType> compressors)
      throws MetadataException {
    createAlignedTimeSeries(
        new CreateAlignedTimeSeriesPlan(
            prefixPath, measurements, dataTypes, encodings, compressors, null, null, null));
  }

  /**
   * create aligned timeseries
   *
   * @param plan CreateAlignedTimeSeriesPlan
   */
  public void createAlignedTimeSeries(CreateAlignedTimeSeriesPlan plan) throws MetadataException {
    if (!memoryStatistics.isAllowToCreateNewSeries()) {
      throw new MetadataException(
          "IoTDB system load is too large to create timeseries, "
              + "please increase MAX_HEAP_SIZE in iotdb-env.sh/bat and restart");
    }

    try {
      PartialPath prefixPath = plan.getPrefixPath();
      List<String> measurements = plan.getMeasurements();
      List<TSDataType> dataTypes = plan.getDataTypes();
      List<TSEncoding> encodings = plan.getEncodings();
      List<Map<String, String>> tagsList = plan.getTagsList();
      List<Map<String, String>> attributesList = plan.getAttributesList();

      for (int i = 0; i < measurements.size(); i++) {
        SchemaUtils.checkDataTypeWithEncoding(dataTypes.get(i), encodings.get(i));
      }

      // create time series in MTree
      List<IMeasurementMNode> measurementMNodeList =
          mtree.createAlignedTimeseries(
              prefixPath,
              measurements,
              plan.getDataTypes(),
              plan.getEncodings(),
              plan.getCompressors(),
              plan.getAliasList());

      try {
        // the cached mNode may be replaced by new entityMNode in mtree
        mNodeCache.invalidate(prefixPath);

        // update statistics and schemaDataTypeNumMap
        timeseriesStatistics.addTimeseries(plan.getMeasurements().size());

        List<Long> tagOffsets = plan.getTagOffsets();
        for (int i = 0; i < measurements.size(); i++) {
          if (tagOffsets != null && !plan.getTagOffsets().isEmpty() && isRecovering) {
            if (tagOffsets.get(i) != -1) {
              tagManager.recoverIndex(plan.getTagOffsets().get(i), measurementMNodeList.get(i));
            }
          } else if (tagsList != null && !tagsList.isEmpty()) {
            if (tagsList.get(i) != null) {
              // tag key, tag value
              tagManager.addIndex(tagsList.get(i), measurementMNodeList.get(i));
            }
          }
        }

        // write log
        tagOffsets = new ArrayList<>();
        if (!isRecovering) {
          if ((tagsList != null && !tagsList.isEmpty())
              || (attributesList != null && !attributesList.isEmpty())) {
            Map<String, String> tags;
            Map<String, String> attributes;
            for (int i = 0; i < measurements.size(); i++) {
              tags = tagsList == null ? null : tagsList.get(i);
              attributes = attributesList == null ? null : attributesList.get(i);
              if (tags == null && attributes == null) {
                tagOffsets.add(-1L);
              } else {
                tagOffsets.add(tagManager.writeTagFile(tags, attributes));
              }
            }
          } else {
            for (int i = 0; i < measurements.size(); i++) {
              tagOffsets.add(-1L);
            }
          }
          plan.setTagOffsets(tagOffsets);
          logWriter.createAlignedTimeseries(plan);
          if (syncManager.isEnableSync()) {
            syncManager.syncMetadataPlan(plan);
          }
        }
<<<<<<< HEAD
        plan.setTagOffsets(tagOffsets);
        logWriter.createAlignedTimeseries(plan);
        if (syncManager.isEnableSync()) {
          syncManager.syncMetadataPlan(plan);
        }
      }
      for (int i = 0; i < measurements.size(); i++) {
        measurementMNodeList.get(i).setOffset(plan.getTagOffsets().get(i));
=======
        tagOffsets = plan.getTagOffsets();
        for (int i = 0; i < measurements.size(); i++) {
          if (tagOffsets.get(i) != -1) {
            measurementMNodeList.get(i).setOffset(tagOffsets.get(i));
            mtree.updateMNode(measurementMNodeList.get(i));
          }
        }
      } finally {
        for (IMeasurementMNode measurementMNode : measurementMNodeList) {
          mtree.unPinMNode(measurementMNode);
        }
>>>>>>> 6139151e
      }
    } catch (IOException e) {
      throw new MetadataException(e);
    }

    // update id table if not in recovering or disable id table log file
    if (config.isEnableIDTable() && (!isRecovering || !config.isEnableIDTableLogFile())) {
      IDTable idTable = IDTableManager.getInstance().getIDTable(plan.getPrefixPath());
      idTable.createAlignedTimeseries(plan);
    }
  }

  /**
   * Delete all timeseries matching the given path pattern. If using prefix match, the path pattern
   * is used to match prefix path. All timeseries start with the matched prefix path will be
   * deleted.
   *
   * @param pathPattern path to be deleted
   * @param isPrefixMatch if true, the path pattern is used to match prefix path
   * @return deletion failed Timeseries
   */
  public synchronized Pair<Integer, Set<String>> deleteTimeseries(
      PartialPath pathPattern, boolean isPrefixMatch) throws MetadataException {
    try {
      List<MeasurementPath> allTimeseries = mtree.getMeasurementPaths(pathPattern, isPrefixMatch);

      Set<String> failedNames = new HashSet<>();
      int deletedNum = 0;
      for (PartialPath p : allTimeseries) {
        deleteSingleTimeseriesInternal(p, failedNames);
        deletedNum++;
      }
      return new Pair<>(deletedNum, failedNames);
    } catch (IOException e) {
      throw new MetadataException(e.getMessage());
    }
  }

  /**
   * Delete all timeseries matching the given path pattern
   *
   * @param pathPattern path to be deleted
   * @return deletion failed Timeseries
   */
  public Pair<Integer, Set<String>> deleteTimeseries(PartialPath pathPattern)
      throws MetadataException {
    return deleteTimeseries(pathPattern, false);
  }

  private void deleteSingleTimeseriesInternal(PartialPath p, Set<String> failedNames)
      throws MetadataException, IOException {
    DeleteTimeSeriesPlan deleteTimeSeriesPlan = new DeleteTimeSeriesPlan();
    try {
      PartialPath emptyStorageGroup = deleteOneTimeseriesUpdateStatisticsAndDropTrigger(p);
      if (!isRecovering) {
        if (emptyStorageGroup != null) {
          StorageEngine.getInstance().deleteAllDataFilesInOneStorageGroup(emptyStorageGroup);
        }
        deleteTimeSeriesPlan.setDeletePathList(Collections.singletonList(p));
        logWriter.deleteTimeseries(deleteTimeSeriesPlan);
        if (syncManager.isEnableSync()) {
          syncManager.syncMetadataPlan(deleteTimeSeriesPlan);
        }
      }
    } catch (DeleteFailedException e) {
      failedNames.add(e.getName());
    }
  }

  /**
   * @param path full path from root to leaf node
   * @return After delete if the schema region is empty, return its path, otherwise return null
   */
  private PartialPath deleteOneTimeseriesUpdateStatisticsAndDropTrigger(PartialPath path)
      throws MetadataException, IOException {
    Pair<PartialPath, IMeasurementMNode> pair =
        mtree.deleteTimeseriesAndReturnEmptyStorageGroup(path);

    IMeasurementMNode measurementMNode = pair.right;
    removeFromTagInvertedIndex(measurementMNode);
    PartialPath storageGroupPath = pair.left;

    // drop trigger with no exceptions
    TriggerEngine.drop(pair.right);

    IMNode node = measurementMNode.getParent();

    if (node.isUseTemplate() && node.getSchemaTemplate().hasSchema(measurementMNode.getName())) {
      // measurement represent by template doesn't affect the MTree structure and memory control
      return storageGroupPath;
    }

    mNodeCache.invalidate(node.getPartialPath());

    timeseriesStatistics.deleteTimeseries(1);
    return storageGroupPath;
  }
  // endregion

  // region Interfaces for get and auto create device
  /**
   * get device node, if the schema region is not set, create it when autoCreateSchema is true
   *
   * <p>(we develop this method as we need to get the node's lock after we get the lock.writeLock())
   *
   * @param path path
   */
  public IMNode getDeviceNodeWithAutoCreate(PartialPath path, boolean autoCreateSchema)
      throws IOException, MetadataException {
    IMNode node;
    try {
      node = mNodeCache.get(path);
      try {
        mtree.pinMNode(node);
        return node;
      } catch (MetadataException e) {
        // the node in mNodeCache has been evicted, thus get it via the following progress
        return mtree.getNodeByPath(path);
      }
    } catch (Exception e) {
      if (e.getCause() instanceof MetadataException) {
        if (!autoCreateSchema) {
          throw new PathNotExistException(path.getFullPath());
        }
      } else {
        throw e;
      }
    }

    node = mtree.getDeviceNodeWithAutoCreating(path);
    if (!isRecovering) {
      logWriter.autoCreateDeviceMNode(new AutoCreateDeviceMNodePlan(node.getPartialPath()));
    }
    return node;
  }

  public IMNode getDeviceNodeWithAutoCreate(PartialPath path)
      throws MetadataException, IOException {
    return getDeviceNodeWithAutoCreate(path, config.isAutoCreateSchemaEnabled());
  }

  public void autoCreateDeviceMNode(AutoCreateDeviceMNodePlan plan) throws MetadataException {
    IMNode node = mtree.getDeviceNodeWithAutoCreating(plan.getPath());
    mtree.unPinMNode(node);
    if (!isRecovering) {
      try {
        logWriter.autoCreateDeviceMNode(plan);
      } catch (IOException e) {
        throw new MetadataException(e);
      }
    }
  }
  // endregion

  // region Interfaces for metadata info Query
  /**
   * Check whether the path exists.
   *
   * @param path a full path or a prefix path
   */
  public boolean isPathExist(PartialPath path) {
    try {
      return mtree.isPathExist(path);
    } catch (MetadataException e) {
      logger.error(e.getMessage());
      return false;
    }
  }

  // region Interfaces for metadata count

  /**
   * To calculate the count of timeseries matching given path. The path could be a pattern of a full
   * path, may contain wildcard. If using prefix match, the path pattern is used to match prefix
   * path. All timeseries start with the matched prefix path will be counted.
   */
  public int getAllTimeseriesCount(PartialPath pathPattern, boolean isPrefixMatch)
      throws MetadataException {
    return mtree.getAllTimeseriesCount(pathPattern, isPrefixMatch);
  }

  /**
   * To calculate the count of devices for given path pattern. If using prefix match, the path
   * pattern is used to match prefix path. All timeseries start with the matched prefix path will be
   * counted.
   */
  public int getDevicesNum(PartialPath pathPattern, boolean isPrefixMatch)
      throws MetadataException {
    return mtree.getDevicesNum(pathPattern, isPrefixMatch);
  }

  /** To calculate the count of devices for given path pattern. */
  public int getDevicesNum(PartialPath pathPattern) throws MetadataException {
    return getDevicesNum(pathPattern, false);
  }

  /**
   * To calculate the count of nodes in the given level for given path pattern. If using prefix
   * match, the path pattern is used to match prefix path. All nodes start with the matched prefix
   * path will be counted.
   *
   * @param pathPattern a path pattern or a full path
   * @param level the level should match the level of the path
   * @param isPrefixMatch if true, the path pattern is used to match prefix path
   */
  public int getNodesCountInGivenLevel(PartialPath pathPattern, int level, boolean isPrefixMatch)
      throws MetadataException {
    return mtree.getNodesCountInGivenLevel(pathPattern, level, isPrefixMatch);
  }

  public Map<PartialPath, Integer> getMeasurementCountGroupByLevel(
      PartialPath pathPattern, int level, boolean isPrefixMatch) throws MetadataException {
    return mtree.getMeasurementCountGroupByLevel(pathPattern, level, isPrefixMatch);
  }

  // endregion

  // region Interfaces for level Node info Query
  public List<PartialPath> getNodesListInGivenLevel(
      PartialPath pathPattern,
      int nodeLevel,
      boolean isPrefixMatch,
      LocalSchemaProcessor.StorageGroupFilter filter)
      throws MetadataException {
    return mtree.getNodesListInGivenLevel(pathPattern, nodeLevel, isPrefixMatch, filter);
  }

  /**
   * Get child node path in the next level of the given path pattern.
   *
   * <p>give pathPattern and the child nodes is those matching pathPattern.*
   *
   * <p>e.g., MTree has [root.sg1.d1.s1, root.sg1.d1.s2, root.sg1.d2.s1] given path = root.sg1,
   * return [root.sg1.d1, root.sg1.d2]
   *
   * @param pathPattern The given path
   * @return All child nodes' seriesPath(s) of given seriesPath.
   */
  public Set<String> getChildNodePathInNextLevel(PartialPath pathPattern) throws MetadataException {
    return mtree.getChildNodePathInNextLevel(pathPattern);
  }

  /**
   * Get child node in the next level of the given path pattern.
   *
   * <p>give pathPattern and the child nodes is those matching pathPattern.*
   *
   * <p>e.g., MTree has [root.sg1.d1.s1, root.sg1.d1.s2, root.sg1.d2.s1] given path = root.sg1,
   * return [d1, d2] given path = root.sg.d1 return [s1,s2]
   *
   * @return All child nodes of given seriesPath.
   */
  public Set<String> getChildNodeNameInNextLevel(PartialPath pathPattern) throws MetadataException {
    return mtree.getChildNodeNameInNextLevel(pathPattern);
  }
  // endregion

  // region Interfaces for Entity/Device info Query

  /**
   * Get all devices that one of the timeseries, matching the given timeseries path pattern, belongs
   * to.
   *
   * @param timeseries a path pattern of the target timeseries
   * @return A HashSet instance which stores devices paths.
   */
  public Set<PartialPath> getBelongedDevices(PartialPath timeseries) throws MetadataException {
    return mtree.getDevicesByTimeseries(timeseries);
  }

  /**
   * Get all device paths matching the path pattern. If using prefix match, the path pattern is used
   * to match prefix path. All timeseries start with the matched prefix path will be collected.
   *
   * @param pathPattern the pattern of the target devices.
   * @param isPrefixMatch if true, the path pattern is used to match prefix path.
   * @return A HashSet instance which stores devices paths matching the given path pattern.
   */
  public Set<PartialPath> getMatchedDevices(PartialPath pathPattern, boolean isPrefixMatch)
      throws MetadataException {
    return mtree.getDevices(pathPattern, isPrefixMatch);
  }

  /**
   * Get all device paths and according storage group paths as ShowDevicesResult.
   *
   * @param plan ShowDevicesPlan which contains the path pattern and restriction params.
   * @return ShowDevicesResult and the current offset of this region after traverse.
   */
  public Pair<List<ShowDevicesResult>, Integer> getMatchedDevices(ShowDevicesPlan plan)
      throws MetadataException {
    return mtree.getDevices(plan);
  }
  // endregion

  // region Interfaces for timeseries, measurement and schema info Query

  /**
   * Return all measurement paths for given path if the path is abstract. Or return the path itself.
   * Regular expression in this method is formed by the amalgamation of seriesPath and the character
   * '*'. If using prefix match, the path pattern is used to match prefix path. All timeseries start
   * with the matched prefix path will be collected.
   *
   * @param pathPattern can be a pattern or a full path of timeseries.
   * @param isPrefixMatch if true, the path pattern is used to match prefix path
   */
  public List<MeasurementPath> getMeasurementPaths(PartialPath pathPattern, boolean isPrefixMatch)
      throws MetadataException {
    return getMeasurementPathsWithAlias(pathPattern, 0, 0, isPrefixMatch).left;
  }

  /**
   * Return all measurement paths for given path if the path is abstract. Or return the path itself.
   * Regular expression in this method is formed by the amalgamation of seriesPath and the character
   * '*'.
   *
   * @param pathPattern can be a pattern or a full path of timeseries.
   */
  public List<MeasurementPath> getMeasurementPaths(PartialPath pathPattern)
      throws MetadataException {
    return getMeasurementPaths(pathPattern, false);
  }

  /**
   * Similar to method getMeasurementPaths(), but return Path with alias and filter the result by
   * limit and offset. If using prefix match, the path pattern is used to match prefix path. All
   * timeseries start with the matched prefix path will be collected.
   *
   * @param isPrefixMatch if true, the path pattern is used to match prefix path
   */
  public Pair<List<MeasurementPath>, Integer> getMeasurementPathsWithAlias(
      PartialPath pathPattern, int limit, int offset, boolean isPrefixMatch)
      throws MetadataException {
    return mtree.getMeasurementPathsWithAlias(pathPattern, limit, offset, isPrefixMatch);
  }

  public Pair<List<ShowTimeSeriesResult>, Integer> showTimeseries(
      ShowTimeSeriesPlan plan, QueryContext context) throws MetadataException {
    // show timeseries with index
    if (plan.getKey() != null && plan.getValue() != null) {
      return showTimeseriesWithIndex(plan, context);
    } else {
      return showTimeseriesWithoutIndex(plan, context);
    }
  }

  @SuppressWarnings("squid:S3776") // Suppress high Cognitive Complexity warning
  private Pair<List<ShowTimeSeriesResult>, Integer> showTimeseriesWithIndex(
      ShowTimeSeriesPlan plan, QueryContext context) throws MetadataException {

    List<IMeasurementMNode> allMatchedNodes = tagManager.getMatchedTimeseriesInIndex(plan, context);

    List<ShowTimeSeriesResult> res = new LinkedList<>();
    PartialPath pathPattern = plan.getPath();
    boolean needLast = plan.isOrderByHeat();
    int curOffset = -1;
    int count = 0;
    int limit = needLast ? 0 : plan.getLimit();
    int offset = needLast ? 0 : plan.getOffset();

    for (IMeasurementMNode leaf : allMatchedNodes) {
      if (plan.isPrefixMatch()
          ? pathPattern.matchPrefixPath(leaf.getPartialPath())
          : pathPattern.matchFullPath(leaf.getPartialPath())) {
        if (limit != 0 || offset != 0) {
          curOffset++;
          if (curOffset < offset || count == limit) {
            continue;
          }
        }
        try {
          Pair<Map<String, String>, Map<String, String>> tagAndAttributePair =
              tagManager.readTagFile(leaf.getOffset());
          IMeasurementSchema measurementSchema = leaf.getSchema();
          res.add(
              new ShowTimeSeriesResult(
                  leaf.getFullPath(),
                  leaf.getAlias(),
                  storageGroupFullPath,
                  measurementSchema.getType(),
                  measurementSchema.getEncodingType(),
                  measurementSchema.getCompressor(),
                  leaf.getLastCacheContainer().getCachedLast() != null
                      ? leaf.getLastCacheContainer().getCachedLast().getTimestamp()
                      : 0,
                  tagAndAttributePair.left,
                  tagAndAttributePair.right));
          if (limit != 0) {
            count++;
          }
        } catch (IOException e) {
          throw new MetadataException(
              "Something went wrong while deserialize tag info of " + leaf.getFullPath(), e);
        }
      }
    }

    if (needLast) {
      Stream<ShowTimeSeriesResult> stream = res.stream();

      limit = plan.getLimit();
      offset = plan.getOffset();

      stream =
          stream.sorted(
              Comparator.comparingLong(ShowTimeSeriesResult::getLastTime)
                  .reversed()
                  .thenComparing(ShowTimeSeriesResult::getName));

      if (limit != 0) {
        stream = stream.skip(offset).limit(limit);
      }

      res = stream.collect(toList());
    }

    return new Pair<>(res, curOffset + 1);
  }

  /**
   * Get the result of ShowTimeseriesPlan
   *
   * @param plan show time series query plan
   */
  private Pair<List<ShowTimeSeriesResult>, Integer> showTimeseriesWithoutIndex(
      ShowTimeSeriesPlan plan, QueryContext context) throws MetadataException {
    Pair<List<Pair<PartialPath, String[]>>, Integer> ans =
        mtree.getAllMeasurementSchema(plan, context);
    List<ShowTimeSeriesResult> res = new LinkedList<>();
    for (Pair<PartialPath, String[]> ansString : ans.left) {
      long tagFileOffset = Long.parseLong(ansString.right[5]);
      try {
        Pair<Map<String, String>, Map<String, String>> tagAndAttributePair =
            new Pair<>(Collections.emptyMap(), Collections.emptyMap());
        if (tagFileOffset >= 0) {
          tagAndAttributePair = tagManager.readTagFile(tagFileOffset);
        }
        res.add(
            new ShowTimeSeriesResult(
                ansString.left.getFullPath(),
                ansString.right[0],
                ansString.right[1],
                TSDataType.valueOf(ansString.right[2]),
                TSEncoding.valueOf(ansString.right[3]),
                CompressionType.valueOf(ansString.right[4]),
                ansString.right[6] != null ? Long.parseLong(ansString.right[6]) : 0,
                tagAndAttributePair.left,
                tagAndAttributePair.right));
      } catch (IOException e) {
        throw new MetadataException(
            "Something went wrong while deserialize tag info of " + ansString.left.getFullPath(),
            e);
      }
    }
    return new Pair<>(res, ans.right);
  }

  /**
   * Get series type for given seriesPath.
   *
   * @param fullPath full path
   */
  public TSDataType getSeriesType(PartialPath fullPath) throws MetadataException {
    if (fullPath.equals(SQLConstant.TIME_PATH)) {
      return TSDataType.INT64;
    }
    return getSeriesSchema(fullPath).getType();
  }

  /**
   * Get schema of paritialPath
   *
   * @param fullPath (may be ParitialPath or AlignedPath)
   * @return MeasurementSchema
   */
  public IMeasurementSchema getSeriesSchema(PartialPath fullPath) throws MetadataException {
    return getMeasurementMNode(fullPath).getSchema();
  }

  // attention: this path must be a device node
  public List<MeasurementPath> getAllMeasurementByDevicePath(PartialPath devicePath)
      throws PathNotExistException {
    List<MeasurementPath> res = new LinkedList<>();
    try {
      IMNode node = mNodeCache.get(devicePath);

      for (IMNode child : node.getChildren().values()) {
        if (child.isMeasurement()) {
          IMeasurementMNode measurementMNode = child.getAsMeasurementMNode();
          res.add(measurementMNode.getMeasurementPath());
        }
      }

      // template
      Template template = node.getUpperTemplate();
      if (node.isUseTemplate() && template != null) {
        MeasurementPath measurementPath;
        for (IMeasurementSchema schema : template.getSchemaMap().values()) {
          measurementPath =
              new MeasurementPath(devicePath.concatNode(schema.getMeasurementId()), schema);
          measurementPath.setUnderAlignedEntity(node.getAsEntityMNode().isAligned());
          res.add(measurementPath);
        }
      }
    } catch (Exception e) {
      if (e.getCause() instanceof MetadataException) {
        throw new PathNotExistException(devicePath.getFullPath());
      }
      throw e;
    }

    return new ArrayList<>(res);
  }
  // endregion
  // endregion

  // region Interfaces and methods for MNode query
  public IMNode getDeviceNode(PartialPath path) throws MetadataException {
    IMNode node;
    try {
      node = mNodeCache.get(path);
      return node;
    } catch (Exception e) {
      if (e.getCause() instanceof MetadataException) {
        throw new PathNotExistException(path.getFullPath());
      }
      throw e;
    }
  }

  public IMeasurementMNode[] getMeasurementMNodes(PartialPath deviceId, String[] measurements)
      throws MetadataException {
    IMeasurementMNode[] mNodes = new IMeasurementMNode[measurements.length];
    for (int i = 0; i < mNodes.length; i++) {
      try {
        mNodes[i] = getMeasurementMNode(deviceId.concatNode(measurements[i]));
      } catch (PathNotExistException | MNodeTypeMismatchException ignored) {
        logger.warn("MeasurementMNode {} does not exist in {}", measurements[i], deviceId);
      }
      if (mNodes[i] == null && !IoTDBDescriptor.getInstance().getConfig().isEnablePartialInsert()) {
        throw new MetadataException(measurements[i] + " does not exist in " + deviceId);
      }
    }
    return mNodes;
  }

  public IMeasurementMNode getMeasurementMNode(PartialPath fullPath) throws MetadataException {
    IMeasurementMNode measurementMNode = mtree.getMeasurementMNode(fullPath);
    mtree.unPinMNode(measurementMNode);
    return measurementMNode;
  }

  /**
   * Invoked during insertPlan process. Get target MeasurementMNode from given EntityMNode. If the
   * result is not null and is not MeasurementMNode, it means a timeseries with same path cannot be
   * created thus throw PathAlreadyExistException.
   */
  protected IMeasurementMNode getMeasurementMNode(IMNode deviceMNode, String measurementName)
      throws MetadataException {
    IMNode result = mtree.getChildFromPinnedMNode(deviceMNode, measurementName);
    if (result == null) {
      return null;
    }

    mtree.unPinMNode(result);
    if (result.isMeasurement()) {
      return result.getAsMeasurementMNode();
    } else {
      throw new PathAlreadyExistException(
          deviceMNode.getFullPath() + PATH_SEPARATOR + measurementName);
    }
  }
  // endregion

  // region Interfaces for alias and tag/attribute operations
  /**
   * Set the new offset of a timeseries. Only used for Recover. When creating tags/attributes for a
   * timeseries, if is first time, the file offset where the tags/attributes stored will be stored
   * in measurementMNode.
   *
   * @param path timeseries
   * @param offset offset in the tag file
   */
  private void changeOffset(PartialPath path, long offset) throws MetadataException {
    IMeasurementMNode measurementMNode = mtree.getMeasurementMNode(path);
    try {
      measurementMNode.setOffset(offset);
      mtree.updateMNode(measurementMNode);

      if (isRecovering) {
        try {
          if (tagManager.recoverIndex(offset, measurementMNode)) {
            mtree.pinMNode(measurementMNode);
          }
        } catch (IOException e) {
          throw new MetadataException(e);
        }
      }
    } finally {
      mtree.unPinMNode(measurementMNode);
    }
  }

  public void changeAlias(PartialPath path, String alias) throws MetadataException {
    IMeasurementMNode leafMNode = mtree.getMeasurementMNode(path);
    try {
      if (leafMNode.getAlias() != null) {
        leafMNode.getParent().deleteAliasChild(leafMNode.getAlias());
      }
      leafMNode.getParent().addAlias(alias, leafMNode);
      mtree.setAlias(leafMNode, alias);
    } finally {
      mtree.unPinMNode(leafMNode);
    }

    try {
      if (!isRecovering) {
        logWriter.changeAlias(path, alias);
      }
    } catch (IOException e) {
      throw new MetadataException(e);
    }
  }

  /**
   * upsert tags and attributes key-value for the timeseries if the key has existed, just use the
   * new value to update it.
   *
   * @param alias newly added alias
   * @param tagsMap newly added tags map
   * @param attributesMap newly added attributes map
   * @param fullPath timeseries
   */
  @SuppressWarnings("squid:S3776") // Suppress high Cognitive Complexity warning
  public void upsertTagsAndAttributes(
      String alias,
      Map<String, String> tagsMap,
      Map<String, String> attributesMap,
      PartialPath fullPath)
      throws MetadataException, IOException {
    IMeasurementMNode leafMNode = mtree.getMeasurementMNode(fullPath);
    try {
      // upsert alias
      upsertAlias(alias, fullPath, leafMNode);

      if (tagsMap == null && attributesMap == null) {
        return;
      }

      // no tag or attribute, we need to add a new record in log
      if (leafMNode.getOffset() < 0) {
        long offset = tagManager.writeTagFile(tagsMap, attributesMap);
        logWriter.changeOffset(fullPath, offset);
        leafMNode.setOffset(offset);
        mtree.updateMNode(leafMNode);
        // update inverted Index map
        if (tagsMap != null && !tagsMap.isEmpty()) {
          tagManager.addIndex(tagsMap, leafMNode);
          mtree.pinMNode(leafMNode);
        }
        return;
      }

      tagManager.updateTagsAndAttributes(tagsMap, attributesMap, leafMNode);
    } finally {
      mtree.unPinMNode(leafMNode);
    }
  }

  private void upsertAlias(String alias, PartialPath fullPath, IMeasurementMNode leafMNode)
      throws MetadataException, IOException {
    // upsert alias
    if (alias != null && !alias.equals(leafMNode.getAlias())) {
      if (!leafMNode.getParent().addAlias(alias, leafMNode)) {
        throw new MetadataException("The alias already exists.");
      }

      if (leafMNode.getAlias() != null) {
        leafMNode.getParent().deleteAliasChild(leafMNode.getAlias());
      }

      mtree.setAlias(leafMNode, alias);
      // persist to WAL
      logWriter.changeAlias(fullPath, alias);
    }
  }

  /**
   * add new attributes key-value for the timeseries
   *
   * @param attributesMap newly added attributes map
   * @param fullPath timeseries
   */
  public void addAttributes(Map<String, String> attributesMap, PartialPath fullPath)
      throws MetadataException, IOException {
    IMeasurementMNode leafMNode = mtree.getMeasurementMNode(fullPath);
    try {
      // no tag or attribute, we need to add a new record in log
      if (leafMNode.getOffset() < 0) {
        long offset = tagManager.writeTagFile(Collections.emptyMap(), attributesMap);
        logWriter.changeOffset(fullPath, offset);
        leafMNode.setOffset(offset);
        mtree.updateMNode(leafMNode);
        return;
      }

      tagManager.addAttributes(attributesMap, fullPath, leafMNode);
    } finally {
      mtree.updateMNode(leafMNode);
    }
  }

  /**
   * add new tags key-value for the timeseries
   *
   * @param tagsMap newly added tags map
   * @param fullPath timeseries
   */
  public void addTags(Map<String, String> tagsMap, PartialPath fullPath)
      throws MetadataException, IOException {
    IMeasurementMNode leafMNode = mtree.getMeasurementMNode(fullPath);
    try {
      // no tag or attribute, we need to add a new record in log
      if (leafMNode.getOffset() < 0) {
        long offset = tagManager.writeTagFile(tagsMap, Collections.emptyMap());
        logWriter.changeOffset(fullPath, offset);
        leafMNode.setOffset(offset);
        mtree.updateMNode(leafMNode);
        // update inverted Index map
        tagManager.addIndex(tagsMap, leafMNode);
        mtree.pinMNode(leafMNode);
        return;
      }

      tagManager.addTags(tagsMap, fullPath, leafMNode);
    } finally {
      mtree.unPinMNode(leafMNode);
    }
  }

  /**
   * drop tags or attributes of the timeseries
   *
   * @param keySet tags key or attributes key
   * @param fullPath timeseries path
   */
  @SuppressWarnings("squid:S3776") // Suppress high Cognitive Complexity warning
  public void dropTagsOrAttributes(Set<String> keySet, PartialPath fullPath)
      throws MetadataException, IOException {
    IMeasurementMNode leafMNode = mtree.getMeasurementMNode(fullPath);
    try {
      // no tag or attribute, just do nothing.
      if (leafMNode.getOffset() != -1) {
        tagManager.dropTagsOrAttributes(keySet, fullPath, leafMNode);
        // when the measurementMNode was added to tagIndex, it was pinned
        mtree.unPinMNode(leafMNode);
      }
    } finally {
      mtree.unPinMNode(leafMNode);
    }
  }

  /**
   * set/change the values of tags or attributes
   *
   * @param alterMap the new tags or attributes key-value
   * @param fullPath timeseries
   */
  @SuppressWarnings("squid:S3776") // Suppress high Cognitive Complexity warning
  public void setTagsOrAttributesValue(Map<String, String> alterMap, PartialPath fullPath)
      throws MetadataException, IOException {
    IMeasurementMNode leafMNode = mtree.getMeasurementMNode(fullPath);
    try {
      if (leafMNode.getOffset() < 0) {
        throw new MetadataException(
            String.format("TimeSeries [%s] does not have any tag/attribute.", fullPath));
      }

      // tags, attributes
      tagManager.setTagsOrAttributesValue(alterMap, fullPath, leafMNode);
    } finally {
      mtree.unPinMNode(leafMNode);
    }
  }

  /**
   * rename the tag or attribute's key of the timeseries
   *
   * @param oldKey old key of tag or attribute
   * @param newKey new key of tag or attribute
   * @param fullPath timeseries
   */
  @SuppressWarnings("squid:S3776") // Suppress high Cognitive Complexity warning
  public void renameTagOrAttributeKey(String oldKey, String newKey, PartialPath fullPath)
      throws MetadataException, IOException {
    IMeasurementMNode leafMNode = mtree.getMeasurementMNode(fullPath);
    try {
      if (leafMNode.getOffset() < 0) {
        throw new MetadataException(
            String.format("TimeSeries [%s] does not have [%s] tag/attribute.", fullPath, oldKey),
            true);
      }
      // tags, attributes
      tagManager.renameTagOrAttributeKey(oldKey, newKey, fullPath, leafMNode);
    } finally {
      mtree.unPinMNode(leafMNode);
    }
  }

  /** remove the node from the tag inverted index */
  @SuppressWarnings("squid:S3776") // Suppress high Cognitive Complexity warning
  private void removeFromTagInvertedIndex(IMeasurementMNode node) throws IOException {
    tagManager.removeFromTagInvertedIndex(node);
  }
  // endregion

  // region Interfaces only for Cluster module usage

  /**
   * Collect the timeseries schemas as IMeasurementSchema under "prefixPath".
   *
   * @apiNote :for cluster
   */
  public void collectMeasurementSchema(
      PartialPath prefixPath, List<IMeasurementSchema> measurementSchemas) {
    try {
      mtree.collectMeasurementSchema(prefixPath, measurementSchemas);
    } catch (MetadataException ignored) {
      // do nothing
    }
  }

  /**
   * Collect the timeseries schemas as TimeseriesSchema under "prefixPath".
   *
   * @apiNote :for cluster
   */
  public void collectTimeseriesSchema(
      PartialPath prefixPath, Collection<TimeseriesSchema> timeseriesSchemas) {
    try {
      mtree.collectTimeseriesSchema(prefixPath, timeseriesSchemas);
    } catch (MetadataException ignored) {
      // do nothing
    }
  }
  // endregion

  // region Interfaces and Implementation for InsertPlan process
  /** get schema for device. Attention!!! Only support insertPlan */
  @SuppressWarnings("squid:S3776") // Suppress high Cognitive Complexity warning
  public IMNode getSeriesSchemasAndReadLockDevice(InsertPlan plan)
      throws MetadataException, IOException {
    // devicePath is a logical path which is parent of measurement, whether in template or not
    PartialPath devicePath = plan.getDevicePath();
    String[] measurementList = plan.getMeasurements();
    IMeasurementMNode[] measurementMNodes = plan.getMeasurementMNodes();
    IMNode deviceMNode = null;

    // 1. get device node, set using template if accessed.
    boolean mountedNodeFound = false;
    boolean isDeviceInTemplate = false;
    // check every measurement path
    for (String measurementId : measurementList) {
      PartialPath fullPath = devicePath.concatNode(measurementId);
      int index = mtree.getMountedNodeIndexOnMeasurementPath(fullPath);
      if ((index != fullPath.getNodeLength() - 1) && !mountedNodeFound) {
        // this measurement is in template, need to assure mounted node exists and set using
        // template.
        // Without allowing overlap of template and MTree, this block run only once
        String[] mountedPathNodes = Arrays.copyOfRange(fullPath.getNodes(), 0, index + 1);
        IMNode mountedNode = getDeviceNodeWithAutoCreate(new PartialPath(mountedPathNodes));
        try {
          if (!mountedNode.isUseTemplate()) {
            mountedNode = setUsingSchemaTemplate(mountedNode);
          }
          mountedNodeFound = true;
          if (index < devicePath.getNodeLength() - 1) {
            deviceMNode =
                mountedNode
                    .getUpperTemplate()
                    .getPathNodeInTemplate(
                        new PartialPath(
                            Arrays.copyOfRange(
                                devicePath.getNodes(), index + 1, devicePath.getNodeLength())));
            isDeviceInTemplate = true;
          }
        } finally {
          mtree.unPinMNode(mountedNode);
        }
      }
    }
    // get logical device node, may be in template. will be multiple if overlap is allowed.
    if (!isDeviceInTemplate) {
      deviceMNode = getDeviceNodeWithAutoCreate(devicePath);
    }
    try {
      // check insert non-aligned InsertPlan for aligned timeseries
      if (deviceMNode.isEntity()) {
        if (plan.isAligned()) {
          if (!deviceMNode.getAsEntityMNode().isAligned()) {
            throw new MetadataException(
                String.format(
                    "Timeseries under path [%s] is not aligned , please set InsertPlan.isAligned() = false",
                    plan.getDevicePath()));
          }
        } else {
          if (deviceMNode.getAsEntityMNode().isAligned()) {
            throw new MetadataException(
                String.format(
                    "Timeseries under path [%s] is aligned , please set InsertPlan.isAligned() = true",
                    plan.getDevicePath()));
          }
        }
      }

      // 2. get schema of each measurement
      IMeasurementMNode measurementMNode;
      for (int i = 0; i < measurementList.length; i++) {
        try {
          // get MeasurementMNode, auto create if absent
          Pair<IMNode, IMeasurementMNode> pair =
              getMeasurementMNodeForInsertPlan(plan, i, deviceMNode, isDeviceInTemplate);
          deviceMNode = pair.left;
          measurementMNode = pair.right;

          // check type is match
          if (plan instanceof InsertRowPlan || plan instanceof InsertTabletPlan) {
            try {
              checkDataTypeMatch(plan, i, measurementMNode.getSchema().getType());
            } catch (DataTypeMismatchException mismatchException) {
              if (!config.isEnablePartialInsert()) {
                throw mismatchException;
              } else {
                // mark failed measurement
                plan.markFailedMeasurementInsertion(i, mismatchException);
                continue;
              }
            }
            measurementMNodes[i] = measurementMNode;
            // set measurementName instead of alias
            measurementList[i] = measurementMNode.getName();
          }
        } catch (MetadataException e) {
          if (IoTDB.isClusterMode()) {
            logger.debug(
                "meet error when check {}.{}, message: {}",
                devicePath,
                measurementList[i],
                e.getMessage());
          } else {
            logger.warn(
                "meet error when check {}.{}, message: {}",
                devicePath,
                measurementList[i],
                e.getMessage());
          }
          if (config.isEnablePartialInsert()) {
            // mark failed measurement
            plan.markFailedMeasurementInsertion(i, e);
          } else {
            throw e;
          }
        }
      }
    } finally {
      if (!isDeviceInTemplate) {
        mtree.unPinMNode(deviceMNode);
      }
    }

    return deviceMNode;
  }

  private Pair<IMNode, IMeasurementMNode> getMeasurementMNodeForInsertPlan(
      InsertPlan plan, int loc, IMNode deviceMNode, boolean isDeviceInTemplate)
      throws MetadataException {
    PartialPath devicePath = plan.getDevicePath();
    String[] measurementList = plan.getMeasurements();
    String measurement = measurementList[loc];
    IMeasurementMNode measurementMNode = null;
    if (isDeviceInTemplate) {
      measurementMNode = deviceMNode.getChild(measurement).getAsMeasurementMNode();
    } else {
      measurementMNode = getMeasurementMNode(deviceMNode, measurement);
      if (measurementMNode == null) {
        measurementMNode = findMeasurementInTemplate(deviceMNode, measurement);
      }
    }
    if (measurementMNode == null) {
      if (!config.isAutoCreateSchemaEnabled() || isDeviceInTemplate) {
        throw new PathNotExistException(devicePath + PATH_SEPARATOR + measurement);
      } else {
        if (plan instanceof InsertRowPlan || plan instanceof InsertTabletPlan) {
          if (!plan.isAligned()) {
            internalCreateTimeseries(devicePath.concatNode(measurement), plan.getDataTypes()[loc]);
          } else {
            internalAlignedCreateTimeseries(
                devicePath,
                Collections.singletonList(measurement),
                Collections.singletonList(plan.getDataTypes()[loc]));
          }
          // after creating timeseries, the deviceMNode has been replaced by a new entityMNode
          deviceMNode = mtree.getNodeByPath(devicePath);
          mtree.unPinMNode(deviceMNode);
          measurementMNode = getMeasurementMNode(deviceMNode, measurement);
        } else {
          throw new MetadataException(
              String.format(
                  "Only support insertRow and insertTablet, plan is [%s]", plan.getOperatorType()));
        }
      }
    }
    return new Pair<>(deviceMNode, measurementMNode);
  }

  private void checkDataTypeMatch(InsertPlan plan, int loc, TSDataType dataType)
      throws MetadataException {
    TSDataType insertDataType;
    if (plan instanceof InsertRowPlan) {
      if (!((InsertRowPlan) plan).isNeedInferType()) {
        // only when InsertRowPlan's values is object[], we should check type
        insertDataType = getTypeInLoc(plan, loc);
      } else {
        insertDataType = dataType;
      }
    } else {
      insertDataType = getTypeInLoc(plan, loc);
    }
    if (dataType != insertDataType) {
      String measurement = plan.getMeasurements()[loc];
      logger.warn(
          "DataType mismatch, Insert measurement {} type {}, metadata tree type {}",
          measurement,
          insertDataType,
          dataType);
      throw new DataTypeMismatchException(measurement, insertDataType, dataType);
    }
  }

  /** get dataType of plan, in loc measurements only support InsertRowPlan and InsertTabletPlan */
  private TSDataType getTypeInLoc(InsertPlan plan, int loc) throws MetadataException {
    TSDataType dataType;
    if (plan instanceof InsertRowPlan) {
      InsertRowPlan tPlan = (InsertRowPlan) plan;
      dataType =
          TypeInferenceUtils.getPredictedDataType(tPlan.getValues()[loc], tPlan.isNeedInferType());
    } else if (plan instanceof InsertTabletPlan) {
      dataType = (plan).getDataTypes()[loc];
    } else {
      throw new MetadataException(
          String.format(
              "Only support insert and insertTablet, plan is [%s]", plan.getOperatorType()));
    }
    return dataType;
  }

  private IMeasurementMNode findMeasurementInTemplate(IMNode deviceMNode, String measurement)
      throws MetadataException {
    Template curTemplate = deviceMNode.getUpperTemplate();
    if (curTemplate != null) {
      IMeasurementSchema schema = curTemplate.getSchema(measurement);
      if (!deviceMNode.isUseTemplate()) {
        deviceMNode = setUsingSchemaTemplate(deviceMNode);
      }

      if (schema != null) {
        return MeasurementMNode.getMeasurementMNode(
            deviceMNode.getAsEntityMNode(), measurement, schema, null);
      }
      return null;
    }
    return null;
  }

  /** create timeseries ignoring PathAlreadyExistException */
  private void internalCreateTimeseries(PartialPath path, TSDataType dataType)
      throws MetadataException {
    createTimeseries(
        path,
        dataType,
        getDefaultEncoding(dataType),
        TSFileDescriptor.getInstance().getConfig().getCompressor(),
        Collections.emptyMap());
  }

  /** create aligned timeseries ignoring PathAlreadyExistException */
  private void internalAlignedCreateTimeseries(
      PartialPath prefixPath, List<String> measurements, List<TSDataType> dataTypes)
      throws MetadataException {
    List<TSEncoding> encodings = new ArrayList<>();
    List<CompressionType> compressors = new ArrayList<>();
    for (TSDataType dataType : dataTypes) {
      encodings.add(getDefaultEncoding(dataType));
      compressors.add(TSFileDescriptor.getInstance().getConfig().getCompressor());
    }
    createAlignedTimeSeries(prefixPath, measurements, dataTypes, encodings, compressors);
  }

  // endregion

  // region Interfaces and Implementation for Template operations
  /**
   * Get all paths set designated template
   *
   * @param templateName designated template name, blank string for any template exists
   * @return paths set
   */
  public Set<String> getPathsSetTemplate(String templateName) throws MetadataException {
    return new HashSet<>(mtree.getPathsSetOnTemplate(templateName));
  }

  public Set<String> getPathsUsingTemplate(String templateName) throws MetadataException {
    return new HashSet<>(mtree.getPathsUsingTemplate(templateName));
  }

  public boolean isTemplateAppendable(Template template, List<String> measurements)
      throws MetadataException {
    return mtree.isTemplateAppendable(template, measurements);
  }

  public synchronized void setSchemaTemplate(SetTemplatePlan plan) throws MetadataException {
    // get mnode and update template should be atomic
    Template template = TemplateManager.getInstance().getTemplate(plan.getTemplateName());

    try {
      PartialPath path = new PartialPath(plan.getPrefixPath());

      mtree.checkTemplateOnPath(path);

      IMNode node = getDeviceNodeWithAutoCreate(path);

      try {
        TemplateManager.getInstance().checkIsTemplateCompatible(template, node);
        mtree.checkIsTemplateCompatibleWithChild(node, template);
        node.setSchemaTemplate(template);
        mtree.updateMNode(node);
      } finally {
        mtree.unPinMNode(node);
      }

      TemplateManager.getInstance()
          .markSchemaRegion(template, storageGroupFullPath, schemaRegionId);

      // write wal
      if (!isRecovering) {
        logWriter.setSchemaTemplate(plan);
      }
    } catch (IOException e) {
      throw new MetadataException(e);
    }
  }

  public synchronized void unsetSchemaTemplate(UnsetTemplatePlan plan) throws MetadataException {
    // get mnode should be atomic
    try {
      PartialPath path = new PartialPath(plan.getPrefixPath());
      IMNode node = mtree.getNodeByPath(path);
      if (node.getSchemaTemplate() == null) {
        throw new NoTemplateOnMNodeException(plan.getPrefixPath());
      } else if (!node.getSchemaTemplate().getName().equals(plan.getTemplateName())) {
        throw new DifferentTemplateException(plan.getPrefixPath(), plan.getTemplateName());
      } else if (node.isUseTemplate()) {
        throw new TemplateIsInUseException(plan.getPrefixPath());
      }
      mtree.checkTemplateInUseOnLowerNode(node);
      Template template = node.getSchemaTemplate();
      node.setSchemaTemplate(null);
      TemplateManager.getInstance()
          .unmarkSchemaRegion(template, storageGroupFullPath, schemaRegionId);
      // write wal
      if (!isRecovering) {
        logWriter.unsetSchemaTemplate(plan);
      }
    } catch (IOException e) {
      throw new MetadataException(e);
    }
  }

  public void setUsingSchemaTemplate(ActivateTemplatePlan plan) throws MetadataException {
    // check whether any template has been set on designated path
    if (mtree.getTemplateOnPath(plan.getPrefixPath()) == null) {
      throw new MetadataException(
          String.format(
              "Path [%s] has not been set any template.", plan.getPrefixPath().toString()));
    }

    IMNode node;
    // the order of SetUsingSchemaTemplatePlan and AutoCreateDeviceMNodePlan cannot be guaranteed
    // when writing concurrently, so we need a auto-create mechanism here
    try {
      node = getDeviceNodeWithAutoCreate(plan.getPrefixPath());
    } catch (IOException ioException) {
      throw new MetadataException(ioException);
    }
    try {
      node = setUsingSchemaTemplate(node);
    } finally {
      mtree.unPinMNode(node);
    }
  }

  public IMNode setUsingSchemaTemplate(IMNode node) throws MetadataException {
    // check whether any template has been set on designated path
    if (node.getUpperTemplate() == null) {
      throw new MetadataException(
          String.format("Path [%s] has not been set any template.", node.getFullPath()));
    }

    // this operation may change mtree structure and node type
    // invoke mnode.setUseTemplate is invalid

    // check alignment of template and mounted node
    // if direct measurement exists, node will be replaced
    IMNode mountedMNode =
        mtree.checkTemplateAlignmentWithMountedNode(node, node.getUpperTemplate());

    // if has direct measurement (be a EntityNode), to ensure alignment adapt with former node or
    // template
    if (mountedMNode.isEntity()) {
      mountedMNode
          .getAsEntityMNode()
          .setAligned(
              node.isEntity()
                  ? node.getAsEntityMNode().isAligned()
                  : node.getUpperTemplate().isDirectAligned());
    }
    mountedMNode.setUseTemplate(true);
    mtree.updateMNode(mountedMNode);

    if (node != mountedMNode) {
      mNodeCache.invalidate(mountedMNode.getPartialPath());
    }
    if (!isRecovering) {
      try {
        logWriter.setUsingSchemaTemplate(node.getPartialPath());
      } catch (IOException e) {
        throw new MetadataException(e);
      }
    }
    return mountedMNode;
  }
  // endregion

  // region Interfaces for Trigger

  public IMeasurementMNode getMeasurementMNodeForTrigger(PartialPath fullPath)
      throws MetadataException {
    return mtree.getMeasurementMNode(fullPath);
  }

  public void releaseMeasurementMNodeAfterDropTrigger(IMeasurementMNode measurementMNode)
      throws MetadataException {
    mtree.unPinMNode(measurementMNode);
  }

  // endregion
}<|MERGE_RESOLUTION|>--- conflicted
+++ resolved
@@ -490,17 +490,9 @@
           leafMNode.setOffset(offset);
           mtree.updateMNode(leafMNode);
         }
-<<<<<<< HEAD
-        plan.setTagOffset(offset);
-        logWriter.createTimeseries(plan);
-        if (syncManager.isEnableSync()) {
-          syncManager.syncMetadataPlan(plan);
-        }
-=======
 
       } finally {
         mtree.unPinMNode(leafMNode);
->>>>>>> 6139151e
       }
 
     } catch (IOException e) {
@@ -636,16 +628,6 @@
             syncManager.syncMetadataPlan(plan);
           }
         }
-<<<<<<< HEAD
-        plan.setTagOffsets(tagOffsets);
-        logWriter.createAlignedTimeseries(plan);
-        if (syncManager.isEnableSync()) {
-          syncManager.syncMetadataPlan(plan);
-        }
-      }
-      for (int i = 0; i < measurements.size(); i++) {
-        measurementMNodeList.get(i).setOffset(plan.getTagOffsets().get(i));
-=======
         tagOffsets = plan.getTagOffsets();
         for (int i = 0; i < measurements.size(); i++) {
           if (tagOffsets.get(i) != -1) {
@@ -657,7 +639,6 @@
         for (IMeasurementMNode measurementMNode : measurementMNodeList) {
           mtree.unPinMNode(measurementMNode);
         }
->>>>>>> 6139151e
       }
     } catch (IOException e) {
       throw new MetadataException(e);
