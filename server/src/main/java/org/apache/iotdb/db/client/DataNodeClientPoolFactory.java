--- conflicted
+++ resolved
@@ -50,13 +50,8 @@
                   .setRpcThriftCompressionEnabled(conf.isDnRpcThriftCompressionEnable())
                   .build()),
           new ClientPoolProperty.Builder<ConfigNodeClient>()
-<<<<<<< HEAD
-              .setMaxIdleClientForEachNode(conf.getDnCoreConnectionForInternalService())
-              .setMaxTotalClientForEachNode(conf.getDnMaxConnectionForInternalService())
-=======
               .setCoreClientNumForEachNode(conf.getCoreClientNumForEachNode())
               .setMaxClientNumForEachNode(conf.getMaxClientNumForEachNode())
->>>>>>> 4f1409df
               .build()
               .getConfig());
     }
