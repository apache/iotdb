--- conflicted
+++ resolved
@@ -87,12 +87,8 @@
     }
   }
 
-<<<<<<< HEAD
-  void setDatasetOutputIndexToResultColumnIndex(int datasetOutputIndex, Integer originalIndex) {
-=======
   protected void setDatasetOutputIndexToResultColumnIndex(
       int datasetOutputIndex, Integer originalIndex) {
->>>>>>> 5483abf4
     datasetOutputIndexToResultColumnIndex.put(datasetOutputIndex, originalIndex);
   }
 
