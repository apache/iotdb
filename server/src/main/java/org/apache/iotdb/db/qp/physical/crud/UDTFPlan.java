/*
 * Licensed to the Apache Software Foundation (ASF) under one
 * or more contributor license agreements.  See the NOTICE file
 * distributed with this work for additional information
 * regarding copyright ownership.  The ASF licenses this file
 * to you under the Apache License, Version 2.0 (the
 * "License"); you may not use this file except in compliance
 * with the License.  You may obtain a copy of the License at
 *
 *     http://www.apache.org/licenses/LICENSE-2.0
 *
 * Unless required by applicable law or agreed to in writing,
 * software distributed under the License is distributed on an
 * "AS IS" BASIS, WITHOUT WARRANTIES OR CONDITIONS OF ANY
 * KIND, either express or implied.  See the License for the
 * specific language governing permissions and limitations
 * under the License.
 */

package org.apache.iotdb.db.qp.physical.crud;

import org.apache.iotdb.db.exception.metadata.MetadataException;
import org.apache.iotdb.db.metadata.PartialPath;
import org.apache.iotdb.db.qp.logical.Operator;
import org.apache.iotdb.db.qp.strategy.PhysicalGenerator;
import org.apache.iotdb.db.query.expression.ResultColumn;
import org.apache.iotdb.db.query.expression.unary.FunctionExpression;
import org.apache.iotdb.db.query.expression.unary.TimeSeriesOperand;
import org.apache.iotdb.db.query.udf.core.executor.UDTFExecutor;
import org.apache.iotdb.db.query.udf.service.UDFClassLoaderManager;
import org.apache.iotdb.db.service.IoTDB;
import org.apache.iotdb.tsfile.utils.Pair;

import java.time.ZoneId;
import java.util.ArrayList;
import java.util.Comparator;
import java.util.HashMap;
import java.util.HashSet;
import java.util.List;
import java.util.Map;
import java.util.Set;

public class UDTFPlan extends RawDataQueryPlan implements UDFPlan {

  protected final ZoneId zoneId;

  protected Map<String, UDTFExecutor> expressionName2Executor = new HashMap<>();
  protected Map<Integer, Integer> datasetOutputIndexToResultColumnIndex = new HashMap<>();
  protected Map<String, Integer> pathNameToReaderIndex = new HashMap<>();

  public UDTFPlan(ZoneId zoneId) {
    super();
    this.zoneId = zoneId;
    setOperatorType(Operator.OperatorType.UDTF);
  }

  @Override
  public void deduplicate(PhysicalGenerator physicalGenerator) throws MetadataException {
    // sort paths by device, to accelerate the metadata read process
    List<Pair<PartialPath, Integer>> indexedPaths = new ArrayList<>();
    for (int i = 0; i < resultColumns.size(); i++) {
      for (PartialPath path : resultColumns.get(i).collectPaths()) {
        indexedPaths.add(new Pair<>(path, i));
      }
    }
    indexedPaths.sort(Comparator.comparing(pair -> pair.left));

    Set<String> columnForReaderSet = new HashSet<>();
    Set<String> columnForDisplaySet = new HashSet<>();

    for (Pair<PartialPath, Integer> indexedPath : indexedPaths) {
      PartialPath originalPath = indexedPath.left;
      Integer originalIndex = indexedPath.right;

      boolean isUdf =
          !(resultColumns.get(originalIndex).getExpression() instanceof TimeSeriesOperand);

      String columnForReader = getColumnForReaderFromPath(originalPath, originalIndex);
      if (!columnForReaderSet.contains(columnForReader)) {
        addDeduplicatedPaths(originalPath);
        addDeduplicatedDataTypes(
            isUdf ? IoTDB.metaManager.getSeriesType(originalPath) : dataTypes.get(originalIndex));
        pathNameToReaderIndex.put(columnForReader, pathNameToReaderIndex.size());
        columnForReaderSet.add(columnForReader);
      }

      String columnForDisplay = getColumnForDisplay(columnForReader, originalIndex);
      if (!columnForDisplaySet.contains(columnForDisplay)) {
        int datasetOutputIndex = getPathToIndex().size();
        setColumnNameToDatasetOutputIndex(columnForDisplay, datasetOutputIndex);
        setDatasetOutputIndexToResultColumnIndex(datasetOutputIndex, originalIndex);
        columnForDisplaySet.add(columnForDisplay);
      }
    }
  }

  private void setDatasetOutputIndexToResultColumnIndex(
      int datasetOutputIndex, Integer originalIndex) {
    datasetOutputIndexToResultColumnIndex.put(datasetOutputIndex, originalIndex);
  }

  @Override
  public void constructUdfExecutors(List<ResultColumn> resultColumns) {
    for (ResultColumn resultColumn : resultColumns) {
      resultColumn.getExpression().constructUdfExecutors(expressionName2Executor, zoneId);
    }
  }

  @Override
  public void finalizeUDFExecutors(long queryId) {
    try {
      for (UDTFExecutor executor : expressionName2Executor.values()) {
        executor.beforeDestroy();
      }
    } finally {
      UDFClassLoaderManager.getInstance().finalizeUDFQuery(queryId);
    }
  }

  public ResultColumn getResultColumnByDatasetOutputIndex(int datasetOutputIndex) {
    return resultColumns.get(datasetOutputIndexToResultColumnIndex.get(datasetOutputIndex));
  }

  public UDTFExecutor getExecutorByFunctionExpression(FunctionExpression functionExpression) {
    return expressionName2Executor.get(functionExpression.getExpressionString());
  }

  public int getReaderIndex(String pathName) {
    return pathNameToReaderIndex.get(pathName);
  }

<<<<<<< HEAD
  public void setPathNameToReaderIndex(Map<String, Integer> pathNameToReaderIndex) {
    this.pathNameToReaderIndex = pathNameToReaderIndex;
=======
  @Override
  public boolean isRawQuery() {
    return false;
>>>>>>> 84a018d1
  }
}<|MERGE_RESOLUTION|>--- conflicted
+++ resolved
@@ -129,13 +129,7 @@
     return pathNameToReaderIndex.get(pathName);
   }
 
-<<<<<<< HEAD
   public void setPathNameToReaderIndex(Map<String, Integer> pathNameToReaderIndex) {
     this.pathNameToReaderIndex = pathNameToReaderIndex;
-=======
-  @Override
-  public boolean isRawQuery() {
-    return false;
->>>>>>> 84a018d1
   }
 }