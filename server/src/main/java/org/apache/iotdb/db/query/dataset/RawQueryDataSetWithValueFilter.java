/*
 * Licensed to the Apache Software Foundation (ASF) under one
 * or more contributor license agreements.  See the NOTICE file
 * distributed with this work for additional information
 * regarding copyright ownership.  The ASF licenses this file
 * to you under the Apache License, Version 2.0 (the
 * "License"); you may not use this file except in compliance
 * with the License.  You may obtain a copy of the License at
 *
 *     http://www.apache.org/licenses/LICENSE-2.0
 *
 * Unless required by applicable law or agreed to in writing,
 * software distributed under the License is distributed on an
 * "AS IS" BASIS, WITHOUT WARRANTIES OR CONDITIONS OF ANY
 * KIND, either express or implied.  See the License for the
 * specific language governing permissions and limitations
 * under the License.
 */
package org.apache.iotdb.db.query.dataset;

import java.io.IOException;
import java.util.ArrayList;
import java.util.List;
import java.util.concurrent.Callable;
import java.util.concurrent.ExecutionException;
import java.util.concurrent.Future;
import org.apache.iotdb.db.query.pool.QueryTaskPoolManager;
import org.apache.iotdb.db.query.reader.series.IReaderByTimestamp;
import org.apache.iotdb.tsfile.file.metadata.enums.TSDataType;
import org.apache.iotdb.tsfile.read.common.Field;
import org.apache.iotdb.tsfile.read.common.Path;
import org.apache.iotdb.tsfile.read.common.RowRecord;
import org.apache.iotdb.tsfile.read.common.TimeColumn;
import org.apache.iotdb.tsfile.read.query.dataset.QueryDataSet;
<<<<<<< HEAD
import org.slf4j.Logger;
import org.slf4j.LoggerFactory;

public class RawQueryDataSetWithValueFilter extends QueryDataSet {

  private static final Logger LOGGER = LoggerFactory
      .getLogger(RawQueryDataSetWithValueFilter.class);

  private ServerTimeGenerator timeGenerator;
=======
import org.apache.iotdb.tsfile.read.query.timegenerator.TimeGenerator;

public class RawQueryDataSetWithValueFilter extends QueryDataSet {

  private TimeGenerator timeGenerator;
>>>>>>> a3646a34
  private List<IReaderByTimestamp> seriesReaderByTimestampList;
  private boolean hasCachedRowRecord;
  private List<RowRecord> cachedRecords;

  /**
   * constructor of EngineDataSetWithValueFilter.
   *
   * @param paths         paths in List structure
   * @param dataTypes     time series data type
   * @param timeGenerator EngineTimeGenerator object
   * @param readers       readers in List(IReaderByTimeStamp) structure
   */
  public RawQueryDataSetWithValueFilter(List<Path> paths, List<TSDataType> dataTypes,
      TimeGenerator timeGenerator, List<IReaderByTimestamp> readers) {
    super(paths, dataTypes);
    this.timeGenerator = timeGenerator;
    this.seriesReaderByTimestampList = readers;
    this.cachedRecords = new ArrayList<>();
  }

  @Override
  protected boolean hasNextWithoutConstraint() throws IOException {
    if (hasCachedRowRecord) {
      return true;
    }
    return cacheRowRecord();
  }

  @Override
  protected RowRecord nextWithoutConstraint() throws IOException {
    if (!hasCachedRowRecord && !cacheRowRecord()) {
      return null;
    }
    RowRecord result = cachedRecords.remove(0);
    hasCachedRowRecord = !cachedRecords.isEmpty();
    return result;
  }

  /**
   * Cache row record
   *
   * @return if there has next row record.
   */
  private boolean cacheRowRecord() throws IOException {
<<<<<<< HEAD
    int seriesNum = seriesReaderByTimestampList.size();
    while (timeGenerator.hasNextTimeColumn()) {
      TimeColumn timeColumn = timeGenerator.nextTimeColumn();
      final long[] columnTimes = timeColumn.getTimes();

      Future<List<Field>>[] futures = new Future[seriesNum];
      for (int i = 0; i < seriesNum; i++) {
        final IReaderByTimestamp readerByTimestamp = seriesReaderByTimestampList.get(i);
        final TSDataType tsDataType = dataTypes.get(i);
        futures[i] = QueryTaskPoolManager.getInstance().submit(() -> {
          List<Field> fields = new ArrayList<>();
          Object[] values = readerByTimestamp.getValuesInTimestamps(columnTimes);
          for (Object value : values) {
            if (value == null) {
              fields.add(null);
            } else {
              fields.add(Field.getField(value, tsDataType));
            }
          }
          values = null;
          return fields;
        });
      }

      List<Field>[] results = new List[seriesNum];
      for (int i = 0; i < futures.length; i++) {
        try {
          results[i] = futures[i].get();
        } catch (Exception e) {
          LOGGER.error("get futures data has InterruptedException :{}", e);
          throw new IOException(e);
=======
    while (timeGenerator.hasNext()) {
      boolean hasField = false;
      long timestamp = timeGenerator.next();
      RowRecord rowRecord = new RowRecord(timestamp);
      for (int i = 0; i < seriesReaderByTimestampList.size(); i++) {
        IReaderByTimestamp reader = seriesReaderByTimestampList.get(i);
        Object value = reader.getValueInTimestamp(timestamp);
        if (value == null) {
          rowRecord.addField(null);
        } else {
          hasField = true;
          rowRecord.addField(value, dataTypes.get(i));
>>>>>>> a3646a34
        }
      }

      for (int i = 0; i < columnTimes.length; i++) {
        RowRecord rowRecord = new RowRecord(columnTimes[i]);
        boolean hasField = false;
        for (List<Field> result : results) {
          rowRecord.addField(result.get(i));
          if (result.get(i) != null) {
            hasField = true;
          }
        }
        if (hasField) {
          cachedRecords.add(rowRecord);
        }
      }
    }

    hasCachedRowRecord = !cachedRecords.isEmpty();
    return hasCachedRowRecord;
  }
}<|MERGE_RESOLUTION|>--- conflicted
+++ resolved
@@ -32,23 +32,17 @@
 import org.apache.iotdb.tsfile.read.common.RowRecord;
 import org.apache.iotdb.tsfile.read.common.TimeColumn;
 import org.apache.iotdb.tsfile.read.query.dataset.QueryDataSet;
-<<<<<<< HEAD
 import org.slf4j.Logger;
 import org.slf4j.LoggerFactory;
-
-public class RawQueryDataSetWithValueFilter extends QueryDataSet {
-
-  private static final Logger LOGGER = LoggerFactory
-      .getLogger(RawQueryDataSetWithValueFilter.class);
-
-  private ServerTimeGenerator timeGenerator;
-=======
 import org.apache.iotdb.tsfile.read.query.timegenerator.TimeGenerator;
 
 public class RawQueryDataSetWithValueFilter extends QueryDataSet {
 
   private TimeGenerator timeGenerator;
->>>>>>> a3646a34
+  private static final Logger LOGGER = LoggerFactory
+      .getLogger(RawQueryDataSetWithValueFilter.class);
+
+  private ServerTimeGenerator timeGenerator;
   private List<IReaderByTimestamp> seriesReaderByTimestampList;
   private boolean hasCachedRowRecord;
   private List<RowRecord> cachedRecords;
@@ -93,7 +87,6 @@
    * @return if there has next row record.
    */
   private boolean cacheRowRecord() throws IOException {
-<<<<<<< HEAD
     int seriesNum = seriesReaderByTimestampList.size();
     while (timeGenerator.hasNextTimeColumn()) {
       TimeColumn timeColumn = timeGenerator.nextTimeColumn();
@@ -125,20 +118,6 @@
         } catch (Exception e) {
           LOGGER.error("get futures data has InterruptedException :{}", e);
           throw new IOException(e);
-=======
-    while (timeGenerator.hasNext()) {
-      boolean hasField = false;
-      long timestamp = timeGenerator.next();
-      RowRecord rowRecord = new RowRecord(timestamp);
-      for (int i = 0; i < seriesReaderByTimestampList.size(); i++) {
-        IReaderByTimestamp reader = seriesReaderByTimestampList.get(i);
-        Object value = reader.getValueInTimestamp(timestamp);
-        if (value == null) {
-          rowRecord.addField(null);
-        } else {
-          hasField = true;
-          rowRecord.addField(value, dataTypes.get(i));
->>>>>>> a3646a34
         }
       }
 
