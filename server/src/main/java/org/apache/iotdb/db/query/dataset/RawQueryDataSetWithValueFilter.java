--- conflicted
+++ resolved
@@ -45,16 +45,9 @@
    * @param readers       readers in List(IReaderByTimeStamp) structure
    * @param ascending
    */
-<<<<<<< HEAD
-  public RawQueryDataSetWithValueFilter(List<Path> paths, List<TSDataType> dataTypes,
-      TimeGenerator timeGenerator, List<IReaderByTimestamp> readers, List<Boolean> cached,
-      boolean ascending) {
-    super(paths, dataTypes, ascending);
-=======
   public RawQueryDataSetWithValueFilter(List<PartialPath> paths, List<TSDataType> dataTypes,
-      TimeGenerator timeGenerator, List<IReaderByTimestamp> readers, List<Boolean> cached) {
-    super(new ArrayList<>(paths), dataTypes);
->>>>>>> 4c224bc2
+      TimeGenerator timeGenerator, List<IReaderByTimestamp> readers, List<Boolean> cached,boolean ascending) {
+    super(new ArrayList<>(paths), dataTypes, ascending);
     this.timeGenerator = timeGenerator;
     this.seriesReaderByTimestampList = readers;
     this.cached = cached;
