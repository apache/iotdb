/*
 * Licensed to the Apache Software Foundation (ASF) under one
 * or more contributor license agreements.  See the NOTICE file
 * distributed with this work for additional information
 * regarding copyright ownership.  The ASF licenses this file
 * to you under the Apache License, Version 2.0 (the
 * "License"); you may not use this file except in compliance
 * with the License.  You may obtain a copy of the License at
 *
 *     http://www.apache.org/licenses/LICENSE-2.0
 *
 * Unless required by applicable law or agreed to in writing,
 * software distributed under the License is distributed on an
 * "AS IS" BASIS, WITHOUT WARRANTIES OR CONDITIONS OF ANY
 * KIND, either express or implied.  See the License for the
 * specific language governing permissions and limitations
 * under the License.
 */

package org.apache.iotdb.db.mpp.execution.exchange;

import org.apache.iotdb.common.rpc.thrift.TEndPoint;
import org.apache.iotdb.commons.client.IClientManager;
import org.apache.iotdb.commons.client.sync.SyncDataNodeMPPDataExchangeServiceClient;
import org.apache.iotdb.commons.utils.TestOnly;
import org.apache.iotdb.db.mpp.execution.exchange.MPPDataExchangeManager.SinkHandleListener;
import org.apache.iotdb.db.mpp.execution.memory.LocalMemoryManager;
import org.apache.iotdb.db.utils.SetThreadName;
import org.apache.iotdb.mpp.rpc.thrift.TEndOfDataBlockEvent;
import org.apache.iotdb.mpp.rpc.thrift.TFragmentInstanceId;
import org.apache.iotdb.mpp.rpc.thrift.TNewDataBlockEvent;
import org.apache.iotdb.tsfile.read.common.block.TsBlock;
import org.apache.iotdb.tsfile.read.common.block.column.TsBlockSerde;
import org.apache.iotdb.tsfile.utils.Pair;

import com.google.common.collect.ImmutableList;
import com.google.common.util.concurrent.ListenableFuture;
import org.apache.commons.lang3.Validate;
import org.slf4j.Logger;
import org.slf4j.LoggerFactory;

import java.io.IOException;
import java.nio.ByteBuffer;
import java.util.Iterator;
import java.util.LinkedHashMap;
import java.util.List;
import java.util.Map.Entry;
import java.util.concurrent.ExecutorService;

import static com.google.common.util.concurrent.Futures.nonCancellationPropagating;
import static org.apache.iotdb.db.mpp.common.FragmentInstanceId.createFullId;
import static org.apache.iotdb.tsfile.read.common.block.TsBlockBuilderStatus.DEFAULT_MAX_TSBLOCK_SIZE_IN_BYTES;

public class SinkHandle implements ISinkHandle {

  private static final Logger logger = LoggerFactory.getLogger(SinkHandle.class);

  public static final int MAX_ATTEMPT_TIMES = 3;
  private static final long DEFAULT_RETRY_INTERVAL_IN_MS = 1000L;

  private final TEndPoint remoteEndpoint;
  private final TFragmentInstanceId remoteFragmentInstanceId;
  private final String remotePlanNodeId;
  private final TFragmentInstanceId localFragmentInstanceId;
  private final LocalMemoryManager localMemoryManager;
  private final ExecutorService executorService;
  private final TsBlockSerde serde;
  private final SinkHandleListener sinkHandleListener;
  private final String threadName;
  private long retryIntervalInMs;

  // Use LinkedHashMap to meet 2 needs,
  //   1. Predictable iteration order so that removing buffered tsblocks can be efficient.
  //   2. Fast lookup.
  private final LinkedHashMap<Integer, Pair<TsBlock, Long>> sequenceIdToTsBlock =
      new LinkedHashMap<>();

  // size for current TsBlock to reserve and free
  private long currentTsBlockSize;

  private final IClientManager<TEndPoint, SyncDataNodeMPPDataExchangeServiceClient>
      mppDataExchangeServiceClientManager;

  private volatile ListenableFuture<Void> blocked;
  private int nextSequenceId = 0;
  /** The actual buffered memory in bytes, including the amount of memory being reserved. */
  private long bufferRetainedSizeInBytes;

  private boolean aborted = false;

  private boolean closed = false;

  private boolean noMoreTsBlocks = false;

  public SinkHandle(
      TEndPoint remoteEndpoint,
      TFragmentInstanceId remoteFragmentInstanceId,
      String remotePlanNodeId,
      TFragmentInstanceId localFragmentInstanceId,
      LocalMemoryManager localMemoryManager,
      ExecutorService executorService,
      TsBlockSerde serde,
      SinkHandleListener sinkHandleListener,
      IClientManager<TEndPoint, SyncDataNodeMPPDataExchangeServiceClient>
          mppDataExchangeServiceClientManager) {
    this.remoteEndpoint = Validate.notNull(remoteEndpoint);
    this.remoteFragmentInstanceId = Validate.notNull(remoteFragmentInstanceId);
    this.remotePlanNodeId = Validate.notNull(remotePlanNodeId);
    this.localFragmentInstanceId = Validate.notNull(localFragmentInstanceId);
    this.localMemoryManager = Validate.notNull(localMemoryManager);
    this.executorService = Validate.notNull(executorService);
    this.serde = Validate.notNull(serde);
    this.sinkHandleListener = Validate.notNull(sinkHandleListener);
    this.mppDataExchangeServiceClientManager = mppDataExchangeServiceClientManager;
    this.retryIntervalInMs = DEFAULT_RETRY_INTERVAL_IN_MS;
    this.threadName =
        createFullId(
            localFragmentInstanceId.queryId,
            localFragmentInstanceId.fragmentId,
            localFragmentInstanceId.instanceId);
    this.blocked =
        localMemoryManager
            .getQueryPool()
            .reserve(localFragmentInstanceId.getQueryId(), DEFAULT_MAX_TSBLOCK_SIZE_IN_BYTES)
            .left;
    this.bufferRetainedSizeInBytes = DEFAULT_MAX_TSBLOCK_SIZE_IN_BYTES;
    this.currentTsBlockSize = DEFAULT_MAX_TSBLOCK_SIZE_IN_BYTES;
  }

  @Override
  public synchronized ListenableFuture<?> isFull() {
    checkState();
    return nonCancellationPropagating(blocked);
  }

  private void submitSendNewDataBlockEventTask(int startSequenceId, List<Long> blockSizes) {
    executorService.submit(new SendNewDataBlockEventTask(startSequenceId, blockSizes));
  }

  @Override
  public synchronized void send(TsBlock tsBlock) {
    Validate.notNull(tsBlock, "tsBlocks is null");
    checkState();
    if (!blocked.isDone()) {
      throw new IllegalStateException("Sink handle is blocked.");
    }
    if (noMoreTsBlocks) {
      return;
    }
    long retainedSizeInBytes = tsBlock.getRetainedSizeInBytes();
    int startSequenceId;
    startSequenceId = nextSequenceId;
    blocked =
        localMemoryManager
            .getQueryPool()
            .reserve(localFragmentInstanceId.getQueryId(), retainedSizeInBytes)
            .left;
    bufferRetainedSizeInBytes += retainedSizeInBytes;

    sequenceIdToTsBlock.put(nextSequenceId, new Pair<>(tsBlock, currentTsBlockSize));
    nextSequenceId += 1;
    currentTsBlockSize = retainedSizeInBytes;

    // TODO: consider merge multiple NewDataBlockEvent for less network traffic.
    submitSendNewDataBlockEventTask(startSequenceId, ImmutableList.of(retainedSizeInBytes));
  }

  @Override
  public synchronized void send(int partition, List<TsBlock> tsBlocks) {
    throw new UnsupportedOperationException();
  }

  private void sendEndOfDataBlockEvent() throws Exception {
    logger.info("[NotifyNoMoreTsBlock]");
    int attempt = 0;
    TEndOfDataBlockEvent endOfDataBlockEvent =
        new TEndOfDataBlockEvent(
            remoteFragmentInstanceId,
            remotePlanNodeId,
            localFragmentInstanceId,
            nextSequenceId - 1);
    while (attempt < MAX_ATTEMPT_TIMES) {
      attempt += 1;
      try (SyncDataNodeMPPDataExchangeServiceClient client =
          mppDataExchangeServiceClientManager.borrowClient(remoteEndpoint)) {
        client.onEndOfDataBlockEvent(endOfDataBlockEvent);
        break;
      } catch (Throwable e) {
        logger.error("Failed to send end of data block event, attempt times: {}", attempt, e);
        if (attempt == MAX_ATTEMPT_TIMES) {
          throw e;
        }
        Thread.sleep(retryIntervalInMs);
      }
    }
  }

  @Override
  public synchronized void setNoMoreTsBlocks() {
    logger.info("[StartSetNoMoreTsBlocks]");
    if (aborted || closed) {
      return;
    }
    try {
      sendEndOfDataBlockEvent();
    } catch (Exception e) {
      throw new RuntimeException("Send EndOfDataBlockEvent failed", e);
    }
    noMoreTsBlocks = true;

    if (isFinished()) {
      sinkHandleListener.onFinish(this);
    }
    sinkHandleListener.onEndOfBlocks(this);
  }

  @Override
  public synchronized void abort() {
    logger.info("[StartAbortSinkHandle]");
    sequenceIdToTsBlock.clear();
    aborted = true;
    bufferRetainedSizeInBytes -= localMemoryManager.getQueryPool().tryCancel(blocked);
    if (bufferRetainedSizeInBytes > 0) {
      localMemoryManager
          .getQueryPool()
          .free(localFragmentInstanceId.getQueryId(), bufferRetainedSizeInBytes);
      bufferRetainedSizeInBytes = 0;
    }
    sinkHandleListener.onAborted(this);
    logger.info("[EndAbortSinkHandle]");
  }

  @Override
  public synchronized void close() {
    logger.info("[StartCloseSinkHandle]");
    sequenceIdToTsBlock.clear();
    closed = true;
    bufferRetainedSizeInBytes -= localMemoryManager.getQueryPool().tryComplete(blocked);
    if (bufferRetainedSizeInBytes > 0) {
      localMemoryManager
          .getQueryPool()
          .free(localFragmentInstanceId.getQueryId(), bufferRetainedSizeInBytes);
      bufferRetainedSizeInBytes = 0;
    }
    sinkHandleListener.onFinish(this);
    logger.info("[EndCloseSinkHandle]");
  }

  @Override
  public synchronized boolean isAborted() {
    return aborted;
  }

  @Override
  public synchronized boolean isFinished() {
    return noMoreTsBlocks && sequenceIdToTsBlock.isEmpty();
  }

  @Override
  public synchronized long getBufferRetainedSizeInBytes() {
    return bufferRetainedSizeInBytes;
  }

  public int getNumOfBufferedTsBlocks() {
    return sequenceIdToTsBlock.size();
  }

  ByteBuffer getSerializedTsBlock(int partition, int sequenceId) {
    throw new UnsupportedOperationException();
  }

  synchronized ByteBuffer getSerializedTsBlock(int sequenceId) throws IOException {
    if (aborted || closed) {
      logger.warn(
          "SinkHandle still receive getting TsBlock request after being aborted={} or closed={}",
          aborted,
          closed);
      throw new IllegalStateException("Sink handle is aborted or closed. ");
    }
    Pair<TsBlock, Long> pair = sequenceIdToTsBlock.get(sequenceId);
    if (pair == null || pair.left == null) {
      logger.error(
          "The TsBlock doesn't exist. Sequence ID is {}, remaining map is {}",
          sequenceId,
          sequenceIdToTsBlock.entrySet());
      throw new IllegalStateException("The data block doesn't exist. Sequence ID: " + sequenceId);
    }
    return serde.serialize(pair.left);
  }

  void acknowledgeTsBlock(int startSequenceId, int endSequenceId) {
    long freedBytes = 0L;
    synchronized (this) {
      if (aborted || closed) {
        return;
      }
      Iterator<Entry<Integer, Pair<TsBlock, Long>>> iterator =
          sequenceIdToTsBlock.entrySet().iterator();
      while (iterator.hasNext()) {
        Entry<Integer, Pair<TsBlock, Long>> entry = iterator.next();
        if (entry.getKey() < startSequenceId) {
          continue;
        }
        if (entry.getKey() >= endSequenceId) {
          break;
        }

        freedBytes += entry.getValue().right;
        bufferRetainedSizeInBytes -= entry.getValue().right;
        iterator.remove();
<<<<<<< HEAD
        logger.info("ack TsBlock {}.", entry.getKey());
=======
        logger.info("[ACKTsBlock] {}.", entry.getKey());
>>>>>>> 6d3c8c57
      }
    }
    if (isFinished()) {
      sinkHandleListener.onFinish(this);
    }
    // there may exist duplicate ack message in network caused by caller retrying, if so duplicate
    // ack message's freedBytes may be zero
    if (freedBytes > 0) {
      localMemoryManager.getQueryPool().free(localFragmentInstanceId.getQueryId(), freedBytes);
    }
  }

  public TEndPoint getRemoteEndpoint() {
    return remoteEndpoint;
  }

  public TFragmentInstanceId getRemoteFragmentInstanceId() {
    return remoteFragmentInstanceId;
  }

  public String getRemotePlanNodeId() {
    return remotePlanNodeId;
  }

  public TFragmentInstanceId getLocalFragmentInstanceId() {
    return localFragmentInstanceId;
  }

  @Override
  public String toString() {
    return String.format(
        "Query[%s]-[%s-%s-SinkHandle]:",
        localFragmentInstanceId.queryId,
        localFragmentInstanceId.fragmentId,
        localFragmentInstanceId.instanceId);
  }

  private void checkState() {
    if (aborted) {
      throw new IllegalStateException("Sink handle is aborted.");
    } else if (closed) {
      throw new IllegalStateException("SinkHandle is closed.");
    }
  }

  @TestOnly
  public void setRetryIntervalInMs(long retryIntervalInMs) {
    this.retryIntervalInMs = retryIntervalInMs;
  }

  /**
   * Send a {@link org.apache.iotdb.mpp.rpc.thrift.TNewDataBlockEvent} to downstream fragment
   * instance.
   */
  class SendNewDataBlockEventTask implements Runnable {

    private final int startSequenceId;
    private final List<Long> blockSizes;

    SendNewDataBlockEventTask(int startSequenceId, List<Long> blockSizes) {
      Validate.isTrue(
          startSequenceId >= 0,
          "Start sequence ID should be greater than or equal to zero, but was: "
              + startSequenceId
              + ".");
      this.startSequenceId = startSequenceId;
      this.blockSizes = Validate.notNull(blockSizes);
    }

    @Override
    public void run() {
      try (SetThreadName sinkHandleName = new SetThreadName(threadName)) {
        logger.info(
            "[NotifyNewTsBlock] [{}, {})", startSequenceId, startSequenceId + blockSizes.size());
        int attempt = 0;
        TNewDataBlockEvent newDataBlockEvent =
            new TNewDataBlockEvent(
                remoteFragmentInstanceId,
                remotePlanNodeId,
                localFragmentInstanceId,
                startSequenceId,
                blockSizes);
        while (attempt < MAX_ATTEMPT_TIMES) {
          attempt += 1;
          try (SyncDataNodeMPPDataExchangeServiceClient client =
              mppDataExchangeServiceClientManager.borrowClient(remoteEndpoint)) {
            client.onNewDataBlockEvent(newDataBlockEvent);
            break;
          } catch (Throwable e) {
            logger.error("Failed to send new data block event, attempt times: {}", attempt, e);
            if (attempt == MAX_ATTEMPT_TIMES) {
              sinkHandleListener.onFailure(SinkHandle.this, e);
            }
            try {
              Thread.sleep(retryIntervalInMs);
            } catch (InterruptedException ex) {
              Thread.currentThread().interrupt();
              sinkHandleListener.onFailure(SinkHandle.this, e);
            }
          }
        }
      }
    }
  }
}<|MERGE_RESOLUTION|>--- conflicted
+++ resolved
@@ -308,11 +308,7 @@
         freedBytes += entry.getValue().right;
         bufferRetainedSizeInBytes -= entry.getValue().right;
         iterator.remove();
-<<<<<<< HEAD
-        logger.info("ack TsBlock {}.", entry.getKey());
-=======
         logger.info("[ACKTsBlock] {}.", entry.getKey());
->>>>>>> 6d3c8c57
       }
     }
     if (isFinished()) {
