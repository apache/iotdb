--- conflicted
+++ resolved
@@ -65,11 +65,8 @@
   public static final String USER = "user";
   public static final String PRIVILEGE = "privilege";
 
-<<<<<<< HEAD
   public static final String STORAGE_GROUP = "storage group";
   public static final String TTL = "ttl";
-=======
+
   public static final int MEMTABLE_NUM_IN_EACH_STORAGE_GROUP = 4;
-
->>>>>>> 17e6327b
 }