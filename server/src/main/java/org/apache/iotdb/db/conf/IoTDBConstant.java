--- conflicted
+++ resolved
@@ -65,17 +65,14 @@
   public static final String USER = "user";
   public static final String PRIVILEGE = "privilege";
 
-<<<<<<< HEAD
   public static final String STORAGE_GROUP = "storage group";
   public static final String TTL = "ttl";
-=======
+
   // data folder name
   public static final String SEQUENCE_FLODER_NAME = "sequence";
   public static final String UNSEQUENCE_FLODER_NAME = "unsequence";
   public static final String TSFILE_NAME_SEPARATOR = "-";
 
   public static final int MEMTABLE_NUM_IN_EACH_STORAGE_GROUP = 4;
->>>>>>> 5dcb3660
 
-  public static final int MEMTABLE_NUM_IN_EACH_STORAGE_GROUP = 4;
 }