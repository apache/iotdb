--- conflicted
+++ resolved
@@ -131,11 +131,8 @@
   public static final String COLUMN_PIPE2PIPESINK_NAME = "pipeSink";
   public static final String COLUMN_PIPE_STATUS = "status";
 
-<<<<<<< HEAD
-=======
   // sync receiver
   public static final String COLUMN_PIPE_REMOTE_IP = "remote ip";
->>>>>>> 5e62a81e
   public static final String ONE_LEVEL_PATH_WILDCARD = "*";
   public static final String MULTI_LEVEL_PATH_WILDCARD = "**";
   public static final String TIME = "time";
