/*
 * Licensed to the Apache Software Foundation (ASF) under one
 * or more contributor license agreements.  See the NOTICE file
 * distributed with this work for additional information
 * regarding copyright ownership.  The ASF licenses this file
 * to you under the Apache License, Version 2.0 (the
 * "License"); you may not use this file except in compliance
 * with the License.  You may obtain a copy of the License at
 *
 *     http://www.apache.org/licenses/LICENSE-2.0
 *
 * Unless required by applicable law or agreed to in writing,
 * software distributed under the License is distributed on an
 * "AS IS" BASIS, WITHOUT WARRANTIES OR CONDITIONS OF ANY
 * KIND, either express or implied.  See the License for the
 * specific language governing permissions and limitations
 * under the License.
 */
package org.apache.iotdb.db.conf;

public class IoTDBConstant {

  private IoTDBConstant() {}

  public static final String ENV_FILE_NAME = "iotdb-env";
  public static final String IOTDB_CONF = "IOTDB_CONF";
  public static final String GLOBAL_DB_NAME = "IoTDB";
  // when running the program in IDE, we can not get the version info using
  // getImplementationVersion()
  public static final String VERSION =
      IoTDBConstant.class.getPackage().getImplementationVersion() != null
          ? IoTDBConstant.class.getPackage().getImplementationVersion()
          : "UNKNOWN";
  public static final String MAJOR_VERSION =
      "UNKNOWN".equals(VERSION)
          ? "UNKNOWN"
          : VERSION.split("\\.")[0] + "." + VERSION.split("\\.")[1];

  public static final String AUDIT_LOGGER_NAME = "IoTDB_AUDIT_LOGGER";
  public static final String SLOW_SQL_LOGGER_NAME = "SLOW_SQL";

  public static final String IOTDB_JMX_PORT = "iotdb.jmx.port";

  public static final String IOTDB_PACKAGE = "org.apache.iotdb.service";
  public static final String IOTDB_THREADPOOL_PACKAGE = "org.apache.iotdb.threadpool";
  public static final String JMX_TYPE = "type";

  public static final long GB = 1024 * 1024 * 1024L;
  public static final long MB = 1024 * 1024L;
  public static final long KB = 1024L;

  public static final String IOTDB_HOME = "IOTDB_HOME";

  public static final String SEQFILE_LOG_NODE_SUFFIX = "-seq";
  public static final String UNSEQFILE_LOG_NODE_SUFFIX = "-unseq";

  public static final String PATH_ROOT = "root";
  public static final char PATH_SEPARATOR = '.';
  public static final String PROFILE_SUFFIX = ".profile";
  public static final String MAX_TIME = "max_time";
  public static final String MIN_TIME = "min_time";
  public static final String LAST_VALUE = "last_value";
  public static final int MIN_SUPPORTED_JDK_VERSION = 8;

  // show info
  public static final String COLUMN_ITEM = "                             item";
  public static final String COLUMN_VALUE = "value";
  public static final String COLUMN_VERSION = "        version";
  public static final String COLUMN_TIMESERIES = "timeseries";
  public static final String COLUMN_TIMESERIES_ALIAS = "alias";
  public static final String COLUMN_TIMESERIES_DATATYPE = "dataType";
  public static final String COLUMN_TIMESERIES_ENCODING = "encoding";
  public static final String COLUMN_TIMESERIES_COMPRESSION = "compression";
  public static final String COLUMN_CHILD_PATHS = "child paths";
  public static final String COLUMN_CHILD_NODES = "child nodes";
  public static final String COLUMN_DEVICES = "devices";
  public static final String COLUMN_COLUMN = "column";
  public static final String COLUMN_COUNT = "count";
  public static final String COLUMN_TAGS = "tags";
  public static final String COLUMN_ATTRIBUTES = "attributes";
  public static final String QUERY_ID = "queryId";
  public static final String STATEMENT = "statement";

  public static final String COLUMN_ROLE = "role";
  public static final String COLUMN_USER = "user";
  public static final String COLUMN_PRIVILEGE = "privilege";

  public static final String COLUMN_STORAGE_GROUP = "storage group";
  public static final String COLUMN_LOCK_INFO = "lock holder";
  public static final String COLUMN_TTL = "ttl";

  public static final String COLUMN_TASK_NAME = "task name";
  public static final String COLUMN_CREATED_TIME = "created time";
  public static final String COLUMN_PROGRESS = "progress";
  public static final String COLUMN_CANCELLED = "cancelled";
  public static final String COLUMN_DONE = "done";

  public static final String COLUMN_FUNCTION_NAME = "function name";
  public static final String COLUMN_FUNCTION_TYPE = "function type";
  public static final String COLUMN_FUNCTION_CLASS = "class name (UDF)";

  public static final String COLUMN_CONTINUOUS_QUERY_NAME = "cq name";
  public static final String COLUMN_CONTINUOUS_QUERY_EVERY_INTERVAL = "every interval";
  public static final String COLUMN_CONTINUOUS_QUERY_FOR_INTERVAL = "for interval";
  public static final String COLUMN_CONTINUOUS_QUERY_TARGET_PATH = "target path";
  public static final String COLUMN_CONTINUOUS_QUERY_QUERY_SQL = "query sql";

  public static final String FUNCTION_TYPE_NATIVE = "native";
  public static final String FUNCTION_TYPE_BUILTIN_UDAF = "built-in UDAF";
  public static final String FUNCTION_TYPE_BUILTIN_UDTF = "built-in UDTF";
  public static final String FUNCTION_TYPE_EXTERNAL_UDAF = "external UDAF";
  public static final String FUNCTION_TYPE_EXTERNAL_UDTF = "external UDTF";

  public static final String COLUMN_TRIGGER_NAME = "trigger name";
  public static final String COLUMN_TRIGGER_STATUS = "status";
  public static final String COLUMN_TRIGGER_EVENT = "event";
  public static final String COLUMN_TRIGGER_PATH = "path";
  public static final String COLUMN_TRIGGER_CLASS = "class name";
  public static final String COLUMN_TRIGGER_ATTRIBUTES = "attributes";

  public static final String COLUMN_TRIGGER_STATUS_STARTED = "started";
  public static final String COLUMN_TRIGGER_STATUS_STOPPED = "stopped";

  public static final String COLUMN_PIPESINK_NAME = "name";
  public static final String COLUMN_PIPESINK_TYPE = "type";
  public static final String COLUMN_PIPESINK_ATTRIBUTES = "attributes";

  public static final String ONE_LEVEL_PATH_WILDCARD = "*";
  public static final String MULTI_LEVEL_PATH_WILDCARD = "**";
  public static final String TIME = "time";

  // sdt parameters
  public static final String LOSS = "loss";
  public static final String SDT = "sdt";
  public static final String SDT_COMP_DEV = "compdev";
  public static final String SDT_COMP_MIN_TIME = "compmintime";
  public static final String SDT_COMP_MAX_TIME = "compmaxtime";

  // data folder name
  public static final String SEQUENCE_FLODER_NAME = "sequence";
  public static final String UNSEQUENCE_FLODER_NAME = "unsequence";
  public static final String FILE_NAME_SEPARATOR = "-";
  public static final String UPGRADE_FOLDER_NAME = "upgrade";

  // system folder name
  public static final String SYSTEM_FOLDER_NAME = "system";
  public static final String SCHEMA_FOLDER_NAME = "schema";
  public static final String SYNC_FOLDER_NAME = "sync";
  public static final String QUERY_FOLDER_NAME = "query";
  public static final String TRACING_FOLDER_NAME = "tracing";
  public static final String TRACING_LOG = "tracing.txt";
  public static final String EXT_FOLDER_NAME = "ext";
  public static final String UDF_FOLDER_NAME = "udf";
  public static final String TRIGGER_FOLDER_NAME = "trigger";

  // mqtt
  public static final String ENABLE_MQTT = "enable_mqtt_service";
  public static final String MQTT_HOST_NAME = "mqtt_host";
  public static final String MQTT_PORT_NAME = "mqtt_port";
  public static final String MQTT_HANDLER_POOL_SIZE_NAME = "mqtt_handler_pool_size";
  public static final String MQTT_PAYLOAD_FORMATTER_NAME = "mqtt_payload_formatter";
  public static final String MQTT_MAX_MESSAGE_SIZE = "mqtt_max_message_size";

  // thrift
  public static final int LEFT_SIZE_IN_REQUEST = 4 * 1024 * 1024;
  public static final int DEFAULT_FETCH_SIZE = 5000;
  public static final int DEFAULT_CONNECTION_TIMEOUT_MS = 0;

  // change tsFile name
  public static final int FILE_NAME_SUFFIX_INDEX = 0;
  public static final int FILE_NAME_SUFFIX_TIME_INDEX = 0;
  public static final int FILE_NAME_SUFFIX_VERSION_INDEX = 1;
  public static final int FILE_NAME_SUFFIX_MERGECNT_INDEX = 2;
  public static final int FILE_NAME_SUFFIX_UNSEQMERGECNT_INDEX = 3;
  public static final String FILE_NAME_SUFFIX_SEPARATOR = "\\.";

<<<<<<< HEAD
  // sync receiver
  public static final String COLUMN_PIPE_NAME = "pipe name";
  public static final String COLUMN_PIPE_REMOTE_IP = "remote ip";
  public static final String COLUMN_PIPE_STATUS = "status";
  public static final String COLUMN_PIPE_CREATE_TIME = "create time";
  public static final String COLUMN_PIPE_ROLE = "role";
=======
  // compaction
  public static final String COMPACTION_TMP_FILE_SUFFIX = ".target";
>>>>>>> 92038b23
}<|MERGE_RESOLUTION|>--- conflicted
+++ resolved
@@ -125,6 +125,12 @@
   public static final String COLUMN_PIPESINK_TYPE = "type";
   public static final String COLUMN_PIPESINK_ATTRIBUTES = "attributes";
 
+  // sync receiver
+  public static final String COLUMN_PIPE_NAME = "pipe name";
+  public static final String COLUMN_PIPE_REMOTE_IP = "remote ip";
+  public static final String COLUMN_PIPE_STATUS = "status";
+  public static final String COLUMN_PIPE_ROLE = "role";
+
   public static final String ONE_LEVEL_PATH_WILDCARD = "*";
   public static final String MULTI_LEVEL_PATH_WILDCARD = "**";
   public static final String TIME = "time";
@@ -174,15 +180,6 @@
   public static final int FILE_NAME_SUFFIX_UNSEQMERGECNT_INDEX = 3;
   public static final String FILE_NAME_SUFFIX_SEPARATOR = "\\.";
 
-<<<<<<< HEAD
-  // sync receiver
-  public static final String COLUMN_PIPE_NAME = "pipe name";
-  public static final String COLUMN_PIPE_REMOTE_IP = "remote ip";
-  public static final String COLUMN_PIPE_STATUS = "status";
-  public static final String COLUMN_PIPE_CREATE_TIME = "create time";
-  public static final String COLUMN_PIPE_ROLE = "role";
-=======
   // compaction
   public static final String COMPACTION_TMP_FILE_SUFFIX = ".target";
->>>>>>> 92038b23
 }