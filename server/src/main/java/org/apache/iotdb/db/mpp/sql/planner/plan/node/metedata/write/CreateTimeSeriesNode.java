--- conflicted
+++ resolved
@@ -161,12 +161,6 @@
     return NO_CHILD_ALLOWED;
   }
 
-<<<<<<< HEAD
-  @Override
-  public List<String> getOutputColumnNames() {
-    return null;
-  }
-
   @Override
   public PhysicalPlan transferToPhysicalPlan() {
     return new CreateTimeSeriesPlan(
@@ -224,10 +218,6 @@
     }
     return new CreateTimeSeriesNode(
         new PlanNodeId(id), path, dataType, encoding, compressor, props, tags, attributes, alias);
-=======
-  public static CreateTimeSeriesNode deserialize(ByteBuffer byteBuffer) {
-    return null;
->>>>>>> 600ba974
   }
 
   @Override
