/*
 * Licensed to the Apache Software Foundation (ASF) under one
 * or more contributor license agreements.  See the NOTICE file
 * distributed with this work for additional information
 * regarding copyright ownership.  The ASF licenses this file
 * to you under the Apache License, Version 2.0 (the
 * "License"); you may not use this file except in compliance
 * with the License.  You may obtain a copy of the License at
 *
 *     http://www.apache.org/licenses/LICENSE-2.0
 *
 * Unless required by applicable law or agreed to in writing,
 * software distributed under the License is distributed on an
 * "AS IS" BASIS, WITHOUT WARRANTIES OR CONDITIONS OF ANY
 * KIND, either express or implied.  See the License for the
 * specific language governing permissions and limitations
 * under the License.
 */
package org.apache.iotdb.db.mpp.sql.planner.plan.node.metedata.write;

import org.apache.iotdb.db.exception.metadata.IllegalPathException;
import org.apache.iotdb.db.exception.metadata.MetadataException;
import org.apache.iotdb.db.metadata.Executor.NoQueryExecutor;
import org.apache.iotdb.db.metadata.path.PartialPath;
import org.apache.iotdb.db.metadata.schemaregion.SchemaRegion;
import org.apache.iotdb.db.mpp.sql.planner.plan.node.PlanNode;
import org.apache.iotdb.db.mpp.sql.planner.plan.node.PlanNodeId;
import org.apache.iotdb.db.mpp.sql.planner.plan.node.PlanNodeType;
import org.apache.iotdb.db.qp.physical.PhysicalPlan;
import org.apache.iotdb.db.qp.physical.sys.CreateTimeSeriesPlan;
import org.apache.iotdb.tsfile.exception.NotImplementedException;
import org.apache.iotdb.tsfile.file.metadata.enums.CompressionType;
import org.apache.iotdb.tsfile.file.metadata.enums.TSDataType;
import org.apache.iotdb.tsfile.file.metadata.enums.TSEncoding;
import org.apache.iotdb.tsfile.utils.ReadWriteIOUtils;

import java.nio.ByteBuffer;
import java.util.HashMap;
import java.util.List;
import java.util.Map;
import java.util.TreeMap;

public class CreateTimeSeriesNode extends PlanNode implements NoQueryExecutor {
  private PartialPath path;
  private TSDataType dataType;
  private TSEncoding encoding;
  private CompressionType compressor;
  private String alias;
  private Map<String, String> props = null;
  private Map<String, String> tags = null;
  private Map<String, String> attributes = null;
  private long tagOffset = -1;

  public CreateTimeSeriesNode(
      PlanNodeId id,
      PartialPath path,
      TSDataType dataType,
      TSEncoding encoding,
      CompressionType compressor,
      Map<String, String> props,
      Map<String, String> tags,
      Map<String, String> attributes,
      String alias) {
    super(id);
    this.path = path;
    this.dataType = dataType;
    this.encoding = encoding;
    this.compressor = compressor;
    this.tags = tags;
    this.attributes = attributes;
    this.alias = alias;
    if (props != null) {
      this.props = new TreeMap<>(String.CASE_INSENSITIVE_ORDER);
      this.props.putAll(props);
    }
  }

  public PartialPath getPath() {
    return path;
  }

  public void setPath(PartialPath path) {
    this.path = path;
  }

  public TSDataType getDataType() {
    return dataType;
  }

  public void setDataType(TSDataType dataType) {
    this.dataType = dataType;
  }

  public CompressionType getCompressor() {
    return compressor;
  }

  public void setCompressor(CompressionType compressor) {
    this.compressor = compressor;
  }

  public TSEncoding getEncoding() {
    return encoding;
  }

  public void setEncoding(TSEncoding encoding) {
    this.encoding = encoding;
  }

  public Map<String, String> getAttributes() {
    return attributes;
  }

  public void setAttributes(Map<String, String> attributes) {
    this.attributes = attributes;
  }

  public String getAlias() {
    return alias;
  }

  public void setAlias(String alias) {
    this.alias = alias;
  }

  public Map<String, String> getTags() {
    return tags;
  }

  public void setTags(Map<String, String> tags) {
    this.tags = tags;
  }

  public Map<String, String> getProps() {
    return props;
  }

  public void setProps(Map<String, String> props) {
    this.props = props;
  }

  public long getTagOffset() {
    return tagOffset;
  }

  public void setTagOffset(long tagOffset) {
    this.tagOffset = tagOffset;
  }

  @Override
  public List<PlanNode> getChildren() {
    return null;
  }

  @Override
  public void addChild(PlanNode child) {}

  @Override
  public PlanNode clone() {
    throw new NotImplementedException("Clone of CreateTimeSeriesNode is not implemented");
  }

  @Override
  public int allowedChildCount() {
    return NO_CHILD_ALLOWED;
  }

  @Override
<<<<<<< HEAD
  public PhysicalPlan transferToPhysicalPlan() {
    return new CreateTimeSeriesPlan(
        getPath(),
        getDataType(),
        getEncoding(),
        getCompressor(),
        getProps(),
        getTags(),
        getAttributes(),
        getAlias());
  }

  public static CreateTimeSeriesNode deserialize(ByteBuffer byteBuffer)
      throws IllegalPathException {
    String id;
    PartialPath path = null;
    TSDataType dataType;
    TSEncoding encoding;
    CompressionType compressor;
    long tagOffset;
    String alias = null;
    Map<String, String> props = null;
    Map<String, String> tags = null;
    Map<String, String> attributes = null;

    id = ReadWriteIOUtils.readString(byteBuffer);
    int length = byteBuffer.getInt();
    byte[] bytes = new byte[length];
    byteBuffer.get(bytes);
    path = new PartialPath(new String(bytes));
    dataType = TSDataType.values()[byteBuffer.get()];
    encoding = TSEncoding.values()[byteBuffer.get()];
    compressor = CompressionType.values()[byteBuffer.get()];
    tagOffset = byteBuffer.getLong();

    // alias
    if (byteBuffer.get() == 1) {
      alias = ReadWriteIOUtils.readString(byteBuffer);
    }

    byte label = byteBuffer.get();
    // props
    if (label == 0) {
      props = new HashMap<>();
    } else if (label == 1) {
      props = ReadWriteIOUtils.readMap(byteBuffer);
    }

    // tags
    label = byteBuffer.get();
    if (label == 0) {
      tags = new HashMap<>();
    } else if (label == 1) {
      tags = ReadWriteIOUtils.readMap(byteBuffer);
    }

    // attributes
    label = byteBuffer.get();
    if (label == 0) {
      attributes = new HashMap<>();
    } else if (label == 1) {
      attributes = ReadWriteIOUtils.readMap(byteBuffer);
    }

    return new CreateTimeSeriesNode(
        new PlanNodeId(id), path, dataType, encoding, compressor, props, tags, attributes, alias);
  }

  @Override
  public void serialize(ByteBuffer byteBuffer) {
    byteBuffer.putShort((short) PlanNodeType.CREATE_TIME_SERIES.ordinal());
    ReadWriteIOUtils.write(this.getPlanNodeId().getId(), byteBuffer);
    byte[] bytes = path.getFullPath().getBytes();
    byteBuffer.putInt(bytes.length);
    byteBuffer.put(bytes);
    byteBuffer.put((byte) dataType.ordinal());
    byteBuffer.put((byte) encoding.ordinal());
    byteBuffer.put((byte) compressor.ordinal());
    byteBuffer.putLong(tagOffset);

    // alias
    if (alias != null) {
      byteBuffer.put((byte) 1);
      ReadWriteIOUtils.write(alias, byteBuffer);
    } else {
      byteBuffer.put((byte) 0);
    }

    // props
    if (props == null) {
      byteBuffer.put((byte) -1);
    } else if (props.isEmpty()) {
      byteBuffer.put((byte) 0);
    } else {
      byteBuffer.put((byte) 1);
      ReadWriteIOUtils.write(props, byteBuffer);
    }

    // tags
    if (tags == null) {
      byteBuffer.put((byte) -1);
    } else if (tags.isEmpty()) {
      byteBuffer.put((byte) 0);
    } else {
      byteBuffer.put((byte) 1);
      ReadWriteIOUtils.write(tags, byteBuffer);
    }

    // attributes
    if (attributes == null) {
      byteBuffer.put((byte) -1);
    } else if (attributes.isEmpty()) {
      byteBuffer.put((byte) 0);
    } else {
      byteBuffer.put((byte) 1);
      ReadWriteIOUtils.write(attributes, byteBuffer);
    }

    // no children node, need to set 0
    byteBuffer.putInt(0);
  }

  @Override
  public void executor(SchemaRegion schemaRegion) throws MetadataException {
    schemaRegion.createTimeseries((CreateTimeSeriesPlan) transferToPhysicalPlan());
=======
  protected void serializeAttributes(ByteBuffer byteBuffer) {
    throw new NotImplementedException(
        "serializeAttributes of CreateTimeSeriesNode is not implemented");
  }

  public static CreateTimeSeriesNode deserialize(ByteBuffer byteBuffer) {
    return null;
  }

  @Override
  public boolean equals(Object o) {
    if (this == o) {
      return true;
    }
    if (o == null || getClass() != o.getClass()) {
      return false;
    }
    if (!super.equals(o)) {
      return false;
    }
    CreateTimeSeriesNode that = (CreateTimeSeriesNode) o;
    return tagOffset == that.tagOffset
        && path.equals(that.path)
        && dataType == that.dataType
        && encoding == that.encoding
        && compressor == that.compressor
        && ((alias == null && that.alias == null) || alias.equals(that.alias))
        && ((props == null && that.props == null) || props.equals(that.props))
        && ((tags == null && that.tags == null) || tags.equals(that.tags))
        && ((attributes == null && that.attributes == null) || attributes.equals(that.attributes));
>>>>>>> d160be9c
  }
}<|MERGE_RESOLUTION|>--- conflicted
+++ resolved
@@ -166,7 +166,6 @@
   }
 
   @Override
-<<<<<<< HEAD
   public PhysicalPlan transferToPhysicalPlan() {
     return new CreateTimeSeriesPlan(
         getPath(),
@@ -290,19 +289,13 @@
   }
 
   @Override
+  protected void serializeAttributes(ByteBuffer byteBuffer) {}
+
+  @Override
   public void executor(SchemaRegion schemaRegion) throws MetadataException {
     schemaRegion.createTimeseries((CreateTimeSeriesPlan) transferToPhysicalPlan());
-=======
-  protected void serializeAttributes(ByteBuffer byteBuffer) {
-    throw new NotImplementedException(
-        "serializeAttributes of CreateTimeSeriesNode is not implemented");
-  }
-
-  public static CreateTimeSeriesNode deserialize(ByteBuffer byteBuffer) {
-    return null;
-  }
-
-  @Override
+  }
+
   public boolean equals(Object o) {
     if (this == o) {
       return true;
@@ -323,6 +316,5 @@
         && ((props == null && that.props == null) || props.equals(that.props))
         && ((tags == null && that.tags == null) || tags.equals(that.tags))
         && ((attributes == null && that.attributes == null) || attributes.equals(that.attributes));
->>>>>>> d160be9c
   }
 }