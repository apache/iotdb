--- conflicted
+++ resolved
@@ -23,10 +23,6 @@
 import org.apache.iotdb.db.mpp.plan.expression.visitor.ExpressionVisitor;
 import org.apache.iotdb.db.mpp.plan.planner.plan.parameter.InputLocation;
 import org.apache.iotdb.db.mpp.transformation.dag.memory.LayerMemoryAssigner;
-<<<<<<< HEAD
-import org.apache.iotdb.db.qp.physical.crud.UDTFPlan;
-=======
->>>>>>> 5da80643
 
 import java.io.DataOutputStream;
 import java.io.IOException;
@@ -51,14 +47,6 @@
   }
 
   @Override
-<<<<<<< HEAD
-  public void bindInputLayerColumnIndexWithExpression(UDTFPlan udtfPlan) {
-    // do nothing
-  }
-
-  @Override
-=======
->>>>>>> 5da80643
   public void bindInputLayerColumnIndexWithExpression(
       Map<String, List<InputLocation>> inputLocations) {
     // do nothing
