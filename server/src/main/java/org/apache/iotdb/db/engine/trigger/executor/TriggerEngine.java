/*
 * Licensed to the Apache Software Foundation (ASF) under one
 * or more contributor license agreements.  See the NOTICE file
 * distributed with this work for additional information
 * regarding copyright ownership.  The ASF licenses this file
 * to you under the Apache License, Version 2.0 (the
 * "License"); you may not use this file except in compliance
 * with the License.  You may obtain a copy of the License at
 *
 *     http://www.apache.org/licenses/LICENSE-2.0
 *
 * Unless required by applicable law or agreed to in writing,
 * software distributed under the License is distributed on an
 * "AS IS" BASIS, WITHOUT WARRANTIES OR CONDITIONS OF ANY
 * KIND, either express or implied.  See the License for the
 * specific language governing permissions and limitations
 * under the License.
 */

package org.apache.iotdb.db.engine.trigger.executor;

import org.apache.iotdb.commons.conf.IoTDBConstant;
import org.apache.iotdb.db.engine.trigger.service.TriggerRegistrationInformation;
import org.apache.iotdb.db.engine.trigger.service.TriggerRegistrationService;
import org.apache.iotdb.db.exception.TriggerExecutionException;
import org.apache.iotdb.db.exception.TriggerManagementException;
import org.apache.iotdb.db.metadata.mnode.IMNode;
import org.apache.iotdb.db.metadata.mnode.IMeasurementMNode;
import org.apache.iotdb.db.qp.physical.crud.InsertRowPlan;
import org.apache.iotdb.db.qp.physical.crud.InsertTabletPlan;
import org.apache.iotdb.db.qp.physical.sys.DropTriggerPlan;

import org.slf4j.Logger;
import org.slf4j.LoggerFactory;

import java.util.Arrays;
import java.util.List;

public class TriggerEngine {

  private static final Logger LOGGER = LoggerFactory.getLogger(TriggerEngine.class);

  public static void fire(TriggerEvent event, InsertRowPlan insertRowPlan)
      throws TriggerExecutionException {
    if (TriggerRegistrationService.getInstance().executorSize() == 0) {
      return;
    }

    IMeasurementMNode[] mNodes = insertRowPlan.getMeasurementMNodes();
    int size = mNodes.length;

    long timestamp = insertRowPlan.getTime();
    Object[] values = insertRowPlan.getValues();

    for (int i = 0; i < size; ++i) {
      IMeasurementMNode mNode = mNodes[i];
      if (mNode == null) {
        continue;
      }
<<<<<<< HEAD
      IMNode currentNode = mNode;
      while (currentNode != null && !IoTDBConstant.PATH_ROOT.equals(currentNode.getName())) {
        TriggerExecutor executor = currentNode.getTriggerExecutor();
        currentNode = currentNode.getParent();
        if (executor == null) {
          continue;
        }
=======
      for (TriggerExecutor executor : mNode.getUpperTriggerExecutorList()) {
>>>>>>> 8c6b8f82
        executor.fireIfActivated(event, timestamp, values[i], mNode.getSchema().getType());
      }
    }
  }

  public static void fire(TriggerEvent event, InsertTabletPlan insertTabletPlan, int firePosition)
      throws TriggerExecutionException {
    if (TriggerRegistrationService.getInstance().executorSize() == 0) {
      return;
    }

    IMeasurementMNode[] mNodes = insertTabletPlan.getMeasurementMNodes();
    int size = mNodes.length;

    long[] timestamps = insertTabletPlan.getTimes();
    Object[] columns = insertTabletPlan.getColumns();
    if (firePosition != 0) {
      timestamps = Arrays.copyOfRange(timestamps, firePosition, timestamps.length);
      columns = Arrays.copyOfRange(columns, firePosition, columns.length);
    }

    for (int i = 0; i < size; ++i) {
      IMeasurementMNode mNode = mNodes[i];
      if (mNode == null) {
        continue;
      }
<<<<<<< HEAD
      IMNode currentNode = mNode;
      while (currentNode != null && !IoTDBConstant.PATH_ROOT.equals(currentNode.getName())) {
        TriggerExecutor executor = currentNode.getTriggerExecutor();
        currentNode = currentNode.getParent();
        if (executor == null) {
          continue;
        }
=======
      for (TriggerExecutor executor : mNode.getUpperTriggerExecutorList()) {
>>>>>>> 8c6b8f82
        executor.fireIfActivated(event, timestamps, columns[i], mNode.getSchema().getType());
      }
    }
  }

  public static void drop(IMeasurementMNode measurementMNode) {
    TriggerExecutor executor = measurementMNode.getTriggerExecutor();
    if (executor == null) {
      return;
    }

    TriggerRegistrationInformation information = executor.getRegistrationInformation();
    try {
      TriggerRegistrationService.getInstance()
          .deregister(new DropTriggerPlan(information.getTriggerName()));
    } catch (TriggerManagementException e) {
      LOGGER.warn(
          "Failed to deregister trigger {}({}) when deleting timeseries ({}).",
          information.getTriggerName(),
          information.getClassName(),
          measurementMNode.getPartialPath().getFullPath(),
          e);
    }
  }

  public static void drop(List<IMeasurementMNode> measurementMNodes) {
    for (IMeasurementMNode measurementMNode : measurementMNodes) {
      drop(measurementMNode);
    }
  }

  private TriggerEngine() {}
}<|MERGE_RESOLUTION|>--- conflicted
+++ resolved
@@ -19,12 +19,10 @@
 
 package org.apache.iotdb.db.engine.trigger.executor;
 
-import org.apache.iotdb.commons.conf.IoTDBConstant;
 import org.apache.iotdb.db.engine.trigger.service.TriggerRegistrationInformation;
 import org.apache.iotdb.db.engine.trigger.service.TriggerRegistrationService;
 import org.apache.iotdb.db.exception.TriggerExecutionException;
 import org.apache.iotdb.db.exception.TriggerManagementException;
-import org.apache.iotdb.db.metadata.mnode.IMNode;
 import org.apache.iotdb.db.metadata.mnode.IMeasurementMNode;
 import org.apache.iotdb.db.qp.physical.crud.InsertRowPlan;
 import org.apache.iotdb.db.qp.physical.crud.InsertTabletPlan;
@@ -57,17 +55,7 @@
       if (mNode == null) {
         continue;
       }
-<<<<<<< HEAD
-      IMNode currentNode = mNode;
-      while (currentNode != null && !IoTDBConstant.PATH_ROOT.equals(currentNode.getName())) {
-        TriggerExecutor executor = currentNode.getTriggerExecutor();
-        currentNode = currentNode.getParent();
-        if (executor == null) {
-          continue;
-        }
-=======
       for (TriggerExecutor executor : mNode.getUpperTriggerExecutorList()) {
->>>>>>> 8c6b8f82
         executor.fireIfActivated(event, timestamp, values[i], mNode.getSchema().getType());
       }
     }
@@ -94,17 +82,7 @@
       if (mNode == null) {
         continue;
       }
-<<<<<<< HEAD
-      IMNode currentNode = mNode;
-      while (currentNode != null && !IoTDBConstant.PATH_ROOT.equals(currentNode.getName())) {
-        TriggerExecutor executor = currentNode.getTriggerExecutor();
-        currentNode = currentNode.getParent();
-        if (executor == null) {
-          continue;
-        }
-=======
       for (TriggerExecutor executor : mNode.getUpperTriggerExecutorList()) {
->>>>>>> 8c6b8f82
         executor.fireIfActivated(event, timestamps, columns[i], mNode.getSchema().getType());
       }
     }
