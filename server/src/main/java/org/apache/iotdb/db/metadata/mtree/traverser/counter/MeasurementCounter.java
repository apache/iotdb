--- conflicted
+++ resolved
@@ -18,44 +18,17 @@
  */
 package org.apache.iotdb.db.metadata.mtree.traverser.counter;
 
-import org.apache.iotdb.commons.exception.MetadataException;
-import org.apache.iotdb.commons.path.PartialPath;
+import org.apache.iotdb.db.exception.metadata.MetadataException;
 import org.apache.iotdb.db.metadata.mnode.IMNode;
-import org.apache.iotdb.db.metadata.mtree.store.IMTreeStore;
-
-import java.util.ArrayList;
-import java.util.List;
+import org.apache.iotdb.db.metadata.path.PartialPath;
 
 // This method implements the measurement count function.
 // One MultiMeasurement will only be count once.
 public class MeasurementCounter extends CounterTraverser {
 
-<<<<<<< HEAD
-  private List<String> timeseries = new ArrayList<>();
-  private boolean hasTag = false;
-
-  public MeasurementCounter(IMNode startNode, PartialPath path, IMTreeStore store)
-      throws MetadataException {
-    super(startNode, path, store);
-    shouldTraverseTemplate = true;
-  }
-
-  public MeasurementCounter(
-      IMNode startNode,
-      PartialPath path,
-      IMTreeStore store,
-      List<String> timeseries,
-      boolean hasTag)
-      throws MetadataException {
-    super(startNode, path, store);
-    shouldTraverseTemplate = true;
-    this.timeseries = timeseries;
-    this.hasTag = hasTag;
-=======
   public MeasurementCounter(IMNode startNode, PartialPath path) throws MetadataException {
     super(startNode, path);
     shouldTraverseTemplate = true;
->>>>>>> 9ab9a717
   }
 
   @Override
@@ -68,11 +41,6 @@
     if (!node.isMeasurement()) {
       return false;
     }
-    if (hasTag) {
-      if (!timeseries.contains(node.getFullPath())) {
-        return true;
-      }
-    }
     count++;
     return true;
   }
