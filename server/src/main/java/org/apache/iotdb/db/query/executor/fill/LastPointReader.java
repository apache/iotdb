/*
 * Licensed to the Apache Software Foundation (ASF) under one
 * or more contributor license agreements.  See the NOTICE file
 * distributed with this work for additional information
 * regarding copyright ownership.  The ASF licenses this file
 * to you under the Apache License, Version 2.0 (the
 * "License"); you may not use this file except in compliance
 * with the License.  You may obtain a copy of the License at
 *
 *     http://www.apache.org/licenses/LICENSE-2.0
 *
 * Unless required by applicable law or agreed to in writing,
 * software distributed under the License is distributed on an
 * "AS IS" BASIS, WITHOUT WARRANTIES OR CONDITIONS OF ANY
 * KIND, either express or implied.  See the License for the
 * specific language governing permissions and limitations
 * under the License.
 */
package org.apache.iotdb.db.query.executor.fill;

import org.apache.iotdb.db.engine.querycontext.QueryDataSource;
import org.apache.iotdb.db.engine.storagegroup.TsFileResource;
import org.apache.iotdb.db.metadata.path.PartialPath;
import org.apache.iotdb.db.query.context.QueryContext;
import org.apache.iotdb.db.utils.FileLoaderUtils;
import org.apache.iotdb.tsfile.file.metadata.IChunkMetadata;
import org.apache.iotdb.tsfile.file.metadata.ITimeSeriesMetadata;
import org.apache.iotdb.tsfile.file.metadata.enums.TSDataType;
import org.apache.iotdb.tsfile.file.metadata.statistics.Statistics;
import org.apache.iotdb.tsfile.read.TimeValuePair;
import org.apache.iotdb.tsfile.read.common.BatchData;
import org.apache.iotdb.tsfile.read.filter.basic.Filter;
import org.apache.iotdb.tsfile.read.reader.IPageReader;
import org.apache.iotdb.tsfile.utils.TsPrimitiveType;

import java.io.IOException;
import java.util.ArrayList;
import java.util.Iterator;
import java.util.LinkedList;
import java.util.List;
import java.util.PriorityQueue;
import java.util.Set;

public class LastPointReader {

  // if it is a common path, it will be MeasurementPath
  // if it is a measurement of an aligned device, it will be AlignedPath with only one measurement
  private final PartialPath seriesPath;
  long queryTime;
  TSDataType dataType;
  private final QueryContext context;

  // measurements of the same device in seriesPath
  private final Set<String> measurements;

  private final Filter timeFilter;

  private final QueryDataSource dataSource;

  private IChunkMetadata cachedLastChunk;

  private final List<ITimeSeriesMetadata> unseqTimeseriesMetadataList = new ArrayList<>();

  public LastPointReader(
      PartialPath seriesPath,
      TSDataType dataType,
      Set<String> measurements,
      QueryContext context,
      QueryDataSource dataSource,
      long queryTime,
      Filter timeFilter) {
    this.seriesPath = seriesPath;
    this.dataType = dataType;
    this.dataSource = dataSource;
    this.context = context;
    this.queryTime = queryTime;
    this.measurements = measurements;
<<<<<<< HEAD
    measurements.add(seriesPath.getMeasurement());
=======
>>>>>>> 44fccddf
    this.timeFilter = timeFilter;
  }

  public TimeValuePair readLastPoint() throws IOException {
    TimeValuePair resultPoint = retrieveValidLastPointFromSeqFiles();
    UnpackOverlappedUnseqFiles(resultPoint.getTimestamp());

    PriorityQueue<IChunkMetadata> sortedChunkMetatdataList = sortUnseqChunkMetadatasByEndtime();
    while (!sortedChunkMetatdataList.isEmpty()
        && resultPoint.getTimestamp() <= sortedChunkMetatdataList.peek().getEndTime()) {
      IChunkMetadata chunkMetadata = sortedChunkMetatdataList.poll();
      TimeValuePair chunkLastPoint = getChunkLastPoint(chunkMetadata);
      if (chunkLastPoint.getTimestamp() > resultPoint.getTimestamp()
          || (chunkLastPoint.getTimestamp() == resultPoint.getTimestamp()
              && (cachedLastChunk == null || shouldUpdate(cachedLastChunk, chunkMetadata)))) {
        cachedLastChunk = chunkMetadata;
        resultPoint = chunkLastPoint;
      }
    }
    return resultPoint;
  }

  /** Pick up and cache the last sequence TimeseriesMetadata that satisfies timeFilter */
  @SuppressWarnings("squid:S3776") // Suppress high Cognitive Complexity warning
  private TimeValuePair retrieveValidLastPointFromSeqFiles() throws IOException {
    List<TsFileResource> seqFileResource = dataSource.getSeqResources();
    TimeValuePair lastPoint = new TimeValuePair(Long.MIN_VALUE, null);
    for (int index = seqFileResource.size() - 1; index >= 0; index--) {
      TsFileResource resource = seqFileResource.get(index);
      ITimeSeriesMetadata timeseriesMetadata;
      timeseriesMetadata =
          loadTimeSeriesMetadata(resource, seriesPath, context, timeFilter, measurements);
      if (timeseriesMetadata != null) {
        if (!timeseriesMetadata.isModified()
            && endtimeContainedByTimeFilter(timeseriesMetadata.getStatistics())) {
          return constructLastPair(
              timeseriesMetadata.getStatistics().getEndTime(),
              timeseriesMetadata.getStatistics().getLastValue(),
              dataType);
        } else {
          List<IChunkMetadata> seqChunkMetadataList = timeseriesMetadata.loadChunkMetadataList();
          for (int i = seqChunkMetadataList.size() - 1; i >= 0; i--) {
            lastPoint = getChunkLastPoint(seqChunkMetadataList.get(i));
            // last point of this sequence chunk is valid, quit the loop
            if (lastPoint.getValue() != null) {
              return lastPoint;
            }
          }
        }
      }
    }

    return lastPoint;
  }

  protected ITimeSeriesMetadata loadTimeSeriesMetadata(
      TsFileResource resource,
      PartialPath seriesPath,
      QueryContext context,
      Filter filter,
      Set<String> allSensors)
      throws IOException {
    return FileLoaderUtils.loadTimeSeriesMetadata(
        resource, seriesPath, context, filter, allSensors);
  }

  /** find the last TimeeriesMetadata in unseq files and unpack all overlapped unseq files */
  private void UnpackOverlappedUnseqFiles(long lBoundTime) throws IOException {
    PriorityQueue<TsFileResource> unseqFileResource =
        sortUnSeqFileResourcesInDecendingOrder(dataSource.getUnseqResources());

    while (!unseqFileResource.isEmpty()
        && (lBoundTime <= unseqFileResource.peek().getEndTime(seriesPath.getDevice()))) {
      ITimeSeriesMetadata timeseriesMetadata =
          loadTimeSeriesMetadata(
              unseqFileResource.poll(), seriesPath, context, timeFilter, measurements);

      if (timeseriesMetadata == null
          || (!timeseriesMetadata.isModified()
              && timeseriesMetadata.getStatistics().getEndTime() < lBoundTime)) {
        continue;
      }
      unseqTimeseriesMetadataList.add(timeseriesMetadata);
      if (!timeseriesMetadata.isModified()) {
        if (endtimeContainedByTimeFilter(timeseriesMetadata.getStatistics())) {
          lBoundTime = Math.max(lBoundTime, timeseriesMetadata.getStatistics().getEndTime());
        } else {
          lBoundTime = Math.max(lBoundTime, timeseriesMetadata.getStatistics().getStartTime());
        }
      }
    }
  }

  private TimeValuePair getChunkLastPoint(IChunkMetadata chunkMetaData) throws IOException {
    TimeValuePair lastPoint = new TimeValuePair(Long.MIN_VALUE, null);
    if (chunkMetaData == null || chunkMetaData.getStatistics() == null) {
      return lastPoint;
    }
    Statistics chunkStatistics = chunkMetaData.getStatistics();

    if (!chunkMetaData.isModified() && endtimeContainedByTimeFilter(chunkStatistics)) {
      return constructLastPair(
          chunkStatistics.getEndTime(), chunkStatistics.getLastValue(), dataType);
    }
    List<IPageReader> pageReaders = FileLoaderUtils.loadPageReaderList(chunkMetaData, timeFilter);
    Iterator it;
    if (pageReaders instanceof LinkedList) {
      it = ((LinkedList<IPageReader>) pageReaders).descendingIterator();
    } else {
      // for singleton list
      it = pageReaders.iterator();
    }
    while (it.hasNext()) {
      IPageReader pageReader = (IPageReader) it.next();
      Statistics pageStatistics = pageReader.getStatistics();
      if (pageStatistics != null
          && !pageReader.isModified()
          && endtimeContainedByTimeFilter(pageStatistics)) {
        lastPoint =
            constructLastPair(pageStatistics.getEndTime(), pageStatistics.getLastValue(), dataType);
      } else {
        BatchData batchData = pageReader.getAllSatisfiedPageData();
        lastPoint = batchData.getLastPairBeforeOrEqualTimestamp(queryTime);
      }
      if (lastPoint.getValue() != null) {
        return lastPoint;
      }
    }
    return lastPoint;
  }

  private boolean shouldUpdate(IChunkMetadata cachedChunk, IChunkMetadata newChunk) {
    return (newChunk.getVersion() > cachedChunk.getVersion())
        || (newChunk.getVersion() == cachedChunk.getVersion()
            && newChunk.getOffsetOfChunkHeader() > cachedChunk.getOffsetOfChunkHeader());
  }

  private PriorityQueue<TsFileResource> sortUnSeqFileResourcesInDecendingOrder(
      List<TsFileResource> tsFileResources) {
    PriorityQueue<TsFileResource> unseqTsFilesSet =
        new PriorityQueue<>(
            (o1, o2) -> {
              long maxTimeOfO1 = o1.getEndTime(seriesPath.getDevice());
              long maxTimeOfO2 = o2.getEndTime(seriesPath.getDevice());
              return Long.compare(maxTimeOfO2, maxTimeOfO1);
            });
    unseqTsFilesSet.addAll(tsFileResources);
    return unseqTsFilesSet;
  }

  private PriorityQueue<IChunkMetadata> sortUnseqChunkMetadatasByEndtime() throws IOException {
    PriorityQueue<IChunkMetadata> chunkMetadataList =
        new PriorityQueue<>(
            (o1, o2) -> {
              long endTime1 = o1.getEndTime();
              long endTime2 = o2.getEndTime();
              if (endTime1 < endTime2) {
                return 1;
              } else if (endTime1 > endTime2) {
                return -1;
              }
              if (o2.getVersion() > o1.getVersion()) {
                return 1;
              }
              return (o2.getVersion() < o1.getVersion()
                  ? -1
                  : Long.compare(o2.getOffsetOfChunkHeader(), o1.getOffsetOfChunkHeader()));
            });
    for (ITimeSeriesMetadata timeseriesMetadata : unseqTimeseriesMetadataList) {
      if (timeseriesMetadata != null) {
        chunkMetadataList.addAll(timeseriesMetadata.loadChunkMetadataList());
      }
    }
    return chunkMetadataList;
  }

  private boolean endtimeContainedByTimeFilter(Statistics statistics) {
    if (timeFilter == null) {
      return true;
    }
    return timeFilter.containStartEndTime(statistics.getEndTime(), statistics.getEndTime());
  }

  private TimeValuePair constructLastPair(long timestamp, Object value, TSDataType dataType) {
    return new TimeValuePair(timestamp, TsPrimitiveType.getByType(dataType, value));
  }
}<|MERGE_RESOLUTION|>--- conflicted
+++ resolved
@@ -75,10 +75,6 @@
     this.context = context;
     this.queryTime = queryTime;
     this.measurements = measurements;
-<<<<<<< HEAD
-    measurements.add(seriesPath.getMeasurement());
-=======
->>>>>>> 44fccddf
     this.timeFilter = timeFilter;
   }
 
