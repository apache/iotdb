/*
 * Licensed to the Apache Software Foundation (ASF) under one
 * or more contributor license agreements.  See the NOTICE file
 * distributed with this work for additional information
 * regarding copyright ownership.  The ASF licenses this file
 * to you under the Apache License, Version 2.0 (the
 * "License"); you may not use this file except in compliance
 * with the License.  You may obtain a copy of the License at
 *
 *     http://www.apache.org/licenses/LICENSE-2.0
 *
 * Unless required by applicable law or agreed to in writing,
 * software distributed under the License is distributed on an
 * "AS IS" BASIS, WITHOUT WARRANTIES OR CONDITIONS OF ANY
 * KIND, either express or implied.  See the License for the
 * specific language governing permissions and limitations
 * under the License.
 *
 */
package org.apache.iotdb.db.sync.sender.pipe;

import org.apache.iotdb.commons.consensus.DataRegionId;
import org.apache.iotdb.commons.exception.MetadataException;
import org.apache.iotdb.commons.path.PartialPath;
import org.apache.iotdb.commons.sync.SyncPathUtil;
import org.apache.iotdb.db.engine.StorageEngineV2;
import org.apache.iotdb.db.engine.modification.Deletion;
import org.apache.iotdb.db.engine.storagegroup.DataRegion;
import org.apache.iotdb.db.exception.sync.PipeException;
import org.apache.iotdb.db.sync.pipedata.DeletionPipeData;
import org.apache.iotdb.db.sync.pipedata.PipeData;
import org.apache.iotdb.db.sync.pipedata.TsFilePipeData;
import org.apache.iotdb.db.sync.pipedata.queue.BufferedPipeDataQueue;
<<<<<<< HEAD
import org.apache.iotdb.db.sync.pipedata.queue.PipeDataQueue;
=======
>>>>>>> 94500581
import org.apache.iotdb.db.sync.sender.manager.ISyncManager;
import org.apache.iotdb.db.sync.sender.manager.LocalSyncManager;
import org.apache.iotdb.db.sync.sender.recovery.TsFilePipeLogger;
import org.apache.iotdb.db.sync.transport.client.SenderManager;

import org.slf4j.Logger;
import org.slf4j.LoggerFactory;

import java.io.File;
import java.io.IOException;
import java.util.ArrayList;
import java.util.List;
import java.util.Map;
import java.util.Objects;
import java.util.concurrent.ConcurrentHashMap;
<<<<<<< HEAD
import java.util.concurrent.atomic.AtomicLong;
=======
>>>>>>> 94500581
import java.util.concurrent.locks.ReentrantLock;

public class TsFilePipe implements Pipe {
  private static final Logger logger = LoggerFactory.getLogger(TsFilePipe.class);
<<<<<<< HEAD
  // <DataNodeId, ISyncManager>
=======
  // <dataNodeId, ISyncManager>
>>>>>>> 94500581
  private final Map<String, ISyncManager> syncManagerMap = new ConcurrentHashMap<>();

  private final long createTime;
  private final String name;
  private final PipeSink pipeSink;
  private final long dataStartTime;
  private final boolean syncDelOp;

  // <DataNodeId, PipeDataQueue>
  private final Map<String, PipeDataQueue> historyQueueMap = new ConcurrentHashMap<>();
  private final Map<String, PipeDataQueue> realTimeQueueMap = new ConcurrentHashMap<>();
  private final TsFilePipeLogger pipeLog;
  private final ReentrantLock collectRealTimeDataLock;

<<<<<<< HEAD
  /* handle rpc send logic in sender-side*/
  private final SenderManager senderManager;

  //  private long maxSerialNumber;
  private AtomicLong maxSerialNumber;
=======
  private long maxSerialNumber;
>>>>>>> 94500581

  private PipeStatus status;

  public TsFilePipe(
      long createTime, String name, PipeSink pipeSink, long dataStartTime, boolean syncDelOp) {
    this.createTime = createTime;
    this.name = name;
    this.pipeSink = pipeSink;
    this.dataStartTime = dataStartTime;
    this.syncDelOp = syncDelOp;

    this.pipeLog = new TsFilePipeLogger(this);
    this.collectRealTimeDataLock = new ReentrantLock();
    this.senderManager = new SenderManager(this, pipeSink);

<<<<<<< HEAD
    this.maxSerialNumber = new AtomicLong(0);
=======
    this.maxSerialNumber = Math.max(0L, realTimeQueue.getLastMaxSerialNumber());
>>>>>>> 94500581

    this.status = PipeStatus.STOP;
    recover();
  }

  private void recover() {
    File dir = new File(SyncPathUtil.getSenderRealTimePipeLogDir(this.name, this.createTime));
    if (dir.exists()) {
      File[] fileList = dir.listFiles();
      for (File file : fileList) {
        String dataRegionId = file.getName();
        BufferedPipeDataQueue historyQueue =
            new BufferedPipeDataQueue(
                SyncPathUtil.getSenderDataRegionHistoryPipeLogDir(
                    this.name, this.createTime, dataRegionId));
        BufferedPipeDataQueue realTimeQueue =
            new BufferedPipeDataQueue(
                SyncPathUtil.getSenderDataRegionRealTimePipeLogDir(
                    this.name, this.createTime, dataRegionId));
        historyQueueMap.put(dataRegionId, historyQueue);
        realTimeQueueMap.put(dataRegionId, realTimeQueue);
        this.maxSerialNumber.set(
            Math.max(this.maxSerialNumber.get(), realTimeQueue.getLastMaxSerialNumber()));
      }
    }
  }

  @Override
  public synchronized void start() throws PipeException {
    if (status == PipeStatus.DROP) {
      throw new PipeException(
          String.format("Can not start pipe %s, because the pipe has been drop.", name));
    } else if (status == PipeStatus.RUNNING) {
      return;
    }

    // init sync manager
    List<DataRegion> dataRegions = StorageEngineV2.getInstance().getAllDataRegions();
    for (DataRegion dataRegion : dataRegions) {
      logger.info(
          logFormat(
              "init syncManager for %s-%s",
              dataRegion.getStorageGroupName(), dataRegion.getDataRegionId()));
<<<<<<< HEAD
      getOrCreateSyncManager(dataRegion.getDataRegionId());
=======
      syncManagerMap.put(dataRegion.getDataRegionId(), new LocalSyncManager(dataRegion, this));
>>>>>>> 94500581
    }
    try {
      if (!pipeLog.isCollectFinished()) {
        pipeLog.clear();
        collectHistoryData();
        pipeLog.finishCollect();
      }

      status = PipeStatus.RUNNING;
      senderManager.start();
    } catch (IOException e) {
      logger.error(
          logFormat("Clear pipe dir %s error.", SyncPathUtil.getSenderPipeDir(name, createTime)),
          e);
      throw new PipeException("Start error, can not clear pipe log.");
    }
  }

  /** collect data * */
  private void collectHistoryData() {
    // collect history TsFile
<<<<<<< HEAD
    for (Map.Entry<String, ISyncManager> entry : syncManagerMap.entrySet()) {
      List<File> historyTsFiles = entry.getValue().syncHistoryTsFile(dataStartTime);
      // put history data into PipeDataQueue
      int historyTsFilesSize = historyTsFiles.size();
      for (int i = 0; i < historyTsFilesSize; i++) {
        long serialNumber = 1 - historyTsFilesSize + i;
        File tsFile = historyTsFiles.get(i);
        historyQueueMap
            .get(entry.getKey())
            .offer(new TsFilePipeData(tsFile.getParent(), tsFile.getName(), serialNumber));
      }
=======
    List<File> historyTsFiles = new ArrayList<>();
    for (ISyncManager syncManager : syncManagerMap.values()) {
      historyTsFiles.addAll(syncManager.syncHistoryTsFile(dataStartTime));
    }
    // put history data into PipeDataQueue
    int historyTsFilesSize = historyTsFiles.size();
    for (int i = 0; i < historyTsFilesSize; i++) {
      long serialNumber = 1 - historyTsFilesSize + i;
      File tsFile = historyTsFiles.get(i);
      historyQueue.offer(new TsFilePipeData(tsFile.getParent(), tsFile.getName(), serialNumber));
>>>>>>> 94500581
    }
  }

  public File createHistoryTsFileHardlink(File tsFile, long modsOffset) {
    collectRealTimeDataLock.lock(); // synchronize the pipeLog.isHardlinkExist
    try {
      if (pipeLog.isHardlinkExist(tsFile)) {
        return null;
      }

      return pipeLog.createTsFileAndModsHardlink(tsFile, modsOffset);
    } catch (IOException e) {
      logger.error(logFormat("Create hardlink for history tsfile %s error.", tsFile.getPath()), e);
      return null;
    } finally {
      collectRealTimeDataLock.unlock();
    }
  }

  public void collectRealTimeDeletion(Deletion deletion, String sgName, String dataRegionId) {
    collectRealTimeDataLock.lock();
    try {
      if (!syncDelOp) {
        return;
      }

      for (PartialPath deletePath : LocalSyncManager.splitPathPatternByDevice(deletion.getPath())) {
        Deletion splitDeletion =
            new Deletion(
                deletePath,
                deletion.getFileOffset(),
                deletion.getStartTime(),
                deletion.getEndTime());
        PipeData deletionData =
            new DeletionPipeData(sgName, splitDeletion, maxSerialNumber.incrementAndGet());
        realTimeQueueMap.get(dataRegionId).offer(deletionData);
      }
    } catch (MetadataException e) {
      logger.warn(logFormat("Collect deletion %s error.", deletion), e);
    } finally {
      collectRealTimeDataLock.unlock();
    }
  }

  public void collectRealTimeTsFile(File tsFile, String dataRegionId) {
    collectRealTimeDataLock.lock();
    try {
      if (pipeLog.isHardlinkExist(tsFile)) {
        return;
      }

      File hardlink = pipeLog.createTsFileHardlink(tsFile);
      PipeData tsFileData =
          new TsFilePipeData(
              hardlink.getParent(), hardlink.getName(), maxSerialNumber.incrementAndGet());
      realTimeQueueMap.get(dataRegionId).offer(tsFileData);
    } catch (IOException e) {
      logger.warn(
          logFormat(
              "Create Hardlink tsfile %s on disk error, serial number is %d.",
              tsFile.getPath(), maxSerialNumber),
          e);
    } finally {
      collectRealTimeDataLock.unlock();
    }
  }

  public void collectRealTimeResource(File tsFile) {
    try {
      pipeLog.createTsFileResourceHardlink(tsFile);
    } catch (IOException e) {
      logger.warn(logFormat("Record tsfile resource %s on disk error.", tsFile.getPath()), e);
    }
  }

  /** transport data * */
  @Override
<<<<<<< HEAD
  public PipeData take(String dataRegionId) throws InterruptedException {
    if (!historyQueueMap.get(dataRegionId).isEmpty()) {
      return historyQueueMap.get(dataRegionId).take();
=======
  public PipeData take() throws InterruptedException {
    // TODO：should judge isCollectingRealTimeData here
    if (!historyQueue.isEmpty()) {
      return historyQueue.take();
>>>>>>> 94500581
    }
    return realTimeQueueMap.get(dataRegionId).take();
  }

  public List<PipeData> pull(long serialNumber) {
    List<PipeData> pullPipeData = new ArrayList<>();
    for (PipeDataQueue historyQueue : historyQueueMap.values()) {
      if (!historyQueue.isEmpty()) {
        pullPipeData.addAll(historyQueue.pull(serialNumber));
      }
    }
    for (PipeDataQueue realTimeQueue : realTimeQueueMap.values()) {
      if (serialNumber > 0) {
        pullPipeData.addAll(realTimeQueue.pull(serialNumber));
      }
    }
    return pullPipeData;
  }

  @Override
  public void commit(String dataRegionId) {
    if (!historyQueueMap.get(dataRegionId).isEmpty()) {
      historyQueueMap.get(dataRegionId).commit();
    }
    realTimeQueueMap.get(dataRegionId).commit();
  }

  @Override
  public ISyncManager getOrCreateSyncManager(String dataRegionId) {
    return syncManagerMap.computeIfAbsent(
        dataRegionId,
        id -> {
          registerDataRegion(id);
          return new LocalSyncManager(
              StorageEngineV2.getInstance().getDataRegion(new DataRegionId(Integer.parseInt(id))),
              this);
        });
  }

  private void registerDataRegion(String dataRegionId) {
    historyQueueMap.put(
        dataRegionId,
        new BufferedPipeDataQueue(
            SyncPathUtil.getSenderDataRegionHistoryPipeLogDir(name, createTime, dataRegionId)));
    realTimeQueueMap.put(
        dataRegionId,
        new BufferedPipeDataQueue(
            SyncPathUtil.getSenderDataRegionRealTimePipeLogDir(name, createTime, dataRegionId)));
    senderManager.registerDataRegion(dataRegionId);
  }

  @Override
  public void unregisterDataRegion(String dataRegionId) {
    ISyncManager syncManager = syncManagerMap.remove(dataRegionId);
    if (syncManager != null) {
      syncManager.delete();
      senderManager.unregisterDataRegion(dataRegionId);
      realTimeQueueMap.remove(dataRegionId).clear();
      historyQueueMap.remove(dataRegionId).clear();
    }
  }

  @Override
  public ISyncManager getOrCreateSyncManager(String dataRegionId) {
    return syncManagerMap.computeIfAbsent(
        dataRegionId,
        id ->
            new LocalSyncManager(
                StorageEngineV2.getInstance().getDataRegion(new DataRegionId(Integer.parseInt(id))),
                this));
  }

  @Override
  public void deleteSyncManager(String dataRegionId) {
    if (syncManagerMap.containsKey(dataRegionId)) {
      syncManagerMap.remove(dataRegionId).delete();
    }
  }

  public void commit(long serialNumber) {
    for (PipeDataQueue historyQueue : historyQueueMap.values()) {
      if (!historyQueue.isEmpty()) {
        historyQueue.commit(serialNumber);
      }
    }
    for (PipeDataQueue realTimeQueue : realTimeQueueMap.values()) {
      if (serialNumber > 0) {
        realTimeQueue.commit(serialNumber);
      }
    }
  }

  @Override
  public synchronized void stop() throws PipeException {
    if (status == PipeStatus.DROP) {
      throw new PipeException(
          String.format("Can not stop pipe %s, because the pipe is drop.", name));
    }
<<<<<<< HEAD
    senderManager.stop();
=======
>>>>>>> 94500581
    status = PipeStatus.STOP;
  }

  @Override
  public synchronized void drop() throws PipeException {
    if (status == PipeStatus.DROP) {
      return;
    }
    senderManager.close();
    clear();
    status = PipeStatus.DROP;
  }

  private void clear() {
    try {
      historyQueueMap.values().forEach(PipeDataQueue::clear);
      realTimeQueueMap.values().forEach(PipeDataQueue::clear);
      pipeLog.clear();
    } catch (IOException e) {
      logger.warn(logFormat("Clear pipe %s %d error.", name, createTime), e);
    }
  }

  private String logFormat(String format, Object... arguments) {
    return String.format(String.format("[%s-%s] ", this.name, this.createTime) + format, arguments);
  }

  @Override
  public void close() throws PipeException {
    if (status == PipeStatus.DROP) {
      return;
    }
<<<<<<< HEAD
    historyQueueMap.values().forEach(PipeDataQueue::close);
    realTimeQueueMap.values().forEach(PipeDataQueue::close);
    senderManager.close();
=======
    historyQueue.close();
    realTimeQueue.close();
>>>>>>> 94500581
  }

  @Override
  public String getName() {
    return name;
  }

  @Override
  public PipeSink getPipeSink() {
    return pipeSink;
  }

  @Override
  public long getCreateTime() {
    return createTime;
  }

  @Override
  public synchronized PipeStatus getStatus() {
    return status;
  }

  @Override
  public String toString() {
    return "TsFilePipe{"
        + "createTime="
        + createTime
        + ", name='"
        + name
        + '\''
        + ", pipeSink="
        + pipeSink
        + ", dataStartTime="
        + dataStartTime
        + ", syncDelOp="
        + syncDelOp
        + ", pipeLog="
        + pipeLog
        + ", maxSerialNumber="
        + maxSerialNumber
        + ", status="
        + status
        + '}';
  }

  @Override
  public boolean equals(Object o) {
    if (this == o) return true;
    if (o == null || getClass() != o.getClass()) return false;
    TsFilePipe that = (TsFilePipe) o;
    return createTime == that.createTime
        && Objects.equals(name, that.name)
        && Objects.equals(pipeSink, that.pipeSink);
  }

  @Override
  public int hashCode() {
    return Objects.hash(createTime, name, pipeSink);
  }

  @Override
  public SenderManager getSenderManager() {
    return senderManager;
  }
}<|MERGE_RESOLUTION|>--- conflicted
+++ resolved
@@ -31,10 +31,7 @@
 import org.apache.iotdb.db.sync.pipedata.PipeData;
 import org.apache.iotdb.db.sync.pipedata.TsFilePipeData;
 import org.apache.iotdb.db.sync.pipedata.queue.BufferedPipeDataQueue;
-<<<<<<< HEAD
 import org.apache.iotdb.db.sync.pipedata.queue.PipeDataQueue;
-=======
->>>>>>> 94500581
 import org.apache.iotdb.db.sync.sender.manager.ISyncManager;
 import org.apache.iotdb.db.sync.sender.manager.LocalSyncManager;
 import org.apache.iotdb.db.sync.sender.recovery.TsFilePipeLogger;
@@ -50,19 +47,13 @@
 import java.util.Map;
 import java.util.Objects;
 import java.util.concurrent.ConcurrentHashMap;
-<<<<<<< HEAD
 import java.util.concurrent.atomic.AtomicLong;
-=======
->>>>>>> 94500581
+import java.util.concurrent.ConcurrentHashMap;
 import java.util.concurrent.locks.ReentrantLock;
 
 public class TsFilePipe implements Pipe {
   private static final Logger logger = LoggerFactory.getLogger(TsFilePipe.class);
-<<<<<<< HEAD
   // <DataNodeId, ISyncManager>
-=======
-  // <dataNodeId, ISyncManager>
->>>>>>> 94500581
   private final Map<String, ISyncManager> syncManagerMap = new ConcurrentHashMap<>();
 
   private final long createTime;
@@ -77,15 +68,11 @@
   private final TsFilePipeLogger pipeLog;
   private final ReentrantLock collectRealTimeDataLock;
 
-<<<<<<< HEAD
   /* handle rpc send logic in sender-side*/
   private final SenderManager senderManager;
 
   //  private long maxSerialNumber;
   private AtomicLong maxSerialNumber;
-=======
-  private long maxSerialNumber;
->>>>>>> 94500581
 
   private PipeStatus status;
 
@@ -101,11 +88,7 @@
     this.collectRealTimeDataLock = new ReentrantLock();
     this.senderManager = new SenderManager(this, pipeSink);
 
-<<<<<<< HEAD
     this.maxSerialNumber = new AtomicLong(0);
-=======
-    this.maxSerialNumber = Math.max(0L, realTimeQueue.getLastMaxSerialNumber());
->>>>>>> 94500581
 
     this.status = PipeStatus.STOP;
     recover();
@@ -149,11 +132,7 @@
           logFormat(
               "init syncManager for %s-%s",
               dataRegion.getStorageGroupName(), dataRegion.getDataRegionId()));
-<<<<<<< HEAD
       getOrCreateSyncManager(dataRegion.getDataRegionId());
-=======
-      syncManagerMap.put(dataRegion.getDataRegionId(), new LocalSyncManager(dataRegion, this));
->>>>>>> 94500581
     }
     try {
       if (!pipeLog.isCollectFinished()) {
@@ -175,7 +154,6 @@
   /** collect data * */
   private void collectHistoryData() {
     // collect history TsFile
-<<<<<<< HEAD
     for (Map.Entry<String, ISyncManager> entry : syncManagerMap.entrySet()) {
       List<File> historyTsFiles = entry.getValue().syncHistoryTsFile(dataStartTime);
       // put history data into PipeDataQueue
@@ -187,18 +165,6 @@
             .get(entry.getKey())
             .offer(new TsFilePipeData(tsFile.getParent(), tsFile.getName(), serialNumber));
       }
-=======
-    List<File> historyTsFiles = new ArrayList<>();
-    for (ISyncManager syncManager : syncManagerMap.values()) {
-      historyTsFiles.addAll(syncManager.syncHistoryTsFile(dataStartTime));
-    }
-    // put history data into PipeDataQueue
-    int historyTsFilesSize = historyTsFiles.size();
-    for (int i = 0; i < historyTsFilesSize; i++) {
-      long serialNumber = 1 - historyTsFilesSize + i;
-      File tsFile = historyTsFiles.get(i);
-      historyQueue.offer(new TsFilePipeData(tsFile.getParent(), tsFile.getName(), serialNumber));
->>>>>>> 94500581
     }
   }
 
@@ -276,16 +242,9 @@
 
   /** transport data * */
   @Override
-<<<<<<< HEAD
   public PipeData take(String dataRegionId) throws InterruptedException {
     if (!historyQueueMap.get(dataRegionId).isEmpty()) {
       return historyQueueMap.get(dataRegionId).take();
-=======
-  public PipeData take() throws InterruptedException {
-    // TODO：should judge isCollectingRealTimeData here
-    if (!historyQueue.isEmpty()) {
-      return historyQueue.take();
->>>>>>> 94500581
     }
     return realTimeQueueMap.get(dataRegionId).take();
   }
@@ -348,23 +307,6 @@
     }
   }
 
-  @Override
-  public ISyncManager getOrCreateSyncManager(String dataRegionId) {
-    return syncManagerMap.computeIfAbsent(
-        dataRegionId,
-        id ->
-            new LocalSyncManager(
-                StorageEngineV2.getInstance().getDataRegion(new DataRegionId(Integer.parseInt(id))),
-                this));
-  }
-
-  @Override
-  public void deleteSyncManager(String dataRegionId) {
-    if (syncManagerMap.containsKey(dataRegionId)) {
-      syncManagerMap.remove(dataRegionId).delete();
-    }
-  }
-
   public void commit(long serialNumber) {
     for (PipeDataQueue historyQueue : historyQueueMap.values()) {
       if (!historyQueue.isEmpty()) {
@@ -384,10 +326,7 @@
       throw new PipeException(
           String.format("Can not stop pipe %s, because the pipe is drop.", name));
     }
-<<<<<<< HEAD
     senderManager.stop();
-=======
->>>>>>> 94500581
     status = PipeStatus.STOP;
   }
 
@@ -420,14 +359,9 @@
     if (status == PipeStatus.DROP) {
       return;
     }
-<<<<<<< HEAD
     historyQueueMap.values().forEach(PipeDataQueue::close);
     realTimeQueueMap.values().forEach(PipeDataQueue::close);
     senderManager.close();
-=======
-    historyQueue.close();
-    realTimeQueue.close();
->>>>>>> 94500581
   }
 
   @Override
