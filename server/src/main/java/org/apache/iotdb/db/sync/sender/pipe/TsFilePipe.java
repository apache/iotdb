/*
 * Licensed to the Apache Software Foundation (ASF) under one
 * or more contributor license agreements.  See the NOTICE file
 * distributed with this work for additional information
 * regarding copyright ownership.  The ASF licenses this file
 * to you under the Apache License, Version 2.0 (the
 * "License"); you may not use this file except in compliance
 * with the License.  You may obtain a copy of the License at
 *
 *     http://www.apache.org/licenses/LICENSE-2.0
 *
 * Unless required by applicable law or agreed to in writing,
 * software distributed under the License is distributed on an
 * "AS IS" BASIS, WITHOUT WARRANTIES OR CONDITIONS OF ANY
 * KIND, either express or implied.  See the License for the
 * specific language governing permissions and limitations
 * under the License.
 *
 */
package org.apache.iotdb.db.sync.sender.pipe;

import org.apache.iotdb.commons.consensus.DataRegionId;
import org.apache.iotdb.commons.exception.MetadataException;
import org.apache.iotdb.commons.path.PartialPath;
import org.apache.iotdb.commons.sync.SyncPathUtil;
import org.apache.iotdb.db.engine.StorageEngineV2;
import org.apache.iotdb.db.engine.modification.Deletion;
import org.apache.iotdb.db.engine.storagegroup.DataRegion;
import org.apache.iotdb.db.exception.sync.PipeException;
import org.apache.iotdb.db.sync.pipedata.DeletionPipeData;
import org.apache.iotdb.db.sync.pipedata.PipeData;
import org.apache.iotdb.db.sync.pipedata.TsFilePipeData;
import org.apache.iotdb.db.sync.pipedata.queue.BufferedPipeDataQueue;
import org.apache.iotdb.db.sync.pipedata.queue.PipeDataQueue;
import org.apache.iotdb.db.sync.sender.manager.ISyncManager;
import org.apache.iotdb.db.sync.sender.manager.LocalSyncManager;
import org.apache.iotdb.db.sync.sender.recovery.TsFilePipeLogger;
import org.apache.iotdb.db.sync.transport.client.SenderManager;

import org.slf4j.Logger;
import org.slf4j.LoggerFactory;

import java.io.File;
import java.io.IOException;
import java.util.ArrayList;
import java.util.List;
import java.util.Map;
import java.util.Objects;
import java.util.concurrent.ConcurrentHashMap;
import java.util.concurrent.atomic.AtomicLong;
import java.util.concurrent.locks.ReentrantLock;

public class TsFilePipe implements Pipe {
  private static final Logger logger = LoggerFactory.getLogger(TsFilePipe.class);
  // <DataRegionId, ISyncManager>
  private final Map<String, ISyncManager> syncManagerMap = new ConcurrentHashMap<>();

  private final TsFilePipeInfo pipeInfo;

  private final PipeSink pipeSink;

  // <DataRegionId, PipeDataQueue>
  private final Map<String, PipeDataQueue> historyQueueMap = new ConcurrentHashMap<>();
  private final Map<String, PipeDataQueue> realTimeQueueMap = new ConcurrentHashMap<>();
  private final TsFilePipeLogger pipeLog;
  private final ReentrantLock collectRealTimeDataLock;

  /* handle rpc send logic in sender-side*/
  private final SenderManager senderManager;

  //  private long maxSerialNumber;
  private AtomicLong maxSerialNumber;

  public TsFilePipe(
      long createTime, String name, PipeSink pipeSink, long dataStartTime, boolean syncDelOp) {

    this.pipeInfo =
        new TsFilePipeInfo(
            name,
            pipeSink.getPipeSinkName(),
            PipeStatus.STOP,
            createTime,
            dataStartTime,
            syncDelOp);
    this.pipeSink = pipeSink;

    this.pipeLog = new TsFilePipeLogger(this);
    this.collectRealTimeDataLock = new ReentrantLock();
    this.senderManager = new SenderManager(this, pipeSink);

<<<<<<< HEAD
    this.maxSerialNumber = Math.max(0L, realTimeQueue.getLastMaxSerialNumber());
=======
    this.maxSerialNumber = new AtomicLong(0);

    this.status = PipeStatus.STOP;
    recover();
  }

  private void recover() {
    File dir = new File(SyncPathUtil.getSenderRealTimePipeLogDir(this.name, this.createTime));
    if (dir.exists()) {
      File[] fileList = dir.listFiles();
      for (File file : fileList) {
        String dataRegionId = file.getName();
        BufferedPipeDataQueue historyQueue =
            new BufferedPipeDataQueue(
                SyncPathUtil.getSenderDataRegionHistoryPipeLogDir(
                    this.name, this.createTime, dataRegionId));
        BufferedPipeDataQueue realTimeQueue =
            new BufferedPipeDataQueue(
                SyncPathUtil.getSenderDataRegionRealTimePipeLogDir(
                    this.name, this.createTime, dataRegionId));
        historyQueueMap.put(dataRegionId, historyQueue);
        realTimeQueueMap.put(dataRegionId, realTimeQueue);
        this.maxSerialNumber.set(
            Math.max(this.maxSerialNumber.get(), realTimeQueue.getLastMaxSerialNumber()));
      }
    }
>>>>>>> b71569a4
  }

  @Override
  public synchronized void start() throws PipeException {
    if (pipeInfo.getStatus() == PipeStatus.DROP) {
      throw new PipeException(
          String.format(
              "Can not start pipe %s, because the pipe has been drop.", pipeInfo.getPipeName()));
    } else if (pipeInfo.getStatus() == PipeStatus.RUNNING) {
      return;
    }

    // init sync manager
    List<DataRegion> dataRegions = StorageEngineV2.getInstance().getAllDataRegions();
    for (DataRegion dataRegion : dataRegions) {
      logger.info(
          logFormat(
              "init syncManager for %s-%s",
              dataRegion.getStorageGroupName(), dataRegion.getDataRegionId()));
      getOrCreateSyncManager(dataRegion.getDataRegionId());
    }
    try {
      if (!pipeLog.isCollectFinished()) {
        pipeLog.clear();
        collectHistoryData();
        pipeLog.finishCollect();
      }

<<<<<<< HEAD
      pipeInfo.setStatus(PipeStatus.RUNNING);
=======
      status = PipeStatus.RUNNING;
      senderManager.start();
>>>>>>> b71569a4
    } catch (IOException e) {
      logger.error(
          logFormat(
              "Clear pipe dir %s error.",
              SyncPathUtil.getSenderPipeDir(pipeInfo.getPipeName(), pipeInfo.getCreateTime())),
          e);
      throw new PipeException("Start error, can not clear pipe log.");
    }
  }

  /** collect data * */
  private void collectHistoryData() {
    // collect history TsFile
<<<<<<< HEAD
    List<File> historyTsFiles = new ArrayList<>();
    for (ISyncManager syncManager : syncManagerMap.values()) {
      historyTsFiles.addAll(syncManager.syncHistoryTsFile(pipeInfo.getDataStartTimestamp()));
    }
    // put history data into PipeDataQueue
    int historyTsFilesSize = historyTsFiles.size();
    for (int i = 0; i < historyTsFilesSize; i++) {
      long serialNumber = 1 - historyTsFilesSize + i;
      File tsFile = historyTsFiles.get(i);
      historyQueue.offer(new TsFilePipeData(tsFile.getParent(), tsFile.getName(), serialNumber));
=======
    for (Map.Entry<String, ISyncManager> entry : syncManagerMap.entrySet()) {
      List<File> historyTsFiles = entry.getValue().syncHistoryTsFile(dataStartTime);
      // put history data into PipeDataQueue
      int historyTsFilesSize = historyTsFiles.size();
      for (int i = 0; i < historyTsFilesSize; i++) {
        long serialNumber = 1 - historyTsFilesSize + i;
        File tsFile = historyTsFiles.get(i);
        historyQueueMap
            .get(entry.getKey())
            .offer(new TsFilePipeData(tsFile.getParent(), tsFile.getName(), serialNumber));
      }
>>>>>>> b71569a4
    }
  }

  public File createHistoryTsFileHardlink(File tsFile, long modsOffset) {
    collectRealTimeDataLock.lock(); // synchronize the pipeLog.isHardlinkExist
    try {
      if (pipeLog.isHardlinkExist(tsFile)) {
        return null;
      }

      return pipeLog.createTsFileAndModsHardlink(tsFile, modsOffset);
    } catch (IOException e) {
      logger.error(logFormat("Create hardlink for history tsfile %s error.", tsFile.getPath()), e);
      return null;
    } finally {
      collectRealTimeDataLock.unlock();
    }
  }

  public void collectRealTimeDeletion(Deletion deletion, String sgName, String dataRegionId) {
    collectRealTimeDataLock.lock();
    try {
      if (!pipeInfo.isSyncDelOp()) {
        return;
      }

      for (PartialPath deletePath : LocalSyncManager.splitPathPatternByDevice(deletion.getPath())) {
        Deletion splitDeletion =
            new Deletion(
                deletePath,
                deletion.getFileOffset(),
                deletion.getStartTime(),
                deletion.getEndTime());
        PipeData deletionData =
            new DeletionPipeData(sgName, splitDeletion, maxSerialNumber.incrementAndGet());
        realTimeQueueMap.get(dataRegionId).offer(deletionData);
      }
    } catch (MetadataException e) {
      logger.warn(logFormat("Collect deletion %s error.", deletion), e);
    } finally {
      collectRealTimeDataLock.unlock();
    }
  }

  public void collectRealTimeTsFile(File tsFile, String dataRegionId) {
    collectRealTimeDataLock.lock();
    try {
      if (pipeLog.isHardlinkExist(tsFile)) {
        return;
      }

      File hardlink = pipeLog.createTsFileHardlink(tsFile);
      PipeData tsFileData =
          new TsFilePipeData(
              hardlink.getParent(), hardlink.getName(), maxSerialNumber.incrementAndGet());
      realTimeQueueMap.get(dataRegionId).offer(tsFileData);
    } catch (IOException e) {
      logger.warn(
          logFormat(
              "Create Hardlink tsfile %s on disk error, serial number is %d.",
              tsFile.getPath(), maxSerialNumber),
          e);
    } finally {
      collectRealTimeDataLock.unlock();
    }
  }

  public void collectRealTimeResource(File tsFile) {
    try {
      pipeLog.createTsFileResourceHardlink(tsFile);
    } catch (IOException e) {
      logger.warn(logFormat("Record tsfile resource %s on disk error.", tsFile.getPath()), e);
    }
  }

  /** transport data * */
  @Override
  public PipeData take(String dataRegionId) throws InterruptedException {
    if (!historyQueueMap.get(dataRegionId).isEmpty()) {
      return historyQueueMap.get(dataRegionId).take();
    }
    return realTimeQueueMap.get(dataRegionId).take();
  }

  public List<PipeData> pull(long serialNumber) {
    List<PipeData> pullPipeData = new ArrayList<>();
    for (PipeDataQueue historyQueue : historyQueueMap.values()) {
      if (!historyQueue.isEmpty()) {
        pullPipeData.addAll(historyQueue.pull(serialNumber));
      }
    }
    for (PipeDataQueue realTimeQueue : realTimeQueueMap.values()) {
      if (serialNumber > 0) {
        pullPipeData.addAll(realTimeQueue.pull(serialNumber));
      }
    }
    return pullPipeData;
  }

  @Override
  public void commit(String dataRegionId) {
    if (!historyQueueMap.get(dataRegionId).isEmpty()) {
      historyQueueMap.get(dataRegionId).commit();
    }
    realTimeQueueMap.get(dataRegionId).commit();
  }

  @Override
  public ISyncManager getOrCreateSyncManager(String dataRegionId) {
    return syncManagerMap.computeIfAbsent(
        dataRegionId,
        id -> {
          registerDataRegion(id);
          return new LocalSyncManager(
              StorageEngineV2.getInstance().getDataRegion(new DataRegionId(Integer.parseInt(id))),
              this);
        });
  }

  private void registerDataRegion(String dataRegionId) {
    historyQueueMap.put(
        dataRegionId,
        new BufferedPipeDataQueue(
            SyncPathUtil.getSenderDataRegionHistoryPipeLogDir(name, createTime, dataRegionId)));
    realTimeQueueMap.put(
        dataRegionId,
        new BufferedPipeDataQueue(
            SyncPathUtil.getSenderDataRegionRealTimePipeLogDir(name, createTime, dataRegionId)));
    senderManager.registerDataRegion(dataRegionId);
  }

  @Override
  public void unregisterDataRegion(String dataRegionId) {
    ISyncManager syncManager = syncManagerMap.remove(dataRegionId);
    if (syncManager != null) {
      syncManager.delete();
      senderManager.unregisterDataRegion(dataRegionId);
      realTimeQueueMap.remove(dataRegionId).clear();
      historyQueueMap.remove(dataRegionId).clear();
    }
  }

  @Override
  public PipeInfo getPipeInfo() {
    return pipeInfo;
  }

  public void commit(long serialNumber) {
    for (PipeDataQueue historyQueue : historyQueueMap.values()) {
      if (!historyQueue.isEmpty()) {
        historyQueue.commit(serialNumber);
      }
    }
    for (PipeDataQueue realTimeQueue : realTimeQueueMap.values()) {
      if (serialNumber > 0) {
        realTimeQueue.commit(serialNumber);
      }
    }
  }

  @Override
  public synchronized void stop() throws PipeException {
    if (pipeInfo.getStatus() == PipeStatus.DROP) {
      throw new PipeException(
          String.format("Can not stop pipe %s, because the pipe is drop.", pipeInfo.getPipeName()));
    }
<<<<<<< HEAD
    pipeInfo.setStatus(PipeStatus.STOP);
=======
    senderManager.stop();
    status = PipeStatus.STOP;
>>>>>>> b71569a4
  }

  @Override
  public synchronized void drop() throws PipeException {
    if (pipeInfo.getStatus() == PipeStatus.DROP) {
      return;
    }
    senderManager.close();
    clear();
    pipeInfo.setStatus(PipeStatus.DROP);
  }

  private void clear() {
    try {
      historyQueueMap.values().forEach(PipeDataQueue::clear);
      realTimeQueueMap.values().forEach(PipeDataQueue::clear);
      pipeLog.clear();
    } catch (IOException e) {
      logger.warn(
          logFormat("Clear pipe %s %d error.", pipeInfo.getPipeName(), pipeInfo.getCreateTime()),
          e);
    }
  }

  private String logFormat(String format, Object... arguments) {
    return String.format(
        String.format("[%s-%s] ", pipeInfo.getPipeName(), pipeInfo.createTime) + format, arguments);
  }

  @Override
  public void close() throws PipeException {
    if (pipeInfo.getStatus() == PipeStatus.DROP) {
      return;
    }
    historyQueueMap.values().forEach(PipeDataQueue::close);
    realTimeQueueMap.values().forEach(PipeDataQueue::close);
    senderManager.close();
  }

  @Override
  public String getName() {
    return pipeInfo.getPipeName();
  }

  @Override
  public PipeSink getPipeSink() {
    return pipeSink;
  }

  @Override
  public long getCreateTime() {
    return pipeInfo.getCreateTime();
  }

  @Override
  public PipeStatus getStatus() {
    return pipeInfo.getStatus();
  }

  @Override
  public String toString() {
    return "TsFilePipe{"
        + ", pipeInfo="
        + pipeInfo
        + ", pipeSink="
        + pipeSink
        + ", pipeLog="
        + pipeLog
        + ", collectRealTimeDataLock="
        + collectRealTimeDataLock
        + ", maxSerialNumber="
        + maxSerialNumber
        + '}';
  }

  @Override
  public boolean equals(Object o) {
    if (this == o) return true;
    if (o == null || getClass() != o.getClass()) return false;
    TsFilePipe that = (TsFilePipe) o;
    return Objects.equals(pipeInfo, that.pipeInfo) && Objects.equals(pipeSink, that.pipeSink);
  }

  @Override
  public int hashCode() {
    return Objects.hash(pipeInfo, pipeSink);
  }

  @Override
  public SenderManager getSenderManager() {
    return senderManager;
  }
}<|MERGE_RESOLUTION|>--- conflicted
+++ resolved
@@ -88,12 +88,7 @@
     this.collectRealTimeDataLock = new ReentrantLock();
     this.senderManager = new SenderManager(this, pipeSink);
 
-<<<<<<< HEAD
-    this.maxSerialNumber = Math.max(0L, realTimeQueue.getLastMaxSerialNumber());
-=======
     this.maxSerialNumber = new AtomicLong(0);
-
-    this.status = PipeStatus.STOP;
     recover();
   }
 
@@ -117,7 +112,6 @@
             Math.max(this.maxSerialNumber.get(), realTimeQueue.getLastMaxSerialNumber()));
       }
     }
->>>>>>> b71569a4
   }
 
   @Override
@@ -146,12 +140,8 @@
         pipeLog.finishCollect();
       }
 
-<<<<<<< HEAD
       pipeInfo.setStatus(PipeStatus.RUNNING);
-=======
-      status = PipeStatus.RUNNING;
       senderManager.start();
->>>>>>> b71569a4
     } catch (IOException e) {
       logger.error(
           logFormat(
@@ -165,20 +155,8 @@
   /** collect data * */
   private void collectHistoryData() {
     // collect history TsFile
-<<<<<<< HEAD
-    List<File> historyTsFiles = new ArrayList<>();
-    for (ISyncManager syncManager : syncManagerMap.values()) {
-      historyTsFiles.addAll(syncManager.syncHistoryTsFile(pipeInfo.getDataStartTimestamp()));
-    }
-    // put history data into PipeDataQueue
-    int historyTsFilesSize = historyTsFiles.size();
-    for (int i = 0; i < historyTsFilesSize; i++) {
-      long serialNumber = 1 - historyTsFilesSize + i;
-      File tsFile = historyTsFiles.get(i);
-      historyQueue.offer(new TsFilePipeData(tsFile.getParent(), tsFile.getName(), serialNumber));
-=======
     for (Map.Entry<String, ISyncManager> entry : syncManagerMap.entrySet()) {
-      List<File> historyTsFiles = entry.getValue().syncHistoryTsFile(dataStartTime);
+      List<File> historyTsFiles = entry.getValue().syncHistoryTsFile(pipeInfo.getDataStartTimestamp());
       // put history data into PipeDataQueue
       int historyTsFilesSize = historyTsFiles.size();
       for (int i = 0; i < historyTsFilesSize; i++) {
@@ -188,7 +166,6 @@
             .get(entry.getKey())
             .offer(new TsFilePipeData(tsFile.getParent(), tsFile.getName(), serialNumber));
       }
->>>>>>> b71569a4
     }
   }
 
@@ -355,12 +332,8 @@
       throw new PipeException(
           String.format("Can not stop pipe %s, because the pipe is drop.", pipeInfo.getPipeName()));
     }
-<<<<<<< HEAD
+    senderManager.stop();
     pipeInfo.setStatus(PipeStatus.STOP);
-=======
-    senderManager.stop();
-    status = PipeStatus.STOP;
->>>>>>> b71569a4
   }
 
   @Override
