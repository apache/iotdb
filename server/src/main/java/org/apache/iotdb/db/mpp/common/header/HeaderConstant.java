/*
 * Licensed to the Apache Software Foundation (ASF) under one
 * or more contributor license agreements.  See the NOTICE file
 * distributed with this work for additional information
 * regarding copyright ownership.  The ASF licenses this file
 * to you under the Apache License, Version 2.0 (the
 * "License"); you may not use this file except in compliance
 * with the License.  You may obtain a copy of the License at
 *
 *     http://www.apache.org/licenses/LICENSE-2.0
 *
 * Unless required by applicable law or agreed to in writing,
 * software distributed under the License is distributed on an
 * "AS IS" BASIS, WITHOUT WARRANTIES OR CONDITIONS OF ANY
 * KIND, either express or implied.  See the License for the
 * specific language governing permissions and limitations
 * under the License.
 */

package org.apache.iotdb.db.mpp.common.header;

import org.apache.iotdb.tsfile.file.metadata.enums.TSDataType;

import java.util.Arrays;
import java.util.Collections;

public class HeaderConstant {

  // column names for query statement
  public static final String COLUMN_TIME = "Time";
  public static final String COLUMN_VALUE = "value";
  public static final String COLUMN_DEVICE = "Device";

  // column names for schema statement
  public static final String COLUMN_STORAGE_GROUP = "storage group";
  public static final String COLUMN_TIMESERIES = "timeseries";
  public static final String COLUMN_TIMESERIES_ALIAS = "alias";
  public static final String COLUMN_TIMESERIES_DATATYPE = "dataType";
  public static final String COLUMN_TIMESERIES_ENCODING = "encoding";
  public static final String COLUMN_TIMESERIES_COMPRESSION = "compression";
  public static final String COLUMN_DEVICES = "devices";
  public static final String COLUMN_TAGS = "tags";
  public static final String COLUMN_ATTRIBUTES = "attributes";
  public static final String COLUMN_IS_ALIGNED = "isAligned";
  public static final String COLUMN_COUNT = "count";
  public static final String COLUMN_TTL = "ttl";
  public static final String COLUMN_SCHEMA_REPLICATION_FACTOR = "schema_replication_factor";
  public static final String COLUMN_DATA_REPLICATION_FACTOR = "data_replication_factor";
  public static final String COLUMN_TIME_PARTITION_INTERVAL = "time_partition_interval";
  public static final String COLUMN_CHILDPATHS = "child paths";
  public static final String COLUMN_CHILDNODES = "child nodes";

  // column names for count statement
  public static final String COLUMN_COLUMN = "column";
  public static final String COLUMN_COUNT_DEVICES = "count(devices)";
  public static final String COLUMN_COUNT_NODES = "count(nodes)";
  public static final String COLUMN_COUNT_TIMESERIES = "count(timeseries)";
  public static final String COLUMN_COUNT_STORAGE_GROUP = "count(storage group)";

  // column names for show cluster statement
  public static final String COLUMN_NODE_ID = "NodeID";
  public static final String COLUMN_NODE_TYPE = "NodeType";
  public static final String COLUMN_STATUS = "Status";
  public static final String COLUMN_HOST_ADDRESS = "HostAdress";
  public static final String COLUMN_PORT = "Port";

  // dataset header for schema statement
  public static final DatasetHeader showTimeSeriesHeader;
  public static final DatasetHeader showDevicesHeader;
  public static final DatasetHeader showDevicesWithSgHeader;
  public static final DatasetHeader showStorageGroupHeader;
  public static final DatasetHeader showTTLHeader;
  public static final DatasetHeader showChildPathsHeader;
  public static final DatasetHeader showChildNodesHeader;

  // dataset header for count statement
  public static final DatasetHeader countStorageGroupHeader;
  public static final DatasetHeader countNodesHeader;
  public static final DatasetHeader countDevicesHeader;
  public static final DatasetHeader countTimeSeriesHeader;
  public static final DatasetHeader countLevelTimeSeriesHeader;

<<<<<<< HEAD
  // dataset header for show cluster statement
  public static final DatasetHeader showClusterHeader;
=======
  // dataset header for last query
  public static final DatasetHeader LAST_QUERY_HEADER;
>>>>>>> c6436677

  static {
    countStorageGroupHeader =
        new DatasetHeader(
            Collections.singletonList(
                new ColumnHeader(COLUMN_COUNT_STORAGE_GROUP, TSDataType.INT32)),
            true);
    countNodesHeader =
        new DatasetHeader(
            Collections.singletonList(new ColumnHeader(COLUMN_COUNT_NODES, TSDataType.INT32)),
            true);
    countDevicesHeader =
        new DatasetHeader(
            Collections.singletonList(new ColumnHeader(COLUMN_COUNT_DEVICES, TSDataType.INT32)),
            true);
    countTimeSeriesHeader =
        new DatasetHeader(
            Collections.singletonList(new ColumnHeader(COLUMN_COUNT_TIMESERIES, TSDataType.INT32)),
            true);
    countLevelTimeSeriesHeader =
        new DatasetHeader(
            Arrays.asList(
                new ColumnHeader(COLUMN_COLUMN, TSDataType.TEXT),
                new ColumnHeader(COLUMN_COUNT_TIMESERIES, TSDataType.INT32)),
            true);
  }

  static {
    showTimeSeriesHeader =
        new DatasetHeader(
            Arrays.asList(
                new ColumnHeader(COLUMN_TIMESERIES, TSDataType.TEXT),
                new ColumnHeader(COLUMN_TIMESERIES_ALIAS, TSDataType.TEXT),
                new ColumnHeader(COLUMN_STORAGE_GROUP, TSDataType.TEXT),
                new ColumnHeader(COLUMN_TIMESERIES_DATATYPE, TSDataType.TEXT),
                new ColumnHeader(COLUMN_TIMESERIES_ENCODING, TSDataType.TEXT),
                new ColumnHeader(COLUMN_TIMESERIES_COMPRESSION, TSDataType.TEXT),
                new ColumnHeader(COLUMN_TAGS, TSDataType.TEXT),
                new ColumnHeader(COLUMN_ATTRIBUTES, TSDataType.TEXT)),
            true);
    showDevicesHeader =
        new DatasetHeader(
            Arrays.asList(
                new ColumnHeader(COLUMN_DEVICES, TSDataType.TEXT),
                new ColumnHeader(COLUMN_IS_ALIGNED, TSDataType.TEXT)),
            true);
    showDevicesWithSgHeader =
        new DatasetHeader(
            Arrays.asList(
                new ColumnHeader(COLUMN_DEVICES, TSDataType.TEXT),
                new ColumnHeader(COLUMN_STORAGE_GROUP, TSDataType.TEXT),
                new ColumnHeader(COLUMN_IS_ALIGNED, TSDataType.TEXT)),
            true);
    showStorageGroupHeader =
        new DatasetHeader(
            Arrays.asList(
                new ColumnHeader(COLUMN_STORAGE_GROUP, TSDataType.TEXT),
                new ColumnHeader(COLUMN_TTL, TSDataType.TEXT),
                new ColumnHeader(COLUMN_SCHEMA_REPLICATION_FACTOR, TSDataType.INT32),
                new ColumnHeader(COLUMN_DATA_REPLICATION_FACTOR, TSDataType.INT32),
                new ColumnHeader(COLUMN_TIME_PARTITION_INTERVAL, TSDataType.INT64)),
            true);
    showTTLHeader =
        new DatasetHeader(
            Arrays.asList(
                new ColumnHeader(COLUMN_STORAGE_GROUP, TSDataType.TEXT),
                new ColumnHeader(COLUMN_TTL, TSDataType.TEXT)),
            true);
    showChildPathsHeader =
        new DatasetHeader(
            Collections.singletonList(new ColumnHeader(COLUMN_CHILDPATHS, TSDataType.TEXT)), true);
    showChildNodesHeader =
        new DatasetHeader(
            Collections.singletonList(new ColumnHeader(COLUMN_CHILDNODES, TSDataType.TEXT)), true);
  }

  static {
    LAST_QUERY_HEADER =
        new DatasetHeader(
            Arrays.asList(
                new ColumnHeader(COLUMN_TIMESERIES, TSDataType.TEXT),
                new ColumnHeader(COLUMN_VALUE, TSDataType.TEXT),
                new ColumnHeader(COLUMN_TIMESERIES_DATATYPE, TSDataType.TEXT)),
            false);
  }

  static {
    showClusterHeader =
      new DatasetHeader(
        Arrays.asList(
          new ColumnHeader(COLUMN_NODE_ID, TSDataType.INT32),
          new ColumnHeader(COLUMN_NODE_TYPE, TSDataType.TEXT),
          new ColumnHeader(COLUMN_STATUS, TSDataType.TEXT),
          new ColumnHeader(COLUMN_HOST_ADDRESS, TSDataType.TEXT),
          new ColumnHeader(COLUMN_PORT, TSDataType.INT32)),
        true);
  }


}<|MERGE_RESOLUTION|>--- conflicted
+++ resolved
@@ -80,13 +80,12 @@
   public static final DatasetHeader countTimeSeriesHeader;
   public static final DatasetHeader countLevelTimeSeriesHeader;
 
-<<<<<<< HEAD
+
   // dataset header for show cluster statement
   public static final DatasetHeader showClusterHeader;
-=======
+
   // dataset header for last query
   public static final DatasetHeader LAST_QUERY_HEADER;
->>>>>>> c6436677
 
   static {
     countStorageGroupHeader =
