--- conflicted
+++ resolved
@@ -19,12 +19,9 @@
 
 package org.apache.iotdb.db.mpp.plan.execution.config;
 
-<<<<<<< HEAD
 import org.apache.iotdb.commons.client.IClientManager;
 import org.apache.iotdb.commons.conf.IoTDBConstant;
 import org.apache.iotdb.commons.consensus.PartitionRegionId;
-=======
->>>>>>> 7a14619f
 import org.apache.iotdb.commons.exception.MetadataException;
 import org.apache.iotdb.commons.path.PartialPath;
 import org.apache.iotdb.confignode.rpc.thrift.TStorageGroupSchema;
@@ -48,11 +45,8 @@
 import org.slf4j.Logger;
 import org.slf4j.LoggerFactory;
 
-<<<<<<< HEAD
 import java.io.IOException;
 import java.util.ArrayList;
-=======
->>>>>>> 7a14619f
 import java.util.Arrays;
 import java.util.HashMap;
 import java.util.List;
@@ -81,13 +75,10 @@
       try (ConfigNodeClient client = clientManager.borrowClient(ConfigNodeInfo.partitionRegionId)) {
         TStorageGroupSchemaResp resp =
             client.getMatchedStorageGroupSchemas(storageGroupPathPattern);
-<<<<<<< HEAD
         storageGroupPaths = new ArrayList<>(resp.getStorageGroupSchemaMap().keySet());
       } catch (TException | IOException e) {
-=======
         storageGroupSchemaMap = resp.getStorageGroupSchemaMap();
       } catch (IoTDBConnectionException e) {
->>>>>>> 7a14619f
         LOGGER.error("Failed to connect to config node.");
         future.setException(e);
       }
