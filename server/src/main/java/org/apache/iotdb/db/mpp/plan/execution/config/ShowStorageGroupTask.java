--- conflicted
+++ resolved
@@ -19,11 +19,8 @@
 
 package org.apache.iotdb.db.mpp.plan.execution.config;
 
-<<<<<<< HEAD
 import org.apache.iotdb.commons.exception.BadNodeUrlException;
-=======
 import org.apache.iotdb.commons.conf.IoTDBConstant;
->>>>>>> c446c692
 import org.apache.iotdb.commons.exception.MetadataException;
 import org.apache.iotdb.commons.path.PartialPath;
 import org.apache.iotdb.confignode.rpc.thrift.TStorageGroupSchema;
@@ -74,13 +71,8 @@
         client = new ConfigNodeClient();
         TStorageGroupSchemaResp resp =
             client.getMatchedStorageGroupSchemas(storageGroupPathPattern);
-<<<<<<< HEAD
         storageGroupSchemaMap = resp.getStorageGroupSchemaMap();
       } catch (IoTDBConnectionException | BadNodeUrlException e) {
-=======
-        storageGroupPaths = new ArrayList<>(resp.getStorageGroupSchemaMap().keySet());
-      } catch (IoTDBConnectionException e) {
->>>>>>> c446c692
         LOGGER.error("Failed to connect to config node.");
         future.setException(e);
       } finally {
