--- conflicted
+++ resolved
@@ -72,14 +72,6 @@
   }
 
   @Override
-<<<<<<< HEAD
-  public void bindInputLayerColumnIndexWithExpression(UDTFPlan udtfPlan) {
-    inputColumnIndex = udtfPlan.getReaderIndexByExpressionName(toString());
-  }
-
-  @Override
-=======
->>>>>>> 5da80643
   public void bindInputLayerColumnIndexWithExpression(
       Map<String, List<InputLocation>> inputLocations) {
     final String digest = toString();
