/*
 * Licensed to the Apache Software Foundation (ASF) under one
 * or more contributor license agreements.  See the NOTICE file
 * distributed with this work for additional information
 * regarding copyright ownership.  The ASF licenses this file
 * to you under the Apache License, Version 2.0 (the
 * "License"); you may not use this file except in compliance
 * with the License.  You may obtain a copy of the License at
 *
 *      http://www.apache.org/licenses/LICENSE-2.0
 *
 * Unless required by applicable law or agreed to in writing,
 * software distributed under the License is distributed on an
 * "AS IS" BASIS, WITHOUT WARRANTIES OR CONDITIONS OF ANY
 * KIND, either express or implied.  See the License for the
 * specific language governing permissions and limitations
 * under the License.
 */
package org.apache.iotdb.db.mpp.sql.analyze;

import org.apache.iotdb.common.rpc.thrift.TRegionReplicaSet;
import org.apache.iotdb.common.rpc.thrift.TSeriesPartitionSlot;
import org.apache.iotdb.common.rpc.thrift.TTimePartitionSlot;
import org.apache.iotdb.commons.exception.BadNodeUrlException;
import org.apache.iotdb.commons.partition.DataPartition;
import org.apache.iotdb.commons.partition.DataPartitionQueryParam;
import org.apache.iotdb.commons.partition.RegionReplicaSet;
import org.apache.iotdb.commons.partition.SchemaPartition;
<<<<<<< HEAD
import org.apache.iotdb.db.mpp.common.schematree.PathPatternTree;
=======
import org.apache.iotdb.commons.partition.SeriesPartitionSlot;
import org.apache.iotdb.commons.partition.TimePartitionSlot;
import org.apache.iotdb.commons.partition.executor.SeriesPartitionExecutor;
import org.apache.iotdb.confignode.rpc.thrift.TDataPartitionReq;
import org.apache.iotdb.confignode.rpc.thrift.TDataPartitionResp;
import org.apache.iotdb.confignode.rpc.thrift.TSchemaPartitionReq;
import org.apache.iotdb.confignode.rpc.thrift.TSchemaPartitionResp;
import org.apache.iotdb.db.client.ConfigNodeClient;
import org.apache.iotdb.db.conf.IoTDBConfig;
import org.apache.iotdb.db.conf.IoTDBDescriptor;
import org.apache.iotdb.db.exception.sql.StatementAnalyzeException;
import org.apache.iotdb.db.mpp.common.schematree.PathPatternTree;
import org.apache.iotdb.rpc.IoTDBConnectionException;
import org.apache.iotdb.rpc.TSStatusCode;
import org.apache.iotdb.tsfile.utils.PublicBAOS;
>>>>>>> a8c8acbc

import java.io.IOException;
import java.lang.reflect.Constructor;
import java.lang.reflect.InvocationTargetException;
import java.nio.ByteBuffer;
import java.util.HashMap;
import java.util.List;
import java.util.Map;
import java.util.stream.Collectors;

public class ClusterPartitionFetcher implements IPartitionFetcher {

  private final ConfigNodeClient client;

  private SeriesPartitionExecutor partitionExecutor;

  public ClusterPartitionFetcher() throws StatementAnalyzeException {
    try {
      client = new ConfigNodeClient();
    } catch (IoTDBConnectionException | BadNodeUrlException e) {
      throw new StatementAnalyzeException("Couldn't connect config node");
    }
    initPartitionExecutor();
  }

  private void initPartitionExecutor() throws StatementAnalyzeException {
    // TODO: @crz move to node-commons
    IoTDBConfig conf = IoTDBDescriptor.getInstance().getConfig();
    try {
      Class<?> executor = Class.forName(conf.getSeriesPartitionExecutorClass());
      Constructor<?> executorConstructor = executor.getConstructor(int.class);
      this.partitionExecutor =
          (SeriesPartitionExecutor)
              executorConstructor.newInstance(conf.getSeriesPartitionSlotNum());
    } catch (ClassNotFoundException
        | NoSuchMethodException
        | InstantiationException
        | IllegalAccessException
        | InvocationTargetException e) {
      throw new StatementAnalyzeException(
          String.format(
              "Couldn't Constructor SeriesPartitionExecutor class: %s",
              conf.getSeriesPartitionExecutorClass()));
    }
  }

  @Override
  public SchemaPartition getSchemaPartition(PathPatternTree patternTree)
      throws StatementAnalyzeException {
    try {
      TSchemaPartitionResp schemaPartitionResp =
          client.getSchemaPartition(constructSchemaPartitionReq(patternTree));
      if (schemaPartitionResp.getStatus().getCode()
          == TSStatusCode.SUCCESS_STATUS.getStatusCode()) {
        return parseSchemaPartitionResp(schemaPartitionResp);
      }
    } catch (IoTDBConnectionException e) {
      throw new StatementAnalyzeException("An error occurred when executing getSchemaPartition()");
    }
    return null;
  }

  @Override
  public SchemaPartition getOrCreateSchemaPartition(PathPatternTree patternTree)
      throws StatementAnalyzeException {
    try {
      TSchemaPartitionResp schemaPartitionResp =
          client.getOrCreateSchemaPartition(constructSchemaPartitionReq(patternTree));
      if (schemaPartitionResp.getStatus().getCode()
          == TSStatusCode.SUCCESS_STATUS.getStatusCode()) {
        return parseSchemaPartitionResp(schemaPartitionResp);
      }
    } catch (IoTDBConnectionException e) {
      throw new StatementAnalyzeException(
          "An error occurred when executing getOrCreateSchemaPartition()");
    }
    return null;
  }

  @Override
<<<<<<< HEAD
  public SchemaPartition fetchSchemaPartitionInfos(PathPatternTree patternTree) {
    return null;
  }

  @Override
  public PartitionInfo fetchPartitionInfo(DataPartitionQueryParam parameter) {
=======
  public DataPartition getDataPartition(
      Map<String, List<DataPartitionQueryParam>> sgNameToQueryParamsMap)
      throws StatementAnalyzeException {
    try {
      TDataPartitionResp dataPartitionResp =
          client.getDataPartition(constructDataPartitionReq(sgNameToQueryParamsMap));
      if (dataPartitionResp.getStatus().getCode() == TSStatusCode.SUCCESS_STATUS.getStatusCode()) {
        return parseDataPartitionResp(dataPartitionResp);
      }
    } catch (IoTDBConnectionException e) {
      throw new StatementAnalyzeException("An error occurred when executing getDataPartition()");
    }
>>>>>>> a8c8acbc
    return null;
  }

  @Override
  public DataPartition getOrCreateDataPartition(
      Map<String, List<DataPartitionQueryParam>> sgNameToQueryParamsMap)
      throws StatementAnalyzeException {
    try {
      TDataPartitionResp dataPartitionResp =
          client.getOrCreateDataPartition(constructDataPartitionReq(sgNameToQueryParamsMap));
      if (dataPartitionResp.getStatus().getCode() == TSStatusCode.SUCCESS_STATUS.getStatusCode()) {
        return parseDataPartitionResp(dataPartitionResp);
      }
    } catch (IoTDBConnectionException e) {
      throw new StatementAnalyzeException(
          "An error occurred when executing getOrCreateDataPartition()");
    }
    return null;
  }

  private TSchemaPartitionReq constructSchemaPartitionReq(PathPatternTree patternTree)
      throws StatementAnalyzeException {
    PublicBAOS baos = new PublicBAOS();
    try {
      patternTree.serialize(baos);
      ByteBuffer serializedPatternTree = ByteBuffer.allocate(baos.size());
      serializedPatternTree.put(baos.getBuf());
      serializedPatternTree.flip();
      return new TSchemaPartitionReq(serializedPatternTree);
    } catch (IOException e) {
      throw new StatementAnalyzeException("An error occurred when serializing pattern tree");
    }
  }

  private TDataPartitionReq constructDataPartitionReq(
      Map<String, List<DataPartitionQueryParam>> sgNameToQueryParamsMap) {
    Map<String, Map<TSeriesPartitionSlot, List<TTimePartitionSlot>>> partitionSlotsMap =
        new HashMap<>();
    for (Map.Entry<String, List<DataPartitionQueryParam>> entry :
        sgNameToQueryParamsMap.entrySet()) {
      // for each sg
      Map<TSeriesPartitionSlot, List<TTimePartitionSlot>> deviceToTimePartitionMap =
          new HashMap<>();
      for (DataPartitionQueryParam queryParam : entry.getValue()) {
        deviceToTimePartitionMap.put(
            new TSeriesPartitionSlot(
                partitionExecutor.getSeriesPartitionSlot(queryParam.getDevicePath()).getSlotId()),
            queryParam.getTimePartitionSlotList().stream()
                .map(timePartitionSlot -> new TTimePartitionSlot(timePartitionSlot.getStartTime()))
                .collect(Collectors.toList()));
      }
      partitionSlotsMap.put(entry.getKey(), deviceToTimePartitionMap);
    }
    return new TDataPartitionReq(partitionSlotsMap);
  }

  private SchemaPartition parseSchemaPartitionResp(TSchemaPartitionResp schemaPartitionResp) {
    Map<String, Map<SeriesPartitionSlot, RegionReplicaSet>> schemaPartitionMap = new HashMap<>();
    for (Map.Entry<String, Map<TSeriesPartitionSlot, TRegionReplicaSet>> sgEntry :
        schemaPartitionResp.getSchemaRegionMap().entrySet()) {
      // for each sg
      String storageGroupName = sgEntry.getKey();
      Map<SeriesPartitionSlot, RegionReplicaSet> deviceToSchemaRegionMap = new HashMap<>();
      for (Map.Entry<TSeriesPartitionSlot, TRegionReplicaSet> deviceEntry :
          sgEntry.getValue().entrySet()) {
        deviceToSchemaRegionMap.put(
            new SeriesPartitionSlot(deviceEntry.getKey().getSlotId()),
            new RegionReplicaSet(deviceEntry.getValue()));
      }
      schemaPartitionMap.put(storageGroupName, deviceToSchemaRegionMap);
    }
    return new SchemaPartition(schemaPartitionMap);
  }

  private DataPartition parseDataPartitionResp(TDataPartitionResp dataPartitionResp) {
    Map<String, Map<SeriesPartitionSlot, Map<TimePartitionSlot, List<RegionReplicaSet>>>>
        dataPartitionMap = new HashMap<>();
    for (Map.Entry<
            String, Map<TSeriesPartitionSlot, Map<TTimePartitionSlot, List<TRegionReplicaSet>>>>
        sgEntry : dataPartitionResp.getDataPartitionMap().entrySet()) {
      // for each sg
      String storageGroupName = sgEntry.getKey();
      Map<TSeriesPartitionSlot, Map<TTimePartitionSlot, List<TRegionReplicaSet>>>
          respDeviceToRegionsMap = sgEntry.getValue();
      Map<SeriesPartitionSlot, Map<TimePartitionSlot, List<RegionReplicaSet>>> deviceToRegionsMap =
          new HashMap<>();
      for (Map.Entry<TSeriesPartitionSlot, Map<TTimePartitionSlot, List<TRegionReplicaSet>>>
          deviceEntry : respDeviceToRegionsMap.entrySet()) {
        // for each device
        Map<TimePartitionSlot, List<RegionReplicaSet>> timePartitionToRegionsMap = new HashMap<>();
        for (Map.Entry<TTimePartitionSlot, List<TRegionReplicaSet>> timePartitionEntry :
            deviceEntry.getValue().entrySet()) {
          // for each time partition
          timePartitionToRegionsMap.put(
              new TimePartitionSlot(timePartitionEntry.getKey().getStartTime()),
              timePartitionEntry.getValue().stream()
                  .map(RegionReplicaSet::new)
                  .collect(Collectors.toList()));
        }
        deviceToRegionsMap.put(
            new SeriesPartitionSlot(deviceEntry.getKey().getSlotId()), timePartitionToRegionsMap);
      }
      dataPartitionMap.put(storageGroupName, deviceToRegionsMap);
    }
    return new DataPartition(dataPartitionMap);
  }
}<|MERGE_RESOLUTION|>--- conflicted
+++ resolved
@@ -26,9 +26,6 @@
 import org.apache.iotdb.commons.partition.DataPartitionQueryParam;
 import org.apache.iotdb.commons.partition.RegionReplicaSet;
 import org.apache.iotdb.commons.partition.SchemaPartition;
-<<<<<<< HEAD
-import org.apache.iotdb.db.mpp.common.schematree.PathPatternTree;
-=======
 import org.apache.iotdb.commons.partition.SeriesPartitionSlot;
 import org.apache.iotdb.commons.partition.TimePartitionSlot;
 import org.apache.iotdb.commons.partition.executor.SeriesPartitionExecutor;
@@ -44,7 +41,6 @@
 import org.apache.iotdb.rpc.IoTDBConnectionException;
 import org.apache.iotdb.rpc.TSStatusCode;
 import org.apache.iotdb.tsfile.utils.PublicBAOS;
->>>>>>> a8c8acbc
 
 import java.io.IOException;
 import java.lang.reflect.Constructor;
@@ -125,14 +121,6 @@
   }
 
   @Override
-<<<<<<< HEAD
-  public SchemaPartition fetchSchemaPartitionInfos(PathPatternTree patternTree) {
-    return null;
-  }
-
-  @Override
-  public PartitionInfo fetchPartitionInfo(DataPartitionQueryParam parameter) {
-=======
   public DataPartition getDataPartition(
       Map<String, List<DataPartitionQueryParam>> sgNameToQueryParamsMap)
       throws StatementAnalyzeException {
@@ -145,7 +133,6 @@
     } catch (IoTDBConnectionException e) {
       throw new StatementAnalyzeException("An error occurred when executing getDataPartition()");
     }
->>>>>>> a8c8acbc
     return null;
   }
 
