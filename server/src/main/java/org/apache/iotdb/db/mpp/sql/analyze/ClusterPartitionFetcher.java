--- conflicted
+++ resolved
@@ -88,15 +88,11 @@
     }
     this.partitionExecutor =
         SeriesPartitionExecutor.getSeriesPartitionExecutor(
-<<<<<<< HEAD
             IoTDBDescriptor.getInstance().getConfig().getSeriesPartitionExecutorClass(),
             IoTDBDescriptor.getInstance().getConfig().getSeriesPartitionSlotNum());
-=======
-            config.getSeriesPartitionExecutorClass(), config.getSeriesPartitionSlotNum());
-    this.partitionCache =
+ this.partitionCache =
         new PartitionCache(
             config.getSeriesPartitionExecutorClass(), config.getSeriesPartitionSlotNum());
->>>>>>> b16c381e
   }
 
   @Override
@@ -328,25 +324,14 @@
 
   private SchemaPartition parseSchemaPartitionResp(TSchemaPartitionResp schemaPartitionResp) {
     return new SchemaPartition(
-<<<<<<< HEAD
         schemaPartitionResp.getSchemaRegionMap(),
         IoTDBDescriptor.getInstance().getConfig().getSeriesPartitionExecutorClass(),
         IoTDBDescriptor.getInstance().getConfig().getSeriesPartitionSlotNum());
-=======
-        schemaPartitionMap,
-        config.getSeriesPartitionExecutorClass(),
-        config.getSeriesPartitionSlotNum());
->>>>>>> b16c381e
   }
 
   private DataPartition parseDataPartitionResp(TDataPartitionResp dataPartitionResp) {
     return new DataPartition(
-<<<<<<< HEAD
         dataPartitionResp.getDataPartitionMap(),
-        IoTDBDescriptor.getInstance().getConfig().getSeriesPartitionExecutorClass(),
-        IoTDBDescriptor.getInstance().getConfig().getSeriesPartitionSlotNum());
-=======
-        dataPartitionMap,
         config.getSeriesPartitionExecutorClass(),
         config.getSeriesPartitionSlotNum());
   }
@@ -581,6 +566,5 @@
     public int hashCode() {
       return Objects.hash(seriesPartitionSlot, timePartitionSlot);
     }
->>>>>>> b16c381e
   }
 }