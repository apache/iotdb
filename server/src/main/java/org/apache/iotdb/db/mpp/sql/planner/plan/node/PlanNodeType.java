--- conflicted
+++ resolved
@@ -76,26 +76,16 @@
   DEVICES_SCHEMA_SCAN((short) 18),
   CREATE_TIME_SERIES((short) 19),
   EXCHANGE((short) 20),
-<<<<<<< HEAD
-  AUTHOR((short) 21),
-  ALTER_TIME_SERIES((short) 22),
-  CREATE_ALIGNED_TIME_SERIES((short) 23),
-  TIME_SERIES_SCHEMA_SCAN((short) 24),
-  SCHEMA_FETCH((short) 25),
-  SCHEMA_MERGE((short) 26),
-  STORAGE_GROUP_SCHEMA_SCAN((short) 27),
-  GROUP_BY_TIME((short) 28),
-  PROJECT((short) 29),
-  ALIGNED_SERIES_SCAN((short) 30),
-  ALIGNED_SERIES_AGGREGATE_SCAN((short) 31);
-=======
   ALTER_TIME_SERIES((short) 21),
   CREATE_ALIGNED_TIME_SERIES((short) 22),
   TIME_SERIES_SCHEMA_SCAN((short) 23),
   SCHEMA_FETCH((short) 24),
   SCHEMA_MERGE((short) 25),
   STORAGE_GROUP_SCHEMA_SCAN((short) 26);
->>>>>>> b16c381e
+  GROUP_BY_TIME((short) 27),
+  PROJECT((short) 28),
+  ALIGNED_SERIES_SCAN((short) 29),
+  ALIGNED_SERIES_AGGREGATE_SCAN((short) 30);
 
   private final short nodeType;
 
@@ -175,13 +165,13 @@
         return SchemaFetchNode.deserialize(buffer);
       case 25:
         return SchemaMergeNode.deserialize(buffer);
+      case 27:
+        return GroupByTimeNode.deserialize(buffer);
       case 28:
-        return GroupByTimeNode.deserialize(buffer);
+        return ProjectNode.deserialize(buffer);
       case 29:
-        return ProjectNode.deserialize(buffer);
-      case 31:
         return AlignedSeriesScanNode.deserialize(buffer);
-      case 32:
+      case 30:
         return AlignedSeriesAggregationScanNode.deserialize(buffer);
       default:
         throw new IllegalArgumentException("Invalid node type: " + nodeType);
