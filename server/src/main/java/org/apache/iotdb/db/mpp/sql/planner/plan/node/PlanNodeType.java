--- conflicted
+++ resolved
@@ -20,12 +20,9 @@
 
 import org.apache.iotdb.db.exception.metadata.IllegalPathException;
 import org.apache.iotdb.db.mpp.sql.planner.plan.node.metedata.read.ShowDevicesNode;
-<<<<<<< HEAD
 import org.apache.iotdb.db.mpp.sql.planner.plan.node.metedata.write.AlterTimeSeriesNode;
 import org.apache.iotdb.db.mpp.sql.planner.plan.node.metedata.write.CreateAlignedTimeSeriesNode;
-=======
 import org.apache.iotdb.db.mpp.sql.planner.plan.node.metedata.write.AuthorNode;
->>>>>>> a8f7439d
 import org.apache.iotdb.db.mpp.sql.planner.plan.node.metedata.write.CreateTimeSeriesNode;
 import org.apache.iotdb.db.mpp.sql.planner.plan.node.process.AggregateNode;
 import org.apache.iotdb.db.mpp.sql.planner.plan.node.process.DeviceMergeNode;
@@ -71,12 +68,9 @@
   SHOW_DEVICES((short) 18),
   CREATE_TIME_SERIES((short) 19),
   EXCHANGE((short) 20),
-<<<<<<< HEAD
-  ALTER_TIME_SERIES((short) 21),
-  CREATE_ALIGNED_TIME_SERIES((short) 22);
-=======
-  AUTHOR((short) 21);
->>>>>>> a8f7439d
+  AUTHOR((short) 21),
+  ALTER_TIME_SERIES((short) 22),
+  CREATE_ALIGNED_TIME_SERIES((short) 23);
 
   private final short nodeType;
 
@@ -134,13 +128,11 @@
       case 20:
         return ExchangeNode.deserialize(buffer);
       case 21:
-<<<<<<< HEAD
+        return AuthorNode.deserialize(buffer);
+      case 22:
         return AlterTimeSeriesNode.deserialize(buffer);
-      case 22:
+      case 23:
         return CreateAlignedTimeSeriesNode.deserialize(buffer);
-=======
-        return AuthorNode.deserialize(buffer);
->>>>>>> a8f7439d
       default:
         throw new IllegalArgumentException("Invalid node type: " + nodeType);
     }
