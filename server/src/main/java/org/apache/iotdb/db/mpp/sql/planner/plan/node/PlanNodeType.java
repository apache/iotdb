--- conflicted
+++ resolved
@@ -19,11 +19,8 @@
 package org.apache.iotdb.db.mpp.sql.planner.plan.node;
 
 import org.apache.iotdb.db.exception.metadata.IllegalPathException;
-<<<<<<< HEAD
+import org.apache.iotdb.db.mpp.sql.planner.plan.node.metedata.read.DevicesSchemaScanNode;
 import org.apache.iotdb.db.mpp.sql.planner.plan.node.metedata.read.SchemaFetchNode;
-=======
-import org.apache.iotdb.db.mpp.sql.planner.plan.node.metedata.read.DevicesSchemaScanNode;
->>>>>>> 4fc9c7da
 import org.apache.iotdb.db.mpp.sql.planner.plan.node.metedata.read.ShowDevicesNode;
 import org.apache.iotdb.db.mpp.sql.planner.plan.node.metedata.read.TimeSeriesSchemaScanNode;
 import org.apache.iotdb.db.mpp.sql.planner.plan.node.metedata.write.AlterTimeSeriesNode;
@@ -77,13 +74,10 @@
   AUTHOR((short) 21),
   ALTER_TIME_SERIES((short) 22),
   CREATE_ALIGNED_TIME_SERIES((short) 23),
-<<<<<<< HEAD
-  SCHEMA_FETCH((short) 24);
-=======
   TIME_SERIES_SCHEMA_SCAN((short) 24),
   // TODO @xinzhongtianxia remove this
-  SHOW_DEVICES((short) 25);
->>>>>>> 4fc9c7da
+  SHOW_DEVICES((short) 25),
+  SCHEMA_FETCH((short) 26);
 
   private final short nodeType;
 
@@ -147,13 +141,11 @@
       case 23:
         return CreateAlignedTimeSeriesNode.deserialize(buffer);
       case 24:
-<<<<<<< HEAD
-        return SchemaFetchNode.deserialize(buffer);
-=======
         return TimeSeriesSchemaScanNode.deserialize(buffer);
       case 25:
         return ShowDevicesNode.deserialize(buffer);
->>>>>>> 4fc9c7da
+      case 26:
+        return SchemaFetchNode.deserialize(buffer);
       default:
         throw new IllegalArgumentException("Invalid node type: " + nodeType);
     }
