/*
 * Licensed to the Apache Software Foundation (ASF) under one
 * or more contributor license agreements.  See the NOTICE file
 * distributed with this work for additional information
 * regarding copyright ownership.  The ASF licenses this file
 * to you under the Apache License, Version 2.0 (the
 * "License"); you may not use this file except in compliance
 * with the License.  You may obtain a copy of the License at
 *
 *     http://www.apache.org/licenses/LICENSE-2.0
 *
 * Unless required by applicable law or agreed to in writing,
 * software distributed under the License is distributed on an
 * "AS IS" BASIS, WITHOUT WARRANTIES OR CONDITIONS OF ANY
 * KIND, either express or implied.  See the License for the
 * specific language governing permissions and limitations
 * under the License.
 */
package org.apache.iotdb.db.mpp.sql.planner.plan.node;

import org.apache.iotdb.db.exception.metadata.IllegalPathException;
import org.apache.iotdb.db.mpp.sql.planner.plan.node.metedata.read.CountMergeNode;
import org.apache.iotdb.db.mpp.sql.planner.plan.node.metedata.read.DevicesCountNode;
import org.apache.iotdb.db.mpp.sql.planner.plan.node.metedata.read.DevicesSchemaScanNode;
import org.apache.iotdb.db.mpp.sql.planner.plan.node.metedata.read.NodeTimeSeriesCountNode;
import org.apache.iotdb.db.mpp.sql.planner.plan.node.metedata.read.SchemaFetchNode;
import org.apache.iotdb.db.mpp.sql.planner.plan.node.metedata.read.SchemaMergeNode;
import org.apache.iotdb.db.mpp.sql.planner.plan.node.metedata.read.TimeSeriesCountNode;
import org.apache.iotdb.db.mpp.sql.planner.plan.node.metedata.read.TimeSeriesSchemaScanNode;
import org.apache.iotdb.db.mpp.sql.planner.plan.node.metedata.write.AlterTimeSeriesNode;
import org.apache.iotdb.db.mpp.sql.planner.plan.node.metedata.write.CreateAlignedTimeSeriesNode;
import org.apache.iotdb.db.mpp.sql.planner.plan.node.metedata.write.CreateTimeSeriesNode;
import org.apache.iotdb.db.mpp.sql.planner.plan.node.process.AggregateNode;
import org.apache.iotdb.db.mpp.sql.planner.plan.node.process.DeviceMergeNode;
import org.apache.iotdb.db.mpp.sql.planner.plan.node.process.ExchangeNode;
import org.apache.iotdb.db.mpp.sql.planner.plan.node.process.FillNode;
import org.apache.iotdb.db.mpp.sql.planner.plan.node.process.FilterNode;
import org.apache.iotdb.db.mpp.sql.planner.plan.node.process.FilterNullNode;
import org.apache.iotdb.db.mpp.sql.planner.plan.node.process.GroupByLevelNode;
import org.apache.iotdb.db.mpp.sql.planner.plan.node.process.LimitNode;
import org.apache.iotdb.db.mpp.sql.planner.plan.node.process.OffsetNode;
import org.apache.iotdb.db.mpp.sql.planner.plan.node.process.SortNode;
import org.apache.iotdb.db.mpp.sql.planner.plan.node.process.TimeJoinNode;
import org.apache.iotdb.db.mpp.sql.planner.plan.node.sink.FragmentSinkNode;
import org.apache.iotdb.db.mpp.sql.planner.plan.node.source.SeriesAggregateScanNode;
import org.apache.iotdb.db.mpp.sql.planner.plan.node.source.SeriesScanNode;
import org.apache.iotdb.db.mpp.sql.planner.plan.node.write.InsertMultiTabletsNode;
import org.apache.iotdb.db.mpp.sql.planner.plan.node.write.InsertRowNode;
import org.apache.iotdb.db.mpp.sql.planner.plan.node.write.InsertRowsNode;
import org.apache.iotdb.db.mpp.sql.planner.plan.node.write.InsertRowsOfOneDeviceNode;
import org.apache.iotdb.db.mpp.sql.planner.plan.node.write.InsertTabletNode;

import java.io.DataInputStream;
import java.io.IOException;
import java.nio.ByteBuffer;

public enum PlanNodeType {
  AGGREGATE((short) 0),
  DEVICE_MERGE((short) 1),
  FILL((short) 2),
  FILTER((short) 3),
  FILTER_NULL((short) 4),
  GROUP_BY_LEVEL((short) 5),
  LIMIT((short) 6),
  OFFSET((short) 7),
  SORT((short) 8),
  TIME_JOIN((short) 9),
  FRAGMENT_SINK((short) 10),
  SERIES_SCAN((short) 11),
  SERIES_AGGREGATE_SCAN((short) 12),
  INSERT_TABLET((short) 13),
  INSERT_ROW((short) 14),
  INSERT_ROWS((short) 15),
  INSERT_ROWS_OF_ONE_DEVICE((short) 16),
  INSERT_MULTI_TABLET((short) 17),
  DEVICES_SCHEMA_SCAN((short) 18),
  CREATE_TIME_SERIES((short) 19),
  EXCHANGE((short) 20),
<<<<<<< HEAD
  AUTHOR((short) 21),
  ALTER_TIME_SERIES((short) 22),
  CREATE_ALIGNED_TIME_SERIES((short) 23),
  TIME_SERIES_SCHEMA_SCAN((short) 24),
  SCHEMA_FETCH((short) 25),
  SCHEMA_MERGE((short) 26),
  DEVICES_COUNT((short) 27),
  TIME_SERIES_COUNT((short) 28),
  NODE_TIME_SERIES_COUNT((short) 29),
  COUNT_MERGE((short) 30);
=======
  ALTER_TIME_SERIES((short) 21),
  CREATE_ALIGNED_TIME_SERIES((short) 22),
  TIME_SERIES_SCHEMA_SCAN((short) 23),
  SCHEMA_FETCH((short) 24),
  SCHEMA_MERGE((short) 25),
  STORAGE_GROUP_SCHEMA_SCAN((short) 26);
>>>>>>> 648212e1

  private final short nodeType;

  PlanNodeType(short nodeType) {
    this.nodeType = nodeType;
  }

  public void serialize(ByteBuffer buffer) {
    buffer.putShort(nodeType);
  }

  public static PlanNode deserialize(DataInputStream stream)
      throws IOException, IllegalPathException {
    short nodeType = stream.readShort();
    switch (nodeType) {
      case 13:
        return InsertTabletNode.deserialize(stream);
      case 14:
        return InsertRowNode.deserialize(stream);
      default:
        throw new IllegalArgumentException("Invalid node type: " + nodeType);
    }
  }

  public static PlanNode deserialize(ByteBuffer buffer) {
    short nodeType = buffer.getShort();
    switch (nodeType) {
      case 0:
        return AggregateNode.deserialize(buffer);
      case 1:
        return DeviceMergeNode.deserialize(buffer);
      case 2:
        return FillNode.deserialize(buffer);
      case 3:
        return FilterNode.deserialize(buffer);
      case 4:
        return FilterNullNode.deserialize(buffer);
      case 5:
        return GroupByLevelNode.deserialize(buffer);
      case 6:
        return LimitNode.deserialize(buffer);
      case 7:
        return OffsetNode.deserialize(buffer);
      case 8:
        return SortNode.deserialize(buffer);
      case 9:
        return TimeJoinNode.deserialize(buffer);
      case 10:
        return FragmentSinkNode.deserialize(buffer);
      case 11:
        return SeriesScanNode.deserialize(buffer);
      case 12:
        return SeriesAggregateScanNode.deserialize(buffer);
      case 13:
        return InsertTabletNode.deserialize(buffer);
      case 14:
        return InsertRowNode.deserialize(buffer);
      case 15:
        return InsertRowsNode.deserialize(buffer);
      case 16:
        return InsertRowsOfOneDeviceNode.deserialize(buffer);
      case 17:
        return InsertMultiTabletsNode.deserialize(buffer);
      case 18:
        return DevicesSchemaScanNode.deserialize(buffer);
      case 19:
        return CreateTimeSeriesNode.deserialize(buffer);
      case 20:
        return ExchangeNode.deserialize(buffer);
      case 21:
        return AlterTimeSeriesNode.deserialize(buffer);
      case 22:
        return CreateAlignedTimeSeriesNode.deserialize(buffer);
      case 23:
        return TimeSeriesSchemaScanNode.deserialize(buffer);
      case 24:
        return SchemaFetchNode.deserialize(buffer);
      case 25:
        return SchemaMergeNode.deserialize(buffer);
      case 27:
        return DevicesCountNode.deserialize(buffer);
      case 28:
        return TimeSeriesCountNode.deserialize(buffer);
      case 29:
        return NodeTimeSeriesCountNode.deserialize(buffer);
      case 30:
        return CountMergeNode.deserialize(buffer);
      default:
        throw new IllegalArgumentException("Invalid node type: " + nodeType);
    }
  }
}<|MERGE_RESOLUTION|>--- conflicted
+++ resolved
@@ -76,25 +76,16 @@
   DEVICES_SCHEMA_SCAN((short) 18),
   CREATE_TIME_SERIES((short) 19),
   EXCHANGE((short) 20),
-<<<<<<< HEAD
-  AUTHOR((short) 21),
-  ALTER_TIME_SERIES((short) 22),
-  CREATE_ALIGNED_TIME_SERIES((short) 23),
-  TIME_SERIES_SCHEMA_SCAN((short) 24),
-  SCHEMA_FETCH((short) 25),
-  SCHEMA_MERGE((short) 26),
-  DEVICES_COUNT((short) 27),
-  TIME_SERIES_COUNT((short) 28),
-  NODE_TIME_SERIES_COUNT((short) 29),
-  COUNT_MERGE((short) 30);
-=======
   ALTER_TIME_SERIES((short) 21),
   CREATE_ALIGNED_TIME_SERIES((short) 22),
   TIME_SERIES_SCHEMA_SCAN((short) 23),
   SCHEMA_FETCH((short) 24),
   SCHEMA_MERGE((short) 25),
   STORAGE_GROUP_SCHEMA_SCAN((short) 26);
->>>>>>> 648212e1
+  DEVICES_COUNT((short) 27),
+  TIME_SERIES_COUNT((short) 28),
+  NODE_TIME_SERIES_COUNT((short) 29),
+  COUNT_MERGE((short) 30);
 
   private final short nodeType;
 
