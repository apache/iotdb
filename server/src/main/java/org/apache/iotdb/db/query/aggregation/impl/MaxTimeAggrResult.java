/*
 * Licensed to the Apache Software Foundation (ASF) under one
 * or more contributor license agreements.  See the NOTICE file
 * distributed with this work for additional information
 * regarding copyright ownership.  The ASF licenses this file
 * to you under the Apache License, Version 2.0 (the
 * "License"); you may not use this file except in compliance
 * with the License.  You may obtain a copy of the License at
 *
 *     http://www.apache.org/licenses/LICENSE-2.0
 *
 * Unless required by applicable law or agreed to in writing,
 * software distributed under the License is distributed on an
 * "AS IS" BASIS, WITHOUT WARRANTIES OR CONDITIONS OF ANY
 * KIND, either express or implied.  See the License for the
 * specific language governing permissions and limitations
 * under the License.
 */

package org.apache.iotdb.db.query.aggregation.impl;

import java.io.IOException;
import java.io.OutputStream;
import java.nio.ByteBuffer;
import org.apache.iotdb.db.query.aggregation.AggregateResult;
import org.apache.iotdb.db.query.aggregation.AggregationType;
import org.apache.iotdb.db.query.reader.series.IReaderByTimestamp;
import org.apache.iotdb.tsfile.file.metadata.enums.TSDataType;
import org.apache.iotdb.tsfile.file.metadata.statistics.Statistics;
import org.apache.iotdb.tsfile.read.common.BatchData;

public class MaxTimeAggrResult extends AggregateResult {

  public MaxTimeAggrResult() {
    super(TSDataType.INT64, AggregationType.MAX_TIME);
    reset();
  }

  @Override
  public Long getResult() {
    return hasCandidateResult() ? getLongValue() : null;
  }

  @Override
  public void updateResultFromStatistics(Statistics statistics) {
    long maxTimestamp = statistics.getEndTime();
    updateMaxTimeResult(maxTimestamp);
  }

  @Override
  public void updateResultFromPageData(BatchData dataInThisPage) {
    updateResultFromPageData(dataInThisPage, Long.MIN_VALUE, Long.MAX_VALUE);
  }

  @Override
  public void updateResultFromPageData(BatchData dataInThisPage, long minBound, long maxBound) {
    while (dataInThisPage.hasCurrent()
        && dataInThisPage.currentTime() < maxBound
        && dataInThisPage.currentTime() >= minBound) {
      updateMaxTimeResult(dataInThisPage.currentTime());
      dataInThisPage.next();
    }
  }

  @Override
  public void updateResultUsingTimestamps(long[] timestamps, int length,
      IReaderByTimestamp dataReader) throws IOException {
    long time = -1;
    for (int i = 0; i < length; i++) {
      Object value = dataReader.getValueInTimestamp(timestamps[i]);
      if (value != null) {
        time = timestamps[i];
      }
    }

    if (time != -1) {
      updateMaxTimeResult(time);
    }
  }

  @Override
  public boolean hasFinalResult() {
    return false;
  }

  @Override
  public void merge(AggregateResult another) {
    MaxTimeAggrResult anotherMaxTime = (MaxTimeAggrResult) another;
    if (anotherMaxTime.getResult() != null) {
      this.updateMaxTimeResult(anotherMaxTime.getResult());
    }
  }

  @Override
  protected void deserializeSpecificFields(ByteBuffer buffer) {

  }

  @Override
  protected void serializeSpecificFields(OutputStream outputStream) {

  }

  protected void updateMaxTimeResult(long value) {
<<<<<<< HEAD
    if (!hasResult() || value >= getLongValue()) {
=======
    if (!hasCandidateResult() || value >= getLongValue()) {
>>>>>>> dcaa37b5
      setLongValue(value);
    }
  }
}<|MERGE_RESOLUTION|>--- conflicted
+++ resolved
@@ -102,11 +102,7 @@
   }
 
   protected void updateMaxTimeResult(long value) {
-<<<<<<< HEAD
-    if (!hasResult() || value >= getLongValue()) {
-=======
     if (!hasCandidateResult() || value >= getLongValue()) {
->>>>>>> dcaa37b5
       setLongValue(value);
     }
   }
