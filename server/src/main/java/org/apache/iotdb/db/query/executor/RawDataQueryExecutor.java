/*
 * Licensed to the Apache Software Foundation (ASF) under one
 * or more contributor license agreements.  See the NOTICE file
 * distributed with this work for additional information
 * regarding copyright ownership.  The ASF licenses this file
 * to you under the Apache License, Version 2.0 (the
 * "License"); you may not use this file except in compliance
 * with the License.  You may obtain a copy of the License at
 *
 *     http://www.apache.org/licenses/LICENSE-2.0
 *
 * Unless required by applicable law or agreed to in writing,
 * software distributed under the License is distributed on an
 * "AS IS" BASIS, WITHOUT WARRANTIES OR CONDITIONS OF ANY
 * KIND, either express or implied.  See the License for the
 * specific language governing permissions and limitations
 * under the License.
 */
package org.apache.iotdb.db.query.executor;

import static org.apache.iotdb.tsfile.read.query.executor.ExecutorWithTimeGenerator.markFilterdPaths;

import java.io.IOException;
import java.util.ArrayList;
import java.util.List;
import java.util.Set;
import org.apache.iotdb.db.engine.querycontext.QueryDataSource;
import org.apache.iotdb.db.exception.StorageEngineException;
import org.apache.iotdb.db.exception.query.QueryProcessException;
import org.apache.iotdb.db.metadata.PartialPath;
import org.apache.iotdb.db.qp.physical.crud.RawDataQueryPlan;
import org.apache.iotdb.db.query.context.QueryContext;
import org.apache.iotdb.db.query.control.QueryResourceManager;
import org.apache.iotdb.db.query.dataset.NonAlignEngineDataSet;
import org.apache.iotdb.db.query.dataset.RawQueryDataSetWithValueFilter;
import org.apache.iotdb.db.query.dataset.RawQueryDataSetWithoutValueFilter;
import org.apache.iotdb.db.query.reader.series.IReaderByTimestamp;
import org.apache.iotdb.db.query.reader.series.ManagedSeriesReader;
import org.apache.iotdb.db.query.reader.series.SeriesRawDataBatchReader;
import org.apache.iotdb.db.query.reader.series.SeriesReaderByTimestamp;
import org.apache.iotdb.db.query.timegenerator.ServerTimeGenerator;
import org.apache.iotdb.tsfile.file.metadata.enums.TSDataType;
import org.apache.iotdb.tsfile.read.expression.IExpression;
import org.apache.iotdb.tsfile.read.expression.impl.GlobalTimeExpression;
import org.apache.iotdb.tsfile.read.filter.basic.Filter;
import org.apache.iotdb.tsfile.read.query.dataset.QueryDataSet;
import org.apache.iotdb.tsfile.read.query.timegenerator.TimeGenerator;

/**
 * IoTDB query executor.
 */
public class RawDataQueryExecutor {

  protected List<PartialPath> deduplicatedPaths;
  protected List<TSDataType> deduplicatedDataTypes;
  protected IExpression optimizedExpression;
  protected boolean ascending;

  public RawDataQueryExecutor(RawDataQueryPlan queryPlan) {
    this.deduplicatedPaths = queryPlan.getDeduplicatedPaths();
    this.deduplicatedDataTypes = queryPlan.getDeduplicatedDataTypes();
    this.optimizedExpression = queryPlan.getExpression();
    this.ascending = queryPlan.isAscending();
  }

  /**
   * without filter or with global time filter.
   */
  public QueryDataSet executeWithoutValueFilter(QueryContext context, RawDataQueryPlan queryPlan)
      throws StorageEngineException, QueryProcessException {

    List<ManagedSeriesReader> readersOfSelectedSeries = initManagedSeriesReader(context, queryPlan);
    try {
      return new RawQueryDataSetWithoutValueFilter(deduplicatedPaths, deduplicatedDataTypes,
          readersOfSelectedSeries, queryPlan.isAscending());
    } catch (InterruptedException e) {
      Thread.currentThread().interrupt();
      throw new StorageEngineException(e.getMessage());
    } catch (IOException e) {
      throw new StorageEngineException(e.getMessage());
    }
  }

  public QueryDataSet executeNonAlign(QueryContext context, RawDataQueryPlan queryPlan)
      throws StorageEngineException, QueryProcessException {
    List<ManagedSeriesReader> readersOfSelectedSeries = initManagedSeriesReader(context, queryPlan);
    return new NonAlignEngineDataSet(deduplicatedPaths, deduplicatedDataTypes,
        readersOfSelectedSeries);
  }

  protected List<ManagedSeriesReader> initManagedSeriesReader(QueryContext context,
      RawDataQueryPlan queryPlan)
      throws StorageEngineException, QueryProcessException {
    Filter timeFilter = null;
    if (optimizedExpression != null) {
      timeFilter = ((GlobalTimeExpression) optimizedExpression).getFilter();
    }

    List<ManagedSeriesReader> readersOfSelectedSeries = new ArrayList<>();
    for (int i = 0; i < deduplicatedPaths.size(); i++) {
      PartialPath path = deduplicatedPaths.get(i);
      TSDataType dataType = deduplicatedDataTypes.get(i);

      QueryDataSource queryDataSource = QueryResourceManager.getInstance()
          .getQueryDataSource(path, context, timeFilter);
      timeFilter = queryDataSource.updateFilterUsingTTL(timeFilter);

      ManagedSeriesReader reader = new SeriesRawDataBatchReader(path,
          queryPlan.getAllMeasurementsInDevice(path.getDevice()), dataType, context,
          queryDataSource, timeFilter, null, null, ascending);
      readersOfSelectedSeries.add(reader);
    }
    return readersOfSelectedSeries;
  }

  /**
   * executeWithValueFilter query.
   *
   * @return QueryDataSet object
   * @throws StorageEngineException StorageEngineException
   */
  public QueryDataSet executeWithValueFilter(QueryContext context, RawDataQueryPlan queryPlan)
      throws StorageEngineException, QueryProcessException {

    TimeGenerator timestampGenerator = getTimeGenerator(
        optimizedExpression, context, queryPlan);
<<<<<<< HEAD
    List<Boolean> cached = markFilterdPaths(optimizedExpression, deduplicatedPaths,
        timestampGenerator.hasOrNode());
=======
    List<Boolean> cached = markFilterdPaths(optimizedExpression, new ArrayList<>(deduplicatedPaths), timestampGenerator.hasOrNode());
>>>>>>> 4c224bc2

    List<IReaderByTimestamp> readersOfSelectedSeries = new ArrayList<>();
    for (int i = 0; i < deduplicatedPaths.size(); i++) {
      if (cached.get(i)) {
        readersOfSelectedSeries.add(null);
        continue;
      }
<<<<<<< HEAD
      Path path = deduplicatedPaths.get(i);
      IReaderByTimestamp seriesReaderByTimestamp = getReaderByTimestamp(path,
          queryPlan.getAllMeasurementsInDevice(path.getDevice()),
=======
      PartialPath path = deduplicatedPaths.get(i);
      IReaderByTimestamp seriesReaderByTimestamp = getReaderByTimestamp(path, queryPlan.getAllMeasurementsInDevice(path.getDevice()),
>>>>>>> 4c224bc2
          deduplicatedDataTypes.get(i), context);
      readersOfSelectedSeries.add(seriesReaderByTimestamp);
    }
    return new RawQueryDataSetWithValueFilter(deduplicatedPaths, deduplicatedDataTypes,
        timestampGenerator, readersOfSelectedSeries, cached, queryPlan.isAscending());
  }

<<<<<<< HEAD
  protected IReaderByTimestamp getReaderByTimestamp(Path path, Set<String> allSensors,
      TSDataType dataType, QueryContext context)
      throws StorageEngineException, QueryProcessException {
=======
  protected IReaderByTimestamp getReaderByTimestamp(PartialPath path, Set<String> allSensors, TSDataType dataType,
      QueryContext context) throws StorageEngineException, QueryProcessException {
>>>>>>> 4c224bc2
    return new SeriesReaderByTimestamp(path, allSensors,
        dataType, context,
        QueryResourceManager.getInstance().getQueryDataSource(path, context, null), null,
        ascending);
  }

  protected TimeGenerator getTimeGenerator(IExpression expression,
      QueryContext context, RawDataQueryPlan queryPlan) throws StorageEngineException {
    return new ServerTimeGenerator(expression, context, queryPlan);
  }
}<|MERGE_RESOLUTION|>--- conflicted
+++ resolved
@@ -124,12 +124,7 @@
 
     TimeGenerator timestampGenerator = getTimeGenerator(
         optimizedExpression, context, queryPlan);
-<<<<<<< HEAD
-    List<Boolean> cached = markFilterdPaths(optimizedExpression, deduplicatedPaths,
-        timestampGenerator.hasOrNode());
-=======
     List<Boolean> cached = markFilterdPaths(optimizedExpression, new ArrayList<>(deduplicatedPaths), timestampGenerator.hasOrNode());
->>>>>>> 4c224bc2
 
     List<IReaderByTimestamp> readersOfSelectedSeries = new ArrayList<>();
     for (int i = 0; i < deduplicatedPaths.size(); i++) {
@@ -137,14 +132,8 @@
         readersOfSelectedSeries.add(null);
         continue;
       }
-<<<<<<< HEAD
-      Path path = deduplicatedPaths.get(i);
-      IReaderByTimestamp seriesReaderByTimestamp = getReaderByTimestamp(path,
-          queryPlan.getAllMeasurementsInDevice(path.getDevice()),
-=======
       PartialPath path = deduplicatedPaths.get(i);
       IReaderByTimestamp seriesReaderByTimestamp = getReaderByTimestamp(path, queryPlan.getAllMeasurementsInDevice(path.getDevice()),
->>>>>>> 4c224bc2
           deduplicatedDataTypes.get(i), context);
       readersOfSelectedSeries.add(seriesReaderByTimestamp);
     }
@@ -152,14 +141,8 @@
         timestampGenerator, readersOfSelectedSeries, cached, queryPlan.isAscending());
   }
 
-<<<<<<< HEAD
-  protected IReaderByTimestamp getReaderByTimestamp(Path path, Set<String> allSensors,
-      TSDataType dataType, QueryContext context)
-      throws StorageEngineException, QueryProcessException {
-=======
   protected IReaderByTimestamp getReaderByTimestamp(PartialPath path, Set<String> allSensors, TSDataType dataType,
       QueryContext context) throws StorageEngineException, QueryProcessException {
->>>>>>> 4c224bc2
     return new SeriesReaderByTimestamp(path, allSensors,
         dataType, context,
         QueryResourceManager.getInstance().getQueryDataSource(path, context, null), null,
