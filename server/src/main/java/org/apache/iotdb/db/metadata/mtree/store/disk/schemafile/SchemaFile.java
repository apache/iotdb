/*
 * Licensed to the Apache Software Foundation (ASF) under one
 * or more contributor license agreements.  See the NOTICE file
 * distributed with this work for additional information
 * regarding copyright ownership.  The ASF licenses this file
 * to you under the Apache License, Version 2.0 (the
 * "License"); you may not use this file except in compliance
 * with the License.  You may obtain a copy of the License at
 *
 *     http://www.apache.org/licenses/LICENSE-2.0
 *
 * Unless required by applicable law or agreed to in writing,
 * software distributed under the License is distributed on an
 * "AS IS" BASIS, WITHOUT WARRANTIES OR CONDITIONS OF ANY
 * KIND, either express or implied.  See the License for the
 * specific language governing permissions and limitations
 * under the License.
 */
package org.apache.iotdb.db.metadata.mtree.store.disk.schemafile;

import org.apache.iotdb.commons.conf.CommonDescriptor;
import org.apache.iotdb.commons.exception.MetadataException;
import org.apache.iotdb.commons.file.SystemFileFactory;
import org.apache.iotdb.commons.utils.PathUtils;
import org.apache.iotdb.commons.utils.TestOnly;
import org.apache.iotdb.db.exception.metadata.schemafile.SchemaFileNotExists;
import org.apache.iotdb.db.metadata.MetadataConstant;
import org.apache.iotdb.db.metadata.mnode.IMNode;
import org.apache.iotdb.db.metadata.mnode.IStorageGroupMNode;
import org.apache.iotdb.db.metadata.mnode.StorageGroupEntityMNode;
import org.apache.iotdb.db.metadata.mnode.StorageGroupMNode;
import org.apache.iotdb.db.metadata.mtree.store.disk.ICachedMNodeContainer;
import org.apache.iotdb.db.metadata.mtree.store.disk.schemafile.pagemgr.BTreePageManager;
import org.apache.iotdb.db.metadata.mtree.store.disk.schemafile.pagemgr.IPageManager;
import org.apache.iotdb.db.metadata.mtree.store.disk.schemafile.pagemgr.PageManager;
import org.apache.iotdb.tsfile.utils.ReadWriteIOUtils;

import org.slf4j.Logger;
import org.slf4j.LoggerFactory;

import java.io.File;
import java.io.IOException;
import java.io.PrintWriter;
import java.io.RandomAccessFile;
import java.nio.ByteBuffer;
import java.nio.channels.FileChannel;
import java.nio.file.Files;
import java.nio.file.Paths;
import java.util.Iterator;

/**
 * This class is mainly aimed to manage space all over the file.
 *
 * <p>This class is meant to open a .pst(Persistent mTree) file, and maintains the header of the
 * file. It Loads or writes a page length bytes at once, with an 32 bits int to index a page inside
 * a file. Use SlottedFile to manipulate segment(sp) inside a page(an array of bytes).
 */
public class SchemaFile implements ISchemaFile {

  private static final Logger logger = LoggerFactory.getLogger(SchemaFile.class);

  // attributes for this schema file
  private final String filePath;
  private final String logPath;
  private String storageGroupName;
  private long dataTTL;
  private boolean isEntity;
  private int sgNodeTemplateIdWithState;

  private ByteBuffer headerContent;
  private int lastPageIndex; // last page index of the file, boundary to grow
  private long lastSGAddr; // last segment of database node

  private IPageManager pageManager;

  // attributes for file
  private File pmtFile;
  private FileChannel channel;

  // todo refactor constructor for schema file in Jan.
  private SchemaFile(
      String sgName, int schemaRegionId, boolean override, long ttl, boolean isEntity)
      throws IOException, MetadataException {
    String dirPath = getDirPath(sgName, schemaRegionId);

    this.storageGroupName = sgName;
    this.filePath = dirPath + File.separator + MetadataConstant.SCHEMA_FILE_NAME;
    this.logPath = dirPath + File.separator + MetadataConstant.SCHEMA_LOG_FILE_NAME;

    pmtFile = SystemFileFactory.INSTANCE.getFile(filePath);
    if (!pmtFile.exists() && !override) {
      throw new SchemaFileNotExists(filePath);
    }

    if (pmtFile.exists() && override) {
      logger.warn("Schema File [{}] will be overwritten since already exists.", filePath);
      Files.delete(Paths.get(pmtFile.toURI()));
      pmtFile.createNewFile();
    }

    if (!pmtFile.exists() || !pmtFile.isFile()) {
      File dir = SystemFileFactory.INSTANCE.getFile(dirPath);
      dir.mkdirs();
      pmtFile.createNewFile();
    }

    this.channel = new RandomAccessFile(pmtFile, "rw").getChannel();
    this.headerContent = ByteBuffer.allocate(SchemaFileConfig.FILE_HEADER_SIZE);
    // will be overwritten if to init
    this.dataTTL = ttl;
    this.isEntity = isEntity;
    this.sgNodeTemplateIdWithState = -1;
    initFileHeader();
  }

  private SchemaFile(File file) throws IOException, MetadataException {
    // only used to sketch a schema file so a file object is necessary while
    //  components of log manipulations are not.
    pmtFile = file;
    filePath = pmtFile.getPath();
    logPath = file.getParent() + File.separator + MetadataConstant.SCHEMA_LOG_FILE_NAME;
    channel = new RandomAccessFile(file, "rw").getChannel();
    headerContent = ByteBuffer.allocate(SchemaFileConfig.FILE_HEADER_SIZE);

    if (channel.size() <= 0) {
      channel.close();
      throw new SchemaFileNotExists(file.getAbsolutePath());
    }

    initFileHeader();
  }

  // load or init
  public static ISchemaFile initSchemaFile(String sgName, int schemaRegionId)
      throws IOException, MetadataException {
    String dirPath = getDirPath(sgName, schemaRegionId);
    File pmtFile =
        SystemFileFactory.INSTANCE.getFile(
            dirPath + File.separator + MetadataConstant.SCHEMA_FILE_NAME);
    if (!pmtFile.exists()) {
      return new SchemaFile(
          sgName,
          schemaRegionId,
          true,
          CommonDescriptor.getInstance().getConfig().getDefaultTTLInMs(),
          false);
    } else {
      return new SchemaFile(
          sgName,
          schemaRegionId,
          false,
          CommonDescriptor.getInstance().getConfig().getDefaultTTLInMs(),
          false);
    }
  }

  public static ISchemaFile loadSchemaFile(String sgName, int schemaRegionId)
      throws IOException, MetadataException {
    return new SchemaFile(sgName, schemaRegionId, false, -1, false);
  }

  public static ISchemaFile loadSchemaFile(File file) throws IOException, MetadataException {
    // only be called to sketch a Schema File
    return new SchemaFile(file);
  }

  private static String getDirPath(String sgName, int schemaRegionId) {
    return SchemaFileConfig.SCHEMA_FOLDER
        + File.separator
        + sgName
        + File.separator
        + schemaRegionId;
  }

  // region Interface Implementation

  @Override
  public IMNode init() throws MetadataException {
    IMNode resNode;
    String[] sgPathNodes =
        storageGroupName == null
            ? new String[] {"noName"}
            : PathUtils.splitPathToDetachedNodes(storageGroupName);
    if (isEntity) {
      resNode =
          setNodeAddress(
              new StorageGroupEntityMNode(null, sgPathNodes[sgPathNodes.length - 1], dataTTL), 0L);
    } else {
      resNode =
          setNodeAddress(
              new StorageGroupMNode(null, sgPathNodes[sgPathNodes.length - 1], dataTTL), 0L);
    }
    resNode.setFullPath(storageGroupName);
    resNode.setSchemaTemplateId(sgNodeTemplateIdWithState);
    resNode.setUseTemplate(sgNodeTemplateIdWithState > -1);
    return resNode;
  }

  @Override
  public boolean updateStorageGroupNode(IStorageGroupMNode sgNode) throws IOException {
    this.dataTTL = sgNode.getDataTTL();
    this.isEntity = sgNode.isEntity();
    this.sgNodeTemplateIdWithState = sgNode.getSchemaTemplateIdWithState();
    updateHeaderBuffer();
    return true;
  }

  @Override
  public void delete(IMNode node) throws IOException, MetadataException {
    if (node.isStorageGroup()) {
      // should clear this file
      clear();
    } else {
      pageManager.delete(node);
    }
  }

  @Override
  public void writeMNode(IMNode node) throws MetadataException, IOException {
    long curSegAddr = getNodeAddress(node);

    if (node.isStorageGroup()) {
      isEntity = node.isEntity();
      setNodeAddress(node, lastSGAddr);
    } else {
      if (curSegAddr < 0L) {
        // now only 32 bits page index is allowed
        throw new MetadataException(
            String.format(
                "Cannot store a node with segment address [%s] except for StorageGroupNode.",
                curSegAddr));
      }
    }

    pageManager.writeNewChildren(node);
    pageManager.writeUpdatedChildren(node);
    pageManager.flushDirtyPages();
<<<<<<< HEAD
    // TODO: make sure persist header info in logfile
    updateHeader();
=======
    updateHeaderBuffer();
>>>>>>> 5f8f2b9f
  }

  @Override
  public IMNode getChildNode(IMNode parent, String childName)
      throws MetadataException, IOException {
    return pageManager.getChildNode(parent, childName);
  }

  @Override
  public Iterator<IMNode> getChildren(IMNode parent) throws MetadataException, IOException {
    if (parent.isMeasurement() || getNodeAddress(parent) < 0) {
      throw new MetadataException(
          String.format("Node [%s] has no child in schema file.", parent.getFullPath()));
    }

    return pageManager.getChildren(parent);
  }

  @Override
  public void close() throws IOException {
    updateHeaderBuffer();
    pageManager.flushDirtyPages();
    pageManager.close();
    forceChannel();
    channel.close();
  }

  @Override
  public void sync() throws IOException {
    updateHeaderBuffer();
    pageManager.flushDirtyPages();
    forceChannel();
  }

  @Override
  public void clear() throws IOException, MetadataException {
    pageManager.clear();
    pageManager.close();
    channel.close();
    if (pmtFile.exists()) {
      Files.delete(Paths.get(pmtFile.toURI()));
    }
    pmtFile.createNewFile();

    channel = new RandomAccessFile(pmtFile, "rw").getChannel();
    headerContent = ByteBuffer.allocate(SchemaFileConfig.FILE_HEADER_SIZE);
    initFileHeader();
  }

  public String inspect() throws MetadataException, IOException {
    return inspect(null);
  }

  public String inspect(PrintWriter pw) throws MetadataException, IOException {
    String header =
        String.format(
            "=============================\n"
                + "== Schema File Sketch Tool ==\n"
                + "=============================\n"
                + "== Notice: \n"
                + "==  Internal/Entity presents as (name, is_aligned, child_segment_address)\n"
                + "==  Measurement presents as (name, data_type, encoding, compressor, alias_if_exist)\n"
                + "=============================\n"
                + "Belong to StorageGroup: [%s], segment of SG:%s, total pages:%d\n",
            storageGroupName == null ? "NOT SPECIFIED" : storageGroupName,
            Long.toHexString(lastSGAddr),
            lastPageIndex + 1);
    if (pw == null) {
      pw = new PrintWriter(System.out);
    }
    pw.print(header);
    pageManager.inspect(pw);
    return String.format("SchemaFile[%s] had been inspected.", this.filePath);
  }
  // endregion

  // region File Operations

  /**
   * This method initiate file header buffer, with an empty file if meant to init. <br>
   *
   * <p><b>File Header Structure:</b>
   *
   * <ul>
   *   <li>1 int (4 bytes): last page index {@link #lastPageIndex}
   *   <li>var length: root(SG) node info
   *       <ul>
   *         <li><s>a. var length string (less than 200 bytes): path to root(SG) node</s>
   *         <li>a. 1 long (8 bytes): dataTTL {@link #dataTTL}
   *         <li>b. 1 bool (1 byte): isEntityStorageGroup {@link #isEntity}
   *         <li>c. 1 int (4 bytes): hash code of template name {@link #sgNodeTemplateIdWithState}
   *         <li>d. 1 long (8 bytes): last segment address of database {@link #lastSGAddr}
   *         <li>e. 1 int (4 bytes): version of schema file {@linkplain
   *             SchemaFileConfig#SCHEMA_FILE_VERSION}
   *       </ul>
   * </ul>
   *
   * ... (Expected to extend for optimization) ...
   */
  private void initFileHeader() throws IOException, MetadataException {
    if (channel.size() == 0) {
      // new schema file
<<<<<<< HEAD
      pageManager = new BTreePageManager(channel, -1, logPath);
      updateHeader();
=======
      lastPageIndex = 0;
      ReadWriteIOUtils.write(lastPageIndex, headerContent);
      ReadWriteIOUtils.write(dataTTL, headerContent);
      ReadWriteIOUtils.write(isEntity, headerContent);
      ReadWriteIOUtils.write(sgNodeTemplateIdWithState, headerContent);
      ReadWriteIOUtils.write(SchemaFileConfig.SCHEMA_FILE_VERSION, headerContent);
      lastSGAddr = 0L;
      pageManager = new BTreePageManager(channel, pmtFile, -1, logPath);
>>>>>>> 5f8f2b9f
    } else {
      channel.read(headerContent);
      headerContent.clear();
      lastPageIndex = ReadWriteIOUtils.readInt(headerContent);
      dataTTL = ReadWriteIOUtils.readLong(headerContent);
      isEntity = ReadWriteIOUtils.readBool(headerContent);
      sgNodeTemplateIdWithState = ReadWriteIOUtils.readInt(headerContent);
      lastSGAddr = ReadWriteIOUtils.readLong(headerContent);

      if (ReadWriteIOUtils.readInt(headerContent) != SchemaFileConfig.SCHEMA_FILE_VERSION) {
        channel.close();
        throw new MetadataException("SchemaFile with wrong version, please check or upgrade.");
      }

      pageManager = new BTreePageManager(channel, pmtFile, lastPageIndex, logPath);
    }
  }

  private void updateHeaderBuffer() throws IOException {
    headerContent.clear();

    ReadWriteIOUtils.write(pageManager.getLastPageIndex(), headerContent);
    ReadWriteIOUtils.write(dataTTL, headerContent);
    ReadWriteIOUtils.write(isEntity, headerContent);
    ReadWriteIOUtils.write(sgNodeTemplateIdWithState, headerContent);
    ReadWriteIOUtils.write(lastSGAddr, headerContent);
    ReadWriteIOUtils.write(SchemaFileConfig.SCHEMA_FILE_VERSION, headerContent);

    headerContent.flip();
    channel.write(headerContent, 0);
  }

  private void forceChannel() throws IOException {
    channel.force(true);
  }

  // endregion

  // region Utilities

  public static long getGlobalIndex(int pageIndex, short segIndex) {
    return (((SchemaFileConfig.PAGE_INDEX_MASK & pageIndex) << SchemaFileConfig.SEG_INDEX_DIGIT)
        | (segIndex & SchemaFileConfig.SEG_INDEX_MASK));
  }

  public static int getPageIndex(long globalIndex) {
    return (int)
        ((globalIndex & (SchemaFileConfig.PAGE_INDEX_MASK << SchemaFileConfig.SEG_INDEX_DIGIT))
            >> SchemaFileConfig.SEG_INDEX_DIGIT);
  }

  public static short getSegIndex(long globalIndex) {
    return (short) (globalIndex & SchemaFileConfig.SEG_INDEX_MASK);
  }

  /** TODO: shall merge with {@linkplain PageManager#reEstimateSegSize} */
  static short reEstimateSegSize(int oldSize) {
    for (short size : SchemaFileConfig.SEG_SIZE_LST) {
      if (oldSize < size) {
        return size;
      }
    }
    return SchemaFileConfig.SEG_MAX_SIZ;
  }

  public static long getPageAddress(int pageIndex) {
    return (SchemaFileConfig.PAGE_INDEX_MASK & pageIndex) * SchemaFileConfig.PAGE_LENGTH
        + SchemaFileConfig.FILE_HEADER_SIZE;
  }

  public static long getNodeAddress(IMNode node) {
    return ICachedMNodeContainer.getCachedMNodeContainer(node).getSegmentAddress();
  }

  public static IMNode setNodeAddress(IMNode node, long addr) {
    ICachedMNodeContainer.getCachedMNodeContainer(node).setSegmentAddress(addr);
    return node;
  }

  @TestOnly
  public ISchemaPage getPageOnTest(int index) throws IOException, MetadataException {
    return ((PageManager) pageManager).getPageInstanceOnTest(index);
  }

  @TestOnly
  public long getTargetSegmentOnTest(long srcSegAddr, String key)
      throws IOException, MetadataException {
    return ((PageManager) pageManager).getTargetSegmentAddressOnTest(srcSegAddr, key);
  }

  // endregion

  // region Snapshot

  @Override
  public boolean createSnapshot(File snapshotDir) {
    File schemaFileSnapshot =
        SystemFileFactory.INSTANCE.getFile(snapshotDir, MetadataConstant.SCHEMA_FILE_SNAPSHOT);
    try {
      sync();
      if (schemaFileSnapshot.exists() && !schemaFileSnapshot.delete()) {
        logger.error(
            "Failed to delete old snapshot {} while creating schema file snapshot.",
            schemaFileSnapshot.getName());
        return false;
      }
      Files.copy(Paths.get(filePath), schemaFileSnapshot.toPath());
      return true;
    } catch (IOException e) {
      logger.error("Failed to create SchemaFile snapshot due to {}", e.getMessage(), e);
      schemaFileSnapshot.delete();
      return false;
    }
  }

  public static ISchemaFile loadSnapshot(File snapshotDir, String sgName, int schemaRegionId)
      throws IOException, MetadataException {
    File snapshot =
        SystemFileFactory.INSTANCE.getFile(snapshotDir, MetadataConstant.SCHEMA_FILE_SNAPSHOT);
    if (!snapshot.exists()) {
      throw new SchemaFileNotExists(snapshot.getPath());
    }
    File schemaFile =
        SystemFileFactory.INSTANCE.getFile(
            getDirPath(sgName, schemaRegionId), MetadataConstant.SCHEMA_FILE_NAME);
    File schemaLogFile =
        SystemFileFactory.INSTANCE.getFile(
            getDirPath(sgName, schemaRegionId), MetadataConstant.SCHEMA_LOG_FILE_NAME);
    Files.deleteIfExists(schemaFile.toPath());
    Files.deleteIfExists(schemaLogFile.toPath());
    Files.createLink(schemaFile.toPath(), snapshot.toPath());
    return new SchemaFile(
        sgName,
        schemaRegionId,
        false,
        CommonDescriptor.getInstance().getConfig().getDefaultTTLInMs(),
        false);
  }

  // endregion

}<|MERGE_RESOLUTION|>--- conflicted
+++ resolved
@@ -235,12 +235,7 @@
     pageManager.writeNewChildren(node);
     pageManager.writeUpdatedChildren(node);
     pageManager.flushDirtyPages();
-<<<<<<< HEAD
-    // TODO: make sure persist header info in logfile
-    updateHeader();
-=======
     updateHeaderBuffer();
->>>>>>> 5f8f2b9f
   }
 
   @Override
@@ -343,10 +338,6 @@
   private void initFileHeader() throws IOException, MetadataException {
     if (channel.size() == 0) {
       // new schema file
-<<<<<<< HEAD
-      pageManager = new BTreePageManager(channel, -1, logPath);
-      updateHeader();
-=======
       lastPageIndex = 0;
       ReadWriteIOUtils.write(lastPageIndex, headerContent);
       ReadWriteIOUtils.write(dataTTL, headerContent);
@@ -355,7 +346,6 @@
       ReadWriteIOUtils.write(SchemaFileConfig.SCHEMA_FILE_VERSION, headerContent);
       lastSGAddr = 0L;
       pageManager = new BTreePageManager(channel, pmtFile, -1, logPath);
->>>>>>> 5f8f2b9f
     } else {
       channel.read(headerContent);
       headerContent.clear();
