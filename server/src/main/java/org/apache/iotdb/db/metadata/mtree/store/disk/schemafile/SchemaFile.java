/*
 * Licensed to the Apache Software Foundation (ASF) under one
 * or more contributor license agreements.  See the NOTICE file
 * distributed with this work for additional information
 * regarding copyright ownership.  The ASF licenses this file
 * to you under the Apache License, Version 2.0 (the
 * "License"); you may not use this file except in compliance
 * with the License.  You may obtain a copy of the License at
 *
 *     http://www.apache.org/licenses/LICENSE-2.0
 *
 * Unless required by applicable law or agreed to in writing,
 * software distributed under the License is distributed on an
 * "AS IS" BASIS, WITHOUT WARRANTIES OR CONDITIONS OF ANY
 * KIND, either express or implied.  See the License for the
 * specific language governing permissions and limitations
 * under the License.
 */
package org.apache.iotdb.db.metadata.mtree.store.disk.schemafile;

import org.apache.iotdb.commons.conf.CommonDescriptor;
import org.apache.iotdb.commons.exception.MetadataException;
import org.apache.iotdb.commons.file.SystemFileFactory;
import org.apache.iotdb.commons.utils.PathUtils;
import org.apache.iotdb.commons.utils.TestOnly;
import org.apache.iotdb.db.exception.metadata.schemafile.SchemaFileNotExists;
import org.apache.iotdb.db.metadata.MetadataConstant;
import org.apache.iotdb.db.metadata.mnode.IMNode;
import org.apache.iotdb.db.metadata.mnode.IStorageGroupMNode;
import org.apache.iotdb.db.metadata.mnode.StorageGroupEntityMNode;
import org.apache.iotdb.db.metadata.mnode.StorageGroupMNode;
import org.apache.iotdb.db.metadata.mtree.store.disk.ICachedMNodeContainer;
import org.apache.iotdb.db.metadata.mtree.store.disk.schemafile.pagemgr.BTreePageManager;
import org.apache.iotdb.db.metadata.mtree.store.disk.schemafile.pagemgr.IPageManager;
import org.apache.iotdb.db.metadata.mtree.store.disk.schemafile.pagemgr.PageManager;
import org.apache.iotdb.tsfile.utils.ReadWriteIOUtils;

import org.slf4j.Logger;
import org.slf4j.LoggerFactory;

import java.io.File;
import java.io.IOException;
import java.io.PrintWriter;
import java.io.RandomAccessFile;
import java.nio.ByteBuffer;
import java.nio.channels.FileChannel;
import java.nio.file.Files;
import java.nio.file.Paths;
import java.util.Iterator;

/**
 * This class is mainly aimed to manage space all over the file.
 *
 * <p>This class is meant to open a .pst(Persistent mTree) file, and maintains the header of the
 * file. It Loads or writes a page length bytes at once, with an 32 bits int to index a page inside
 * a file. Use SlottedFile to manipulate segment(sp) inside a page(an array of bytes).
 */
public class SchemaFile implements ISchemaFile {

  private static final Logger logger = LoggerFactory.getLogger(SchemaFile.class);

  // attributes for this schema file
  private final String filePath;
  private final String logPath;
  private String storageGroupName;
  private long dataTTL;
  private boolean isEntity;
  private int sgNodeTemplateIdWithState;

  private ByteBuffer headerContent;
  private int lastPageIndex; // last page index of the file, boundary to grow
  private long lastSGAddr; // last segment of database node

  private IPageManager pageManager;

  // attributes for file
  private File pmtFile;
  private FileChannel channel;

  // todo refactor constructor for schema file in Jan.
  private SchemaFile(
      String sgName, int schemaRegionId, boolean override, long ttl, boolean isEntity)
      throws IOException, MetadataException {
    String dirPath = getDirPath(sgName, schemaRegionId);

    this.storageGroupName = sgName;
    this.filePath = dirPath + File.separator + MetadataConstant.SCHEMA_FILE_NAME;
    this.logPath = dirPath + File.separator + MetadataConstant.SCHEMA_LOG_FILE_NAME;

    pmtFile = SystemFileFactory.INSTANCE.getFile(filePath);
    if (!pmtFile.exists() && !override) {
      throw new SchemaFileNotExists(filePath);
    }

    if (pmtFile.exists() && override) {
      logger.warn("Schema File [{}] will be overwritten since already exists.", filePath);
      Files.delete(Paths.get(pmtFile.toURI()));
      pmtFile.createNewFile();
    }

    if (!pmtFile.exists() || !pmtFile.isFile()) {
      File dir = SystemFileFactory.INSTANCE.getFile(dirPath);
      dir.mkdirs();
      pmtFile.createNewFile();
    }

    this.channel = new RandomAccessFile(pmtFile, "rw").getChannel();
    this.headerContent = ByteBuffer.allocate(SchemaFileConfig.FILE_HEADER_SIZE);
    // will be overwritten if to init
    this.dataTTL = ttl;
    this.isEntity = isEntity;
    this.sgNodeTemplateIdWithState = -1;
    initFileHeader();
  }

  private SchemaFile(File file) throws IOException, MetadataException {
    // only used to sketch a schema file so a file object is necessary while
    //  components of log manipulations are not.
    pmtFile = file;
    filePath = pmtFile.getPath();
    logPath = file.getParent() + File.separator + MetadataConstant.SCHEMA_LOG_FILE_NAME;
    channel = new RandomAccessFile(file, "rw").getChannel();
    headerContent = ByteBuffer.allocate(SchemaFileConfig.FILE_HEADER_SIZE);

    if (channel.size() <= 0) {
      channel.close();
      throw new SchemaFileNotExists(file.getAbsolutePath());
    }

    initFileHeader();
  }

  // load or init
  public static ISchemaFile initSchemaFile(String sgName, int schemaRegionId)
      throws IOException, MetadataException {
    File pmtFile =
        SystemFileFactory.INSTANCE.getFile(
            getDirPath(sgName, schemaRegionId)
                + File.separator
                + MetadataConstant.SCHEMA_FILE_NAME);
    return new SchemaFile(
        sgName,
        schemaRegionId,
        !pmtFile.exists(),
        CommonDescriptor.getInstance().getConfig().getDefaultTTLInMs(),
        false);
  }

  public static ISchemaFile loadSchemaFile(String sgName, int schemaRegionId)
      throws IOException, MetadataException {
    return new SchemaFile(sgName, schemaRegionId, false, -1L, false);
  }

  public static ISchemaFile loadSchemaFile(File file) throws IOException, MetadataException {
    // only be called to sketch a Schema File
    return new SchemaFile(file);
  }

  private static String getDirPath(String sgName, int schemaRegionId) {
    return SchemaFileConfig.SCHEMA_FOLDER
        + File.separator
        + sgName
        + File.separator
        + schemaRegionId;
  }

  // region Interface Implementation

  @Override
  public IMNode init() throws MetadataException {
    IMNode resNode;
    String[] sgPathNodes =
        storageGroupName == null
            ? new String[] {"noName"}
            : PathUtils.splitPathToDetachedNodes(storageGroupName);
    if (isEntity) {
      resNode =
          setNodeAddress(
              new StorageGroupEntityMNode(null, sgPathNodes[sgPathNodes.length - 1], dataTTL), 0L);
    } else {
      resNode =
          setNodeAddress(
              new StorageGroupMNode(null, sgPathNodes[sgPathNodes.length - 1], dataTTL), 0L);
    }
    resNode.setFullPath(storageGroupName);
    resNode.setSchemaTemplateId(sgNodeTemplateIdWithState);
    resNode.setUseTemplate(sgNodeTemplateIdWithState > -1);
    return resNode;
  }

  @Override
  public boolean updateStorageGroupNode(IStorageGroupMNode sgNode) throws IOException {
    this.dataTTL = sgNode.getDataTTL();
    this.isEntity = sgNode.isEntity();
    this.sgNodeTemplateIdWithState = sgNode.getSchemaTemplateIdWithState();
    updateHeaderBuffer();
    return true;
  }

  @Override
  public void delete(IMNode node) throws IOException, MetadataException {
    if (node.isStorageGroup()) {
      // should clear this file
      clear();
    } else {
      pageManager.delete(node);
    }
  }

  @Override
  public void writeMNode(IMNode node) throws MetadataException, IOException {
    long curSegAddr = getNodeAddress(node);

    if (node.isStorageGroup()) {
      isEntity = node.isEntity();
      setNodeAddress(node, lastSGAddr);
    } else {
      if (curSegAddr < 0L) {
        // now only 32 bits page index is allowed
        throw new MetadataException(
            String.format(
                "Cannot store a node with segment address [%s] except for StorageGroupNode.",
                curSegAddr));
      }
    }

    pageManager.writeNewChildren(node);
    pageManager.writeUpdatedChildren(node);
    pageManager.flushDirtyPages();
    updateHeaderBuffer();
  }

  @Override
  public IMNode getChildNode(IMNode parent, String childName)
      throws MetadataException, IOException {
    return pageManager.getChildNode(parent, childName);
  }

  @Override
  public Iterator<IMNode> getChildren(IMNode parent) throws MetadataException, IOException {
    if (parent.isMeasurement() || getNodeAddress(parent) < 0) {
      throw new MetadataException(
          String.format("Node [%s] has no child in schema file.", parent.getFullPath()));
    }

    return pageManager.getChildren(parent);
  }

  @Override
  public void close() throws IOException {
    updateHeaderBuffer();
    pageManager.flushDirtyPages();
    pageManager.close();
    forceChannel();
    channel.close();
  }

  @Override
  public void sync() throws IOException {
    updateHeaderBuffer();
    pageManager.flushDirtyPages();
    forceChannel();
  }

  @Override
  public void clear() throws IOException, MetadataException {
    pageManager.clear();
    pageManager.close();
    channel.close();
    if (pmtFile.exists()) {
      Files.delete(Paths.get(pmtFile.toURI()));
    }
    pmtFile.createNewFile();

    channel = new RandomAccessFile(pmtFile, "rw").getChannel();
    headerContent = ByteBuffer.allocate(SchemaFileConfig.FILE_HEADER_SIZE);
    initFileHeader();
  }

  public String inspect() throws MetadataException, IOException {
    return inspect(null);
  }

  public String inspect(PrintWriter pw) throws MetadataException, IOException {
    String header =
        String.format(
            "=============================\n"
                + "== Schema File Sketch Tool ==\n"
                + "=============================\n"
                + "== Notice: \n"
                + "==  Internal/Entity presents as (name, is_aligned, child_segment_address)\n"
                + "==  Measurement presents as (name, data_type, encoding, compressor, alias_if_exist)\n"
                + "=============================\n"
                + "Belong to StorageGroup: [%s], segment of SG:%s, total pages:%d\n",
            storageGroupName == null ? "NOT SPECIFIED" : storageGroupName,
            Long.toHexString(lastSGAddr),
            lastPageIndex + 1);
    if (pw == null) {
      pw = new PrintWriter(System.out);
    }
    pw.print(header);
    pageManager.inspect(pw);
    return String.format("SchemaFile[%s] had been inspected.", this.filePath);
  }
  // endregion

  // region File Operations

  /**
   * This method initiate file header buffer, with an empty file if meant to init. <br>
   *
   * <p><b>File Header Structure:</b>
   *
   * <ul>
   *   <li>1 int (4 bytes): last page index {@link #lastPageIndex}
   *   <li>var length: root(SG) node info
   *       <ul>
   *         <li><s>a. var length string (less than 200 bytes): path to root(SG) node</s>
   *         <li>a. 1 long (8 bytes): dataTTL {@link #dataTTL}
   *         <li>b. 1 bool (1 byte): isEntityStorageGroup {@link #isEntity}
   *         <li>c. 1 int (4 bytes): hash code of template name {@link #sgNodeTemplateIdWithState}
   *         <li>d. 1 long (8 bytes): last segment address of database {@link #lastSGAddr}
   *         <li>e. 1 int (4 bytes): version of schema file {@linkplain
   *             SchemaFileConfig#SCHEMA_FILE_VERSION}
   *       </ul>
   * </ul>
   *
   * ... (Expected to extend for optimization) ...
   */
  private void initFileHeader() throws IOException, MetadataException {
    if (channel.size() == 0) {
      // new schema file
      lastPageIndex = 0;
      ReadWriteIOUtils.write(lastPageIndex, headerContent);
      ReadWriteIOUtils.write(dataTTL, headerContent);
      ReadWriteIOUtils.write(isEntity, headerContent);
      ReadWriteIOUtils.write(sgNodeTemplateIdWithState, headerContent);
      ReadWriteIOUtils.write(SchemaFileConfig.SCHEMA_FILE_VERSION, headerContent);
      lastSGAddr = 0L;
      pageManager = new BTreePageManager(channel, pmtFile, -1, logPath);
    } else {
      channel.read(headerContent);
      headerContent.clear();
      lastPageIndex = ReadWriteIOUtils.readInt(headerContent);
      dataTTL = ReadWriteIOUtils.readLong(headerContent);
      isEntity = ReadWriteIOUtils.readBool(headerContent);
      sgNodeTemplateIdWithState = ReadWriteIOUtils.readInt(headerContent);
      lastSGAddr = ReadWriteIOUtils.readLong(headerContent);

      if (ReadWriteIOUtils.readInt(headerContent) != SchemaFileConfig.SCHEMA_FILE_VERSION) {
        channel.close();
        throw new MetadataException("SchemaFile with wrong version, please check or upgrade.");
      }

      pageManager = new BTreePageManager(channel, pmtFile, lastPageIndex, logPath);
    }
  }

  private void updateHeaderBuffer() throws IOException {
    headerContent.clear();

    ReadWriteIOUtils.write(pageManager.getLastPageIndex(), headerContent);
    ReadWriteIOUtils.write(dataTTL, headerContent);
    ReadWriteIOUtils.write(isEntity, headerContent);
    ReadWriteIOUtils.write(sgNodeTemplateIdWithState, headerContent);
    ReadWriteIOUtils.write(lastSGAddr, headerContent);
    ReadWriteIOUtils.write(SchemaFileConfig.SCHEMA_FILE_VERSION, headerContent);

    headerContent.flip();
    channel.write(headerContent, 0);
  }

  private void forceChannel() throws IOException {
    channel.force(true);
  }

  // endregion

  // region Utilities

  public static long getGlobalIndex(int pageIndex, short segIndex) {
    return (((SchemaFileConfig.PAGE_INDEX_MASK & pageIndex) << SchemaFileConfig.SEG_INDEX_DIGIT)
        | (segIndex & SchemaFileConfig.SEG_INDEX_MASK));
  }

  public static int getPageIndex(long globalIndex) {
    return (int)
        ((globalIndex & (SchemaFileConfig.PAGE_INDEX_MASK << SchemaFileConfig.SEG_INDEX_DIGIT))
            >> SchemaFileConfig.SEG_INDEX_DIGIT);
  }

  public static short getSegIndex(long globalIndex) {
    return (short) (globalIndex & SchemaFileConfig.SEG_INDEX_MASK);
  }

  /** TODO: shall merge with {@linkplain PageManager#reEstimateSegSize} */
  static short reEstimateSegSize(int oldSize) {
    for (short size : SchemaFileConfig.SEG_SIZE_LST) {
      if (oldSize < size) {
        return size;
      }
    }
    return SchemaFileConfig.SEG_MAX_SIZ;
  }

  public static long getPageAddress(int pageIndex) {
    return (SchemaFileConfig.PAGE_INDEX_MASK & pageIndex) * SchemaFileConfig.PAGE_LENGTH
        + SchemaFileConfig.FILE_HEADER_SIZE;
  }

  public static long getNodeAddress(IMNode node) {
    return ICachedMNodeContainer.getCachedMNodeContainer(node).getSegmentAddress();
  }

  public static IMNode setNodeAddress(IMNode node, long addr) {
    ICachedMNodeContainer.getCachedMNodeContainer(node).setSegmentAddress(addr);
    return node;
  }

  @TestOnly
  public ISchemaPage getPageOnTest(int index) throws IOException, MetadataException {
    return ((PageManager) pageManager).getPageInstanceOnTest(index);
  }

  @TestOnly
  public long getTargetSegmentOnTest(long srcSegAddr, String key)
      throws IOException, MetadataException {
    return ((PageManager) pageManager).getTargetSegmentAddressOnTest(srcSegAddr, key);
  }

  // endregion

  // region Snapshot

  @Override
  public boolean createSnapshot(File snapshotDir) {
    File schemaFileSnapshot =
        SystemFileFactory.INSTANCE.getFile(snapshotDir, MetadataConstant.SCHEMA_FILE_SNAPSHOT);
    try {
      sync();
      if (schemaFileSnapshot.exists() && !schemaFileSnapshot.delete()) {
        logger.error(
            "Failed to delete old snapshot {} while creating schema file snapshot.",
            schemaFileSnapshot.getName());
        return false;
      }
      Files.copy(Paths.get(filePath), schemaFileSnapshot.toPath());
      return true;
    } catch (IOException e) {
      logger.error("Failed to create SchemaFile snapshot due to {}", e.getMessage(), e);
      schemaFileSnapshot.delete();
      return false;
    }
  }

  public static ISchemaFile loadSnapshot(File snapshotDir, String sgName, int schemaRegionId)
      throws IOException, MetadataException {
    File snapshot =
        SystemFileFactory.INSTANCE.getFile(snapshotDir, MetadataConstant.SCHEMA_FILE_SNAPSHOT);
    if (!snapshot.exists()) {
      throw new SchemaFileNotExists(snapshot.getPath());
    }
    File schemaFile =
        SystemFileFactory.INSTANCE.getFile(
            getDirPath(sgName, schemaRegionId), MetadataConstant.SCHEMA_FILE_NAME);
    File schemaLogFile =
        SystemFileFactory.INSTANCE.getFile(
            getDirPath(sgName, schemaRegionId), MetadataConstant.SCHEMA_LOG_FILE_NAME);
    Files.deleteIfExists(schemaFile.toPath());
    Files.deleteIfExists(schemaLogFile.toPath());
<<<<<<< HEAD
    // TODO: 拷贝出来用
    //    Files.createLink(schemaFile.toPath(), snapshot.toPath());
=======
    Files.copy(snapshot.toPath(), schemaFile.toPath());
>>>>>>> 34218569
    return new SchemaFile(
        sgName,
        schemaRegionId,
        false,
        CommonDescriptor.getInstance().getConfig().getDefaultTTLInMs(),
        false);
  }

  // endregion

}<|MERGE_RESOLUTION|>--- conflicted
+++ resolved
@@ -468,12 +468,7 @@
             getDirPath(sgName, schemaRegionId), MetadataConstant.SCHEMA_LOG_FILE_NAME);
     Files.deleteIfExists(schemaFile.toPath());
     Files.deleteIfExists(schemaLogFile.toPath());
-<<<<<<< HEAD
-    // TODO: 拷贝出来用
-    //    Files.createLink(schemaFile.toPath(), snapshot.toPath());
-=======
     Files.copy(snapshot.toPath(), schemaFile.toPath());
->>>>>>> 34218569
     return new SchemaFile(
         sgName,
         schemaRegionId,
