--- conflicted
+++ resolved
@@ -132,19 +132,17 @@
       logger.warn(
           String.format("Schema File [%s] will be overwritten since already exists.", filePath));
       Files.delete(Paths.get(pmtFile.toURI()));
+      pmtFile.createNewFile();
     }
 
     if (!pmtFile.exists() || !pmtFile.isFile()) {
-<<<<<<< HEAD
-      File folder = new File(SchemaFile.SCHEMA_FOLDER + File.separator + sgName);
-=======
       File folder =
           new File(
-              SchemaFile.FILE_FOLDER
+              SchemaFile.SCHEMA_FOLDER
+                  + File.separator
                   + sgName
                   + File.separator
                   + schemaRegionId.getSchemaRegionId());
->>>>>>> 16e85e31
       folder.mkdirs();
       pmtFile.createNewFile();
     }
