--- conflicted
+++ resolved
@@ -84,11 +84,6 @@
     }
     this.startNode = startNode;
     this.nodes = nodes;
-<<<<<<< HEAD
-    this.store = store;
-    initStartIndexAndLevel(path);
-=======
->>>>>>> 55566b6e
     this.traverseContext = new ArrayDeque<>();
     initStartIndexAndLevel(path);
   }
