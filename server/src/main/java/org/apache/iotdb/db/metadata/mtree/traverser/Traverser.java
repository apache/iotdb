/*
 * Licensed to the Apache Software Foundation (ASF) under one
 * or more contributor license agreements.  See the NOTICE file
 * distributed with this work for additional information
 * regarding copyright ownership.  The ASF licenses this file
 * to you under the Apache License, Version 2.0 (the
 * "License"); you may not use this file except in compliance
 * with the License.  You may obtain a copy of the License at
 *
 *     http://www.apache.org/licenses/LICENSE-2.0
 *
 * Unless required by applicable law or agreed to in writing,
 * software distributed under the License is distributed on an
 * "AS IS" BASIS, WITHOUT WARRANTIES OR CONDITIONS OF ANY
 * KIND, either express or implied.  See the License for the
 * specific language governing permissions and limitations
 * under the License.
 */
package org.apache.iotdb.db.metadata.mtree.traverser;

import org.apache.iotdb.commons.exception.IllegalPathException;
import org.apache.iotdb.commons.exception.MetadataException;
import org.apache.iotdb.commons.path.PartialPath;
import org.apache.iotdb.db.metadata.mnode.IMNode;
import org.apache.iotdb.db.metadata.mnode.iterator.IMNodeIterator;
import org.apache.iotdb.db.metadata.mtree.store.IMTreeStore;
import org.apache.iotdb.db.metadata.template.Template;

import java.util.ArrayDeque;
import java.util.Arrays;
import java.util.Deque;
import java.util.Iterator;
import java.util.LinkedList;
import java.util.List;
import java.util.Map;
import java.util.regex.Pattern;

import static org.apache.iotdb.commons.conf.IoTDBConstant.MULTI_LEVEL_PATH_WILDCARD;
import static org.apache.iotdb.commons.conf.IoTDBConstant.ONE_LEVEL_PATH_WILDCARD;
import static org.apache.iotdb.commons.conf.IoTDBConstant.PATH_ROOT;
import static org.apache.iotdb.db.metadata.MetadataConstant.NON_TEMPLATE;

/**
 * This class defines the main traversal framework and declares some methods for result process
 * extension. This class could be extended to implement concrete tasks. <br>
 * Currently, the tasks are classified into two type:
 *
 * <ol>
 *   <li>counter: to count the node num or measurement num that matches the path pattern
 *   <li>collector: to collect customized results of the matched node or measurement
 * </ol>
 */
public abstract class Traverser {

  protected IMTreeStore store;

  protected IMNode startNode;
  protected String[] nodes;
  protected int startIndex;
  protected int startLevel;
  protected boolean isPrefixStart = false;

  // to construct full path or find mounted node on MTree when traverse into template
  protected Deque<IMNode> traverseContext;

<<<<<<< HEAD
  protected boolean isInTemplate = false;

  // if true, measurement in template should be processed
  protected boolean shouldTraverseTemplate = false;
  protected Map<Integer, Template> templateMap;
=======
  // if true, measurement in template should be processed
  protected boolean shouldTraverseTemplate = false;
>>>>>>> 9ab9a717

  // default false means fullPath pattern match
  protected boolean isPrefixMatch = false;

  /**
   * To traverse subtree under root.sg, e.g., init Traverser(root, "root.sg.**")
   *
   * @param startNode denote which tree to traverse by passing its root
   * @param path use wildcard to specify which part to traverse
   * @throws MetadataException
   */
  public Traverser(IMNode startNode, PartialPath path, IMTreeStore store) throws MetadataException {
    String[] nodes = path.getNodes();
    if (nodes.length == 0 || !nodes[0].equals(PATH_ROOT)) {
      throw new IllegalPathException(
          path.getFullPath(), path.getFullPath() + " doesn't start with " + startNode.getName());
    }
    this.startNode = startNode;
    this.nodes = nodes;
    this.store = store;
    this.traverseContext = new ArrayDeque<>();
    initStartIndexAndLevel(path);
  }

  /**
   * The traverser may start traversing from a storageGroupMNode, which is an InternalMNode of the
   * whole MTree.
   */
  private void initStartIndexAndLevel(PartialPath path) throws MetadataException {
    IMNode parent = startNode.getParent();
    Deque<IMNode> ancestors = new ArrayDeque<>();
    ancestors.push(startNode);

    startLevel = 0;
    while (parent != null) {
      startLevel++;
      traverseContext.addLast(parent);

      ancestors.push(parent);
      parent = parent.getParent();
    }

    IMNode cur;
    // given root.a.sg, accept path starting with prefix like root.a.sg, root.*.*, root.**,
    // root.a.**, which means the prefix matches the startNode's fullPath
    for (startIndex = 0; startIndex <= startLevel && startIndex < nodes.length; startIndex++) {
      cur = ancestors.pop();
      if (nodes[startIndex].equals(MULTI_LEVEL_PATH_WILDCARD)) {
        return;
      } else if (!nodes[startIndex].equals(cur.getName())
          && !nodes[startIndex].contains(ONE_LEVEL_PATH_WILDCARD)) {
        throw new IllegalPathException(
            path.getFullPath(), path.getFullPath() + " doesn't start with " + cur.getFullPath());
      }
    }

    if (startIndex <= startLevel) {
      if (!nodes[startIndex - 1].equals(MULTI_LEVEL_PATH_WILDCARD)) {
        isPrefixStart = true;
      }
    } else {
      startIndex--;
    }
  }

  /**
   * The interface to start the traversal. The node process should be defined before traversal by
   * overriding or implement concerned methods.
   */
  public void traverse() throws MetadataException {
    if (isPrefixStart && !isPrefixMatch) {
      return;
    }
    traverse(startNode, startIndex, startLevel);
  }

  /**
   * The recursive method for MTree traversal. If the node matches nodes[idx], then do some
   * operation and traverse the children with nodes[idx+1].
   *
   * @param node current node that match the targetName in given path
   * @param idx the index of targetName in given path
   * @param level the level of current node in MTree
   * @throws MetadataException some result process may throw MetadataException
   */
  protected void traverse(IMNode node, int idx, int level) throws MetadataException {

    if (processMatchedMNode(node, idx, level)) {
      return;
    }

    if (idx >= nodes.length - 1) {
      if (nodes[nodes.length - 1].equals(MULTI_LEVEL_PATH_WILDCARD) || isPrefixMatch) {
        processMultiLevelWildcard(node, idx, level);
      }
      return;
    }

    if (node.isMeasurement()) {
      return;
    }

    String targetName = nodes[idx + 1];
    if (MULTI_LEVEL_PATH_WILDCARD.equals(targetName)) {
      processMultiLevelWildcard(node, idx, level);
    } else if (targetName.contains(ONE_LEVEL_PATH_WILDCARD)) {
      processOneLevelWildcard(node, idx, level);
    } else {
      processNameMatch(node, idx, level);
    }
  }

  /**
   * process curNode that matches the targetName during traversal. there are two cases: 1. internal
   * match: root.sg internal match root.sg.**(pattern) 2. full match: root.sg.d full match
   * root.sg.**(pattern) Both of them are default abstract and should be implemented according
   * concrete tasks.
   *
   * @return whether this branch of recursive traversal should stop; if true, stop
   */
  private boolean processMatchedMNode(IMNode node, int idx, int level) throws MetadataException {
    if (idx < nodes.length - 1) {
      return processInternalMatchedMNode(node, idx, level);
    } else {
      return processFullMatchedMNode(node, idx, level);
    }
  }

  /**
   * internal match: root.sg internal match root.sg.**(pattern)
   *
   * @return whether this branch of recursive traversal should stop; if true, stop
   */
  protected abstract boolean processInternalMatchedMNode(IMNode node, int idx, int level)
      throws MetadataException;

  /**
   * full match: root.sg.d full match root.sg.**(pattern)
   *
   * @return whether this branch of recursive traversal should stop; if true, stop
   */
  protected abstract boolean processFullMatchedMNode(IMNode node, int idx, int level)
      throws MetadataException;

  protected void processMultiLevelWildcard(IMNode node, int idx, int level)
      throws MetadataException {
    if (isInTemplate) {
      traverseContext.push(node);
      for (IMNode child : node.getChildren().values()) {
        traverse(child, idx + 1, level + 1);
      }
      traverseContext.pop();
      return;
    }

    traverseContext.push(node);
    IMNode child;
    IMNodeIterator iterator = store.getChildrenIterator(node);
    try {
      while (iterator.hasNext()) {
        child = iterator.next();
        try {
          traverse(child, idx + 1, level + 1);
        } finally {
          store.unPin(child);
        }
      }
    } finally {
      iterator.close();
    }

    traverseContext.pop();

    if (!shouldTraverseTemplate) {
      return;
    }

    if (!node.isUseTemplate()) {
      return;
    }

    Template upperTemplate = getUpperTemplate(node);
    isInTemplate = true;
    traverseContext.push(node);
    for (IMNode childInTemplate : upperTemplate.getDirectNodes()) {
      traverse(childInTemplate, idx + 1, level + 1);
    }
    traverseContext.pop();
    isInTemplate = false;
  }

  protected void processOneLevelWildcard(IMNode node, int idx, int level) throws MetadataException {
    boolean multiLevelWildcard = nodes[idx].equals(MULTI_LEVEL_PATH_WILDCARD);
    String targetNameRegex = nodes[idx + 1].replace("*", ".*");

    if (isInTemplate) {
      traverseContext.push(node);
      for (IMNode child : node.getChildren().values()) {
        if (!Pattern.matches(targetNameRegex, child.getName())) {
          continue;
        }
        traverse(child, idx + 1, level + 1);
      }
      traverseContext.pop();

      if (multiLevelWildcard) {
        traverseContext.push(node);
        for (IMNode child : node.getChildren().values()) {
          traverse(child, idx, level + 1);
        }
        traverseContext.pop();
      }
      return;
    }

    traverseContext.push(node);
    IMNode child;
    IMNodeIterator iterator = store.getChildrenIterator(node);
    try {
      while (iterator.hasNext()) {
        child = iterator.next();
        try {
          if (child.isMeasurement()) {
            String alias = child.getAsMeasurementMNode().getAlias();
            if (!Pattern.matches(targetNameRegex, child.getName())
                && !(alias != null && Pattern.matches(targetNameRegex, alias))) {
              continue;
            }
          } else {
            if (!Pattern.matches(targetNameRegex, child.getName())) {
              continue;
            }
          }
          traverse(child, idx + 1, level + 1);
        } finally {
          store.unPin(child);
        }
      }
    } finally {
      iterator.close();
    }

    traverseContext.pop();

    if (multiLevelWildcard) {
      traverseContext.push(node);
      iterator = store.getChildrenIterator(node);
      try {
        while (iterator.hasNext()) {
          child = iterator.next();
          try {
            traverse(child, idx, level + 1);
          } finally {
            store.unPin(child);
          }
        }
      } finally {
        iterator.close();
      }
      traverseContext.pop();
    }

    if (!shouldTraverseTemplate) {
      return;
    }

    if (!node.isUseTemplate()) {
      return;
    }

    Template upperTemplate = getUpperTemplate(node);

    isInTemplate = true;
    traverseContext.push(node);
    for (IMNode childInTemplate : upperTemplate.getDirectNodes()) {
      if (!Pattern.matches(targetNameRegex, childInTemplate.getName())) {
        continue;
      }
      traverse(childInTemplate, idx + 1, level + 1);
    }
    traverseContext.pop();

    if (multiLevelWildcard) {
      traverseContext.push(node);
      for (IMNode childInTemplate : upperTemplate.getDirectNodes()) {
        traverse(childInTemplate, idx, level + 1);
      }
      traverseContext.pop();
    }
    isInTemplate = false;
  }

  @SuppressWarnings("Duplicates")
  protected void processNameMatch(IMNode node, int idx, int level) throws MetadataException {
    boolean multiLevelWildcard = nodes[idx].equals(MULTI_LEVEL_PATH_WILDCARD);
    String targetName = nodes[idx + 1];

    if (isInTemplate) {
      IMNode targetNode = node.getChild(targetName);
      if (targetNode != null) {
        traverseContext.push(node);
        traverse(targetNode, idx + 1, level + 1);
        traverseContext.pop();
      }

      if (multiLevelWildcard) {
        traverseContext.push(node);
        for (IMNode child : node.getChildren().values()) {
          traverse(child, idx, level + 1);
        }
        traverseContext.pop();
      }
      return;
    }

    IMNode next = store.getChild(node, targetName);
    if (next != null) {
      try {
        traverseContext.push(node);
        traverse(next, idx + 1, level + 1);
        traverseContext.pop();
      } finally {
        store.unPin(next);
      }
    }

    if (multiLevelWildcard) {
      traverseContext.push(node);
      IMNode child;
      IMNodeIterator iterator = store.getChildrenIterator(node);
      try {
        while (iterator.hasNext()) {
          child = iterator.next();
          try {
            traverse(child, idx, level + 1);
          } finally {
            store.unPin(child);
          }
        }
      } finally {
        iterator.close();
      }
      traverseContext.pop();
    }

    if (!shouldTraverseTemplate) {
<<<<<<< HEAD
=======
      return;
    }

    if (!node.isUseTemplate()) {
>>>>>>> 9ab9a717
      return;
    }

    if (!node.isUseTemplate()) {
      return;
    }

    Template upperTemplate = getUpperTemplate(node);
    isInTemplate = true;
    IMNode targetNode = upperTemplate.getDirectNode(targetName);
    if (targetNode != null) {
      traverseContext.push(node);
      traverse(targetNode, idx + 1, level + 1);
      traverseContext.pop();
    }

    if (multiLevelWildcard) {
      traverseContext.push(node);
      for (IMNode child : upperTemplate.getDirectNodes()) {
        traverse(child, idx, level + 1);
      }
      traverseContext.pop();
    }
    isInTemplate = false;
  }

  protected Template getUpperTemplate(IMNode node) {
    Iterator<IMNode> iterator = traverseContext.iterator();
    IMNode ancestor;
    if (templateMap == null) {
      // old standalone
      if (node.getSchemaTemplate() != null) {
        return node.getUpperTemplate();
      }
      while (iterator.hasNext()) {
        ancestor = iterator.next();
        if (ancestor.getSchemaTemplate() != null) {
          return ancestor.getSchemaTemplate();
        }
      }
    } else {
      // new cluster
      if (node.getSchemaTemplateId() != NON_TEMPLATE) {
        return templateMap.get(node.getSchemaTemplateId());
      }
      while (iterator.hasNext()) {
        ancestor = iterator.next();
        if (ancestor.getSchemaTemplateId() != NON_TEMPLATE) {
          return templateMap.get(ancestor.getSchemaTemplateId());
        }
      }
    }
    // if the node is usingTemplate, the upperTemplate won't be null
    return null;
  }

  public void setTemplateMap(Map<Integer, Template> templateMap) {
    this.templateMap = templateMap;
  }

  public void setPrefixMatch(boolean isPrefixMatch) {
    this.isPrefixMatch = isPrefixMatch;
  }

  public void setShouldTraverseTemplate(boolean shouldTraverseTemplate) {
    this.shouldTraverseTemplate = shouldTraverseTemplate;
  }

  /**
   * @param currentNode the node need to get the full path of
   * @return full path from traverse start node to the current node
   */
  protected PartialPath getCurrentPartialPath(IMNode currentNode) {
    return new PartialPath(getCurrentPathNodes(currentNode));
  }

  protected String[] getCurrentPathNodes(IMNode currentNode) {
    Iterator<IMNode> nodes = traverseContext.descendingIterator();
<<<<<<< HEAD
    List<String> nodeNames = new LinkedList<>();
    if (nodes.hasNext()) {
      nodeNames.addAll(Arrays.asList(nodes.next().getPartialPath().getNodes()));
=======
    StringBuilder builder =
        nodes.hasNext() ? new StringBuilder(nodes.next().getName()) : new StringBuilder();
    while (nodes.hasNext()) {
      builder.append(TsFileConstant.PATH_SEPARATOR);
      builder.append(nodes.next().getName());
>>>>>>> 9ab9a717
    }

    while (nodes.hasNext()) {
      nodeNames.add(nodes.next().getName());
    }

    nodeNames.add(currentNode.getName());

    return nodeNames.toArray(new String[0]);
  }

  /** @return the storage group node in the traverse path */
  protected IMNode getStorageGroupNodeInTraversePath(IMNode currentNode) {
    if (currentNode.isStorageGroup()) {
      return currentNode;
    }
    Iterator<IMNode> nodes = traverseContext.iterator();
    while (nodes.hasNext()) {
      IMNode node = nodes.next();
      if (node.isStorageGroup()) {
        return node;
      }
    }
    return null;
  }
}<|MERGE_RESOLUTION|>--- conflicted
+++ resolved
@@ -18,27 +18,20 @@
  */
 package org.apache.iotdb.db.metadata.mtree.traverser;
 
-import org.apache.iotdb.commons.exception.IllegalPathException;
-import org.apache.iotdb.commons.exception.MetadataException;
-import org.apache.iotdb.commons.path.PartialPath;
+import org.apache.iotdb.db.exception.metadata.IllegalPathException;
+import org.apache.iotdb.db.exception.metadata.MetadataException;
 import org.apache.iotdb.db.metadata.mnode.IMNode;
-import org.apache.iotdb.db.metadata.mnode.iterator.IMNodeIterator;
-import org.apache.iotdb.db.metadata.mtree.store.IMTreeStore;
+import org.apache.iotdb.db.metadata.path.PartialPath;
 import org.apache.iotdb.db.metadata.template.Template;
+import org.apache.iotdb.tsfile.common.constant.TsFileConstant;
 
 import java.util.ArrayDeque;
-import java.util.Arrays;
 import java.util.Deque;
 import java.util.Iterator;
-import java.util.LinkedList;
-import java.util.List;
-import java.util.Map;
 import java.util.regex.Pattern;
 
-import static org.apache.iotdb.commons.conf.IoTDBConstant.MULTI_LEVEL_PATH_WILDCARD;
-import static org.apache.iotdb.commons.conf.IoTDBConstant.ONE_LEVEL_PATH_WILDCARD;
-import static org.apache.iotdb.commons.conf.IoTDBConstant.PATH_ROOT;
-import static org.apache.iotdb.db.metadata.MetadataConstant.NON_TEMPLATE;
+import static org.apache.iotdb.db.conf.IoTDBConstant.MULTI_LEVEL_PATH_WILDCARD;
+import static org.apache.iotdb.db.conf.IoTDBConstant.ONE_LEVEL_PATH_WILDCARD;
 
 /**
  * This class defines the main traversal framework and declares some methods for result process
@@ -52,27 +45,14 @@
  */
 public abstract class Traverser {
 
-  protected IMTreeStore store;
-
   protected IMNode startNode;
   protected String[] nodes;
-  protected int startIndex;
-  protected int startLevel;
-  protected boolean isPrefixStart = false;
 
   // to construct full path or find mounted node on MTree when traverse into template
   protected Deque<IMNode> traverseContext;
 
-<<<<<<< HEAD
-  protected boolean isInTemplate = false;
-
   // if true, measurement in template should be processed
   protected boolean shouldTraverseTemplate = false;
-  protected Map<Integer, Template> templateMap;
-=======
-  // if true, measurement in template should be processed
-  protected boolean shouldTraverseTemplate = false;
->>>>>>> 9ab9a717
 
   // default false means fullPath pattern match
   protected boolean isPrefixMatch = false;
@@ -84,58 +64,15 @@
    * @param path use wildcard to specify which part to traverse
    * @throws MetadataException
    */
-  public Traverser(IMNode startNode, PartialPath path, IMTreeStore store) throws MetadataException {
+  public Traverser(IMNode startNode, PartialPath path) throws MetadataException {
     String[] nodes = path.getNodes();
-    if (nodes.length == 0 || !nodes[0].equals(PATH_ROOT)) {
+    if (nodes.length == 0 || !nodes[0].equals(startNode.getName())) {
       throw new IllegalPathException(
           path.getFullPath(), path.getFullPath() + " doesn't start with " + startNode.getName());
     }
     this.startNode = startNode;
     this.nodes = nodes;
-    this.store = store;
     this.traverseContext = new ArrayDeque<>();
-    initStartIndexAndLevel(path);
-  }
-
-  /**
-   * The traverser may start traversing from a storageGroupMNode, which is an InternalMNode of the
-   * whole MTree.
-   */
-  private void initStartIndexAndLevel(PartialPath path) throws MetadataException {
-    IMNode parent = startNode.getParent();
-    Deque<IMNode> ancestors = new ArrayDeque<>();
-    ancestors.push(startNode);
-
-    startLevel = 0;
-    while (parent != null) {
-      startLevel++;
-      traverseContext.addLast(parent);
-
-      ancestors.push(parent);
-      parent = parent.getParent();
-    }
-
-    IMNode cur;
-    // given root.a.sg, accept path starting with prefix like root.a.sg, root.*.*, root.**,
-    // root.a.**, which means the prefix matches the startNode's fullPath
-    for (startIndex = 0; startIndex <= startLevel && startIndex < nodes.length; startIndex++) {
-      cur = ancestors.pop();
-      if (nodes[startIndex].equals(MULTI_LEVEL_PATH_WILDCARD)) {
-        return;
-      } else if (!nodes[startIndex].equals(cur.getName())
-          && !nodes[startIndex].contains(ONE_LEVEL_PATH_WILDCARD)) {
-        throw new IllegalPathException(
-            path.getFullPath(), path.getFullPath() + " doesn't start with " + cur.getFullPath());
-      }
-    }
-
-    if (startIndex <= startLevel) {
-      if (!nodes[startIndex - 1].equals(MULTI_LEVEL_PATH_WILDCARD)) {
-        isPrefixStart = true;
-      }
-    } else {
-      startIndex--;
-    }
   }
 
   /**
@@ -143,10 +80,7 @@
    * overriding or implement concerned methods.
    */
   public void traverse() throws MetadataException {
-    if (isPrefixStart && !isPrefixMatch) {
-      return;
-    }
-    traverse(startNode, startIndex, startLevel);
+    traverse(startNode, 0, 0);
   }
 
   /**
@@ -219,31 +153,10 @@
 
   protected void processMultiLevelWildcard(IMNode node, int idx, int level)
       throws MetadataException {
-    if (isInTemplate) {
-      traverseContext.push(node);
-      for (IMNode child : node.getChildren().values()) {
-        traverse(child, idx + 1, level + 1);
-      }
-      traverseContext.pop();
-      return;
-    }
-
     traverseContext.push(node);
-    IMNode child;
-    IMNodeIterator iterator = store.getChildrenIterator(node);
-    try {
-      while (iterator.hasNext()) {
-        child = iterator.next();
-        try {
-          traverse(child, idx + 1, level + 1);
-        } finally {
-          store.unPin(child);
-        }
-      }
-    } finally {
-      iterator.close();
-    }
-
+    for (IMNode child : node.getChildren().values()) {
+      traverse(child, idx + 1, level + 1);
+    }
     traverseContext.pop();
 
     if (!shouldTraverseTemplate) {
@@ -254,187 +167,98 @@
       return;
     }
 
-    Template upperTemplate = getUpperTemplate(node);
-    isInTemplate = true;
+    Template upperTemplate = node.getUpperTemplate();
     traverseContext.push(node);
-    for (IMNode childInTemplate : upperTemplate.getDirectNodes()) {
-      traverse(childInTemplate, idx + 1, level + 1);
+    for (IMNode child : upperTemplate.getDirectNodes()) {
+      traverse(child, idx + 1, level + 1);
     }
     traverseContext.pop();
-    isInTemplate = false;
   }
 
   protected void processOneLevelWildcard(IMNode node, int idx, int level) throws MetadataException {
     boolean multiLevelWildcard = nodes[idx].equals(MULTI_LEVEL_PATH_WILDCARD);
     String targetNameRegex = nodes[idx + 1].replace("*", ".*");
-
-    if (isInTemplate) {
-      traverseContext.push(node);
-      for (IMNode child : node.getChildren().values()) {
+    traverseContext.push(node);
+    for (IMNode child : node.getChildren().values()) {
+      if (child.isMeasurement()) {
+        String alias = child.getAsMeasurementMNode().getAlias();
+        if (!Pattern.matches(targetNameRegex, child.getName())
+            && !(alias != null && Pattern.matches(targetNameRegex, alias))) {
+          continue;
+        }
+      } else {
         if (!Pattern.matches(targetNameRegex, child.getName())) {
           continue;
         }
-        traverse(child, idx + 1, level + 1);
-      }
-      traverseContext.pop();
-
-      if (multiLevelWildcard) {
-        traverseContext.push(node);
-        for (IMNode child : node.getChildren().values()) {
-          traverse(child, idx, level + 1);
-        }
-        traverseContext.pop();
-      }
-      return;
-    }
+      }
+      traverse(child, idx + 1, level + 1);
+    }
+    traverseContext.pop();
+
+    if (multiLevelWildcard) {
+      traverseContext.push(node);
+      for (IMNode child : node.getChildren().values()) {
+        traverse(child, idx, level + 1);
+      }
+      traverseContext.pop();
+    }
+
+    if (!shouldTraverseTemplate) {
+      return;
+    }
+
+    if (!node.isUseTemplate()) {
+      return;
+    }
+
+    Template upperTemplate = node.getUpperTemplate();
 
     traverseContext.push(node);
-    IMNode child;
-    IMNodeIterator iterator = store.getChildrenIterator(node);
-    try {
-      while (iterator.hasNext()) {
-        child = iterator.next();
-        try {
-          if (child.isMeasurement()) {
-            String alias = child.getAsMeasurementMNode().getAlias();
-            if (!Pattern.matches(targetNameRegex, child.getName())
-                && !(alias != null && Pattern.matches(targetNameRegex, alias))) {
-              continue;
-            }
-          } else {
-            if (!Pattern.matches(targetNameRegex, child.getName())) {
-              continue;
-            }
-          }
-          traverse(child, idx + 1, level + 1);
-        } finally {
-          store.unPin(child);
-        }
-      }
-    } finally {
-      iterator.close();
-    }
-
+    for (IMNode child : upperTemplate.getDirectNodes()) {
+      if (!Pattern.matches(targetNameRegex, child.getName())) {
+        continue;
+      }
+      traverse(child, idx + 1, level + 1);
+    }
     traverseContext.pop();
 
     if (multiLevelWildcard) {
       traverseContext.push(node);
-      iterator = store.getChildrenIterator(node);
-      try {
-        while (iterator.hasNext()) {
-          child = iterator.next();
-          try {
-            traverse(child, idx, level + 1);
-          } finally {
-            store.unPin(child);
-          }
-        }
-      } finally {
-        iterator.close();
-      }
-      traverseContext.pop();
-    }
-
-    if (!shouldTraverseTemplate) {
-      return;
-    }
-
-    if (!node.isUseTemplate()) {
-      return;
-    }
-
-    Template upperTemplate = getUpperTemplate(node);
-
-    isInTemplate = true;
-    traverseContext.push(node);
-    for (IMNode childInTemplate : upperTemplate.getDirectNodes()) {
-      if (!Pattern.matches(targetNameRegex, childInTemplate.getName())) {
-        continue;
-      }
-      traverse(childInTemplate, idx + 1, level + 1);
-    }
-    traverseContext.pop();
-
-    if (multiLevelWildcard) {
-      traverseContext.push(node);
-      for (IMNode childInTemplate : upperTemplate.getDirectNodes()) {
-        traverse(childInTemplate, idx, level + 1);
-      }
-      traverseContext.pop();
-    }
-    isInTemplate = false;
+      for (IMNode child : upperTemplate.getDirectNodes()) {
+        traverse(child, idx, level + 1);
+      }
+      traverseContext.pop();
+    }
   }
 
   @SuppressWarnings("Duplicates")
   protected void processNameMatch(IMNode node, int idx, int level) throws MetadataException {
     boolean multiLevelWildcard = nodes[idx].equals(MULTI_LEVEL_PATH_WILDCARD);
     String targetName = nodes[idx + 1];
-
-    if (isInTemplate) {
-      IMNode targetNode = node.getChild(targetName);
-      if (targetNode != null) {
-        traverseContext.push(node);
-        traverse(targetNode, idx + 1, level + 1);
-        traverseContext.pop();
-      }
-
-      if (multiLevelWildcard) {
-        traverseContext.push(node);
-        for (IMNode child : node.getChildren().values()) {
-          traverse(child, idx, level + 1);
-        }
-        traverseContext.pop();
-      }
-      return;
-    }
-
-    IMNode next = store.getChild(node, targetName);
+    IMNode next = node.getChild(targetName);
     if (next != null) {
-      try {
-        traverseContext.push(node);
-        traverse(next, idx + 1, level + 1);
-        traverseContext.pop();
-      } finally {
-        store.unPin(next);
-      }
-    }
-
+      traverseContext.push(node);
+      traverse(next, idx + 1, level + 1);
+      traverseContext.pop();
+    }
     if (multiLevelWildcard) {
       traverseContext.push(node);
-      IMNode child;
-      IMNodeIterator iterator = store.getChildrenIterator(node);
-      try {
-        while (iterator.hasNext()) {
-          child = iterator.next();
-          try {
-            traverse(child, idx, level + 1);
-          } finally {
-            store.unPin(child);
-          }
-        }
-      } finally {
-        iterator.close();
+      for (IMNode child : node.getChildren().values()) {
+        traverse(child, idx, level + 1);
       }
       traverseContext.pop();
     }
 
     if (!shouldTraverseTemplate) {
-<<<<<<< HEAD
-=======
       return;
     }
 
     if (!node.isUseTemplate()) {
->>>>>>> 9ab9a717
-      return;
-    }
-
-    if (!node.isUseTemplate()) {
-      return;
-    }
-
-    Template upperTemplate = getUpperTemplate(node);
-    isInTemplate = true;
+      return;
+    }
+
+    Template upperTemplate = node.getUpperTemplate();
+
     IMNode targetNode = upperTemplate.getDirectNode(targetName);
     if (targetNode != null) {
       traverseContext.push(node);
@@ -449,41 +273,6 @@
       }
       traverseContext.pop();
     }
-    isInTemplate = false;
-  }
-
-  protected Template getUpperTemplate(IMNode node) {
-    Iterator<IMNode> iterator = traverseContext.iterator();
-    IMNode ancestor;
-    if (templateMap == null) {
-      // old standalone
-      if (node.getSchemaTemplate() != null) {
-        return node.getUpperTemplate();
-      }
-      while (iterator.hasNext()) {
-        ancestor = iterator.next();
-        if (ancestor.getSchemaTemplate() != null) {
-          return ancestor.getSchemaTemplate();
-        }
-      }
-    } else {
-      // new cluster
-      if (node.getSchemaTemplateId() != NON_TEMPLATE) {
-        return templateMap.get(node.getSchemaTemplateId());
-      }
-      while (iterator.hasNext()) {
-        ancestor = iterator.next();
-        if (ancestor.getSchemaTemplateId() != NON_TEMPLATE) {
-          return templateMap.get(ancestor.getSchemaTemplateId());
-        }
-      }
-    }
-    // if the node is usingTemplate, the upperTemplate won't be null
-    return null;
-  }
-
-  public void setTemplateMap(Map<Integer, Template> templateMap) {
-    this.templateMap = templateMap;
   }
 
   public void setPrefixMatch(boolean isPrefixMatch) {
@@ -498,39 +287,23 @@
    * @param currentNode the node need to get the full path of
    * @return full path from traverse start node to the current node
    */
-  protected PartialPath getCurrentPartialPath(IMNode currentNode) {
-    return new PartialPath(getCurrentPathNodes(currentNode));
-  }
-
-  protected String[] getCurrentPathNodes(IMNode currentNode) {
+  protected PartialPath getCurrentPartialPath(IMNode currentNode) throws IllegalPathException {
     Iterator<IMNode> nodes = traverseContext.descendingIterator();
-<<<<<<< HEAD
-    List<String> nodeNames = new LinkedList<>();
-    if (nodes.hasNext()) {
-      nodeNames.addAll(Arrays.asList(nodes.next().getPartialPath().getNodes()));
-=======
     StringBuilder builder =
         nodes.hasNext() ? new StringBuilder(nodes.next().getName()) : new StringBuilder();
     while (nodes.hasNext()) {
       builder.append(TsFileConstant.PATH_SEPARATOR);
       builder.append(nodes.next().getName());
->>>>>>> 9ab9a717
-    }
-
-    while (nodes.hasNext()) {
-      nodeNames.add(nodes.next().getName());
-    }
-
-    nodeNames.add(currentNode.getName());
-
-    return nodeNames.toArray(new String[0]);
+    }
+    if (builder.length() != 0) {
+      builder.append(TsFileConstant.PATH_SEPARATOR);
+    }
+    builder.append(currentNode.getName());
+    return new PartialPath(builder.toString());
   }
 
   /** @return the storage group node in the traverse path */
-  protected IMNode getStorageGroupNodeInTraversePath(IMNode currentNode) {
-    if (currentNode.isStorageGroup()) {
-      return currentNode;
-    }
+  protected IMNode getStorageGroupNodeInTraversePath() {
     Iterator<IMNode> nodes = traverseContext.iterator();
     while (nodes.hasNext()) {
       IMNode node = nodes.next();
