/*
 * Licensed to the Apache Software Foundation (ASF) under one
 * or more contributor license agreements.  See the NOTICE file
 * distributed with this work for additional information
 * regarding copyright ownership.  The ASF licenses this file
 * to you under the Apache License, Version 2.0 (the
 * "License"); you may not use this file except in compliance
 * with the License.  You may obtain a copy of the License at
 *
 *     http://www.apache.org/licenses/LICENSE-2.0
 *
 * Unless required by applicable law or agreed to in writing,
 * software distributed under the License is distributed on an
 * "AS IS" BASIS, WITHOUT WARRANTIES OR CONDITIONS OF ANY
 * KIND, either express or implied.  See the License for the
 * specific language governing permissions and limitations
 * under the License.
 */
package org.apache.iotdb.db.metadata.mtree.traverser;

import org.apache.iotdb.commons.exception.IllegalPathException;
import org.apache.iotdb.commons.exception.MetadataException;
import org.apache.iotdb.commons.path.PartialPath;
import org.apache.iotdb.commons.schema.tree.AbstractTreeVisitor;
import org.apache.iotdb.db.metadata.mnode.IMNode;
import org.apache.iotdb.db.metadata.mnode.iterator.IMNodeIterator;
import org.apache.iotdb.db.metadata.mnode.iterator.MNodeIterator;
import org.apache.iotdb.db.metadata.mtree.store.IMTreeStore;
import org.apache.iotdb.db.metadata.mtree.store.ReentrantReadOnlyCachedMTreeStore;
import org.apache.iotdb.db.metadata.template.Template;
import org.apache.iotdb.db.metadata.template.TemplateMNodeGenerator;

import org.slf4j.Logger;
import org.slf4j.LoggerFactory;

import java.util.Iterator;
import java.util.Map;

import static org.apache.iotdb.commons.conf.IoTDBConstant.PATH_ROOT;
import static org.apache.iotdb.db.metadata.MetadataConstant.NON_TEMPLATE;

/**
 * This class defines the main traversal framework and declares some methods for result process
 * extension. This class could be extended to implement concrete tasks. <br>
 * Currently, the tasks are classified into two type:
 *
 * <ol>
 *   <li>counter: to count the node num or measurement num that matches the path pattern
 *   <li>collector: to collect customized results of the matched node or measurement
 * </ol>
 */
public abstract class Traverser<R, N extends IMNode<N>> extends AbstractTreeVisitor<N, R> {

  private static final Logger logger = LoggerFactory.getLogger(Traverser.class);

  protected IMTreeStore<N> store;

  protected N startNode;
  protected String[] nodes;

  // measurement in template should be processed only if templateMap is not null
  protected Map<Integer, Template> templateMap;

  // if true, the pre deleted measurement or pre deactivated template won't be processed
  protected boolean skipPreDeletedSchema = false;

  // default false means fullPath pattern match
  protected boolean isPrefixMatch = false;

  protected Traverser() {}

  /**
   * To traverse subtree under root.sg, e.g., init Traverser(root, "root.sg.**")
   *
   * @param startNode denote which tree to traverse by passing its root
   * @param path use wildcard to specify which part to traverse
   * @param store MTree store to traverse
   * @param isPrefixMatch prefix match or not
   * @throws MetadataException path does not meet the expected rules
   */
  protected Traverser(N startNode, PartialPath path, IMTreeStore<N> store, boolean isPrefixMatch)
      throws MetadataException {
    super(startNode, path, isPrefixMatch);
    this.store = store.getWithReentrantReadLock();
    initStack();
    String[] nodes = path.getNodes();
    if (nodes.length == 0 || !nodes[0].equals(PATH_ROOT)) {
      throw new IllegalPathException(
          path.getFullPath(), path.getFullPath() + " doesn't start with " + startNode.getName());
    }
    this.startNode = startNode;
    this.nodes = nodes;
  }

  /**
   * The interface to start the traversal. The node process should be defined before traversal by
   * overriding or implement concerned methods.
   */
  public void traverse() throws MetadataException {
    while (hasNext()) {
      next();
    }
    if (!isSuccess()) {
      Throwable e = getFailure();
      logger.warn(e.getMessage(), e);
      throw new MetadataException(e.getMessage(), e);
    }
  }

  @Override
  protected N getChild(N parent, String childName) throws MetadataException {
    N child = null;
    if (parent.isAboveDatabase()) {
      child = parent.getChild(childName);
    } else {
      if (templateMap != null
          && !templateMap.isEmpty() // this task will cover some timeseries represented by template
          && (parent.isEntity()
              && parent.getAsEntityMNode().getSchemaTemplateId()
                  != NON_TEMPLATE) // the device is using template
          && !(skipPreDeletedSchema
              && parent
                  .getAsEntityMNode()
                  .isPreDeactivateTemplate())) { // the template should not skip
        int templateId = parent.getAsEntityMNode().getSchemaTemplateId();
        Template template = templateMap.get(templateId);
        // if null, it means the template on this device is not covered in this query, refer to the
        // mpp analyzing stage
        if (template != null) {
<<<<<<< HEAD
          child = templateMap.get(templateId).getDirectNode(childName);
=======
          child =
              TemplateMNodeGenerator.getChild(
                  templateMap.get(parent.getSchemaTemplateId()), childName);
>>>>>>> 692c03d8
        }
      }
    }
    if (child == null) {
      child = store.getChild(parent, childName);
    }
    return child;
  }

  @Override
  protected void releaseNode(N node) {
    if (!node.isAboveDatabase() && !node.isDatabase()) {
      // In any case we can call store#inpin directly because the unpin method will not do anything
      // if it is an IMNode in template or in memory mode.
      store.unPin(node);
    }
  }

  @Override
  protected Iterator<N> getChildrenIterator(N parent) throws MetadataException {
    if (parent.isAboveDatabase()) {
      return new MNodeIterator<>(parent.getChildren().values().iterator());
    } else {
      return store.getTraverserIterator(parent, templateMap, skipPreDeletedSchema);
    }
  }

  @Override
  protected void releaseNodeIterator(Iterator<N> nodeIterator) {
    ((IMNodeIterator<N>) nodeIterator).close();
  }

  @Override
  public void close() {
    super.close();
    if (store instanceof ReentrantReadOnlyCachedMTreeStore) {
      // TODO update here
      ((ReentrantReadOnlyCachedMTreeStore) store).unlockRead();
    }
  }

  public void setTemplateMap(Map<Integer, Template> templateMap) {
    this.templateMap = templateMap;
  }

  public void setSkipPreDeletedSchema(boolean skipPreDeletedSchema) {
    this.skipPreDeletedSchema = skipPreDeletedSchema;
  }
}<|MERGE_RESOLUTION|>--- conflicted
+++ resolved
@@ -127,13 +127,9 @@
         // if null, it means the template on this device is not covered in this query, refer to the
         // mpp analyzing stage
         if (template != null) {
-<<<<<<< HEAD
-          child = templateMap.get(templateId).getDirectNode(childName);
-=======
           child =
               TemplateMNodeGenerator.getChild(
-                  templateMap.get(parent.getSchemaTemplateId()), childName);
->>>>>>> 692c03d8
+                  templateMap.get(templateId), childName);
         }
       }
     }
