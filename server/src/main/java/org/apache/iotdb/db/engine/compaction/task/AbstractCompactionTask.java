--- conflicted
+++ resolved
@@ -23,7 +23,6 @@
 import org.apache.iotdb.db.engine.compaction.CompactionTaskManager;
 import org.apache.iotdb.db.engine.compaction.cross.rewrite.task.RewriteCrossCompactionRecoverTask;
 import org.apache.iotdb.db.engine.compaction.inner.sizetiered.SizeTieredCompactionRecoverTask;
-import org.apache.iotdb.metrics.config.MetricConfigDescriptor;
 
 import org.slf4j.Logger;
 import org.slf4j.LoggerFactory;
@@ -73,22 +72,6 @@
       this.currentTaskNum.decrementAndGet();
     }
 
-<<<<<<< HEAD
-    if (MetricConfigDescriptor.getInstance().getMetricConfig().getEnableMetric()) {}
-=======
-    if (MetricConfigDescriptor.getInstance().getMetricConfig().getEnableMetric()) {
-      MetricsService.getInstance()
-          .getMetricManager()
-          .timer(
-              System.currentTimeMillis() - startTime,
-              TimeUnit.MILLISECONDS,
-              Metric.COST_TASK.toString(),
-              MetricLevel.IMPORTANT,
-              Tag.NAME.toString(),
-              "compaction");
-    }
->>>>>>> 3c22c124
-
     return null;
   }
 
