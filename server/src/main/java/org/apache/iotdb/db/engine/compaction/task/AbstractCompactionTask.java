/*
 * Licensed to the Apache Software Foundation (ASF) under one
 * or more contributor license agreements.  See the NOTICE file
 * distributed with this work for additional information
 * regarding copyright ownership.  The ASF licenses this file
 * to you under the Apache License, Version 2.0 (the
 * "License"); you may not use this file except in compliance
 * with the License.  You may obtain a copy of the License at
 *
 *     http://www.apache.org/licenses/LICENSE-2.0
 *
 * Unless required by applicable law or agreed to in writing,
 * software distributed under the License is distributed on an
 * "AS IS" BASIS, WITHOUT WARRANTIES OR CONDITIONS OF ANY
 * KIND, either express or implied.  See the License for the
 * specific language governing permissions and limitations
 * under the License.
 */

package org.apache.iotdb.db.engine.compaction.task;

import org.apache.iotdb.db.conf.IoTDBConstant;
import org.apache.iotdb.db.engine.compaction.CompactionTaskManager;
import org.apache.iotdb.db.engine.compaction.cross.AbstractCrossSpaceCompactionTask;
import org.apache.iotdb.db.engine.compaction.cross.rewrite.task.RewriteCrossCompactionRecoverTask;
import org.apache.iotdb.db.engine.compaction.inner.AbstractInnerSpaceCompactionTask;
import org.apache.iotdb.db.engine.compaction.inner.sizetiered.SizeTieredCompactionRecoverTask;
import org.apache.iotdb.db.service.metrics.Metric;
import org.apache.iotdb.db.service.metrics.MetricsService;
import org.apache.iotdb.db.service.metrics.Tag;
import org.apache.iotdb.metrics.config.MetricConfigDescriptor;
<<<<<<< HEAD
import org.apache.iotdb.metrics.type.Counter;
=======
import org.apache.iotdb.metrics.utils.MetricLevel;
>>>>>>> e8462e4f

import org.slf4j.Logger;
import org.slf4j.LoggerFactory;

import java.util.concurrent.Callable;
import java.util.concurrent.TimeUnit;
import java.util.concurrent.atomic.AtomicInteger;

/**
 * AbstractCompactionTask is the base class for all compaction task, it carries out the execution of
 * compaction. AbstractCompactionTask uses a template method, it execute the abstract function
 * <i>doCompaction</i> implemented by subclass, and decrease the currentTaskNum in
 * CompactionScheduler when the <i>doCompaction</i> finish.
 */
public abstract class AbstractCompactionTask implements Callable<Void> {
  private static final Logger LOGGER =
      LoggerFactory.getLogger(IoTDBConstant.COMPACTION_LOGGER_NAME);
  protected String fullStorageGroupName;
  protected long timePartition;
  protected final AtomicInteger currentTaskNum;

  public AbstractCompactionTask(
      String fullStorageGroupName, long timePartition, AtomicInteger currentTaskNum) {
    this.fullStorageGroupName = fullStorageGroupName;
    this.timePartition = timePartition;
    this.currentTaskNum = currentTaskNum;
  }

  protected abstract void doCompaction() throws Exception;

  @Override
  public Void call() throws Exception {
    long startTime = System.currentTimeMillis();
    currentTaskNum.incrementAndGet();
    try {
      doCompaction();
    } catch (Exception e) {
      LOGGER.error(e.getMessage(), e);
    } finally {
      if (!(this instanceof RewriteCrossCompactionRecoverTask)
          && !(this instanceof SizeTieredCompactionRecoverTask)) {
        CompactionTaskManager.getInstance().removeRunningTaskFromList(this);
      }
      this.currentTaskNum.decrementAndGet();
    }

    if (MetricConfigDescriptor.getInstance().getMetricConfig().getEnableMetric()) {
      MetricsService.getInstance()
          .getMetricManager()
          .timer(
              System.currentTimeMillis() - startTime,
              TimeUnit.MILLISECONDS,
              Metric.COST_TASK.toString(),
              MetricLevel.NORMAL,
              Tag.NAME.toString(),
              "compaction");
      if (this instanceof AbstractInnerSpaceCompactionTask) {
        Counter counter =
            MetricsService.getInstance()
                .getMetricManager()
                .getOrCreateCounter(
                    Metric.COMPACTION_TASK_COUNT.toString(),
                    Tag.NAME.toString(),
                    "inner_compaction_count",
                    Tag.TYPE.toString(),
                    ((AbstractInnerSpaceCompactionTask) this).isSequence()
                        ? "sequence"
                        : "unsequence");
        counter.inc();
      } else if (this instanceof AbstractCrossSpaceCompactionTask) {
        Counter counter =
            MetricsService.getInstance()
                .getMetricManager()
                .getOrCreateCounter(
                    Metric.COMPACTION_TASK_COUNT.toString(),
                    Tag.NAME.toString(),
                    "cross_compaction_count");
        counter.inc();
      }
    }

    return null;
  }

  public String getFullStorageGroupName() {
    return fullStorageGroupName;
  }

  public long getTimePartition() {
    return timePartition;
  }

  public abstract boolean equalsOtherTask(AbstractCompactionTask otherTask);

  /**
   * Check if the compaction task is valid (selected files are not merging, closed and exist). If
   * the task is valid, then set the merging status of selected files to true.
   *
   * @return true if the task is valid else false
   */
  public abstract boolean checkValidAndSetMerging();

  @Override
  public boolean equals(Object other) {
    if (other instanceof AbstractCompactionTask) {
      return equalsOtherTask((AbstractCompactionTask) other);
    }
    return false;
  }

  public abstract void resetCompactionCandidateStatusForAllSourceFiles();
}<|MERGE_RESOLUTION|>--- conflicted
+++ resolved
@@ -29,11 +29,8 @@
 import org.apache.iotdb.db.service.metrics.MetricsService;
 import org.apache.iotdb.db.service.metrics.Tag;
 import org.apache.iotdb.metrics.config.MetricConfigDescriptor;
-<<<<<<< HEAD
 import org.apache.iotdb.metrics.type.Counter;
-=======
 import org.apache.iotdb.metrics.utils.MetricLevel;
->>>>>>> e8462e4f
 
 import org.slf4j.Logger;
 import org.slf4j.LoggerFactory;
@@ -96,6 +93,7 @@
                 .getMetricManager()
                 .getOrCreateCounter(
                     Metric.COMPACTION_TASK_COUNT.toString(),
+                    MetricLevel.NORMAL,
                     Tag.NAME.toString(),
                     "inner_compaction_count",
                     Tag.TYPE.toString(),
@@ -109,6 +107,7 @@
                 .getMetricManager()
                 .getOrCreateCounter(
                     Metric.COMPACTION_TASK_COUNT.toString(),
+                    MetricLevel.NORMAL,
                     Tag.NAME.toString(),
                     "cross_compaction_count");
         counter.inc();
