/*
 * Licensed to the Apache Software Foundation (ASF) under one
 * or more contributor license agreements.  See the NOTICE file
 * distributed with this work for additional information
 * regarding copyright ownership.  The ASF licenses this file
 * to you under the Apache License, Version 2.0 (the
 * "License"); you may not use this file except in compliance
 * with the License.  You may obtain a copy of the License at
 *
 *     http://www.apache.org/licenses/LICENSE-2.0
 *
 * Unless required by applicable law or agreed to in writing,
 * software distributed under the License is distributed on an
 * "AS IS" BASIS, WITHOUT WARRANTIES OR CONDITIONS OF ANY
 * KIND, either express or implied.  See the License for the
 * specific language governing permissions and limitations
 * under the License.
 */

package org.apache.iotdb.db.engine.compaction.task;

import static org.apache.iotdb.db.engine.compaction.CompactionScheduler.currentTaskNum;

import org.apache.iotdb.db.engine.compaction.CompactionScheduler;

import org.slf4j.Logger;
import org.slf4j.LoggerFactory;

import java.util.concurrent.Callable;

public abstract class AbstractCompactionTask implements Callable<Void> {
  private static final Logger LOGGER = LoggerFactory.getLogger(AbstractCompactionTask.class);
  protected String storageGroupName;
  protected long timePartition;

  public AbstractCompactionTask(String storageGroupName, long timePartition) {
    this.storageGroupName = storageGroupName;
    this.timePartition = timePartition;
  }

  protected abstract void doCompaction() throws Exception;

  @Override
  public Void call() throws Exception {
    try {
      doCompaction();
    } catch (Exception e) {
      LOGGER.warn(e.getMessage(), e);
    } finally {
<<<<<<< HEAD
      currentTaskNum.decrementAndGet();
      LOGGER.warn("a compaction task is finished, currentTaskNum={}", currentTaskNum.get());
=======
      CompactionScheduler.currentTaskNum.decrementAndGet();
      CompactionScheduler.decPartitionCompaction(storageGroupName, timePartition);
>>>>>>> 8b8c9bbe
    }
    return null;
  }
}<|MERGE_RESOLUTION|>--- conflicted
+++ resolved
@@ -47,13 +47,9 @@
     } catch (Exception e) {
       LOGGER.warn(e.getMessage(), e);
     } finally {
-<<<<<<< HEAD
       currentTaskNum.decrementAndGet();
       LOGGER.warn("a compaction task is finished, currentTaskNum={}", currentTaskNum.get());
-=======
-      CompactionScheduler.currentTaskNum.decrementAndGet();
       CompactionScheduler.decPartitionCompaction(storageGroupName, timePartition);
->>>>>>> 8b8c9bbe
     }
     return null;
   }
