/*
 * Licensed to the Apache Software Foundation (ASF) under one
 * or more contributor license agreements.  See the NOTICE file
 * distributed with this work for additional information
 * regarding copyright ownership.  The ASF licenses this file
 * to you under the Apache License, Version 2.0 (the
 * "License"); you may not use this file except in compliance
 * with the License.  You may obtain a copy of the License at
 *
 *     http://www.apache.org/licenses/LICENSE-2.0
 *
 * Unless required by applicable law or agreed to in writing,
 * software distributed under the License is distributed on an
 * "AS IS" BASIS, WITHOUT WARRANTIES OR CONDITIONS OF ANY
 * KIND, either express or implied.  See the License for the
 * specific language governing permissions and limitations
 * under the License.
 */

package org.apache.iotdb.db.engine.compaction.task;

import org.apache.iotdb.commons.conf.IoTDBConstant;
import org.apache.iotdb.db.engine.compaction.CompactionTaskManager;
import org.apache.iotdb.db.engine.compaction.performer.ICompactionPerformer;
import org.apache.iotdb.db.engine.storagegroup.TsFileManager;

import org.slf4j.Logger;
import org.slf4j.LoggerFactory;

import java.util.concurrent.Callable;
import java.util.concurrent.Future;
import java.util.concurrent.atomic.AtomicInteger;

/**
 * AbstractCompactionTask is the base class for all compaction task, it carries out the execution of
 * compaction. AbstractCompactionTask uses a template method, it executes the abstract function
 * {@link AbstractCompactionTask#doCompaction()} implemented by subclass, and decrease the
 * currentTaskNum in CompactionScheduler when the {@link AbstractCompactionTask#doCompaction()} is
 * finished. The future returns the {@link CompactionTaskSummary} of this task execution.
 */
public abstract class AbstractCompactionTask implements Callable<CompactionTaskSummary> {
  private static final Logger LOGGER =
      LoggerFactory.getLogger(IoTDBConstant.COMPACTION_LOGGER_NAME);
  protected String fullStorageGroupName;
  protected long timePartition;
  protected final AtomicInteger currentTaskNum;
  protected final TsFileManager tsFileManager;
  protected long timeCost = 0L;
  protected volatile boolean ran = false;
  protected volatile boolean finished = false;
  protected volatile boolean cancel = false;
  protected ICompactionPerformer performer;
  protected int hashCode = -1;
<<<<<<< HEAD
  protected CompactionTaskSummary summary = new CompactionTaskSummary();
  private Future<CompactionTaskSummary> future;
=======
  protected long serialId;
>>>>>>> 4a01899b

  public AbstractCompactionTask(
      String fullStorageGroupName,
      long timePartition,
      TsFileManager tsFileManager,
      AtomicInteger currentTaskNum,
      long serialId) {
    this.fullStorageGroupName = fullStorageGroupName;
    this.timePartition = timePartition;
    this.tsFileManager = tsFileManager;
    this.currentTaskNum = currentTaskNum;
    this.serialId = serialId;
  }

  public abstract void setSourceFilesToCompactionCandidate();

  protected abstract void doCompaction() throws Exception;

  @Override
  public CompactionTaskSummary call() throws Exception {
    ran = true;
    long startTime = System.currentTimeMillis();
    currentTaskNum.incrementAndGet();
    boolean isSuccess = false;
    try {
      summary.start();
      doCompaction();
      isSuccess = true;
    } catch (InterruptedException e) {
      LOGGER.warn("{} [Compaction] Current task is interrupted", fullStorageGroupName);
    } catch (Throwable e) {
      // Use throwable to catch OOM exception.
      LOGGER.error("{} [Compaction] Running compaction task failed", fullStorageGroupName, e);
    } finally {
      this.currentTaskNum.decrementAndGet();
      timeCost = System.currentTimeMillis() - startTime;
      summary.finish(isSuccess, timeCost);
      LOGGER.error("{} finish", this);
      CompactionTaskManager.getInstance().removeRunningTaskFuture(this);
    }
    return summary;
  }

  public String getFullStorageGroupName() {
    return fullStorageGroupName;
  }

  public long getTimePartition() {
    return timePartition;
  }

  public abstract boolean equalsOtherTask(AbstractCompactionTask otherTask);

  /**
   * Check if the compaction task is valid (selected files are not merging, closed and exist). If
   * the task is valid, then set the merging status of selected files to true.
   *
   * @return true if the task is valid else false
   */
  public abstract boolean checkValidAndSetMerging();

  @Override
  public boolean equals(Object other) {
    if (other instanceof AbstractCompactionTask) {
      return equalsOtherTask((AbstractCompactionTask) other);
    }
    return false;
  }

  public abstract void resetCompactionCandidateStatusForAllSourceFiles();

  public long getTimeCost() {
    return timeCost;
  }

  protected void checkInterrupted() throws InterruptedException {
    if (Thread.currentThread().isInterrupted()) {
      throw new InterruptedException(String.format("%s [Compaction] abort", fullStorageGroupName));
    }
  }

  public boolean isTaskRan() {
    return summary.isRan();
  }

  public void setCancel(boolean cancel) {
    this.cancel = cancel;
  }

  public void cancel() {
    summary.cancel();
  }

  public boolean isSuccess() {
    return summary.isSuccess();
  }

  public CompactionTaskSummary getSummary() {
    return summary;
  }

  public boolean isTaskFinished() {
    return summary.isFinished();
  }

  public long getSerialId() {
    return serialId;
  }
}<|MERGE_RESOLUTION|>--- conflicted
+++ resolved
@@ -28,7 +28,6 @@
 import org.slf4j.LoggerFactory;
 
 import java.util.concurrent.Callable;
-import java.util.concurrent.Future;
 import java.util.concurrent.atomic.AtomicInteger;
 
 /**
@@ -51,12 +50,8 @@
   protected volatile boolean cancel = false;
   protected ICompactionPerformer performer;
   protected int hashCode = -1;
-<<<<<<< HEAD
   protected CompactionTaskSummary summary = new CompactionTaskSummary();
-  private Future<CompactionTaskSummary> future;
-=======
   protected long serialId;
->>>>>>> 4a01899b
 
   public AbstractCompactionTask(
       String fullStorageGroupName,
