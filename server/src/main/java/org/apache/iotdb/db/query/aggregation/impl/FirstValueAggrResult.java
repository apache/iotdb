--- conflicted
+++ resolved
@@ -75,11 +75,7 @@
 
   @Override
   public void updateResultFromPageData(BatchData dataInThisPage, long minBound, long maxBound) {
-<<<<<<< HEAD
-    if (hasResult()) {
-=======
     if (hasFinalResult()) {
->>>>>>> dcaa37b5
       return;
     }
     if (dataInThisPage.hasCurrent()
