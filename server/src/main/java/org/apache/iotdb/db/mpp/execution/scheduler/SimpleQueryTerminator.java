/*
 * Licensed to the Apache Software Foundation (ASF) under one
 * or more contributor license agreements.  See the NOTICE file
 * distributed with this work for additional information
 * regarding copyright ownership.  The ASF licenses this file
 * to you under the Apache License, Version 2.0 (the
 * "License"); you may not use this file except in compliance
 * with the License.  You may obtain a copy of the License at
 *
 *     http://www.apache.org/licenses/LICENSE-2.0
 *
 * Unless required by applicable law or agreed to in writing,
 * software distributed under the License is distributed on an
 * "AS IS" BASIS, WITHOUT WARRANTIES OR CONDITIONS OF ANY
 * KIND, either express or implied.  See the License for the
 * specific language governing permissions and limitations
 * under the License.
 */

package org.apache.iotdb.db.mpp.execution.scheduler;

import org.apache.iotdb.common.rpc.thrift.TEndPoint;
import org.apache.iotdb.db.conf.IoTDBDescriptor;
import org.apache.iotdb.db.mpp.common.QueryId;
import org.apache.iotdb.db.mpp.sql.planner.plan.FragmentInstance;
import org.apache.iotdb.mpp.rpc.thrift.InternalService;
import org.apache.iotdb.mpp.rpc.thrift.TCancelQueryReq;

import org.apache.thrift.TException;
import org.slf4j.Logger;
import org.slf4j.LoggerFactory;

import java.util.List;
import java.util.concurrent.ExecutorService;
import java.util.concurrent.Future;
import java.util.stream.Collectors;

public class SimpleQueryTerminator implements IQueryTerminator {
  private static final Logger LOGGER = LoggerFactory.getLogger(SimpleQueryTerminator.class);
  private final ExecutorService executor;
  private final QueryId queryId;
  private final List<FragmentInstance> fragmentInstances;

  public SimpleQueryTerminator(
      ExecutorService executor, QueryId queryId, List<FragmentInstance> fragmentInstances) {
    this.executor = executor;
    this.queryId = queryId;
    this.fragmentInstances = fragmentInstances;
  }

  @Override
<<<<<<< HEAD
  public boolean terminate() {
    List<TEndPoint> relatedHost = getRelatedHost(fragmentInstances);
    Future<Boolean> future =
        executor.submit(
            () -> {
              try {
                for (TEndPoint endpoint : relatedHost) {
                  // TODO (jackie tien) change the port
                  InternalService.Iface client =
                      InternalServiceClientFactory.getInternalServiceClient(
                          new TEndPoint(
                              endpoint.getIp(),
                              IoTDBDescriptor.getInstance().getConfig().getInternalPort()));
                  client.cancelQuery(new TCancelQueryReq(queryId.getId()));
                }
              } catch (TException e) {
                return false;
              }
              return true;
            });
    try {
      return future.get();
    } catch (InterruptedException | ExecutionException e) {
      // TODO: (xingtanzjr) Record the error info with logger
      Thread.currentThread().interrupt();
      return false;
    }
=======
  public Future<Boolean> terminate() {
    List<Endpoint> relatedHost = getRelatedHost(fragmentInstances);

    return executor.submit(
        () -> {
          try {
            for (Endpoint endpoint : relatedHost) {
              // TODO (jackie tien) change the port
              InternalService.Iface client =
                  InternalServiceClientFactory.getInternalServiceClient(
                      new Endpoint(
                          endpoint.getIp(),
                          IoTDBDescriptor.getInstance().getConfig().getInternalPort()));
              client.cancelQuery(new TCancelQueryReq(queryId.getId()));
            }
          } catch (TException e) {
            return false;
          }
          return true;
        });
>>>>>>> 1d0b0ec2
  }

  private List<TEndPoint> getRelatedHost(List<FragmentInstance> instances) {
    return instances.stream()
        .map(FragmentInstance::getHostEndpoint)
        .distinct()
        .collect(Collectors.toList());
  }
}<|MERGE_RESOLUTION|>--- conflicted
+++ resolved
@@ -49,46 +49,17 @@
   }
 
   @Override
-<<<<<<< HEAD
-  public boolean terminate() {
-    List<TEndPoint> relatedHost = getRelatedHost(fragmentInstances);
-    Future<Boolean> future =
-        executor.submit(
-            () -> {
-              try {
-                for (TEndPoint endpoint : relatedHost) {
-                  // TODO (jackie tien) change the port
-                  InternalService.Iface client =
-                      InternalServiceClientFactory.getInternalServiceClient(
-                          new TEndPoint(
-                              endpoint.getIp(),
-                              IoTDBDescriptor.getInstance().getConfig().getInternalPort()));
-                  client.cancelQuery(new TCancelQueryReq(queryId.getId()));
-                }
-              } catch (TException e) {
-                return false;
-              }
-              return true;
-            });
-    try {
-      return future.get();
-    } catch (InterruptedException | ExecutionException e) {
-      // TODO: (xingtanzjr) Record the error info with logger
-      Thread.currentThread().interrupt();
-      return false;
-    }
-=======
   public Future<Boolean> terminate() {
     List<Endpoint> relatedHost = getRelatedHost(fragmentInstances);
 
     return executor.submit(
         () -> {
           try {
-            for (Endpoint endpoint : relatedHost) {
+            for (TEndpoint endpoint : relatedHost) {
               // TODO (jackie tien) change the port
               InternalService.Iface client =
                   InternalServiceClientFactory.getInternalServiceClient(
-                      new Endpoint(
+                      new TEndpoint(
                           endpoint.getIp(),
                           IoTDBDescriptor.getInstance().getConfig().getInternalPort()));
               client.cancelQuery(new TCancelQueryReq(queryId.getId()));
@@ -98,7 +69,6 @@
           }
           return true;
         });
->>>>>>> 1d0b0ec2
   }
 
   private List<TEndPoint> getRelatedHost(List<FragmentInstance> instances) {
