/*
 * Licensed to the Apache Software Foundation (ASF) under one
 * or more contributor license agreements.  See the NOTICE file
 * distributed with this work for additional information
 * regarding copyright ownership.  The ASF licenses this file
 * to you under the Apache License, Version 2.0 (the
 * "License"); you may not use this file except in compliance
 * with the License.  You may obtain a copy of the License at
 *
 *     http://www.apache.org/licenses/LICENSE-2.0
 *
 * Unless required by applicable law or agreed to in writing,
 * software distributed under the License is distributed on an
 * "AS IS" BASIS, WITHOUT WARRANTIES OR CONDITIONS OF ANY
 * KIND, either express or implied.  See the License for the
 * specific language governing permissions and limitations
 * under the License.
 */

package org.apache.iotdb.db.mpp.execution.scheduler;

import org.apache.iotdb.common.rpc.thrift.TEndPoint;
<<<<<<< HEAD
=======
import org.apache.iotdb.commons.client.IClientManager;
import org.apache.iotdb.commons.client.sync.SyncDataNodeInternalServiceClient;
import org.apache.iotdb.db.conf.IoTDBDescriptor;
>>>>>>> 8fb2737a
import org.apache.iotdb.db.mpp.common.QueryId;
import org.apache.iotdb.db.mpp.sql.planner.plan.FragmentInstance;
import org.apache.iotdb.mpp.rpc.thrift.TCancelQueryReq;

import org.apache.thrift.TException;
import org.slf4j.Logger;
import org.slf4j.LoggerFactory;

import java.io.IOException;
import java.util.List;
import java.util.concurrent.ExecutorService;
import java.util.concurrent.Future;
import java.util.stream.Collectors;

public class SimpleQueryTerminator implements IQueryTerminator {
  private static final Logger LOGGER = LoggerFactory.getLogger(SimpleQueryTerminator.class);
  private final ExecutorService executor;
  private final QueryId queryId;
  private final List<FragmentInstance> fragmentInstances;

  private final IClientManager<TEndPoint, SyncDataNodeInternalServiceClient>
      internalServiceClientManager;

  public SimpleQueryTerminator(
      ExecutorService executor,
      QueryId queryId,
      List<FragmentInstance> fragmentInstances,
      IClientManager<TEndPoint, SyncDataNodeInternalServiceClient> internalServiceClientManager) {
    this.executor = executor;
    this.queryId = queryId;
    this.fragmentInstances = fragmentInstances;
    this.internalServiceClientManager = internalServiceClientManager;
  }

  @Override
  public Future<Boolean> terminate() {
    List<TEndPoint> relatedHost = getRelatedHost(fragmentInstances);

    return executor.submit(
        () -> {
<<<<<<< HEAD
          try {
            for (TEndPoint endpoint : relatedHost) {
              // TODO (jackie tien) change the port
              InternalService.Iface client =
                  InternalServiceClientFactory.getInternalServiceClient(endpoint);
=======
          for (TEndPoint endPoint : relatedHost) {
            // TODO (jackie tien) change the port
            SyncDataNodeInternalServiceClient client = null;
            try {
              client =
                  internalServiceClientManager.borrowClient(
                      new TEndPoint(
                          endPoint.getIp(),
                          IoTDBDescriptor.getInstance().getConfig().getInternalPort()));
              if (client == null) {
                throw new TException("Can't get client for node " + endPoint);
              }
>>>>>>> 8fb2737a
              client.cancelQuery(new TCancelQueryReq(queryId.getId()));
            } catch (IOException e) {
              LOGGER.error("can't connect to node {}", endPoint, e);
              return false;
            } catch (TException e) {
              LOGGER.error("cancelQuery failed for node {}", endPoint, e);
              if (client != null) {
                client.close();
              }
              return false;
            } finally {
              if (client != null) {
                client.returnSelf();
              }
            }
          }
          return true;
        });
  }

  private List<TEndPoint> getRelatedHost(List<FragmentInstance> instances) {
    return instances.stream()
        .map(instance -> instance.getHostDataNode().internalEndPoint)
        .distinct()
        .collect(Collectors.toList());
  }
}<|MERGE_RESOLUTION|>--- conflicted
+++ resolved
@@ -20,12 +20,8 @@
 package org.apache.iotdb.db.mpp.execution.scheduler;
 
 import org.apache.iotdb.common.rpc.thrift.TEndPoint;
-<<<<<<< HEAD
-=======
 import org.apache.iotdb.commons.client.IClientManager;
 import org.apache.iotdb.commons.client.sync.SyncDataNodeInternalServiceClient;
-import org.apache.iotdb.db.conf.IoTDBDescriptor;
->>>>>>> 8fb2737a
 import org.apache.iotdb.db.mpp.common.QueryId;
 import org.apache.iotdb.db.mpp.sql.planner.plan.FragmentInstance;
 import org.apache.iotdb.mpp.rpc.thrift.TCancelQueryReq;
@@ -66,26 +62,14 @@
 
     return executor.submit(
         () -> {
-<<<<<<< HEAD
-          try {
-            for (TEndPoint endpoint : relatedHost) {
-              // TODO (jackie tien) change the port
-              InternalService.Iface client =
-                  InternalServiceClientFactory.getInternalServiceClient(endpoint);
-=======
           for (TEndPoint endPoint : relatedHost) {
             // TODO (jackie tien) change the port
             SyncDataNodeInternalServiceClient client = null;
             try {
-              client =
-                  internalServiceClientManager.borrowClient(
-                      new TEndPoint(
-                          endPoint.getIp(),
-                          IoTDBDescriptor.getInstance().getConfig().getInternalPort()));
+              client = internalServiceClientManager.borrowClient(endPoint);
               if (client == null) {
                 throw new TException("Can't get client for node " + endPoint);
               }
->>>>>>> 8fb2737a
               client.cancelQuery(new TCancelQueryReq(queryId.getId()));
             } catch (IOException e) {
               LOGGER.error("can't connect to node {}", endPoint, e);
