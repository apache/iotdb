--- conflicted
+++ resolved
@@ -22,31 +22,17 @@
 /** apply MaxQueryDeduplicatedPathNum and SLIMIT & SOFFSET */
 public class ColumnPaginationController {
 
-<<<<<<< HEAD
   // for ALIGN BY DEVICE / DISABLE ALIGN / GROUP BY LEVEL / LAST, controller does is disabled
   private final boolean isDisabled;
 
   private final boolean hasLimit;
 
-  private int curLimit;
-  private int curOffset;
+  private long curLimit;
+  private long curOffset;
 
-  public ColumnPaginationController(int seriesLimit, int seriesOffset, boolean isDisabled) {
+  public ColumnPaginationController(long seriesLimit, long seriesOffset, boolean isDisabled) {
     this.isDisabled = isDisabled;
 
-=======
-  private long curLimit =
-      IoTDBDescriptor.getInstance().getConfig().getMaxQueryDeduplicatedPathNum() + 1L;
-  private long curOffset;
-
-  // records the path number that the SchemaProcessor totally returned
-  private long consumed = 0;
-
-  // for ALIGN BY DEVICE / DISABLE ALIGN / GROUP BY LEVEL / LAST, controller does is disabled
-  private final boolean isDisabled;
-
-  public ColumnPaginationController(long seriesLimit, long seriesOffset, boolean isDisabled) {
->>>>>>> 415f68e3
     // for series limit, the default value is 0, which means no limit
     this.hasLimit = seriesLimit > 0;
     this.curLimit = seriesLimit;
