/*
 * Licensed to the Apache Software Foundation (ASF) under one
 * or more contributor license agreements.  See the NOTICE file
 * distributed with this work for additional information
 * regarding copyright ownership.  The ASF licenses this file
 * to you under the Apache License, Version 2.0 (the
 * "License"); you may not use this file except in compliance
 * with the License.  You may obtain a copy of the License at
 *
 *     http://www.apache.org/licenses/LICENSE-2.0
 *
 * Unless required by applicable law or agreed to in writing,
 * software distributed under the License is distributed on an
 * "AS IS" BASIS, WITHOUT WARRANTIES OR CONDITIONS OF ANY
 * KIND, either express or implied.  See the License for the
 * specific language governing permissions and limitations
 * under the License.
 */

package org.apache.iotdb.db.mpp.metric;

import org.apache.iotdb.commons.service.metric.enums.Metric;
import org.apache.iotdb.commons.service.metric.enums.Tag;
import org.apache.iotdb.db.mpp.execution.schedule.DriverScheduler;
import org.apache.iotdb.metrics.AbstractMetricService;
import org.apache.iotdb.metrics.impl.DoNothingMetricManager;
import org.apache.iotdb.metrics.metricsets.IMetricSet;
import org.apache.iotdb.metrics.type.Timer;
import org.apache.iotdb.metrics.utils.MetricLevel;
import org.apache.iotdb.metrics.utils.MetricType;

public class DriverSchedulerMetricSet implements IMetricSet {
  private static final DriverSchedulerMetricSet INSTANCE = new DriverSchedulerMetricSet();

  private DriverSchedulerMetricSet() {
    // empty constructor
  }

  public static final String READY_QUEUED_TIME = "ready_queued_time";
  public static final String BLOCK_QUEUED_TIME = "block_queued_time";
  public static final String READY_QUEUE_TASK_COUNT = "ready_queue_task_count";
  public static final String BLOCK_QUEUE_TASK_COUNT = "block_queue_task_count";
<<<<<<< HEAD
  private Timer readyQueuedTimeTimer = DoNothingMetricManager.DO_NOTHING_TIMER;
  private Timer blockQueuedTimeTimer = DoNothingMetricManager.DO_NOTHING_TIMER;
=======
  private static final String TIMEOUT_QUEUE_SIZE = "timeout_queue_task_count";
  private static final String QUERY_MAP_SIZE = "query_map_size";
>>>>>>> e46be0e9

  @Override
  public void bindTo(AbstractMetricService metricService) {
    readyQueuedTimeTimer =
        metricService.getOrCreateTimer(
            Metric.DRIVER_SCHEDULER.toString(),
            MetricLevel.IMPORTANT,
            Tag.NAME.toString(),
            READY_QUEUED_TIME);
    blockQueuedTimeTimer =
        metricService.getOrCreateTimer(
            Metric.DRIVER_SCHEDULER.toString(),
            MetricLevel.IMPORTANT,
            Tag.NAME.toString(),
            BLOCK_QUEUED_TIME);
    metricService.createAutoGauge(
        Metric.DRIVER_SCHEDULER.toString(),
        MetricLevel.IMPORTANT,
        DriverScheduler.getInstance(),
        DriverScheduler::getReadyQueueTaskCount,
        Tag.NAME.toString(),
        READY_QUEUE_TASK_COUNT);
    metricService.createAutoGauge(
        Metric.DRIVER_SCHEDULER.toString(),
        MetricLevel.IMPORTANT,
        DriverScheduler.getInstance(),
        DriverScheduler::getBlockQueueTaskCount,
        Tag.NAME.toString(),
        BLOCK_QUEUE_TASK_COUNT);
    metricService.createAutoGauge(
        metric,
        MetricLevel.IMPORTANT,
        DriverScheduler.getInstance(),
        DriverScheduler::getTimeoutQueueTaskCount,
        Tag.NAME.toString(),
        TIMEOUT_QUEUE_SIZE);
    metricService.createAutoGauge(
        metric,
        MetricLevel.IMPORTANT,
        DriverScheduler.getInstance(),
        DriverScheduler::getQueryMapSize,
        Tag.NAME.toString(),
        QUERY_MAP_SIZE);
  }

  @Override
  public void unbindFrom(AbstractMetricService metricService) {
    readyQueuedTimeTimer = DoNothingMetricManager.DO_NOTHING_TIMER;
    blockQueuedTimeTimer = DoNothingMetricManager.DO_NOTHING_TIMER;
    metricService.remove(
        MetricType.TIMER,
        Metric.DRIVER_SCHEDULER.toString(),
        Tag.NAME.toString(),
        READY_QUEUED_TIME);
    metricService.remove(
        MetricType.TIMER,
        Metric.DRIVER_SCHEDULER.toString(),
        Tag.NAME.toString(),
        BLOCK_QUEUED_TIME);
    metricService.remove(
        MetricType.AUTO_GAUGE,
        Metric.DRIVER_SCHEDULER.toString(),
        Tag.NAME.toString(),
        READY_QUEUE_TASK_COUNT);
    metricService.remove(
<<<<<<< HEAD
        MetricType.AUTO_GAUGE,
        Metric.DRIVER_SCHEDULER.toString(),
        Tag.NAME.toString(),
        BLOCK_QUEUE_TASK_COUNT);
  }

  public void recordTaskQueueTime(String name, long queueTimeInNanos) {
    switch (name) {
      case READY_QUEUED_TIME:
        readyQueuedTimeTimer.updateNanos(queueTimeInNanos);
        break;
      case BLOCK_QUEUED_TIME:
        blockQueuedTimeTimer.updateNanos(queueTimeInNanos);
        break;
      default:
        break;
    }
  }

  public static DriverSchedulerMetricSet getInstance() {
    return INSTANCE;
=======
        MetricType.AUTO_GAUGE, metric, Tag.NAME.toString(), BLOCK_QUEUE_TASK_COUNT);
    metricService.remove(MetricType.AUTO_GAUGE, metric, Tag.NAME.toString(), TIMEOUT_QUEUE_SIZE);
    metricService.remove(MetricType.AUTO_GAUGE, metric, Tag.NAME.toString(), QUERY_MAP_SIZE);
>>>>>>> e46be0e9
  }
}<|MERGE_RESOLUTION|>--- conflicted
+++ resolved
@@ -40,13 +40,11 @@
   public static final String BLOCK_QUEUED_TIME = "block_queued_time";
   public static final String READY_QUEUE_TASK_COUNT = "ready_queue_task_count";
   public static final String BLOCK_QUEUE_TASK_COUNT = "block_queue_task_count";
-<<<<<<< HEAD
+  private static final String TIMEOUT_QUEUE_SIZE = "timeout_queue_task_count";
+  private static final String QUERY_MAP_SIZE = "query_map_size";
+
   private Timer readyQueuedTimeTimer = DoNothingMetricManager.DO_NOTHING_TIMER;
   private Timer blockQueuedTimeTimer = DoNothingMetricManager.DO_NOTHING_TIMER;
-=======
-  private static final String TIMEOUT_QUEUE_SIZE = "timeout_queue_task_count";
-  private static final String QUERY_MAP_SIZE = "query_map_size";
->>>>>>> e46be0e9
 
   @Override
   public void bindTo(AbstractMetricService metricService) {
@@ -77,19 +75,21 @@
         Tag.NAME.toString(),
         BLOCK_QUEUE_TASK_COUNT);
     metricService.createAutoGauge(
-        metric,
+        Metric.DRIVER_SCHEDULER.toString(),
         MetricLevel.IMPORTANT,
         DriverScheduler.getInstance(),
         DriverScheduler::getTimeoutQueueTaskCount,
         Tag.NAME.toString(),
         TIMEOUT_QUEUE_SIZE);
     metricService.createAutoGauge(
-        metric,
+        Metric.DRIVER_SCHEDULER.toString(),
         MetricLevel.IMPORTANT,
         DriverScheduler.getInstance(),
         DriverScheduler::getQueryMapSize,
         Tag.NAME.toString(),
         QUERY_MAP_SIZE);
+    metricService.remove(MetricType.AUTO_GAUGE, Metric.DRIVER_SCHEDULER.toString(), Tag.NAME.toString(), TIMEOUT_QUEUE_SIZE);
+    metricService.remove(MetricType.AUTO_GAUGE, Metric.DRIVER_SCHEDULER.toString(), Tag.NAME.toString(), QUERY_MAP_SIZE);
   }
 
   @Override
@@ -112,11 +112,11 @@
         Tag.NAME.toString(),
         READY_QUEUE_TASK_COUNT);
     metricService.remove(
-<<<<<<< HEAD
         MetricType.AUTO_GAUGE,
         Metric.DRIVER_SCHEDULER.toString(),
         Tag.NAME.toString(),
         BLOCK_QUEUE_TASK_COUNT);
+
   }
 
   public void recordTaskQueueTime(String name, long queueTimeInNanos) {
@@ -134,10 +134,5 @@
 
   public static DriverSchedulerMetricSet getInstance() {
     return INSTANCE;
-=======
-        MetricType.AUTO_GAUGE, metric, Tag.NAME.toString(), BLOCK_QUEUE_TASK_COUNT);
-    metricService.remove(MetricType.AUTO_GAUGE, metric, Tag.NAME.toString(), TIMEOUT_QUEUE_SIZE);
-    metricService.remove(MetricType.AUTO_GAUGE, metric, Tag.NAME.toString(), QUERY_MAP_SIZE);
->>>>>>> e46be0e9
   }
 }