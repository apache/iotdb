/*
 * Licensed to the Apache Software Foundation (ASF) under one
 * or more contributor license agreements.  See the NOTICE file
 * distributed with this work for additional information
 * regarding copyright ownership.  The ASF licenses this file
 * to you under the Apache License, Version 2.0 (the
 * "License"); you may not use this file except in compliance
 * with the License.  You may obtain a copy of the License at
 *
 *     http://www.apache.org/licenses/LICENSE-2.0
 *
 * Unless required by applicable law or agreed to in writing,
 * software distributed under the License is distributed on an
 * "AS IS" BASIS, WITHOUT WARRANTIES OR CONDITIONS OF ANY
 * KIND, either express or implied.  See the License for the
 * specific language governing permissions and limitations
 * under the License.
 */

package org.apache.iotdb.db.engine.compaction;

import org.apache.iotdb.db.concurrent.IoTDBThreadPoolFactory;
import org.apache.iotdb.db.concurrent.ThreadName;
import org.apache.iotdb.db.conf.IoTDBConfig;
import org.apache.iotdb.db.conf.IoTDBDescriptor;
import org.apache.iotdb.db.service.IService;
import org.apache.iotdb.db.service.ServiceType;
import org.apache.iotdb.db.utils.FilePathUtils;
import org.apache.iotdb.db.utils.TestOnly;
import org.apache.iotdb.tsfile.fileSystem.FSFactoryProducer;

import org.slf4j.Logger;
import org.slf4j.LoggerFactory;

import java.io.File;
import java.util.Collections;
import java.util.List;
import java.util.Map;
import java.util.concurrent.ConcurrentHashMap;
import java.util.concurrent.CopyOnWriteArrayList;
import java.util.concurrent.ExecutorService;
import java.util.concurrent.Future;
import java.util.concurrent.RejectedExecutionException;
import java.util.concurrent.ScheduledExecutorService;
import java.util.concurrent.TimeUnit;

import static org.apache.iotdb.db.engine.compaction.utils.CompactionLogger.COMPACTION_LOG_NAME;

/** CompactionMergeTaskPoolManager provides a ThreadPool to queue and run all compaction tasks. */
public class CompactionMergeTaskPoolManager implements IService {

  private static final Logger logger =
      LoggerFactory.getLogger(CompactionMergeTaskPoolManager.class);
  private static final CompactionMergeTaskPoolManager INSTANCE =
      new CompactionMergeTaskPoolManager();
  private ScheduledExecutorService scheduledPool;
  private ExecutorService pool;
  private Map<String, List<Future<Void>>> storageGroupTasks = new ConcurrentHashMap<>();
  private static final IoTDBConfig config = IoTDBDescriptor.getInstance().getConfig();

  private static ConcurrentHashMap<String, Boolean> sgCompactionStatus = new ConcurrentHashMap<>();

  public static CompactionMergeTaskPoolManager getInstance() {
    return INSTANCE;
  }

  @Override
  public void start() {
    if (pool == null) {
      this.pool =
          IoTDBThreadPoolFactory.newFixedThreadPool(
<<<<<<< HEAD
              IoTDBDescriptor.getInstance().getConfig().getCompactionThreadNum(),
              ThreadName.COMPACTION_SERVICE.getName());
      this.scheduledPool =
          IoTDBThreadPoolFactory.newScheduledThreadPool(
=======
>>>>>>> fe9a713e
              IoTDBDescriptor.getInstance().getConfig().getCompactionThreadNum(),
              ThreadName.COMPACTION_SERVICE.getName());
      this.scheduledPool =
          IoTDBThreadPoolFactory.newScheduledThreadPool(
              IoTDBDescriptor.getInstance().getConfig().getCompactionThreadNum(),
              ThreadName.COMPACTION_SERVICE.getName());
    }
    logger.info("Compaction task manager started.");
  }

  @Override
  public void stop() {
    if (pool != null) {
      scheduledPool.shutdownNow();
      pool.shutdownNow();
      logger.info("Waiting for task pool to shut down");
      waitTermination();
      storageGroupTasks.clear();
    }
  }

  @Override
  public void waitAndStop(long milliseconds) {
    if (pool != null) {
      awaitTermination(scheduledPool, milliseconds);
      awaitTermination(pool, milliseconds);
      logger.info("Waiting for task pool to shut down");
      waitTermination();
      storageGroupTasks.clear();
    }
  }

  @TestOnly
  public void waitAllCompactionFinish() {
    if (pool != null) {
      File sgDir =
          FSFactoryProducer.getFSFactory()
              .getFile(
                  FilePathUtils.regularizePath(
                          IoTDBDescriptor.getInstance().getConfig().getSystemDir())
                      + "storage_groups");
      File[] subDirList = sgDir.listFiles();
      if (subDirList != null) {
        for (File subDir : subDirList) {
          while (FSFactoryProducer.getFSFactory()
              .getFile(
                  subDir.getAbsoluteFile()
                      + File.separator
                      + subDir.getName()
                      + COMPACTION_LOG_NAME)
              .exists()) {
            // wait
          }
        }
      }
      storageGroupTasks.clear();
      logger.info("All compaction task finish");
    }
  }

  private void waitTermination() {
    long startTime = System.currentTimeMillis();
    while (!pool.isTerminated()) {
      int timeMillis = 0;
      try {
        Thread.sleep(200);
      } catch (InterruptedException e) {
        logger.error(
            "CompactionMergeTaskPoolManager {} shutdown",
            ThreadName.COMPACTION_SERVICE.getName(),
            e);
        Thread.currentThread().interrupt();
      }
      timeMillis += 200;
      long time = System.currentTimeMillis() - startTime;
      if (timeMillis % 60_000 == 0) {
        logger.warn("CompactionManager has wait for {} seconds to stop", time / 1000);
      }
    }
    scheduledPool = null;
    pool = null;
    storageGroupTasks.clear();
    logger.info("CompactionManager stopped");
  }

  private void awaitTermination(ExecutorService service, long milliseconds) {
    try {
      service.shutdown();
      service.awaitTermination(milliseconds, TimeUnit.MILLISECONDS);
    } catch (InterruptedException e) {
      logger.warn("CompactionThreadPool can not be closed in {} ms", milliseconds);
      Thread.currentThread().interrupt();
    }
    service.shutdownNow();
  }

  @Override
  public ServiceType getID() {
    return ServiceType.COMPACTION_SERVICE;
  }

  /**
   * Abort all compactions of a storage group. The caller must acquire the write lock of the
   * corresponding storage group.
   */
  public void abortCompaction(String storageGroup) {
    List<Future<Void>> subTasks =
        storageGroupTasks.getOrDefault(storageGroup, Collections.emptyList());
    for (Future<Void> next : subTasks) {
      if (!next.isDone() && !next.isCancelled()) {
        next.cancel(true);
        sgCompactionStatus.put(storageGroup, false);
      }
    }
    subTasks.clear();
  }

  public synchronized void clearCompactionStatus(String storageGroupName) {
    // for test
    if (sgCompactionStatus == null) {
      sgCompactionStatus = new ConcurrentHashMap<>();
    }
    sgCompactionStatus.put(storageGroupName, false);
  }

  public void init(Runnable function) {
    scheduledPool.scheduleWithFixedDelay(
        function, 1000, config.getCompactionInterval(), TimeUnit.MILLISECONDS);
  }

  public synchronized void submitTask(StorageGroupCompactionTask storageGroupCompactionTask)
      throws RejectedExecutionException {
    if (pool != null && !pool.isTerminated()) {
      String storageGroup = storageGroupCompactionTask.getStorageGroupName();
      boolean isCompacting = sgCompactionStatus.computeIfAbsent(storageGroup, k -> false);
      if (isCompacting) {
        return;
      }
      storageGroupCompactionTask.setSgCompactionStatus(sgCompactionStatus);
      sgCompactionStatus.put(storageGroup, true);
      Future<Void> future = pool.submit(storageGroupCompactionTask);
      storageGroupTasks
          .computeIfAbsent(storageGroup, k -> new CopyOnWriteArrayList<>())
          .add(future);
    }
  }

  public boolean isTerminated() {
    return pool == null || pool.isTerminated();
  }
}<|MERGE_RESOLUTION|>--- conflicted
+++ resolved
@@ -69,13 +69,6 @@
     if (pool == null) {
       this.pool =
           IoTDBThreadPoolFactory.newFixedThreadPool(
-<<<<<<< HEAD
-              IoTDBDescriptor.getInstance().getConfig().getCompactionThreadNum(),
-              ThreadName.COMPACTION_SERVICE.getName());
-      this.scheduledPool =
-          IoTDBThreadPoolFactory.newScheduledThreadPool(
-=======
->>>>>>> fe9a713e
               IoTDBDescriptor.getInstance().getConfig().getCompactionThreadNum(),
               ThreadName.COMPACTION_SERVICE.getName());
       this.scheduledPool =
