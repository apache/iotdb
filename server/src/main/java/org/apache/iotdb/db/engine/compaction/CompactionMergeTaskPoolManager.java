/*
 * Licensed to the Apache Software Foundation (ASF) under one
 * or more contributor license agreements.  See the NOTICE file
 * distributed with this work for additional information
 * regarding copyright ownership.  The ASF licenses this file
 * to you under the Apache License, Version 2.0 (the
 * "License"); you may not use this file except in compliance
 * with the License.  You may obtain a copy of the License at
 *
 *     http://www.apache.org/licenses/LICENSE-2.0
 *
 * Unless required by applicable law or agreed to in writing,
 * software distributed under the License is distributed on an
 * "AS IS" BASIS, WITHOUT WARRANTIES OR CONDITIONS OF ANY
 * KIND, either express or implied.  See the License for the
 * specific language governing permissions and limitations
 * under the License.
 */

package org.apache.iotdb.db.engine.compaction;

import org.apache.iotdb.db.concurrent.IoTDBThreadPoolFactory;
import org.apache.iotdb.db.concurrent.ThreadName;
import org.apache.iotdb.db.conf.IoTDBConfig;
import org.apache.iotdb.db.conf.IoTDBDescriptor;
import org.apache.iotdb.db.service.IService;
import org.apache.iotdb.db.service.ServiceType;
import org.apache.iotdb.db.utils.FilePathUtils;
import org.apache.iotdb.db.utils.TestOnly;
import org.apache.iotdb.tsfile.fileSystem.FSFactoryProducer;

import org.slf4j.Logger;
import org.slf4j.LoggerFactory;

import java.io.File;
import java.util.Collections;
<<<<<<< HEAD
=======
import java.util.List;
>>>>>>> fe9a713e
import java.util.Map;
import java.util.concurrent.ConcurrentHashMap;
import java.util.concurrent.CopyOnWriteArrayList;
import java.util.concurrent.ExecutorService;
import java.util.concurrent.Future;
import java.util.concurrent.RejectedExecutionException;
import java.util.concurrent.ScheduledExecutorService;
import java.util.concurrent.TimeUnit;

import static org.apache.iotdb.db.engine.compaction.utils.CompactionLogger.COMPACTION_LOG_NAME;

/** CompactionMergeTaskPoolManager provides a ThreadPool to queue and run all compaction tasks. */
public class CompactionMergeTaskPoolManager implements IService {

  private static final Logger logger =
      LoggerFactory.getLogger(CompactionMergeTaskPoolManager.class);
  private static final CompactionMergeTaskPoolManager INSTANCE =
      new CompactionMergeTaskPoolManager();
  private ScheduledExecutorService scheduledPool;
  private ExecutorService pool;
  private Map<String, List<Future<Void>>> storageGroupTasks = new ConcurrentHashMap<>();
  private static final IoTDBConfig config = IoTDBDescriptor.getInstance().getConfig();

  private static ConcurrentHashMap<String, Boolean> sgCompactionStatus = new ConcurrentHashMap<>();

  public static CompactionMergeTaskPoolManager getInstance() {
    return INSTANCE;
  }

  @Override
  public void start() {
    if (pool == null) {
      this.pool =
          IoTDBThreadPoolFactory.newFixedThreadPool(
<<<<<<< HEAD
              IoTDBDescriptor.getInstance().getConfig().getCompactionThreadNum(),
              ThreadName.COMPACTION_SERVICE.getName());
      this.scheduledPool =
          IoTDBThreadPoolFactory.newScheduledThreadPool(
=======
>>>>>>> fe9a713e
              IoTDBDescriptor.getInstance().getConfig().getCompactionThreadNum(),
              ThreadName.COMPACTION_SERVICE.getName());
      this.scheduledPool =
          IoTDBThreadPoolFactory.newScheduledThreadPool(
              IoTDBDescriptor.getInstance().getConfig().getCompactionThreadNum(),
              ThreadName.COMPACTION_SERVICE.getName());
    }
    logger.info("Compaction task manager started.");
  }

  @Override
  public void stop() {
    if (pool != null) {
      scheduledPool.shutdownNow();
      pool.shutdownNow();
      logger.info("Waiting for task pool to shut down");
      waitTermination();
      storageGroupTasks.clear();
    }
  }

  @Override
  public void waitAndStop(long milliseconds) {
    if (pool != null) {
      awaitTermination(scheduledPool, milliseconds);
      awaitTermination(pool, milliseconds);
      logger.info("Waiting for task pool to shut down");
      waitTermination();
      storageGroupTasks.clear();
    }
  }

  @TestOnly
  public void waitAllCompactionFinish() {
    if (pool != null) {
      File sgDir =
          FSFactoryProducer.getFSFactory()
              .getFile(
                  FilePathUtils.regularizePath(
                          IoTDBDescriptor.getInstance().getConfig().getSystemDir())
                      + "storage_groups");
      File[] subDirList = sgDir.listFiles();
      if (subDirList != null) {
        for (File subDir : subDirList) {
          while (FSFactoryProducer.getFSFactory()
              .getFile(
                  subDir.getAbsoluteFile()
                      + File.separator
                      + subDir.getName()
                      + COMPACTION_LOG_NAME)
              .exists()) {
            // wait
          }
        }
      }
      storageGroupTasks.clear();
      logger.info("All compaction task finish");
    }
  }

  private void waitTermination() {
    long startTime = System.currentTimeMillis();
    while (!pool.isTerminated()) {
      int timeMillis = 0;
      try {
        Thread.sleep(200);
      } catch (InterruptedException e) {
        logger.error(
            "CompactionMergeTaskPoolManager {} shutdown",
            ThreadName.COMPACTION_SERVICE.getName(),
            e);
        Thread.currentThread().interrupt();
      }
      timeMillis += 200;
      long time = System.currentTimeMillis() - startTime;
      if (timeMillis % 60_000 == 0) {
        logger.warn("CompactionManager has wait for {} seconds to stop", time / 1000);
      }
    }
    scheduledPool = null;
    pool = null;
    storageGroupTasks.clear();
    logger.info("CompactionManager stopped");
  }

  private void awaitTermination(ExecutorService service, long milliseconds) {
    try {
      service.shutdown();
      service.awaitTermination(milliseconds, TimeUnit.MILLISECONDS);
    } catch (InterruptedException e) {
      logger.warn("CompactionThreadPool can not be closed in {} ms", milliseconds);
      Thread.currentThread().interrupt();
    }
    service.shutdownNow();
  }

  @Override
  public ServiceType getID() {
    return ServiceType.COMPACTION_SERVICE;
  }

  /**
   * Abort all compactions of a storage group. The caller must acquire the write lock of the
   * corresponding storage group.
   */
  public void abortCompaction(String storageGroup) {
<<<<<<< HEAD
    Set<Future<Void>> subTasks =
        storageGroupTasks.getOrDefault(storageGroup, Collections.emptySet());
=======
    List<Future<Void>> subTasks =
        storageGroupTasks.getOrDefault(storageGroup, Collections.emptyList());
>>>>>>> fe9a713e
    for (Future<Void> next : subTasks) {
      if (!next.isDone() && !next.isCancelled()) {
        next.cancel(true);
        sgCompactionStatus.put(storageGroup, false);
      }
    }
    subTasks.clear();
  }

  public synchronized void clearCompactionStatus(String storageGroupName) {
    // for test
    if (sgCompactionStatus == null) {
      sgCompactionStatus = new ConcurrentHashMap<>();
    }
    sgCompactionStatus.put(storageGroupName, false);
  }

  public void init(Runnable function) {
    scheduledPool.scheduleWithFixedDelay(
        function, 1000, config.getCompactionInterval(), TimeUnit.MILLISECONDS);
  }

  public synchronized void submitTask(StorageGroupCompactionTask storageGroupCompactionTask)
      throws RejectedExecutionException {
    if (pool != null && !pool.isTerminated()) {
      String storageGroup = storageGroupCompactionTask.getStorageGroupName();
      boolean isCompacting = sgCompactionStatus.computeIfAbsent(storageGroup, k -> false);
      if (isCompacting) {
        return;
      }
      storageGroupCompactionTask.setSgCompactionStatus(sgCompactionStatus);
      sgCompactionStatus.put(storageGroup, true);
      Future<Void> future = pool.submit(storageGroupCompactionTask);
      storageGroupTasks
          .computeIfAbsent(storageGroup, k -> new CopyOnWriteArrayList<>())
          .add(future);
    }
  }

  public boolean isTerminated() {
    return pool == null || pool.isTerminated();
  }
}<|MERGE_RESOLUTION|>--- conflicted
+++ resolved
@@ -34,10 +34,7 @@
 
 import java.io.File;
 import java.util.Collections;
-<<<<<<< HEAD
-=======
 import java.util.List;
->>>>>>> fe9a713e
 import java.util.Map;
 import java.util.concurrent.ConcurrentHashMap;
 import java.util.concurrent.CopyOnWriteArrayList;
@@ -72,13 +69,6 @@
     if (pool == null) {
       this.pool =
           IoTDBThreadPoolFactory.newFixedThreadPool(
-<<<<<<< HEAD
-              IoTDBDescriptor.getInstance().getConfig().getCompactionThreadNum(),
-              ThreadName.COMPACTION_SERVICE.getName());
-      this.scheduledPool =
-          IoTDBThreadPoolFactory.newScheduledThreadPool(
-=======
->>>>>>> fe9a713e
               IoTDBDescriptor.getInstance().getConfig().getCompactionThreadNum(),
               ThreadName.COMPACTION_SERVICE.getName());
       this.scheduledPool =
@@ -185,13 +175,8 @@
    * corresponding storage group.
    */
   public void abortCompaction(String storageGroup) {
-<<<<<<< HEAD
-    Set<Future<Void>> subTasks =
-        storageGroupTasks.getOrDefault(storageGroup, Collections.emptySet());
-=======
     List<Future<Void>> subTasks =
         storageGroupTasks.getOrDefault(storageGroup, Collections.emptyList());
->>>>>>> fe9a713e
     for (Future<Void> next : subTasks) {
       if (!next.isDone() && !next.isCancelled()) {
         next.cancel(true);
