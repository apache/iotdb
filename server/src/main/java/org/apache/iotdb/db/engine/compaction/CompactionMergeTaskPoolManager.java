--- conflicted
+++ resolved
@@ -34,10 +34,10 @@
 
 import java.io.File;
 import java.util.Collections;
-import java.util.List;
 import java.util.Map;
+import java.util.Set;
 import java.util.concurrent.ConcurrentHashMap;
-import java.util.concurrent.CopyOnWriteArrayList;
+import java.util.concurrent.ConcurrentSkipListSet;
 import java.util.concurrent.ExecutorService;
 import java.util.concurrent.Future;
 import java.util.concurrent.RejectedExecutionException;
@@ -55,11 +55,7 @@
       new CompactionMergeTaskPoolManager();
   private ScheduledExecutorService scheduledPool;
   private ExecutorService pool;
-<<<<<<< HEAD
-  private Map<String, List<Future<Void>>> storageGroupTasks = new ConcurrentHashMap<>();
-=======
   private Map<String, Set<Future<Void>>> storageGroupTasks = new ConcurrentHashMap<>();
->>>>>>> 0a97c45f
   private static final IoTDBConfig config = IoTDBDescriptor.getInstance().getConfig();
 
   private static ConcurrentHashMap<String, Boolean> sgCompactionStatus = new ConcurrentHashMap<>();
@@ -182,8 +178,8 @@
    * corresponding storage group.
    */
   public void abortCompaction(String storageGroup) {
-    List<Future<Void>> subTasks =
-        storageGroupTasks.getOrDefault(storageGroup, Collections.emptyList());
+    Set<Future<Void>> subTasks =
+        storageGroupTasks.getOrDefault(storageGroup, Collections.emptySet());
     for (Future<Void> next : subTasks) {
       if (!next.isDone() && !next.isCancelled()) {
         next.cancel(true);
@@ -218,7 +214,7 @@
       sgCompactionStatus.put(storageGroup, true);
       Future<Void> future = pool.submit(storageGroupCompactionTask);
       storageGroupTasks
-          .computeIfAbsent(storageGroup, k -> new CopyOnWriteArrayList<>())
+          .computeIfAbsent(storageGroup, k -> new ConcurrentSkipListSet<>())
           .add(future);
     }
   }
