--- conflicted
+++ resolved
@@ -55,11 +55,7 @@
       new CompactionMergeTaskPoolManager();
   private ScheduledExecutorService scheduledPool;
   private ExecutorService pool;
-<<<<<<< HEAD
-  private Map<String, Set<Future<Void>>> storageGroupTasks = new ConcurrentHashMap<>();
-=======
   private Map<String, List<Future<Void>>> storageGroupTasks = new ConcurrentHashMap<>();
->>>>>>> 40ac5ca1
   private static final IoTDBConfig config = IoTDBDescriptor.getInstance().getConfig();
 
   private static ConcurrentHashMap<String, Boolean> sgCompactionStatus = new ConcurrentHashMap<>();
