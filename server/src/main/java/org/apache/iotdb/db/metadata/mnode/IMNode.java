--- conflicted
+++ resolved
@@ -57,14 +57,10 @@
   // newChild
   void replaceChild(String oldChildName, IMNode newChildNode);
 
-<<<<<<< HEAD
-  IMNodeContainer getChildren();
-=======
   // this method will move all the reference or value of current node's attributes to newMNode
   void moveDataToNewMNode(IMNode newMNode);
 
-  Map<String, IMNode> getChildren();
->>>>>>> d8fd5b35
+  IMNodeContainer getChildren();
 
   void setChildren(IMNodeContainer children);
 
