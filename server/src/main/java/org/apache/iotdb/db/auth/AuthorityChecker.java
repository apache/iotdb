/*
 * Licensed to the Apache Software Foundation (ASF) under one
 * or more contributor license agreements.  See the NOTICE file
 * distributed with this work for additional information
 * regarding copyright ownership.  The ASF licenses this file
 * to you under the Apache License, Version 2.0 (the
 * "License"); you may not use this file except in compliance
 * with the License.  You may obtain a copy of the License at
 *
 *     http://www.apache.org/licenses/LICENSE-2.0
 *
 * Unless required by applicable law or agreed to in writing,
 * software distributed under the License is distributed on an
 * "AS IS" BASIS, WITHOUT WARRANTIES OR CONDITIONS OF ANY
 * KIND, either express or implied.  See the License for the
 * specific language governing permissions and limitations
 * under the License.
 */
package org.apache.iotdb.db.auth;

import org.apache.iotdb.db.auth.authorizer.BasicAuthorizer;
import org.apache.iotdb.db.auth.authorizer.IAuthorizer;
import org.apache.iotdb.db.auth.entity.PrivilegeType;
import org.apache.iotdb.db.conf.IoTDBConstant;
import org.apache.iotdb.db.metadata.PartialPath;
import org.apache.iotdb.db.qp.logical.Operator;

import org.slf4j.Logger;
import org.slf4j.LoggerFactory;

import java.util.List;

public class AuthorityChecker {

  private static final String SUPER_USER = IoTDBConstant.ADMIN_NAME;
  private static final Logger logger = LoggerFactory.getLogger(AuthorityChecker.class);

  private AuthorityChecker() {}

  /**
   * check permission.
   *
   * @param username username
   * @param paths paths in List structure
   * @param type Operator type
   * @param targetUser target user
   * @return if permission-check is passed
   * @throws AuthException Authentication Exception
   */
  public static boolean check(
      String username, List<PartialPath> paths, Operator.OperatorType type, String targetUser)
      throws AuthException {
    if (SUPER_USER.equals(username)) {
      return true;
    }

    int permission = translateToPermissionId(type);
    if (permission == -1) {
      return false;
    } else if (permission == PrivilegeType.MODIFY_PASSWORD.ordinal()
        && username.equals(targetUser)) {
      // a user can modify his own password
      return true;
    }

    if (!paths.isEmpty()) {
      for (PartialPath path : paths) {
        if (!checkOnePath(username, path, permission)) {
          return false;
        }
      }
    } else {
      return checkOnePath(username, null, permission);
    }

    return true;
  }

  private static boolean checkOnePath(String username, PartialPath path, int permission)
      throws AuthException {
    IAuthorizer authorizer = BasicAuthorizer.getInstance();
    try {
      String fullPath = path == null ? IoTDBConstant.PATH_ROOT : path.getFullPath();
      if (authorizer.checkUserPrivileges(username, fullPath, permission)) {
        return true;
      }
    } catch (AuthException e) {
      logger.error("Error occurs when checking the seriesPath {} for user {}", path, username, e);
    }
    return false;
  }

  private static int translateToPermissionId(Operator.OperatorType type) {
    switch (type) {
      case GRANT_ROLE_PRIVILEGE:
        return PrivilegeType.GRANT_ROLE_PRIVILEGE.ordinal();
      case CREATE_ROLE:
        return PrivilegeType.CREATE_ROLE.ordinal();
      case CREATE_USER:
        return PrivilegeType.CREATE_USER.ordinal();
      case MODIFY_PASSWORD:
        return PrivilegeType.MODIFY_PASSWORD.ordinal();
      case GRANT_USER_PRIVILEGE:
        return PrivilegeType.GRANT_USER_PRIVILEGE.ordinal();
      case REVOKE_ROLE_PRIVILEGE:
        return PrivilegeType.REVOKE_ROLE_PRIVILEGE.ordinal();
      case REVOKE_USER_PRIVILEGE:
        return PrivilegeType.REVOKE_USER_PRIVILEGE.ordinal();
      case GRANT_USER_ROLE:
        return PrivilegeType.GRANT_USER_ROLE.ordinal();
      case DELETE_USER:
        return PrivilegeType.DELETE_USER.ordinal();
      case DELETE_ROLE:
        return PrivilegeType.DELETE_ROLE.ordinal();
      case REVOKE_USER_ROLE:
        return PrivilegeType.REVOKE_USER_ROLE.ordinal();
      case SET_STORAGE_GROUP:
        return PrivilegeType.SET_STORAGE_GROUP.ordinal();
      case CREATE_TIMESERIES:
        return PrivilegeType.CREATE_TIMESERIES.ordinal();
      case DELETE_TIMESERIES:
      case DELETE:
      case DROP_INDEX:
        return PrivilegeType.DELETE_TIMESERIES.ordinal();
      case QUERY:
      case SELECT:
      case FILTER:
      case GROUPBYTIME:
      case QUERY_INDEX:
      case AGGREGATION:
      case UDAF:
      case UDTF:
      case LAST:
      case FILL:
      case GROUP_BY_FILL:
        return PrivilegeType.READ_TIMESERIES.ordinal();
      case INSERT:
      case LOADDATA:
      case CREATE_INDEX:
        return PrivilegeType.INSERT_TIMESERIES.ordinal();
      case LIST_ROLE:
      case LIST_ROLE_USERS:
      case LIST_ROLE_PRIVILEGE:
        return PrivilegeType.LIST_ROLE.ordinal();
      case LIST_USER:
      case LIST_USER_ROLES:
      case LIST_USER_PRIVILEGE:
        return PrivilegeType.LIST_USER.ordinal();
      case CREATE_FUNCTION:
        return PrivilegeType.CREATE_FUNCTION.ordinal();
      case DROP_FUNCTION:
        return PrivilegeType.DROP_FUNCTION.ordinal();
      case CREATE_TRIGGER:
        return PrivilegeType.CREATE_TRIGGER.ordinal();
      case DROP_TRIGGER:
        return PrivilegeType.DROP_TRIGGER.ordinal();
      case START_TRIGGER:
        return PrivilegeType.START_TRIGGER.ordinal();
      case STOP_TRIGGER:
        return PrivilegeType.STOP_TRIGGER.ordinal();
<<<<<<< HEAD
=======
      case CREATE_CONTINUOUS_QUERY:
        return PrivilegeType.CREATE_CONTINUOUS_QUERY.ordinal();
      case DROP_CONTINUOUS_QUERY:
        return PrivilegeType.DROP_CONTINUOUS_QUERY.ordinal();
      case AUTHOR:
      case METADATA:
      case BASIC_FUNC:
      case FILEREAD:
      case FROM:
      case FUNC:
      case HASHTABLESCAN:
      case JOIN:
      case LIMIT:
      case MERGEJOIN:
      case NULL:
      case ORDERBY:
      case SFW:
      case UNION:
        logger.error("Illegal operator type authorization : {}", type);
        return -1;
>>>>>>> fe67b72c
      default:
        logger.error("Unrecognizable operator type ({}) for AuthorityChecker.", type);
        return -1;
    }
  }
}<|MERGE_RESOLUTION|>--- conflicted
+++ resolved
@@ -56,6 +56,7 @@
 
     int permission = translateToPermissionId(type);
     if (permission == -1) {
+      logger.error("OperateType not found. {}", type);
       return false;
     } else if (permission == PrivilegeType.MODIFY_PASSWORD.ordinal()
         && username.equals(targetUser)) {
@@ -72,7 +73,6 @@
     } else {
       return checkOnePath(username, null, permission);
     }
-
     return true;
   }
 
@@ -158,29 +158,10 @@
         return PrivilegeType.START_TRIGGER.ordinal();
       case STOP_TRIGGER:
         return PrivilegeType.STOP_TRIGGER.ordinal();
-<<<<<<< HEAD
-=======
       case CREATE_CONTINUOUS_QUERY:
         return PrivilegeType.CREATE_CONTINUOUS_QUERY.ordinal();
       case DROP_CONTINUOUS_QUERY:
         return PrivilegeType.DROP_CONTINUOUS_QUERY.ordinal();
-      case AUTHOR:
-      case METADATA:
-      case BASIC_FUNC:
-      case FILEREAD:
-      case FROM:
-      case FUNC:
-      case HASHTABLESCAN:
-      case JOIN:
-      case LIMIT:
-      case MERGEJOIN:
-      case NULL:
-      case ORDERBY:
-      case SFW:
-      case UNION:
-        logger.error("Illegal operator type authorization : {}", type);
-        return -1;
->>>>>>> fe67b72c
       default:
         logger.error("Unrecognizable operator type ({}) for AuthorityChecker.", type);
         return -1;
