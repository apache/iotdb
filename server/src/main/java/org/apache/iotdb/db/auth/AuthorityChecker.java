--- conflicted
+++ resolved
@@ -141,14 +141,10 @@
         return PrivilegeType.READ_TIMESERIES.ordinal();
       case LOAD_DATA:
       case INSERT:
-<<<<<<< HEAD
       case BATCH_INSERT:
       case BATCH_INSERT_ROWS:
       case BATCH_INSERT_ONE_DEVICE:
       case MULTI_BATCH_INSERT:
-=======
-      case LOAD_DATA:
->>>>>>> b942e58b
       case CREATE_INDEX:
         return PrivilegeType.INSERT_TIMESERIES.ordinal();
       case LIST_ROLE:
