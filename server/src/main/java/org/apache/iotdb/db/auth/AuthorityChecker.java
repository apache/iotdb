/*
 * Licensed to the Apache Software Foundation (ASF) under one
 * or more contributor license agreements.  See the NOTICE file
 * distributed with this work for additional information
 * regarding copyright ownership.  The ASF licenses this file
 * to you under the Apache License, Version 2.0 (the
 * "License"); you may not use this file except in compliance
 * with the License.  You may obtain a copy of the License at
 *
 *     http://www.apache.org/licenses/LICENSE-2.0
 *
 * Unless required by applicable law or agreed to in writing,
 * software distributed under the License is distributed on an
 * "AS IS" BASIS, WITHOUT WARRANTIES OR CONDITIONS OF ANY
 * KIND, either express or implied.  See the License for the
 * specific language governing permissions and limitations
 * under the License.
 */
package org.apache.iotdb.db.auth;

import org.apache.iotdb.db.auth.authorizer.BasicAuthorizer;
import org.apache.iotdb.db.auth.authorizer.IAuthorizer;
import org.apache.iotdb.db.auth.entity.PrivilegeType;
import org.apache.iotdb.db.conf.IoTDBConstant;
import org.apache.iotdb.db.conf.IoTDBDescriptor;
import org.apache.iotdb.db.metadata.path.PartialPath;
import org.apache.iotdb.db.qp.logical.Operator;

import org.slf4j.Logger;
import org.slf4j.LoggerFactory;

import java.util.List;

public class AuthorityChecker {

  private static final String SUPER_USER = IoTDBDescriptor.getInstance().getConfig().getAdminName();
  private static final Logger logger = LoggerFactory.getLogger(AuthorityChecker.class);

  private AuthorityChecker() {}

  /**
   * check permission.
   *
   * @param username username
   * @param paths paths in List structure
   * @param type Operator type
   * @param targetUser target user
   * @return if permission-check is passed
   * @throws AuthException Authentication Exception
   */
  public static boolean check(
      String username,
      List<? extends PartialPath> paths,
      Operator.OperatorType type,
      String targetUser)
      throws AuthException {
    if (SUPER_USER.equals(username)) {
      return true;
    }

    int permission = translateToPermissionId(type);
    if (permission == -1) {
      return false;
    } else if (permission == PrivilegeType.MODIFY_PASSWORD.ordinal()
        && username.equals(targetUser)) {
      // a user can modify his own password
      return true;
    }

    if (paths != null && !paths.isEmpty()) {
      for (PartialPath path : paths) {
        if (!checkOnePath(username, path, permission)) {
          return false;
        }
      }
    } else {
      return checkOnePath(username, null, permission);
    }
    return true;
  }

  private static boolean checkOnePath(String username, PartialPath path, int permission)
      throws AuthException {
    IAuthorizer authorizer = BasicAuthorizer.getInstance();
    try {
      String fullPath = path == null ? IoTDBConstant.PATH_ROOT : path.getFullPath();
      if (authorizer.checkUserPrivileges(username, fullPath, permission)) {
        return true;
      }
    } catch (AuthException e) {
      logger.error("Error occurs when checking the seriesPath {} for user {}", path, username, e);
    }
    return false;
  }

  private static int translateToPermissionId(Operator.OperatorType type) {
    switch (type) {
      case GRANT_ROLE_PRIVILEGE:
        return PrivilegeType.GRANT_ROLE_PRIVILEGE.ordinal();
      case CREATE_ROLE:
        return PrivilegeType.CREATE_ROLE.ordinal();
      case CREATE_USER:
        return PrivilegeType.CREATE_USER.ordinal();
      case MODIFY_PASSWORD:
        return PrivilegeType.MODIFY_PASSWORD.ordinal();
      case GRANT_USER_PRIVILEGE:
        return PrivilegeType.GRANT_USER_PRIVILEGE.ordinal();
      case REVOKE_ROLE_PRIVILEGE:
        return PrivilegeType.REVOKE_ROLE_PRIVILEGE.ordinal();
      case REVOKE_USER_PRIVILEGE:
        return PrivilegeType.REVOKE_USER_PRIVILEGE.ordinal();
      case GRANT_USER_ROLE:
        return PrivilegeType.GRANT_USER_ROLE.ordinal();
      case DELETE_USER:
        return PrivilegeType.DELETE_USER.ordinal();
      case DELETE_ROLE:
        return PrivilegeType.DELETE_ROLE.ordinal();
      case REVOKE_USER_ROLE:
        return PrivilegeType.REVOKE_USER_ROLE.ordinal();
      case SET_STORAGE_GROUP:
        return PrivilegeType.SET_STORAGE_GROUP.ordinal();
      case DELETE_STORAGE_GROUP:
        return PrivilegeType.DELETE_STORAGE_GROUP.ordinal();
      case CREATE_TIMESERIES:
      case CREATE_ALIGNED_TIMESERIES:
        return PrivilegeType.CREATE_TIMESERIES.ordinal();
      case DELETE_TIMESERIES:
      case DEACTIVATE_TEMPLATE:
      case DELETE:
      case DROP_INDEX:
        return PrivilegeType.DELETE_TIMESERIES.ordinal();
<<<<<<< HEAD
=======
      case ALTER_TIMESERIES:
        return PrivilegeType.ALTER_TIMESERIES.ordinal();
      case SHOW:
      case QUERY:
      case GROUP_BY_TIME:
      case QUERY_INDEX:
      case AGGREGATION:
      case UDAF:
      case UDTF:
      case LAST:
      case FILL:
      case GROUP_BY_FILL:
      case SELECT_INTO:
        return PrivilegeType.READ_TIMESERIES.ordinal();
      case INSERT:
      case LOAD_DATA:
      case CREATE_INDEX:
      case BATCH_INSERT:
      case BATCH_INSERT_ONE_DEVICE:
      case BATCH_INSERT_ROWS:
      case MULTI_BATCH_INSERT:
        return PrivilegeType.INSERT_TIMESERIES.ordinal();
      case LIST_ROLE:
      case LIST_ROLE_USERS:
      case LIST_ROLE_PRIVILEGE:
        return PrivilegeType.LIST_ROLE.ordinal();
      case LIST_USER:
      case LIST_USER_ROLES:
      case LIST_USER_PRIVILEGE:
        return PrivilegeType.LIST_USER.ordinal();
      case CREATE_FUNCTION:
        return PrivilegeType.CREATE_FUNCTION.ordinal();
      case DROP_FUNCTION:
        return PrivilegeType.DROP_FUNCTION.ordinal();
      case CREATE_TRIGGER:
        return PrivilegeType.CREATE_TRIGGER.ordinal();
      case DROP_TRIGGER:
        return PrivilegeType.DROP_TRIGGER.ordinal();
      case START_TRIGGER:
        return PrivilegeType.START_TRIGGER.ordinal();
      case STOP_TRIGGER:
        return PrivilegeType.STOP_TRIGGER.ordinal();
      case CREATE_CONTINUOUS_QUERY:
        return PrivilegeType.CREATE_CONTINUOUS_QUERY.ordinal();
      case DROP_CONTINUOUS_QUERY:
        return PrivilegeType.DROP_CONTINUOUS_QUERY.ordinal();
      default:
        logger.error("Unrecognizable operator type ({}) for AuthorityChecker.", type);
        return -1;
    }
  }

  private static int translateToPermissionId(StatementType type) {
    switch (type) {
      case CREATE_ROLE:
        return PrivilegeType.CREATE_ROLE.ordinal();
      case CREATE_USER:
        return PrivilegeType.CREATE_USER.ordinal();
      case DELETE_USER:
        return PrivilegeType.DELETE_USER.ordinal();
      case DELETE_ROLE:
        return PrivilegeType.DELETE_ROLE.ordinal();
      case MODIFY_PASSWORD:
        return PrivilegeType.MODIFY_PASSWORD.ordinal();
      case GRANT_USER_PRIVILEGE:
        return PrivilegeType.GRANT_USER_PRIVILEGE.ordinal();
      case GRANT_ROLE_PRIVILEGE:
        return PrivilegeType.GRANT_ROLE_PRIVILEGE.ordinal();
      case REVOKE_USER_PRIVILEGE:
        return PrivilegeType.REVOKE_USER_PRIVILEGE.ordinal();
      case REVOKE_ROLE_PRIVILEGE:
        return PrivilegeType.REVOKE_ROLE_PRIVILEGE.ordinal();
      case GRANT_USER_ROLE:
        return PrivilegeType.GRANT_USER_ROLE.ordinal();
      case REVOKE_USER_ROLE:
        return PrivilegeType.REVOKE_USER_ROLE.ordinal();
      case SET_STORAGE_GROUP:
      case TTL:
        return PrivilegeType.SET_STORAGE_GROUP.ordinal();
      case DELETE_STORAGE_GROUP:
        return PrivilegeType.DELETE_STORAGE_GROUP.ordinal();
      case CREATE_TIMESERIES:
      case CREATE_ALIGNED_TIMESERIES:
        return PrivilegeType.CREATE_TIMESERIES.ordinal();
      case DELETE_TIMESERIES:
      case DELETE:
      case DROP_INDEX:
        return PrivilegeType.DELETE_TIMESERIES.ordinal();
      case ALTER_TIMESERIES:
        return PrivilegeType.ALTER_TIMESERIES.ordinal();
>>>>>>> 04d6ecd9
      case SHOW:
      case QUERY:
      case GROUP_BY_TIME:
      case QUERY_INDEX:
      case AGGREGATION:
      case UDAF:
      case UDTF:
      case LAST:
      case FILL:
      case GROUP_BY_FILL:
      case SELECT_INTO:
      case COUNT:
        return PrivilegeType.READ_TIMESERIES.ordinal();
      case INSERT:
      case LOAD_DATA:
      case CREATE_INDEX:
      case BATCH_INSERT:
      case BATCH_INSERT_ONE_DEVICE:
      case BATCH_INSERT_ROWS:
      case MULTI_BATCH_INSERT:
        return PrivilegeType.INSERT_TIMESERIES.ordinal();
      case LIST_ROLE:
      case LIST_ROLE_USERS:
      case LIST_ROLE_PRIVILEGE:
        return PrivilegeType.LIST_ROLE.ordinal();
      case LIST_USER:
      case LIST_USER_ROLES:
      case LIST_USER_PRIVILEGE:
        return PrivilegeType.LIST_USER.ordinal();
      case CREATE_FUNCTION:
        return PrivilegeType.CREATE_FUNCTION.ordinal();
      case DROP_FUNCTION:
        return PrivilegeType.DROP_FUNCTION.ordinal();
      case CREATE_TRIGGER:
        return PrivilegeType.CREATE_TRIGGER.ordinal();
      case DROP_TRIGGER:
        return PrivilegeType.DROP_TRIGGER.ordinal();
      case START_TRIGGER:
        return PrivilegeType.START_TRIGGER.ordinal();
      case STOP_TRIGGER:
        return PrivilegeType.STOP_TRIGGER.ordinal();
      case CREATE_CONTINUOUS_QUERY:
        return PrivilegeType.CREATE_CONTINUOUS_QUERY.ordinal();
      case DROP_CONTINUOUS_QUERY:
        return PrivilegeType.DROP_CONTINUOUS_QUERY.ordinal();
      case CREATE_TEMPLATE:
      case APPEND_TEMPLATE:
      case DROP_TEMPLATE:
      case PRUNE_TEMPLATE:
        return PrivilegeType.UPDATE_TEMPLATE.ordinal();
      case ACTIVATE_TEMPLATE:
      case SET_TEMPLATE:
      case UNSET_TEMPLATE:
        return PrivilegeType.APPLY_TEMPLATE.ordinal();
      default:
        logger.error("Unrecognizable operator type ({}) for AuthorityChecker.", type);
        return -1;
    }
  }
}<|MERGE_RESOLUTION|>--- conflicted
+++ resolved
@@ -18,23 +18,37 @@
  */
 package org.apache.iotdb.db.auth;
 
-import org.apache.iotdb.db.auth.authorizer.BasicAuthorizer;
-import org.apache.iotdb.db.auth.authorizer.IAuthorizer;
-import org.apache.iotdb.db.auth.entity.PrivilegeType;
-import org.apache.iotdb.db.conf.IoTDBConstant;
-import org.apache.iotdb.db.conf.IoTDBDescriptor;
-import org.apache.iotdb.db.metadata.path.PartialPath;
+import org.apache.iotdb.common.rpc.thrift.TSStatus;
+import org.apache.iotdb.commons.auth.AuthException;
+import org.apache.iotdb.commons.auth.entity.PrivilegeType;
+import org.apache.iotdb.commons.conf.CommonDescriptor;
+import org.apache.iotdb.commons.path.PartialPath;
+import org.apache.iotdb.commons.utils.AuthUtils;
+import org.apache.iotdb.db.conf.OperationType;
+import org.apache.iotdb.db.mpp.plan.constant.StatementType;
+import org.apache.iotdb.db.mpp.plan.statement.Statement;
+import org.apache.iotdb.db.mpp.plan.statement.sys.AuthorStatement;
 import org.apache.iotdb.db.qp.logical.Operator;
+import org.apache.iotdb.db.query.control.SessionManager;
+import org.apache.iotdb.rpc.RpcUtils;
+import org.apache.iotdb.rpc.TSStatusCode;
 
 import org.slf4j.Logger;
 import org.slf4j.LoggerFactory;
 
+import java.util.ArrayList;
 import java.util.List;
 
+import static org.apache.iotdb.db.utils.ErrorHandlingUtils.onNPEOrUnexpectedException;
+
 public class AuthorityChecker {
 
-  private static final String SUPER_USER = IoTDBDescriptor.getInstance().getConfig().getAdminName();
+  private static final String SUPER_USER =
+      CommonDescriptor.getInstance().getConfig().getAdminName();
   private static final Logger logger = LoggerFactory.getLogger(AuthorityChecker.class);
+
+  private static AuthorizerManager authorizerManager = AuthorizerManager.getInstance();
+  private static SessionManager sessionManager = SessionManager.getInstance();
 
   private AuthorityChecker() {}
 
@@ -79,18 +93,91 @@
     return true;
   }
 
+  /**
+   * check permission(datanode to confignode).
+   *
+   * @param username username
+   * @param paths paths in List structure
+   * @param type Statement Type
+   * @param targetUser target user
+   * @return if permission-check is passed
+   */
+  public static boolean checkPermission(
+      String username, List<? extends PartialPath> paths, StatementType type, String targetUser) {
+    if (SUPER_USER.equals(username)) {
+      return true;
+    }
+
+    int permission = translateToPermissionId(type);
+    if (permission == -1) {
+      return false;
+    } else if (permission == PrivilegeType.MODIFY_PASSWORD.ordinal()
+        && username.equals(targetUser)) {
+      // a user can modify his own password
+      return true;
+    }
+
+    List<String> allPath = new ArrayList<>();
+    if (paths != null && !paths.isEmpty()) {
+      for (PartialPath path : paths) {
+        allPath.add(path == null ? AuthUtils.ROOT_PATH_PRIVILEGE : path.getFullPath());
+      }
+    } else {
+      allPath.add(AuthUtils.ROOT_PATH_PRIVILEGE);
+    }
+
+    TSStatus status = authorizerManager.checkPath(username, allPath, permission);
+    if (status.getCode() == TSStatusCode.SUCCESS_STATUS.getStatusCode()) {
+      return true;
+    } else {
+      return false;
+    }
+  }
+
   private static boolean checkOnePath(String username, PartialPath path, int permission)
       throws AuthException {
-    IAuthorizer authorizer = BasicAuthorizer.getInstance();
     try {
-      String fullPath = path == null ? IoTDBConstant.PATH_ROOT : path.getFullPath();
-      if (authorizer.checkUserPrivileges(username, fullPath, permission)) {
+      String fullPath = path == null ? AuthUtils.ROOT_PATH_PRIVILEGE : path.getFullPath();
+      if (authorizerManager.checkUserPrivileges(username, fullPath, permission)) {
         return true;
       }
     } catch (AuthException e) {
       logger.error("Error occurs when checking the seriesPath {} for user {}", path, username, e);
+      throw new AuthException(e);
     }
     return false;
+  }
+
+  /** Check whether specific Session has the authorization to given plan. */
+  public static TSStatus checkAuthority(Statement statement, long sessionId) {
+    try {
+      if (!checkAuthorization(statement, sessionManager.getUsername(sessionId))) {
+        return RpcUtils.getStatus(
+            TSStatusCode.NO_PERMISSION_ERROR,
+            "No permissions for this operation " + statement.getType());
+      }
+    } catch (AuthException e) {
+      logger.warn("meet error while checking authorization.", e);
+      return RpcUtils.getStatus(TSStatusCode.UNINITIALIZED_AUTH_ERROR, e.getMessage());
+    } catch (Exception e) {
+      return onNPEOrUnexpectedException(
+          e, OperationType.CHECK_AUTHORITY, TSStatusCode.EXECUTE_STATEMENT_ERROR);
+    }
+    return RpcUtils.getStatus(TSStatusCode.SUCCESS_STATUS);
+  }
+
+  /** Check whether specific user has the authorization to given plan. */
+  public static boolean checkAuthorization(Statement statement, String username)
+      throws AuthException {
+    if (!statement.isAuthenticationRequired()) {
+      return true;
+    }
+    String targetUser = null;
+    if (statement instanceof AuthorStatement) {
+      targetUser = ((AuthorStatement) statement).getUserName();
+    }
+    return AuthorityChecker.checkPermission(
+        username, statement.getPaths(), statement.getType(), targetUser);
   }
 
   private static int translateToPermissionId(Operator.OperatorType type) {
@@ -125,12 +212,9 @@
       case CREATE_ALIGNED_TIMESERIES:
         return PrivilegeType.CREATE_TIMESERIES.ordinal();
       case DELETE_TIMESERIES:
-      case DEACTIVATE_TEMPLATE:
       case DELETE:
       case DROP_INDEX:
         return PrivilegeType.DELETE_TIMESERIES.ordinal();
-<<<<<<< HEAD
-=======
       case ALTER_TIMESERIES:
         return PrivilegeType.ALTER_TIMESERIES.ordinal();
       case SHOW:
@@ -221,7 +305,6 @@
         return PrivilegeType.DELETE_TIMESERIES.ordinal();
       case ALTER_TIMESERIES:
         return PrivilegeType.ALTER_TIMESERIES.ordinal();
->>>>>>> 04d6ecd9
       case SHOW:
       case QUERY:
       case GROUP_BY_TIME:
@@ -268,14 +351,16 @@
       case DROP_CONTINUOUS_QUERY:
         return PrivilegeType.DROP_CONTINUOUS_QUERY.ordinal();
       case CREATE_TEMPLATE:
-      case APPEND_TEMPLATE:
-      case DROP_TEMPLATE:
-      case PRUNE_TEMPLATE:
         return PrivilegeType.UPDATE_TEMPLATE.ordinal();
+      case SET_TEMPLATE:
       case ACTIVATE_TEMPLATE:
-      case SET_TEMPLATE:
-      case UNSET_TEMPLATE:
         return PrivilegeType.APPLY_TEMPLATE.ordinal();
+      case SHOW_SCHEMA_TEMPLATE:
+      case SHOW_NODES_IN_SCHEMA_TEMPLATE:
+        return PrivilegeType.READ_TEMPLATE.ordinal();
+      case SHOW_PATH_SET_SCHEMA_TEMPLATE:
+      case SHOW_PATH_USING_SCHEMA_TEMPLATE:
+        return PrivilegeType.READ_TEMPLATE_APPLICATION.ordinal();
       default:
         logger.error("Unrecognizable operator type ({}) for AuthorityChecker.", type);
         return -1;
