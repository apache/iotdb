/*
 * Licensed to the Apache Software Foundation (ASF) under one
 * or more contributor license agreements.  See the NOTICE file
 * distributed with this work for additional information
 * regarding copyright ownership.  The ASF licenses this file
 * to you under the Apache License, Version 2.0 (the
 * "License"); you may not use this file except in compliance
 * with the License.  You may obtain a copy of the License at
 *
 *     http://www.apache.org/licenses/LICENSE-2.0
 *
 * Unless required by applicable law or agreed to in writing,
 * software distributed under the License is distributed on an
 * "AS IS" BASIS, WITHOUT WARRANTIES OR CONDITIONS OF ANY
 * KIND, either express or implied.  See the License for the
 * specific language governing permissions and limitations
 * under the License.
 */
package org.apache.iotdb.db.auth;

import org.apache.iotdb.common.rpc.thrift.TSStatus;
import org.apache.iotdb.commons.auth.AuthException;
import org.apache.iotdb.commons.auth.entity.PrivilegeType;
import org.apache.iotdb.commons.conf.CommonDescriptor;
import org.apache.iotdb.commons.path.PartialPath;
import org.apache.iotdb.commons.utils.AuthUtils;
import org.apache.iotdb.db.conf.OperationType;
import org.apache.iotdb.db.mpp.plan.constant.StatementType;
import org.apache.iotdb.db.mpp.plan.statement.Statement;
import org.apache.iotdb.db.mpp.plan.statement.sys.AuthorStatement;
import org.apache.iotdb.db.qp.logical.Operator;
import org.apache.iotdb.db.query.control.SessionManager;
import org.apache.iotdb.rpc.RpcUtils;
import org.apache.iotdb.rpc.TSStatusCode;

import org.slf4j.Logger;
import org.slf4j.LoggerFactory;

import java.util.ArrayList;
import java.util.List;

import static org.apache.iotdb.db.utils.ErrorHandlingUtils.onNPEOrUnexpectedException;

public class AuthorityChecker {

  private static final String SUPER_USER =
      CommonDescriptor.getInstance().getConfig().getAdminName();
  private static final Logger logger = LoggerFactory.getLogger(AuthorityChecker.class);

  private static AuthorizerManager authorizerManager = AuthorizerManager.getInstance();
  private static SessionManager sessionManager = SessionManager.getInstance();

  private AuthorityChecker() {}

  /**
   * check permission.
   *
   * @param username username
   * @param paths paths in List structure
   * @param type Operator type
   * @param targetUser target user
   * @return if permission-check is passed
   * @throws AuthException Authentication Exception
   */
  public static boolean check(
      String username,
      List<? extends PartialPath> paths,
      Operator.OperatorType type,
      String targetUser)
      throws AuthException {
    if (SUPER_USER.equals(username)) {
      return true;
    }

    int permission = translateToPermissionId(type);
    if (permission == -1) {
      return false;
    } else if (permission == PrivilegeType.MODIFY_PASSWORD.ordinal()
        && username.equals(targetUser)) {
      // a user can modify his own password
      return true;
    }

    if (paths != null && !paths.isEmpty()) {
      for (PartialPath path : paths) {
        if (!checkOnePath(username, path, permission)) {
          return false;
        }
      }
    } else {
      return checkOnePath(username, null, permission);
    }
    return true;
  }

  /**
   * check permission(datanode to confignode).
   *
   * @param username username
   * @param paths paths in List structure
   * @param type Statement Type
   * @param targetUser target user
   * @return if permission-check is passed
   */
  public static boolean checkPermission(
      String username, List<? extends PartialPath> paths, StatementType type, String targetUser) {
    if (SUPER_USER.equals(username)) {
      return true;
    }

    int permission = translateToPermissionId(type);
    if (permission == -1) {
      return false;
    } else if (permission == PrivilegeType.MODIFY_PASSWORD.ordinal()
        && username.equals(targetUser)) {
      // a user can modify his own password
      return true;
    }

    List<String> allPath = new ArrayList<>();
    if (paths != null && !paths.isEmpty()) {
      for (PartialPath path : paths) {
        allPath.add(path == null ? AuthUtils.ROOT_PATH_PRIVILEGE : path.getFullPath());
      }
    } else {
      allPath.add(AuthUtils.ROOT_PATH_PRIVILEGE);
    }

    TSStatus status = authorizerManager.checkPath(username, allPath, permission);
    if (status.getCode() == TSStatusCode.SUCCESS_STATUS.getStatusCode()) {
      return true;
    } else {
      return false;
    }
  }

  private static boolean checkOnePath(String username, PartialPath path, int permission)
      throws AuthException {
    try {
      String fullPath = path == null ? AuthUtils.ROOT_PATH_PRIVILEGE : path.getFullPath();
      if (authorizerManager.checkUserPrivileges(username, fullPath, permission)) {
        return true;
      }
    } catch (AuthException e) {
      logger.error("Error occurs when checking the seriesPath {} for user {}", path, username, e);
      throw new AuthException(e);
    }
    return false;
  }

  /** Check whether specific Session has the authorization to given plan. */
  public static TSStatus checkAuthority(Statement statement, long sessionId) {
    try {
      if (!checkAuthorization(statement, sessionManager.getUsername(sessionId))) {
        return RpcUtils.getStatus(
            TSStatusCode.NO_PERMISSION_ERROR,
            "No permissions for this operation " + statement.getType());
      }
    } catch (AuthException e) {
      logger.warn("meet error while checking authorization.", e);
      return RpcUtils.getStatus(TSStatusCode.UNINITIALIZED_AUTH_ERROR, e.getMessage());
    } catch (Exception e) {
      return onNPEOrUnexpectedException(
          e, OperationType.CHECK_AUTHORITY, TSStatusCode.EXECUTE_STATEMENT_ERROR);
    }
    return RpcUtils.getStatus(TSStatusCode.SUCCESS_STATUS);
  }

  /** Check whether specific user has the authorization to given plan. */
  public static boolean checkAuthorization(Statement statement, String username)
      throws AuthException {
    if (!statement.isAuthenticationRequired()) {
      return true;
    }
    String targetUser = null;
    if (statement instanceof AuthorStatement) {
      targetUser = ((AuthorStatement) statement).getUserName();
    }
    return AuthorityChecker.checkPermission(
        username, statement.getPaths(), statement.getType(), targetUser);
  }

  private static int translateToPermissionId(Operator.OperatorType type) {
    switch (type) {
      case GRANT_ROLE_PRIVILEGE:
        return PrivilegeType.GRANT_ROLE_PRIVILEGE.ordinal();
      case CREATE_ROLE:
        return PrivilegeType.CREATE_ROLE.ordinal();
      case CREATE_USER:
        return PrivilegeType.CREATE_USER.ordinal();
      case MODIFY_PASSWORD:
        return PrivilegeType.MODIFY_PASSWORD.ordinal();
      case GRANT_USER_PRIVILEGE:
        return PrivilegeType.GRANT_USER_PRIVILEGE.ordinal();
      case REVOKE_ROLE_PRIVILEGE:
        return PrivilegeType.REVOKE_ROLE_PRIVILEGE.ordinal();
      case REVOKE_USER_PRIVILEGE:
        return PrivilegeType.REVOKE_USER_PRIVILEGE.ordinal();
      case GRANT_USER_ROLE:
        return PrivilegeType.GRANT_USER_ROLE.ordinal();
      case DELETE_USER:
        return PrivilegeType.DELETE_USER.ordinal();
      case DELETE_ROLE:
        return PrivilegeType.DELETE_ROLE.ordinal();
      case REVOKE_USER_ROLE:
        return PrivilegeType.REVOKE_USER_ROLE.ordinal();
      case SET_STORAGE_GROUP:
        return PrivilegeType.SET_STORAGE_GROUP.ordinal();
      case DELETE_STORAGE_GROUP:
        return PrivilegeType.DELETE_STORAGE_GROUP.ordinal();
<<<<<<< HEAD
      case CREATE_TIMESERIES:
      case CREATE_ALIGNED_TIMESERIES:
        return PrivilegeType.CREATE_TIMESERIES.ordinal();
      case DELETE_TIMESERIES:
      case DELETE:
      case DROP_INDEX:
        return PrivilegeType.DELETE_TIMESERIES.ordinal();
      case ALTER_TIMESERIES:
        return PrivilegeType.ALTER_TIMESERIES.ordinal();
      case SHOW:
      case QUERY:
      case GROUP_BY_TIME:
      case QUERY_INDEX:
      case AGGREGATION:
      case UDAF:
      case UDTF:
      case LAST:
      case FILL:
      case GROUP_BY_FILL:
      case SELECT_INTO:
        return PrivilegeType.READ_TIMESERIES.ordinal();
      case INSERT:
      case LOAD_DATA:
      case CREATE_INDEX:
      case BATCH_INSERT:
      case BATCH_INSERT_ONE_DEVICE:
      case BATCH_INSERT_ROWS:
      case MULTI_BATCH_INSERT:
        return PrivilegeType.INSERT_TIMESERIES.ordinal();
      case LIST_ROLE:
      case LIST_ROLE_USERS:
      case LIST_ROLE_PRIVILEGE:
        return PrivilegeType.LIST_ROLE.ordinal();
      case LIST_USER:
      case LIST_USER_ROLES:
      case LIST_USER_PRIVILEGE:
        return PrivilegeType.LIST_USER.ordinal();
      case CREATE_FUNCTION:
        return PrivilegeType.CREATE_FUNCTION.ordinal();
      case DROP_FUNCTION:
        return PrivilegeType.DROP_FUNCTION.ordinal();
      case CREATE_TRIGGER:
        return PrivilegeType.CREATE_TRIGGER.ordinal();
      case DROP_TRIGGER:
        return PrivilegeType.DROP_TRIGGER.ordinal();
      case START_TRIGGER:
        return PrivilegeType.START_TRIGGER.ordinal();
      case STOP_TRIGGER:
        return PrivilegeType.STOP_TRIGGER.ordinal();
      case CREATE_CONTINUOUS_QUERY:
        return PrivilegeType.CREATE_CONTINUOUS_QUERY.ordinal();
      case DROP_CONTINUOUS_QUERY:
        return PrivilegeType.DROP_CONTINUOUS_QUERY.ordinal();
      default:
        logger.error("Unrecognizable operator type ({}) for AuthorityChecker.", type);
        return -1;
    }
  }

  private static int translateToPermissionId(StatementType type) {
    switch (type) {
      case GRANT_ROLE_PRIVILEGE:
        return PrivilegeType.GRANT_ROLE_PRIVILEGE.ordinal();
      case CREATE_ROLE:
        return PrivilegeType.CREATE_ROLE.ordinal();
      case CREATE_USER:
        return PrivilegeType.CREATE_USER.ordinal();
      case MODIFY_PASSWORD:
        return PrivilegeType.MODIFY_PASSWORD.ordinal();
      case GRANT_USER_PRIVILEGE:
        return PrivilegeType.GRANT_USER_PRIVILEGE.ordinal();
      case REVOKE_ROLE_PRIVILEGE:
        return PrivilegeType.REVOKE_ROLE_PRIVILEGE.ordinal();
      case REVOKE_USER_PRIVILEGE:
        return PrivilegeType.REVOKE_USER_PRIVILEGE.ordinal();
      case GRANT_USER_ROLE:
        return PrivilegeType.GRANT_USER_ROLE.ordinal();
      case DELETE_USER:
        return PrivilegeType.DELETE_USER.ordinal();
      case DELETE_ROLE:
        return PrivilegeType.DELETE_ROLE.ordinal();
      case REVOKE_USER_ROLE:
        return PrivilegeType.REVOKE_USER_ROLE.ordinal();
      case SET_STORAGE_GROUP:
        return PrivilegeType.SET_STORAGE_GROUP.ordinal();
      case DELETE_STORAGE_GROUP:
        return PrivilegeType.DELETE_STORAGE_GROUP.ordinal();
=======
>>>>>>> 9ab9a717
      case CREATE_TIMESERIES:
      case CREATE_ALIGNED_TIMESERIES:
        return PrivilegeType.CREATE_TIMESERIES.ordinal();
      case DELETE_TIMESERIES:
      case DEACTIVATE_TEMPLATE:
      case DELETE:
      case DROP_INDEX:
        return PrivilegeType.DELETE_TIMESERIES.ordinal();
      case ALTER_TIMESERIES:
        return PrivilegeType.ALTER_TIMESERIES.ordinal();
      case SHOW:
      case QUERY:
      case GROUP_BY_TIME:
      case QUERY_INDEX:
      case AGGREGATION:
      case UDAF:
      case UDTF:
      case LAST:
      case FILL:
      case GROUP_BY_FILL:
      case SELECT_INTO:
        return PrivilegeType.READ_TIMESERIES.ordinal();
      case INSERT:
      case LOAD_DATA:
      case CREATE_INDEX:
      case BATCH_INSERT:
      case BATCH_INSERT_ONE_DEVICE:
      case BATCH_INSERT_ROWS:
      case MULTI_BATCH_INSERT:
        return PrivilegeType.INSERT_TIMESERIES.ordinal();
      case LIST_ROLE:
      case LIST_ROLE_USERS:
      case LIST_ROLE_PRIVILEGE:
        return PrivilegeType.LIST_ROLE.ordinal();
      case LIST_USER:
      case LIST_USER_ROLES:
      case LIST_USER_PRIVILEGE:
        return PrivilegeType.LIST_USER.ordinal();
      case CREATE_FUNCTION:
        return PrivilegeType.CREATE_FUNCTION.ordinal();
      case DROP_FUNCTION:
        return PrivilegeType.DROP_FUNCTION.ordinal();
      case CREATE_TRIGGER:
        return PrivilegeType.CREATE_TRIGGER.ordinal();
      case DROP_TRIGGER:
        return PrivilegeType.DROP_TRIGGER.ordinal();
      case START_TRIGGER:
        return PrivilegeType.START_TRIGGER.ordinal();
      case STOP_TRIGGER:
        return PrivilegeType.STOP_TRIGGER.ordinal();
      case CREATE_CONTINUOUS_QUERY:
        return PrivilegeType.CREATE_CONTINUOUS_QUERY.ordinal();
      case DROP_CONTINUOUS_QUERY:
        return PrivilegeType.DROP_CONTINUOUS_QUERY.ordinal();
      case CREATE_TEMPLATE:
<<<<<<< HEAD
        return PrivilegeType.UPDATE_TEMPLATE.ordinal();
      case SET_TEMPLATE:
      case ACTIVATE_TEMPLATE:
        return PrivilegeType.APPLY_TEMPLATE.ordinal();
      case SHOW_SCHEMA_TEMPLATE:
      case SHOW_NODES_IN_SCHEMA_TEMPLATE:
        return PrivilegeType.READ_TEMPLATE.ordinal();
      case SHOW_PATH_SET_SCHEMA_TEMPLATE:
      case SHOW_PATH_USING_SCHEMA_TEMPLATE:
        return PrivilegeType.READ_TEMPLATE_APPLICATION.ordinal();
=======
      case APPEND_TEMPLATE:
      case DROP_TEMPLATE:
      case PRUNE_TEMPLATE:
        return PrivilegeType.UPDATE_TEMPLATE.ordinal();
      case ACTIVATE_TEMPLATE:
      case SET_TEMPLATE:
      case UNSET_TEMPLATE:
        return PrivilegeType.APPLY_TEMPLATE.ordinal();
>>>>>>> 9ab9a717
      default:
        logger.error("Unrecognizable operator type ({}) for AuthorityChecker.", type);
        return -1;
    }
  }
}<|MERGE_RESOLUTION|>--- conflicted
+++ resolved
@@ -18,37 +18,23 @@
  */
 package org.apache.iotdb.db.auth;
 
-import org.apache.iotdb.common.rpc.thrift.TSStatus;
-import org.apache.iotdb.commons.auth.AuthException;
-import org.apache.iotdb.commons.auth.entity.PrivilegeType;
-import org.apache.iotdb.commons.conf.CommonDescriptor;
-import org.apache.iotdb.commons.path.PartialPath;
-import org.apache.iotdb.commons.utils.AuthUtils;
-import org.apache.iotdb.db.conf.OperationType;
-import org.apache.iotdb.db.mpp.plan.constant.StatementType;
-import org.apache.iotdb.db.mpp.plan.statement.Statement;
-import org.apache.iotdb.db.mpp.plan.statement.sys.AuthorStatement;
+import org.apache.iotdb.db.auth.authorizer.BasicAuthorizer;
+import org.apache.iotdb.db.auth.authorizer.IAuthorizer;
+import org.apache.iotdb.db.auth.entity.PrivilegeType;
+import org.apache.iotdb.db.conf.IoTDBConstant;
+import org.apache.iotdb.db.conf.IoTDBDescriptor;
+import org.apache.iotdb.db.metadata.path.PartialPath;
 import org.apache.iotdb.db.qp.logical.Operator;
-import org.apache.iotdb.db.query.control.SessionManager;
-import org.apache.iotdb.rpc.RpcUtils;
-import org.apache.iotdb.rpc.TSStatusCode;
 
 import org.slf4j.Logger;
 import org.slf4j.LoggerFactory;
 
-import java.util.ArrayList;
 import java.util.List;
-
-import static org.apache.iotdb.db.utils.ErrorHandlingUtils.onNPEOrUnexpectedException;
 
 public class AuthorityChecker {
 
-  private static final String SUPER_USER =
-      CommonDescriptor.getInstance().getConfig().getAdminName();
+  private static final String SUPER_USER = IoTDBDescriptor.getInstance().getConfig().getAdminName();
   private static final Logger logger = LoggerFactory.getLogger(AuthorityChecker.class);
-
-  private static AuthorizerManager authorizerManager = AuthorizerManager.getInstance();
-  private static SessionManager sessionManager = SessionManager.getInstance();
 
   private AuthorityChecker() {}
 
@@ -93,91 +79,18 @@
     return true;
   }
 
-  /**
-   * check permission(datanode to confignode).
-   *
-   * @param username username
-   * @param paths paths in List structure
-   * @param type Statement Type
-   * @param targetUser target user
-   * @return if permission-check is passed
-   */
-  public static boolean checkPermission(
-      String username, List<? extends PartialPath> paths, StatementType type, String targetUser) {
-    if (SUPER_USER.equals(username)) {
-      return true;
-    }
-
-    int permission = translateToPermissionId(type);
-    if (permission == -1) {
-      return false;
-    } else if (permission == PrivilegeType.MODIFY_PASSWORD.ordinal()
-        && username.equals(targetUser)) {
-      // a user can modify his own password
-      return true;
-    }
-
-    List<String> allPath = new ArrayList<>();
-    if (paths != null && !paths.isEmpty()) {
-      for (PartialPath path : paths) {
-        allPath.add(path == null ? AuthUtils.ROOT_PATH_PRIVILEGE : path.getFullPath());
-      }
-    } else {
-      allPath.add(AuthUtils.ROOT_PATH_PRIVILEGE);
-    }
-
-    TSStatus status = authorizerManager.checkPath(username, allPath, permission);
-    if (status.getCode() == TSStatusCode.SUCCESS_STATUS.getStatusCode()) {
-      return true;
-    } else {
-      return false;
-    }
-  }
-
   private static boolean checkOnePath(String username, PartialPath path, int permission)
       throws AuthException {
+    IAuthorizer authorizer = BasicAuthorizer.getInstance();
     try {
-      String fullPath = path == null ? AuthUtils.ROOT_PATH_PRIVILEGE : path.getFullPath();
-      if (authorizerManager.checkUserPrivileges(username, fullPath, permission)) {
+      String fullPath = path == null ? IoTDBConstant.PATH_ROOT : path.getFullPath();
+      if (authorizer.checkUserPrivileges(username, fullPath, permission)) {
         return true;
       }
     } catch (AuthException e) {
       logger.error("Error occurs when checking the seriesPath {} for user {}", path, username, e);
-      throw new AuthException(e);
     }
     return false;
-  }
-
-  /** Check whether specific Session has the authorization to given plan. */
-  public static TSStatus checkAuthority(Statement statement, long sessionId) {
-    try {
-      if (!checkAuthorization(statement, sessionManager.getUsername(sessionId))) {
-        return RpcUtils.getStatus(
-            TSStatusCode.NO_PERMISSION_ERROR,
-            "No permissions for this operation " + statement.getType());
-      }
-    } catch (AuthException e) {
-      logger.warn("meet error while checking authorization.", e);
-      return RpcUtils.getStatus(TSStatusCode.UNINITIALIZED_AUTH_ERROR, e.getMessage());
-    } catch (Exception e) {
-      return onNPEOrUnexpectedException(
-          e, OperationType.CHECK_AUTHORITY, TSStatusCode.EXECUTE_STATEMENT_ERROR);
-    }
-    return RpcUtils.getStatus(TSStatusCode.SUCCESS_STATUS);
-  }
-
-  /** Check whether specific user has the authorization to given plan. */
-  public static boolean checkAuthorization(Statement statement, String username)
-      throws AuthException {
-    if (!statement.isAuthenticationRequired()) {
-      return true;
-    }
-    String targetUser = null;
-    if (statement instanceof AuthorStatement) {
-      targetUser = ((AuthorStatement) statement).getUserName();
-    }
-    return AuthorityChecker.checkPermission(
-        username, statement.getPaths(), statement.getType(), targetUser);
   }
 
   private static int translateToPermissionId(Operator.OperatorType type) {
@@ -208,96 +121,6 @@
         return PrivilegeType.SET_STORAGE_GROUP.ordinal();
       case DELETE_STORAGE_GROUP:
         return PrivilegeType.DELETE_STORAGE_GROUP.ordinal();
-<<<<<<< HEAD
-      case CREATE_TIMESERIES:
-      case CREATE_ALIGNED_TIMESERIES:
-        return PrivilegeType.CREATE_TIMESERIES.ordinal();
-      case DELETE_TIMESERIES:
-      case DELETE:
-      case DROP_INDEX:
-        return PrivilegeType.DELETE_TIMESERIES.ordinal();
-      case ALTER_TIMESERIES:
-        return PrivilegeType.ALTER_TIMESERIES.ordinal();
-      case SHOW:
-      case QUERY:
-      case GROUP_BY_TIME:
-      case QUERY_INDEX:
-      case AGGREGATION:
-      case UDAF:
-      case UDTF:
-      case LAST:
-      case FILL:
-      case GROUP_BY_FILL:
-      case SELECT_INTO:
-        return PrivilegeType.READ_TIMESERIES.ordinal();
-      case INSERT:
-      case LOAD_DATA:
-      case CREATE_INDEX:
-      case BATCH_INSERT:
-      case BATCH_INSERT_ONE_DEVICE:
-      case BATCH_INSERT_ROWS:
-      case MULTI_BATCH_INSERT:
-        return PrivilegeType.INSERT_TIMESERIES.ordinal();
-      case LIST_ROLE:
-      case LIST_ROLE_USERS:
-      case LIST_ROLE_PRIVILEGE:
-        return PrivilegeType.LIST_ROLE.ordinal();
-      case LIST_USER:
-      case LIST_USER_ROLES:
-      case LIST_USER_PRIVILEGE:
-        return PrivilegeType.LIST_USER.ordinal();
-      case CREATE_FUNCTION:
-        return PrivilegeType.CREATE_FUNCTION.ordinal();
-      case DROP_FUNCTION:
-        return PrivilegeType.DROP_FUNCTION.ordinal();
-      case CREATE_TRIGGER:
-        return PrivilegeType.CREATE_TRIGGER.ordinal();
-      case DROP_TRIGGER:
-        return PrivilegeType.DROP_TRIGGER.ordinal();
-      case START_TRIGGER:
-        return PrivilegeType.START_TRIGGER.ordinal();
-      case STOP_TRIGGER:
-        return PrivilegeType.STOP_TRIGGER.ordinal();
-      case CREATE_CONTINUOUS_QUERY:
-        return PrivilegeType.CREATE_CONTINUOUS_QUERY.ordinal();
-      case DROP_CONTINUOUS_QUERY:
-        return PrivilegeType.DROP_CONTINUOUS_QUERY.ordinal();
-      default:
-        logger.error("Unrecognizable operator type ({}) for AuthorityChecker.", type);
-        return -1;
-    }
-  }
-
-  private static int translateToPermissionId(StatementType type) {
-    switch (type) {
-      case GRANT_ROLE_PRIVILEGE:
-        return PrivilegeType.GRANT_ROLE_PRIVILEGE.ordinal();
-      case CREATE_ROLE:
-        return PrivilegeType.CREATE_ROLE.ordinal();
-      case CREATE_USER:
-        return PrivilegeType.CREATE_USER.ordinal();
-      case MODIFY_PASSWORD:
-        return PrivilegeType.MODIFY_PASSWORD.ordinal();
-      case GRANT_USER_PRIVILEGE:
-        return PrivilegeType.GRANT_USER_PRIVILEGE.ordinal();
-      case REVOKE_ROLE_PRIVILEGE:
-        return PrivilegeType.REVOKE_ROLE_PRIVILEGE.ordinal();
-      case REVOKE_USER_PRIVILEGE:
-        return PrivilegeType.REVOKE_USER_PRIVILEGE.ordinal();
-      case GRANT_USER_ROLE:
-        return PrivilegeType.GRANT_USER_ROLE.ordinal();
-      case DELETE_USER:
-        return PrivilegeType.DELETE_USER.ordinal();
-      case DELETE_ROLE:
-        return PrivilegeType.DELETE_ROLE.ordinal();
-      case REVOKE_USER_ROLE:
-        return PrivilegeType.REVOKE_USER_ROLE.ordinal();
-      case SET_STORAGE_GROUP:
-        return PrivilegeType.SET_STORAGE_GROUP.ordinal();
-      case DELETE_STORAGE_GROUP:
-        return PrivilegeType.DELETE_STORAGE_GROUP.ordinal();
-=======
->>>>>>> 9ab9a717
       case CREATE_TIMESERIES:
       case CREATE_ALIGNED_TIMESERIES:
         return PrivilegeType.CREATE_TIMESERIES.ordinal();
@@ -306,8 +129,6 @@
       case DELETE:
       case DROP_INDEX:
         return PrivilegeType.DELETE_TIMESERIES.ordinal();
-      case ALTER_TIMESERIES:
-        return PrivilegeType.ALTER_TIMESERIES.ordinal();
       case SHOW:
       case QUERY:
       case GROUP_BY_TIME:
@@ -353,18 +174,6 @@
       case DROP_CONTINUOUS_QUERY:
         return PrivilegeType.DROP_CONTINUOUS_QUERY.ordinal();
       case CREATE_TEMPLATE:
-<<<<<<< HEAD
-        return PrivilegeType.UPDATE_TEMPLATE.ordinal();
-      case SET_TEMPLATE:
-      case ACTIVATE_TEMPLATE:
-        return PrivilegeType.APPLY_TEMPLATE.ordinal();
-      case SHOW_SCHEMA_TEMPLATE:
-      case SHOW_NODES_IN_SCHEMA_TEMPLATE:
-        return PrivilegeType.READ_TEMPLATE.ordinal();
-      case SHOW_PATH_SET_SCHEMA_TEMPLATE:
-      case SHOW_PATH_USING_SCHEMA_TEMPLATE:
-        return PrivilegeType.READ_TEMPLATE_APPLICATION.ordinal();
-=======
       case APPEND_TEMPLATE:
       case DROP_TEMPLATE:
       case PRUNE_TEMPLATE:
@@ -373,7 +182,6 @@
       case SET_TEMPLATE:
       case UNSET_TEMPLATE:
         return PrivilegeType.APPLY_TEMPLATE.ordinal();
->>>>>>> 9ab9a717
       default:
         logger.error("Unrecognizable operator type ({}) for AuthorityChecker.", type);
         return -1;
