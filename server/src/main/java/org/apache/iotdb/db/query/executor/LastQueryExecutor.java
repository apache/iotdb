/*
 * Licensed to the Apache Software Foundation (ASF) under one
 * or more contributor license agreements.  See the NOTICE file
 * distributed with this work for additional information
 * regarding copyright ownership.  The ASF licenses this file
 * to you under the Apache License, Version 2.0 (the
 * "License"); you may not use this file except in compliance
 * with the License.  You may obtain a copy of the License at
 *
 *     http://www.apache.org/licenses/LICENSE-2.0
 *
 * Unless required by applicable law or agreed to in writing,
 * software distributed under the License is distributed on an
 * "AS IS" BASIS, WITHOUT WARRANTIES OR CONDITIONS OF ANY
 * KIND, either express or implied.  See the License for the
 * specific language governing permissions and limitations
 * under the License.
 */

package org.apache.iotdb.db.query.executor;

import org.apache.iotdb.db.conf.IoTDBDescriptor;
import org.apache.iotdb.db.engine.StorageEngine;
import org.apache.iotdb.db.engine.querycontext.QueryDataSource;
import org.apache.iotdb.db.engine.storagegroup.VirtualStorageGroupProcessor;
import org.apache.iotdb.db.exception.StorageEngineException;
import org.apache.iotdb.db.exception.metadata.MetadataException;
import org.apache.iotdb.db.exception.query.QueryProcessException;
import org.apache.iotdb.db.metadata.mnode.IMeasurementMNode;
import org.apache.iotdb.db.metadata.path.MeasurementPath;
import org.apache.iotdb.db.metadata.path.PartialPath;
import org.apache.iotdb.db.qp.physical.crud.LastQueryPlan;
import org.apache.iotdb.db.qp.physical.crud.RawDataQueryPlan;
import org.apache.iotdb.db.query.context.QueryContext;
import org.apache.iotdb.db.query.control.QueryResourceManager;
import org.apache.iotdb.db.query.dataset.ListDataSet;
import org.apache.iotdb.db.query.executor.fill.LastPointReader;
import org.apache.iotdb.db.service.IoTDB;
import org.apache.iotdb.tsfile.file.metadata.enums.TSDataType;
import org.apache.iotdb.tsfile.read.TimeValuePair;
import org.apache.iotdb.tsfile.read.common.Field;
import org.apache.iotdb.tsfile.read.common.RowRecord;
import org.apache.iotdb.tsfile.read.expression.IExpression;
import org.apache.iotdb.tsfile.read.expression.impl.GlobalTimeExpression;
import org.apache.iotdb.tsfile.read.filter.basic.Filter;
import org.apache.iotdb.tsfile.read.query.dataset.QueryDataSet;
import org.apache.iotdb.tsfile.utils.Binary;
import org.apache.iotdb.tsfile.utils.Pair;

import org.slf4j.Logger;
import org.slf4j.LoggerFactory;

import java.io.IOException;
import java.util.ArrayList;
import java.util.Arrays;
import java.util.HashSet;
import java.util.List;
import java.util.Map;
import java.util.Set;

import static org.apache.iotdb.db.conf.IoTDBConstant.COLUMN_TIMESERIES;
import static org.apache.iotdb.db.conf.IoTDBConstant.COLUMN_TIMESERIES_DATATYPE;
import static org.apache.iotdb.db.conf.IoTDBConstant.COLUMN_VALUE;

public class LastQueryExecutor {

  private List<PartialPath> selectedSeries;
  private List<TSDataType> dataTypes;
  protected IExpression expression;
  private static final boolean CACHE_ENABLED =
      IoTDBDescriptor.getInstance().getConfig().isLastCacheEnabled();
  private static final Logger DEBUG_LOGGER = LoggerFactory.getLogger("QUERY_DEBUG");

  public LastQueryExecutor(LastQueryPlan lastQueryPlan) {
    this.selectedSeries = lastQueryPlan.getDeduplicatedPaths();
    this.dataTypes = lastQueryPlan.getDeduplicatedDataTypes();
    this.expression = lastQueryPlan.getExpression();
  }

  public LastQueryExecutor(List<PartialPath> selectedSeries, List<TSDataType> dataTypes) {
    this.selectedSeries = selectedSeries;
    this.dataTypes = dataTypes;
  }

  /**
   * execute last function
   *
   * @param context query context
   */
  @SuppressWarnings("squid:S3776") // Suppress high Cognitive Complexity warning
  public QueryDataSet execute(QueryContext context, LastQueryPlan lastQueryPlan)
      throws StorageEngineException, IOException, QueryProcessException {

    ListDataSet dataSet =
        new ListDataSet(
            Arrays.asList(
                new PartialPath(COLUMN_TIMESERIES, false),
                new PartialPath(COLUMN_VALUE, false),
                new PartialPath(COLUMN_TIMESERIES_DATATYPE, false)),
            Arrays.asList(TSDataType.TEXT, TSDataType.TEXT, TSDataType.TEXT));

    List<Pair<Boolean, TimeValuePair>> lastPairList =
        calculateLastPairForSeries(selectedSeries, dataTypes, context, expression, lastQueryPlan);

    for (int i = 0; i < lastPairList.size(); i++) {
      if (lastPairList.get(i).right != null && lastPairList.get(i).right.getValue() != null) {
        TimeValuePair lastTimeValuePair = lastPairList.get(i).right;
        RowRecord resultRecord = new RowRecord(lastTimeValuePair.getTimestamp());

        Field pathField = new Field(TSDataType.TEXT);
        pathField.setBinaryV(
            new Binary(lastQueryPlan.getResultColumns().get(i).getResultColumnName()));
        resultRecord.addField(pathField);

        Field valueField = new Field(TSDataType.TEXT);
        valueField.setBinaryV(new Binary(lastTimeValuePair.getValue().getStringValue()));
        resultRecord.addField(valueField);

        Field typeField = new Field(TSDataType.TEXT);
        typeField.setBinaryV(new Binary(lastTimeValuePair.getValue().getDataType().name()));
        resultRecord.addField(typeField);

        dataSet.putRecord(resultRecord);
      }
    }

    if (!lastQueryPlan.isAscending()) {
      dataSet.sortByTime();
    }
    return dataSet;
  }

  protected List<Pair<Boolean, TimeValuePair>> calculateLastPairForSeries(
      List<PartialPath> seriesPaths,
      List<TSDataType> dataTypes,
      QueryContext context,
      IExpression expression,
      RawDataQueryPlan lastQueryPlan)
      throws QueryProcessException, StorageEngineException, IOException {
    return calculateLastPairForSeriesLocally(
        seriesPaths, dataTypes, context, expression, lastQueryPlan.getDeviceToMeasurements());
  }

  public static List<Pair<Boolean, TimeValuePair>> calculateLastPairForSeriesLocally(
      List<PartialPath> seriesPaths,
      List<TSDataType> dataTypes,
      QueryContext context,
      IExpression expression,
      Map<String, Set<String>> deviceMeasurementsMap)
      throws QueryProcessException, StorageEngineException, IOException {
    List<LastCacheAccessor> cacheAccessors = new ArrayList<>();
    Filter filter = (expression == null) ? null : ((GlobalTimeExpression) expression).getFilter();

    List<PartialPath> nonCachedPaths = new ArrayList<>();
    List<TSDataType> nonCachedDataTypes = new ArrayList<>();
    List<Pair<Boolean, TimeValuePair>> resultContainer =
        readLastPairsFromCache(
            seriesPaths,
            dataTypes,
            filter,
            cacheAccessors,
            nonCachedPaths,
            nonCachedDataTypes,
            context.isDebug());
    if (nonCachedPaths.isEmpty()) {
      return resultContainer;
    }

    // Acquire query resources for the rest series paths
    List<LastPointReader> readerList = new ArrayList<>();
<<<<<<< HEAD
    List<StorageGroupProcessor> list =
        StorageEngine.getInstance()
            .mergeLockAndInitQueryDataSource(nonCachedPaths, context, filter);
=======
    List<VirtualStorageGroupProcessor> list = StorageEngine.getInstance().mergeLock(nonCachedPaths);
>>>>>>> 421ee8b3
    try {
      for (int i = 0; i < nonCachedPaths.size(); i++) {
        QueryDataSource dataSource =
            QueryResourceManager.getInstance()
                .getQueryDataSource(nonCachedPaths.get(i), context, filter);
        LastPointReader lastReader =
            nonCachedPaths
                .get(i)
                .createLastPointReader(
                    nonCachedDataTypes.get(i),
                    deviceMeasurementsMap.getOrDefault(
                        nonCachedPaths.get(i).getDevice(), new HashSet<>()),
                    context,
                    dataSource,
                    Long.MAX_VALUE,
                    filter);
        readerList.add(lastReader);
      }
    } finally {
      StorageEngine.getInstance().mergeUnLock(list);
    }

    // Compute Last result for the rest series paths by scanning Tsfiles
    int index = 0;
    for (int i = 0; i < resultContainer.size(); i++) {
      if (Boolean.FALSE.equals(resultContainer.get(i).left)) {
        resultContainer.get(i).right = readerList.get(index++).readLastPoint();
        if (resultContainer.get(i).right.getValue() != null) {
          resultContainer.get(i).left = true;
          if (CACHE_ENABLED) {
            cacheAccessors.get(i).write(resultContainer.get(i).right);
            if (context.isDebug()) {
              DEBUG_LOGGER.info(
                  "[LastQueryExecutor] Update last cache for path: {} with timestamp: {}",
                  seriesPaths,
                  resultContainer.get(i).right.getTimestamp());
            }
          }
        }
      }
    }
    return resultContainer;
  }

  private static List<Pair<Boolean, TimeValuePair>> readLastPairsFromCache(
      List<PartialPath> seriesPaths,
      List<TSDataType> dataTypes,
      Filter filter,
      List<LastCacheAccessor> cacheAccessors,
      List<PartialPath> restPaths,
      List<TSDataType> restDataType,
      boolean debugOn) {
    List<Pair<Boolean, TimeValuePair>> resultContainer = new ArrayList<>();
    if (CACHE_ENABLED) {
      for (PartialPath path : seriesPaths) {
        cacheAccessors.add(new LastCacheAccessor(path));
      }
    } else {
      for (int i = 0; i < seriesPaths.size(); i++) {
        resultContainer.add(new Pair<>(false, null));
        PartialPath p = ((MeasurementPath) seriesPaths.get(i)).transformToExactPath();
        restPaths.add(p);
        restDataType.add(dataTypes.get(i));
      }
    }
    for (int i = 0; i < cacheAccessors.size(); i++) {
      TimeValuePair tvPair = cacheAccessors.get(i).read();
      if (tvPair == null) {
        resultContainer.add(new Pair<>(false, null));
        PartialPath p = ((MeasurementPath) seriesPaths.get(i)).transformToExactPath();
        restPaths.add(p);
        restDataType.add(dataTypes.get(i));
      } else if (!satisfyFilter(filter, tvPair)) {
        resultContainer.add(new Pair<>(true, null));
        if (debugOn) {
          DEBUG_LOGGER.info(
              "[LastQueryExecutor] Last cache hit for path: {} with timestamp: {}",
              seriesPaths.get(i),
              tvPair.getTimestamp());
        }
      } else {
        resultContainer.add(new Pair<>(true, tvPair));
        if (debugOn) {
          DEBUG_LOGGER.info(
              "[LastQueryExecutor] Last cache hit for path: {} with timestamp: {}",
              seriesPaths.get(i),
              tvPair.getTimestamp());
        }
      }
    }
    return resultContainer;
  }

  private static class LastCacheAccessor {

    private final MeasurementPath path;
    private IMeasurementMNode node;

    LastCacheAccessor(PartialPath seriesPath) {
      this.path = (MeasurementPath) seriesPath;
    }

    public TimeValuePair read() {
      try {
        node = IoTDB.metaManager.getMeasurementMNode(path);
      } catch (MetadataException e) {
        // cluster mode may not get remote node
        TimeValuePair timeValuePair;
        timeValuePair = IoTDB.metaManager.getLastCache(path);
        if (timeValuePair != null) {
          return timeValuePair;
        }
      }

      if (node == null) {
        return null;
      }

      return IoTDB.metaManager.getLastCache(node);
    }

    public void write(TimeValuePair pair) {
      if (node == null) {
        IoTDB.metaManager.updateLastCache(path, pair, false, Long.MIN_VALUE);
      } else {
        IoTDB.metaManager.updateLastCache(node, pair, false, Long.MIN_VALUE);
      }
    }
  }

  private static boolean satisfyFilter(Filter filter, TimeValuePair tvPair) {
    return filter == null || filter.satisfy(tvPair.getTimestamp(), tvPair.getValue().getValue());
  }
}<|MERGE_RESOLUTION|>--- conflicted
+++ resolved
@@ -168,13 +168,9 @@
 
     // Acquire query resources for the rest series paths
     List<LastPointReader> readerList = new ArrayList<>();
-<<<<<<< HEAD
-    List<StorageGroupProcessor> list =
+    List<VirtualStorageGroupProcessor> list =
         StorageEngine.getInstance()
             .mergeLockAndInitQueryDataSource(nonCachedPaths, context, filter);
-=======
-    List<VirtualStorageGroupProcessor> list = StorageEngine.getInstance().mergeLock(nonCachedPaths);
->>>>>>> 421ee8b3
     try {
       for (int i = 0; i < nonCachedPaths.size(); i++) {
         QueryDataSource dataSource =
