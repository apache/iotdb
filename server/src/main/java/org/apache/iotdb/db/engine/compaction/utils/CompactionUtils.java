/*
 * Licensed to the Apache Software Foundation (ASF) under one
 * or more contributor license agreements.  See the NOTICE file
 * distributed with this work for additional information
 * regarding copyright ownership.  The ASF licenses this file
 * to you under the Apache License, Version 2.0 (the
 * "License"); you may not use this file except in compliance
 * with the License.  You may obtain a copy of the License at
 *
 *     http://www.apache.org/licenses/LICENSE-2.0
 *
 * Unless required by applicable law or agreed to in writing,
 * software distributed under the License is distributed on an
 * "AS IS" BASIS, WITHOUT WARRANTIES OR CONDITIONS OF ANY
 * KIND, either express or implied.  See the License for the
 * specific language governing permissions and limitations
 * under the License.
 */

package org.apache.iotdb.db.engine.compaction.utils;

import static org.apache.iotdb.db.utils.MergeUtils.writeTVPair;
import static org.apache.iotdb.db.utils.QueryUtils.modifyChunkMetaData;

import com.google.common.util.concurrent.RateLimiter;
import java.io.File;
import java.io.IOException;
import java.util.Collection;
import java.util.Collections;
import java.util.HashMap;
import java.util.HashSet;
import java.util.Iterator;
import java.util.LinkedList;
import java.util.List;
import java.util.Map;
import java.util.Map.Entry;
import java.util.Set;
import java.util.TreeMap;
import org.apache.commons.collections4.keyvalue.DefaultMapEntry;
import org.apache.iotdb.db.conf.IoTDBDescriptor;
import org.apache.iotdb.db.engine.compaction.TsFileManagement;
import org.apache.iotdb.db.engine.merge.manage.MergeManager;
import org.apache.iotdb.db.engine.modification.Modification;
import org.apache.iotdb.db.engine.modification.ModificationFile;
import org.apache.iotdb.db.engine.storagegroup.TsFileResource;
import org.apache.iotdb.db.exception.metadata.IllegalPathException;
import org.apache.iotdb.db.exception.metadata.MetadataException;
import org.apache.iotdb.db.metadata.PartialPath;
import org.apache.iotdb.db.service.IoTDB;
import org.apache.iotdb.tsfile.file.metadata.ChunkMetadata;
import org.apache.iotdb.tsfile.read.TimeValuePair;
import org.apache.iotdb.tsfile.read.TsFileSequenceReader;
import org.apache.iotdb.tsfile.read.common.Chunk;
import org.apache.iotdb.tsfile.read.reader.BatchDataIterator;
import org.apache.iotdb.tsfile.read.reader.IChunkReader;
import org.apache.iotdb.tsfile.read.reader.IPointReader;
import org.apache.iotdb.tsfile.read.reader.chunk.ChunkReaderByTimestamp;
import org.apache.iotdb.tsfile.utils.Pair;
import org.apache.iotdb.tsfile.write.chunk.ChunkWriterImpl;
import org.apache.iotdb.tsfile.write.chunk.IChunkWriter;
import org.apache.iotdb.tsfile.write.writer.RestorableTsFileIOWriter;
import org.slf4j.Logger;
import org.slf4j.LoggerFactory;

public class CompactionUtils {

  private static final Logger logger = LoggerFactory.getLogger(CompactionUtils.class);

  private CompactionUtils() {
    throw new IllegalStateException("Utility class");
  }

  private static Pair<ChunkMetadata, Chunk> readByAppendPageMerge(
      Map<TsFileSequenceReader, List<ChunkMetadata>> readerChunkMetadataMap) throws IOException {
    ChunkMetadata newChunkMetadata = null;
    Chunk newChunk = null;
    for (Entry<TsFileSequenceReader, List<ChunkMetadata>> entry :
        readerChunkMetadataMap.entrySet()) {
      TsFileSequenceReader reader = entry.getKey();
      List<ChunkMetadata> chunkMetadataList = entry.getValue();
      for (ChunkMetadata chunkMetadata : chunkMetadataList) {
        Chunk chunk = reader.readMemChunk(chunkMetadata);
        if (newChunkMetadata == null) {
          newChunkMetadata = chunkMetadata;
          newChunk = chunk;
        } else {
          newChunk.mergeChunk(chunk);
          newChunkMetadata.mergeChunkMetadata(chunkMetadata);
        }
      }
    }
    return new Pair<>(newChunkMetadata, newChunk);
  }

  private static void readByDeserializePageMerge(
      Map<TsFileSequenceReader, List<ChunkMetadata>> readerChunkMetadataMap,
      Map<Long, TimeValuePair> timeValuePairMap,
      Map<String, List<Modification>> modificationCache,
      PartialPath seriesPath,
      List<Modification> modifications)
      throws IOException {
    for (Entry<TsFileSequenceReader, List<ChunkMetadata>> entry :
        readerChunkMetadataMap.entrySet()) {
      TsFileSequenceReader reader = entry.getKey();
      List<ChunkMetadata> chunkMetadataList = entry.getValue();
      modifyChunkMetaDataWithCache(
          reader, chunkMetadataList, modificationCache, seriesPath, modifications);
      for (ChunkMetadata chunkMetadata : chunkMetadataList) {
        IChunkReader chunkReader = new ChunkReaderByTimestamp(reader.readMemChunk(chunkMetadata));
        while (chunkReader.hasNextSatisfiedPage()) {
          IPointReader iPointReader = new BatchDataIterator(chunkReader.nextPageData());
          while (iPointReader.hasNextTimeValuePair()) {
            TimeValuePair timeValuePair = iPointReader.nextTimeValuePair();
            timeValuePairMap.put(timeValuePair.getTimestamp(), timeValuePair);
          }
        }
      }
    }
  }

  /**
   * When chunk is large enough, we do not have to merge them any more. Just read chunks and write
   * them to the new file directly.
   */
  public static void writeByAppendChunkMerge(
      String device,
      RateLimiter compactionWriteRateLimiter,
      Entry<String, Map<TsFileSequenceReader, List<ChunkMetadata>>> entry,
      TsFileResource targetResource,
      RestorableTsFileIOWriter writer)
      throws IOException {
    Map<TsFileSequenceReader, List<ChunkMetadata>> readerListMap = entry.getValue();
    for (Entry<TsFileSequenceReader, List<ChunkMetadata>> readerListEntry :
        readerListMap.entrySet()) {
      TsFileSequenceReader reader = readerListEntry.getKey();
      List<ChunkMetadata> chunkMetadataList = readerListEntry.getValue();
      // read chunk and write it to new file directly
      for (ChunkMetadata chunkMetadata : chunkMetadataList) {
        Chunk chunk = reader.readMemChunk(chunkMetadata);
        MergeManager.mergeRateLimiterAcquire(
            compactionWriteRateLimiter,
            (long) chunk.getHeader().getDataSize() + chunk.getData().position());
        writer.writeChunk(chunk, chunkMetadata);
        targetResource.updateStartTime(device, chunkMetadata.getStartTime());
        targetResource.updateEndTime(device, chunkMetadata.getEndTime());
      }
    }
  }

  public static void writeByAppendPageMerge(
      String device,
      RateLimiter compactionWriteRateLimiter,
      Entry<String, Map<TsFileSequenceReader, List<ChunkMetadata>>> entry,
      TsFileResource targetResource,
      RestorableTsFileIOWriter writer)
      throws IOException {
    Pair<ChunkMetadata, Chunk> chunkPair = readByAppendPageMerge(entry.getValue());
    ChunkMetadata newChunkMetadata = chunkPair.left;
    Chunk newChunk = chunkPair.right;
    if (newChunkMetadata != null && newChunk != null) {
      // wait for limit write
      MergeManager.mergeRateLimiterAcquire(
          compactionWriteRateLimiter,
          (long) newChunk.getHeader().getDataSize() + newChunk.getData().position());
      writer.writeChunk(newChunk, newChunkMetadata);
      targetResource.updateStartTime(device, newChunkMetadata.getStartTime());
      targetResource.updateEndTime(device, newChunkMetadata.getEndTime());
    }
  }

  public static void writeByDeserializePageMerge(
      String device,
      RateLimiter compactionRateLimiter,
      Entry<String, Map<TsFileSequenceReader, List<ChunkMetadata>>> entry,
      TsFileResource targetResource,
      RestorableTsFileIOWriter writer,
      Map<String, List<Modification>> modificationCache,
      List<Modification> modifications)
      throws IOException, IllegalPathException {
    Map<Long, TimeValuePair> timeValuePairMap = new TreeMap<>();
    Map<TsFileSequenceReader, List<ChunkMetadata>> readerChunkMetadataMap = entry.getValue();
    readByDeserializePageMerge(
        readerChunkMetadataMap,
        timeValuePairMap,
        modificationCache,
        new PartialPath(device, entry.getKey()),
        modifications);
    boolean isChunkMetadataEmpty = true;
    for (List<ChunkMetadata> chunkMetadataList : readerChunkMetadataMap.values()) {
      if (!chunkMetadataList.isEmpty()) {
        isChunkMetadataEmpty = false;
        break;
      }
    }
    if (isChunkMetadataEmpty) {
      return;
    }
    IChunkWriter chunkWriter;
    try {
      chunkWriter =
          new ChunkWriterImpl(
              IoTDB.metaManager.getSeriesSchema(new PartialPath(device), entry.getKey()), true);
    } catch (MetadataException e) {
      // this may caused in IT by restart
      logger.error("{} get schema {} error, skip this sensor", device, entry.getKey(), e);
      return;
    }
    for (TimeValuePair timeValuePair : timeValuePairMap.values()) {
      writeTVPair(timeValuePair, chunkWriter);
      targetResource.updateStartTime(device, timeValuePair.getTimestamp());
      targetResource.updateEndTime(device, timeValuePair.getTimestamp());
    }
    // wait for limit write
    MergeManager.mergeRateLimiterAcquire(compactionRateLimiter, chunkWriter.getCurrentChunkSize());
    chunkWriter.writeToFileWriter(writer);
  }

  private static Set<String> getTsFileDevicesSet(
      List<TsFileResource> subLevelResources,
      Map<String, TsFileSequenceReader> tsFileSequenceReaderMap,
      String storageGroup)
      throws IOException {
    Set<String> tsFileDevicesSet = new HashSet<>();
    for (TsFileResource levelResource : subLevelResources) {
      TsFileSequenceReader reader =
          buildReaderFromTsFileResource(levelResource, tsFileSequenceReaderMap, storageGroup);
      if (reader == null) {
        continue;
      }
      tsFileDevicesSet.addAll(reader.getAllDevices());
    }
    return tsFileDevicesSet;
  }

  private static boolean hasNextChunkMetadataList(
      Collection<Iterator<Map<String, List<ChunkMetadata>>>> iteratorSet) {
    boolean hasNextChunkMetadataList = false;
    for (Iterator<Map<String, List<ChunkMetadata>>> iterator : iteratorSet) {
      hasNextChunkMetadataList = hasNextChunkMetadataList || iterator.hasNext();
    }
    return hasNextChunkMetadataList;
  }

  /**
   * @param targetResource the target resource to be merged to
   * @param tsFileResources the source resource to be merged
   * @param storageGroup the storage group name
   * @param compactionLogger the logger
   * @param devices the devices to be skipped(used by recover)
   */
  @SuppressWarnings("squid:S3776") // Suppress high Cognitive Complexity warning
  public static void merge(
      TsFileResource targetResource,
      List<TsFileResource> tsFileResources,
      String storageGroup,
      CompactionLogger compactionLogger,
      Set<String> devices,
      boolean sequence,
      List<Modification> modifications)
      throws IOException, IllegalPathException {
    Map<String, TsFileSequenceReader> tsFileSequenceReaderMap = new HashMap<>();
    Map<String, List<Modification>> modificationCache = new HashMap<>();
    try {
      RestorableTsFileIOWriter writer = new RestorableTsFileIOWriter(targetResource.getTsFile());
      RateLimiter compactionWriteRateLimiter =
          MergeManager.getINSTANCE().getMergeWriteRateLimiter();
      Set<String> tsFileDevicesMap =
          getTsFileDevicesSet(tsFileResources, tsFileSequenceReaderMap, storageGroup);
      for (String device : tsFileDevicesMap) {
        if (devices.contains(device)) {
          continue;
        }
        writer.startChunkGroup(device);
        Map<TsFileSequenceReader, Map<String, List<ChunkMetadata>>> chunkMetadataListCacheForMerge =
            new TreeMap<>(
                (o1, o2) ->
                    TsFileManagement.compareFileName(
                        new File(o1.getFileName()), new File(o2.getFileName())));
        Map<TsFileSequenceReader, Iterator<Map<String, List<ChunkMetadata>>>>
            chunkMetadataListIteratorCache =
                new TreeMap<>(
                    (o1, o2) ->
                        TsFileManagement.compareFileName(
                            new File(o1.getFileName()), new File(o2.getFileName())));
        for (TsFileResource tsFileResource : tsFileResources) {
          TsFileSequenceReader reader =
              buildReaderFromTsFileResource(tsFileResource, tsFileSequenceReaderMap, storageGroup);
          if (reader == null) {
            throw new IOException();
          }
          Iterator<Map<String, List<ChunkMetadata>>> iterator =
              reader.getMeasurementChunkMetadataListMapIterator(device);
          chunkMetadataListIteratorCache.put(reader, iterator);
          chunkMetadataListCacheForMerge.put(reader, new TreeMap<>());
        }
        while (hasNextChunkMetadataList(chunkMetadataListIteratorCache.values())) {
          String lastSensor = null;
          Set<String> allSensors = new HashSet<>();
          for (Entry<TsFileSequenceReader, Map<String, List<ChunkMetadata>>>
              chunkMetadataListCacheForMergeEntry : chunkMetadataListCacheForMerge.entrySet()) {
            TsFileSequenceReader reader = chunkMetadataListCacheForMergeEntry.getKey();
            Map<String, List<ChunkMetadata>> sensorChunkMetadataListMap =
                chunkMetadataListCacheForMergeEntry.getValue();
            if (sensorChunkMetadataListMap.size() <= 0) {
              if (chunkMetadataListIteratorCache.get(reader).hasNext()) {
                sensorChunkMetadataListMap = chunkMetadataListIteratorCache.get(reader).next();
                chunkMetadataListCacheForMerge.put(reader, sensorChunkMetadataListMap);
              } else {
                continue;
              }
            }
<<<<<<< HEAD
            // get the min last sensor in the current chunkMetadata cache list for merge
            String maxSensor = Collections.max(sensorChunkMetadataListMap.keySet());
            if (lastSensor == null) {
              lastSensor = maxSensor;
            } else {
              if (maxSensor.compareTo(lastSensor) < 0) {
                lastSensor = maxSensor;
              }
            }
            // get all sensor used later
            allSensors.addAll(sensorChunkMetadataListMap.keySet());
          }

          for (String sensor : allSensors) {
            if (sensor.compareTo(lastSensor) <= 0) {
              Map<TsFileSequenceReader, List<ChunkMetadata>> readerChunkMetadataListMap =
                  new TreeMap<>(
                      (o1, o2) ->
                          TsFileManagement.compareFileName(
                              new File(o1.getFileName()), new File(o2.getFileName())));
              // find all chunkMetadata of a sensor
              for (Entry<TsFileSequenceReader, Map<String, List<ChunkMetadata>>>
                  chunkMetadataListCacheForMergeEntry : chunkMetadataListCacheForMerge.entrySet()) {
                TsFileSequenceReader reader = chunkMetadataListCacheForMergeEntry.getKey();
                Map<String, List<ChunkMetadata>> sensorChunkMetadataListMap =
                    chunkMetadataListCacheForMergeEntry.getValue();
                if (sensorChunkMetadataListMap.containsKey(sensor)) {
                  readerChunkMetadataListMap.put(reader, sensorChunkMetadataListMap.get(sensor));
                  sensorChunkMetadataListMap.remove(sensor);
                }
              }
              Entry<String, Map<TsFileSequenceReader, List<ChunkMetadata>>>
                  sensorReaderChunkMetadataListEntry =
                      new DefaultMapEntry<>(sensor, readerChunkMetadataListMap);
              if (!sequence) {
                writeByDeserializeMerge(
=======
            Entry<String, Map<TsFileSequenceReader, List<ChunkMetadata>>>
                sensorReaderChunkMetadataListEntry =
                    new DefaultMapEntry<>(sensor, readerChunkMetadataListMap);
            if (!sequence) {
              writeByDeserializePageMerge(
                  device,
                  compactionWriteRateLimiter,
                  sensorReaderChunkMetadataListEntry,
                  targetResource,
                  writer,
                  modificationCache,
                  modifications);
            } else {
              boolean isChunkEnoughLarge = true;
              boolean isPageEnoughLarge = true;
              for (List<ChunkMetadata> chunkMetadatas : readerChunkMetadataListMap.values()) {
                for (ChunkMetadata chunkMetadata : chunkMetadatas) {
                  if (chunkMetadata.getNumOfPoints()
                      < IoTDBDescriptor.getInstance()
                          .getConfig()
                          .getMergePagePointNumberThreshold()) {
                    isPageEnoughLarge = false;
                  }
                  if (chunkMetadata.getNumOfPoints()
                      < IoTDBDescriptor.getInstance()
                          .getConfig()
                          .getMergeChunkPointNumberThreshold()) {
                    isChunkEnoughLarge = false;
                  }
                }
              }
              // if a chunk is large enough, it's page must be large enough too
              if (isChunkEnoughLarge) {
                logger.debug(
                    "{} [Compaction] chunk enough large, use append chunk merge", storageGroup);
                // append page in chunks, so we do not have to deserialize a chunk
                writeByAppendChunkMerge(
                    device,
                    compactionWriteRateLimiter,
                    sensorReaderChunkMetadataListEntry,
                    targetResource,
                    writer);
              } else if (isPageEnoughLarge) {
                logger.debug(
                    "{} [Compaction] page enough large, use append page merge", storageGroup);
                // append page in chunks, so we do not have to deserialize a chunk
                writeByAppendPageMerge(
                    device,
                    compactionWriteRateLimiter,
                    sensorReaderChunkMetadataListEntry,
                    targetResource,
                    writer);
              } else {
                logger.debug(
                    "{} [Compaction] page too small, use deserialize page merge", storageGroup);
                // we have to deserialize chunks to merge pages
                writeByDeserializePageMerge(
>>>>>>> da162af6
                    device,
                    compactionWriteRateLimiter,
                    sensorReaderChunkMetadataListEntry,
                    targetResource,
                    writer,
                    modificationCache,
                    modifications);
              } else {
                boolean isPageEnoughLarge = true;
                for (List<ChunkMetadata> chunkMetadatas : readerChunkMetadataListMap.values()) {
                  for (ChunkMetadata chunkMetadata : chunkMetadatas) {
                    if (chunkMetadata.getNumOfPoints() < MERGE_PAGE_POINT_NUM) {
                      isPageEnoughLarge = false;
                      break;
                    }
                  }
                }
                if (isPageEnoughLarge) {
                  logger.debug("{} [Compaction] page enough large, use append merge", storageGroup);
                  // append page in chunks, so we do not have to deserialize a chunk
                  writeByAppendMerge(
                      device,
                      compactionWriteRateLimiter,
                      sensorReaderChunkMetadataListEntry,
                      targetResource,
                      writer,
                      modificationCache,
                      modifications);
                } else {
                  logger.debug(
                      "{} [Compaction] page too small, use deserialize merge", storageGroup);
                  // we have to deserialize chunks to merge pages
                  writeByDeserializeMerge(
                      device,
                      compactionWriteRateLimiter,
                      sensorReaderChunkMetadataListEntry,
                      targetResource,
                      writer,
                      modificationCache,
                      modifications);
                }
              }
            }
          }
        }
        writer.endChunkGroup();
        if (compactionLogger != null) {
          compactionLogger.logDevice(device, writer.getPos());
        }
        for (TsFileResource tsFileResource : tsFileResources) {
          targetResource.updatePlanIndexes(tsFileResource);
        }
        targetResource.serialize();
        writer.endFile();
        targetResource.close();
      }
    } finally {
      for (TsFileSequenceReader reader : tsFileSequenceReaderMap.values()) {
        reader.close();
      }
    }
  }

  private static TsFileSequenceReader buildReaderFromTsFileResource(
      TsFileResource levelResource,
      Map<String, TsFileSequenceReader> tsFileSequenceReaderMap,
      String storageGroup) {
    return tsFileSequenceReaderMap.computeIfAbsent(
        levelResource.getTsFile().getAbsolutePath(),
        path -> {
          try {
            if (levelResource.getTsFile().exists()) {
              return new TsFileSequenceReader(path);
            } else {
              logger.info("{} tsfile does not exist", path);
              return null;
            }
          } catch (IOException e) {
            logger.error(
                "Storage group {}, flush recover meets error. reader create failed.",
                storageGroup,
                e);
            return null;
          }
        });
  }

  private static void modifyChunkMetaDataWithCache(
      TsFileSequenceReader reader,
      List<ChunkMetadata> chunkMetadataList,
      Map<String, List<Modification>> modificationCache,
      PartialPath seriesPath,
      List<Modification> usedModifications) {
    List<Modification> modifications =
        modificationCache.computeIfAbsent(
            reader.getFileName(),
            fileName ->
                new LinkedList<>(
                    new ModificationFile(fileName + ModificationFile.FILE_SUFFIX)
                        .getModifications()));
    List<Modification> seriesModifications = new LinkedList<>();
    for (Modification modification : modifications) {
      if (modification.getPath().matchFullPath(seriesPath)) {
        seriesModifications.add(modification);
        usedModifications.add(modification);
      }
    }
    modifyChunkMetaData(chunkMetadataList, seriesModifications);
  }
}<|MERGE_RESOLUTION|>--- conflicted
+++ resolved
@@ -259,9 +259,9 @@
       List<Modification> modifications)
       throws IOException, IllegalPathException {
     Map<String, TsFileSequenceReader> tsFileSequenceReaderMap = new HashMap<>();
-    Map<String, List<Modification>> modificationCache = new HashMap<>();
     try {
       RestorableTsFileIOWriter writer = new RestorableTsFileIOWriter(targetResource.getTsFile());
+      Map<String, List<Modification>> modificationCache = new HashMap<>();
       RateLimiter compactionWriteRateLimiter =
           MergeManager.getINSTANCE().getMergeWriteRateLimiter();
       Set<String> tsFileDevicesMap =
@@ -309,7 +309,6 @@
                 continue;
               }
             }
-<<<<<<< HEAD
             // get the min last sensor in the current chunkMetadata cache list for merge
             String maxSensor = Collections.max(sensorChunkMetadataListMap.keySet());
             if (lastSensor == null) {
@@ -345,66 +344,7 @@
                   sensorReaderChunkMetadataListEntry =
                       new DefaultMapEntry<>(sensor, readerChunkMetadataListMap);
               if (!sequence) {
-                writeByDeserializeMerge(
-=======
-            Entry<String, Map<TsFileSequenceReader, List<ChunkMetadata>>>
-                sensorReaderChunkMetadataListEntry =
-                    new DefaultMapEntry<>(sensor, readerChunkMetadataListMap);
-            if (!sequence) {
-              writeByDeserializePageMerge(
-                  device,
-                  compactionWriteRateLimiter,
-                  sensorReaderChunkMetadataListEntry,
-                  targetResource,
-                  writer,
-                  modificationCache,
-                  modifications);
-            } else {
-              boolean isChunkEnoughLarge = true;
-              boolean isPageEnoughLarge = true;
-              for (List<ChunkMetadata> chunkMetadatas : readerChunkMetadataListMap.values()) {
-                for (ChunkMetadata chunkMetadata : chunkMetadatas) {
-                  if (chunkMetadata.getNumOfPoints()
-                      < IoTDBDescriptor.getInstance()
-                          .getConfig()
-                          .getMergePagePointNumberThreshold()) {
-                    isPageEnoughLarge = false;
-                  }
-                  if (chunkMetadata.getNumOfPoints()
-                      < IoTDBDescriptor.getInstance()
-                          .getConfig()
-                          .getMergeChunkPointNumberThreshold()) {
-                    isChunkEnoughLarge = false;
-                  }
-                }
-              }
-              // if a chunk is large enough, it's page must be large enough too
-              if (isChunkEnoughLarge) {
-                logger.debug(
-                    "{} [Compaction] chunk enough large, use append chunk merge", storageGroup);
-                // append page in chunks, so we do not have to deserialize a chunk
-                writeByAppendChunkMerge(
-                    device,
-                    compactionWriteRateLimiter,
-                    sensorReaderChunkMetadataListEntry,
-                    targetResource,
-                    writer);
-              } else if (isPageEnoughLarge) {
-                logger.debug(
-                    "{} [Compaction] page enough large, use append page merge", storageGroup);
-                // append page in chunks, so we do not have to deserialize a chunk
-                writeByAppendPageMerge(
-                    device,
-                    compactionWriteRateLimiter,
-                    sensorReaderChunkMetadataListEntry,
-                    targetResource,
-                    writer);
-              } else {
-                logger.debug(
-                    "{} [Compaction] page too small, use deserialize page merge", storageGroup);
-                // we have to deserialize chunks to merge pages
                 writeByDeserializePageMerge(
->>>>>>> da162af6
                     device,
                     compactionWriteRateLimiter,
                     sensorReaderChunkMetadataListEntry,
@@ -413,31 +353,50 @@
                     modificationCache,
                     modifications);
               } else {
+                boolean isChunkEnoughLarge = true;
                 boolean isPageEnoughLarge = true;
                 for (List<ChunkMetadata> chunkMetadatas : readerChunkMetadataListMap.values()) {
                   for (ChunkMetadata chunkMetadata : chunkMetadatas) {
-                    if (chunkMetadata.getNumOfPoints() < MERGE_PAGE_POINT_NUM) {
+                    if (chunkMetadata.getNumOfPoints()
+                        < IoTDBDescriptor.getInstance()
+                            .getConfig()
+                            .getMergePagePointNumberThreshold()) {
                       isPageEnoughLarge = false;
-                      break;
+                    }
+                    if (chunkMetadata.getNumOfPoints()
+                        < IoTDBDescriptor.getInstance()
+                            .getConfig()
+                            .getMergeChunkPointNumberThreshold()) {
+                      isChunkEnoughLarge = false;
                     }
                   }
                 }
-                if (isPageEnoughLarge) {
-                  logger.debug("{} [Compaction] page enough large, use append merge", storageGroup);
+                // if a chunk is large enough, it's page must be large enough too
+                if (isChunkEnoughLarge) {
+                  logger.debug(
+                      "{} [Compaction] chunk enough large, use append chunk merge", storageGroup);
                   // append page in chunks, so we do not have to deserialize a chunk
-                  writeByAppendMerge(
+                  writeByAppendChunkMerge(
                       device,
                       compactionWriteRateLimiter,
                       sensorReaderChunkMetadataListEntry,
                       targetResource,
-                      writer,
-                      modificationCache,
-                      modifications);
+                      writer);
+                } else if (isPageEnoughLarge) {
+                  logger.debug(
+                      "{} [Compaction] page enough large, use append page merge", storageGroup);
+                  // append page in chunks, so we do not have to deserialize a chunk
+                  writeByAppendPageMerge(
+                      device,
+                      compactionWriteRateLimiter,
+                      sensorReaderChunkMetadataListEntry,
+                      targetResource,
+                      writer);
                 } else {
                   logger.debug(
-                      "{} [Compaction] page too small, use deserialize merge", storageGroup);
+                      "{} [Compaction] page too small, use deserialize page merge", storageGroup);
                   // we have to deserialize chunks to merge pages
-                  writeByDeserializeMerge(
+                  writeByDeserializePageMerge(
                       device,
                       compactionWriteRateLimiter,
                       sensorReaderChunkMetadataListEntry,
