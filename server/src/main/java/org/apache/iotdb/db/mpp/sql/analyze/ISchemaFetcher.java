/*
 * Licensed to the Apache Software Foundation (ASF) under one
 * or more contributor license agreements.  See the NOTICE file
 * distributed with this work for additional information
 * regarding copyright ownership.  The ASF licenses this file
 * to you under the Apache License, Version 2.0 (the
 * "License"); you may not use this file except in compliance
 * with the License.  You may obtain a copy of the License at
 *
 *     http://www.apache.org/licenses/LICENSE-2.0
 *
 * Unless required by applicable law or agreed to in writing,
 * software distributed under the License is distributed on an
 * "AS IS" BASIS, WITHOUT WARRANTIES OR CONDITIONS OF ANY
 * KIND, either express or implied.  See the License for the
 * specific language governing permissions and limitations
 * under the License.
 */

package org.apache.iotdb.db.mpp.sql.analyze;

import org.apache.iotdb.db.metadata.path.PartialPath;
import org.apache.iotdb.db.mpp.common.schematree.PathPatternTree;
import org.apache.iotdb.db.mpp.common.schematree.SchemaTree;
import org.apache.iotdb.tsfile.write.schema.MeasurementSchema;

import java.util.List;
import java.util.Map;

/**
 * This interface is used to fetch the metadata information required in execution plan generating.
 */
public interface ISchemaFetcher {

<<<<<<< HEAD
  MetadataResponse requestMetadata(PathPatternTree request);

=======
  @Deprecated // TODO: will be replaced later
>>>>>>> cef081c8
  Map<String, MeasurementSchema> fetchSchema(PartialPath deviceId, List<String> measurementIdList);

  SchemaTree fetchSchema(PathPatternTree patternTree);
}<|MERGE_RESOLUTION|>--- conflicted
+++ resolved
@@ -32,12 +32,7 @@
  */
 public interface ISchemaFetcher {
 
-<<<<<<< HEAD
-  MetadataResponse requestMetadata(PathPatternTree request);
-
-=======
   @Deprecated // TODO: will be replaced later
->>>>>>> cef081c8
   Map<String, MeasurementSchema> fetchSchema(PartialPath deviceId, List<String> measurementIdList);
 
   SchemaTree fetchSchema(PathPatternTree patternTree);
