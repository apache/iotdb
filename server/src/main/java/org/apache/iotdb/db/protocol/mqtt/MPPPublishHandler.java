/*
 * Licensed to the Apache Software Foundation (ASF) under one
 * or more contributor license agreements.  See the NOTICE file
 * distributed with this work for additional information
 * regarding copyright ownership.  The ASF licenses this file
 * to you under the Apache License, Version 2.0 (the
 * "License"); you may not use this file except in compliance
 * with the License.  You may obtain a copy of the License at
 *
 * http://www.apache.org/licenses/LICENSE-2.0
 *
 * Unless required by applicable law or agreed to in writing, software
 * distributed under the License is distributed on an "AS IS" BASIS,
 * WITHOUT WARRANTIES OR CONDITIONS OF ANY KIND, either express or implied.
 * See the License for the specific language governing permissions and
 * limitations under the License.
 */
package org.apache.iotdb.db.protocol.mqtt;

import org.apache.iotdb.common.rpc.thrift.TSStatus;
import org.apache.iotdb.commons.conf.IoTDBConstant.ClientVersion;
import org.apache.iotdb.db.auth.AuthorityChecker;
import org.apache.iotdb.db.conf.IoTDBConfig;
import org.apache.iotdb.db.conf.IoTDBDescriptor;
import org.apache.iotdb.db.metadata.cache.DataNodeDevicePathCache;
import org.apache.iotdb.db.mpp.plan.Coordinator;
import org.apache.iotdb.db.mpp.plan.analyze.ClusterPartitionFetcher;
import org.apache.iotdb.db.mpp.plan.analyze.IPartitionFetcher;
import org.apache.iotdb.db.mpp.plan.analyze.schema.ClusterSchemaFetcher;
import org.apache.iotdb.db.mpp.plan.analyze.schema.ISchemaFetcher;
import org.apache.iotdb.db.mpp.plan.execution.ExecutionResult;
import org.apache.iotdb.db.mpp.plan.statement.crud.InsertRowStatement;
import org.apache.iotdb.db.query.control.SessionManager;
import org.apache.iotdb.db.query.control.clientsession.MqttClientSession;
import org.apache.iotdb.db.utils.CommonUtils;
import org.apache.iotdb.rpc.TSStatusCode;
import org.apache.iotdb.service.rpc.thrift.TSProtocolVersion;
import org.apache.iotdb.tsfile.file.metadata.enums.TSDataType;

import io.moquette.interception.AbstractInterceptHandler;
import io.moquette.interception.messages.InterceptConnectMessage;
import io.moquette.interception.messages.InterceptDisconnectMessage;
import io.moquette.interception.messages.InterceptPublishMessage;
import io.netty.buffer.ByteBuf;
import io.netty.handler.codec.mqtt.MqttQoS;
import org.slf4j.Logger;
import org.slf4j.LoggerFactory;

import java.time.ZoneId;
import java.util.List;
import java.util.concurrent.ConcurrentHashMap;

/** PublishHandler handle the messages from MQTT clients. */
public class MPPPublishHandler extends AbstractInterceptHandler {

  private static final Logger LOG = LoggerFactory.getLogger(MPPPublishHandler.class);

  private static final IoTDBConfig config = IoTDBDescriptor.getInstance().getConfig();
  private final SessionManager sessionManager = SessionManager.getInstance();

  private final ConcurrentHashMap<String, MqttClientSession> clientIdToSessionMap =
      new ConcurrentHashMap<>();
  private final PayloadFormatter payloadFormat;
  private final IPartitionFetcher partitionFetcher;
  private final ISchemaFetcher schemaFetcher;

  public MPPPublishHandler(IoTDBConfig config) {
    this.payloadFormat = PayloadFormatManager.getPayloadFormat(config.getMqttPayloadFormatter());
    partitionFetcher = ClusterPartitionFetcher.getInstance();
    schemaFetcher = ClusterSchemaFetcher.getInstance();
  }

  @Override
  public String getID() {
    return "iotdb-mqtt-broker-listener";
  }

  @Override
  @SuppressWarnings("squid:S112")
  public void onConnect(InterceptConnectMessage msg) {
    if (!clientIdToSessionMap.containsKey(msg.getClientID())) {
<<<<<<< HEAD
      try {
        MqttClientSession session = new MqttClientSession(msg.getClientID());
        sessionManager.login(
            session,
            msg.getUsername(),
            new String(msg.getPassword()),
            ZoneId.systemDefault().toString(),
            TSProtocolVersion.IOTDB_SERVICE_PROTOCOL_V3,
            ClientVersion.V_1_0);
        clientIdToSessionMap.put(msg.getClientID(), session);
      } catch (TException e) {
        throw new RuntimeException(e);
      }
=======
      MqttClientSession session = new MqttClientSession(msg.getClientID());
      SESSION_MANAGER.login(
          session,
          msg.getUsername(),
          new String(msg.getPassword()),
          ZoneId.systemDefault().toString(),
          TSProtocolVersion.IOTDB_SERVICE_PROTOCOL_V3,
          ClientVersion.V_1_0);
      clientIdToSessionMap.put(msg.getClientID(), session);
>>>>>>> 30018f2d
    }
  }

  @Override
  public void onDisconnect(InterceptDisconnectMessage msg) {
    MqttClientSession session = clientIdToSessionMap.remove(msg.getClientID());
    if (null != session) {
      sessionManager.closeSession(session, Coordinator.getInstance()::cleanupQueryExecution);
    }
  }

  @Override
  @SuppressWarnings("squid:S3776")
  public void onPublish(InterceptPublishMessage msg) {
    String clientId = msg.getClientID();
    if (!clientIdToSessionMap.containsKey(clientId)) {
      return;
    }
    MqttClientSession session = clientIdToSessionMap.get(msg.getClientID());
    ByteBuf payload = msg.getPayload();
    String topic = msg.getTopicName();
    String username = msg.getUsername();
    MqttQoS qos = msg.getQos();

    LOG.debug(
        "Receive publish message. clientId: {}, username: {}, qos: {}, topic: {}, payload: {}",
        clientId,
        username,
        qos,
        topic,
        payload);

    List<Message> events = payloadFormat.format(payload);
    if (events == null) {
      return;
    }

    for (Message event : events) {
      if (event == null) {
        continue;
      }

      TSStatus tsStatus = null;
      try {
        InsertRowStatement statement = new InsertRowStatement();
        statement.setDevicePath(
            DataNodeDevicePathCache.getInstance().getPartialPath(event.getDevice()));
        statement.setTime(event.getTimestamp());
        statement.setMeasurements(event.getMeasurements().toArray(new String[0]));
        if (event.getDataTypes() == null) {
          statement.setDataTypes(new TSDataType[event.getMeasurements().size()]);
          statement.setValues(event.getValues().toArray(new Object[0]));
          statement.setNeedInferType(true);
        } else {
          List<TSDataType> dataTypes = event.getDataTypes();
          List<String> values = event.getValues();
          Object[] inferredValues = new Object[values.size()];
          for (int i = 0; i < values.size(); ++i) {
            inferredValues[i] = CommonUtils.parseValue(dataTypes.get(i), values.get(i));
          }
          statement.setDataTypes(dataTypes.toArray(new TSDataType[0]));
          statement.setValues(inferredValues);
        }
        statement.setAligned(false);

        tsStatus = AuthorityChecker.checkAuthority(statement, session);
        if (tsStatus.getCode() != TSStatusCode.SUCCESS_STATUS.getStatusCode()) {
          LOG.warn(tsStatus.message);
        } else {
          long queryId = sessionManager.requestQueryId();
          ExecutionResult result =
              Coordinator.getInstance()
                  .execute(
                      statement,
                      queryId,
                      sessionManager.getSessionInfo(session),
                      "",
                      partitionFetcher,
                      schemaFetcher,
                      config.getQueryTimeoutThreshold());
          tsStatus = result.status;
        }
      } catch (Exception e) {
        LOG.warn(
            "meet error when inserting device {}, measurements {}, at time {}, because ",
            event.getDevice(),
            event.getMeasurements(),
            event.getTimestamp(),
            e);
      }
      LOG.debug("event process result: {}", tsStatus);
    }
  }
}<|MERGE_RESOLUTION|>--- conflicted
+++ resolved
@@ -76,26 +76,10 @@
   }
 
   @Override
-  @SuppressWarnings("squid:S112")
   public void onConnect(InterceptConnectMessage msg) {
     if (!clientIdToSessionMap.containsKey(msg.getClientID())) {
-<<<<<<< HEAD
-      try {
-        MqttClientSession session = new MqttClientSession(msg.getClientID());
-        sessionManager.login(
-            session,
-            msg.getUsername(),
-            new String(msg.getPassword()),
-            ZoneId.systemDefault().toString(),
-            TSProtocolVersion.IOTDB_SERVICE_PROTOCOL_V3,
-            ClientVersion.V_1_0);
-        clientIdToSessionMap.put(msg.getClientID(), session);
-      } catch (TException e) {
-        throw new RuntimeException(e);
-      }
-=======
       MqttClientSession session = new MqttClientSession(msg.getClientID());
-      SESSION_MANAGER.login(
+      sessionManager.login(
           session,
           msg.getUsername(),
           new String(msg.getPassword()),
@@ -103,7 +87,6 @@
           TSProtocolVersion.IOTDB_SERVICE_PROTOCOL_V3,
           ClientVersion.V_1_0);
       clientIdToSessionMap.put(msg.getClientID(), session);
->>>>>>> 30018f2d
     }
   }
 
