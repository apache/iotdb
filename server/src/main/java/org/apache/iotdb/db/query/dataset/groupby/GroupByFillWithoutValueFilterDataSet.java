--- conflicted
+++ resolved
@@ -61,26 +61,12 @@
       QueryContext context, GroupByTimeFillPlan groupByTimeFillPlan)
       throws QueryProcessException, StorageEngineException {
     super(context, groupByTimeFillPlan);
-<<<<<<< HEAD
-
-    initPathExecutors(context, groupByTimeFillPlan);
-
-=======
-    this.aggregations = groupByTimeFillPlan.getDeduplicatedAggregations();
-    this.deduplicatedPaths = new ArrayList<>();
-    for (Path path : paths) {
-      PartialPath partialPath = (PartialPath) path;
-      if (!deduplicatedPaths.contains(partialPath)) {
-        deduplicatedPaths.add(partialPath);
-      }
-    }
   }
 
   public void init(QueryContext context, GroupByTimeFillPlan groupByTimeFillPlan)
       throws QueryProcessException, StorageEngineException {
     initGroupBy(context, groupByTimeFillPlan);
     initArrays();
->>>>>>> b3d9b267
     initExtraExecutors(context, groupByTimeFillPlan);
     if (extraPreviousExecutors != null) {
       initExtraArrays(extraPreviousValues, extraPreviousTimes, true, extraPreviousExecutors);
