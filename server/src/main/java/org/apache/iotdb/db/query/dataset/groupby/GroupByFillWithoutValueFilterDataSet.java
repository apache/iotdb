/*
 * Licensed to the Apache Software Foundation (ASF) under one
 * or more contributor license agreements.  See the NOTICE file
 * distributed with this work for additional information
 * regarding copyright ownership.  The ASF licenses this file
 * to you under the Apache License, Version 2.0 (the
 * "License"); you may not use this file except in compliance
 * with the License.  You may obtain a copy of the License at
 *
 *     http://www.apache.org/licenses/LICENSE-2.0
 *
 * Unless required by applicable law or agreed to in writing,
 * software distributed under the License is distributed on an
 * "AS IS" BASIS, WITHOUT WARRANTIES OR CONDITIONS OF ANY
 * KIND, either express or implied.  See the License for the
 * specific language governing permissions and limitations
 * under the License.
 */
package org.apache.iotdb.db.query.dataset.groupby;

import org.apache.iotdb.db.engine.StorageEngine;
import org.apache.iotdb.db.engine.storagegroup.StorageGroupProcessor;
import org.apache.iotdb.db.exception.StorageEngineException;
import org.apache.iotdb.db.exception.query.QueryProcessException;
import org.apache.iotdb.db.metadata.path.PartialPath;
import org.apache.iotdb.db.qp.physical.crud.GroupByTimeFillPlan;
import org.apache.iotdb.db.query.aggregation.AggregateResult;
import org.apache.iotdb.db.query.context.QueryContext;
import org.apache.iotdb.db.query.executor.fill.IFill;
import org.apache.iotdb.db.query.executor.fill.LinearFill;
import org.apache.iotdb.db.query.executor.fill.PreviousFill;
import org.apache.iotdb.db.query.factory.AggregateResultFactory;
import org.apache.iotdb.tsfile.file.metadata.enums.TSDataType;
import org.apache.iotdb.tsfile.read.expression.IExpression;
import org.apache.iotdb.tsfile.read.expression.impl.GlobalTimeExpression;
import org.apache.iotdb.tsfile.read.filter.GroupByFilter;
import org.apache.iotdb.tsfile.read.filter.basic.Filter;
import org.apache.iotdb.tsfile.utils.Pair;

import org.slf4j.Logger;
import org.slf4j.LoggerFactory;

import java.io.IOException;
import java.util.HashMap;
import java.util.List;
import java.util.Map;
import java.util.Set;
import java.util.stream.Collectors;

public class GroupByFillWithoutValueFilterDataSet extends GroupByFillEngineDataSet {

  private static final Logger logger =
      LoggerFactory.getLogger(GroupByFillWithoutValueFilterDataSet.class);

  // path executors
  private final Map<PartialPath, GroupByExecutor> pathExecutors = new HashMap<>();
  private Map<PartialPath, GroupByExecutor> extraPreviousExecutors = null;
  private Map<PartialPath, GroupByExecutor> extraNextExecutors = null;

  public GroupByFillWithoutValueFilterDataSet(
      QueryContext context, GroupByTimeFillPlan groupByTimeFillPlan) {
    super(context, groupByTimeFillPlan);
  }

  public void init(QueryContext context, GroupByTimeFillPlan groupByTimeFillPlan)
      throws QueryProcessException, StorageEngineException {
    initPathExecutors(context, groupByTimeFillPlan);

    initExtraExecutors(context, groupByTimeFillPlan);
    if (extraPreviousExecutors != null) {
      initExtraArrays(extraPreviousValues, extraPreviousTimes, true, extraPreviousExecutors);
    }
    if (extraNextExecutors != null) {
      initExtraArrays(extraNextValues, extraNextTimes, false, extraNextExecutors);
    }

    initCachedTimesAndValues();
  }

  private void initPathExecutors(QueryContext context, GroupByTimeFillPlan groupByTimeFillPlan)
      throws QueryProcessException, StorageEngineException {
    IExpression expression = groupByTimeFillPlan.getExpression();
    Filter timeFilter = null;
    if (expression != null) {
      timeFilter = ((GlobalTimeExpression) expression).getFilter();
    }
    if (timeFilter == null) {
      throw new QueryProcessException("TimeFilter cannot be null in GroupBy query.");
    }
    getGroupByExecutors(pathExecutors, context, groupByTimeFillPlan, timeFilter, ascending);
  }

  protected GroupByExecutor getGroupByExecutor(
      PartialPath path,
      Set<String> allSensors,
      TSDataType dataType,
      QueryContext context,
      Filter timeFilter,
      boolean ascending)
      throws StorageEngineException, QueryProcessException {
    return new LocalGroupByExecutor(
        path, allSensors, dataType, context, timeFilter, null, ascending);
  }

  private void getGroupByExecutors(
      Map<PartialPath, GroupByExecutor> extraExecutors,
      QueryContext context,
      GroupByTimeFillPlan groupByTimeFillPlan,
      Filter timeFilter,
      boolean isAscending)
      throws StorageEngineException, QueryProcessException {
    List<StorageGroupProcessor> list =
        StorageEngine.getInstance()
            .mergeLock(paths.stream().map(p -> (PartialPath) p).collect(Collectors.toList()));
    try {
      // init resultIndexes, group result indexes by path
      for (int i = 0; i < paths.size(); i++) {
        PartialPath path = (PartialPath) paths.get(i);
        if (!extraExecutors.containsKey(path)) {
          // init GroupByExecutor
          extraExecutors.put(
<<<<<<< HEAD
              path, new LocalGroupByExecutor(path, context, timeFilter.copy(), null, isAscending));
=======
              path,
              getGroupByExecutor(
                  path,
                  groupByTimeFillPlan.getAllMeasurementsInDevice(path.getDevice()),
                  dataTypes.get(i),
                  context,
                  timeFilter.copy(),
                  isAscending));
>>>>>>> d9f5d81f
        }
        AggregateResult aggregateResult =
            AggregateResultFactory.getAggrResultByName(
                groupByTimeFillPlan.getDeduplicatedAggregations().get(i),
                dataTypes.get(i),
                ascending);
        extraExecutors.get(path).addAggregateResult(aggregateResult);
      }
    } finally {
      StorageEngine.getInstance().mergeUnLock(list);
    }
  }

  /* Init extra path executors to query data outside the original group by query */
  private void initExtraExecutors(QueryContext context, GroupByTimeFillPlan groupByTimeFillPlan)
      throws StorageEngineException, QueryProcessException {
    long minQueryStartTime = Long.MAX_VALUE;
    long maxQueryEndTime = Long.MIN_VALUE;
    this.fillTypes = groupByTimeFillPlan.getFillType();
    for (Map.Entry<TSDataType, IFill> IFillEntry : fillTypes.entrySet()) {
      IFill fill = IFillEntry.getValue();
      if (fill instanceof PreviousFill) {
        fill.convertRange(startTime, endTime);
        minQueryStartTime = Math.min(minQueryStartTime, fill.getQueryStartTime());
      } else if (fill instanceof LinearFill) {
        fill.convertRange(startTime, endTime);
        minQueryStartTime = Math.min(minQueryStartTime, fill.getQueryStartTime());
        maxQueryEndTime = Math.max(maxQueryEndTime, fill.getQueryEndTime());
      }
    }

    if (minQueryStartTime < Long.MAX_VALUE) {
      extraPreviousExecutors = new HashMap<>();

      long queryRange = minQueryStartTime - startTime;
      long extraStartTime, intervalNum;
      if (isSlidingStepByMonth) {
        intervalNum = (long) Math.ceil(queryRange / (double) (slidingStep * MS_TO_MONTH));
        extraStartTime = calcIntervalByMonth(startTime, intervalNum * slidingStep);
        while (extraStartTime < minQueryStartTime) {
          intervalNum += 1;
          extraStartTime = calcIntervalByMonth(startTime, intervalNum * slidingStep);
        }
      } else {
        intervalNum = (long) Math.ceil(queryRange / (double) slidingStep);
        extraStartTime = slidingStep * intervalNum + startTime;
      }

      Filter timeFilter = new GroupByFilter(interval, slidingStep, extraStartTime, startTime);
      getGroupByExecutors(extraPreviousExecutors, context, groupByTimeFillPlan, timeFilter, false);
    }

    if (maxQueryEndTime > Long.MIN_VALUE) {
      extraNextExecutors = new HashMap<>();
      Pair<Long, Long> lastTimeRange = getLastTimeRange();
      lastTimeRange = getNextTimeRange(lastTimeRange.left, true, false);
      Filter timeFilter =
          new GroupByFilter(interval, slidingStep, lastTimeRange.left, maxQueryEndTime);
      getGroupByExecutors(extraNextExecutors, context, groupByTimeFillPlan, timeFilter, true);
    }
  }

  private void initExtraArrays(
      Object[] extraValues,
      long[] extraTimes,
      boolean isExtraPrevious,
      Map<PartialPath, GroupByExecutor> extraExecutors)
      throws QueryProcessException {
    for (int pathId = 0; pathId < deduplicatedPaths.size(); pathId++) {
      GroupByExecutor executor = extraExecutors.get(deduplicatedPaths.get(pathId));
      List<Integer> Indexes = resultIndexes.get(deduplicatedPaths.get(pathId));

      Pair<Long, Long> extraTimeRange;
      if (isExtraPrevious) {
        extraTimeRange = getFirstTimeRange();
      } else {
        extraTimeRange = getLastTimeRange();
      }

      extraTimeRange = getNextTimeRange(extraTimeRange.left, !isExtraPrevious, false);
      try {
        while (pathHasExtra(pathId, isExtraPrevious, extraTimeRange.left)) {
          List<AggregateResult> aggregations =
              executor.calcResult(extraTimeRange.left, extraTimeRange.right);
          if (!resultIsNull(aggregations)) {
            // we check extra time range in single path together,
            // thus the extra result will be cached together
            for (int i = 0; i < aggregations.size(); i++) {
              if (extraValues[Indexes.get(i)] == null) {
                extraValues[Indexes.get(i)] = aggregations.get(i).getResult();
                extraTimes[Indexes.get(i)] = extraTimeRange.left;
              }
            }
          }

          extraTimeRange = getNextTimeRange(extraTimeRange.left, !isExtraPrevious, false);
        }
      } catch (IOException e) {
        throw new QueryProcessException(e.getMessage());
      }
    }
  }

  @Override
  protected void pathGetNext(int pathId) throws IOException {
    GroupByExecutor executor = pathExecutors.get(deduplicatedPaths.get(pathId));
    List<Integer> resultIndex = resultIndexes.get(deduplicatedPaths.get(pathId));

    cacheSlideNext(resultIndex);

    List<AggregateResult> aggregateResults;
    try {
      // get second not null aggregate results
      aggregateResults = executor.calcResult(queryStartTimes[pathId], queryEndTimes[pathId]);
      hasCachedQueryInterval[pathId] = false;
      while (resultIsNull(aggregateResults) && pathHasNext(pathId)) {
        aggregateResults = executor.calcResult(queryStartTimes[pathId], queryEndTimes[pathId]);
        hasCachedQueryInterval[pathId] = false;
      }
    } catch (QueryProcessException e) {
      logger.error("GroupByFillWithoutValueFilterDataSet execute has error: ", e);
      throw new IOException(e.getMessage(), e);
    }

    cacheFillNext(pathId, aggregateResults, resultIndex);

    hasCachedQueryInterval[pathId] = false;
  }
}<|MERGE_RESOLUTION|>--- conflicted
+++ resolved
@@ -119,9 +119,6 @@
         if (!extraExecutors.containsKey(path)) {
           // init GroupByExecutor
           extraExecutors.put(
-<<<<<<< HEAD
-              path, new LocalGroupByExecutor(path, context, timeFilter.copy(), null, isAscending));
-=======
               path,
               getGroupByExecutor(
                   path,
@@ -130,7 +127,6 @@
                   context,
                   timeFilter.copy(),
                   isAscending));
->>>>>>> d9f5d81f
         }
         AggregateResult aggregateResult =
             AggregateResultFactory.getAggrResultByName(
