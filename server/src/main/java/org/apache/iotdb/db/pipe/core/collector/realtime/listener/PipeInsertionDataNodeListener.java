--- conflicted
+++ resolved
@@ -89,19 +89,12 @@
 
   //////////////////////////// listen to events ////////////////////////////
 
-  // TODO: listen to the tsfile synced from the other cluster
-  // TODO: check whether the method is called on the right place. what is the meaning of the
-  // variable shouldClose before calling this method?
-  // TODO: maximum the efficiency of the method when there is no pipe in the system, avoid
-  // dataRegionId2Assigner.get(dataRegionId);
   public void listenToTsFile(String dataRegionId, TsFileResource tsFileResource) {
-<<<<<<< HEAD
-    if (listenToTsFileCollectorCount.get() == 0) {
-      return;
-    }
-=======
+    // wo don't judge whether listenToTsFileCollectorCount.get() == 0 here, because
+    // when using SimpleProgressIndex, the tsfile needs to be assigned to the collector
+    // even if listenToTsFileCollectorCount.get() == 0 to record the progress
+
     PipeAgent.runtime().assignSimpleProgressIndexIfNeeded(tsFileResource);
->>>>>>> 5467cfca
 
     final PipeDataRegionAssigner assigner = dataRegionId2Assigner.get(dataRegionId);
 
