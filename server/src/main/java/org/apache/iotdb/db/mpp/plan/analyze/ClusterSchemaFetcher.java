/*
 * Licensed to the Apache Software Foundation (ASF) under one
 * or more contributor license agreements.  See the NOTICE file
 * distributed with this work for additional information
 * regarding copyright ownership.  The ASF licenses this file
 * to you under the Apache License, Version 2.0 (the
 * "License"); you may not use this file except in compliance
 * with the License.  You may obtain a copy of the License at
 *
 *      http://www.apache.org/licenses/LICENSE-2.0
 *
 * Unless required by applicable law or agreed to in writing,
 * software distributed under the License is distributed on an
 * "AS IS" BASIS, WITHOUT WARRANTIES OR CONDITIONS OF ANY
 * KIND, either express or implied.  See the License for the
 * specific language governing permissions and limitations
 * under the License.
 */
package org.apache.iotdb.db.mpp.plan.analyze;

import org.apache.iotdb.common.rpc.thrift.TRegionReplicaSet;
import org.apache.iotdb.common.rpc.thrift.TSStatus;
import org.apache.iotdb.common.rpc.thrift.TSeriesPartitionSlot;
import org.apache.iotdb.commons.partition.SchemaPartition;
import org.apache.iotdb.commons.path.PartialPath;
import org.apache.iotdb.db.conf.IoTDBConfig;
import org.apache.iotdb.db.conf.IoTDBDescriptor;
import org.apache.iotdb.db.metadata.cache.DataNodeSchemaCache;
import org.apache.iotdb.db.metadata.path.MeasurementPath;
import org.apache.iotdb.db.metadata.path.PathDeserializeUtil;
import org.apache.iotdb.db.mpp.common.schematree.DeviceSchemaInfo;
import org.apache.iotdb.db.mpp.common.schematree.PathPatternTree;
import org.apache.iotdb.db.mpp.common.schematree.SchemaTree;
import org.apache.iotdb.db.mpp.plan.Coordinator;
import org.apache.iotdb.db.mpp.plan.execution.ExecutionResult;
import org.apache.iotdb.db.mpp.plan.statement.internal.InternalCreateTimeSeriesStatement;
import org.apache.iotdb.db.mpp.plan.statement.internal.SchemaFetchStatement;
import org.apache.iotdb.db.query.control.SessionManager;
import org.apache.iotdb.rpc.TSStatusCode;
import org.apache.iotdb.tsfile.common.conf.TSFileDescriptor;
import org.apache.iotdb.tsfile.file.metadata.enums.CompressionType;
import org.apache.iotdb.tsfile.file.metadata.enums.TSDataType;
import org.apache.iotdb.tsfile.file.metadata.enums.TSEncoding;
import org.apache.iotdb.tsfile.read.common.block.TsBlock;
import org.apache.iotdb.tsfile.read.common.block.column.Column;
import org.apache.iotdb.tsfile.utils.Binary;
import org.apache.iotdb.tsfile.utils.Pair;
import org.apache.iotdb.tsfile.write.schema.MeasurementSchema;

import io.airlift.concurrent.SetThreadName;

import java.nio.ByteBuffer;
import java.util.ArrayList;
import java.util.Arrays;
import java.util.Collections;
import java.util.List;
import java.util.Map;
import java.util.Optional;
import java.util.Set;
import java.util.stream.Collectors;

import static org.apache.iotdb.db.utils.EncodingInferenceUtils.getDefaultEncoding;

public class ClusterSchemaFetcher implements ISchemaFetcher {

  private final IoTDBConfig config = IoTDBDescriptor.getInstance().getConfig();

  private final Coordinator coordinator = Coordinator.getInstance();
  private final IPartitionFetcher partitionFetcher = ClusterPartitionFetcher.getInstance();
  private final DataNodeSchemaCache schemaCache = DataNodeSchemaCache.getInstance();

  private static final class ClusterSchemaFetcherHolder {
    private static final ClusterSchemaFetcher INSTANCE = new ClusterSchemaFetcher();

    private ClusterSchemaFetcherHolder() {}
  }

  public static ClusterSchemaFetcher getInstance() {
    return ClusterSchemaFetcherHolder.INSTANCE;
  }

  private ClusterSchemaFetcher() {}

  @Override
  public SchemaTree fetchSchema(PathPatternTree patternTree) {
    return fetchSchema(patternTree, partitionFetcher.getSchemaPartition(patternTree));
  }

  @Override
  public SchemaTree fetchSchema(PathPatternTree patternTree, SchemaPartition schemaPartition) {
    Map<String, Map<TSeriesPartitionSlot, TRegionReplicaSet>> schemaPartitionMap =
        schemaPartition.getSchemaPartitionMap();
    List<String> storageGroups = new ArrayList<>(schemaPartitionMap.keySet());

    SchemaFetchStatement schemaFetchStatement = new SchemaFetchStatement(patternTree);
    schemaFetchStatement.setSchemaPartition(schemaPartition);

    SchemaTree result = executeSchemaFetchQuery(schemaFetchStatement);
    result.setStorageGroups(storageGroups);
    return result;
  }

  private SchemaTree executeSchemaFetchQuery(SchemaFetchStatement schemaFetchStatement) {
    long queryId = SessionManager.getInstance().requestQueryId(false);
    ExecutionResult executionResult =
        coordinator.execute(schemaFetchStatement, queryId, null, "", partitionFetcher, this);
    // TODO: (xingtanzjr) throw exception
    if (executionResult.status.getCode() != TSStatusCode.SUCCESS_STATUS.getStatusCode()) {
      throw new RuntimeException(
          String.format(
              "cannot fetch schema, status is: %s, msg is: %s",
              executionResult.status.getCode(), executionResult.status.getMessage()));
    }
    try (SetThreadName threadName = new SetThreadName(executionResult.queryId.getId())) {
      SchemaTree result = new SchemaTree();
      while (coordinator.getQueryExecution(queryId).hasNextResult()) {
        // The query will be transited to FINISHED when invoking getBatchResult() at the last time
        // So we don't need to clean up it manually
        Optional<TsBlock> tsBlock = coordinator.getQueryExecution(queryId).getBatchResult();
        if (!tsBlock.isPresent() || tsBlock.get().isEmpty()) {
          break;
        }
        Binary binary;
        SchemaTree fetchedSchemaTree;
        Column column = tsBlock.get().getColumn(0);
        for (int i = 0; i < column.getPositionCount(); i++) {
          binary = column.getBinary(i);
          fetchedSchemaTree = SchemaTree.deserialize(ByteBuffer.wrap(binary.getValues()));
          result.mergeSchemaTree(fetchedSchemaTree);
        }
      }
      coordinator.removeQueryExecution(queryId);
      return result;
    }
  }

  @Override
  public SchemaTree fetchSchemaWithAutoCreate(
      PartialPath devicePath, String[] measurements, TSDataType[] tsDataTypes, boolean isAligned) {

    SchemaTree schemaTree = schemaCache.get(devicePath, measurements);
    Pair<List<String>, List<TSDataType>> missingMeasurements =
        checkMissingMeasurements(schemaTree, devicePath, measurements, tsDataTypes);

    PathPatternTree patternTree = new PathPatternTree();
    for (String measurement : missingMeasurements.left) {
      patternTree.appendFullPath(devicePath, measurement);
    }

    if (patternTree.isEmpty()) {
      return schemaTree;
    }

    SchemaTree remoteSchemaTree;

    if (!config.isAutoCreateSchemaEnabled()) {
      remoteSchemaTree = fetchSchema(patternTree, partitionFetcher.getSchemaPartition(patternTree));
      schemaTree.mergeSchemaTree(remoteSchemaTree);
      schemaCache.put(remoteSchemaTree);
      return schemaTree;
    }

    remoteSchemaTree =
        fetchSchema(patternTree, partitionFetcher.getOrCreateSchemaPartition(patternTree));
    schemaTree.mergeSchemaTree(remoteSchemaTree);
    schemaCache.put(remoteSchemaTree);

    SchemaTree missingSchemaTree =
        checkAndAutoCreateMissingMeasurements(
            remoteSchemaTree,
            devicePath,
            missingMeasurements.left.toArray(new String[0]),
            missingMeasurements.right.toArray(new TSDataType[0]),
            isAligned);

    schemaTree.mergeSchemaTree(missingSchemaTree);
    schemaCache.put(missingSchemaTree);

    return schemaTree;
  }

  @Override
  public SchemaTree fetchSchemaListWithAutoCreate(
      List<PartialPath> devicePathList,
      List<String[]> measurementsList,
      List<TSDataType[]> tsDataTypesList,
      List<Boolean> isAlignedList) {

    SchemaTree schemaTree = new SchemaTree();
    PathPatternTree patternTree = new PathPatternTree();
    for (int i = 0; i < devicePathList.size(); i++) {
      schemaTree.mergeSchemaTree(schemaCache.get(devicePathList.get(i), measurementsList.get(i)));
      List<String> missingMeasurements =
          checkMissingMeasurements(
                  schemaTree,
                  devicePathList.get(i),
                  measurementsList.get(i),
                  tsDataTypesList.get(i))
              .left;
      for (String measurement : missingMeasurements) {
        patternTree.appendFullPath(devicePathList.get(i), measurement);
      }
    }

    if (patternTree.isEmpty()) {
      return schemaTree;
    }

    SchemaTree remoteSchemaTree;

    if (!config.isAutoCreateSchemaEnabled()) {
      remoteSchemaTree = fetchSchema(patternTree, partitionFetcher.getSchemaPartition(patternTree));
      schemaTree.mergeSchemaTree(remoteSchemaTree);
      schemaCache.put(remoteSchemaTree);
      return schemaTree;
    }

    remoteSchemaTree =
        fetchSchema(patternTree, partitionFetcher.getOrCreateSchemaPartition(patternTree));
    schemaTree.mergeSchemaTree(remoteSchemaTree);
    schemaCache.put(remoteSchemaTree);

    SchemaTree missingSchemaTree;
    for (int i = 0; i < devicePathList.size(); i++) {
      missingSchemaTree =
          checkAndAutoCreateMissingMeasurements(
              schemaTree,
              devicePathList.get(i),
              measurementsList.get(i),
              tsDataTypesList.get(i),
              isAlignedList.get(i));
      schemaTree.mergeSchemaTree(missingSchemaTree);
      schemaCache.put(missingSchemaTree);
    }
    return schemaTree;
  }

  private SchemaTree checkAndAutoCreateMissingMeasurements(
      SchemaTree schemaTree,
      PartialPath devicePath,
      String[] measurements,
      TSDataType[] tsDataTypes,
      boolean isAligned) {

    Pair<List<String>, List<TSDataType>> checkResult =
        checkMissingMeasurements(schemaTree, devicePath, measurements, tsDataTypes);

    List<String> missingMeasurements = checkResult.left;
    List<TSDataType> dataTypesOfMissingMeasurement = checkResult.right;

    if (missingMeasurements.isEmpty()) {
      return new SchemaTree();
    }

    return internalCreateTimeseries(
        devicePath, missingMeasurements, dataTypesOfMissingMeasurement, isAligned);
<<<<<<< HEAD

    PathPatternTree patternTree = new PathPatternTree();
    for (String measurement : missingMeasurements) {
      patternTree.appendFullPath(devicePath, measurement);
    }
    SchemaTree reFetchSchemaTree = fetchSchema(patternTree);

    Pair<List<String>, List<TSDataType>> recheckResult =
        checkMissingMeasurements(
            reFetchSchemaTree,
            devicePath,
            missingMeasurements.toArray(new String[0]),
            dataTypesOfMissingMeasurement.toArray(new TSDataType[0]));

    missingMeasurements = recheckResult.left;
    if (!missingMeasurements.isEmpty()) {
      StringBuilder stringBuilder = new StringBuilder();
      stringBuilder.append("(");
      for (String missingMeasurement : missingMeasurements) {
        stringBuilder.append(missingMeasurement).append(" ");
      }
      stringBuilder.append(")");
      throw new RuntimeException(
          String.format(
              "Failed to auto create schema, devicePath: %s, measurements: %s",
              devicePath.getFullPath(), stringBuilder));
    }

    return reFetchSchemaTree;
=======
>>>>>>> 473070e9
  }

  private Pair<List<String>, List<TSDataType>> checkMissingMeasurements(
      SchemaTree schemaTree,
      PartialPath devicePath,
      String[] measurements,
      TSDataType[] tsDataTypes) {
    DeviceSchemaInfo deviceSchemaInfo =
        schemaTree.searchDeviceSchemaInfo(devicePath, Arrays.asList(measurements));
    if (deviceSchemaInfo == null) {
      return new Pair<>(Arrays.asList(measurements), Arrays.asList(tsDataTypes));
    }

    List<String> missingMeasurements = new ArrayList<>();
    List<TSDataType> dataTypesOfMissingMeasurement = new ArrayList<>();
    List<MeasurementSchema> schemaList = deviceSchemaInfo.getMeasurementSchemaList();
    for (int i = 0; i < measurements.length; i++) {
      if (schemaList.get(i) == null) {
        missingMeasurements.add(measurements[i]);
        dataTypesOfMissingMeasurement.add(tsDataTypes[i]);
      }
    }

    return new Pair<>(missingMeasurements, dataTypesOfMissingMeasurement);
  }

  private SchemaTree internalCreateTimeseries(
      PartialPath devicePath,
      List<String> measurements,
      List<TSDataType> tsDataTypes,
      boolean isAligned) {

    List<TSEncoding> encodings = new ArrayList<>();
    List<CompressionType> compressors = new ArrayList<>();
    for (TSDataType dataType : tsDataTypes) {
      encodings.add(getDefaultEncoding(dataType));
      compressors.add(TSFileDescriptor.getInstance().getConfig().getCompressor());
    }

    List<MeasurementPath> measurementPathList =
        executeInternalCreateTimeseriesStatement(
            new InternalCreateTimeSeriesStatement(
                devicePath, measurements, tsDataTypes, encodings, compressors, isAligned));

    Set<Integer> alreadyExistingMeasurementIndexSet =
        measurementPathList.stream()
            .map(o -> measurements.indexOf(o.getMeasurement()))
            .collect(Collectors.toSet());

    SchemaTree schemaTree = new SchemaTree();
    schemaTree.appendMeasurementPaths(measurementPathList);

    for (int i = 0, size = measurements.size(); i < size; i++) {
      if (alreadyExistingMeasurementIndexSet.contains(i)) {
        continue;
      }

      schemaTree.appendSingleMeasurement(
          devicePath.concatNode(measurements.get(i)),
          new MeasurementSchema(
              measurements.get(i), tsDataTypes.get(i), encodings.get(i), compressors.get(i)),
          null,
          isAligned);
    }

    return schemaTree;
  }

  private List<MeasurementPath> executeInternalCreateTimeseriesStatement(
      InternalCreateTimeSeriesStatement statement) {
    long queryId = SessionManager.getInstance().requestQueryId(false);
    ExecutionResult executionResult =
        coordinator.execute(statement, queryId, null, "", partitionFetcher, this);
    // TODO: throw exception
    int statusCode = executionResult.status.getCode();
    if (statusCode == TSStatusCode.SUCCESS_STATUS.getStatusCode()) {
      return Collections.emptyList();
    }

    List<String> failedCreationList = new ArrayList<>();
    List<MeasurementPath> alreadyExistingMeasurements = new ArrayList<>();
    for (TSStatus subStatus : executionResult.status.subStatus) {
      if (subStatus.code == TSStatusCode.MEASUREMENT_ALREADY_EXIST.getStatusCode()) {
        alreadyExistingMeasurements.add(
            (MeasurementPath)
                PathDeserializeUtil.deserialize(
                    ByteBuffer.wrap(subStatus.getMessage().getBytes())));
      } else {
        failedCreationList.add(subStatus.message);
      }
    }

    if (!failedCreationList.isEmpty()) {
      StringBuilder stringBuilder = new StringBuilder();
      for (String message : failedCreationList) {
        stringBuilder.append(message).append("\n");
      }
      throw new RuntimeException(String.format("Failed to auto create schema\n %s", stringBuilder));
    }

    return alreadyExistingMeasurements;
  }

  @Override
  public void invalidAllCache() {
    DataNodeSchemaCache.getInstance().cleanUp();
  }
}<|MERGE_RESOLUTION|>--- conflicted
+++ resolved
@@ -254,38 +254,6 @@
 
     return internalCreateTimeseries(
         devicePath, missingMeasurements, dataTypesOfMissingMeasurement, isAligned);
-<<<<<<< HEAD
-
-    PathPatternTree patternTree = new PathPatternTree();
-    for (String measurement : missingMeasurements) {
-      patternTree.appendFullPath(devicePath, measurement);
-    }
-    SchemaTree reFetchSchemaTree = fetchSchema(patternTree);
-
-    Pair<List<String>, List<TSDataType>> recheckResult =
-        checkMissingMeasurements(
-            reFetchSchemaTree,
-            devicePath,
-            missingMeasurements.toArray(new String[0]),
-            dataTypesOfMissingMeasurement.toArray(new TSDataType[0]));
-
-    missingMeasurements = recheckResult.left;
-    if (!missingMeasurements.isEmpty()) {
-      StringBuilder stringBuilder = new StringBuilder();
-      stringBuilder.append("(");
-      for (String missingMeasurement : missingMeasurements) {
-        stringBuilder.append(missingMeasurement).append(" ");
-      }
-      stringBuilder.append(")");
-      throw new RuntimeException(
-          String.format(
-              "Failed to auto create schema, devicePath: %s, measurements: %s",
-              devicePath.getFullPath(), stringBuilder));
-    }
-
-    return reFetchSchemaTree;
-=======
->>>>>>> 473070e9
   }
 
   private Pair<List<String>, List<TSDataType>> checkMissingMeasurements(
