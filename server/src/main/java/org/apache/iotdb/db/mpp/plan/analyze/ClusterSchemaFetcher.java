/*
 * Licensed to the Apache Software Foundation (ASF) under one
 * or more contributor license agreements.  See the NOTICE file
 * distributed with this work for additional information
 * regarding copyright ownership.  The ASF licenses this file
 * to you under the Apache License, Version 2.0 (the
 * "License"); you may not use this file except in compliance
 * with the License.  You may obtain a copy of the License at
 *
 *      http://www.apache.org/licenses/LICENSE-2.0
 *
 * Unless required by applicable law or agreed to in writing,
 * software distributed under the License is distributed on an
 * "AS IS" BASIS, WITHOUT WARRANTIES OR CONDITIONS OF ANY
 * KIND, either express or implied.  See the License for the
 * specific language governing permissions and limitations
 * under the License.
 */
package org.apache.iotdb.db.mpp.plan.analyze;

import org.apache.iotdb.common.rpc.thrift.TSStatus;
import org.apache.iotdb.commons.exception.MetadataException;
import org.apache.iotdb.commons.path.PartialPath;
import org.apache.iotdb.db.conf.IoTDBConfig;
import org.apache.iotdb.db.conf.IoTDBDescriptor;
import org.apache.iotdb.db.metadata.cache.DataNodeSchemaCache;
import org.apache.iotdb.db.metadata.path.MeasurementPath;
import org.apache.iotdb.db.metadata.path.PathDeserializeUtil;
import org.apache.iotdb.db.mpp.common.schematree.DeviceSchemaInfo;
import org.apache.iotdb.db.mpp.common.schematree.PathPatternTree;
import org.apache.iotdb.db.mpp.common.schematree.SchemaTree;
import org.apache.iotdb.db.mpp.plan.Coordinator;
import org.apache.iotdb.db.mpp.plan.execution.ExecutionResult;
import org.apache.iotdb.db.mpp.plan.statement.internal.InternalCreateTimeSeriesStatement;
import org.apache.iotdb.db.mpp.plan.statement.internal.SchemaFetchStatement;
import org.apache.iotdb.db.query.control.SessionManager;
import org.apache.iotdb.rpc.TSStatusCode;
import org.apache.iotdb.tsfile.common.conf.TSFileDescriptor;
import org.apache.iotdb.tsfile.file.metadata.enums.CompressionType;
import org.apache.iotdb.tsfile.file.metadata.enums.TSDataType;
import org.apache.iotdb.tsfile.file.metadata.enums.TSEncoding;
import org.apache.iotdb.tsfile.read.common.block.TsBlock;
import org.apache.iotdb.tsfile.read.common.block.column.Column;
import org.apache.iotdb.tsfile.utils.Binary;
import org.apache.iotdb.tsfile.utils.Pair;
import org.apache.iotdb.tsfile.utils.ReadWriteIOUtils;
import org.apache.iotdb.tsfile.write.schema.MeasurementSchema;

import io.airlift.concurrent.SetThreadName;

import java.io.ByteArrayInputStream;
import java.io.IOException;
import java.io.InputStream;
import java.nio.ByteBuffer;
import java.util.ArrayList;
import java.util.Arrays;
import java.util.Collections;
import java.util.List;
import java.util.Optional;
import java.util.Set;
import java.util.stream.Collectors;

import static org.apache.iotdb.db.utils.EncodingInferenceUtils.getDefaultEncoding;

public class ClusterSchemaFetcher implements ISchemaFetcher {

  private final IoTDBConfig config = IoTDBDescriptor.getInstance().getConfig();

  private final Coordinator coordinator = Coordinator.getInstance();
  private final DataNodeSchemaCache schemaCache = DataNodeSchemaCache.getInstance();

  private static final class ClusterSchemaFetcherHolder {
    private static final ClusterSchemaFetcher INSTANCE = new ClusterSchemaFetcher();

    private ClusterSchemaFetcherHolder() {}
  }

  public static ClusterSchemaFetcher getInstance() {
    return ClusterSchemaFetcherHolder.INSTANCE;
  }

  private ClusterSchemaFetcher() {}

  @Override
  public SchemaTree fetchSchema(PathPatternTree patternTree) {
    return executeSchemaFetchQuery(new SchemaFetchStatement(patternTree));
  }

  private SchemaTree executeSchemaFetchQuery(SchemaFetchStatement schemaFetchStatement) {
    long queryId = SessionManager.getInstance().requestQueryId(false);
    try {
      ExecutionResult executionResult =
          coordinator.execute(
<<<<<<< HEAD
              schemaFetchStatement,
              queryId,
              null,
              "",
              partitionFetcher,
              this,
              config.getQueryTimeoutThreshold());
=======
              schemaFetchStatement, queryId, null, "", ClusterPartitionFetcher.getInstance(), this);
>>>>>>> be64d866
      // TODO: (xingtanzjr) throw exception
      if (executionResult.status.getCode() != TSStatusCode.SUCCESS_STATUS.getStatusCode()) {
        throw new RuntimeException(
            String.format(
                "cannot fetch schema, status is: %s, msg is: %s",
                executionResult.status.getCode(), executionResult.status.getMessage()));
      }
      try (SetThreadName threadName = new SetThreadName(executionResult.queryId.getId())) {
        SchemaTree result = new SchemaTree();
        List<String> storageGroupList = new ArrayList<>();
        while (coordinator.getQueryExecution(queryId).hasNextResult()) {
          // The query will be transited to FINISHED when invoking getBatchResult() at the last time
          // So we don't need to clean up it manually
          Optional<TsBlock> tsBlock = coordinator.getQueryExecution(queryId).getBatchResult();
          if (!tsBlock.isPresent() || tsBlock.get().isEmpty()) {
            break;
          }
          Column column = tsBlock.get().getColumn(0);
          for (int i = 0; i < column.getPositionCount(); i++) {
            parseFetchedData(column.getBinary(i), result, storageGroupList);
          }
        }
        result.setStorageGroups(storageGroupList);
        return result;
      }
    } finally {
      coordinator.removeQueryExecution(queryId);
    }
  }

  private void parseFetchedData(
      Binary data, SchemaTree resultSchemaTree, List<String> storageGroupList) {
    InputStream inputStream = new ByteArrayInputStream(data.getValues());
    try {
      byte type = ReadWriteIOUtils.readByte(inputStream);
      if (type == 0) {
        int size = ReadWriteIOUtils.readInt(inputStream);
        for (int i = 0; i < size; i++) {
          storageGroupList.add(ReadWriteIOUtils.readString(inputStream));
        }
      } else if (type == 1) {
        resultSchemaTree.mergeSchemaTree(SchemaTree.deserialize(inputStream));
      } else {
        throw new RuntimeException(
            new MetadataException("Failed to fetch schema because of unrecognized data"));
      }
    } catch (IOException e) {
      // Totally memory operation. This case won't happen.
    }
  }

  @Override
  public SchemaTree fetchSchemaWithAutoCreate(
      PartialPath devicePath, String[] measurements, TSDataType[] tsDataTypes, boolean isAligned) {

    SchemaTree schemaTree = schemaCache.get(devicePath, measurements);
    Pair<List<String>, List<TSDataType>> missingMeasurements =
        checkMissingMeasurements(schemaTree, devicePath, measurements, tsDataTypes);

    PathPatternTree patternTree = new PathPatternTree();
    for (String measurement : missingMeasurements.left) {
      patternTree.appendFullPath(devicePath, measurement);
    }

    if (patternTree.isEmpty()) {
      return schemaTree;
    }

    SchemaTree remoteSchemaTree = fetchSchema(patternTree);
    schemaTree.mergeSchemaTree(remoteSchemaTree);
    schemaCache.put(remoteSchemaTree);

    if (!config.isAutoCreateSchemaEnabled()) {
      return schemaTree;
    }

    SchemaTree missingSchemaTree =
        checkAndAutoCreateMissingMeasurements(
            remoteSchemaTree,
            devicePath,
            missingMeasurements.left.toArray(new String[0]),
            missingMeasurements.right.toArray(new TSDataType[0]),
            isAligned);

    schemaTree.mergeSchemaTree(missingSchemaTree);
    schemaCache.put(missingSchemaTree);

    return schemaTree;
  }

  @Override
  public SchemaTree fetchSchemaListWithAutoCreate(
      List<PartialPath> devicePathList,
      List<String[]> measurementsList,
      List<TSDataType[]> tsDataTypesList,
      List<Boolean> isAlignedList) {

    SchemaTree schemaTree = new SchemaTree();
    PathPatternTree patternTree = new PathPatternTree();
    for (int i = 0; i < devicePathList.size(); i++) {
      schemaTree.mergeSchemaTree(schemaCache.get(devicePathList.get(i), measurementsList.get(i)));
      List<String> missingMeasurements =
          checkMissingMeasurements(
                  schemaTree,
                  devicePathList.get(i),
                  measurementsList.get(i),
                  tsDataTypesList.get(i))
              .left;
      for (String measurement : missingMeasurements) {
        patternTree.appendFullPath(devicePathList.get(i), measurement);
      }
    }

    if (patternTree.isEmpty()) {
      return schemaTree;
    }

    SchemaTree remoteSchemaTree = fetchSchema(patternTree);
    schemaTree.mergeSchemaTree(remoteSchemaTree);
    schemaCache.put(remoteSchemaTree);

    if (!config.isAutoCreateSchemaEnabled()) {
      return schemaTree;
    }

    SchemaTree missingSchemaTree;
    for (int i = 0; i < devicePathList.size(); i++) {
      missingSchemaTree =
          checkAndAutoCreateMissingMeasurements(
              schemaTree,
              devicePathList.get(i),
              measurementsList.get(i),
              tsDataTypesList.get(i),
              isAlignedList.get(i));
      schemaTree.mergeSchemaTree(missingSchemaTree);
      schemaCache.put(missingSchemaTree);
    }
    return schemaTree;
  }

  private SchemaTree checkAndAutoCreateMissingMeasurements(
      SchemaTree schemaTree,
      PartialPath devicePath,
      String[] measurements,
      TSDataType[] tsDataTypes,
      boolean isAligned) {

    Pair<List<String>, List<TSDataType>> checkResult =
        checkMissingMeasurements(schemaTree, devicePath, measurements, tsDataTypes);

    List<String> missingMeasurements = checkResult.left;
    List<TSDataType> dataTypesOfMissingMeasurement = checkResult.right;

    if (missingMeasurements.isEmpty()) {
      return new SchemaTree();
    }

    return internalCreateTimeseries(
        devicePath, missingMeasurements, dataTypesOfMissingMeasurement, isAligned);
  }

  private Pair<List<String>, List<TSDataType>> checkMissingMeasurements(
      SchemaTree schemaTree,
      PartialPath devicePath,
      String[] measurements,
      TSDataType[] tsDataTypes) {
    DeviceSchemaInfo deviceSchemaInfo =
        schemaTree.searchDeviceSchemaInfo(devicePath, Arrays.asList(measurements));
    if (deviceSchemaInfo == null) {
      return new Pair<>(Arrays.asList(measurements), Arrays.asList(tsDataTypes));
    }

    List<String> missingMeasurements = new ArrayList<>();
    List<TSDataType> dataTypesOfMissingMeasurement = new ArrayList<>();
    List<MeasurementSchema> schemaList = deviceSchemaInfo.getMeasurementSchemaList();
    for (int i = 0; i < measurements.length; i++) {
      if (schemaList.get(i) == null) {
        missingMeasurements.add(measurements[i]);
        dataTypesOfMissingMeasurement.add(tsDataTypes[i]);
      }
    }

    return new Pair<>(missingMeasurements, dataTypesOfMissingMeasurement);
  }

  private SchemaTree internalCreateTimeseries(
      PartialPath devicePath,
      List<String> measurements,
      List<TSDataType> tsDataTypes,
      boolean isAligned) {

    List<TSEncoding> encodings = new ArrayList<>();
    List<CompressionType> compressors = new ArrayList<>();
    for (TSDataType dataType : tsDataTypes) {
      encodings.add(getDefaultEncoding(dataType));
      compressors.add(TSFileDescriptor.getInstance().getConfig().getCompressor());
    }

    List<MeasurementPath> measurementPathList =
        executeInternalCreateTimeseriesStatement(
            new InternalCreateTimeSeriesStatement(
                devicePath, measurements, tsDataTypes, encodings, compressors, isAligned));

    Set<Integer> alreadyExistingMeasurementIndexSet =
        measurementPathList.stream()
            .map(o -> measurements.indexOf(o.getMeasurement()))
            .collect(Collectors.toSet());

    SchemaTree schemaTree = new SchemaTree();
    schemaTree.appendMeasurementPaths(measurementPathList);

    for (int i = 0, size = measurements.size(); i < size; i++) {
      if (alreadyExistingMeasurementIndexSet.contains(i)) {
        continue;
      }

      schemaTree.appendSingleMeasurement(
          devicePath.concatNode(measurements.get(i)),
          new MeasurementSchema(
              measurements.get(i), tsDataTypes.get(i), encodings.get(i), compressors.get(i)),
          null,
          isAligned);
    }

    return schemaTree;
  }

  private List<MeasurementPath> executeInternalCreateTimeseriesStatement(
      InternalCreateTimeSeriesStatement statement) {
    long queryId = SessionManager.getInstance().requestQueryId(false);
    ExecutionResult executionResult =
        coordinator.execute(
<<<<<<< HEAD
            statement,
            queryId,
            null,
            "",
            partitionFetcher,
            this,
            config.getQueryTimeoutThreshold());
=======
            statement, queryId, null, "", ClusterPartitionFetcher.getInstance(), this);
>>>>>>> be64d866
    // TODO: throw exception
    int statusCode = executionResult.status.getCode();
    if (statusCode == TSStatusCode.SUCCESS_STATUS.getStatusCode()) {
      return Collections.emptyList();
    }

    List<String> failedCreationList = new ArrayList<>();
    List<MeasurementPath> alreadyExistingMeasurements = new ArrayList<>();
    for (TSStatus subStatus : executionResult.status.subStatus) {
      if (subStatus.code == TSStatusCode.MEASUREMENT_ALREADY_EXIST.getStatusCode()) {
        alreadyExistingMeasurements.add(
            (MeasurementPath)
                PathDeserializeUtil.deserialize(
                    ByteBuffer.wrap(subStatus.getMessage().getBytes())));
      } else {
        failedCreationList.add(subStatus.message);
      }
    }

    if (!failedCreationList.isEmpty()) {
      StringBuilder stringBuilder = new StringBuilder();
      for (String message : failedCreationList) {
        stringBuilder.append(message).append("\n");
      }
      throw new RuntimeException(String.format("Failed to auto create schema\n %s", stringBuilder));
    }

    return alreadyExistingMeasurements;
  }

  @Override
  public void invalidAllCache() {
    DataNodeSchemaCache.getInstance().cleanUp();
  }
}<|MERGE_RESOLUTION|>--- conflicted
+++ resolved
@@ -91,17 +91,15 @@
     try {
       ExecutionResult executionResult =
           coordinator.execute(
-<<<<<<< HEAD
-              schemaFetchStatement,
-              queryId,
-              null,
-              "",
-              partitionFetcher,
-              this,
-              config.getQueryTimeoutThreshold());
-=======
               schemaFetchStatement, queryId, null, "", ClusterPartitionFetcher.getInstance(), this);
->>>>>>> be64d866
+      coordinator.execute(
+          schemaFetchStatement,
+          queryId,
+          null,
+          "",
+          partitionFetcher,
+          this,
+          config.getQueryTimeoutThreshold());
       // TODO: (xingtanzjr) throw exception
       if (executionResult.status.getCode() != TSStatusCode.SUCCESS_STATUS.getStatusCode()) {
         throw new RuntimeException(
@@ -334,7 +332,6 @@
     long queryId = SessionManager.getInstance().requestQueryId(false);
     ExecutionResult executionResult =
         coordinator.execute(
-<<<<<<< HEAD
             statement,
             queryId,
             null,
@@ -342,9 +339,7 @@
             partitionFetcher,
             this,
             config.getQueryTimeoutThreshold());
-=======
-            statement, queryId, null, "", ClusterPartitionFetcher.getInstance(), this);
->>>>>>> be64d866
+    coordinator.execute(statement, queryId, null, "", ClusterPartitionFetcher.getInstance(), this);
     // TODO: throw exception
     int statusCode = executionResult.status.getCode();
     if (statusCode == TSStatusCode.SUCCESS_STATUS.getStatusCode()) {
