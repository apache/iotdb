--- conflicted
+++ resolved
@@ -74,13 +74,13 @@
     return new TFragmentInstanceId(queryId.getId(), String.valueOf(fragmentId.getId()), instanceId);
   }
 
-<<<<<<< HEAD
   public static FragmentInstanceId fromThrift(TFragmentInstanceId tFragmentInstanceId) {
     return new FragmentInstanceId(
         new PlanFragmentId(
             tFragmentInstanceId.queryId, Integer.parseInt(tFragmentInstanceId.fragmentId)),
         tFragmentInstanceId.instanceId);
-=======
+  }
+
   @Override
   public boolean equals(Object o) {
     if (this == o) {
@@ -99,6 +99,5 @@
   @Override
   public int hashCode() {
     return Objects.hash(fullId, queryId, fragmentId, instanceId);
->>>>>>> d160be9c
   }
 }