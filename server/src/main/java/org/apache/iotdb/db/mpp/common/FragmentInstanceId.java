--- conflicted
+++ resolved
@@ -18,13 +18,10 @@
  */
 package org.apache.iotdb.db.mpp.common;
 
-<<<<<<< HEAD
+import org.apache.iotdb.mpp.rpc.thrift.TFragmentInstanceId;
 import org.apache.iotdb.tsfile.utils.ReadWriteIOUtils;
 
 import java.nio.ByteBuffer;
-=======
-import org.apache.iotdb.mpp.rpc.thrift.TFragmentInstanceId;
->>>>>>> edad9ddf
 
 /** The fragment instance ID class. */
 public class FragmentInstanceId {
@@ -62,7 +59,6 @@
     return fullId;
   }
 
-<<<<<<< HEAD
   public static FragmentInstanceId deserialize(ByteBuffer byteBuffer) {
     return new FragmentInstanceId(
         PlanFragmentId.deserialize(byteBuffer), ReadWriteIOUtils.readString(byteBuffer));
@@ -71,9 +67,9 @@
   public void serialize(ByteBuffer byteBuffer) {
     fragmentId.serialize(byteBuffer);
     ReadWriteIOUtils.write(instanceId, byteBuffer);
-=======
+  }
+
   public TFragmentInstanceId toThrift() {
     return new TFragmentInstanceId(queryId.getId(), String.valueOf(fragmentId.getId()), instanceId);
->>>>>>> edad9ddf
   }
 }