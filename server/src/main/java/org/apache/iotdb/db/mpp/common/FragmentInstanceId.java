--- conflicted
+++ resolved
@@ -22,10 +22,7 @@
 import org.apache.iotdb.tsfile.utils.ReadWriteIOUtils;
 
 import java.nio.ByteBuffer;
-<<<<<<< HEAD
-=======
 import java.util.Objects;
->>>>>>> d160be9c
 
 /** The fragment instance ID class. */
 public class FragmentInstanceId {
@@ -77,16 +74,6 @@
     return new TFragmentInstanceId(queryId.getId(), String.valueOf(fragmentId.getId()), instanceId);
   }
 
-<<<<<<< HEAD
-  public void serialize(ByteBuffer byteBuffer) {
-    fragmentId.serialize(byteBuffer);
-    ReadWriteIOUtils.write(instanceId, byteBuffer);
-  }
-
-  public static FragmentInstanceId deserialize(ByteBuffer byteBuffer) {
-    return new FragmentInstanceId(
-        PlanFragmentId.deserialize(byteBuffer), ReadWriteIOUtils.readString(byteBuffer));
-=======
   @Override
   public boolean equals(Object o) {
     if (this == o) {
@@ -105,6 +92,5 @@
   @Override
   public int hashCode() {
     return Objects.hash(fullId, queryId, fragmentId, instanceId);
->>>>>>> d160be9c
   }
 }