/*
 *
 *  * Licensed to the Apache Software Foundation (ASF) under one
 *  * or more contributor license agreements.  See the NOTICE file
 *  * distributed with this work for additional information
 *  * regarding copyright ownership.  The ASF licenses this file
 *  * to you under the Apache License, Version 2.0 (the
 *  * "License"); you may not use this file except in compliance
 *  * with the License.  You may obtain a copy of the License at
 *  *
 *  *     http://www.apache.org/licenses/LICENSE-2.0
 *  *
 *  * Unless required by applicable law or agreed to in writing,
 *  * software distributed under the License is distributed on an
 *  * "AS IS" BASIS, WITHOUT WARRANTIES OR CONDITIONS OF ANY
 *  * KIND, either express or implied.  See the License for the
 *  * specific language governing permissions and limitations
 *  * under the License.
 *
 */

package org.apache.iotdb.db.mpp.plan.expression.ternary;

import org.apache.iotdb.db.mpp.common.NodeRef;
import org.apache.iotdb.db.mpp.plan.expression.Expression;
import org.apache.iotdb.db.mpp.plan.expression.visitor.ExpressionVisitor;
import org.apache.iotdb.db.mpp.plan.planner.plan.parameter.InputLocation;
import org.apache.iotdb.db.mpp.transformation.dag.memory.LayerMemoryAssigner;
import org.apache.iotdb.db.mpp.transformation.dag.udf.UDTFExecutor;
import org.apache.iotdb.tsfile.file.metadata.enums.TSDataType;

import java.io.DataOutputStream;
import java.io.IOException;
import java.nio.ByteBuffer;
import java.time.ZoneId;
import java.util.Arrays;
import java.util.List;
import java.util.Map;

public abstract class TernaryExpression extends Expression {
  protected final Expression firstExpression;
  protected final Expression secondExpression;
  protected final Expression thirdExpression;
  // protected final boolean isNot = false;

  public Expression getFirstExpression() {
    return firstExpression;
  }

  public Expression getSecondExpression() {
    return secondExpression;
  }

  public Expression getThirdExpression() {
    return thirdExpression;
  }

  protected TernaryExpression(
      Expression firstExpression, Expression secondExpression, Expression thirdExpression) {
    this.firstExpression = firstExpression;
    this.secondExpression = secondExpression;
    this.thirdExpression = thirdExpression;
  }

  protected TernaryExpression(ByteBuffer byteBuffer) {
    this.firstExpression = Expression.deserialize(byteBuffer);
    this.secondExpression = Expression.deserialize(byteBuffer);
    this.thirdExpression = Expression.deserialize(byteBuffer);
  }

  @Override
  public <R, C> R accept(ExpressionVisitor<R, C> visitor, C context) {
    return visitor.visitTernaryExpression(this, context);
  }

  @Override
  public boolean isConstantOperandInternal() {
    return firstExpression.isConstantOperand()
        && secondExpression.isConstantOperand()
        && thirdExpression.isConstantOperand();
  }

  @Override
  public List<Expression> getExpressions() {
    return Arrays.asList(firstExpression, secondExpression, thirdExpression);
  }

<<<<<<< HEAD
=======
  private void reconstruct(
      List<Expression> firstExpressions,
      List<Expression> secondExpressions,
      List<Expression> thirdExpressions,
      List<Expression> resultExpressions) {
    for (Expression fe : firstExpressions) {
      for (Expression se : secondExpressions)
        for (Expression te : thirdExpressions) {
          switch (operator()) {
            case "between":
              resultExpressions.add(new BetweenExpression(fe, se, te));
              break;
            default:
              throw new UnsupportedOperationException();
          }
        }
    }
  }

>>>>>>> 5da80643
  @Override
  public boolean isMappable(Map<NodeRef<Expression>, TSDataType> expressionTypes) {
    return firstExpression.isMappable(expressionTypes)
        && secondExpression.isMappable(expressionTypes)
        && thirdExpression.isMappable(expressionTypes);
  }

  @Override
  public void constructUdfExecutors(
      Map<String, UDTFExecutor> expressionName2Executor, ZoneId zoneId) {
    firstExpression.constructUdfExecutors(expressionName2Executor, zoneId);
    secondExpression.constructUdfExecutors(expressionName2Executor, zoneId);
    thirdExpression.constructUdfExecutors(expressionName2Executor, zoneId);
  }

  @Override
  public final void bindInputLayerColumnIndexWithExpression(
      Map<String, List<InputLocation>> inputLocations) {
    firstExpression.bindInputLayerColumnIndexWithExpression(inputLocations);
    secondExpression.bindInputLayerColumnIndexWithExpression(inputLocations);
    thirdExpression.bindInputLayerColumnIndexWithExpression(inputLocations);

    final String digest = toString();
    if (inputLocations.containsKey(digest)) {
      inputColumnIndex = inputLocations.get(digest).get(0).getValueColumnIndex();
    }
  }

  @Override
  public void updateStatisticsForMemoryAssigner(LayerMemoryAssigner memoryAssigner) {
    firstExpression.updateStatisticsForMemoryAssigner(memoryAssigner);
    secondExpression.updateStatisticsForMemoryAssigner(memoryAssigner);
    thirdExpression.updateStatisticsForMemoryAssigner(memoryAssigner);
    memoryAssigner.increaseExpressionReference(this);
  }

  protected abstract String operator();

  @Override
  protected void serialize(ByteBuffer byteBuffer) {
    Expression.serialize(firstExpression, byteBuffer);
    Expression.serialize(secondExpression, byteBuffer);
    Expression.serialize(thirdExpression, byteBuffer);
  }

  @Override
  protected void serialize(DataOutputStream stream) throws IOException {
    Expression.serialize(firstExpression, stream);
    Expression.serialize(secondExpression, stream);
    Expression.serialize(thirdExpression, stream);
  }
}<|MERGE_RESOLUTION|>--- conflicted
+++ resolved
@@ -85,8 +85,6 @@
     return Arrays.asList(firstExpression, secondExpression, thirdExpression);
   }
 
-<<<<<<< HEAD
-=======
   private void reconstruct(
       List<Expression> firstExpressions,
       List<Expression> secondExpressions,
@@ -106,7 +104,6 @@
     }
   }
 
->>>>>>> 5da80643
   @Override
   public boolean isMappable(Map<NodeRef<Expression>, TSDataType> expressionTypes) {
     return firstExpression.isMappable(expressionTypes)
