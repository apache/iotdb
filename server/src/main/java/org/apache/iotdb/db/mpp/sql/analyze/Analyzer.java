/*
 * Licensed to the Apache Software Foundation (ASF) under one
 * or more contributor license agreements.  See the NOTICE file
 * distributed with this work for additional information
 * regarding copyright ownership.  The ASF licenses this file
 * to you under the Apache License, Version 2.0 (the
 * "License"); you may not use this file except in compliance
 * with the License.  You may obtain a copy of the License at
 *
 *     http://www.apache.org/licenses/LICENSE-2.0
 *
 * Unless required by applicable law or agreed to in writing,
 * software distributed under the License is distributed on an
 * "AS IS" BASIS, WITHOUT WARRANTIES OR CONDITIONS OF ANY
 * KIND, either express or implied.  See the License for the
 * specific language governing permissions and limitations
 * under the License.
 */

package org.apache.iotdb.db.mpp.sql.analyze;

import org.apache.iotdb.commons.partition.DataPartitionInfo;
import org.apache.iotdb.commons.partition.DataPartitionQueryParam;
import org.apache.iotdb.commons.partition.PartitionInfo;
import org.apache.iotdb.db.conf.IoTDBDescriptor;
import org.apache.iotdb.db.engine.StorageEngine;
import org.apache.iotdb.db.exception.query.PathNumOverLimitException;
import org.apache.iotdb.db.exception.sql.SQLParserException;
import org.apache.iotdb.db.exception.sql.SemanticException;
import org.apache.iotdb.db.exception.sql.StatementAnalyzeException;
import org.apache.iotdb.db.metadata.path.PartialPath;
import org.apache.iotdb.db.mpp.common.MPPQueryContext;
import org.apache.iotdb.db.mpp.common.filter.QueryFilter;
import org.apache.iotdb.db.mpp.common.schematree.PathPatternTree;
import org.apache.iotdb.db.mpp.common.schematree.SchemaTree;
import org.apache.iotdb.db.mpp.sql.rewriter.ConcatPathRewriter;
import org.apache.iotdb.db.mpp.sql.rewriter.DnfFilterOptimizer;
import org.apache.iotdb.db.mpp.sql.rewriter.MergeSingleFilterOptimizer;
import org.apache.iotdb.db.mpp.sql.rewriter.RemoveNotOptimizer;
import org.apache.iotdb.db.mpp.sql.rewriter.WildcardsRemover;
import org.apache.iotdb.db.mpp.sql.statement.Statement;
import org.apache.iotdb.db.mpp.sql.statement.StatementVisitor;
import org.apache.iotdb.db.mpp.sql.statement.component.WhereCondition;
import org.apache.iotdb.db.mpp.sql.statement.crud.InsertRowStatement;
import org.apache.iotdb.db.mpp.sql.statement.crud.InsertStatement;
import org.apache.iotdb.db.mpp.sql.statement.crud.InsertTabletStatement;
import org.apache.iotdb.db.mpp.sql.statement.crud.QueryStatement;
import org.apache.iotdb.db.mpp.sql.statement.metadata.AlterTimeSeriesStatement;
import org.apache.iotdb.db.mpp.sql.statement.metadata.CreateAlignedTimeSeriesStatement;
import org.apache.iotdb.db.mpp.sql.statement.metadata.CreateTimeSeriesStatement;
<<<<<<< HEAD
import org.apache.iotdb.db.mpp.sql.tree.StatementVisitor;
=======
>>>>>>> bcd53d74

import java.util.ArrayList;
import java.util.Arrays;
import java.util.HashMap;
import java.util.HashSet;
import java.util.List;
import java.util.Set;

/** Analyze the statement and generate Analysis. */
public class Analyzer {

  private final MPPQueryContext context;

  // TODO need to use factory to decide standalone or cluster
  private final IPartitionFetcher partitionFetcher = StandalonePartitionFetcher.getInstance();
  // TODO need to use factory to decide standalone or cluster
  private final ISchemaFetcher schemaFetcher = StandaloneSchemaFetcher.getInstance();

  public Analyzer(MPPQueryContext context) {
    this.context = context;
  }

  public Analysis analyze(Statement statement) {
    return new AnalyzeVisitor().process(statement, context);
  }

  /** This visitor is used to analyze each type of Statement and returns the {@link Analysis}. */
  private final class AnalyzeVisitor extends StatementVisitor<Analysis, MPPQueryContext> {

    @Override
    public Analysis visitStatement(Statement statement, MPPQueryContext context) {
      Analysis analysis = new Analysis();
      analysis.setStatement(statement);
      return analysis;
    }

    @Override
    public Analysis visitQuery(QueryStatement queryStatement, MPPQueryContext context) {
      Analysis analysis = new Analysis();
      try {
        // check for semantic errors
        queryStatement.selfCheck();

        // concat path and construct path pattern tree
        PathPatternTree patternTree = new PathPatternTree();
        QueryStatement rewrittenStatement =
            (QueryStatement) new ConcatPathRewriter().rewrite(queryStatement, patternTree);

        // request schema fetch API
        SchemaTree schemaTree = schemaFetcher.fetchSchema(patternTree);

        // bind metadata, remove wildcards, and apply SLIMIT & SOFFSET
        Map<String, Set<PartialPath>> deviceIdToPathsMap = new HashMap<>();
        rewrittenStatement =
            (QueryStatement)
                new WildcardsRemover().rewrite(rewrittenStatement, schemaTree, deviceIdToPathsMap);

        // fetch partition information
        List<DataPartitionQueryParam> dataPartitionQueryParams = new ArrayList<>();
        for (String deviceId : deviceIdToPathsMap.keySet()) {
          DataPartitionQueryParam dataPartitionQueryParam = new DataPartitionQueryParam();
          dataPartitionQueryParam.setDeviceId(deviceId);
          dataPartitionQueryParams.add(dataPartitionQueryParam);
        }
        DataPartitionInfo dataPartitionInfo =
            partitionFetcher.fetchDataPartitionInfos(dataPartitionQueryParams);

        // optimize expressions in whereCondition
        WhereCondition whereCondition = rewrittenStatement.getWhereCondition();
        if (whereCondition != null) {
          QueryFilter filter = whereCondition.getQueryFilter();
          filter = new RemoveNotOptimizer().optimize(filter);
          filter = new DnfFilterOptimizer().optimize(filter);
          filter = new MergeSingleFilterOptimizer().optimize(filter);
          whereCondition.setQueryFilter(filter);
        }
        analysis.setStatement(rewrittenStatement);
        analysis.setSchemaTree(schemaTree);
        analysis.setDeviceIdToPathsMap(deviceIdToPathsMap);
        analysis.setDataPartitionInfo(dataPartitionInfo);
      } catch (StatementAnalyzeException | PathNumOverLimitException e) {
        e.printStackTrace();
      }
      return analysis;
    }

    @Override
    public Analysis visitInsert(InsertStatement insertStatement, MPPQueryContext context) {
      // TODO: do analyze for insert statement
      Analysis analysis = new Analysis();
      analysis.setStatement(insertStatement);
      return analysis;
    }

    @Override
    public Analysis visitCreateTimeseries(
        CreateTimeSeriesStatement createTimeSeriesStatement, MPPQueryContext context) {
      if (createTimeSeriesStatement.getTags() != null
          && !createTimeSeriesStatement.getTags().isEmpty()
          && createTimeSeriesStatement.getAttributes() != null
          && !createTimeSeriesStatement.getAttributes().isEmpty()) {
        for (String tagKey : createTimeSeriesStatement.getTags().keySet()) {
          if (createTimeSeriesStatement.getAttributes().containsKey(tagKey)) {
            throw new SemanticException(
                String.format(
                    "Tag and attribute shouldn't have the same property key [%s]", tagKey));
          }
        }
      }
      Analysis analysis = new Analysis();
      analysis.setStatement(createTimeSeriesStatement);

      String devicePath = createTimeSeriesStatement.getPath().getDevice();
      analysis.setSchemaPartitionInfo(partitionFetcher.fetchSchemaPartitionInfo(devicePath));
      return analysis;
    }

    @Override
    public Analysis visitCreateAlignedTimeseries(
        CreateAlignedTimeSeriesStatement createAlignedTimeSeriesStatement,
        MPPQueryContext context) {
      List<String> measurements = createAlignedTimeSeriesStatement.getMeasurements();
      Set<String> measurementsSet = new HashSet<>(measurements);
      if (measurementsSet.size() < measurements.size()) {
        throw new SQLParserException(
            "Measurement under an aligned device is not allowed to have the same measurement name");
      }

      Analysis analysis = new Analysis();
      analysis.setStatement(createAlignedTimeSeriesStatement);

      String devicePath = createAlignedTimeSeriesStatement.getDevicePath().getFullPath();
      analysis.setSchemaPartitionInfo(partitionFetcher.fetchSchemaPartitionInfo(devicePath));
      return analysis;
    }

    @Override
    public Analysis visitAlterTimeseries(
        AlterTimeSeriesStatement alterTimeSeriesStatement, MPPQueryContext context) {
      Analysis analysis = new Analysis();
      analysis.setStatement(alterTimeSeriesStatement);

      String devicePath = alterTimeSeriesStatement.getPath().getDevice();
      analysis.setSchemaPartitionInfo(partitionFetcher.fetchSchemaPartitionInfo(devicePath));
      return analysis;
    }

    @Override
    public Analysis visitInsertTablet(
        InsertTabletStatement insertTabletStatement, MPPQueryContext context) {
      // TODO(INSERT) device + time range -> PartitionInfo
      DataPartitionQueryParam dataPartitionQueryParam = new DataPartitionQueryParam();
      dataPartitionQueryParam.setDeviceId(insertTabletStatement.getDevicePath().getFullPath());
      // TODO(INSERT) calculate the time partition id list
      //      dataPartitionQueryParam.setTimePartitionIdList();
      PartitionInfo partitionInfo = partitionFetcher.fetchPartitionInfo(dataPartitionQueryParam);

      // TODO(INSERT) get each time series schema according to SchemaPartitionInfo in PartitionInfo
<<<<<<< HEAD
      SchemaTree schemaTree =
          IoTDBDescriptor.getInstance().getConfig().isAutoCreateSchemaEnabled()
              ? schemaFetcher.fetchSchemaWithAutoCreate(
                  new PathPatternTree(
                      insertTabletStatement.getDevicePath(),
                      insertTabletStatement.getMeasurements()))
              : schemaFetcher.fetchSchema(
                  new PathPatternTree(
                      insertTabletStatement.getDevicePath(),
                      insertTabletStatement.getMeasurements()));

      Analysis analysis = new Analysis();
      analysis.setSchemaTree(schemaTree);

      if (!insertTabletStatement.checkDataType(schemaTree)) {
        throw new SemanticException("Data type mismatch");
      }
=======
      PathPatternTree patternTree = new PathPatternTree();
      patternTree.appendPaths(
          insertTabletStatement.getDevicePath(),
          Arrays.asList(insertTabletStatement.getMeasurements()));
      SchemaTree schemaTree = schemaFetcher.fetchSchema(patternTree);

      Analysis analysis = new Analysis();
      analysis.setSchemaTree(schemaTree);
      // TODO(INSERT) do type check here
>>>>>>> bcd53d74
      analysis.setStatement(insertTabletStatement);
      analysis.setDataPartitionInfo(partitionInfo.getDataPartitionInfo());
      analysis.setSchemaPartitionInfo(partitionInfo.getSchemaPartitionInfo());
      return analysis;
    }

    public Analysis visitInsertRow(InsertRowStatement insertRowStatement, MPPQueryContext context) {
      DataPartitionQueryParam dataPartitionQueryParam = new DataPartitionQueryParam();
      dataPartitionQueryParam.setDeviceId(insertRowStatement.getDevicePath().getFullPath());
      dataPartitionQueryParam.setTimePartitionIdList(
          Arrays.asList(StorageEngine.getTimePartitionId(insertRowStatement.getTime())));
      PartitionInfo partitionInfo = partitionFetcher.fetchPartitionInfo(dataPartitionQueryParam);

      SchemaTree schemaTree =
          IoTDBDescriptor.getInstance().getConfig().isAutoCreateSchemaEnabled()
              ? schemaFetcher.fetchSchemaWithAutoCreate(
                  new PathPatternTree(
                      insertRowStatement.getDevicePath(), insertRowStatement.getMeasurements()))
              : schemaFetcher.fetchSchema(
                  new PathPatternTree(
                      insertRowStatement.getDevicePath(), insertRowStatement.getMeasurements()));

      Analysis analysis = new Analysis();
      analysis.setSchemaTree(schemaTree);

      if (!insertRowStatement.checkDataType(schemaTree)) {
        throw new SemanticException("Data type mismatch");
      }

      analysis.setStatement(insertRowStatement);
      analysis.setDataPartitionInfo(partitionInfo.getDataPartitionInfo());
      analysis.setSchemaPartitionInfo(partitionInfo.getSchemaPartitionInfo());
      return analysis;
    }
  }
}<|MERGE_RESOLUTION|>--- conflicted
+++ resolved
@@ -48,10 +48,7 @@
 import org.apache.iotdb.db.mpp.sql.statement.metadata.AlterTimeSeriesStatement;
 import org.apache.iotdb.db.mpp.sql.statement.metadata.CreateAlignedTimeSeriesStatement;
 import org.apache.iotdb.db.mpp.sql.statement.metadata.CreateTimeSeriesStatement;
-<<<<<<< HEAD
 import org.apache.iotdb.db.mpp.sql.tree.StatementVisitor;
-=======
->>>>>>> bcd53d74
 
 import java.util.ArrayList;
 import java.util.Arrays;
@@ -210,7 +207,6 @@
       PartitionInfo partitionInfo = partitionFetcher.fetchPartitionInfo(dataPartitionQueryParam);
 
       // TODO(INSERT) get each time series schema according to SchemaPartitionInfo in PartitionInfo
-<<<<<<< HEAD
       SchemaTree schemaTree =
           IoTDBDescriptor.getInstance().getConfig().isAutoCreateSchemaEnabled()
               ? schemaFetcher.fetchSchemaWithAutoCreate(
@@ -228,17 +224,6 @@
       if (!insertTabletStatement.checkDataType(schemaTree)) {
         throw new SemanticException("Data type mismatch");
       }
-=======
-      PathPatternTree patternTree = new PathPatternTree();
-      patternTree.appendPaths(
-          insertTabletStatement.getDevicePath(),
-          Arrays.asList(insertTabletStatement.getMeasurements()));
-      SchemaTree schemaTree = schemaFetcher.fetchSchema(patternTree);
-
-      Analysis analysis = new Analysis();
-      analysis.setSchemaTree(schemaTree);
-      // TODO(INSERT) do type check here
->>>>>>> bcd53d74
       analysis.setStatement(insertTabletStatement);
       analysis.setDataPartitionInfo(partitionInfo.getDataPartitionInfo());
       analysis.setSchemaPartitionInfo(partitionInfo.getSchemaPartitionInfo());
