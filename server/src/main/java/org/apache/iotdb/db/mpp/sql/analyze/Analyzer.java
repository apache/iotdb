/*
 * Licensed to the Apache Software Foundation (ASF) under one
 * or more contributor license agreements.  See the NOTICE file
 * distributed with this work for additional information
 * regarding copyright ownership.  The ASF licenses this file
 * to you under the Apache License, Version 2.0 (the
 * "License"); you may not use this file except in compliance
 * with the License.  You may obtain a copy of the License at
 *
 *     http://www.apache.org/licenses/LICENSE-2.0
 *
 * Unless required by applicable law or agreed to in writing,
 * software distributed under the License is distributed on an
 * "AS IS" BASIS, WITHOUT WARRANTIES OR CONDITIONS OF ANY
 * KIND, either express or implied.  See the License for the
 * specific language governing permissions and limitations
 * under the License.
 */

package org.apache.iotdb.db.mpp.sql.analyze;

import org.apache.iotdb.commons.partition.DataPartition;
import org.apache.iotdb.commons.partition.DataPartitionQueryParam;
import org.apache.iotdb.commons.partition.SchemaPartition;
import org.apache.iotdb.db.exception.query.PathNumOverLimitException;
import org.apache.iotdb.db.exception.query.QueryProcessException;
import org.apache.iotdb.db.exception.sql.SemanticException;
import org.apache.iotdb.db.exception.sql.StatementAnalyzeException;
import org.apache.iotdb.db.metadata.path.PartialPath;
import org.apache.iotdb.db.mpp.common.MPPQueryContext;
import org.apache.iotdb.db.mpp.common.filter.QueryFilter;
import org.apache.iotdb.db.mpp.common.header.HeaderConstant;
import org.apache.iotdb.db.mpp.common.schematree.PathPatternTree;
import org.apache.iotdb.db.mpp.common.schematree.SchemaTree;
import org.apache.iotdb.db.mpp.sql.rewriter.ConcatPathRewriter;
import org.apache.iotdb.db.mpp.sql.rewriter.DnfFilterOptimizer;
import org.apache.iotdb.db.mpp.sql.rewriter.MergeSingleFilterOptimizer;
import org.apache.iotdb.db.mpp.sql.rewriter.RemoveNotOptimizer;
import org.apache.iotdb.db.mpp.sql.rewriter.WildcardsRemover;
import org.apache.iotdb.db.mpp.sql.statement.Statement;
import org.apache.iotdb.db.mpp.sql.statement.StatementVisitor;
import org.apache.iotdb.db.mpp.sql.statement.component.ResultColumn;
import org.apache.iotdb.db.mpp.sql.statement.component.WhereCondition;
import org.apache.iotdb.db.mpp.sql.statement.crud.*;
import org.apache.iotdb.db.mpp.sql.statement.metadata.*;
import org.apache.iotdb.db.mpp.sql.statement.sys.AuthorStatement;
import org.apache.iotdb.db.qp.constant.SQLConstant;
import org.apache.iotdb.tsfile.exception.filter.QueryFilterOptimizationException;
import org.apache.iotdb.tsfile.file.metadata.enums.TSDataType;
import org.apache.iotdb.tsfile.read.expression.IExpression;
import org.apache.iotdb.tsfile.read.expression.util.ExpressionOptimizer;

import java.util.ArrayList;
import java.util.Collections;
import java.util.HashMap;
import java.util.HashSet;
import java.util.List;
import java.util.Map;
import java.util.Set;
import java.util.stream.Collectors;

/** Analyze the statement and generate Analysis. */
public class Analyzer {

  private final MPPQueryContext context;

  // TODO need to use factory to decide standalone or cluster
  private final IPartitionFetcher partitionFetcher = new FakePartitionFetcherImpl();
  // TODO need to use factory to decide standalone or cluster
  private final ISchemaFetcher schemaFetcher = new FakeSchemaFetcherImpl();

  public Analyzer(MPPQueryContext context) {
    this.context = context;
  }

  public Analysis analyze(Statement statement) {
    return new AnalyzeVisitor().process(statement, context);
  }

  /** This visitor is used to analyze each type of Statement and returns the {@link Analysis}. */
  private final class AnalyzeVisitor extends StatementVisitor<Analysis, MPPQueryContext> {

    @Override
    public Analysis visitStatement(Statement statement, MPPQueryContext context) {
      Analysis analysis = new Analysis();
      analysis.setStatement(statement);
      return analysis;
    }

    @Override
    public Analysis visitQuery(QueryStatement queryStatement, MPPQueryContext context) {
      Analysis analysis = new Analysis();
      try {
        // check for semantic errors
        queryStatement.selfCheck();

        // concat path and construct path pattern tree
        PathPatternTree patternTree = new PathPatternTree();
        QueryStatement rewrittenStatement =
            (QueryStatement) new ConcatPathRewriter().rewrite(queryStatement, patternTree);

        // request schema fetch API
        SchemaTree schemaTree = schemaFetcher.fetchSchema(patternTree);

        // bind metadata, remove wildcards, and apply SLIMIT & SOFFSET
        rewrittenStatement =
            (QueryStatement) new WildcardsRemover().rewrite(rewrittenStatement, schemaTree);

        // fetch partition information
        Set<PartialPath> devicePathSet = new HashSet<>();
        for (ResultColumn resultColumn : queryStatement.getSelectComponent().getResultColumns()) {
          devicePathSet.addAll(
              resultColumn.collectPaths().stream()
                  .map(PartialPath::getDevicePath)
                  .collect(Collectors.toList()));
        }
        if (queryStatement.getWhereCondition() != null) {
          devicePathSet.addAll(
              queryStatement.getWhereCondition().getQueryFilter().getPathSet().stream()
                  .filter(SQLConstant::isNotReservedPath)
                  .map(PartialPath::getDevicePath)
                  .collect(Collectors.toList()));
        }
        Map<String, List<DataPartitionQueryParam>> sgNameToQueryParamsMap = new HashMap<>();
        for (PartialPath devicePath : devicePathSet) {
          DataPartitionQueryParam queryParam = new DataPartitionQueryParam();
          queryParam.setDevicePath(devicePath.getFullPath());
          sgNameToQueryParamsMap
              .computeIfAbsent(
                  schemaTree.getBelongedStorageGroup(devicePath), key -> new ArrayList<>())
              .add(queryParam);
        }
        DataPartition dataPartition = partitionFetcher.getDataPartition(sgNameToQueryParamsMap);

        // optimize expressions in whereCondition
        WhereCondition whereCondition = rewrittenStatement.getWhereCondition();
        if (whereCondition != null) {
          QueryFilter filter = whereCondition.getQueryFilter();
          filter = new RemoveNotOptimizer().optimize(filter);
          filter = new DnfFilterOptimizer().optimize(filter);
          filter = new MergeSingleFilterOptimizer().optimize(filter);

          // transform QueryFilter to expression
          List<PartialPath> filterPaths = new ArrayList<>(filter.getPathSet());
          HashMap<PartialPath, TSDataType> pathTSDataTypeHashMap = new HashMap<>();
          for (PartialPath filterPath : filterPaths) {
            pathTSDataTypeHashMap.put(
                filterPath,
                SQLConstant.isReservedPath(filterPath)
                    ? TSDataType.INT64
                    : filterPath.getSeriesType());
          }
          IExpression expression = filter.transformToExpression(pathTSDataTypeHashMap);
          expression =
              ExpressionOptimizer.getInstance()
                  .optimize(expression, queryStatement.getSelectComponent().getDeduplicatedPaths());
          analysis.setQueryFilter(expression);
        }
        analysis.setStatement(rewrittenStatement);
        analysis.setSchemaTree(schemaTree);
        analysis.setRespDatasetHeader(queryStatement.constructDatasetHeader());
        analysis.setDataPartitionInfo(dataPartition);
      } catch (StatementAnalyzeException
          | PathNumOverLimitException
          | QueryFilterOptimizationException e) {
        e.printStackTrace();
      }
      return analysis;
    }

    @Override
    public Analysis visitInsert(InsertStatement insertStatement, MPPQueryContext context) {
      // TODO: do analyze for insert statement
      context.setQueryType(QueryType.WRITE);
      Analysis analysis = new Analysis();
      analysis.setStatement(insertStatement);
      return analysis;
    }

    @Override
    public Analysis visitCreateTimeseries(
        CreateTimeSeriesStatement createTimeSeriesStatement, MPPQueryContext context) {
      if (createTimeSeriesStatement.getTags() != null
          && !createTimeSeriesStatement.getTags().isEmpty()
          && createTimeSeriesStatement.getAttributes() != null
          && !createTimeSeriesStatement.getAttributes().isEmpty()) {
        for (String tagKey : createTimeSeriesStatement.getTags().keySet()) {
          if (createTimeSeriesStatement.getAttributes().containsKey(tagKey)) {
            throw new SemanticException(
                String.format(
                    "Tag and attribute shouldn't have the same property key [%s]", tagKey));
          }
        }
      }
      Analysis analysis = new Analysis();
      analysis.setStatement(createTimeSeriesStatement);

      SchemaPartition schemaPartitionInfo;
      try {
        schemaPartitionInfo =
            partitionFetcher.getSchemaPartition(
                new PathPatternTree(createTimeSeriesStatement.getPath()));
      } catch (StatementAnalyzeException e) {
        throw new SemanticException("An error occurred when fetching schema partition infos");
      }
      analysis.setSchemaPartitionInfo(schemaPartitionInfo);
      return analysis;
    }

    @Override
    public Analysis visitCreateAlignedTimeseries(
        CreateAlignedTimeSeriesStatement createAlignedTimeSeriesStatement,
        MPPQueryContext context) {
      List<String> measurements = createAlignedTimeSeriesStatement.getMeasurements();
      Set<String> measurementsSet = new HashSet<>(measurements);
      if (measurementsSet.size() < measurements.size()) {
        throw new SemanticException(
            "Measurement under an aligned device is not allowed to have the same measurement name");
      }

      Analysis analysis = new Analysis();
      analysis.setStatement(createAlignedTimeSeriesStatement);

      SchemaPartition schemaPartitionInfo;
      try {
        schemaPartitionInfo =
            partitionFetcher.getSchemaPartition(
                new PathPatternTree(
                    createAlignedTimeSeriesStatement.getDevicePath(),
                    createAlignedTimeSeriesStatement.getMeasurements()));
      } catch (StatementAnalyzeException e) {
        throw new SemanticException("An error occurred when fetching schema partition infos");
      }
      analysis.setSchemaPartitionInfo(schemaPartitionInfo);
      return analysis;
    }

    @Override
    public Analysis visitAlterTimeseries(
        AlterTimeSeriesStatement alterTimeSeriesStatement, MPPQueryContext context) {
      Analysis analysis = new Analysis();
      analysis.setStatement(alterTimeSeriesStatement);

      SchemaPartition schemaPartitionInfo;
      try {
        schemaPartitionInfo =
            partitionFetcher.getSchemaPartition(
                new PathPatternTree(alterTimeSeriesStatement.getPath()));
      } catch (StatementAnalyzeException e) {
        throw new SemanticException("An error occurred when fetching schema partition infos");
      }
      analysis.setSchemaPartitionInfo(schemaPartitionInfo);
      return analysis;
    }

    @Override
    public Analysis visitInsertTablet(
        InsertTabletStatement insertTabletStatement, MPPQueryContext context) {
<<<<<<< HEAD
      context.setQueryType(QueryType.WRITE);
=======
      SchemaTree schemaTree =
          schemaFetcher.fetchSchemaWithAutoCreate(
              insertTabletStatement.getDevicePath(),
              insertTabletStatement.getMeasurements(),
              insertTabletStatement.getDataTypes(),
              insertTabletStatement.isAligned());

      if (!insertTabletStatement.checkDataType(schemaTree)) {
        throw new SemanticException("Data type mismatch");
      }

      Map<String, List<DataPartitionQueryParam>> sgNameToQueryParamsMap = new HashMap<>();
>>>>>>> 976d041b
      DataPartitionQueryParam dataPartitionQueryParam = new DataPartitionQueryParam();
      dataPartitionQueryParam.setDevicePath(insertTabletStatement.getDevicePath().getFullPath());
      dataPartitionQueryParam.setTimePartitionSlotList(
          insertTabletStatement.getTimePartitionSlots());
      sgNameToQueryParamsMap.put(
          schemaTree.getBelongedStorageGroup(insertTabletStatement.getDevicePath()),
          Collections.singletonList(dataPartitionQueryParam));
      DataPartition dataPartition;
      try {
        dataPartition = partitionFetcher.getDataPartition(sgNameToQueryParamsMap);
      } catch (StatementAnalyzeException e) {
        throw new SemanticException("An error occurred when fetching data partition infos");
      }

      Analysis analysis = new Analysis();
      analysis.setSchemaTree(schemaTree);
      analysis.setStatement(insertTabletStatement);
      analysis.setDataPartitionInfo(dataPartition);
      return analysis;
    }

    @Override
<<<<<<< HEAD
    public Analysis visitInsertRow(InsertRowStatement insertRowStatement, MPPQueryContext context) {
      context.setQueryType(QueryType.WRITE);
      DataPartitionQueryParam dataPartitionQueryParam = new DataPartitionQueryParam();
      dataPartitionQueryParam.setDevicePath(insertRowStatement.getDevicePath().getFullPath());
      dataPartitionQueryParam.setTimePartitionSlotList(insertRowStatement.getTimePartitionSlots());
      PartitionInfo partitionInfo = partitionFetcher.fetchPartitionInfo(dataPartitionQueryParam);

=======
    public Analysis visitShowTimeSeries(
        ShowTimeSeriesStatement showTimeSeriesStatement, MPPQueryContext context) {
      Analysis analysis = new Analysis();
      analysis.setStatement(showTimeSeriesStatement);

      SchemaPartition schemaPartitionInfo;
      try {
        schemaPartitionInfo =
            partitionFetcher.getSchemaPartition(
                new PathPatternTree(showTimeSeriesStatement.getPathPattern()));
      } catch (StatementAnalyzeException e) {
        throw new SemanticException("An error occurred when fetching schema partition infos");
      }
      analysis.setSchemaPartitionInfo(schemaPartitionInfo);
      analysis.setRespDatasetHeader(HeaderConstant.showTimeSeriesHeader);
      return analysis;
    }

    @Override
    public Analysis visitShowStorageGroup(
        ShowStorageGroupStatement showStorageGroupStatement, MPPQueryContext context) {
      Analysis analysis = new Analysis();
      analysis.setStatement(showStorageGroupStatement);
      analysis.setRespDatasetHeader(HeaderConstant.showStorageGroupHeader);
      return analysis;
    }

    @Override
    public Analysis visitShowDevices(
        ShowDevicesStatement showDevicesStatement, MPPQueryContext context) {
      Analysis analysis = new Analysis();
      analysis.setStatement(showDevicesStatement);

      SchemaPartition schemaPartitionInfo;
      try {
        schemaPartitionInfo =
            partitionFetcher.getSchemaPartition(
                new PathPatternTree(showDevicesStatement.getPathPattern().concatNode("*")));
      } catch (StatementAnalyzeException e) {
        throw new SemanticException("An error occurred when fetching schema partition infos");
      }
      analysis.setSchemaPartitionInfo(schemaPartitionInfo);
      analysis.setRespDatasetHeader(
          showDevicesStatement.hasSgCol()
              ? HeaderConstant.showDevicesWithSgHeader
              : HeaderConstant.showDevicesHeader);
      return analysis;
    }

    @Override
    public Analysis visitCreateUser(AuthorStatement authorStatement, MPPQueryContext context) {
      Analysis analysis = new Analysis();
      analysis.setStatement(authorStatement);
      return analysis;
    }

    @Override
    public Analysis visitCreateRole(AuthorStatement authorStatement, MPPQueryContext context) {
      Analysis analysis = new Analysis();
      analysis.setStatement(authorStatement);
      return analysis;
    }

    @Override
    public Analysis visitAlterUser(AuthorStatement authorStatement, MPPQueryContext context) {
      Analysis analysis = new Analysis();
      analysis.setStatement(authorStatement);
      return analysis;
    }

    @Override
    public Analysis visitGrantUser(AuthorStatement authorStatement, MPPQueryContext context) {
      Analysis analysis = new Analysis();
      analysis.setStatement(authorStatement);
      return analysis;
    }

    @Override
    public Analysis visitGrantRole(AuthorStatement authorStatement, MPPQueryContext context) {
      Analysis analysis = new Analysis();
      analysis.setStatement(authorStatement);
      return analysis;
    }

    @Override
    public Analysis visitGrantRoleToUser(AuthorStatement authorStatement, MPPQueryContext context) {
      Analysis analysis = new Analysis();
      analysis.setStatement(authorStatement);
      return analysis;
    }

    @Override
    public Analysis visitRevokeUser(AuthorStatement authorStatement, MPPQueryContext context) {
      Analysis analysis = new Analysis();
      analysis.setStatement(authorStatement);
      return analysis;
    }

    @Override
    public Analysis visitRevokeRole(AuthorStatement authorStatement, MPPQueryContext context) {
      Analysis analysis = new Analysis();
      analysis.setStatement(authorStatement);
      return analysis;
    }

    @Override
    public Analysis visitRevokeRoleFromUser(
        AuthorStatement authorStatement, MPPQueryContext context) {
      Analysis analysis = new Analysis();
      analysis.setStatement(authorStatement);
      return analysis;
    }

    @Override
    public Analysis visitDropUser(AuthorStatement authorStatement, MPPQueryContext context) {
      Analysis analysis = new Analysis();
      analysis.setStatement(authorStatement);
      return analysis;
    }

    @Override
    public Analysis visitDropRole(AuthorStatement authorStatement, MPPQueryContext context) {
      Analysis analysis = new Analysis();
      analysis.setStatement(authorStatement);
      return analysis;
    }

    @Override
    public Analysis visitListUser(AuthorStatement authorStatement, MPPQueryContext context) {
      Analysis analysis = new Analysis();
      analysis.setStatement(authorStatement);
      return analysis;
    }

    @Override
    public Analysis visitListRole(AuthorStatement authorStatement, MPPQueryContext context) {
      Analysis analysis = new Analysis();
      analysis.setStatement(authorStatement);
      return analysis;
    }

    @Override
    public Analysis visitListPrivilegesUser(
        AuthorStatement authorStatement, MPPQueryContext context) {
      Analysis analysis = new Analysis();
      analysis.setStatement(authorStatement);
      return analysis;
    }

    @Override
    public Analysis visitListPrivilegesRole(
        AuthorStatement authorStatement, MPPQueryContext context) {
      Analysis analysis = new Analysis();
      analysis.setStatement(authorStatement);
      return analysis;
    }

    @Override
    public Analysis visitListUserPrivileges(
        AuthorStatement authorStatement, MPPQueryContext context) {
      Analysis analysis = new Analysis();
      analysis.setStatement(authorStatement);
      return analysis;
    }

    @Override
    public Analysis visitListRolePrivileges(
        AuthorStatement authorStatement, MPPQueryContext context) {
      Analysis analysis = new Analysis();
      analysis.setStatement(authorStatement);
      return analysis;
    }

    @Override
    public Analysis visitListAllRoleOfUser(
        AuthorStatement authorStatement, MPPQueryContext context) {
      Analysis analysis = new Analysis();
      analysis.setStatement(authorStatement);
      return analysis;
    }

    @Override
    public Analysis visitListAllUserOfRole(
        AuthorStatement authorStatement, MPPQueryContext context) {
      Analysis analysis = new Analysis();
      analysis.setStatement(authorStatement);
      return analysis;
    }

    @Override
    public Analysis visitInsertRow(InsertRowStatement insertRowStatement, MPPQueryContext context) {
      // TODO remove duplicate
>>>>>>> 976d041b
      SchemaTree schemaTree =
          schemaFetcher.fetchSchemaWithAutoCreate(
              insertRowStatement.getDevicePath(),
              insertRowStatement.getMeasurements(),
              insertRowStatement.getDataTypes(),
              insertRowStatement.isAligned());

      try {
        insertRowStatement.transferType(schemaTree);
      } catch (QueryProcessException e) {
        throw new SemanticException(e.getMessage());
      }

      if (!insertRowStatement.checkDataType(schemaTree)) {
        throw new SemanticException("Data type mismatch");
      }

      Map<String, List<DataPartitionQueryParam>> sgNameToQueryParamsMap = new HashMap<>();
      DataPartitionQueryParam dataPartitionQueryParam = new DataPartitionQueryParam();
      dataPartitionQueryParam.setDevicePath(insertRowStatement.getDevicePath().getFullPath());
      dataPartitionQueryParam.setTimePartitionSlotList(insertRowStatement.getTimePartitionSlots());
      sgNameToQueryParamsMap.put(
          schemaTree.getBelongedStorageGroup(insertRowStatement.getDevicePath()),
          Collections.singletonList(dataPartitionQueryParam));
      DataPartition dataPartition;
      try {
        dataPartition = partitionFetcher.getDataPartition(sgNameToQueryParamsMap);
      } catch (StatementAnalyzeException e) {
        throw new SemanticException("An error occurred when fetching data partition infos");
      }

      Analysis analysis = new Analysis();
      analysis.setSchemaTree(schemaTree);
      analysis.setStatement(insertRowStatement);
      analysis.setDataPartitionInfo(dataPartition);

      return analysis;
    }

    @Override
    public Analysis visitInsertRows(
        InsertRowsStatement insertRowsStatement, MPPQueryContext context) {
      // TODO remove duplicate
<<<<<<< HEAD
      context.setQueryType(QueryType.WRITE);
      List<DataPartitionQueryParam> dataPartitionQueryParams = new ArrayList<>();
      for (InsertRowStatement insertRowStatement :
          insertRowsStatement.getInsertRowStatementList()) {
        DataPartitionQueryParam dataPartitionQueryParam = new DataPartitionQueryParam();
        dataPartitionQueryParam.setDevicePath(insertRowStatement.getDevicePath().getFullPath());
        dataPartitionQueryParam.setTimePartitionSlotList(
            insertRowStatement.getTimePartitionSlots());
        dataPartitionQueryParams.add(dataPartitionQueryParam);
      }

      PartitionInfo partitionInfo = partitionFetcher.fetchPartitionInfos(dataPartitionQueryParams);

      SchemaTree schemaTree = null;
      if (IoTDBDescriptor.getInstance().getConfig().isAutoCreateSchemaEnabled()) {
        schemaTree =
            schemaFetcher.fetchSchemaListWithAutoCreate(
                insertRowsStatement.getDevicePaths(),
                insertRowsStatement.getMeasurementsList(),
                insertRowsStatement.getDataTypesList(),
                insertRowsStatement.getAlignedList());
      } else {
        PathPatternTree patternTree = new PathPatternTree();
        for (InsertRowStatement insertRowStatement :
            insertRowsStatement.getInsertRowStatementList()) {
          patternTree.appendPaths(
              insertRowStatement.getDevicePath(),
              Arrays.asList(insertRowStatement.getMeasurements()));
        }
        schemaFetcher.fetchSchema(patternTree);
      }
      Analysis analysis = new Analysis();
      analysis.setSchemaTree(schemaTree);
=======
      SchemaTree schemaTree =
          schemaFetcher.fetchSchemaListWithAutoCreate(
              insertRowsStatement.getDevicePaths(),
              insertRowsStatement.getMeasurementsList(),
              insertRowsStatement.getDataTypesList(),
              insertRowsStatement.getAlignedList());
>>>>>>> 976d041b

      try {
        insertRowsStatement.transferType(schemaTree);
      } catch (QueryProcessException e) {
        throw new SemanticException(e.getMessage());
      }

      if (!insertRowsStatement.checkDataType(schemaTree)) {
        throw new SemanticException("Data type mismatch");
      }

      Map<String, List<DataPartitionQueryParam>> sgNameToQueryParamsMap = new HashMap<>();
      for (InsertRowStatement insertRowStatement :
          insertRowsStatement.getInsertRowStatementList()) {
        DataPartitionQueryParam dataPartitionQueryParam = new DataPartitionQueryParam();
        dataPartitionQueryParam.setDevicePath(insertRowStatement.getDevicePath().getFullPath());
        dataPartitionQueryParam.setTimePartitionSlotList(
            insertRowStatement.getTimePartitionSlots());
        sgNameToQueryParamsMap
            .computeIfAbsent(
                schemaTree.getBelongedStorageGroup(insertRowStatement.getDevicePath()),
                key -> new ArrayList<>())
            .add(dataPartitionQueryParam);
      }
      DataPartition dataPartition;
      try {
        dataPartition = partitionFetcher.getDataPartition(sgNameToQueryParamsMap);
      } catch (StatementAnalyzeException e) {
        throw new SemanticException("An error occurred when fetching data partition infos");
      }

      Analysis analysis = new Analysis();
      analysis.setSchemaTree(schemaTree);
      analysis.setStatement(insertRowsStatement);
      analysis.setDataPartitionInfo(dataPartition);

      return analysis;
    }

    @Override
    public Analysis visitInsertMultiTablets(
        InsertMultiTabletsStatement insertMultiTabletsStatement, MPPQueryContext context) {
      context.setQueryType(QueryType.WRITE);
      // TODO remove duplicate
      SchemaTree schemaTree =
          schemaFetcher.fetchSchemaListWithAutoCreate(
              insertMultiTabletsStatement.getDevicePaths(),
              insertMultiTabletsStatement.getMeasurementsList(),
              insertMultiTabletsStatement.getDataTypesList(),
              insertMultiTabletsStatement.getAlignedList());

      if (!insertMultiTabletsStatement.checkDataType(schemaTree)) {
        throw new SemanticException("Data type mismatch");
      }

      Map<String, List<DataPartitionQueryParam>> sgNameToQueryParamsMap = new HashMap<>();
      for (InsertTabletStatement insertTabletStatement :
          insertMultiTabletsStatement.getInsertTabletStatementList()) {
        DataPartitionQueryParam dataPartitionQueryParam = new DataPartitionQueryParam();
        dataPartitionQueryParam.setDevicePath(insertTabletStatement.getDevicePath().getFullPath());
        dataPartitionQueryParam.setTimePartitionSlotList(
            insertTabletStatement.getTimePartitionSlots());
        sgNameToQueryParamsMap
            .computeIfAbsent(
                schemaTree.getBelongedStorageGroup(insertTabletStatement.getDevicePath()),
                key -> new ArrayList<>())
            .add(dataPartitionQueryParam);
      }
      DataPartition dataPartition;
      try {
        dataPartition = partitionFetcher.getDataPartition(sgNameToQueryParamsMap);
      } catch (StatementAnalyzeException e) {
        throw new SemanticException("An error occurred when fetching data partition infos");
      }

      Analysis analysis = new Analysis();
      analysis.setSchemaTree(schemaTree);
      analysis.setStatement(insertMultiTabletsStatement);
      analysis.setDataPartitionInfo(dataPartition);

      return analysis;
    }

    @Override
    public Analysis visitInsertRowsOfOneDevice(
        InsertRowsOfOneDeviceStatement insertRowsOfOneDeviceStatement, MPPQueryContext context) {
<<<<<<< HEAD
      context.setQueryType(QueryType.WRITE);
      DataPartitionQueryParam dataPartitionQueryParam = new DataPartitionQueryParam();
      dataPartitionQueryParam.setDevicePath(
          insertRowsOfOneDeviceStatement.getDevicePath().getFullPath());
      dataPartitionQueryParam.setTimePartitionSlotList(
          insertRowsOfOneDeviceStatement.getTimePartitionSlots());

      PartitionInfo partitionInfo = partitionFetcher.fetchPartitionInfo(dataPartitionQueryParam);

      SchemaTree schemaTree = null;
      if (IoTDBDescriptor.getInstance().getConfig().isAutoCreateSchemaEnabled()) {
        schemaTree =
            schemaFetcher.fetchSchemaWithAutoCreate(
                insertRowsOfOneDeviceStatement.getDevicePath(),
                insertRowsOfOneDeviceStatement.getMeasurements(),
                insertRowsOfOneDeviceStatement.getDataTypes(),
                insertRowsOfOneDeviceStatement.isAligned());
      } else {
        PathPatternTree patternTree = new PathPatternTree();
        for (InsertRowStatement insertRowStatement :
            insertRowsOfOneDeviceStatement.getInsertRowStatementList()) {
          patternTree.appendPaths(
              insertRowStatement.getDevicePath(),
              Arrays.asList(insertRowStatement.getMeasurements()));
        }
        schemaFetcher.fetchSchema(patternTree);
      }
      Analysis analysis = new Analysis();
      analysis.setSchemaTree(schemaTree);
=======
      // TODO remove duplicate
      SchemaTree schemaTree =
          schemaFetcher.fetchSchemaWithAutoCreate(
              insertRowsOfOneDeviceStatement.getDevicePath(),
              insertRowsOfOneDeviceStatement.getMeasurements(),
              insertRowsOfOneDeviceStatement.getDataTypes(),
              insertRowsOfOneDeviceStatement.isAligned());
>>>>>>> 976d041b

      try {
        insertRowsOfOneDeviceStatement.transferType(schemaTree);
      } catch (QueryProcessException e) {
        throw new SemanticException(e.getMessage());
      }

      if (!insertRowsOfOneDeviceStatement.checkDataType(schemaTree)) {
        throw new SemanticException("Data type mismatch");
      }

      Map<String, List<DataPartitionQueryParam>> sgNameToQueryParamsMap = new HashMap<>();
      DataPartitionQueryParam dataPartitionQueryParam = new DataPartitionQueryParam();
      dataPartitionQueryParam.setDevicePath(
          insertRowsOfOneDeviceStatement.getDevicePath().getFullPath());
      dataPartitionQueryParam.setTimePartitionSlotList(
          insertRowsOfOneDeviceStatement.getTimePartitionSlots());
      sgNameToQueryParamsMap.put(
          schemaTree.getBelongedStorageGroup(insertRowsOfOneDeviceStatement.getDevicePath()),
          Collections.singletonList(dataPartitionQueryParam));
      DataPartition dataPartition;
      try {
        dataPartition = partitionFetcher.getDataPartition(sgNameToQueryParamsMap);
      } catch (StatementAnalyzeException e) {
        throw new SemanticException("An error occurred when fetching data partition infos");
      }

      Analysis analysis = new Analysis();
      analysis.setSchemaTree(schemaTree);
      analysis.setStatement(insertRowsOfOneDeviceStatement);
      analysis.setDataPartitionInfo(dataPartition);

      return analysis;
    }

    @Override
    public Analysis visitShowTimeSeries(
        ShowTimeSeriesStatement showTimeSeriesStatement, MPPQueryContext context) {
      SchemaPartition schemaPartitionInfo =
          partitionFetcher.fetchSchemaPartitionInfo(
              showTimeSeriesStatement.getPathPattern().getDevice());
      Analysis analysis = new Analysis();
      analysis.setStatement(showTimeSeriesStatement);
      analysis.setSchemaPartitionInfo(schemaPartitionInfo);
      return analysis;
    }

    @Override
    public Analysis visitShowDevices(
        ShowDevicesStatement showDevicesStatement, MPPQueryContext context) {
      SchemaPartition schemaPartitionInfo =
          partitionFetcher.fetchSchemaPartitionInfo(
              showDevicesStatement.getPathPattern().getFullPath());
      Analysis analysis = new Analysis();
      analysis.setStatement(showDevicesStatement);
      analysis.setSchemaPartitionInfo(schemaPartitionInfo);
      return analysis;
    }

    @Override
    public Analysis visitCreateUser(AuthorStatement authorStatement, MPPQueryContext context) {
      Analysis analysis = new Analysis();
      analysis.setStatement(authorStatement);
      return analysis;
    }

    @Override
    public Analysis visitCreateRole(AuthorStatement authorStatement, MPPQueryContext context) {
      Analysis analysis = new Analysis();
      analysis.setStatement(authorStatement);
      return analysis;
    }

    @Override
    public Analysis visitAlterUser(AuthorStatement authorStatement, MPPQueryContext context) {
      Analysis analysis = new Analysis();
      analysis.setStatement(authorStatement);
      return analysis;
    }

    @Override
    public Analysis visitGrantUser(AuthorStatement authorStatement, MPPQueryContext context) {
      Analysis analysis = new Analysis();
      analysis.setStatement(authorStatement);
      return analysis;
    }

    @Override
    public Analysis visitGrantRole(AuthorStatement authorStatement, MPPQueryContext context) {
      Analysis analysis = new Analysis();
      analysis.setStatement(authorStatement);
      return analysis;
    }

    @Override
    public Analysis visitGrantRoleToUser(AuthorStatement authorStatement, MPPQueryContext context) {
      Analysis analysis = new Analysis();
      analysis.setStatement(authorStatement);
      return analysis;
    }

    @Override
    public Analysis visitRevokeUser(AuthorStatement authorStatement, MPPQueryContext context) {
      Analysis analysis = new Analysis();
      analysis.setStatement(authorStatement);
      return analysis;
    }

    @Override
    public Analysis visitRevokeRole(AuthorStatement authorStatement, MPPQueryContext context) {
      Analysis analysis = new Analysis();
      analysis.setStatement(authorStatement);
      return analysis;
    }

    @Override
    public Analysis visitRevokeRoleFromUser(
        AuthorStatement authorStatement, MPPQueryContext context) {
      Analysis analysis = new Analysis();
      analysis.setStatement(authorStatement);
      return analysis;
    }

    @Override
    public Analysis visitDropUser(AuthorStatement authorStatement, MPPQueryContext context) {
      Analysis analysis = new Analysis();
      analysis.setStatement(authorStatement);
      return analysis;
    }

    @Override
    public Analysis visitDropRole(AuthorStatement authorStatement, MPPQueryContext context) {
      Analysis analysis = new Analysis();
      analysis.setStatement(authorStatement);
      return analysis;
    }

    @Override
    public Analysis visitListUser(AuthorStatement authorStatement, MPPQueryContext context) {
      Analysis analysis = new Analysis();
      analysis.setStatement(authorStatement);
      return analysis;
    }

    @Override
    public Analysis visitListRole(AuthorStatement authorStatement, MPPQueryContext context) {
      Analysis analysis = new Analysis();
      analysis.setStatement(authorStatement);
      return analysis;
    }

    @Override
    public Analysis visitListPrivilegesUser(
        AuthorStatement authorStatement, MPPQueryContext context) {
      Analysis analysis = new Analysis();
      analysis.setStatement(authorStatement);
      return analysis;
    }

    @Override
    public Analysis visitListPrivilegesRole(
        AuthorStatement authorStatement, MPPQueryContext context) {
      Analysis analysis = new Analysis();
      analysis.setStatement(authorStatement);
      return analysis;
    }

    @Override
    public Analysis visitListUserPrivileges(
        AuthorStatement authorStatement, MPPQueryContext context) {
      Analysis analysis = new Analysis();
      analysis.setStatement(authorStatement);
      return analysis;
    }

    @Override
    public Analysis visitListRolePrivileges(
        AuthorStatement authorStatement, MPPQueryContext context) {
      Analysis analysis = new Analysis();
      analysis.setStatement(authorStatement);
      return analysis;
    }

    @Override
    public Analysis visitListAllRoleOfUser(
        AuthorStatement authorStatement, MPPQueryContext context) {
      Analysis analysis = new Analysis();
      analysis.setStatement(authorStatement);
      return analysis;
    }

    @Override
    public Analysis visitListAllUserOfRole(
        AuthorStatement authorStatement, MPPQueryContext context) {
      Analysis analysis = new Analysis();
      analysis.setStatement(authorStatement);
      return analysis;
    }
  }
}<|MERGE_RESOLUTION|>--- conflicted
+++ resolved
@@ -178,6 +178,223 @@
     }
 
     @Override
+    public Analysis visitInsertRow(InsertRowStatement insertRowStatement, MPPQueryContext context) {
+      // TODO remove duplicate
+      SchemaTree schemaTree =
+          schemaFetcher.fetchSchemaWithAutoCreate(
+              insertRowStatement.getDevicePath(),
+              insertRowStatement.getMeasurements(),
+              insertRowStatement.getDataTypes(),
+              insertRowStatement.isAligned());
+
+      try {
+        insertRowStatement.transferType(schemaTree);
+      } catch (QueryProcessException e) {
+        throw new SemanticException(e.getMessage());
+      }
+
+      if (!insertRowStatement.checkDataType(schemaTree)) {
+        throw new SemanticException("Data type mismatch");
+      }
+
+      Map<String, List<DataPartitionQueryParam>> sgNameToQueryParamsMap = new HashMap<>();
+      DataPartitionQueryParam dataPartitionQueryParam = new DataPartitionQueryParam();
+      dataPartitionQueryParam.setDevicePath(insertRowStatement.getDevicePath().getFullPath());
+      dataPartitionQueryParam.setTimePartitionSlotList(insertRowStatement.getTimePartitionSlots());
+      sgNameToQueryParamsMap.put(
+          schemaTree.getBelongedStorageGroup(insertRowStatement.getDevicePath()),
+          Collections.singletonList(dataPartitionQueryParam));
+      DataPartition dataPartition;
+      try {
+        dataPartition = partitionFetcher.getDataPartition(sgNameToQueryParamsMap);
+      } catch (StatementAnalyzeException e) {
+        throw new SemanticException("An error occurred when fetching data partition infos");
+      }
+
+      Analysis analysis = new Analysis();
+      analysis.setSchemaTree(schemaTree);
+      analysis.setStatement(insertRowStatement);
+      analysis.setDataPartitionInfo(dataPartition);
+
+      return analysis;
+    }
+
+    @Override
+    public Analysis visitInsertRows(
+        InsertRowsStatement insertRowsStatement, MPPQueryContext context) {
+      // TODO remove duplicate
+      SchemaTree schemaTree =
+          schemaFetcher.fetchSchemaListWithAutoCreate(
+              insertRowsStatement.getDevicePaths(),
+              insertRowsStatement.getMeasurementsList(),
+              insertRowsStatement.getDataTypesList(),
+              insertRowsStatement.getAlignedList());
+
+      try {
+        insertRowsStatement.transferType(schemaTree);
+      } catch (QueryProcessException e) {
+        throw new SemanticException(e.getMessage());
+      }
+
+      if (!insertRowsStatement.checkDataType(schemaTree)) {
+        throw new SemanticException("Data type mismatch");
+      }
+
+      Map<String, List<DataPartitionQueryParam>> sgNameToQueryParamsMap = new HashMap<>();
+      for (InsertRowStatement insertRowStatement :
+          insertRowsStatement.getInsertRowStatementList()) {
+        DataPartitionQueryParam dataPartitionQueryParam = new DataPartitionQueryParam();
+        dataPartitionQueryParam.setDevicePath(insertRowStatement.getDevicePath().getFullPath());
+        dataPartitionQueryParam.setTimePartitionSlotList(
+            insertRowStatement.getTimePartitionSlots());
+        sgNameToQueryParamsMap
+            .computeIfAbsent(
+                schemaTree.getBelongedStorageGroup(insertRowStatement.getDevicePath()),
+                key -> new ArrayList<>())
+            .add(dataPartitionQueryParam);
+      }
+      DataPartition dataPartition;
+      try {
+        dataPartition = partitionFetcher.getDataPartition(sgNameToQueryParamsMap);
+      } catch (StatementAnalyzeException e) {
+        throw new SemanticException("An error occurred when fetching data partition infos");
+      }
+
+      Analysis analysis = new Analysis();
+      analysis.setSchemaTree(schemaTree);
+      analysis.setStatement(insertRowsStatement);
+      analysis.setDataPartitionInfo(dataPartition);
+
+      return analysis;
+    }
+
+    @Override
+    public Analysis visitInsertMultiTablets(
+        InsertMultiTabletsStatement insertMultiTabletsStatement, MPPQueryContext context) {
+      context.setQueryType(QueryType.WRITE);
+      // TODO remove duplicate
+      SchemaTree schemaTree =
+          schemaFetcher.fetchSchemaListWithAutoCreate(
+              insertMultiTabletsStatement.getDevicePaths(),
+              insertMultiTabletsStatement.getMeasurementsList(),
+              insertMultiTabletsStatement.getDataTypesList(),
+              insertMultiTabletsStatement.getAlignedList());
+
+      if (!insertMultiTabletsStatement.checkDataType(schemaTree)) {
+        throw new SemanticException("Data type mismatch");
+      }
+
+      Map<String, List<DataPartitionQueryParam>> sgNameToQueryParamsMap = new HashMap<>();
+      for (InsertTabletStatement insertTabletStatement :
+          insertMultiTabletsStatement.getInsertTabletStatementList()) {
+        DataPartitionQueryParam dataPartitionQueryParam = new DataPartitionQueryParam();
+        dataPartitionQueryParam.setDevicePath(insertTabletStatement.getDevicePath().getFullPath());
+        dataPartitionQueryParam.setTimePartitionSlotList(
+            insertTabletStatement.getTimePartitionSlots());
+        sgNameToQueryParamsMap
+            .computeIfAbsent(
+                schemaTree.getBelongedStorageGroup(insertTabletStatement.getDevicePath()),
+                key -> new ArrayList<>())
+            .add(dataPartitionQueryParam);
+      }
+      DataPartition dataPartition;
+      try {
+        dataPartition = partitionFetcher.getDataPartition(sgNameToQueryParamsMap);
+      } catch (StatementAnalyzeException e) {
+        throw new SemanticException("An error occurred when fetching data partition infos");
+      }
+
+      Analysis analysis = new Analysis();
+      analysis.setSchemaTree(schemaTree);
+      analysis.setStatement(insertMultiTabletsStatement);
+      analysis.setDataPartitionInfo(dataPartition);
+
+      return analysis;
+    }
+
+    @Override
+    public Analysis visitInsertRowsOfOneDevice(
+        InsertRowsOfOneDeviceStatement insertRowsOfOneDeviceStatement, MPPQueryContext context) {
+      // TODO remove duplicate
+      SchemaTree schemaTree =
+          schemaFetcher.fetchSchemaWithAutoCreate(
+              insertRowsOfOneDeviceStatement.getDevicePath(),
+              insertRowsOfOneDeviceStatement.getMeasurements(),
+              insertRowsOfOneDeviceStatement.getDataTypes(),
+              insertRowsOfOneDeviceStatement.isAligned());
+
+      try {
+        insertRowsOfOneDeviceStatement.transferType(schemaTree);
+      } catch (QueryProcessException e) {
+        throw new SemanticException(e.getMessage());
+      }
+
+      if (!insertRowsOfOneDeviceStatement.checkDataType(schemaTree)) {
+        throw new SemanticException("Data type mismatch");
+      }
+
+      Map<String, List<DataPartitionQueryParam>> sgNameToQueryParamsMap = new HashMap<>();
+      DataPartitionQueryParam dataPartitionQueryParam = new DataPartitionQueryParam();
+      dataPartitionQueryParam.setDevicePath(
+          insertRowsOfOneDeviceStatement.getDevicePath().getFullPath());
+      dataPartitionQueryParam.setTimePartitionSlotList(
+          insertRowsOfOneDeviceStatement.getTimePartitionSlots());
+      sgNameToQueryParamsMap.put(
+          schemaTree.getBelongedStorageGroup(insertRowsOfOneDeviceStatement.getDevicePath()),
+          Collections.singletonList(dataPartitionQueryParam));
+      DataPartition dataPartition;
+      try {
+        dataPartition = partitionFetcher.getDataPartition(sgNameToQueryParamsMap);
+      } catch (StatementAnalyzeException e) {
+        throw new SemanticException("An error occurred when fetching data partition infos");
+      }
+
+      Analysis analysis = new Analysis();
+      analysis.setSchemaTree(schemaTree);
+      analysis.setStatement(insertRowsOfOneDeviceStatement);
+      analysis.setDataPartitionInfo(dataPartition);
+
+      return analysis;
+    }
+
+    @Override
+    public Analysis visitInsertTablet(
+        InsertTabletStatement insertTabletStatement, MPPQueryContext context) {
+      context.setQueryType(QueryType.WRITE);
+      SchemaTree schemaTree =
+          schemaFetcher.fetchSchemaWithAutoCreate(
+              insertTabletStatement.getDevicePath(),
+              insertTabletStatement.getMeasurements(),
+              insertTabletStatement.getDataTypes(),
+              insertTabletStatement.isAligned());
+
+      if (!insertTabletStatement.checkDataType(schemaTree)) {
+        throw new SemanticException("Data type mismatch");
+      }
+
+      Map<String, List<DataPartitionQueryParam>> sgNameToQueryParamsMap = new HashMap<>();
+      DataPartitionQueryParam dataPartitionQueryParam = new DataPartitionQueryParam();
+      dataPartitionQueryParam.setDevicePath(insertTabletStatement.getDevicePath().getFullPath());
+      dataPartitionQueryParam.setTimePartitionSlotList(
+          insertTabletStatement.getTimePartitionSlots());
+      sgNameToQueryParamsMap.put(
+          schemaTree.getBelongedStorageGroup(insertTabletStatement.getDevicePath()),
+          Collections.singletonList(dataPartitionQueryParam));
+      DataPartition dataPartition;
+      try {
+        dataPartition = partitionFetcher.getDataPartition(sgNameToQueryParamsMap);
+      } catch (StatementAnalyzeException e) {
+        throw new SemanticException("An error occurred when fetching data partition infos");
+      }
+
+      Analysis analysis = new Analysis();
+      analysis.setSchemaTree(schemaTree);
+      analysis.setStatement(insertTabletStatement);
+      analysis.setDataPartitionInfo(dataPartition);
+      return analysis;
+    }
+
+    @Override
     public Analysis visitCreateTimeseries(
         CreateTimeSeriesStatement createTimeSeriesStatement, MPPQueryContext context) {
       if (createTimeSeriesStatement.getTags() != null
@@ -254,55 +471,6 @@
     }
 
     @Override
-    public Analysis visitInsertTablet(
-        InsertTabletStatement insertTabletStatement, MPPQueryContext context) {
-<<<<<<< HEAD
-      context.setQueryType(QueryType.WRITE);
-=======
-      SchemaTree schemaTree =
-          schemaFetcher.fetchSchemaWithAutoCreate(
-              insertTabletStatement.getDevicePath(),
-              insertTabletStatement.getMeasurements(),
-              insertTabletStatement.getDataTypes(),
-              insertTabletStatement.isAligned());
-
-      if (!insertTabletStatement.checkDataType(schemaTree)) {
-        throw new SemanticException("Data type mismatch");
-      }
-
-      Map<String, List<DataPartitionQueryParam>> sgNameToQueryParamsMap = new HashMap<>();
->>>>>>> 976d041b
-      DataPartitionQueryParam dataPartitionQueryParam = new DataPartitionQueryParam();
-      dataPartitionQueryParam.setDevicePath(insertTabletStatement.getDevicePath().getFullPath());
-      dataPartitionQueryParam.setTimePartitionSlotList(
-          insertTabletStatement.getTimePartitionSlots());
-      sgNameToQueryParamsMap.put(
-          schemaTree.getBelongedStorageGroup(insertTabletStatement.getDevicePath()),
-          Collections.singletonList(dataPartitionQueryParam));
-      DataPartition dataPartition;
-      try {
-        dataPartition = partitionFetcher.getDataPartition(sgNameToQueryParamsMap);
-      } catch (StatementAnalyzeException e) {
-        throw new SemanticException("An error occurred when fetching data partition infos");
-      }
-
-      Analysis analysis = new Analysis();
-      analysis.setSchemaTree(schemaTree);
-      analysis.setStatement(insertTabletStatement);
-      analysis.setDataPartitionInfo(dataPartition);
-      return analysis;
-    }
-
-    @Override
-<<<<<<< HEAD
-    public Analysis visitInsertRow(InsertRowStatement insertRowStatement, MPPQueryContext context) {
-      context.setQueryType(QueryType.WRITE);
-      DataPartitionQueryParam dataPartitionQueryParam = new DataPartitionQueryParam();
-      dataPartitionQueryParam.setDevicePath(insertRowStatement.getDevicePath().getFullPath());
-      dataPartitionQueryParam.setTimePartitionSlotList(insertRowStatement.getTimePartitionSlots());
-      PartitionInfo partitionInfo = partitionFetcher.fetchPartitionInfo(dataPartitionQueryParam);
-
-=======
     public Analysis visitShowTimeSeries(
         ShowTimeSeriesStatement showTimeSeriesStatement, MPPQueryContext context) {
       Analysis analysis = new Analysis();
@@ -491,418 +659,5 @@
       analysis.setStatement(authorStatement);
       return analysis;
     }
-
-    @Override
-    public Analysis visitInsertRow(InsertRowStatement insertRowStatement, MPPQueryContext context) {
-      // TODO remove duplicate
->>>>>>> 976d041b
-      SchemaTree schemaTree =
-          schemaFetcher.fetchSchemaWithAutoCreate(
-              insertRowStatement.getDevicePath(),
-              insertRowStatement.getMeasurements(),
-              insertRowStatement.getDataTypes(),
-              insertRowStatement.isAligned());
-
-      try {
-        insertRowStatement.transferType(schemaTree);
-      } catch (QueryProcessException e) {
-        throw new SemanticException(e.getMessage());
-      }
-
-      if (!insertRowStatement.checkDataType(schemaTree)) {
-        throw new SemanticException("Data type mismatch");
-      }
-
-      Map<String, List<DataPartitionQueryParam>> sgNameToQueryParamsMap = new HashMap<>();
-      DataPartitionQueryParam dataPartitionQueryParam = new DataPartitionQueryParam();
-      dataPartitionQueryParam.setDevicePath(insertRowStatement.getDevicePath().getFullPath());
-      dataPartitionQueryParam.setTimePartitionSlotList(insertRowStatement.getTimePartitionSlots());
-      sgNameToQueryParamsMap.put(
-          schemaTree.getBelongedStorageGroup(insertRowStatement.getDevicePath()),
-          Collections.singletonList(dataPartitionQueryParam));
-      DataPartition dataPartition;
-      try {
-        dataPartition = partitionFetcher.getDataPartition(sgNameToQueryParamsMap);
-      } catch (StatementAnalyzeException e) {
-        throw new SemanticException("An error occurred when fetching data partition infos");
-      }
-
-      Analysis analysis = new Analysis();
-      analysis.setSchemaTree(schemaTree);
-      analysis.setStatement(insertRowStatement);
-      analysis.setDataPartitionInfo(dataPartition);
-
-      return analysis;
-    }
-
-    @Override
-    public Analysis visitInsertRows(
-        InsertRowsStatement insertRowsStatement, MPPQueryContext context) {
-      // TODO remove duplicate
-<<<<<<< HEAD
-      context.setQueryType(QueryType.WRITE);
-      List<DataPartitionQueryParam> dataPartitionQueryParams = new ArrayList<>();
-      for (InsertRowStatement insertRowStatement :
-          insertRowsStatement.getInsertRowStatementList()) {
-        DataPartitionQueryParam dataPartitionQueryParam = new DataPartitionQueryParam();
-        dataPartitionQueryParam.setDevicePath(insertRowStatement.getDevicePath().getFullPath());
-        dataPartitionQueryParam.setTimePartitionSlotList(
-            insertRowStatement.getTimePartitionSlots());
-        dataPartitionQueryParams.add(dataPartitionQueryParam);
-      }
-
-      PartitionInfo partitionInfo = partitionFetcher.fetchPartitionInfos(dataPartitionQueryParams);
-
-      SchemaTree schemaTree = null;
-      if (IoTDBDescriptor.getInstance().getConfig().isAutoCreateSchemaEnabled()) {
-        schemaTree =
-            schemaFetcher.fetchSchemaListWithAutoCreate(
-                insertRowsStatement.getDevicePaths(),
-                insertRowsStatement.getMeasurementsList(),
-                insertRowsStatement.getDataTypesList(),
-                insertRowsStatement.getAlignedList());
-      } else {
-        PathPatternTree patternTree = new PathPatternTree();
-        for (InsertRowStatement insertRowStatement :
-            insertRowsStatement.getInsertRowStatementList()) {
-          patternTree.appendPaths(
-              insertRowStatement.getDevicePath(),
-              Arrays.asList(insertRowStatement.getMeasurements()));
-        }
-        schemaFetcher.fetchSchema(patternTree);
-      }
-      Analysis analysis = new Analysis();
-      analysis.setSchemaTree(schemaTree);
-=======
-      SchemaTree schemaTree =
-          schemaFetcher.fetchSchemaListWithAutoCreate(
-              insertRowsStatement.getDevicePaths(),
-              insertRowsStatement.getMeasurementsList(),
-              insertRowsStatement.getDataTypesList(),
-              insertRowsStatement.getAlignedList());
->>>>>>> 976d041b
-
-      try {
-        insertRowsStatement.transferType(schemaTree);
-      } catch (QueryProcessException e) {
-        throw new SemanticException(e.getMessage());
-      }
-
-      if (!insertRowsStatement.checkDataType(schemaTree)) {
-        throw new SemanticException("Data type mismatch");
-      }
-
-      Map<String, List<DataPartitionQueryParam>> sgNameToQueryParamsMap = new HashMap<>();
-      for (InsertRowStatement insertRowStatement :
-          insertRowsStatement.getInsertRowStatementList()) {
-        DataPartitionQueryParam dataPartitionQueryParam = new DataPartitionQueryParam();
-        dataPartitionQueryParam.setDevicePath(insertRowStatement.getDevicePath().getFullPath());
-        dataPartitionQueryParam.setTimePartitionSlotList(
-            insertRowStatement.getTimePartitionSlots());
-        sgNameToQueryParamsMap
-            .computeIfAbsent(
-                schemaTree.getBelongedStorageGroup(insertRowStatement.getDevicePath()),
-                key -> new ArrayList<>())
-            .add(dataPartitionQueryParam);
-      }
-      DataPartition dataPartition;
-      try {
-        dataPartition = partitionFetcher.getDataPartition(sgNameToQueryParamsMap);
-      } catch (StatementAnalyzeException e) {
-        throw new SemanticException("An error occurred when fetching data partition infos");
-      }
-
-      Analysis analysis = new Analysis();
-      analysis.setSchemaTree(schemaTree);
-      analysis.setStatement(insertRowsStatement);
-      analysis.setDataPartitionInfo(dataPartition);
-
-      return analysis;
-    }
-
-    @Override
-    public Analysis visitInsertMultiTablets(
-        InsertMultiTabletsStatement insertMultiTabletsStatement, MPPQueryContext context) {
-      context.setQueryType(QueryType.WRITE);
-      // TODO remove duplicate
-      SchemaTree schemaTree =
-          schemaFetcher.fetchSchemaListWithAutoCreate(
-              insertMultiTabletsStatement.getDevicePaths(),
-              insertMultiTabletsStatement.getMeasurementsList(),
-              insertMultiTabletsStatement.getDataTypesList(),
-              insertMultiTabletsStatement.getAlignedList());
-
-      if (!insertMultiTabletsStatement.checkDataType(schemaTree)) {
-        throw new SemanticException("Data type mismatch");
-      }
-
-      Map<String, List<DataPartitionQueryParam>> sgNameToQueryParamsMap = new HashMap<>();
-      for (InsertTabletStatement insertTabletStatement :
-          insertMultiTabletsStatement.getInsertTabletStatementList()) {
-        DataPartitionQueryParam dataPartitionQueryParam = new DataPartitionQueryParam();
-        dataPartitionQueryParam.setDevicePath(insertTabletStatement.getDevicePath().getFullPath());
-        dataPartitionQueryParam.setTimePartitionSlotList(
-            insertTabletStatement.getTimePartitionSlots());
-        sgNameToQueryParamsMap
-            .computeIfAbsent(
-                schemaTree.getBelongedStorageGroup(insertTabletStatement.getDevicePath()),
-                key -> new ArrayList<>())
-            .add(dataPartitionQueryParam);
-      }
-      DataPartition dataPartition;
-      try {
-        dataPartition = partitionFetcher.getDataPartition(sgNameToQueryParamsMap);
-      } catch (StatementAnalyzeException e) {
-        throw new SemanticException("An error occurred when fetching data partition infos");
-      }
-
-      Analysis analysis = new Analysis();
-      analysis.setSchemaTree(schemaTree);
-      analysis.setStatement(insertMultiTabletsStatement);
-      analysis.setDataPartitionInfo(dataPartition);
-
-      return analysis;
-    }
-
-    @Override
-    public Analysis visitInsertRowsOfOneDevice(
-        InsertRowsOfOneDeviceStatement insertRowsOfOneDeviceStatement, MPPQueryContext context) {
-<<<<<<< HEAD
-      context.setQueryType(QueryType.WRITE);
-      DataPartitionQueryParam dataPartitionQueryParam = new DataPartitionQueryParam();
-      dataPartitionQueryParam.setDevicePath(
-          insertRowsOfOneDeviceStatement.getDevicePath().getFullPath());
-      dataPartitionQueryParam.setTimePartitionSlotList(
-          insertRowsOfOneDeviceStatement.getTimePartitionSlots());
-
-      PartitionInfo partitionInfo = partitionFetcher.fetchPartitionInfo(dataPartitionQueryParam);
-
-      SchemaTree schemaTree = null;
-      if (IoTDBDescriptor.getInstance().getConfig().isAutoCreateSchemaEnabled()) {
-        schemaTree =
-            schemaFetcher.fetchSchemaWithAutoCreate(
-                insertRowsOfOneDeviceStatement.getDevicePath(),
-                insertRowsOfOneDeviceStatement.getMeasurements(),
-                insertRowsOfOneDeviceStatement.getDataTypes(),
-                insertRowsOfOneDeviceStatement.isAligned());
-      } else {
-        PathPatternTree patternTree = new PathPatternTree();
-        for (InsertRowStatement insertRowStatement :
-            insertRowsOfOneDeviceStatement.getInsertRowStatementList()) {
-          patternTree.appendPaths(
-              insertRowStatement.getDevicePath(),
-              Arrays.asList(insertRowStatement.getMeasurements()));
-        }
-        schemaFetcher.fetchSchema(patternTree);
-      }
-      Analysis analysis = new Analysis();
-      analysis.setSchemaTree(schemaTree);
-=======
-      // TODO remove duplicate
-      SchemaTree schemaTree =
-          schemaFetcher.fetchSchemaWithAutoCreate(
-              insertRowsOfOneDeviceStatement.getDevicePath(),
-              insertRowsOfOneDeviceStatement.getMeasurements(),
-              insertRowsOfOneDeviceStatement.getDataTypes(),
-              insertRowsOfOneDeviceStatement.isAligned());
->>>>>>> 976d041b
-
-      try {
-        insertRowsOfOneDeviceStatement.transferType(schemaTree);
-      } catch (QueryProcessException e) {
-        throw new SemanticException(e.getMessage());
-      }
-
-      if (!insertRowsOfOneDeviceStatement.checkDataType(schemaTree)) {
-        throw new SemanticException("Data type mismatch");
-      }
-
-      Map<String, List<DataPartitionQueryParam>> sgNameToQueryParamsMap = new HashMap<>();
-      DataPartitionQueryParam dataPartitionQueryParam = new DataPartitionQueryParam();
-      dataPartitionQueryParam.setDevicePath(
-          insertRowsOfOneDeviceStatement.getDevicePath().getFullPath());
-      dataPartitionQueryParam.setTimePartitionSlotList(
-          insertRowsOfOneDeviceStatement.getTimePartitionSlots());
-      sgNameToQueryParamsMap.put(
-          schemaTree.getBelongedStorageGroup(insertRowsOfOneDeviceStatement.getDevicePath()),
-          Collections.singletonList(dataPartitionQueryParam));
-      DataPartition dataPartition;
-      try {
-        dataPartition = partitionFetcher.getDataPartition(sgNameToQueryParamsMap);
-      } catch (StatementAnalyzeException e) {
-        throw new SemanticException("An error occurred when fetching data partition infos");
-      }
-
-      Analysis analysis = new Analysis();
-      analysis.setSchemaTree(schemaTree);
-      analysis.setStatement(insertRowsOfOneDeviceStatement);
-      analysis.setDataPartitionInfo(dataPartition);
-
-      return analysis;
-    }
-
-    @Override
-    public Analysis visitShowTimeSeries(
-        ShowTimeSeriesStatement showTimeSeriesStatement, MPPQueryContext context) {
-      SchemaPartition schemaPartitionInfo =
-          partitionFetcher.fetchSchemaPartitionInfo(
-              showTimeSeriesStatement.getPathPattern().getDevice());
-      Analysis analysis = new Analysis();
-      analysis.setStatement(showTimeSeriesStatement);
-      analysis.setSchemaPartitionInfo(schemaPartitionInfo);
-      return analysis;
-    }
-
-    @Override
-    public Analysis visitShowDevices(
-        ShowDevicesStatement showDevicesStatement, MPPQueryContext context) {
-      SchemaPartition schemaPartitionInfo =
-          partitionFetcher.fetchSchemaPartitionInfo(
-              showDevicesStatement.getPathPattern().getFullPath());
-      Analysis analysis = new Analysis();
-      analysis.setStatement(showDevicesStatement);
-      analysis.setSchemaPartitionInfo(schemaPartitionInfo);
-      return analysis;
-    }
-
-    @Override
-    public Analysis visitCreateUser(AuthorStatement authorStatement, MPPQueryContext context) {
-      Analysis analysis = new Analysis();
-      analysis.setStatement(authorStatement);
-      return analysis;
-    }
-
-    @Override
-    public Analysis visitCreateRole(AuthorStatement authorStatement, MPPQueryContext context) {
-      Analysis analysis = new Analysis();
-      analysis.setStatement(authorStatement);
-      return analysis;
-    }
-
-    @Override
-    public Analysis visitAlterUser(AuthorStatement authorStatement, MPPQueryContext context) {
-      Analysis analysis = new Analysis();
-      analysis.setStatement(authorStatement);
-      return analysis;
-    }
-
-    @Override
-    public Analysis visitGrantUser(AuthorStatement authorStatement, MPPQueryContext context) {
-      Analysis analysis = new Analysis();
-      analysis.setStatement(authorStatement);
-      return analysis;
-    }
-
-    @Override
-    public Analysis visitGrantRole(AuthorStatement authorStatement, MPPQueryContext context) {
-      Analysis analysis = new Analysis();
-      analysis.setStatement(authorStatement);
-      return analysis;
-    }
-
-    @Override
-    public Analysis visitGrantRoleToUser(AuthorStatement authorStatement, MPPQueryContext context) {
-      Analysis analysis = new Analysis();
-      analysis.setStatement(authorStatement);
-      return analysis;
-    }
-
-    @Override
-    public Analysis visitRevokeUser(AuthorStatement authorStatement, MPPQueryContext context) {
-      Analysis analysis = new Analysis();
-      analysis.setStatement(authorStatement);
-      return analysis;
-    }
-
-    @Override
-    public Analysis visitRevokeRole(AuthorStatement authorStatement, MPPQueryContext context) {
-      Analysis analysis = new Analysis();
-      analysis.setStatement(authorStatement);
-      return analysis;
-    }
-
-    @Override
-    public Analysis visitRevokeRoleFromUser(
-        AuthorStatement authorStatement, MPPQueryContext context) {
-      Analysis analysis = new Analysis();
-      analysis.setStatement(authorStatement);
-      return analysis;
-    }
-
-    @Override
-    public Analysis visitDropUser(AuthorStatement authorStatement, MPPQueryContext context) {
-      Analysis analysis = new Analysis();
-      analysis.setStatement(authorStatement);
-      return analysis;
-    }
-
-    @Override
-    public Analysis visitDropRole(AuthorStatement authorStatement, MPPQueryContext context) {
-      Analysis analysis = new Analysis();
-      analysis.setStatement(authorStatement);
-      return analysis;
-    }
-
-    @Override
-    public Analysis visitListUser(AuthorStatement authorStatement, MPPQueryContext context) {
-      Analysis analysis = new Analysis();
-      analysis.setStatement(authorStatement);
-      return analysis;
-    }
-
-    @Override
-    public Analysis visitListRole(AuthorStatement authorStatement, MPPQueryContext context) {
-      Analysis analysis = new Analysis();
-      analysis.setStatement(authorStatement);
-      return analysis;
-    }
-
-    @Override
-    public Analysis visitListPrivilegesUser(
-        AuthorStatement authorStatement, MPPQueryContext context) {
-      Analysis analysis = new Analysis();
-      analysis.setStatement(authorStatement);
-      return analysis;
-    }
-
-    @Override
-    public Analysis visitListPrivilegesRole(
-        AuthorStatement authorStatement, MPPQueryContext context) {
-      Analysis analysis = new Analysis();
-      analysis.setStatement(authorStatement);
-      return analysis;
-    }
-
-    @Override
-    public Analysis visitListUserPrivileges(
-        AuthorStatement authorStatement, MPPQueryContext context) {
-      Analysis analysis = new Analysis();
-      analysis.setStatement(authorStatement);
-      return analysis;
-    }
-
-    @Override
-    public Analysis visitListRolePrivileges(
-        AuthorStatement authorStatement, MPPQueryContext context) {
-      Analysis analysis = new Analysis();
-      analysis.setStatement(authorStatement);
-      return analysis;
-    }
-
-    @Override
-    public Analysis visitListAllRoleOfUser(
-        AuthorStatement authorStatement, MPPQueryContext context) {
-      Analysis analysis = new Analysis();
-      analysis.setStatement(authorStatement);
-      return analysis;
-    }
-
-    @Override
-    public Analysis visitListAllUserOfRole(
-        AuthorStatement authorStatement, MPPQueryContext context) {
-      Analysis analysis = new Analysis();
-      analysis.setStatement(authorStatement);
-      return analysis;
-    }
   }
 }