--- conflicted
+++ resolved
@@ -194,14 +194,10 @@
     public Analysis visitInsertTablet(
         InsertTabletStatement insertTabletStatement, MPPQueryContext context) {
       DataPartitionQueryParam dataPartitionQueryParam = new DataPartitionQueryParam();
-<<<<<<< HEAD
-      dataPartitionQueryParam.setDeviceId(insertTabletStatement.getDevicePath().getFullPath());
       dataPartitionQueryParam.setTimePartitionIdList(insertTabletStatement.getTimePartitionIds());
-=======
       dataPartitionQueryParam.setDevicePath(insertTabletStatement.getDevicePath().getFullPath());
       // TODO(INSERT) calculate the time partition id list
       //      dataPartitionQueryParam.setTimePartitionIdList();
->>>>>>> fdfee466
       PartitionInfo partitionInfo = partitionFetcher.fetchPartitionInfo(dataPartitionQueryParam);
 
       SchemaTree schemaTree =
