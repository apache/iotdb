/*
 * Licensed to the Apache Software Foundation (ASF) under one
 * or more contributor license agreements.  See the NOTICE file
 * distributed with this work for additional information
 * regarding copyright ownership.  The ASF licenses this file
 * to you under the Apache License, Version 2.0 (the
 * "License"); you may not use this file except in compliance
 * with the License.  You may obtain a copy of the License at
 *
 *     http://www.apache.org/licenses/LICENSE-2.0
 *
 * Unless required by applicable law or agreed to in writing,
 * software distributed under the License is distributed on an
 * "AS IS" BASIS, WITHOUT WARRANTIES OR CONDITIONS OF ANY
 * KIND, either express or implied.  See the License for the
 * specific language governing permissions and limitations
 * under the License.
 */

package org.apache.iotdb.db.mpp.sql.analyze;

import org.apache.iotdb.commons.conf.IoTDBConstant;
import org.apache.iotdb.commons.partition.DataPartition;
import org.apache.iotdb.commons.partition.DataPartitionQueryParam;
import org.apache.iotdb.commons.partition.SchemaPartition;
import org.apache.iotdb.db.exception.query.PathNumOverLimitException;
import org.apache.iotdb.db.exception.query.QueryProcessException;
import org.apache.iotdb.db.exception.sql.SemanticException;
import org.apache.iotdb.db.exception.sql.StatementAnalyzeException;
import org.apache.iotdb.db.metadata.path.PartialPath;
import org.apache.iotdb.db.mpp.common.MPPQueryContext;
import org.apache.iotdb.db.mpp.common.filter.QueryFilter;
import org.apache.iotdb.db.mpp.common.header.HeaderConstant;
import org.apache.iotdb.db.mpp.common.schematree.PathPatternTree;
import org.apache.iotdb.db.mpp.common.schematree.SchemaTree;
import org.apache.iotdb.db.mpp.sql.rewriter.ConcatPathRewriter;
import org.apache.iotdb.db.mpp.sql.rewriter.DnfFilterOptimizer;
import org.apache.iotdb.db.mpp.sql.rewriter.MergeSingleFilterOptimizer;
import org.apache.iotdb.db.mpp.sql.rewriter.RemoveNotOptimizer;
import org.apache.iotdb.db.mpp.sql.rewriter.WildcardsRemover;
import org.apache.iotdb.db.mpp.sql.statement.Statement;
import org.apache.iotdb.db.mpp.sql.statement.StatementVisitor;
import org.apache.iotdb.db.mpp.sql.statement.component.ResultColumn;
import org.apache.iotdb.db.mpp.sql.statement.component.WhereCondition;
import org.apache.iotdb.db.mpp.sql.statement.crud.InsertMultiTabletsStatement;
import org.apache.iotdb.db.mpp.sql.statement.crud.InsertRowStatement;
import org.apache.iotdb.db.mpp.sql.statement.crud.InsertRowsOfOneDeviceStatement;
import org.apache.iotdb.db.mpp.sql.statement.crud.InsertRowsStatement;
import org.apache.iotdb.db.mpp.sql.statement.crud.InsertStatement;
import org.apache.iotdb.db.mpp.sql.statement.crud.InsertTabletStatement;
import org.apache.iotdb.db.mpp.sql.statement.crud.QueryStatement;
import org.apache.iotdb.db.mpp.sql.statement.metadata.AlterTimeSeriesStatement;
import org.apache.iotdb.db.mpp.sql.statement.metadata.CountDevicesStatement;
import org.apache.iotdb.db.mpp.sql.statement.metadata.CountNodeTimeSeriesStatement;
import org.apache.iotdb.db.mpp.sql.statement.metadata.CountTimeSeriesStatement;
import org.apache.iotdb.db.mpp.sql.statement.metadata.CreateAlignedTimeSeriesStatement;
import org.apache.iotdb.db.mpp.sql.statement.metadata.CreateTimeSeriesStatement;
import org.apache.iotdb.db.mpp.sql.statement.metadata.SchemaFetchStatement;
import org.apache.iotdb.db.mpp.sql.statement.metadata.ShowDevicesStatement;
import org.apache.iotdb.db.mpp.sql.statement.metadata.ShowStorageGroupStatement;
import org.apache.iotdb.db.mpp.sql.statement.metadata.ShowTimeSeriesStatement;
import org.apache.iotdb.db.qp.constant.SQLConstant;
import org.apache.iotdb.tsfile.exception.filter.QueryFilterOptimizationException;
import org.apache.iotdb.tsfile.file.metadata.enums.TSDataType;
import org.apache.iotdb.tsfile.read.expression.IExpression;
import org.apache.iotdb.tsfile.read.expression.util.ExpressionOptimizer;

import java.util.ArrayList;
import java.util.Collections;
import java.util.HashMap;
import java.util.HashSet;
import java.util.List;
import java.util.Map;
import java.util.Set;
import java.util.stream.Collectors;

/** Analyze the statement and generate Analysis. */
public class Analyzer {

  private final MPPQueryContext context;

  private final IPartitionFetcher partitionFetcher;
  private final ISchemaFetcher schemaFetcher;

  public Analyzer(
      MPPQueryContext context, IPartitionFetcher partitionFetcher, ISchemaFetcher schemaFetcher) {
    this.context = context;
    this.partitionFetcher = partitionFetcher;
    this.schemaFetcher = schemaFetcher;
  }

  public Analysis analyze(Statement statement) {
    return new AnalyzeVisitor().process(statement, context);
  }

  /** This visitor is used to analyze each type of Statement and returns the {@link Analysis}. */
  private final class AnalyzeVisitor extends StatementVisitor<Analysis, MPPQueryContext> {

    @Override
    public Analysis visitStatement(Statement statement, MPPQueryContext context) {
      Analysis analysis = new Analysis();
      analysis.setStatement(statement);
      return analysis;
    }

    @Override
    public Analysis visitQuery(QueryStatement queryStatement, MPPQueryContext context) {
      Analysis analysis = new Analysis();
      try {
        // check for semantic errors
        queryStatement.selfCheck();

        // concat path and construct path pattern tree
        PathPatternTree patternTree = new PathPatternTree();
        QueryStatement rewrittenStatement =
            (QueryStatement) new ConcatPathRewriter().rewrite(queryStatement, patternTree);

        // request schema fetch API
        SchemaTree schemaTree = schemaFetcher.fetchSchema(patternTree);

        // bind metadata, remove wildcards, and apply SLIMIT & SOFFSET
        rewrittenStatement =
            (QueryStatement) new WildcardsRemover().rewrite(rewrittenStatement, schemaTree);

        // fetch partition information
        Set<PartialPath> devicePathSet = new HashSet<>();
        for (ResultColumn resultColumn : queryStatement.getSelectComponent().getResultColumns()) {
          devicePathSet.addAll(
              resultColumn.collectPaths().stream()
                  .map(PartialPath::getDevicePath)
                  .collect(Collectors.toList()));
        }
        if (queryStatement.getWhereCondition() != null) {
          devicePathSet.addAll(
              queryStatement.getWhereCondition().getQueryFilter().getPathSet().stream()
                  .filter(SQLConstant::isNotReservedPath)
                  .map(PartialPath::getDevicePath)
                  .collect(Collectors.toList()));
        }
        Map<String, List<DataPartitionQueryParam>> sgNameToQueryParamsMap = new HashMap<>();
        for (PartialPath devicePath : devicePathSet) {
          DataPartitionQueryParam queryParam = new DataPartitionQueryParam();
          queryParam.setDevicePath(devicePath.getFullPath());
          sgNameToQueryParamsMap
              .computeIfAbsent(
                  schemaTree.getBelongedStorageGroup(devicePath), key -> new ArrayList<>())
              .add(queryParam);
        }
        DataPartition dataPartition = partitionFetcher.getDataPartition(sgNameToQueryParamsMap);

        // optimize expressions in whereCondition
        WhereCondition whereCondition = rewrittenStatement.getWhereCondition();
        if (whereCondition != null) {
          QueryFilter filter = whereCondition.getQueryFilter();
          filter = new RemoveNotOptimizer().optimize(filter);
          filter = new DnfFilterOptimizer().optimize(filter);
          filter = new MergeSingleFilterOptimizer().optimize(filter);

          // transform QueryFilter to expression
          List<PartialPath> filterPaths = new ArrayList<>(filter.getPathSet());
          HashMap<PartialPath, TSDataType> pathTSDataTypeHashMap = new HashMap<>();
          for (PartialPath filterPath : filterPaths) {
            pathTSDataTypeHashMap.put(
                filterPath,
                SQLConstant.isReservedPath(filterPath)
                    ? TSDataType.INT64
                    : filterPath.getSeriesType());
          }
          IExpression expression = filter.transformToExpression(pathTSDataTypeHashMap);
          expression =
              ExpressionOptimizer.getInstance()
                  .optimize(expression, queryStatement.getSelectComponent().getDeduplicatedPaths());
          analysis.setQueryFilter(expression);
        }
        analysis.setStatement(rewrittenStatement);
        analysis.setSchemaTree(schemaTree);
        analysis.setRespDatasetHeader(queryStatement.constructDatasetHeader());
        analysis.setDataPartitionInfo(dataPartition);
      } catch (StatementAnalyzeException
          | PathNumOverLimitException
          | QueryFilterOptimizationException e) {
        e.printStackTrace();
      }
      return analysis;
    }

    @Override
    public Analysis visitInsert(InsertStatement insertStatement, MPPQueryContext context) {
      // TODO: do analyze for insert statement
      context.setQueryType(QueryType.WRITE);

      long[] timeArray = insertStatement.getTimes();
      PartialPath devicePath = insertStatement.getDevice();
      String[] measurements = insertStatement.getMeasurementList();
      if (timeArray.length == 1) {
        // construct insert row statement
        InsertRowStatement insertRowStatement = new InsertRowStatement();
        insertRowStatement.setDevicePath(devicePath);
        insertRowStatement.setTime(timeArray[0]);
        insertRowStatement.setMeasurements(measurements);
        insertRowStatement.setDataTypes(
            new TSDataType[insertStatement.getMeasurementList().length]);
        Object[] values = new Object[insertStatement.getMeasurementList().length];
        System.arraycopy(insertStatement.getValuesList().get(0), 0, values, 0, values.length);
        insertRowStatement.setValues(values);
        insertRowStatement.setNeedInferType(true);
        insertRowStatement.setAligned(insertStatement.isAligned());
        return insertRowStatement.accept(this, context);
      } else {
        // construct insert rows statement
        // construct insert statement
        InsertRowsStatement insertRowsStatement = new InsertRowsStatement();
        List<InsertRowStatement> insertRowStatementList = new ArrayList<>();
        for (int i = 0; i < timeArray.length; i++) {
          InsertRowStatement statement = new InsertRowStatement();
          statement.setDevicePath(devicePath);
          statement.setMeasurements(measurements);
          statement.setTime(timeArray[i]);
          statement.setDataTypes(new TSDataType[insertStatement.getMeasurementList().length]);
          Object[] values = new Object[insertStatement.getMeasurementList().length];
          System.arraycopy(insertStatement.getValuesList().get(i), 0, values, 0, values.length);
          statement.setValues(values);
          statement.setAligned(insertStatement.isAligned());
          statement.setNeedInferType(true);
          insertRowStatementList.add(statement);
        }
        insertRowsStatement.setInsertRowStatementList(insertRowStatementList);
        return insertRowsStatement.accept(this, context);
      }
    }

    @Override
    public Analysis visitCreateTimeseries(
        CreateTimeSeriesStatement createTimeSeriesStatement, MPPQueryContext context) {
      context.setQueryType(QueryType.WRITE);
      if (createTimeSeriesStatement.getTags() != null
          && !createTimeSeriesStatement.getTags().isEmpty()
          && createTimeSeriesStatement.getAttributes() != null
          && !createTimeSeriesStatement.getAttributes().isEmpty()) {
        for (String tagKey : createTimeSeriesStatement.getTags().keySet()) {
          if (createTimeSeriesStatement.getAttributes().containsKey(tagKey)) {
            throw new SemanticException(
                String.format(
                    "Tag and attribute shouldn't have the same property key [%s]", tagKey));
          }
        }
      }
      Analysis analysis = new Analysis();
      analysis.setStatement(createTimeSeriesStatement);

      SchemaPartition schemaPartitionInfo =
          partitionFetcher.getOrCreateSchemaPartition(
              new PathPatternTree(createTimeSeriesStatement.getPath()));
      analysis.setSchemaPartitionInfo(schemaPartitionInfo);
      return analysis;
    }

    @Override
    public Analysis visitCreateAlignedTimeseries(
        CreateAlignedTimeSeriesStatement createAlignedTimeSeriesStatement,
        MPPQueryContext context) {
      context.setQueryType(QueryType.WRITE);
      List<String> measurements = createAlignedTimeSeriesStatement.getMeasurements();
      Set<String> measurementsSet = new HashSet<>(measurements);
      if (measurementsSet.size() < measurements.size()) {
        throw new SemanticException(
            "Measurement under an aligned device is not allowed to have the same measurement name");
      }

      Analysis analysis = new Analysis();
      analysis.setStatement(createAlignedTimeSeriesStatement);

      SchemaPartition schemaPartitionInfo;
      schemaPartitionInfo =
          partitionFetcher.getSchemaPartition(
              new PathPatternTree(
                  createAlignedTimeSeriesStatement.getDevicePath(),
                  createAlignedTimeSeriesStatement.getMeasurements()));
      analysis.setSchemaPartitionInfo(schemaPartitionInfo);
      return analysis;
    }

    @Override
    public Analysis visitAlterTimeseries(
        AlterTimeSeriesStatement alterTimeSeriesStatement, MPPQueryContext context) {
      context.setQueryType(QueryType.WRITE);
      Analysis analysis = new Analysis();
      analysis.setStatement(alterTimeSeriesStatement);

      SchemaPartition schemaPartitionInfo;
      schemaPartitionInfo =
          partitionFetcher.getSchemaPartition(
              new PathPatternTree(alterTimeSeriesStatement.getPath()));
      analysis.setSchemaPartitionInfo(schemaPartitionInfo);
      return analysis;
    }

    @Override
    public Analysis visitInsertTablet(
        InsertTabletStatement insertTabletStatement, MPPQueryContext context) {
      context.setQueryType(QueryType.WRITE);
      SchemaTree schemaTree =
          schemaFetcher.fetchSchemaWithAutoCreate(
              insertTabletStatement.getDevicePath(),
              insertTabletStatement.getMeasurements(),
              insertTabletStatement.getDataTypes(),
              insertTabletStatement.isAligned());

      if (!insertTabletStatement.checkDataType(schemaTree)) {
        throw new SemanticException("Data type mismatch");
      }

      Map<String, List<DataPartitionQueryParam>> sgNameToQueryParamsMap = new HashMap<>();
      DataPartitionQueryParam dataPartitionQueryParam = new DataPartitionQueryParam();
      dataPartitionQueryParam.setDevicePath(insertTabletStatement.getDevicePath().getFullPath());
      dataPartitionQueryParam.setTimePartitionSlotList(
          insertTabletStatement.getTimePartitionSlots());
      sgNameToQueryParamsMap.put(
          schemaTree.getBelongedStorageGroup(insertTabletStatement.getDevicePath()),
          Collections.singletonList(dataPartitionQueryParam));
      DataPartition dataPartition;
      dataPartition = partitionFetcher.getDataPartition(sgNameToQueryParamsMap);

      Analysis analysis = new Analysis();
      analysis.setSchemaTree(schemaTree);
      analysis.setStatement(insertTabletStatement);
      analysis.setDataPartitionInfo(dataPartition);
      return analysis;
    }

    @Override
    public Analysis visitInsertRow(InsertRowStatement insertRowStatement, MPPQueryContext context) {
      context.setQueryType(QueryType.WRITE);
      // TODO remove duplicate
      SchemaTree schemaTree =
          schemaFetcher.fetchSchemaWithAutoCreate(
              insertRowStatement.getDevicePath(),
              insertRowStatement.getMeasurements(),
              insertRowStatement.getDataTypes(),
              insertRowStatement.isAligned());

      try {
        insertRowStatement.transferType(schemaTree);
      } catch (QueryProcessException e) {
        throw new SemanticException(e.getMessage());
      }

      if (!insertRowStatement.checkDataType(schemaTree)) {
        throw new SemanticException("Data type mismatch");
      }

      Map<String, List<DataPartitionQueryParam>> sgNameToQueryParamsMap = new HashMap<>();
      DataPartitionQueryParam dataPartitionQueryParam = new DataPartitionQueryParam();
      dataPartitionQueryParam.setDevicePath(insertRowStatement.getDevicePath().getFullPath());
      dataPartitionQueryParam.setTimePartitionSlotList(insertRowStatement.getTimePartitionSlots());
      sgNameToQueryParamsMap.put(
          schemaTree.getBelongedStorageGroup(insertRowStatement.getDevicePath()),
          Collections.singletonList(dataPartitionQueryParam));
      DataPartition dataPartition =
          partitionFetcher.getOrCreateDataPartition(sgNameToQueryParamsMap);

      Analysis analysis = new Analysis();
      analysis.setSchemaTree(schemaTree);
      analysis.setStatement(insertRowStatement);
      analysis.setDataPartitionInfo(dataPartition);

      return analysis;
    }

    @Override
    public Analysis visitInsertRows(
        InsertRowsStatement insertRowsStatement, MPPQueryContext context) {
      context.setQueryType(QueryType.WRITE);
      // TODO remove duplicate
      SchemaTree schemaTree =
          schemaFetcher.fetchSchemaListWithAutoCreate(
              insertRowsStatement.getDevicePaths(),
              insertRowsStatement.getMeasurementsList(),
              insertRowsStatement.getDataTypesList(),
              insertRowsStatement.getAlignedList());

      try {
        insertRowsStatement.transferType(schemaTree);
      } catch (QueryProcessException e) {
        throw new SemanticException(e.getMessage());
      }

      if (!insertRowsStatement.checkDataType(schemaTree)) {
        throw new SemanticException("Data type mismatch");
      }

      Map<String, List<DataPartitionQueryParam>> sgNameToQueryParamsMap = new HashMap<>();
      for (InsertRowStatement insertRowStatement :
          insertRowsStatement.getInsertRowStatementList()) {
        DataPartitionQueryParam dataPartitionQueryParam = new DataPartitionQueryParam();
        dataPartitionQueryParam.setDevicePath(insertRowStatement.getDevicePath().getFullPath());
        dataPartitionQueryParam.setTimePartitionSlotList(
            insertRowStatement.getTimePartitionSlots());
        sgNameToQueryParamsMap
            .computeIfAbsent(
                schemaTree.getBelongedStorageGroup(insertRowStatement.getDevicePath()),
                key -> new ArrayList<>())
            .add(dataPartitionQueryParam);
      }
      DataPartition dataPartition = partitionFetcher.getDataPartition(sgNameToQueryParamsMap);

      Analysis analysis = new Analysis();
      analysis.setSchemaTree(schemaTree);
      analysis.setStatement(insertRowsStatement);
      analysis.setDataPartitionInfo(dataPartition);

      return analysis;
    }

    @Override
    public Analysis visitInsertMultiTablets(
        InsertMultiTabletsStatement insertMultiTabletsStatement, MPPQueryContext context) {
      context.setQueryType(QueryType.WRITE);
      // TODO remove duplicate
      SchemaTree schemaTree =
          schemaFetcher.fetchSchemaListWithAutoCreate(
              insertMultiTabletsStatement.getDevicePaths(),
              insertMultiTabletsStatement.getMeasurementsList(),
              insertMultiTabletsStatement.getDataTypesList(),
              insertMultiTabletsStatement.getAlignedList());

      if (!insertMultiTabletsStatement.checkDataType(schemaTree)) {
        throw new SemanticException("Data type mismatch");
      }

      Map<String, List<DataPartitionQueryParam>> sgNameToQueryParamsMap = new HashMap<>();
      for (InsertTabletStatement insertTabletStatement :
          insertMultiTabletsStatement.getInsertTabletStatementList()) {
        DataPartitionQueryParam dataPartitionQueryParam = new DataPartitionQueryParam();
        dataPartitionQueryParam.setDevicePath(insertTabletStatement.getDevicePath().getFullPath());
        dataPartitionQueryParam.setTimePartitionSlotList(
            insertTabletStatement.getTimePartitionSlots());
        sgNameToQueryParamsMap
            .computeIfAbsent(
                schemaTree.getBelongedStorageGroup(insertTabletStatement.getDevicePath()),
                key -> new ArrayList<>())
            .add(dataPartitionQueryParam);
      }
      DataPartition dataPartition = partitionFetcher.getDataPartition(sgNameToQueryParamsMap);

      Analysis analysis = new Analysis();
      analysis.setSchemaTree(schemaTree);
      analysis.setStatement(insertMultiTabletsStatement);
      analysis.setDataPartitionInfo(dataPartition);

      return analysis;
    }

    @Override
    public Analysis visitInsertRowsOfOneDevice(
        InsertRowsOfOneDeviceStatement insertRowsOfOneDeviceStatement, MPPQueryContext context) {
      context.setQueryType(QueryType.WRITE);
      // TODO remove duplicate
      SchemaTree schemaTree =
          schemaFetcher.fetchSchemaWithAutoCreate(
              insertRowsOfOneDeviceStatement.getDevicePath(),
              insertRowsOfOneDeviceStatement.getMeasurements(),
              insertRowsOfOneDeviceStatement.getDataTypes(),
              insertRowsOfOneDeviceStatement.isAligned());

      try {
        insertRowsOfOneDeviceStatement.transferType(schemaTree);
      } catch (QueryProcessException e) {
        throw new SemanticException(e.getMessage());
      }

      if (!insertRowsOfOneDeviceStatement.checkDataType(schemaTree)) {
        throw new SemanticException("Data type mismatch");
      }

      Map<String, List<DataPartitionQueryParam>> sgNameToQueryParamsMap = new HashMap<>();
      DataPartitionQueryParam dataPartitionQueryParam = new DataPartitionQueryParam();
      dataPartitionQueryParam.setDevicePath(
          insertRowsOfOneDeviceStatement.getDevicePath().getFullPath());
      dataPartitionQueryParam.setTimePartitionSlotList(
          insertRowsOfOneDeviceStatement.getTimePartitionSlots());
      sgNameToQueryParamsMap.put(
          schemaTree.getBelongedStorageGroup(insertRowsOfOneDeviceStatement.getDevicePath()),
          Collections.singletonList(dataPartitionQueryParam));
      DataPartition dataPartition = partitionFetcher.getDataPartition(sgNameToQueryParamsMap);

      Analysis analysis = new Analysis();
      analysis.setSchemaTree(schemaTree);
      analysis.setStatement(insertRowsOfOneDeviceStatement);
      analysis.setDataPartitionInfo(dataPartition);

      return analysis;
    }

    @Override
    public Analysis visitShowTimeSeries(
        ShowTimeSeriesStatement showTimeSeriesStatement, MPPQueryContext context) {
      Analysis analysis = new Analysis();
      analysis.setStatement(showTimeSeriesStatement);

      SchemaPartition schemaPartitionInfo =
          partitionFetcher.getSchemaPartition(
              new PathPatternTree(showTimeSeriesStatement.getPathPattern()));
      analysis.setSchemaPartitionInfo(schemaPartitionInfo);
      analysis.setRespDatasetHeader(HeaderConstant.showTimeSeriesHeader);
      return analysis;
    }

    @Override
    public Analysis visitShowStorageGroup(
        ShowStorageGroupStatement showStorageGroupStatement, MPPQueryContext context) {
      Analysis analysis = new Analysis();
      analysis.setStatement(showStorageGroupStatement);
      analysis.setRespDatasetHeader(HeaderConstant.showStorageGroupHeader);
      return analysis;
    }

    @Override
    public Analysis visitShowDevices(
        ShowDevicesStatement showDevicesStatement, MPPQueryContext context) {
      Analysis analysis = new Analysis();
      analysis.setStatement(showDevicesStatement);

      SchemaPartition schemaPartitionInfo =
          partitionFetcher.getSchemaPartition(
              new PathPatternTree(
                  showDevicesStatement
                      .getPathPattern()
                      .concatNode(IoTDBConstant.ONE_LEVEL_PATH_WILDCARD)));

      analysis.setSchemaPartitionInfo(schemaPartitionInfo);
      analysis.setRespDatasetHeader(
          showDevicesStatement.hasSgCol()
              ? HeaderConstant.showDevicesWithSgHeader
              : HeaderConstant.showDevicesHeader);
      return analysis;
    }

    @Override
<<<<<<< HEAD
    public Analysis visitCountDevices(
        CountDevicesStatement countDevicesStatement, MPPQueryContext context) {
      Analysis analysis = new Analysis();
      analysis.setStatement(countDevicesStatement);
      SchemaPartition schemaPartition =
          partitionFetcher.getSchemaPartition(
              new PathPatternTree(
                  countDevicesStatement
                      .getPartialPath()
                      .concatNode(IoTDBConstant.ONE_LEVEL_PATH_WILDCARD)));
      analysis.setSchemaPartitionInfo(schemaPartition);
      analysis.setRespDatasetHeader(HeaderConstant.countDevicesHeader);
      return analysis;
    }

    @Override
    public Analysis visitCountTimeSeries(
        CountTimeSeriesStatement countTimeSeriesStatement, MPPQueryContext context) {
      Analysis analysis = new Analysis();
      analysis.setStatement(countTimeSeriesStatement);
      SchemaPartition schemaPartition =
          partitionFetcher.getSchemaPartition(
              new PathPatternTree(countTimeSeriesStatement.getPartialPath()));
      analysis.setSchemaPartitionInfo(schemaPartition);
      analysis.setRespDatasetHeader(HeaderConstant.countTimeSeriesHeader);
      return analysis;
    }

    @Override
    public Analysis visitCountNodeTimeSeries(
        CountNodeTimeSeriesStatement countNodeTimeSeriesStatement, MPPQueryContext context) {
      Analysis analysis = new Analysis();
      analysis.setStatement(countNodeTimeSeriesStatement);
      SchemaPartition schemaPartition =
          partitionFetcher.getSchemaPartition(
              new PathPatternTree(countNodeTimeSeriesStatement.getPartialPath()));
      analysis.setSchemaPartitionInfo(schemaPartition);
      analysis.setRespDatasetHeader(HeaderConstant.countNodeTimeSeriesHeader);
      return analysis;
    }

    @Override
    public Analysis visitCreateUser(AuthorStatement authorStatement, MPPQueryContext context) {
      context.setQueryType(QueryType.WRITE);
      Analysis analysis = new Analysis();
      analysis.setStatement(authorStatement);
      return analysis;
    }

    @Override
    public Analysis visitCreateRole(AuthorStatement authorStatement, MPPQueryContext context) {
      context.setQueryType(QueryType.WRITE);
      Analysis analysis = new Analysis();
      analysis.setStatement(authorStatement);
      return analysis;
    }

    @Override
    public Analysis visitAlterUser(AuthorStatement authorStatement, MPPQueryContext context) {
      context.setQueryType(QueryType.WRITE);
      Analysis analysis = new Analysis();
      analysis.setStatement(authorStatement);
      return analysis;
    }

    @Override
    public Analysis visitGrantUser(AuthorStatement authorStatement, MPPQueryContext context) {
      context.setQueryType(QueryType.WRITE);
      Analysis analysis = new Analysis();
      analysis.setStatement(authorStatement);
      return analysis;
    }

    @Override
    public Analysis visitGrantRole(AuthorStatement authorStatement, MPPQueryContext context) {
      context.setQueryType(QueryType.WRITE);
      Analysis analysis = new Analysis();
      analysis.setStatement(authorStatement);
      return analysis;
    }

    @Override
    public Analysis visitGrantRoleToUser(AuthorStatement authorStatement, MPPQueryContext context) {
      context.setQueryType(QueryType.WRITE);
      Analysis analysis = new Analysis();
      analysis.setStatement(authorStatement);
      return analysis;
    }

    @Override
    public Analysis visitRevokeUser(AuthorStatement authorStatement, MPPQueryContext context) {
      context.setQueryType(QueryType.WRITE);
      Analysis analysis = new Analysis();
      analysis.setStatement(authorStatement);
      return analysis;
    }

    @Override
    public Analysis visitRevokeRole(AuthorStatement authorStatement, MPPQueryContext context) {
      context.setQueryType(QueryType.WRITE);
      Analysis analysis = new Analysis();
      analysis.setStatement(authorStatement);
      return analysis;
    }

    @Override
    public Analysis visitRevokeRoleFromUser(
        AuthorStatement authorStatement, MPPQueryContext context) {
      context.setQueryType(QueryType.WRITE);
      Analysis analysis = new Analysis();
      analysis.setStatement(authorStatement);
      return analysis;
    }

    @Override
    public Analysis visitDropUser(AuthorStatement authorStatement, MPPQueryContext context) {
      context.setQueryType(QueryType.WRITE);
      Analysis analysis = new Analysis();
      analysis.setStatement(authorStatement);
      return analysis;
    }

    @Override
    public Analysis visitDropRole(AuthorStatement authorStatement, MPPQueryContext context) {
      context.setQueryType(QueryType.WRITE);
      Analysis analysis = new Analysis();
      analysis.setStatement(authorStatement);
      return analysis;
    }

    @Override
    public Analysis visitListUser(AuthorStatement authorStatement, MPPQueryContext context) {
      Analysis analysis = new Analysis();
      analysis.setStatement(authorStatement);
      return analysis;
    }

    @Override
    public Analysis visitListRole(AuthorStatement authorStatement, MPPQueryContext context) {
      Analysis analysis = new Analysis();
      analysis.setStatement(authorStatement);
      return analysis;
    }

    @Override
    public Analysis visitListPrivilegesUser(
        AuthorStatement authorStatement, MPPQueryContext context) {
      Analysis analysis = new Analysis();
      analysis.setStatement(authorStatement);
      return analysis;
    }

    @Override
    public Analysis visitListPrivilegesRole(
        AuthorStatement authorStatement, MPPQueryContext context) {
      Analysis analysis = new Analysis();
      analysis.setStatement(authorStatement);
      return analysis;
    }

    @Override
    public Analysis visitListUserPrivileges(
        AuthorStatement authorStatement, MPPQueryContext context) {
      Analysis analysis = new Analysis();
      analysis.setStatement(authorStatement);
      return analysis;
    }

    @Override
    public Analysis visitListRolePrivileges(
        AuthorStatement authorStatement, MPPQueryContext context) {
      Analysis analysis = new Analysis();
      analysis.setStatement(authorStatement);
      return analysis;
    }

    @Override
    public Analysis visitListAllRoleOfUser(
        AuthorStatement authorStatement, MPPQueryContext context) {
      Analysis analysis = new Analysis();
      analysis.setStatement(authorStatement);
      return analysis;
    }

    @Override
    public Analysis visitListAllUserOfRole(
        AuthorStatement authorStatement, MPPQueryContext context) {
      Analysis analysis = new Analysis();
      analysis.setStatement(authorStatement);
      return analysis;
    }

    @Override
=======
>>>>>>> 648212e1
    public Analysis visitSchemaFetch(
        SchemaFetchStatement schemaFetchStatement, MPPQueryContext context) {
      Analysis analysis = new Analysis();
      analysis.setStatement(schemaFetchStatement);
      analysis.setSchemaPartitionInfo(schemaFetchStatement.getSchemaPartition());
      return analysis;
    }
  }
}<|MERGE_RESOLUTION|>--- conflicted
+++ resolved
@@ -537,7 +537,6 @@
     }
 
     @Override
-<<<<<<< HEAD
     public Analysis visitCountDevices(
         CountDevicesStatement countDevicesStatement, MPPQueryContext context) {
       Analysis analysis = new Analysis();
@@ -731,8 +730,6 @@
     }
 
     @Override
-=======
->>>>>>> 648212e1
     public Analysis visitSchemaFetch(
         SchemaFetchStatement schemaFetchStatement, MPPQueryContext context) {
       Analysis analysis = new Analysis();
