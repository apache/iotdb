/*
 * Licensed to the Apache Software Foundation (ASF) under one
 * or more contributor license agreements.  See the NOTICE file
 * distributed with this work for additional information
 * regarding copyright ownership.  The ASF licenses this file
 * to you under the Apache License, Version 2.0 (the
 * "License"); you may not use this file except in compliance
 * with the License.  You may obtain a copy of the License at
 *
 *     http://www.apache.org/licenses/LICENSE-2.0
 *
 * Unless required by applicable law or agreed to in writing,
 * software distributed under the License is distributed on an
 * "AS IS" BASIS, WITHOUT WARRANTIES OR CONDITIONS OF ANY
 * KIND, either express or implied.  See the License for the
 * specific language governing permissions and limitations
 * under the License.
 */

package org.apache.iotdb.db.mpp.sql.analyze;

import org.apache.iotdb.commons.partition.DataPartition;
import org.apache.iotdb.commons.partition.DataPartitionQueryParam;
import org.apache.iotdb.commons.partition.SchemaPartition;
import org.apache.iotdb.db.exception.query.PathNumOverLimitException;
import org.apache.iotdb.db.exception.query.QueryProcessException;
import org.apache.iotdb.db.exception.sql.SemanticException;
import org.apache.iotdb.db.exception.sql.StatementAnalyzeException;
import org.apache.iotdb.db.metadata.path.PartialPath;
import org.apache.iotdb.db.mpp.common.MPPQueryContext;
import org.apache.iotdb.db.mpp.common.filter.QueryFilter;
import org.apache.iotdb.db.mpp.common.header.HeaderConstant;
import org.apache.iotdb.db.mpp.common.schematree.PathPatternTree;
import org.apache.iotdb.db.mpp.common.schematree.SchemaTree;
import org.apache.iotdb.db.mpp.sql.rewriter.ConcatPathRewriter;
import org.apache.iotdb.db.mpp.sql.rewriter.DnfFilterOptimizer;
import org.apache.iotdb.db.mpp.sql.rewriter.MergeSingleFilterOptimizer;
import org.apache.iotdb.db.mpp.sql.rewriter.RemoveNotOptimizer;
import org.apache.iotdb.db.mpp.sql.rewriter.WildcardsRemover;
import org.apache.iotdb.db.mpp.sql.statement.Statement;
import org.apache.iotdb.db.mpp.sql.statement.StatementVisitor;
import org.apache.iotdb.db.mpp.sql.statement.component.ResultColumn;
import org.apache.iotdb.db.mpp.sql.statement.component.WhereCondition;
import org.apache.iotdb.db.mpp.sql.statement.crud.*;
import org.apache.iotdb.db.mpp.sql.statement.metadata.AlterTimeSeriesStatement;
import org.apache.iotdb.db.mpp.sql.statement.metadata.CreateAlignedTimeSeriesStatement;
import org.apache.iotdb.db.mpp.sql.statement.metadata.CreateTimeSeriesStatement;
import org.apache.iotdb.db.mpp.sql.statement.metadata.SchemaFetchStatement;
import org.apache.iotdb.db.mpp.sql.statement.metadata.ShowDevicesStatement;
import org.apache.iotdb.db.mpp.sql.statement.metadata.ShowStorageGroupStatement;
import org.apache.iotdb.db.mpp.sql.statement.metadata.ShowTimeSeriesStatement;
import org.apache.iotdb.db.mpp.sql.statement.sys.AuthorStatement;
import org.apache.iotdb.db.qp.constant.SQLConstant;
import org.apache.iotdb.tsfile.exception.filter.QueryFilterOptimizationException;
import org.apache.iotdb.tsfile.file.metadata.enums.TSDataType;
import org.apache.iotdb.tsfile.read.expression.IExpression;
import org.apache.iotdb.tsfile.read.expression.util.ExpressionOptimizer;

import java.util.ArrayList;
import java.util.Collections;
import java.util.HashMap;
import java.util.HashSet;
import java.util.List;
import java.util.Map;
import java.util.Set;
import java.util.stream.Collectors;

/** Analyze the statement and generate Analysis. */
public class Analyzer {

  private final MPPQueryContext context;

  // TODO need to use factory to decide standalone or cluster
  private final IPartitionFetcher partitionFetcher = new FakePartitionFetcherImpl();
  // TODO need to use factory to decide standalone or cluster
  private final ISchemaFetcher schemaFetcher = new FakeSchemaFetcherImpl();

  public Analyzer(MPPQueryContext context) {
    this.context = context;
  }

  public Analysis analyze(Statement statement) {
    return new AnalyzeVisitor().process(statement, context);
  }

  /** This visitor is used to analyze each type of Statement and returns the {@link Analysis}. */
  private final class AnalyzeVisitor extends StatementVisitor<Analysis, MPPQueryContext> {

    @Override
    public Analysis visitStatement(Statement statement, MPPQueryContext context) {
      Analysis analysis = new Analysis();
      analysis.setStatement(statement);
      return analysis;
    }

    @Override
    public Analysis visitQuery(QueryStatement queryStatement, MPPQueryContext context) {
      Analysis analysis = new Analysis();
      try {
        // check for semantic errors
        queryStatement.selfCheck();

        // concat path and construct path pattern tree
        PathPatternTree patternTree = new PathPatternTree();
        QueryStatement rewrittenStatement =
            (QueryStatement) new ConcatPathRewriter().rewrite(queryStatement, patternTree);

        // request schema fetch API
        SchemaTree schemaTree = schemaFetcher.fetchSchema(patternTree);

        // bind metadata, remove wildcards, and apply SLIMIT & SOFFSET
        rewrittenStatement =
            (QueryStatement) new WildcardsRemover().rewrite(rewrittenStatement, schemaTree);

        // fetch partition information
        Set<PartialPath> devicePathSet = new HashSet<>();
        for (ResultColumn resultColumn : queryStatement.getSelectComponent().getResultColumns()) {
          devicePathSet.addAll(
              resultColumn.collectPaths().stream()
                  .map(PartialPath::getDevicePath)
                  .collect(Collectors.toList()));
        }
        if (queryStatement.getWhereCondition() != null) {
          devicePathSet.addAll(
              queryStatement.getWhereCondition().getQueryFilter().getPathSet().stream()
                  .filter(SQLConstant::isNotReservedPath)
                  .map(PartialPath::getDevicePath)
                  .collect(Collectors.toList()));
        }
        Map<String, List<DataPartitionQueryParam>> sgNameToQueryParamsMap = new HashMap<>();
        for (PartialPath devicePath : devicePathSet) {
          DataPartitionQueryParam queryParam = new DataPartitionQueryParam();
          queryParam.setDevicePath(devicePath.getFullPath());
          sgNameToQueryParamsMap
              .computeIfAbsent(
                  schemaTree.getBelongedStorageGroup(devicePath), key -> new ArrayList<>())
              .add(queryParam);
        }
        DataPartition dataPartition = partitionFetcher.getDataPartition(sgNameToQueryParamsMap);

        // optimize expressions in whereCondition
        WhereCondition whereCondition = rewrittenStatement.getWhereCondition();
        if (whereCondition != null) {
          QueryFilter filter = whereCondition.getQueryFilter();
          filter = new RemoveNotOptimizer().optimize(filter);
          filter = new DnfFilterOptimizer().optimize(filter);
          filter = new MergeSingleFilterOptimizer().optimize(filter);

          // transform QueryFilter to expression
          List<PartialPath> filterPaths = new ArrayList<>(filter.getPathSet());
          HashMap<PartialPath, TSDataType> pathTSDataTypeHashMap = new HashMap<>();
          for (PartialPath filterPath : filterPaths) {
            pathTSDataTypeHashMap.put(
                filterPath,
                SQLConstant.isReservedPath(filterPath)
                    ? TSDataType.INT64
                    : filterPath.getSeriesType());
          }
          IExpression expression = filter.transformToExpression(pathTSDataTypeHashMap);
          expression =
              ExpressionOptimizer.getInstance()
                  .optimize(expression, queryStatement.getSelectComponent().getDeduplicatedPaths());
          analysis.setQueryFilter(expression);
        }
        analysis.setStatement(rewrittenStatement);
        analysis.setSchemaTree(schemaTree);
        analysis.setRespDatasetHeader(queryStatement.constructDatasetHeader());
        analysis.setDataPartitionInfo(dataPartition);
      } catch (StatementAnalyzeException
          | PathNumOverLimitException
          | QueryFilterOptimizationException e) {
        e.printStackTrace();
      }
      return analysis;
    }

    @Override
    public Analysis visitInsert(InsertStatement insertStatement, MPPQueryContext context) {
      // TODO: do analyze for insert statement
      context.setQueryType(QueryType.WRITE);

      long[] timeArray = insertStatement.getTimes();
      PartialPath devicePath = insertStatement.getDevice();
      String[] measurements = insertStatement.getMeasurementList();
      if (timeArray.length == 1) {
        // construct insert row statement
        InsertRowStatement insertRowStatement = new InsertRowStatement();
        insertRowStatement.setDevicePath(devicePath);
        insertRowStatement.setTime(timeArray[0]);
        insertRowStatement.setMeasurements(measurements);
        insertRowStatement.setDataTypes(
            new TSDataType[insertStatement.getMeasurementList().length]);
        insertRowStatement.setValues(insertStatement.getValuesList().get(0));
        insertRowStatement.setNeedInferType(true);
        insertRowStatement.setAligned(insertStatement.isAligned());
        return insertRowStatement.accept(this, context);
      } else {
        // construct insert rows statement
        // construct insert statement
        InsertRowsStatement insertRowsStatement = new InsertRowsStatement();
        List<InsertRowStatement> insertRowStatementList = new ArrayList<>();
        for (int i = 0; i < timeArray.length; i++) {
          InsertRowStatement statement = new InsertRowStatement();
          statement.setDevicePath(devicePath);
          statement.setMeasurements(measurements);
          statement.setTime(timeArray[i]);
          statement.setDataTypes(new TSDataType[insertStatement.getMeasurementList().length]);
          statement.setValues(insertStatement.getValuesList().get(i));
          statement.setAligned(insertStatement.isAligned());
          statement.setNeedInferType(true);
          insertRowStatementList.add(statement);
        }
        insertRowsStatement.setInsertRowStatementList(insertRowStatementList);
        return insertRowsStatement.accept(this, context);
      }
    }

    @Override
    public Analysis visitInsertRow(InsertRowStatement insertRowStatement, MPPQueryContext context) {
      // TODO remove duplicate
      context.setQueryType(QueryType.WRITE);
      SchemaTree schemaTree =
          schemaFetcher.fetchSchemaWithAutoCreate(
              insertRowStatement.getDevicePath(),
              insertRowStatement.getMeasurements(),
              insertRowStatement.getDataTypes(),
              insertRowStatement.isAligned());

      try {
        insertRowStatement.transferType(schemaTree);
      } catch (QueryProcessException e) {
        throw new SemanticException(e.getMessage());
      }

      if (!insertRowStatement.checkDataType(schemaTree)) {
        throw new SemanticException("Data type mismatch");
      }

      Map<String, List<DataPartitionQueryParam>> sgNameToQueryParamsMap = new HashMap<>();
      DataPartitionQueryParam dataPartitionQueryParam = new DataPartitionQueryParam();
      dataPartitionQueryParam.setDevicePath(insertRowStatement.getDevicePath().getFullPath());
      dataPartitionQueryParam.setTimePartitionSlotList(insertRowStatement.getTimePartitionSlots());
      sgNameToQueryParamsMap.put(
          schemaTree.getBelongedStorageGroup(insertRowStatement.getDevicePath()),
          Collections.singletonList(dataPartitionQueryParam));
      DataPartition dataPartition;
      try {
        dataPartition = partitionFetcher.getDataPartition(sgNameToQueryParamsMap);
      } catch (StatementAnalyzeException e) {
        throw new SemanticException("An error occurred when fetching data partition infos");
      }

      Analysis analysis = new Analysis();
      analysis.setSchemaTree(schemaTree);
      analysis.setStatement(insertRowStatement);
      analysis.setDataPartitionInfo(dataPartition);

      return analysis;
    }

    @Override
    public Analysis visitInsertRows(
        InsertRowsStatement insertRowsStatement, MPPQueryContext context) {
      // TODO remove duplicate
      context.setQueryType(QueryType.WRITE);
      SchemaTree schemaTree =
          schemaFetcher.fetchSchemaListWithAutoCreate(
              insertRowsStatement.getDevicePaths(),
              insertRowsStatement.getMeasurementsList(),
              insertRowsStatement.getDataTypesList(),
              insertRowsStatement.getAlignedList());

      try {
        insertRowsStatement.transferType(schemaTree);
      } catch (QueryProcessException e) {
        throw new SemanticException(e.getMessage());
      }

      if (!insertRowsStatement.checkDataType(schemaTree)) {
        throw new SemanticException("Data type mismatch");
      }

      Map<String, List<DataPartitionQueryParam>> sgNameToQueryParamsMap = new HashMap<>();
      for (InsertRowStatement insertRowStatement :
          insertRowsStatement.getInsertRowStatementList()) {
        DataPartitionQueryParam dataPartitionQueryParam = new DataPartitionQueryParam();
        dataPartitionQueryParam.setDevicePath(insertRowStatement.getDevicePath().getFullPath());
        dataPartitionQueryParam.setTimePartitionSlotList(
            insertRowStatement.getTimePartitionSlots());
        sgNameToQueryParamsMap
            .computeIfAbsent(
                schemaTree.getBelongedStorageGroup(insertRowStatement.getDevicePath()),
                key -> new ArrayList<>())
            .add(dataPartitionQueryParam);
      }
      DataPartition dataPartition;
      try {
        dataPartition = partitionFetcher.getDataPartition(sgNameToQueryParamsMap);
      } catch (StatementAnalyzeException e) {
        throw new SemanticException("An error occurred when fetching data partition infos");
      }

      Analysis analysis = new Analysis();
      analysis.setSchemaTree(schemaTree);
      analysis.setStatement(insertRowsStatement);
      analysis.setDataPartitionInfo(dataPartition);

      return analysis;
    }

    @Override
    public Analysis visitInsertMultiTablets(
        InsertMultiTabletsStatement insertMultiTabletsStatement, MPPQueryContext context) {
      context.setQueryType(QueryType.WRITE);
      // TODO remove duplicate
      SchemaTree schemaTree =
          schemaFetcher.fetchSchemaListWithAutoCreate(
              insertMultiTabletsStatement.getDevicePaths(),
              insertMultiTabletsStatement.getMeasurementsList(),
              insertMultiTabletsStatement.getDataTypesList(),
              insertMultiTabletsStatement.getAlignedList());

      if (!insertMultiTabletsStatement.checkDataType(schemaTree)) {
        throw new SemanticException("Data type mismatch");
      }

      Map<String, List<DataPartitionQueryParam>> sgNameToQueryParamsMap = new HashMap<>();
      for (InsertTabletStatement insertTabletStatement :
          insertMultiTabletsStatement.getInsertTabletStatementList()) {
        DataPartitionQueryParam dataPartitionQueryParam = new DataPartitionQueryParam();
        dataPartitionQueryParam.setDevicePath(insertTabletStatement.getDevicePath().getFullPath());
        dataPartitionQueryParam.setTimePartitionSlotList(
            insertTabletStatement.getTimePartitionSlots());
        sgNameToQueryParamsMap
            .computeIfAbsent(
                schemaTree.getBelongedStorageGroup(insertTabletStatement.getDevicePath()),
                key -> new ArrayList<>())
            .add(dataPartitionQueryParam);
      }
      DataPartition dataPartition;
      try {
        dataPartition = partitionFetcher.getDataPartition(sgNameToQueryParamsMap);
      } catch (StatementAnalyzeException e) {
        throw new SemanticException("An error occurred when fetching data partition infos");
      }

      Analysis analysis = new Analysis();
      analysis.setSchemaTree(schemaTree);
      analysis.setStatement(insertMultiTabletsStatement);
      analysis.setDataPartitionInfo(dataPartition);

      return analysis;
    }

    @Override
    public Analysis visitInsertRowsOfOneDevice(
        InsertRowsOfOneDeviceStatement insertRowsOfOneDeviceStatement, MPPQueryContext context) {
      // TODO remove duplicate
      context.setQueryType(QueryType.WRITE);
      SchemaTree schemaTree =
          schemaFetcher.fetchSchemaWithAutoCreate(
              insertRowsOfOneDeviceStatement.getDevicePath(),
              insertRowsOfOneDeviceStatement.getMeasurements(),
              insertRowsOfOneDeviceStatement.getDataTypes(),
              insertRowsOfOneDeviceStatement.isAligned());

      try {
        insertRowsOfOneDeviceStatement.transferType(schemaTree);
      } catch (QueryProcessException e) {
        throw new SemanticException(e.getMessage());
      }

      if (!insertRowsOfOneDeviceStatement.checkDataType(schemaTree)) {
        throw new SemanticException("Data type mismatch");
      }

      Map<String, List<DataPartitionQueryParam>> sgNameToQueryParamsMap = new HashMap<>();
      DataPartitionQueryParam dataPartitionQueryParam = new DataPartitionQueryParam();
      dataPartitionQueryParam.setDevicePath(
          insertRowsOfOneDeviceStatement.getDevicePath().getFullPath());
      dataPartitionQueryParam.setTimePartitionSlotList(
          insertRowsOfOneDeviceStatement.getTimePartitionSlots());
      sgNameToQueryParamsMap.put(
          schemaTree.getBelongedStorageGroup(insertRowsOfOneDeviceStatement.getDevicePath()),
          Collections.singletonList(dataPartitionQueryParam));
      DataPartition dataPartition;
      try {
        dataPartition = partitionFetcher.getDataPartition(sgNameToQueryParamsMap);
      } catch (StatementAnalyzeException e) {
        throw new SemanticException("An error occurred when fetching data partition infos");
      }

      Analysis analysis = new Analysis();
      analysis.setSchemaTree(schemaTree);
      analysis.setStatement(insertRowsOfOneDeviceStatement);
      analysis.setDataPartitionInfo(dataPartition);

      return analysis;
    }

    @Override
    public Analysis visitInsertTablet(
        InsertTabletStatement insertTabletStatement, MPPQueryContext context) {
      context.setQueryType(QueryType.WRITE);
      SchemaTree schemaTree =
          schemaFetcher.fetchSchemaWithAutoCreate(
              insertTabletStatement.getDevicePath(),
              insertTabletStatement.getMeasurements(),
              insertTabletStatement.getDataTypes(),
              insertTabletStatement.isAligned());

      if (!insertTabletStatement.checkDataType(schemaTree)) {
        throw new SemanticException("Data type mismatch");
      }

      Map<String, List<DataPartitionQueryParam>> sgNameToQueryParamsMap = new HashMap<>();
      DataPartitionQueryParam dataPartitionQueryParam = new DataPartitionQueryParam();
      dataPartitionQueryParam.setDevicePath(insertTabletStatement.getDevicePath().getFullPath());
      dataPartitionQueryParam.setTimePartitionSlotList(
          insertTabletStatement.getTimePartitionSlots());
      sgNameToQueryParamsMap.put(
          schemaTree.getBelongedStorageGroup(insertTabletStatement.getDevicePath()),
          Collections.singletonList(dataPartitionQueryParam));
      DataPartition dataPartition;
      try {
        dataPartition = partitionFetcher.getDataPartition(sgNameToQueryParamsMap);
      } catch (StatementAnalyzeException e) {
        throw new SemanticException("An error occurred when fetching data partition infos");
      }

      Analysis analysis = new Analysis();
      analysis.setSchemaTree(schemaTree);
      analysis.setStatement(insertTabletStatement);
      analysis.setDataPartitionInfo(dataPartition);
      return analysis;
    }

    @Override
    public Analysis visitCreateTimeseries(
        CreateTimeSeriesStatement createTimeSeriesStatement, MPPQueryContext context) {
      if (createTimeSeriesStatement.getTags() != null
          && !createTimeSeriesStatement.getTags().isEmpty()
          && createTimeSeriesStatement.getAttributes() != null
          && !createTimeSeriesStatement.getAttributes().isEmpty()) {
        for (String tagKey : createTimeSeriesStatement.getTags().keySet()) {
          if (createTimeSeriesStatement.getAttributes().containsKey(tagKey)) {
            throw new SemanticException(
                String.format(
                    "Tag and attribute shouldn't have the same property key [%s]", tagKey));
          }
        }
      }
      Analysis analysis = new Analysis();
      analysis.setStatement(createTimeSeriesStatement);

      SchemaPartition schemaPartitionInfo =
          partitionFetcher.getSchemaPartition(
              new PathPatternTree(createTimeSeriesStatement.getPath()));
      analysis.setSchemaPartitionInfo(schemaPartitionInfo);
      return analysis;
    }

    @Override
    public Analysis visitCreateAlignedTimeseries(
        CreateAlignedTimeSeriesStatement createAlignedTimeSeriesStatement,
        MPPQueryContext context) {
      List<String> measurements = createAlignedTimeSeriesStatement.getMeasurements();
      Set<String> measurementsSet = new HashSet<>(measurements);
      if (measurementsSet.size() < measurements.size()) {
        throw new SemanticException(
            "Measurement under an aligned device is not allowed to have the same measurement name");
      }

      Analysis analysis = new Analysis();
      analysis.setStatement(createAlignedTimeSeriesStatement);

      SchemaPartition schemaPartitionInfo;
      schemaPartitionInfo =
          partitionFetcher.getSchemaPartition(
              new PathPatternTree(
                  createAlignedTimeSeriesStatement.getDevicePath(),
                  createAlignedTimeSeriesStatement.getMeasurements()));
      analysis.setSchemaPartitionInfo(schemaPartitionInfo);
      return analysis;
    }

    @Override
    public Analysis visitAlterTimeseries(
        AlterTimeSeriesStatement alterTimeSeriesStatement, MPPQueryContext context) {
      Analysis analysis = new Analysis();
      analysis.setStatement(alterTimeSeriesStatement);

      SchemaPartition schemaPartitionInfo;
      schemaPartitionInfo =
          partitionFetcher.getSchemaPartition(
              new PathPatternTree(alterTimeSeriesStatement.getPath()));
      analysis.setSchemaPartitionInfo(schemaPartitionInfo);
      return analysis;
    }

    @Override
<<<<<<< HEAD
=======
    public Analysis visitInsertTablet(
        InsertTabletStatement insertTabletStatement, MPPQueryContext context) {
      SchemaTree schemaTree =
          schemaFetcher.fetchSchemaWithAutoCreate(
              insertTabletStatement.getDevicePath(),
              insertTabletStatement.getMeasurements(),
              insertTabletStatement.getDataTypes(),
              insertTabletStatement.isAligned());

      if (!insertTabletStatement.checkDataType(schemaTree)) {
        throw new SemanticException("Data type mismatch");
      }

      Map<String, List<DataPartitionQueryParam>> sgNameToQueryParamsMap = new HashMap<>();
      DataPartitionQueryParam dataPartitionQueryParam = new DataPartitionQueryParam();
      dataPartitionQueryParam.setDevicePath(insertTabletStatement.getDevicePath().getFullPath());
      dataPartitionQueryParam.setTimePartitionSlotList(
          insertTabletStatement.getTimePartitionSlots());
      sgNameToQueryParamsMap.put(
          schemaTree.getBelongedStorageGroup(insertTabletStatement.getDevicePath()),
          Collections.singletonList(dataPartitionQueryParam));
      DataPartition dataPartition;
      dataPartition = partitionFetcher.getDataPartition(sgNameToQueryParamsMap);

      Analysis analysis = new Analysis();
      analysis.setSchemaTree(schemaTree);
      analysis.setStatement(insertTabletStatement);
      analysis.setDataPartitionInfo(dataPartition);
      return analysis;
    }

    @Override
>>>>>>> 8c09a47c
    public Analysis visitShowTimeSeries(
        ShowTimeSeriesStatement showTimeSeriesStatement, MPPQueryContext context) {
      Analysis analysis = new Analysis();
      analysis.setStatement(showTimeSeriesStatement);

      SchemaPartition schemaPartitionInfo =
          partitionFetcher.getSchemaPartition(
              new PathPatternTree(showTimeSeriesStatement.getPathPattern()));
      analysis.setSchemaPartitionInfo(schemaPartitionInfo);
      analysis.setRespDatasetHeader(HeaderConstant.showTimeSeriesHeader);
      return analysis;
    }

    @Override
    public Analysis visitShowStorageGroup(
        ShowStorageGroupStatement showStorageGroupStatement, MPPQueryContext context) {
      Analysis analysis = new Analysis();
      analysis.setStatement(showStorageGroupStatement);
      analysis.setRespDatasetHeader(HeaderConstant.showStorageGroupHeader);
      return analysis;
    }

    @Override
    public Analysis visitShowDevices(
        ShowDevicesStatement showDevicesStatement, MPPQueryContext context) {
      Analysis analysis = new Analysis();
      analysis.setStatement(showDevicesStatement);

      SchemaPartition schemaPartitionInfo =
          partitionFetcher.getSchemaPartition(
              new PathPatternTree(showDevicesStatement.getPathPattern().concatNode("*")));

      analysis.setSchemaPartitionInfo(schemaPartitionInfo);
      analysis.setRespDatasetHeader(
          showDevicesStatement.hasSgCol()
              ? HeaderConstant.showDevicesWithSgHeader
              : HeaderConstant.showDevicesHeader);
      return analysis;
    }

    @Override
    public Analysis visitCreateUser(AuthorStatement authorStatement, MPPQueryContext context) {
      Analysis analysis = new Analysis();
      analysis.setStatement(authorStatement);
      return analysis;
    }

    @Override
    public Analysis visitCreateRole(AuthorStatement authorStatement, MPPQueryContext context) {
      Analysis analysis = new Analysis();
      analysis.setStatement(authorStatement);
      return analysis;
    }

    @Override
    public Analysis visitAlterUser(AuthorStatement authorStatement, MPPQueryContext context) {
      Analysis analysis = new Analysis();
      analysis.setStatement(authorStatement);
      return analysis;
    }

    @Override
    public Analysis visitGrantUser(AuthorStatement authorStatement, MPPQueryContext context) {
      Analysis analysis = new Analysis();
      analysis.setStatement(authorStatement);
      return analysis;
    }

    @Override
    public Analysis visitGrantRole(AuthorStatement authorStatement, MPPQueryContext context) {
      Analysis analysis = new Analysis();
      analysis.setStatement(authorStatement);
      return analysis;
    }

    @Override
    public Analysis visitGrantRoleToUser(AuthorStatement authorStatement, MPPQueryContext context) {
      Analysis analysis = new Analysis();
      analysis.setStatement(authorStatement);
      return analysis;
    }

    @Override
    public Analysis visitRevokeUser(AuthorStatement authorStatement, MPPQueryContext context) {
      Analysis analysis = new Analysis();
      analysis.setStatement(authorStatement);
      return analysis;
    }

    @Override
    public Analysis visitRevokeRole(AuthorStatement authorStatement, MPPQueryContext context) {
      Analysis analysis = new Analysis();
      analysis.setStatement(authorStatement);
      return analysis;
    }

    @Override
    public Analysis visitRevokeRoleFromUser(
        AuthorStatement authorStatement, MPPQueryContext context) {
      Analysis analysis = new Analysis();
      analysis.setStatement(authorStatement);
      return analysis;
    }

    @Override
    public Analysis visitDropUser(AuthorStatement authorStatement, MPPQueryContext context) {
      Analysis analysis = new Analysis();
      analysis.setStatement(authorStatement);
      return analysis;
    }

    @Override
    public Analysis visitDropRole(AuthorStatement authorStatement, MPPQueryContext context) {
      Analysis analysis = new Analysis();
      analysis.setStatement(authorStatement);
      return analysis;
    }

    @Override
    public Analysis visitListUser(AuthorStatement authorStatement, MPPQueryContext context) {
      Analysis analysis = new Analysis();
      analysis.setStatement(authorStatement);
      return analysis;
    }

    @Override
    public Analysis visitListRole(AuthorStatement authorStatement, MPPQueryContext context) {
      Analysis analysis = new Analysis();
      analysis.setStatement(authorStatement);
      return analysis;
    }

    @Override
    public Analysis visitListPrivilegesUser(
        AuthorStatement authorStatement, MPPQueryContext context) {
      Analysis analysis = new Analysis();
      analysis.setStatement(authorStatement);
      return analysis;
    }

    @Override
    public Analysis visitListPrivilegesRole(
        AuthorStatement authorStatement, MPPQueryContext context) {
      Analysis analysis = new Analysis();
      analysis.setStatement(authorStatement);
      return analysis;
    }

    @Override
    public Analysis visitListUserPrivileges(
        AuthorStatement authorStatement, MPPQueryContext context) {
      Analysis analysis = new Analysis();
      analysis.setStatement(authorStatement);
      return analysis;
    }

    @Override
    public Analysis visitListRolePrivileges(
        AuthorStatement authorStatement, MPPQueryContext context) {
      Analysis analysis = new Analysis();
      analysis.setStatement(authorStatement);
      return analysis;
    }

    @Override
    public Analysis visitListAllRoleOfUser(
        AuthorStatement authorStatement, MPPQueryContext context) {
      Analysis analysis = new Analysis();
      analysis.setStatement(authorStatement);
      return analysis;
    }

    @Override
    public Analysis visitListAllUserOfRole(
        AuthorStatement authorStatement, MPPQueryContext context) {
      Analysis analysis = new Analysis();
      analysis.setStatement(authorStatement);
      return analysis;
    }
<<<<<<< HEAD
=======

    @Override
    public Analysis visitInsertRow(InsertRowStatement insertRowStatement, MPPQueryContext context) {
      // TODO remove duplicate
      SchemaTree schemaTree =
          schemaFetcher.fetchSchemaWithAutoCreate(
              insertRowStatement.getDevicePath(),
              insertRowStatement.getMeasurements(),
              insertRowStatement.getDataTypes(),
              insertRowStatement.isAligned());

      try {
        insertRowStatement.transferType(schemaTree);
      } catch (QueryProcessException e) {
        throw new SemanticException(e.getMessage());
      }

      if (!insertRowStatement.checkDataType(schemaTree)) {
        throw new SemanticException("Data type mismatch");
      }

      Map<String, List<DataPartitionQueryParam>> sgNameToQueryParamsMap = new HashMap<>();
      DataPartitionQueryParam dataPartitionQueryParam = new DataPartitionQueryParam();
      dataPartitionQueryParam.setDevicePath(insertRowStatement.getDevicePath().getFullPath());
      dataPartitionQueryParam.setTimePartitionSlotList(insertRowStatement.getTimePartitionSlots());
      sgNameToQueryParamsMap.put(
          schemaTree.getBelongedStorageGroup(insertRowStatement.getDevicePath()),
          Collections.singletonList(dataPartitionQueryParam));
      DataPartition dataPartition = partitionFetcher.getDataPartition(sgNameToQueryParamsMap);

      Analysis analysis = new Analysis();
      analysis.setSchemaTree(schemaTree);
      analysis.setStatement(insertRowStatement);
      analysis.setDataPartitionInfo(dataPartition);

      return analysis;
    }

    @Override
    public Analysis visitInsertRows(
        InsertRowsStatement insertRowsStatement, MPPQueryContext context) {
      // TODO remove duplicate
      SchemaTree schemaTree =
          schemaFetcher.fetchSchemaListWithAutoCreate(
              insertRowsStatement.getDevicePaths(),
              insertRowsStatement.getMeasurementsList(),
              insertRowsStatement.getDataTypesList(),
              insertRowsStatement.getAlignedList());

      try {
        insertRowsStatement.transferType(schemaTree);
      } catch (QueryProcessException e) {
        throw new SemanticException(e.getMessage());
      }

      if (!insertRowsStatement.checkDataType(schemaTree)) {
        throw new SemanticException("Data type mismatch");
      }

      Map<String, List<DataPartitionQueryParam>> sgNameToQueryParamsMap = new HashMap<>();
      for (InsertRowStatement insertRowStatement :
          insertRowsStatement.getInsertRowStatementList()) {
        DataPartitionQueryParam dataPartitionQueryParam = new DataPartitionQueryParam();
        dataPartitionQueryParam.setDevicePath(insertRowStatement.getDevicePath().getFullPath());
        dataPartitionQueryParam.setTimePartitionSlotList(
            insertRowStatement.getTimePartitionSlots());
        sgNameToQueryParamsMap
            .computeIfAbsent(
                schemaTree.getBelongedStorageGroup(insertRowStatement.getDevicePath()),
                key -> new ArrayList<>())
            .add(dataPartitionQueryParam);
      }
      DataPartition dataPartition = partitionFetcher.getDataPartition(sgNameToQueryParamsMap);

      Analysis analysis = new Analysis();
      analysis.setSchemaTree(schemaTree);
      analysis.setStatement(insertRowsStatement);
      analysis.setDataPartitionInfo(dataPartition);

      return analysis;
    }

    @Override
    public Analysis visitInsertMultiTablets(
        InsertMultiTabletsStatement insertMultiTabletsStatement, MPPQueryContext context) {
      // TODO remove duplicate
      SchemaTree schemaTree =
          schemaFetcher.fetchSchemaListWithAutoCreate(
              insertMultiTabletsStatement.getDevicePaths(),
              insertMultiTabletsStatement.getMeasurementsList(),
              insertMultiTabletsStatement.getDataTypesList(),
              insertMultiTabletsStatement.getAlignedList());

      if (!insertMultiTabletsStatement.checkDataType(schemaTree)) {
        throw new SemanticException("Data type mismatch");
      }

      Map<String, List<DataPartitionQueryParam>> sgNameToQueryParamsMap = new HashMap<>();
      for (InsertTabletStatement insertTabletStatement :
          insertMultiTabletsStatement.getInsertTabletStatementList()) {
        DataPartitionQueryParam dataPartitionQueryParam = new DataPartitionQueryParam();
        dataPartitionQueryParam.setDevicePath(insertTabletStatement.getDevicePath().getFullPath());
        dataPartitionQueryParam.setTimePartitionSlotList(
            insertTabletStatement.getTimePartitionSlots());
        sgNameToQueryParamsMap
            .computeIfAbsent(
                schemaTree.getBelongedStorageGroup(insertTabletStatement.getDevicePath()),
                key -> new ArrayList<>())
            .add(dataPartitionQueryParam);
      }
      DataPartition dataPartition = partitionFetcher.getDataPartition(sgNameToQueryParamsMap);

      Analysis analysis = new Analysis();
      analysis.setSchemaTree(schemaTree);
      analysis.setStatement(insertMultiTabletsStatement);
      analysis.setDataPartitionInfo(dataPartition);

      return analysis;
    }

    @Override
    public Analysis visitInsertRowsOfOneDevice(
        InsertRowsOfOneDeviceStatement insertRowsOfOneDeviceStatement, MPPQueryContext context) {
      // TODO remove duplicate
      SchemaTree schemaTree =
          schemaFetcher.fetchSchemaWithAutoCreate(
              insertRowsOfOneDeviceStatement.getDevicePath(),
              insertRowsOfOneDeviceStatement.getMeasurements(),
              insertRowsOfOneDeviceStatement.getDataTypes(),
              insertRowsOfOneDeviceStatement.isAligned());

      try {
        insertRowsOfOneDeviceStatement.transferType(schemaTree);
      } catch (QueryProcessException e) {
        throw new SemanticException(e.getMessage());
      }

      if (!insertRowsOfOneDeviceStatement.checkDataType(schemaTree)) {
        throw new SemanticException("Data type mismatch");
      }

      Map<String, List<DataPartitionQueryParam>> sgNameToQueryParamsMap = new HashMap<>();
      DataPartitionQueryParam dataPartitionQueryParam = new DataPartitionQueryParam();
      dataPartitionQueryParam.setDevicePath(
          insertRowsOfOneDeviceStatement.getDevicePath().getFullPath());
      dataPartitionQueryParam.setTimePartitionSlotList(
          insertRowsOfOneDeviceStatement.getTimePartitionSlots());
      sgNameToQueryParamsMap.put(
          schemaTree.getBelongedStorageGroup(insertRowsOfOneDeviceStatement.getDevicePath()),
          Collections.singletonList(dataPartitionQueryParam));
      DataPartition dataPartition = partitionFetcher.getDataPartition(sgNameToQueryParamsMap);

      Analysis analysis = new Analysis();
      analysis.setSchemaTree(schemaTree);
      analysis.setStatement(insertRowsOfOneDeviceStatement);
      analysis.setDataPartitionInfo(dataPartition);

      return analysis;
    }

    @Override
    public Analysis visitSchemaFetch(
        SchemaFetchStatement schemaFetchStatement, MPPQueryContext context) {
      Analysis analysis = new Analysis();
      analysis.setStatement(schemaFetchStatement);
      analysis.setSchemaPartitionInfo(schemaFetchStatement.getSchemaPartition());
      return analysis;
    }
>>>>>>> 8c09a47c
  }
}<|MERGE_RESOLUTION|>--- conflicted
+++ resolved
@@ -215,225 +215,6 @@
       }
     }
 
-    @Override
-    public Analysis visitInsertRow(InsertRowStatement insertRowStatement, MPPQueryContext context) {
-      // TODO remove duplicate
-      context.setQueryType(QueryType.WRITE);
-      SchemaTree schemaTree =
-          schemaFetcher.fetchSchemaWithAutoCreate(
-              insertRowStatement.getDevicePath(),
-              insertRowStatement.getMeasurements(),
-              insertRowStatement.getDataTypes(),
-              insertRowStatement.isAligned());
-
-      try {
-        insertRowStatement.transferType(schemaTree);
-      } catch (QueryProcessException e) {
-        throw new SemanticException(e.getMessage());
-      }
-
-      if (!insertRowStatement.checkDataType(schemaTree)) {
-        throw new SemanticException("Data type mismatch");
-      }
-
-      Map<String, List<DataPartitionQueryParam>> sgNameToQueryParamsMap = new HashMap<>();
-      DataPartitionQueryParam dataPartitionQueryParam = new DataPartitionQueryParam();
-      dataPartitionQueryParam.setDevicePath(insertRowStatement.getDevicePath().getFullPath());
-      dataPartitionQueryParam.setTimePartitionSlotList(insertRowStatement.getTimePartitionSlots());
-      sgNameToQueryParamsMap.put(
-          schemaTree.getBelongedStorageGroup(insertRowStatement.getDevicePath()),
-          Collections.singletonList(dataPartitionQueryParam));
-      DataPartition dataPartition;
-      try {
-        dataPartition = partitionFetcher.getDataPartition(sgNameToQueryParamsMap);
-      } catch (StatementAnalyzeException e) {
-        throw new SemanticException("An error occurred when fetching data partition infos");
-      }
-
-      Analysis analysis = new Analysis();
-      analysis.setSchemaTree(schemaTree);
-      analysis.setStatement(insertRowStatement);
-      analysis.setDataPartitionInfo(dataPartition);
-
-      return analysis;
-    }
-
-    @Override
-    public Analysis visitInsertRows(
-        InsertRowsStatement insertRowsStatement, MPPQueryContext context) {
-      // TODO remove duplicate
-      context.setQueryType(QueryType.WRITE);
-      SchemaTree schemaTree =
-          schemaFetcher.fetchSchemaListWithAutoCreate(
-              insertRowsStatement.getDevicePaths(),
-              insertRowsStatement.getMeasurementsList(),
-              insertRowsStatement.getDataTypesList(),
-              insertRowsStatement.getAlignedList());
-
-      try {
-        insertRowsStatement.transferType(schemaTree);
-      } catch (QueryProcessException e) {
-        throw new SemanticException(e.getMessage());
-      }
-
-      if (!insertRowsStatement.checkDataType(schemaTree)) {
-        throw new SemanticException("Data type mismatch");
-      }
-
-      Map<String, List<DataPartitionQueryParam>> sgNameToQueryParamsMap = new HashMap<>();
-      for (InsertRowStatement insertRowStatement :
-          insertRowsStatement.getInsertRowStatementList()) {
-        DataPartitionQueryParam dataPartitionQueryParam = new DataPartitionQueryParam();
-        dataPartitionQueryParam.setDevicePath(insertRowStatement.getDevicePath().getFullPath());
-        dataPartitionQueryParam.setTimePartitionSlotList(
-            insertRowStatement.getTimePartitionSlots());
-        sgNameToQueryParamsMap
-            .computeIfAbsent(
-                schemaTree.getBelongedStorageGroup(insertRowStatement.getDevicePath()),
-                key -> new ArrayList<>())
-            .add(dataPartitionQueryParam);
-      }
-      DataPartition dataPartition;
-      try {
-        dataPartition = partitionFetcher.getDataPartition(sgNameToQueryParamsMap);
-      } catch (StatementAnalyzeException e) {
-        throw new SemanticException("An error occurred when fetching data partition infos");
-      }
-
-      Analysis analysis = new Analysis();
-      analysis.setSchemaTree(schemaTree);
-      analysis.setStatement(insertRowsStatement);
-      analysis.setDataPartitionInfo(dataPartition);
-
-      return analysis;
-    }
-
-    @Override
-    public Analysis visitInsertMultiTablets(
-        InsertMultiTabletsStatement insertMultiTabletsStatement, MPPQueryContext context) {
-      context.setQueryType(QueryType.WRITE);
-      // TODO remove duplicate
-      SchemaTree schemaTree =
-          schemaFetcher.fetchSchemaListWithAutoCreate(
-              insertMultiTabletsStatement.getDevicePaths(),
-              insertMultiTabletsStatement.getMeasurementsList(),
-              insertMultiTabletsStatement.getDataTypesList(),
-              insertMultiTabletsStatement.getAlignedList());
-
-      if (!insertMultiTabletsStatement.checkDataType(schemaTree)) {
-        throw new SemanticException("Data type mismatch");
-      }
-
-      Map<String, List<DataPartitionQueryParam>> sgNameToQueryParamsMap = new HashMap<>();
-      for (InsertTabletStatement insertTabletStatement :
-          insertMultiTabletsStatement.getInsertTabletStatementList()) {
-        DataPartitionQueryParam dataPartitionQueryParam = new DataPartitionQueryParam();
-        dataPartitionQueryParam.setDevicePath(insertTabletStatement.getDevicePath().getFullPath());
-        dataPartitionQueryParam.setTimePartitionSlotList(
-            insertTabletStatement.getTimePartitionSlots());
-        sgNameToQueryParamsMap
-            .computeIfAbsent(
-                schemaTree.getBelongedStorageGroup(insertTabletStatement.getDevicePath()),
-                key -> new ArrayList<>())
-            .add(dataPartitionQueryParam);
-      }
-      DataPartition dataPartition;
-      try {
-        dataPartition = partitionFetcher.getDataPartition(sgNameToQueryParamsMap);
-      } catch (StatementAnalyzeException e) {
-        throw new SemanticException("An error occurred when fetching data partition infos");
-      }
-
-      Analysis analysis = new Analysis();
-      analysis.setSchemaTree(schemaTree);
-      analysis.setStatement(insertMultiTabletsStatement);
-      analysis.setDataPartitionInfo(dataPartition);
-
-      return analysis;
-    }
-
-    @Override
-    public Analysis visitInsertRowsOfOneDevice(
-        InsertRowsOfOneDeviceStatement insertRowsOfOneDeviceStatement, MPPQueryContext context) {
-      // TODO remove duplicate
-      context.setQueryType(QueryType.WRITE);
-      SchemaTree schemaTree =
-          schemaFetcher.fetchSchemaWithAutoCreate(
-              insertRowsOfOneDeviceStatement.getDevicePath(),
-              insertRowsOfOneDeviceStatement.getMeasurements(),
-              insertRowsOfOneDeviceStatement.getDataTypes(),
-              insertRowsOfOneDeviceStatement.isAligned());
-
-      try {
-        insertRowsOfOneDeviceStatement.transferType(schemaTree);
-      } catch (QueryProcessException e) {
-        throw new SemanticException(e.getMessage());
-      }
-
-      if (!insertRowsOfOneDeviceStatement.checkDataType(schemaTree)) {
-        throw new SemanticException("Data type mismatch");
-      }
-
-      Map<String, List<DataPartitionQueryParam>> sgNameToQueryParamsMap = new HashMap<>();
-      DataPartitionQueryParam dataPartitionQueryParam = new DataPartitionQueryParam();
-      dataPartitionQueryParam.setDevicePath(
-          insertRowsOfOneDeviceStatement.getDevicePath().getFullPath());
-      dataPartitionQueryParam.setTimePartitionSlotList(
-          insertRowsOfOneDeviceStatement.getTimePartitionSlots());
-      sgNameToQueryParamsMap.put(
-          schemaTree.getBelongedStorageGroup(insertRowsOfOneDeviceStatement.getDevicePath()),
-          Collections.singletonList(dataPartitionQueryParam));
-      DataPartition dataPartition;
-      try {
-        dataPartition = partitionFetcher.getDataPartition(sgNameToQueryParamsMap);
-      } catch (StatementAnalyzeException e) {
-        throw new SemanticException("An error occurred when fetching data partition infos");
-      }
-
-      Analysis analysis = new Analysis();
-      analysis.setSchemaTree(schemaTree);
-      analysis.setStatement(insertRowsOfOneDeviceStatement);
-      analysis.setDataPartitionInfo(dataPartition);
-
-      return analysis;
-    }
-
-    @Override
-    public Analysis visitInsertTablet(
-        InsertTabletStatement insertTabletStatement, MPPQueryContext context) {
-      context.setQueryType(QueryType.WRITE);
-      SchemaTree schemaTree =
-          schemaFetcher.fetchSchemaWithAutoCreate(
-              insertTabletStatement.getDevicePath(),
-              insertTabletStatement.getMeasurements(),
-              insertTabletStatement.getDataTypes(),
-              insertTabletStatement.isAligned());
-
-      if (!insertTabletStatement.checkDataType(schemaTree)) {
-        throw new SemanticException("Data type mismatch");
-      }
-
-      Map<String, List<DataPartitionQueryParam>> sgNameToQueryParamsMap = new HashMap<>();
-      DataPartitionQueryParam dataPartitionQueryParam = new DataPartitionQueryParam();
-      dataPartitionQueryParam.setDevicePath(insertTabletStatement.getDevicePath().getFullPath());
-      dataPartitionQueryParam.setTimePartitionSlotList(
-          insertTabletStatement.getTimePartitionSlots());
-      sgNameToQueryParamsMap.put(
-          schemaTree.getBelongedStorageGroup(insertTabletStatement.getDevicePath()),
-          Collections.singletonList(dataPartitionQueryParam));
-      DataPartition dataPartition;
-      try {
-        dataPartition = partitionFetcher.getDataPartition(sgNameToQueryParamsMap);
-      } catch (StatementAnalyzeException e) {
-        throw new SemanticException("An error occurred when fetching data partition infos");
-      }
-
-      Analysis analysis = new Analysis();
-      analysis.setSchemaTree(schemaTree);
-      analysis.setStatement(insertTabletStatement);
-      analysis.setDataPartitionInfo(dataPartition);
-      return analysis;
-    }
 
     @Override
     public Analysis visitCreateTimeseries(
@@ -499,8 +280,6 @@
     }
 
     @Override
-<<<<<<< HEAD
-=======
     public Analysis visitInsertTablet(
         InsertTabletStatement insertTabletStatement, MPPQueryContext context) {
       SchemaTree schemaTree =
@@ -533,7 +312,6 @@
     }
 
     @Override
->>>>>>> 8c09a47c
     public Analysis visitShowTimeSeries(
         ShowTimeSeriesStatement showTimeSeriesStatement, MPPQueryContext context) {
       Analysis analysis = new Analysis();
@@ -713,8 +491,7 @@
       analysis.setStatement(authorStatement);
       return analysis;
     }
-<<<<<<< HEAD
-=======
+
 
     @Override
     public Analysis visitInsertRow(InsertRowStatement insertRowStatement, MPPQueryContext context) {
@@ -883,6 +660,5 @@
       analysis.setSchemaPartitionInfo(schemaFetchStatement.getSchemaPartition());
       return analysis;
     }
->>>>>>> 8c09a47c
   }
 }