--- conflicted
+++ resolved
@@ -362,8 +362,6 @@
       analysis.setStatement(authorStatement);
       return analysis;
     }
-<<<<<<< HEAD
-=======
     
     public Analysis visitInsertRow(InsertRowStatement insertRowStatement, MPPQueryContext context) {
       DataPartitionQueryParam dataPartitionQueryParam = new DataPartitionQueryParam();
@@ -400,6 +398,5 @@
 
       return analysis;
     }
->>>>>>> d56aad46
   }
 }