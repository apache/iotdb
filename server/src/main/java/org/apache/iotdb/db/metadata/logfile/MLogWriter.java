/*
 * Licensed to the Apache Software Foundation (ASF) under one
 * or more contributor license agreements.  See the NOTICE file
 * distributed with this work for additional information
 * regarding copyright ownership.  The ASF licenses this file
 * to you under the Apache License, Version 2.0 (the
 * "License"); you may not use this file except in compliance
 * with the License.  You may obtain a copy of the License at
 *
 *      http://www.apache.org/licenses/LICENSE-2.0
 *
 * Unless required by applicable law or agreed to in writing,
 * software distributed under the License is distributed on an
 * "AS IS" BASIS, WITHOUT WARRANTIES OR CONDITIONS OF ANY
 * KIND, either express or implied.  See the License for the
 * specific language governing permissions and limitations
 * under the License.
 */
package org.apache.iotdb.db.metadata.logfile;

import org.apache.iotdb.db.conf.IoTDBDescriptor;
import org.apache.iotdb.db.engine.fileSystem.SystemFileFactory;
import org.apache.iotdb.db.exception.metadata.MetadataException;
import org.apache.iotdb.db.metadata.MetadataConstant;
import org.apache.iotdb.db.metadata.MetadataOperationType;
import org.apache.iotdb.db.metadata.PartialPath;
import org.apache.iotdb.db.metadata.mnode.IMNode;
import org.apache.iotdb.db.metadata.mnode.MeasurementMNode;
import org.apache.iotdb.db.metadata.mnode.StorageGroupMNode;
import org.apache.iotdb.db.qp.physical.PhysicalPlan;
import org.apache.iotdb.db.qp.physical.crud.CreateTemplatePlan;
import org.apache.iotdb.db.qp.physical.crud.SetDeviceTemplatePlan;
import org.apache.iotdb.db.qp.physical.sys.AutoCreateDeviceMNodePlan;
import org.apache.iotdb.db.qp.physical.sys.ChangeAliasPlan;
import org.apache.iotdb.db.qp.physical.sys.ChangeTagOffsetPlan;
import org.apache.iotdb.db.qp.physical.sys.CreateTimeSeriesPlan;
import org.apache.iotdb.db.qp.physical.sys.DeleteStorageGroupPlan;
import org.apache.iotdb.db.qp.physical.sys.DeleteTimeSeriesPlan;
import org.apache.iotdb.db.qp.physical.sys.MNodePlan;
import org.apache.iotdb.db.qp.physical.sys.MeasurementMNodePlan;
import org.apache.iotdb.db.qp.physical.sys.SetStorageGroupPlan;
import org.apache.iotdb.db.qp.physical.sys.SetTTLPlan;
import org.apache.iotdb.db.qp.physical.sys.SetUsingDeviceTemplatePlan;
import org.apache.iotdb.db.qp.physical.sys.StorageGroupMNodePlan;
import org.apache.iotdb.db.writelog.io.LogWriter;
import org.apache.iotdb.tsfile.file.metadata.enums.CompressionType;
import org.apache.iotdb.tsfile.file.metadata.enums.TSDataType;
import org.apache.iotdb.tsfile.file.metadata.enums.TSEncoding;
import org.apache.iotdb.tsfile.fileSystem.FSFactoryProducer;
import org.apache.iotdb.tsfile.write.schema.MeasurementSchema;

import org.apache.commons.io.FileUtils;
import org.slf4j.Logger;
import org.slf4j.LoggerFactory;

import java.io.File;
import java.io.IOException;
import java.nio.BufferOverflowException;
import java.nio.ByteBuffer;
import java.nio.file.Files;
import java.nio.file.Paths;
import java.util.Collections;
import java.util.HashMap;
import java.util.Map;

public class MLogWriter implements AutoCloseable {

  private static final Logger logger = LoggerFactory.getLogger(MLogWriter.class);
  private final File logFile;
  private LogWriter logWriter;
  private int logNum;
  private static final String DELETE_FAILED_FORMAT = "Deleting %s failed with exception %s";
  private final ByteBuffer mlogBuffer =
      ByteBuffer.allocate(IoTDBDescriptor.getInstance().getConfig().getMlogBufferSize());

  private static final String LOG_TOO_LARGE_INFO =
      "Log cannot fit into buffer, please increase mlog_buffer_size";

  public MLogWriter(String schemaDir, String logFileName) throws IOException {
    File metadataDir = SystemFileFactory.INSTANCE.getFile(schemaDir);
    if (!metadataDir.exists()) {
      if (metadataDir.mkdirs()) {
        logger.info("create schema folder {}.", metadataDir);
      } else {
        logger.warn("create schema folder {} failed.", metadataDir);
      }
    }

    logFile = SystemFileFactory.INSTANCE.getFile(schemaDir + File.separator + logFileName);
    logWriter = new LogWriter(logFile, false);
  }

  public MLogWriter(String logFilePath) throws IOException {
    logFile = SystemFileFactory.INSTANCE.getFile(logFilePath);
    logWriter = new LogWriter(logFile, false);
  }

  @Override
  public void close() throws IOException {
    logWriter.close();
  }

  private void sync() {
    try {
      logWriter.write(mlogBuffer);
    } catch (IOException e) {
      logger.error(
          "MLog {} sync failed, change system mode to read-only", logFile.getAbsoluteFile(), e);
      IoTDBDescriptor.getInstance().getConfig().setReadOnly(true);
    }
    mlogBuffer.clear();
  }

  private synchronized void putLog(PhysicalPlan plan) throws IOException {
    try {
      plan.serialize(mlogBuffer);
      sync();
      logNum++;
    } catch (BufferOverflowException e) {
      throw new IOException(LOG_TOO_LARGE_INFO, e);
    }
  }

  public void createTimeseries(CreateTimeSeriesPlan createTimeSeriesPlan) throws IOException {
    putLog(createTimeSeriesPlan);
  }

  public void deleteTimeseries(DeleteTimeSeriesPlan deleteTimeSeriesPlan) throws IOException {
    putLog(deleteTimeSeriesPlan);
  }

  public void setStorageGroup(PartialPath storageGroup) throws IOException {
    SetStorageGroupPlan plan = new SetStorageGroupPlan(storageGroup);
    putLog(plan);
  }

  public void deleteStorageGroup(PartialPath storageGroup) throws IOException {
    DeleteStorageGroupPlan plan =
        new DeleteStorageGroupPlan(Collections.singletonList(storageGroup));
    putLog(plan);
  }

  public void setTTL(PartialPath storageGroup, long ttl) throws IOException {
    SetTTLPlan plan = new SetTTLPlan(storageGroup, ttl);
    putLog(plan);
  }

  public void changeOffset(PartialPath path, long offset) throws IOException {
    ChangeTagOffsetPlan plan = new ChangeTagOffsetPlan(path, offset);
    putLog(plan);
  }

  public void changeAlias(PartialPath path, String alias) throws IOException {
    ChangeAliasPlan plan = new ChangeAliasPlan(path, alias);
    putLog(plan);
  }

<<<<<<< HEAD
  public void serializeMNode(IMNode node) throws IOException {
=======
  public void createDeviceTemplate(CreateTemplatePlan plan) throws IOException {
    putLog(plan);
  }

  public void setDeviceTemplate(SetDeviceTemplatePlan plan) throws IOException {
    putLog(plan);
  }

  public void autoCreateDeviceMNode(AutoCreateDeviceMNodePlan plan) throws IOException {
    putLog(plan);
  }

  public void serializeMNode(MNode node) throws IOException {
>>>>>>> 8343f225
    int childSize = 0;
    if (node.getChildren() != null) {
      childSize = node.getChildren().size();
    }
    MNodePlan plan = new MNodePlan(node.getName(), childSize);
    putLog(plan);
  }

  public void serializeMeasurementMNode(MeasurementMNode node) throws IOException {
    int childSize = 0;
    if (node.getChildren() != null) {
      childSize = node.getChildren().size();
    }
    MeasurementMNodePlan plan =
        new MeasurementMNodePlan(
            node.getName(), node.getAlias(), node.getOffset(), childSize, node.getSchema());
    putLog(plan);
  }

  public void serializeStorageGroupMNode(StorageGroupMNode node) throws IOException {
    int childSize = 0;
    if (node.getChildren() != null) {
      childSize = node.getChildren().size();
    }
    StorageGroupMNodePlan plan =
        new StorageGroupMNodePlan(node.getName(), node.getDataTTL(), childSize);
    putLog(plan);
  }

  public void setUsingDeviceTemplate(PartialPath path) throws IOException {
    SetUsingDeviceTemplatePlan plan = new SetUsingDeviceTemplatePlan(path);
    putLog(plan);
  }

  @SuppressWarnings("squid:S3776") // Suppress high Cognitive Complexity warning
  public static void upgradeTxtToBin(
      String schemaDir, String oldFileName, String newFileName, boolean isSnapshot)
      throws IOException {
    File logFile = SystemFileFactory.INSTANCE.getFile(schemaDir + File.separator + newFileName);
    File tmpLogFile = SystemFileFactory.INSTANCE.getFile(logFile.getAbsolutePath() + ".tmp");
    File oldLogFile = SystemFileFactory.INSTANCE.getFile(schemaDir + File.separator + oldFileName);
    File tmpOldLogFile = SystemFileFactory.INSTANCE.getFile(oldLogFile.getAbsolutePath() + ".tmp");

    if (oldLogFile.exists() || tmpOldLogFile.exists()) {

      if (tmpOldLogFile.exists() && !oldLogFile.exists()) {
        FileUtils.moveFile(tmpOldLogFile, oldLogFile);
      }

      try (MLogWriter mLogWriter = new MLogWriter(schemaDir, newFileName + ".tmp");
          MLogTxtReader mLogTxtReader = new MLogTxtReader(schemaDir, oldFileName)) {
        // upgrade from old character log file to new binary mlog
        while (mLogTxtReader.hasNext()) {
          String cmd = mLogTxtReader.next();
          if (cmd == null) {
            // no more cmd
            break;
          }
          try {
            mLogWriter.operation(cmd, isSnapshot);
          } catch (MetadataException e) {
            logger.error("failed to upgrade cmd {}.", cmd, e);
          }
        }

        // rename .bin.tmp to .bin
        FSFactoryProducer.getFSFactory().moveFile(tmpLogFile, logFile);
      }
    } else if (!logFile.exists() && !tmpLogFile.exists()) {
      // if both .bin and .bin.tmp do not exist, nothing to do
    } else if (!logFile.exists() && tmpLogFile.exists()) {
      // if old .bin doesn't exist but .bin.tmp exists, rename tmp file to .bin
      FSFactoryProducer.getFSFactory().moveFile(tmpLogFile, logFile);
    } else if (tmpLogFile.exists()) {
      // if both .bin and .bin.tmp exist, delete .bin.tmp
      try {
        Files.delete(Paths.get(tmpLogFile.toURI()));
      } catch (IOException e) {
        throw new IOException(String.format(DELETE_FAILED_FORMAT, tmpLogFile, e.getMessage()));
      }
    }

    // do some clean job
    // remove old .txt and .txt.tmp
    if (oldLogFile.exists()) {
      try {
        Files.delete(Paths.get(oldLogFile.toURI()));
      } catch (IOException e) {
        throw new IOException(String.format(DELETE_FAILED_FORMAT, oldLogFile, e.getMessage()));
      }
    }

    if (tmpOldLogFile.exists()) {
      try {
        Files.delete(Paths.get(tmpOldLogFile.toURI()));
      } catch (IOException e) {
        throw new IOException(String.format(DELETE_FAILED_FORMAT, tmpOldLogFile, e.getMessage()));
      }
    }
  }

  public static void upgradeMLog() throws IOException {
    String schemaDir = IoTDBDescriptor.getInstance().getConfig().getSchemaDir();
    upgradeTxtToBin(
        schemaDir, MetadataConstant.METADATA_TXT_LOG, MetadataConstant.METADATA_LOG, false);
    upgradeTxtToBin(
        schemaDir, MetadataConstant.MTREE_TXT_SNAPSHOT, MetadataConstant.MTREE_SNAPSHOT, true);
  }

  public synchronized void clear() throws IOException {
    sync();
    logWriter.close();
    mlogBuffer.clear();
    if (logFile != null && logFile.exists()) {
      Files.delete(logFile.toPath());
    }
    logNum = 0;
    logWriter = new LogWriter(logFile, false);
  }

  public int getLogNum() {
    return logNum;
  }

  /** only used for initialize a mlog file writer. */
  public void setLogNum(int number) {
    logNum = number;
  }

  public void operation(String cmd, boolean isSnapshot) throws IOException, MetadataException {
    if (!isSnapshot) {
      operation(cmd);
    } else {
      PhysicalPlan plan = convertFromString(cmd);
      if (plan != null) {
        putLog(plan);
      }
    }
  }

  /**
   * upgrade from mlog.txt to mlog.bin
   *
   * @param cmd the old meta operation
   * @throws IOException
   * @throws MetadataException
   */
  @SuppressWarnings("squid:S3776") // Suppress high Cognitive Complexity warning
  public void operation(String cmd) throws IOException, MetadataException {
    // see createTimeseries() to get the detailed format of the cmd
    String[] args = cmd.trim().split(",", -1);
    switch (args[0]) {
      case MetadataOperationType.CREATE_TIMESERIES:
        if (args.length > 8) {
          String[] tmpArgs = new String[8];
          tmpArgs[0] = args[0];
          int i = 1;
          tmpArgs[1] = "";
          for (; i < args.length - 7; i++) {
            tmpArgs[1] += args[i] + ",";
          }
          tmpArgs[1] += args[i++];
          for (int j = 2; j < 8; j++) {
            tmpArgs[j] = args[i++];
          }
          args = tmpArgs;
        }
        Map<String, String> props = null;
        if (!args[5].isEmpty()) {
          String[] keyValues = args[5].split("&");
          String[] kv;
          props = new HashMap<>();
          for (String keyValue : keyValues) {
            kv = keyValue.split("=");
            props.put(kv[0], kv[1]);
          }
        }

        String alias = null;
        if (!args[6].isEmpty()) {
          alias = args[6];
        }
        long offset = -1L;
        if (!args[7].isEmpty()) {
          offset = Long.parseLong(args[7]);
        }

        CreateTimeSeriesPlan plan =
            new CreateTimeSeriesPlan(
                new PartialPath(args[1]),
                TSDataType.deserialize((byte) Short.parseShort(args[2])),
                TSEncoding.deserialize((byte) Short.parseShort(args[3])),
                CompressionType.deserialize((byte) Short.parseShort(args[4])),
                props,
                null,
                null,
                alias);

        plan.setTagOffset(offset);
        createTimeseries(plan);
        break;
      case MetadataOperationType.DELETE_TIMESERIES:
        if (args.length > 2) {
          StringBuilder tmp = new StringBuilder();
          for (int i = 1; i < args.length - 1; i++) {
            tmp.append(args[i]).append(",");
          }
          tmp.append(args[args.length - 1]);
          args[1] = tmp.toString();
        }
        deleteTimeseries(
            new DeleteTimeSeriesPlan(Collections.singletonList(new PartialPath(args[1]))));
        break;
      case MetadataOperationType.SET_STORAGE_GROUP:
        try {
          setStorageGroup(new PartialPath(args[1]));
        }
        // two time series may set one storage group concurrently,
        // that's normal in our concurrency control protocol
        catch (MetadataException e) {
          logger.info("concurrently operate set storage group cmd {} twice", cmd);
        }
        break;
      case MetadataOperationType.DELETE_STORAGE_GROUP:
        deleteStorageGroup(new PartialPath(args[1]));
        break;
      case MetadataOperationType.SET_TTL:
        setTTL(new PartialPath(args[1]), Long.parseLong(args[2]));
        break;
      case MetadataOperationType.CHANGE_OFFSET:
        changeOffset(new PartialPath(args[1]), Long.parseLong(args[2]));
        break;
      case MetadataOperationType.CHANGE_ALIAS:
        changeAlias(new PartialPath(args[1]), args[2]);
        break;
      default:
        logger.error("Unrecognizable command {}", cmd);
    }
  }

  public void force() throws IOException {
    logWriter.force();
  }

  public static PhysicalPlan convertFromString(String str) {
    String[] words = str.split(",");
    switch (words[0]) {
      case "2":
        return new MeasurementMNodePlan(
            words[1],
            words[2].equals("") ? null : words[2],
            Long.parseLong(words[words.length - 2]),
            Integer.parseInt(words[words.length - 1]),
            new MeasurementSchema(
                words[1],
                TSDataType.values()[Integer.parseInt(words[3])],
                TSEncoding.values()[Integer.parseInt(words[4])],
                CompressionType.values()[Integer.parseInt(words[5])]));
      case "1":
        return new StorageGroupMNodePlan(
            words[1], Long.parseLong(words[2]), Integer.parseInt(words[3]));
      case "0":
        return new MNodePlan(words[1], Integer.parseInt(words[2]));
      default:
        logger.error("unknown cmd {}", str);
    }
    return null;
  }
}<|MERGE_RESOLUTION|>--- conflicted
+++ resolved
@@ -155,23 +155,19 @@
     putLog(plan);
   }
 
-<<<<<<< HEAD
+  public void createDeviceTemplate(CreateTemplatePlan plan) throws IOException {
+    putLog(plan);
+  }
+
+  public void setDeviceTemplate(SetDeviceTemplatePlan plan) throws IOException {
+    putLog(plan);
+  }
+
+  public void autoCreateDeviceMNode(AutoCreateDeviceMNodePlan plan) throws IOException {
+    putLog(plan);
+  }
+
   public void serializeMNode(IMNode node) throws IOException {
-=======
-  public void createDeviceTemplate(CreateTemplatePlan plan) throws IOException {
-    putLog(plan);
-  }
-
-  public void setDeviceTemplate(SetDeviceTemplatePlan plan) throws IOException {
-    putLog(plan);
-  }
-
-  public void autoCreateDeviceMNode(AutoCreateDeviceMNodePlan plan) throws IOException {
-    putLog(plan);
-  }
-
-  public void serializeMNode(MNode node) throws IOException {
->>>>>>> 8343f225
     int childSize = 0;
     if (node.getChildren() != null) {
       childSize = node.getChildren().size();
