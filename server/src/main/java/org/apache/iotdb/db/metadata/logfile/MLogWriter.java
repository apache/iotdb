/*
 * Licensed to the Apache Software Foundation (ASF) under one
 * or more contributor license agreements.  See the NOTICE file
 * distributed with this work for additional information
 * regarding copyright ownership.  The ASF licenses this file
 * to you under the Apache License, Version 2.0 (the
 * "License"); you may not use this file except in compliance
 * with the License.  You may obtain a copy of the License at
 *
 *      http://www.apache.org/licenses/LICENSE-2.0
 *
 * Unless required by applicable law or agreed to in writing,
 * software distributed under the License is distributed on an
 * "AS IS" BASIS, WITHOUT WARRANTIES OR CONDITIONS OF ANY
 * KIND, either express or implied.  See the License for the
 * specific language governing permissions and limitations
 * under the License.
 */
package org.apache.iotdb.db.metadata.logfile;

import org.apache.commons.io.FileUtils;
import org.apache.iotdb.db.conf.IoTDBDescriptor;
import org.apache.iotdb.db.engine.fileSystem.SystemFileFactory;
import org.apache.iotdb.db.exception.metadata.MetadataException;
import org.apache.iotdb.db.metadata.MetadataConstant;
import org.apache.iotdb.db.metadata.MetadataOperationType;
import org.apache.iotdb.db.metadata.PartialPath;
import org.apache.iotdb.db.metadata.mnode.MNode;
import org.apache.iotdb.db.metadata.mnode.MeasurementMNode;
import org.apache.iotdb.db.metadata.mnode.StorageGroupMNode;
import org.apache.iotdb.db.qp.physical.PhysicalPlan;
import org.apache.iotdb.db.qp.physical.sys.AlterTimeSeriesBasicInfoPlan;
import org.apache.iotdb.db.qp.physical.sys.ChangeAliasPlan;
import org.apache.iotdb.db.qp.physical.sys.ChangeTagOffsetPlan;
import org.apache.iotdb.db.qp.physical.sys.CreateTimeSeriesPlan;
import org.apache.iotdb.db.qp.physical.sys.DeleteStorageGroupPlan;
import org.apache.iotdb.db.qp.physical.sys.DeleteTimeSeriesPlan;
import org.apache.iotdb.db.qp.physical.sys.MNodePlan;
import org.apache.iotdb.db.qp.physical.sys.MeasurementMNodePlan;
import org.apache.iotdb.db.qp.physical.sys.SetStorageGroupPlan;
import org.apache.iotdb.db.qp.physical.sys.SetTTLPlan;
import org.apache.iotdb.db.qp.physical.sys.StorageGroupMNodePlan;
import org.apache.iotdb.db.writelog.io.LogWriter;
import org.apache.iotdb.tsfile.file.metadata.enums.CompressionType;
import org.apache.iotdb.tsfile.file.metadata.enums.TSDataType;
import org.apache.iotdb.tsfile.file.metadata.enums.TSEncoding;
import org.apache.iotdb.tsfile.fileSystem.FSFactoryProducer;
import org.apache.iotdb.tsfile.write.schema.MeasurementSchema;
import org.slf4j.Logger;
import org.slf4j.LoggerFactory;

import java.io.File;
import java.io.IOException;
import java.nio.BufferOverflowException;
import java.nio.ByteBuffer;
import java.nio.file.Files;
import java.nio.file.Paths;
import java.util.Collections;
import java.util.HashMap;
import java.util.Map;

public class MLogWriter implements AutoCloseable {

  private static final Logger logger = LoggerFactory.getLogger(MLogWriter.class);
  private final File logFile;
  private LogWriter logWriter;
  private int logNum;
  private static final String DELETE_FAILED_FORMAT = "Deleting %s failed with exception %s";
  private final ByteBuffer mlogBuffer = ByteBuffer.allocate(
    IoTDBDescriptor.getInstance().getConfig().getMlogBufferSize());

  private static final String LOG_TOO_LARGE_INFO = "Log cannot fit into buffer, please increase mlog_buffer_size";

  public MLogWriter(String schemaDir, String logFileName) throws IOException {
    File metadataDir = SystemFileFactory.INSTANCE.getFile(schemaDir);
    if (!metadataDir.exists()) {
      if (metadataDir.mkdirs()) {
        logger.info("create schema folder {}.", metadataDir);
      } else {
        logger.warn("create schema folder {} failed.", metadataDir);
      }
    }

    logFile = SystemFileFactory.INSTANCE.getFile(schemaDir + File.separator + logFileName);
    logWriter = new LogWriter(logFile, false);
  }

  public MLogWriter(String logFilePath) throws IOException {
    logFile = SystemFileFactory.INSTANCE.getFile(logFilePath);
    logWriter = new LogWriter(logFile, false);
  }

  @Override
  public void close() throws IOException {
    logWriter.close();
  }

  private void sync() {
    try {
      logWriter.write(mlogBuffer);
    } catch (IOException e) {
      logger.error("MLog {} sync failed, change system mode to read-only", logFile.getAbsoluteFile(), e);
      IoTDBDescriptor.getInstance().getConfig().setReadOnly(true);
    }
    mlogBuffer.clear();
  }

  private synchronized void putLog(PhysicalPlan plan) throws IOException {
    try {
      plan.serialize(mlogBuffer);
      sync();
      logNum ++;
    } catch (BufferOverflowException e) {
      throw new IOException(
          LOG_TOO_LARGE_INFO, e);
    }
  }

  public void createTimeseries(CreateTimeSeriesPlan createTimeSeriesPlan) throws IOException {
    putLog(createTimeSeriesPlan);
  }

  public void deleteTimeseries(DeleteTimeSeriesPlan deleteTimeSeriesPlan) throws IOException {
    putLog(deleteTimeSeriesPlan);
  }

  public void setStorageGroup(PartialPath storageGroup) throws IOException {
    SetStorageGroupPlan plan = new SetStorageGroupPlan(storageGroup);
    putLog(plan);
  }

  public void deleteStorageGroup(PartialPath storageGroup) throws IOException {
    DeleteStorageGroupPlan plan = new DeleteStorageGroupPlan(Collections.singletonList(storageGroup));
    putLog(plan);
  }

  public void setTTL(PartialPath storageGroup, long ttl) throws IOException {
    SetTTLPlan plan = new SetTTLPlan(storageGroup, ttl);
    putLog(plan);
  }

  public void changeOffset(PartialPath path, long offset) throws IOException {
    ChangeTagOffsetPlan plan = new ChangeTagOffsetPlan(path, offset);
    putLog(plan);
  }

  public void changeAlias(PartialPath path, String alias) throws IOException {
    ChangeAliasPlan plan = new ChangeAliasPlan(path, alias);
    putLog(plan);
  }

<<<<<<< HEAD
  public synchronized void alterTimeSeriesBasicInfo(PartialPath path,
      TSDataType dataType, TSEncoding encodingType, CompressionType compressionType) throws IOException {
    try {
      AlterTimeSeriesBasicInfoPlan plan = new AlterTimeSeriesBasicInfoPlan(path, dataType, encodingType, compressionType);
      putLog(plan);
    } catch (BufferOverflowException e) {
      throw new IOException(
          LOG_TOO_LARGE_INFO, e);
    }
  }


  public synchronized void serializeMNode(MNode node) throws IOException {
    try {
      int childSize = 0;
      if (node.getChildren() != null) {
        childSize = node.getChildren().size();
      }
      MNodePlan plan = new MNodePlan(node.getName(), childSize);
      putLog(plan);
    } catch (BufferOverflowException e) {
      throw new IOException(
        LOG_TOO_LARGE_INFO, e);
=======
  public void serializeMNode(MNode node) throws IOException {
    int childSize = 0;
    if (node.getChildren() != null) {
      childSize = node.getChildren().size();
>>>>>>> bdb5d3e9
    }
    MNodePlan plan = new MNodePlan(node.getName(), childSize);
    putLog(plan);
  }

  public void serializeMeasurementMNode(MeasurementMNode node) throws IOException {
    int childSize = 0;
    if (node.getChildren() != null) {
      childSize = node.getChildren().size();
    }
    MeasurementMNodePlan plan = new MeasurementMNodePlan(node.getName(), node.getAlias(),
      node.getOffset(), childSize, node.getSchema());
    putLog(plan);
  }

  public void serializeStorageGroupMNode(StorageGroupMNode node) throws IOException {
    int childSize = 0;
    if (node.getChildren() != null) {
      childSize = node.getChildren().size();
    }
    StorageGroupMNodePlan plan = new StorageGroupMNodePlan(node.getName(), node.getDataTTL(), childSize);
    putLog(plan);
  }

  @SuppressWarnings("squid:S3776") // Suppress high Cognitive Complexity warning
  public static void upgradeTxtToBin(String schemaDir, String oldFileName,
                                     String newFileName, boolean isSnapshot) throws IOException {
    File logFile = SystemFileFactory.INSTANCE.getFile(schemaDir + File.separator + newFileName);
    File tmpLogFile = SystemFileFactory.INSTANCE.getFile(logFile.getAbsolutePath() + ".tmp");
    File oldLogFile = SystemFileFactory.INSTANCE.getFile(
      schemaDir + File.separator + oldFileName);
    File tmpOldLogFile = SystemFileFactory.INSTANCE.getFile(oldLogFile.getAbsolutePath()
      + ".tmp");

    if (oldLogFile.exists() || tmpOldLogFile.exists()) {

      if (tmpOldLogFile.exists() && !oldLogFile.exists()) {
        FileUtils.moveFile(tmpOldLogFile, oldLogFile);
      }

      try (MLogWriter mLogWriter = new MLogWriter(schemaDir, newFileName + ".tmp");
           MLogTxtReader mLogTxtReader = new MLogTxtReader(schemaDir, oldFileName)) {
        // upgrade from old character log file to new binary mlog
        while (mLogTxtReader.hasNext()) {
          String cmd = mLogTxtReader.next();
          if (cmd == null) {
            // no more cmd
            break;
          }
          try {
            mLogWriter.operation(cmd, isSnapshot);
          } catch (MetadataException e) {
            logger.error("failed to upgrade cmd {}.", cmd, e);
          }
        }

        // rename .bin.tmp to .bin
        FSFactoryProducer.getFSFactory().moveFile(tmpLogFile, logFile);
      }
    } else if (!logFile.exists() && !tmpLogFile.exists()) {
      // if both .bin and .bin.tmp do not exist, nothing to do
    } else if (!logFile.exists() && tmpLogFile.exists()) {
      // if old .bin doesn't exist but .bin.tmp exists, rename tmp file to .bin
      FSFactoryProducer.getFSFactory().moveFile(tmpLogFile, logFile);
    } else if (tmpLogFile.exists()) {
      // if both .bin and .bin.tmp exist, delete .bin.tmp
      try {
        Files.delete(Paths.get(tmpLogFile.toURI()));
      } catch (IOException e) {
        throw new IOException(String.format(DELETE_FAILED_FORMAT, tmpLogFile, e.getMessage()));
      }
    }

    // do some clean job
    // remove old .txt and .txt.tmp
    if (oldLogFile.exists()) {
      try {
        Files.delete(Paths.get(oldLogFile.toURI()));
      } catch (IOException e) {
        throw new IOException(String.format(DELETE_FAILED_FORMAT, oldLogFile, e.getMessage()));
      }
    }

    if (tmpOldLogFile.exists()) {
      try {
        Files.delete(Paths.get(tmpOldLogFile.toURI()));
      } catch (IOException e) {
        throw new IOException(String.format(DELETE_FAILED_FORMAT, tmpOldLogFile, e.getMessage()));
      }
    }
  }

  public static void upgradeMLog() throws IOException {
    String schemaDir = IoTDBDescriptor.getInstance().getConfig().getSchemaDir();
    upgradeTxtToBin(schemaDir, MetadataConstant.METADATA_TXT_LOG, MetadataConstant.METADATA_LOG, false);
    upgradeTxtToBin(schemaDir, MetadataConstant.MTREE_TXT_SNAPSHOT, MetadataConstant.MTREE_SNAPSHOT, true);
  }

  public synchronized void clear() throws IOException {
    sync();
    logWriter.close();
    mlogBuffer.clear();
    if (logFile != null && logFile.exists()) {
      Files.delete(logFile.toPath());
    }
    logNum = 0;
    logWriter = new LogWriter(logFile, false);
  }

  public int getLogNum() {
    return logNum;
  }

  /**
   * only used for initialize a mlog file writer.
   */
  public void setLogNum(int number) {
    logNum = number;
  }

  public void operation(String cmd, boolean isSnapshot) throws IOException, MetadataException {
    if (!isSnapshot) {
      operation(cmd);
    } else {
      PhysicalPlan plan = convertFromString(cmd);
      if (plan != null) {
        putLog(plan);
      }
    }
  }

  /**
   * upgrade from mlog.txt to mlog.bin
   * @param cmd the old meta operation
   * @throws IOException
   * @throws MetadataException
   */
  @SuppressWarnings("squid:S3776") // Suppress high Cognitive Complexity warning
  public void operation(String cmd) throws IOException, MetadataException {
    // see createTimeseries() to get the detailed format of the cmd
    String[] args = cmd.trim().split(",", -1);
    switch (args[0]) {
      case MetadataOperationType.CREATE_TIMESERIES:
        if (args.length > 8) {
          String[] tmpArgs = new String[8];
          tmpArgs[0] = args[0];
          int i = 1;
          tmpArgs[1] = "";
          for (; i < args.length - 7; i++) {
            tmpArgs[1] += args[i] + ",";
          }
          tmpArgs[1] += args[i++];
          for (int j = 2; j < 8; j++) {
            tmpArgs[j] = args[i++];
          }
          args = tmpArgs;
        }
        Map<String, String> props = null;
        if (!args[5].isEmpty()) {
          String[] keyValues = args[5].split("&");
          String[] kv;
          props = new HashMap<>();
          for (String keyValue : keyValues) {
            kv = keyValue.split("=");
            props.put(kv[0], kv[1]);
          }
        }

        String alias = null;
        if (!args[6].isEmpty()) {
          alias = args[6];
        }
        long offset = -1L;
        if (!args[7].isEmpty()) {
          offset = Long.parseLong(args[7]);
        }

        CreateTimeSeriesPlan plan = new CreateTimeSeriesPlan(new PartialPath(args[1]),
          TSDataType.deserialize(Short.parseShort(args[2])),
          TSEncoding.deserialize(Short.parseShort(args[3])),
          CompressionType.deserialize(Short.parseShort(args[4])), props, null, null, alias);

        plan.setTagOffset(offset);
        createTimeseries(plan);
        break;
      case MetadataOperationType.DELETE_TIMESERIES:
        if (args.length > 2) {
          StringBuilder tmp = new StringBuilder();
          for (int i = 1; i < args.length - 1; i++) {
            tmp.append(args[i]).append(",");
          }
          tmp.append(args[args.length - 1]);
          args[1] = tmp.toString();
        }
        deleteTimeseries(new DeleteTimeSeriesPlan(Collections.singletonList(new PartialPath(args[1]))));
        break;
      case MetadataOperationType.SET_STORAGE_GROUP:
        try {
          setStorageGroup(new PartialPath(args[1]));
        }
        // two time series may set one storage group concurrently,
        // that's normal in our concurrency control protocol
        catch (MetadataException e){
          logger.info("concurrently operate set storage group cmd {} twice", cmd);
        }
        break;
      case MetadataOperationType.DELETE_STORAGE_GROUP:
        deleteStorageGroup(new PartialPath(args[1]));
        break;
      case MetadataOperationType.SET_TTL:
        setTTL(new PartialPath(args[1]), Long.parseLong(args[2]));
        break;
      case MetadataOperationType.CHANGE_OFFSET:
        changeOffset(new PartialPath(args[1]), Long.parseLong(args[2]));
        break;
      case MetadataOperationType.CHANGE_ALIAS:
        changeAlias(new PartialPath(args[1]), args[2]);
        break;
      default:
        logger.error("Unrecognizable command {}", cmd);
    }
  }

  public void force() throws IOException {
    logWriter.force();
  }

  public static PhysicalPlan convertFromString(String str) {
    String[] words = str.split(",");
    switch (words[0]) {
      case "2":
        return new MeasurementMNodePlan(words[1], words[2].equals("") ? null :  words[2], Long.parseLong(words[words.length - 2]),
          Integer.parseInt(words[words.length - 1]),
          new MeasurementSchema(words[1], TSDataType.values()[Integer.parseInt(words[3])],
            TSEncoding.values()[Integer.parseInt(words[4])], CompressionType.values()[Integer.parseInt(words[5])]
          ));
      case "1":
        return new StorageGroupMNodePlan(words[1], Long.parseLong(words[2]), Integer.parseInt(words[3]));
      case "0":
        return new MNodePlan(words[1], Integer.parseInt(words[2]));
      default:
        logger.error("unknown cmd {}", str);
    }
    return null;
  }
}<|MERGE_RESOLUTION|>--- conflicted
+++ resolved
@@ -29,7 +29,6 @@
 import org.apache.iotdb.db.metadata.mnode.MeasurementMNode;
 import org.apache.iotdb.db.metadata.mnode.StorageGroupMNode;
 import org.apache.iotdb.db.qp.physical.PhysicalPlan;
-import org.apache.iotdb.db.qp.physical.sys.AlterTimeSeriesBasicInfoPlan;
 import org.apache.iotdb.db.qp.physical.sys.ChangeAliasPlan;
 import org.apache.iotdb.db.qp.physical.sys.ChangeTagOffsetPlan;
 import org.apache.iotdb.db.qp.physical.sys.CreateTimeSeriesPlan;
@@ -149,36 +148,10 @@
     putLog(plan);
   }
 
-<<<<<<< HEAD
-  public synchronized void alterTimeSeriesBasicInfo(PartialPath path,
-      TSDataType dataType, TSEncoding encodingType, CompressionType compressionType) throws IOException {
-    try {
-      AlterTimeSeriesBasicInfoPlan plan = new AlterTimeSeriesBasicInfoPlan(path, dataType, encodingType, compressionType);
-      putLog(plan);
-    } catch (BufferOverflowException e) {
-      throw new IOException(
-          LOG_TOO_LARGE_INFO, e);
-    }
-  }
-
-
-  public synchronized void serializeMNode(MNode node) throws IOException {
-    try {
-      int childSize = 0;
-      if (node.getChildren() != null) {
-        childSize = node.getChildren().size();
-      }
-      MNodePlan plan = new MNodePlan(node.getName(), childSize);
-      putLog(plan);
-    } catch (BufferOverflowException e) {
-      throw new IOException(
-        LOG_TOO_LARGE_INFO, e);
-=======
   public void serializeMNode(MNode node) throws IOException {
     int childSize = 0;
     if (node.getChildren() != null) {
       childSize = node.getChildren().size();
->>>>>>> bdb5d3e9
     }
     MNodePlan plan = new MNodePlan(node.getName(), childSize);
     putLog(plan);
