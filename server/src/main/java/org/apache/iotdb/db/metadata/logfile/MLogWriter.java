/*
 * Licensed to the Apache Software Foundation (ASF) under one
 * or more contributor license agreements.  See the NOTICE file
 * distributed with this work for additional information
 * regarding copyright ownership.  The ASF licenses this file
 * to you under the Apache License, Version 2.0 (the
 * "License"); you may not use this file except in compliance
 * with the License.  You may obtain a copy of the License at
 *
 *      http://www.apache.org/licenses/LICENSE-2.0
 *
 * Unless required by applicable law or agreed to in writing,
 * software distributed under the License is distributed on an
 * "AS IS" BASIS, WITHOUT WARRANTIES OR CONDITIONS OF ANY
 * KIND, either express or implied.  See the License for the
 * specific language governing permissions and limitations
 * under the License.
 */
package org.apache.iotdb.db.metadata.logfile;

import org.apache.iotdb.db.conf.IoTDBDescriptor;
import org.apache.iotdb.db.engine.fileSystem.SystemFileFactory;
import org.apache.iotdb.db.exception.metadata.MetadataException;
import org.apache.iotdb.db.metadata.MetadataConstant;
import org.apache.iotdb.db.metadata.MetadataOperationType;
import org.apache.iotdb.db.metadata.PartialPath;
import org.apache.iotdb.db.metadata.mnode.MNode;
import org.apache.iotdb.db.metadata.mnode.MeasurementMNode;
import org.apache.iotdb.db.metadata.mnode.StorageGroupMNode;
import org.apache.iotdb.db.qp.physical.PhysicalPlan;
import org.apache.iotdb.db.qp.physical.sys.ChangeAliasPlan;
import org.apache.iotdb.db.qp.physical.sys.ChangeTagOffsetPlan;
import org.apache.iotdb.db.qp.physical.sys.CreateTimeSeriesPlan;
import org.apache.iotdb.db.qp.physical.sys.DeleteStorageGroupPlan;
import org.apache.iotdb.db.qp.physical.sys.DeleteTimeSeriesPlan;
import org.apache.iotdb.db.qp.physical.sys.MNodePlan;
import org.apache.iotdb.db.qp.physical.sys.MeasurementMNodePlan;
import org.apache.iotdb.db.qp.physical.sys.SetStorageGroupPlan;
import org.apache.iotdb.db.qp.physical.sys.SetTTLPlan;
import org.apache.iotdb.db.qp.physical.sys.StorageGroupMNodePlan;
import org.apache.iotdb.db.writelog.io.LogWriter;
import org.apache.iotdb.tsfile.file.metadata.enums.CompressionType;
import org.apache.iotdb.tsfile.file.metadata.enums.TSDataType;
import org.apache.iotdb.tsfile.file.metadata.enums.TSEncoding;
import org.apache.iotdb.tsfile.fileSystem.FSFactoryProducer;
import org.apache.iotdb.tsfile.write.schema.MeasurementSchema;

import org.apache.commons.io.FileUtils;
import org.slf4j.Logger;
import org.slf4j.LoggerFactory;

import java.io.File;
import java.io.IOException;
import java.nio.BufferOverflowException;
import java.nio.ByteBuffer;
import java.nio.file.Files;
import java.nio.file.Paths;
import java.util.Collections;
import java.util.HashMap;
import java.util.Map;

public class MLogWriter implements AutoCloseable {

  private static final Logger logger = LoggerFactory.getLogger(MLogWriter.class);
  private final File logFile;
  private LogWriter logWriter;
  private int logNum;
  private static final String DELETE_FAILED_FORMAT = "Deleting %s failed with exception %s";
  private final ByteBuffer mlogBuffer =
      ByteBuffer.allocate(IoTDBDescriptor.getInstance().getConfig().getMlogBufferSize());

  private static final String LOG_TOO_LARGE_INFO =
      "Log cannot fit into buffer, please increase mlog_buffer_size";

  public MLogWriter(String schemaDir, String logFileName) throws IOException {
    File metadataDir = SystemFileFactory.INSTANCE.getFile(schemaDir);
    if (!metadataDir.exists()) {
      if (metadataDir.mkdirs()) {
        logger.info("create schema folder {}.", metadataDir);
      } else {
        logger.warn("create schema folder {} failed.", metadataDir);
      }
    }

    logFile = SystemFileFactory.INSTANCE.getFile(schemaDir + File.separator + logFileName);
    logWriter = new LogWriter(logFile, false);
  }

  public MLogWriter(String logFilePath) throws IOException {
    logFile = SystemFileFactory.INSTANCE.getFile(logFilePath);
    logWriter = new LogWriter(logFile, false);
  }

  @Override
  public void close() throws IOException {
    logWriter.close();
  }

  private void sync() {
    try {
      logWriter.write(mlogBuffer);
    } catch (IOException e) {
      logger.error(
          "MLog {} sync failed, change system mode to read-only", logFile.getAbsoluteFile(), e);
      IoTDBDescriptor.getInstance().getConfig().setReadOnly(true);
    }
    mlogBuffer.clear();
  }

  private synchronized void putLog(PhysicalPlan plan) throws IOException {
    try {
      plan.serialize(mlogBuffer);
      sync();
      logNum++;
    } catch (BufferOverflowException e) {
      throw new IOException(LOG_TOO_LARGE_INFO, e);
    }
  }

  public void createTimeseries(CreateTimeSeriesPlan createTimeSeriesPlan) throws IOException {
    putLog(createTimeSeriesPlan);
  }

  public void deleteTimeseries(DeleteTimeSeriesPlan deleteTimeSeriesPlan) throws IOException {
    putLog(deleteTimeSeriesPlan);
  }

  public void setStorageGroup(PartialPath storageGroup) throws IOException {
    SetStorageGroupPlan plan = new SetStorageGroupPlan(storageGroup);
    putLog(plan);
  }

  public void deleteStorageGroup(PartialPath storageGroup) throws IOException {
    DeleteStorageGroupPlan plan =
        new DeleteStorageGroupPlan(Collections.singletonList(storageGroup));
    putLog(plan);
  }

  public void setTTL(PartialPath storageGroup, long ttl) throws IOException {
    SetTTLPlan plan = new SetTTLPlan(storageGroup, ttl);
    putLog(plan);
  }

  public void changeOffset(PartialPath path, long offset) throws IOException {
    ChangeTagOffsetPlan plan = new ChangeTagOffsetPlan(path, offset);
    putLog(plan);
  }

  public void changeAlias(PartialPath path, String alias) throws IOException {
    ChangeAliasPlan plan = new ChangeAliasPlan(path, alias);
    putLog(plan);
  }

  public void serializeMNode(MNode node) throws IOException {
    int childSize = 0;
    if (node.getChildren() != null) {
      childSize = node.getChildren().size();
    }
    MNodePlan plan = new MNodePlan(node.getName(), childSize);
    putLog(plan);
  }


  public void serializeMeasurementMNode(MeasurementMNode node) throws IOException {
    int childSize = 0;
    if (node.getChildren() != null) {
      childSize = node.getChildren().size();
    }
    MeasurementMNodePlan plan =
        new MeasurementMNodePlan(
            node.getName(), node.getAlias(), node.getOffset(), childSize, node.getSchema());
    putLog(plan);
  }

  public void serializeStorageGroupMNode(StorageGroupMNode node) throws IOException {
    int childSize = 0;
    if (node.getChildren() != null) {
      childSize = node.getChildren().size();
    }
    StorageGroupMNodePlan plan =
        new StorageGroupMNodePlan(node.getName(), node.getDataTTL(), childSize);
    putLog(plan);
  }

  @SuppressWarnings("squid:S3776") // Suppress high Cognitive Complexity warning
<<<<<<< HEAD
  public synchronized static void upgradeTxtToBin(String schemaDir, String oldFileName,
                                     String newFileName, boolean isSnapshot) throws IOException {
=======
  public static void upgradeTxtToBin(
      String schemaDir, String oldFileName, String newFileName, boolean isSnapshot)
      throws IOException {
>>>>>>> c648e5a7
    File logFile = SystemFileFactory.INSTANCE.getFile(schemaDir + File.separator + newFileName);
    File tmpLogFile = SystemFileFactory.INSTANCE.getFile(logFile.getAbsolutePath() + ".tmp");
    File oldLogFile = SystemFileFactory.INSTANCE.getFile(schemaDir + File.separator + oldFileName);
    File tmpOldLogFile = SystemFileFactory.INSTANCE.getFile(oldLogFile.getAbsolutePath() + ".tmp");

    if (oldLogFile.exists() || tmpOldLogFile.exists()) {

      if (tmpOldLogFile.exists() && !oldLogFile.exists()) {
        FileUtils.moveFile(tmpOldLogFile, oldLogFile);
      }

      try (MLogWriter mLogWriter = new MLogWriter(schemaDir, newFileName + ".tmp");
          MLogTxtReader mLogTxtReader = new MLogTxtReader(schemaDir, oldFileName)) {
        // upgrade from old character log file to new binary mlog
        while (mLogTxtReader.hasNext()) {
          String cmd = mLogTxtReader.next();
          if (cmd == null) {
            // no more cmd
            break;
          }
          try {
            mLogWriter.operation(cmd, isSnapshot);
          } catch (MetadataException e) {
            logger.error("failed to upgrade cmd {}.", cmd, e);
          }
        }

        // rename .bin.tmp to .bin
        FSFactoryProducer.getFSFactory().moveFile(tmpLogFile, logFile);
      }
    } else if (!logFile.exists() && !tmpLogFile.exists()) {
      // if both .bin and .bin.tmp do not exist, nothing to do
    } else if (!logFile.exists() && tmpLogFile.exists()) {
      // if old .bin doesn't exist but .bin.tmp exists, rename tmp file to .bin
      FSFactoryProducer.getFSFactory().moveFile(tmpLogFile, logFile);
    } else if (tmpLogFile.exists()) {
      // if both .bin and .bin.tmp exist, delete .bin.tmp
      try {
        Files.delete(Paths.get(tmpLogFile.toURI()));
      } catch (IOException e) {
        throw new IOException(String.format(DELETE_FAILED_FORMAT, tmpLogFile, e.getMessage()));
      }
    }

    // do some clean job
    // remove old .txt and .txt.tmp
    if (oldLogFile.exists()) {
      try {
        Files.delete(Paths.get(oldLogFile.toURI()));
      } catch (IOException e) {
        throw new IOException(String.format(DELETE_FAILED_FORMAT, oldLogFile, e.getMessage()));
      }
    }

    if (tmpOldLogFile.exists()) {
      try {
        Files.delete(Paths.get(tmpOldLogFile.toURI()));
      } catch (IOException e) {
        throw new IOException(String.format(DELETE_FAILED_FORMAT, tmpOldLogFile, e.getMessage()));
      }
    }
  }

  public synchronized static void upgradeMLog() throws IOException {
    String schemaDir = IoTDBDescriptor.getInstance().getConfig().getSchemaDir();
    upgradeTxtToBin(
        schemaDir, MetadataConstant.METADATA_TXT_LOG, MetadataConstant.METADATA_LOG, false);
    upgradeTxtToBin(
        schemaDir, MetadataConstant.MTREE_TXT_SNAPSHOT, MetadataConstant.MTREE_SNAPSHOT, true);
  }

  public synchronized void clear() throws IOException {
    sync();
    logWriter.close();
    mlogBuffer.clear();
    if (logFile != null && logFile.exists()) {
      Files.delete(logFile.toPath());
    }
    logNum = 0;
    logWriter = new LogWriter(logFile, false);
  }

  public synchronized int getLogNum() {
    return logNum;
  }

<<<<<<< HEAD
  /**
   * only used for initialize a mlog file writer.
   */
  public synchronized void setLogNum(int number) {
=======
  /** only used for initialize a mlog file writer. */
  public void setLogNum(int number) {
>>>>>>> c648e5a7
    logNum = number;
  }

  public synchronized void operation(String cmd, boolean isSnapshot) throws IOException, MetadataException {
    if (!isSnapshot) {
      operation(cmd);
    } else {
      PhysicalPlan plan = convertFromString(cmd);
      if (plan != null) {
        putLog(plan);
      }
    }
  }

  /**
   * upgrade from mlog.txt to mlog.bin
   *
   * @param cmd the old meta operation
   * @throws IOException
   * @throws MetadataException
   */
  @SuppressWarnings("squid:S3776") // Suppress high Cognitive Complexity warning
  public synchronized void operation(String cmd) throws IOException, MetadataException {
    // see createTimeseries() to get the detailed format of the cmd
    String[] args = cmd.trim().split(",", -1);
    switch (args[0]) {
      case MetadataOperationType.CREATE_TIMESERIES:
        if (args.length > 8) {
          String[] tmpArgs = new String[8];
          tmpArgs[0] = args[0];
          int i = 1;
          tmpArgs[1] = "";
          for (; i < args.length - 7; i++) {
            tmpArgs[1] += args[i] + ",";
          }
          tmpArgs[1] += args[i++];
          for (int j = 2; j < 8; j++) {
            tmpArgs[j] = args[i++];
          }
          args = tmpArgs;
        }
        Map<String, String> props = null;
        if (!args[5].isEmpty()) {
          String[] keyValues = args[5].split("&");
          String[] kv;
          props = new HashMap<>();
          for (String keyValue : keyValues) {
            kv = keyValue.split("=");
            props.put(kv[0], kv[1]);
          }
        }

        String alias = null;
        if (!args[6].isEmpty()) {
          alias = args[6];
        }
        long offset = -1L;
        if (!args[7].isEmpty()) {
          offset = Long.parseLong(args[7]);
        }

        CreateTimeSeriesPlan plan =
            new CreateTimeSeriesPlan(
                new PartialPath(args[1]),
                TSDataType.deserialize((byte) Short.parseShort(args[2])),
                TSEncoding.deserialize((byte) Short.parseShort(args[3])),
                CompressionType.deserialize((byte) Short.parseShort(args[4])),
                props,
                null,
                null,
                alias);

        plan.setTagOffset(offset);
        createTimeseries(plan);
        break;
      case MetadataOperationType.DELETE_TIMESERIES:
        if (args.length > 2) {
          StringBuilder tmp = new StringBuilder();
          for (int i = 1; i < args.length - 1; i++) {
            tmp.append(args[i]).append(",");
          }
          tmp.append(args[args.length - 1]);
          args[1] = tmp.toString();
        }
        deleteTimeseries(
            new DeleteTimeSeriesPlan(Collections.singletonList(new PartialPath(args[1]))));
        break;
      case MetadataOperationType.SET_STORAGE_GROUP:
        try {
          setStorageGroup(new PartialPath(args[1]));
        }
        // two time series may set one storage group concurrently,
        // that's normal in our concurrency control protocol
        catch (MetadataException e) {
          logger.info("concurrently operate set storage group cmd {} twice", cmd);
        }
        break;
      case MetadataOperationType.DELETE_STORAGE_GROUP:
        deleteStorageGroup(new PartialPath(args[1]));
        break;
      case MetadataOperationType.SET_TTL:
        setTTL(new PartialPath(args[1]), Long.parseLong(args[2]));
        break;
      case MetadataOperationType.CHANGE_OFFSET:
        changeOffset(new PartialPath(args[1]), Long.parseLong(args[2]));
        break;
      case MetadataOperationType.CHANGE_ALIAS:
        changeAlias(new PartialPath(args[1]), args[2]);
        break;
      default:
        logger.error("Unrecognizable command {}", cmd);
    }
  }

  public synchronized void force() throws IOException {
    logWriter.force();
  }

  public synchronized static PhysicalPlan convertFromString(String str) {
    String[] words = str.split(",");
    switch (words[0]) {
      case "2":
        return new MeasurementMNodePlan(
            words[1],
            words[2].equals("") ? null : words[2],
            Long.parseLong(words[words.length - 2]),
            Integer.parseInt(words[words.length - 1]),
            new MeasurementSchema(
                words[1],
                TSDataType.values()[Integer.parseInt(words[3])],
                TSEncoding.values()[Integer.parseInt(words[4])],
                CompressionType.values()[Integer.parseInt(words[5])]));
      case "1":
        return new StorageGroupMNodePlan(
            words[1], Long.parseLong(words[2]), Integer.parseInt(words[3]));
      case "0":
        return new MNodePlan(words[1], Integer.parseInt(words[2]));
      default:
        logger.error("unknown cmd {}", str);
    }
    return null;
  }
}<|MERGE_RESOLUTION|>--- conflicted
+++ resolved
@@ -160,7 +160,6 @@
     putLog(plan);
   }
 
-
   public void serializeMeasurementMNode(MeasurementMNode node) throws IOException {
     int childSize = 0;
     if (node.getChildren() != null) {
@@ -183,14 +182,9 @@
   }
 
   @SuppressWarnings("squid:S3776") // Suppress high Cognitive Complexity warning
-<<<<<<< HEAD
-  public synchronized static void upgradeTxtToBin(String schemaDir, String oldFileName,
-                                     String newFileName, boolean isSnapshot) throws IOException {
-=======
   public static void upgradeTxtToBin(
       String schemaDir, String oldFileName, String newFileName, boolean isSnapshot)
       throws IOException {
->>>>>>> c648e5a7
     File logFile = SystemFileFactory.INSTANCE.getFile(schemaDir + File.separator + newFileName);
     File tmpLogFile = SystemFileFactory.INSTANCE.getFile(logFile.getAbsolutePath() + ".tmp");
     File oldLogFile = SystemFileFactory.INSTANCE.getFile(schemaDir + File.separator + oldFileName);
@@ -254,7 +248,7 @@
     }
   }
 
-  public synchronized static void upgradeMLog() throws IOException {
+  public static synchronized void upgradeMLog() throws IOException {
     String schemaDir = IoTDBDescriptor.getInstance().getConfig().getSchemaDir();
     upgradeTxtToBin(
         schemaDir, MetadataConstant.METADATA_TXT_LOG, MetadataConstant.METADATA_LOG, false);
@@ -277,19 +271,13 @@
     return logNum;
   }
 
-<<<<<<< HEAD
-  /**
-   * only used for initialize a mlog file writer.
-   */
-  public synchronized void setLogNum(int number) {
-=======
   /** only used for initialize a mlog file writer. */
   public void setLogNum(int number) {
->>>>>>> c648e5a7
     logNum = number;
   }
 
-  public synchronized void operation(String cmd, boolean isSnapshot) throws IOException, MetadataException {
+  public synchronized void operation(String cmd, boolean isSnapshot)
+      throws IOException, MetadataException {
     if (!isSnapshot) {
       operation(cmd);
     } else {
@@ -404,7 +392,7 @@
     logWriter.force();
   }
 
-  public synchronized static PhysicalPlan convertFromString(String str) {
+  public static synchronized PhysicalPlan convertFromString(String str) {
     String[] words = str.split(",");
     switch (words[0]) {
       case "2":
