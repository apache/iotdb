/*
 * Licensed to the Apache Software Foundation (ASF) under one
 * or more contributor license agreements.  See the NOTICE file
 * distributed with this work for additional information
 * regarding copyright ownership.  The ASF licenses this file
 * to you under the Apache License, Version 2.0 (the
 * "License"); you may not use this file except in compliance
 * with the License.  You may obtain a copy of the License at
 *
 *      http://www.apache.org/licenses/LICENSE-2.0
 *
 * Unless required by applicable law or agreed to in writing,
 * software distributed under the License is distributed on an
 * "AS IS" BASIS, WITHOUT WARRANTIES OR CONDITIONS OF ANY
 * KIND, either express or implied.  See the License for the
 * specific language governing permissions and limitations
 * under the License.
 */
package org.apache.iotdb.db.metadata.logfile;

import org.apache.iotdb.commons.cluster.NodeStatus;
import org.apache.iotdb.commons.file.SystemFileFactory;
import org.apache.iotdb.commons.path.PartialPath;
import org.apache.iotdb.db.conf.IoTDBConfig;
import org.apache.iotdb.db.conf.IoTDBDescriptor;
import org.apache.iotdb.db.metadata.mnode.IMNode;
import org.apache.iotdb.db.metadata.mnode.IMeasurementMNode;
import org.apache.iotdb.db.metadata.mnode.IStorageGroupMNode;
import org.apache.iotdb.db.qp.physical.PhysicalPlan;
import org.apache.iotdb.db.qp.physical.sys.ActivateTemplatePlan;
import org.apache.iotdb.db.qp.physical.sys.AppendTemplatePlan;
import org.apache.iotdb.db.qp.physical.sys.AutoCreateDeviceMNodePlan;
import org.apache.iotdb.db.qp.physical.sys.ChangeAliasPlan;
import org.apache.iotdb.db.qp.physical.sys.ChangeTagOffsetPlan;
import org.apache.iotdb.db.qp.physical.sys.CreateAlignedTimeSeriesPlan;
import org.apache.iotdb.db.qp.physical.sys.CreateTemplatePlan;
import org.apache.iotdb.db.qp.physical.sys.CreateTimeSeriesPlan;
import org.apache.iotdb.db.qp.physical.sys.DeleteStorageGroupPlan;
import org.apache.iotdb.db.qp.physical.sys.DeleteTimeSeriesPlan;
import org.apache.iotdb.db.qp.physical.sys.DropTemplatePlan;
import org.apache.iotdb.db.qp.physical.sys.MNodePlan;
import org.apache.iotdb.db.qp.physical.sys.MeasurementMNodePlan;
import org.apache.iotdb.db.qp.physical.sys.PruneTemplatePlan;
import org.apache.iotdb.db.qp.physical.sys.SetStorageGroupPlan;
import org.apache.iotdb.db.qp.physical.sys.SetTTLPlan;
import org.apache.iotdb.db.qp.physical.sys.SetTemplatePlan;
import org.apache.iotdb.db.qp.physical.sys.StorageGroupMNodePlan;
import org.apache.iotdb.db.qp.physical.sys.UnsetTemplatePlan;
import org.apache.iotdb.db.utils.writelog.LogWriter;
import org.apache.iotdb.tsfile.file.metadata.enums.CompressionType;
import org.apache.iotdb.tsfile.file.metadata.enums.TSDataType;
import org.apache.iotdb.tsfile.file.metadata.enums.TSEncoding;
import org.apache.iotdb.tsfile.write.schema.MeasurementSchema;

import org.apache.commons.io.FileUtils;
import org.slf4j.Logger;
import org.slf4j.LoggerFactory;

import java.io.File;
import java.io.IOException;
import java.nio.BufferOverflowException;
import java.nio.ByteBuffer;
import java.nio.file.Files;
import java.util.Collections;

public class MLogWriter implements AutoCloseable {

  private static final Logger logger = LoggerFactory.getLogger(MLogWriter.class);
  private static final IoTDBConfig config = IoTDBDescriptor.getInstance().getConfig();

  private final File logFile;
  private LogWriter logWriter;
  private int logNum;
  private final ByteBuffer mlogBuffer =
      ByteBuffer.allocate(IoTDBDescriptor.getInstance().getConfig().getMlogBufferSize());

  private static final String LOG_TOO_LARGE_INFO =
      "Log cannot fit into buffer, please increase mlog_buffer_size";

  public MLogWriter(String schemaDir, String logFileName) throws IOException {
    File metadataDir = SystemFileFactory.INSTANCE.getFile(schemaDir);
    if (!metadataDir.exists()) {
      if (metadataDir.mkdirs()) {
        logger.info("create schema folder {}.", metadataDir);
      } else {
        logger.warn("create schema folder {} failed.", metadataDir);
      }
    }

    logFile = SystemFileFactory.INSTANCE.getFile(schemaDir + File.separator + logFileName);
    logWriter = new LogWriter(logFile, config.getSyncMlogPeriodInMs() == 0);
  }

  public MLogWriter(String logFilePath) throws IOException {
    logFile = SystemFileFactory.INSTANCE.getFile(logFilePath);
    logWriter = new LogWriter(logFile, config.getSyncMlogPeriodInMs() == 0);
  }

  @Override
  public void close() throws IOException {
    logWriter.close();
  }

  public synchronized void copyTo(File targetFile) throws IOException {
    // flush the mlogBuffer
    sync();
    // flush the os buffer
    force();
    FileUtils.copyFile(logFile, targetFile);
  }

  private void sync() {
    int retryCnt = 0;
    mlogBuffer.mark();
    while (true) {
      try {
        logWriter.write(mlogBuffer);
        break;
      } catch (IOException e) {
        if (retryCnt < 3) {
          logger.warn("MLog {} sync failed, retry it again", logFile.getAbsoluteFile(), e);
          mlogBuffer.reset();
          retryCnt++;
        } else {
          logger.error(
              "MLog {} sync failed, change system mode to error", logFile.getAbsoluteFile(), e);
<<<<<<< HEAD
          IoTDBDescriptor.getInstance().getConfig().setSystemStatus(NodeStatus.Error);
=======
          IoTDBDescriptor.getInstance().getConfig().setNodeStatus(NodeStatus.Error);
>>>>>>> 37d6cfed
          break;
        }
      }
    }
    mlogBuffer.clear();
  }

  public synchronized void putLog(PhysicalPlan plan) throws IOException {
    try {
      plan.serialize(mlogBuffer);
      sync();
      logNum++;
    } catch (BufferOverflowException e) {
      throw new IOException(LOG_TOO_LARGE_INFO, e);
    }
  }

  public void createTimeseries(CreateTimeSeriesPlan createTimeSeriesPlan) throws IOException {
    putLog(createTimeSeriesPlan);
  }

  public void createAlignedTimeseries(CreateAlignedTimeSeriesPlan createAlignedTimeSeriesPlan)
      throws IOException {
    putLog(createAlignedTimeSeriesPlan);
  }

  public void deleteTimeseries(DeleteTimeSeriesPlan deleteTimeSeriesPlan) throws IOException {
    putLog(deleteTimeSeriesPlan);
  }

  public void setStorageGroup(PartialPath storageGroup) throws IOException {
    SetStorageGroupPlan plan = new SetStorageGroupPlan(storageGroup);
    putLog(plan);
  }

  public void deleteStorageGroup(PartialPath storageGroup) throws IOException {
    DeleteStorageGroupPlan plan =
        new DeleteStorageGroupPlan(Collections.singletonList(storageGroup));
    putLog(plan);
  }

  public void setTTL(PartialPath storageGroup, long ttl) throws IOException {
    SetTTLPlan plan = new SetTTLPlan(storageGroup, ttl);
    putLog(plan);
  }

  public void changeOffset(PartialPath path, long offset) throws IOException {
    ChangeTagOffsetPlan plan = new ChangeTagOffsetPlan(path, offset);
    putLog(plan);
  }

  public void changeAlias(PartialPath path, String alias) throws IOException {
    ChangeAliasPlan plan = new ChangeAliasPlan(path, alias);
    putLog(plan);
  }

  public void createSchemaTemplate(CreateTemplatePlan plan) throws IOException {
    putLog(plan);
  }

  public void appendSchemaTemplate(AppendTemplatePlan plan) throws IOException {
    putLog(plan);
  }

  public void pruneSchemaTemplate(PruneTemplatePlan plan) throws IOException {
    putLog(plan);
  }

  public void setSchemaTemplate(SetTemplatePlan plan) throws IOException {
    putLog(plan);
  }

  public void unsetSchemaTemplate(UnsetTemplatePlan plan) throws IOException {
    putLog(plan);
  }

  public void dropSchemaTemplate(DropTemplatePlan plan) throws IOException {
    putLog(plan);
  }

  public void autoCreateDeviceMNode(AutoCreateDeviceMNodePlan plan) throws IOException {
    putLog(plan);
  }

  public void serializeMNode(IMNode node) throws IOException {
    int childSize = 0;
    if (node.getChildren() != null) {
      childSize = node.getChildren().size();
    }
    MNodePlan plan = new MNodePlan(node.getName(), childSize);
    putLog(plan);
  }

  public void serializeMeasurementMNode(IMeasurementMNode node) throws IOException {
    int childSize = 0;
    if (node.getChildren() != null) {
      childSize = node.getChildren().size();
    }
    MeasurementMNodePlan plan =
        new MeasurementMNodePlan(
            node.getName(), node.getAlias(), node.getOffset(), childSize, node.getSchema());
    putLog(plan);
  }

  public void serializeStorageGroupMNode(IStorageGroupMNode node) throws IOException {
    int childSize = 0;
    if (node.getChildren() != null) {
      childSize = node.getChildren().size();
    }
    StorageGroupMNodePlan plan =
        new StorageGroupMNodePlan(node.getName(), node.getDataTTL(), childSize);
    putLog(plan);
  }

  public void setUsingSchemaTemplate(PartialPath path) throws IOException {
    ActivateTemplatePlan plan = new ActivateTemplatePlan(path);
    putLog(plan);
  }

  public synchronized void clear() throws IOException {
    sync();
    logWriter.close();
    mlogBuffer.clear();
    if (logFile != null && logFile.exists()) {
      Files.delete(logFile.toPath());
    }
    logNum = 0;
    logWriter = new LogWriter(logFile, false);
  }

  public synchronized int getLogNum() {
    return logNum;
  }

  /** only used for initialize a mlog file writer. */
  public synchronized void setLogNum(int number) {
    logNum = number;
  }

  public synchronized void force() throws IOException {
    logWriter.force();
  }

  public static synchronized PhysicalPlan convertFromString(String str) {
    String[] words = str.split(",");
    switch (words[0]) {
      case "2":
        return new MeasurementMNodePlan(
            words[1],
            "".equals(words[2]) ? null : words[2],
            Long.parseLong(words[words.length - 2]),
            Integer.parseInt(words[words.length - 1]),
            new MeasurementSchema(
                words[1],
                TSDataType.values()[Integer.parseInt(words[3])],
                TSEncoding.values()[Integer.parseInt(words[4])],
                CompressionType.values()[Integer.parseInt(words[5])]));
      case "1":
        return new StorageGroupMNodePlan(
            words[1], Long.parseLong(words[2]), Integer.parseInt(words[3]));
      case "0":
        return new MNodePlan(words[1], Integer.parseInt(words[2]));
      default:
        logger.error("unknown cmd {}", str);
    }
    return null;
  }
}<|MERGE_RESOLUTION|>--- conflicted
+++ resolved
@@ -124,11 +124,7 @@
         } else {
           logger.error(
               "MLog {} sync failed, change system mode to error", logFile.getAbsoluteFile(), e);
-<<<<<<< HEAD
-          IoTDBDescriptor.getInstance().getConfig().setSystemStatus(NodeStatus.Error);
-=======
           IoTDBDescriptor.getInstance().getConfig().setNodeStatus(NodeStatus.Error);
->>>>>>> 37d6cfed
           break;
         }
       }
