/*
 * Licensed to the Apache Software Foundation (ASF) under one
 * or more contributor license agreements.  See the NOTICE file
 * distributed with this work for additional information
 * regarding copyright ownership.  The ASF licenses this file
 * to you under the Apache License, Version 2.0 (the
 * "License"); you may not use this file except in compliance
 * with the License.  You may obtain a copy of the License at
 *
 *      http://www.apache.org/licenses/LICENSE-2.0
 *
 * Unless required by applicable law or agreed to in writing,
 * software distributed under the License is distributed on an
 * "AS IS" BASIS, WITHOUT WARRANTIES OR CONDITIONS OF ANY
 * KIND, either express or implied.  See the License for the
 * specific language governing permissions and limitations
 * under the License.
 */
package org.apache.iotdb.db.metadata.logfile;

import org.apache.commons.io.FileUtils;
import org.apache.iotdb.db.conf.IoTDBDescriptor;
import org.apache.iotdb.db.engine.fileSystem.SystemFileFactory;
import org.apache.iotdb.db.exception.metadata.MetadataException;
import org.apache.iotdb.db.metadata.MetadataConstant;
import org.apache.iotdb.db.metadata.MetadataOperationType;
import org.apache.iotdb.db.metadata.PartialPath;
import org.apache.iotdb.db.metadata.mnode.MNode;
import org.apache.iotdb.db.metadata.mnode.MeasurementMNode;
import org.apache.iotdb.db.metadata.mnode.StorageGroupMNode;
import org.apache.iotdb.db.qp.physical.PhysicalPlan;
import org.apache.iotdb.db.qp.physical.sys.ChangeAliasPlan;
import org.apache.iotdb.db.qp.physical.sys.ChangeTagOffsetPlan;
import org.apache.iotdb.db.qp.physical.sys.CreateTimeSeriesPlan;
import org.apache.iotdb.db.qp.physical.sys.DeleteStorageGroupPlan;
import org.apache.iotdb.db.qp.physical.sys.DeleteTimeSeriesPlan;
import org.apache.iotdb.db.qp.physical.sys.MNodePlan;
import org.apache.iotdb.db.qp.physical.sys.MeasurementMNodePlan;
import org.apache.iotdb.db.qp.physical.sys.SetStorageGroupPlan;
import org.apache.iotdb.db.qp.physical.sys.SetTTLPlan;
import org.apache.iotdb.db.qp.physical.sys.StorageGroupMNodePlan;
import org.apache.iotdb.db.writelog.io.LogWriter;
import org.apache.iotdb.tsfile.file.metadata.enums.CompressionType;
import org.apache.iotdb.tsfile.file.metadata.enums.TSDataType;
import org.apache.iotdb.tsfile.file.metadata.enums.TSEncoding;
import org.apache.iotdb.tsfile.fileSystem.FSFactoryProducer;
import org.apache.iotdb.tsfile.write.schema.MeasurementSchema;
import org.slf4j.Logger;
import org.slf4j.LoggerFactory;

import java.io.File;
import java.io.IOException;
import java.nio.BufferOverflowException;
import java.nio.ByteBuffer;
import java.nio.file.Files;
import java.nio.file.Paths;
import java.util.Collections;
import java.util.HashMap;
import java.util.Map;

public class MLogWriter implements AutoCloseable {

  private static final Logger logger = LoggerFactory.getLogger(MLogWriter.class);
  private final File logFile;
  private LogWriter logWriter;
  private int logNum;
  private static final String DELETE_FAILED_FORMAT = "Deleting %s failed with exception %s";
  private final ByteBuffer mlogBuffer = ByteBuffer.allocate(
    IoTDBDescriptor.getInstance().getConfig().getMlogBufferSize());

  private static final String LOG_TOO_LARGE_INFO = "Log cannot fit into buffer, please increase mlog_buffer_size";

  public MLogWriter(String schemaDir, String logFileName) throws IOException {
    File metadataDir = SystemFileFactory.INSTANCE.getFile(schemaDir);
    if (!metadataDir.exists()) {
      if (metadataDir.mkdirs()) {
        logger.info("create schema folder {}.", metadataDir);
      } else {
        logger.warn("create schema folder {} failed.", metadataDir);
      }
    }

    logFile = SystemFileFactory.INSTANCE.getFile(schemaDir + File.separator + logFileName);
    logWriter = new LogWriter(logFile, false);
  }

  public MLogWriter(String logFilePath) throws IOException {
    logFile = SystemFileFactory.INSTANCE.getFile(logFilePath);
    logWriter = new LogWriter(logFile, false);
  }

  @Override
  public void close() throws IOException {
    logWriter.close();
  }

  private void sync() {
    try {
      logWriter.write(mlogBuffer);
    } catch (IOException e) {
      logger.error("MLog {} sync failed, change system mode to read-only", logFile.getAbsoluteFile(), e);
      IoTDBDescriptor.getInstance().getConfig().setReadOnly(true);
    }
    mlogBuffer.clear();
  }

  private synchronized void putLog(PhysicalPlan plan) throws IOException {
    try {
      plan.serialize(mlogBuffer);
      sync();
      logNum ++;
    } catch (BufferOverflowException e) {
      throw new IOException(
          LOG_TOO_LARGE_INFO, e);
    }
  }

<<<<<<< HEAD
  public synchronized void createTimeseries(CreateTimeSeriesPlan createTimeSeriesPlan) throws IOException {
    try {
      putLog(createTimeSeriesPlan);
    } catch (BufferOverflowException e) {
      throw new IOException(
        LOG_TOO_LARGE_INFO, e);
    }
  }

  public synchronized void deleteTimeseries(DeleteTimeSeriesPlan deleteTimeSeriesPlan) throws IOException {
    try {
      putLog(deleteTimeSeriesPlan);
    } catch (BufferOverflowException e) {
      throw new IOException(
        LOG_TOO_LARGE_INFO, e);
    }
  }

  public synchronized void setStorageGroup(PartialPath storageGroup) throws IOException {
    try {
      SetStorageGroupPlan plan = new SetStorageGroupPlan(storageGroup);
      putLog(plan);
    } catch (BufferOverflowException e) {
      throw new IOException(
        LOG_TOO_LARGE_INFO, e);
    }
  }

  public synchronized void deleteStorageGroup(PartialPath storageGroup) throws IOException {
    try {
      DeleteStorageGroupPlan plan = new DeleteStorageGroupPlan(Collections.singletonList(storageGroup));
      putLog(plan);
    } catch (BufferOverflowException e) {
      throw new IOException(
        LOG_TOO_LARGE_INFO, e);
    }
  }

  public synchronized void setTTL(PartialPath storageGroup, long ttl) throws IOException {
    try {
      SetTTLPlan plan = new SetTTLPlan(storageGroup, ttl);
      putLog(plan);
    } catch (BufferOverflowException e) {
      throw new IOException(
        LOG_TOO_LARGE_INFO, e);
    }
  }

  public synchronized void changeOffset(PartialPath path, long offset) throws IOException {
    try {
      ChangeTagOffsetPlan plan = new ChangeTagOffsetPlan(path, offset);
      putLog(plan);
    } catch (BufferOverflowException e) {
      throw new IOException(
        LOG_TOO_LARGE_INFO, e);
    }
  }

  public synchronized void changeAlias(PartialPath path, String alias) throws IOException {
    try {
      ChangeAliasPlan plan = new ChangeAliasPlan(path, alias);
      putLog(plan);
    } catch (BufferOverflowException e) {
      throw new IOException(
        LOG_TOO_LARGE_INFO, e);
    }
  }

  public synchronized void serializeMNode(MNode node) throws IOException {
    try {
      int childSize = 0;
      if (node.getChildren() != null) {
        childSize = node.getChildren().size();
      }
      MNodePlan plan = new MNodePlan(node.getName(), childSize);
      putLog(plan);
    } catch (BufferOverflowException e) {
      throw new IOException(
        LOG_TOO_LARGE_INFO, e);
=======
  public void createTimeseries(CreateTimeSeriesPlan createTimeSeriesPlan) throws IOException {
    putLog(createTimeSeriesPlan);
  }

  public void deleteTimeseries(DeleteTimeSeriesPlan deleteTimeSeriesPlan) throws IOException {
    putLog(deleteTimeSeriesPlan);
  }

  public void setStorageGroup(PartialPath storageGroup) throws IOException {
    SetStorageGroupPlan plan = new SetStorageGroupPlan(storageGroup);
    putLog(plan);
  }

  public void deleteStorageGroup(PartialPath storageGroup) throws IOException {
    DeleteStorageGroupPlan plan = new DeleteStorageGroupPlan(Collections.singletonList(storageGroup));
    putLog(plan);
  }

  public void setTTL(PartialPath storageGroup, long ttl) throws IOException {
    SetTTLPlan plan = new SetTTLPlan(storageGroup, ttl);
    putLog(plan);
  }

  public void changeOffset(PartialPath path, long offset) throws IOException {
    ChangeTagOffsetPlan plan = new ChangeTagOffsetPlan(path, offset);
    putLog(plan);
  }

  public void changeAlias(PartialPath path, String alias) throws IOException {
    ChangeAliasPlan plan = new ChangeAliasPlan(path, alias);
    putLog(plan);
  }

  public void serializeMNode(MNode node) throws IOException {
    int childSize = 0;
    if (node.getChildren() != null) {
      childSize = node.getChildren().size();
>>>>>>> e09b3776
    }
    MNodePlan plan = new MNodePlan(node.getName(), childSize);
    putLog(plan);
  }

<<<<<<< HEAD
  public synchronized void serializeMeasurementMNode(MeasurementMNode node) throws IOException {
    try {
      int childSize = 0;
      if (node.getChildren() != null) {
        childSize = node.getChildren().size();
      }
      MeasurementMNodePlan plan = new MeasurementMNodePlan(node.getName(), node.getAlias(),
        node.getOffset(), childSize, node.getSchema());
      putLog(plan);
    } catch (BufferOverflowException e) {
      throw new IOException(
        LOG_TOO_LARGE_INFO, e);
=======
  public void serializeMeasurementMNode(MeasurementMNode node) throws IOException {
    int childSize = 0;
    if (node.getChildren() != null) {
      childSize = node.getChildren().size();
>>>>>>> e09b3776
    }
    MeasurementMNodePlan plan = new MeasurementMNodePlan(node.getName(), node.getAlias(),
      node.getOffset(), childSize, node.getSchema());
    putLog(plan);
  }

<<<<<<< HEAD
  public synchronized void serializeStorageGroupMNode(StorageGroupMNode node) throws IOException {
    try {
      int childSize = 0;
      if (node.getChildren() != null) {
        childSize = node.getChildren().size();
      }
      StorageGroupMNodePlan plan = new StorageGroupMNodePlan(node.getName(), node.getDataTTL(), childSize);
      putLog(plan);
    } catch (BufferOverflowException e) {
      throw new IOException(
        LOG_TOO_LARGE_INFO, e);
=======
  public void serializeStorageGroupMNode(StorageGroupMNode node) throws IOException {
    int childSize = 0;
    if (node.getChildren() != null) {
      childSize = node.getChildren().size();
>>>>>>> e09b3776
    }
    StorageGroupMNodePlan plan = new StorageGroupMNodePlan(node.getName(), node.getDataTTL(), childSize);
    putLog(plan);
  }

  @SuppressWarnings("squid:S3776") // Suppress high Cognitive Complexity warning
  public synchronized static void upgradeTxtToBin(String schemaDir, String oldFileName,
                                     String newFileName, boolean isSnapshot) throws IOException {
    File logFile = SystemFileFactory.INSTANCE.getFile(schemaDir + File.separator + newFileName);
    File tmpLogFile = SystemFileFactory.INSTANCE.getFile(logFile.getAbsolutePath() + ".tmp");
    File oldLogFile = SystemFileFactory.INSTANCE.getFile(
      schemaDir + File.separator + oldFileName);
    File tmpOldLogFile = SystemFileFactory.INSTANCE.getFile(oldLogFile.getAbsolutePath()
      + ".tmp");

    if (oldLogFile.exists() || tmpOldLogFile.exists()) {

      if (tmpOldLogFile.exists() && !oldLogFile.exists()) {
        FileUtils.moveFile(tmpOldLogFile, oldLogFile);
      }

      try (MLogWriter mLogWriter = new MLogWriter(schemaDir, newFileName + ".tmp");
           MLogTxtReader mLogTxtReader = new MLogTxtReader(schemaDir, oldFileName)) {
        // upgrade from old character log file to new binary mlog
        while (mLogTxtReader.hasNext()) {
          String cmd = mLogTxtReader.next();
          if (cmd == null) {
            // no more cmd
            break;
          }
          try {
            mLogWriter.operation(cmd, isSnapshot);
          } catch (MetadataException e) {
            logger.error("failed to upgrade cmd {}.", cmd, e);
          }
        }

        // rename .bin.tmp to .bin
        FSFactoryProducer.getFSFactory().moveFile(tmpLogFile, logFile);
      }
    } else if (!logFile.exists() && !tmpLogFile.exists()) {
      // if both .bin and .bin.tmp do not exist, nothing to do
    } else if (!logFile.exists() && tmpLogFile.exists()) {
      // if old .bin doesn't exist but .bin.tmp exists, rename tmp file to .bin
      FSFactoryProducer.getFSFactory().moveFile(tmpLogFile, logFile);
    } else if (tmpLogFile.exists()) {
      // if both .bin and .bin.tmp exist, delete .bin.tmp
      try {
        Files.delete(Paths.get(tmpLogFile.toURI()));
      } catch (IOException e) {
        throw new IOException(String.format(DELETE_FAILED_FORMAT, tmpLogFile, e.getMessage()));
      }
    }

    // do some clean job
    // remove old .txt and .txt.tmp
    if (oldLogFile.exists()) {
      try {
        Files.delete(Paths.get(oldLogFile.toURI()));
      } catch (IOException e) {
        throw new IOException(String.format(DELETE_FAILED_FORMAT, oldLogFile, e.getMessage()));
      }
    }

    if (tmpOldLogFile.exists()) {
      try {
        Files.delete(Paths.get(tmpOldLogFile.toURI()));
      } catch (IOException e) {
        throw new IOException(String.format(DELETE_FAILED_FORMAT, tmpOldLogFile, e.getMessage()));
      }
    }
  }

  public synchronized static void upgradeMLog() throws IOException {
    String schemaDir = IoTDBDescriptor.getInstance().getConfig().getSchemaDir();
    upgradeTxtToBin(schemaDir, MetadataConstant.METADATA_TXT_LOG, MetadataConstant.METADATA_LOG, false);
    upgradeTxtToBin(schemaDir, MetadataConstant.MTREE_TXT_SNAPSHOT, MetadataConstant.MTREE_SNAPSHOT, true);
  }

  public synchronized void clear() throws IOException {
    sync();
    logWriter.close();
    mlogBuffer.clear();
    if (logFile != null && logFile.exists()) {
      Files.delete(logFile.toPath());
    }
    logNum = 0;
    logWriter = new LogWriter(logFile, false);
  }

  public synchronized int getLogNum() {
    return logNum;
  }

  /**
   * only used for initialize a mlog file writer.
   */
  public synchronized void setLogNum(int number) {
    logNum = number;
  }

  public synchronized void operation(String cmd, boolean isSnapshot) throws IOException, MetadataException {
    if (!isSnapshot) {
      operation(cmd);
    } else {
      PhysicalPlan plan = convertFromString(cmd);
      if (plan != null) {
        putLog(plan);
      }
    }
  }

  /**
   * upgrade from mlog.txt to mlog.bin
   * @param cmd the old meta operation
   * @throws IOException
   * @throws MetadataException
   */
  @SuppressWarnings("squid:S3776") // Suppress high Cognitive Complexity warning
  public synchronized void operation(String cmd) throws IOException, MetadataException {
    // see createTimeseries() to get the detailed format of the cmd
    String[] args = cmd.trim().split(",", -1);
    switch (args[0]) {
      case MetadataOperationType.CREATE_TIMESERIES:
        if (args.length > 8) {
          String[] tmpArgs = new String[8];
          tmpArgs[0] = args[0];
          int i = 1;
          tmpArgs[1] = "";
          for (; i < args.length - 7; i++) {
            tmpArgs[1] += args[i] + ",";
          }
          tmpArgs[1] += args[i++];
          for (int j = 2; j < 8; j++) {
            tmpArgs[j] = args[i++];
          }
          args = tmpArgs;
        }
        Map<String, String> props = null;
        if (!args[5].isEmpty()) {
          String[] keyValues = args[5].split("&");
          String[] kv;
          props = new HashMap<>();
          for (String keyValue : keyValues) {
            kv = keyValue.split("=");
            props.put(kv[0], kv[1]);
          }
        }

        String alias = null;
        if (!args[6].isEmpty()) {
          alias = args[6];
        }
        long offset = -1L;
        if (!args[7].isEmpty()) {
          offset = Long.parseLong(args[7]);
        }

        CreateTimeSeriesPlan plan = new CreateTimeSeriesPlan(new PartialPath(args[1]),
          TSDataType.deserialize(Short.parseShort(args[2])),
          TSEncoding.deserialize(Short.parseShort(args[3])),
          CompressionType.deserialize(Short.parseShort(args[4])), props, null, null, alias);

        plan.setTagOffset(offset);
        createTimeseries(plan);
        break;
      case MetadataOperationType.DELETE_TIMESERIES:
        if (args.length > 2) {
          StringBuilder tmp = new StringBuilder();
          for (int i = 1; i < args.length - 1; i++) {
            tmp.append(args[i]).append(",");
          }
          tmp.append(args[args.length - 1]);
          args[1] = tmp.toString();
        }
        deleteTimeseries(new DeleteTimeSeriesPlan(Collections.singletonList(new PartialPath(args[1]))));
        break;
      case MetadataOperationType.SET_STORAGE_GROUP:
        try {
          setStorageGroup(new PartialPath(args[1]));
        }
        // two time series may set one storage group concurrently,
        // that's normal in our concurrency control protocol
        catch (MetadataException e){
          logger.info("concurrently operate set storage group cmd {} twice", cmd);
        }
        break;
      case MetadataOperationType.DELETE_STORAGE_GROUP:
        deleteStorageGroup(new PartialPath(args[1]));
        break;
      case MetadataOperationType.SET_TTL:
        setTTL(new PartialPath(args[1]), Long.parseLong(args[2]));
        break;
      case MetadataOperationType.CHANGE_OFFSET:
        changeOffset(new PartialPath(args[1]), Long.parseLong(args[2]));
        break;
      case MetadataOperationType.CHANGE_ALIAS:
        changeAlias(new PartialPath(args[1]), args[2]);
        break;
      default:
        logger.error("Unrecognizable command {}", cmd);
    }
  }

  public synchronized void force() throws IOException {
    logWriter.force();
  }

  public synchronized static PhysicalPlan convertFromString(String str) {
    String[] words = str.split(",");
    switch (words[0]) {
      case "2":
        return new MeasurementMNodePlan(words[1], words[2].equals("") ? null :  words[2], Long.parseLong(words[words.length - 2]),
          Integer.parseInt(words[words.length - 1]),
          new MeasurementSchema(words[1], TSDataType.values()[Integer.parseInt(words[3])],
            TSEncoding.values()[Integer.parseInt(words[4])], CompressionType.values()[Integer.parseInt(words[5])]
          ));
      case "1":
        return new StorageGroupMNodePlan(words[1], Long.parseLong(words[2]), Integer.parseInt(words[3]));
      case "0":
        return new MNodePlan(words[1], Integer.parseInt(words[2]));
      default:
        logger.error("unknown cmd {}", str);
    }
    return null;
  }
}<|MERGE_RESOLUTION|>--- conflicted
+++ resolved
@@ -115,87 +115,6 @@
     }
   }
 
-<<<<<<< HEAD
-  public synchronized void createTimeseries(CreateTimeSeriesPlan createTimeSeriesPlan) throws IOException {
-    try {
-      putLog(createTimeSeriesPlan);
-    } catch (BufferOverflowException e) {
-      throw new IOException(
-        LOG_TOO_LARGE_INFO, e);
-    }
-  }
-
-  public synchronized void deleteTimeseries(DeleteTimeSeriesPlan deleteTimeSeriesPlan) throws IOException {
-    try {
-      putLog(deleteTimeSeriesPlan);
-    } catch (BufferOverflowException e) {
-      throw new IOException(
-        LOG_TOO_LARGE_INFO, e);
-    }
-  }
-
-  public synchronized void setStorageGroup(PartialPath storageGroup) throws IOException {
-    try {
-      SetStorageGroupPlan plan = new SetStorageGroupPlan(storageGroup);
-      putLog(plan);
-    } catch (BufferOverflowException e) {
-      throw new IOException(
-        LOG_TOO_LARGE_INFO, e);
-    }
-  }
-
-  public synchronized void deleteStorageGroup(PartialPath storageGroup) throws IOException {
-    try {
-      DeleteStorageGroupPlan plan = new DeleteStorageGroupPlan(Collections.singletonList(storageGroup));
-      putLog(plan);
-    } catch (BufferOverflowException e) {
-      throw new IOException(
-        LOG_TOO_LARGE_INFO, e);
-    }
-  }
-
-  public synchronized void setTTL(PartialPath storageGroup, long ttl) throws IOException {
-    try {
-      SetTTLPlan plan = new SetTTLPlan(storageGroup, ttl);
-      putLog(plan);
-    } catch (BufferOverflowException e) {
-      throw new IOException(
-        LOG_TOO_LARGE_INFO, e);
-    }
-  }
-
-  public synchronized void changeOffset(PartialPath path, long offset) throws IOException {
-    try {
-      ChangeTagOffsetPlan plan = new ChangeTagOffsetPlan(path, offset);
-      putLog(plan);
-    } catch (BufferOverflowException e) {
-      throw new IOException(
-        LOG_TOO_LARGE_INFO, e);
-    }
-  }
-
-  public synchronized void changeAlias(PartialPath path, String alias) throws IOException {
-    try {
-      ChangeAliasPlan plan = new ChangeAliasPlan(path, alias);
-      putLog(plan);
-    } catch (BufferOverflowException e) {
-      throw new IOException(
-        LOG_TOO_LARGE_INFO, e);
-    }
-  }
-
-  public synchronized void serializeMNode(MNode node) throws IOException {
-    try {
-      int childSize = 0;
-      if (node.getChildren() != null) {
-        childSize = node.getChildren().size();
-      }
-      MNodePlan plan = new MNodePlan(node.getName(), childSize);
-      putLog(plan);
-    } catch (BufferOverflowException e) {
-      throw new IOException(
-        LOG_TOO_LARGE_INFO, e);
-=======
   public void createTimeseries(CreateTimeSeriesPlan createTimeSeriesPlan) throws IOException {
     putLog(createTimeSeriesPlan);
   }
@@ -233,55 +152,26 @@
     int childSize = 0;
     if (node.getChildren() != null) {
       childSize = node.getChildren().size();
->>>>>>> e09b3776
     }
     MNodePlan plan = new MNodePlan(node.getName(), childSize);
     putLog(plan);
   }
 
-<<<<<<< HEAD
-  public synchronized void serializeMeasurementMNode(MeasurementMNode node) throws IOException {
-    try {
-      int childSize = 0;
-      if (node.getChildren() != null) {
-        childSize = node.getChildren().size();
-      }
-      MeasurementMNodePlan plan = new MeasurementMNodePlan(node.getName(), node.getAlias(),
-        node.getOffset(), childSize, node.getSchema());
-      putLog(plan);
-    } catch (BufferOverflowException e) {
-      throw new IOException(
-        LOG_TOO_LARGE_INFO, e);
-=======
+
   public void serializeMeasurementMNode(MeasurementMNode node) throws IOException {
     int childSize = 0;
     if (node.getChildren() != null) {
       childSize = node.getChildren().size();
->>>>>>> e09b3776
     }
     MeasurementMNodePlan plan = new MeasurementMNodePlan(node.getName(), node.getAlias(),
       node.getOffset(), childSize, node.getSchema());
     putLog(plan);
   }
 
-<<<<<<< HEAD
-  public synchronized void serializeStorageGroupMNode(StorageGroupMNode node) throws IOException {
-    try {
-      int childSize = 0;
-      if (node.getChildren() != null) {
-        childSize = node.getChildren().size();
-      }
-      StorageGroupMNodePlan plan = new StorageGroupMNodePlan(node.getName(), node.getDataTTL(), childSize);
-      putLog(plan);
-    } catch (BufferOverflowException e) {
-      throw new IOException(
-        LOG_TOO_LARGE_INFO, e);
-=======
   public void serializeStorageGroupMNode(StorageGroupMNode node) throws IOException {
     int childSize = 0;
     if (node.getChildren() != null) {
       childSize = node.getChildren().size();
->>>>>>> e09b3776
     }
     StorageGroupMNodePlan plan = new StorageGroupMNodePlan(node.getName(), node.getDataTTL(), childSize);
     putLog(plan);
