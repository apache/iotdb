/*
 * Licensed to the Apache Software Foundation (ASF) under one
 * or more contributor license agreements.  See the NOTICE file
 * distributed with this work for additional information
 * regarding copyright ownership.  The ASF licenses this file
 * to you under the Apache License, Version 2.0 (the
 * "License"); you may not use this file except in compliance
 * with the License.  You may obtain a copy of the License at
 *
 *     http://www.apache.org/licenses/LICENSE-2.0
 *
 * Unless required by applicable law or agreed to in writing,
 * software distributed under the License is distributed on an
 * "AS IS" BASIS, WITHOUT WARRANTIES OR CONDITIONS OF ANY
 * KIND, either express or implied.  See the License for the
 * specific language governing permissions and limitations
 * under the License.
 */

package org.apache.iotdb.db.service.basic;

import org.apache.iotdb.commons.conf.IoTDBConstant;
<<<<<<< HEAD
import org.apache.iotdb.db.auth.AuthException;
import org.apache.iotdb.db.auth.AuthorityChecker;
import org.apache.iotdb.db.auth.authorizer.AuthorizerManager;
=======
>>>>>>> dd67c0aa
import org.apache.iotdb.db.conf.IoTDBConfig;
import org.apache.iotdb.db.conf.IoTDBDescriptor;
import org.apache.iotdb.db.exception.StorageEngineException;
import org.apache.iotdb.db.exception.metadata.MetadataException;
import org.apache.iotdb.db.exception.metadata.StorageGroupNotSetException;
import org.apache.iotdb.db.exception.query.QueryProcessException;
import org.apache.iotdb.db.qp.Planner;
import org.apache.iotdb.db.qp.executor.IPlanExecutor;
import org.apache.iotdb.db.qp.executor.PlanExecutor;
import org.apache.iotdb.db.qp.physical.PhysicalPlan;
import org.apache.iotdb.db.query.context.QueryContext;
import org.apache.iotdb.db.query.control.QueryTimeManager;
import org.apache.iotdb.db.query.control.SessionManager;
import org.apache.iotdb.db.query.control.tracing.TracingManager;
import org.apache.iotdb.service.rpc.thrift.TSProtocolVersion;
import org.apache.iotdb.tsfile.exception.filter.QueryFilterOptimizationException;
import org.apache.iotdb.tsfile.read.query.dataset.QueryDataSet;

import org.apache.thrift.TException;
import org.slf4j.Logger;
import org.slf4j.LoggerFactory;

import java.io.IOException;
import java.sql.SQLException;

public abstract class ServiceProvider {

  private static final Logger LOGGER = LoggerFactory.getLogger(ServiceProvider.class);
  public static final Logger AUDIT_LOGGER =
      LoggerFactory.getLogger(IoTDBConstant.AUDIT_LOGGER_NAME);
  public static final Logger SLOW_SQL_LOGGER =
      LoggerFactory.getLogger(IoTDBConstant.SLOW_SQL_LOGGER_NAME);

  public static final TSProtocolVersion CURRENT_RPC_VERSION =
      TSProtocolVersion.IOTDB_SERVICE_PROTOCOL_V3;

  public static final IoTDBConfig CONFIG = IoTDBDescriptor.getInstance().getConfig();

  public static SessionManager SESSION_MANAGER = SessionManager.getInstance();

  // MPP: The following fields will be moved to Coordinator
  public static final QueryTimeManager QUERY_TIME_MANAGER = QueryTimeManager.getInstance();
  public static final TracingManager TRACING_MANAGER = TracingManager.getInstance();
  public static final QueryFrequencyRecorder QUERY_FREQUENCY_RECORDER =
      new QueryFrequencyRecorder(CONFIG);
  private final Planner planner;
  protected final IPlanExecutor executor;

  public Planner getPlanner() {
    return planner;
  }

  public IPlanExecutor getExecutor() {
    return executor;
  }

  public ServiceProvider(PlanExecutor executor) throws QueryProcessException {
    planner = new Planner();
    this.executor = executor;
  }

  public abstract QueryContext genQueryContext(
      long queryId, boolean debug, long startTime, String statement, long timeout);

  public abstract boolean executeNonQuery(PhysicalPlan plan)
      throws QueryProcessException, StorageGroupNotSetException, StorageEngineException;

<<<<<<< HEAD
  /**
   * Check whether current user has logged in.
   *
   * @return true: If logged in; false: If not logged in
   */
  public boolean checkLogin(long sessionId) {
    boolean isLoggedIn = SESSION_MANAGER.getUsername(sessionId) != null;
    if (!isLoggedIn) {
      LOGGER.info("{}: Not login. ", IoTDBConstant.GLOBAL_DB_NAME);
    } else {
      SessionTimeoutManager.getInstance().refresh(sessionId);
    }
    return isLoggedIn;
  }

  public boolean checkAuthorization(PhysicalPlan plan, String username) throws AuthException {
    if (!plan.isAuthenticationRequired()) {
      return true;
    }

    String targetUser = null;
    if (plan instanceof AuthorPlan) {
      targetUser = ((AuthorPlan) plan).getUserName();
    }
    return AuthorityChecker.check(
        username, plan.getAuthPaths(), plan.getOperatorType(), targetUser);
  }

  public TSStatus checkAuthority(PhysicalPlan plan, long sessionId) {
    try {
      if (!checkAuthorization(plan, SESSION_MANAGER.getUsername(sessionId))) {
        return RpcUtils.getStatus(
            TSStatusCode.NO_PERMISSION_ERROR,
            "No permissions for this operation " + plan.getOperatorType());
      }
    } catch (AuthException e) {
      LOGGER.warn("meet error while checking authorization.", e);
      return RpcUtils.getStatus(TSStatusCode.UNINITIALIZED_AUTH_ERROR, e.getMessage());
    } catch (Exception e) {
      return onNPEOrUnexpectedException(
          e, OperationType.CHECK_AUTHORITY, TSStatusCode.EXECUTE_STATEMENT_ERROR);
    }
    return null;
  }

  public BasicOpenSessionResp openSession(
      String username,
      String password,
      String zoneId,
      TSProtocolVersion tsProtocolVersion,
      IoTDBConstant.ClientVersion clientVersion)
      throws TException {
    BasicOpenSessionResp openSessionResp = new BasicOpenSessionResp();

    boolean status;
    String loginMessage = null;
    try {
      status = AuthorizerManager.getInstance().login(username, password);
    } catch (AuthException e) {
      LOGGER.info("meet error while logging in.", e);
      status = false;
      loginMessage = e.getMessage();
    }

    long sessionId = -1;
    if (status) {
      // check the version compatibility
      boolean compatible = checkCompatibility(tsProtocolVersion);
      if (!compatible) {
        openSessionResp.setCode(TSStatusCode.INCOMPATIBLE_VERSION.getStatusCode());
        openSessionResp.setMessage(
            "The version is incompatible, please upgrade to " + IoTDBConstant.VERSION);
        return openSessionResp.sessionId(sessionId);
      }

      openSessionResp.setCode(TSStatusCode.SUCCESS_STATUS.getStatusCode());
      openSessionResp.setMessage("Login successfully");

      sessionId = SESSION_MANAGER.requestSessionId(username, zoneId, clientVersion);

      LOGGER.info(
          "{}: Login status: {}. User : {}, opens Session-{}",
          IoTDBConstant.GLOBAL_DB_NAME,
          openSessionResp.getMessage(),
          username,
          sessionId);
    } else {
      openSessionResp.setMessage(loginMessage != null ? loginMessage : "Authentication failed.");
      openSessionResp.setCode(TSStatusCode.WRONG_LOGIN_PASSWORD_ERROR.getStatusCode());

      sessionId = SESSION_MANAGER.requestSessionId(username, zoneId, clientVersion);
      AUDIT_LOGGER.info("User {} opens Session failed with an incorrect password", username);
    }

    SessionTimeoutManager.getInstance().register(sessionId);
    return openSessionResp.sessionId(sessionId);
  }

  public BasicOpenSessionResp openSession(
      String username, String password, String zoneId, TSProtocolVersion tsProtocolVersion)
      throws TException {
    return openSession(
        username, password, zoneId, tsProtocolVersion, IoTDBConstant.ClientVersion.V_0_12);
  }

  public boolean closeSession(long sessionId) {
    AUDIT_LOGGER.info("Session-{} is closing", sessionId);

    SESSION_MANAGER.removeCurrSessionId();

    return SessionTimeoutManager.getInstance().unregister(sessionId);
  }

  public TSStatus closeOperation(
      long sessionId,
      long queryId,
      long statementId,
      boolean haveStatementId,
      boolean haveSetQueryId) {
    if (!checkLogin(sessionId)) {
      return RpcUtils.getStatus(
          TSStatusCode.NOT_LOGIN_ERROR,
          "Log in failed. Either you are not authorized or the session has timed out.");
    }

    if (AUDIT_LOGGER.isDebugEnabled()) {
      AUDIT_LOGGER.debug(
          "{}: receive close operation from Session {}",
          IoTDBConstant.GLOBAL_DB_NAME,
          SESSION_MANAGER.getCurrSessionId());
    }

    try {
      if (haveStatementId) {
        if (haveSetQueryId) {
          SESSION_MANAGER.closeDataset(statementId, queryId);
        } else {
          SESSION_MANAGER.closeStatement(sessionId, statementId);
        }
        return RpcUtils.getStatus(TSStatusCode.SUCCESS_STATUS);
      } else {
        return RpcUtils.getStatus(
            TSStatusCode.CLOSE_OPERATION_ERROR, "statement id not set by client.");
      }
    } catch (Exception e) {
      return onNPEOrUnexpectedException(
          e, OperationType.CLOSE_OPERATION, TSStatusCode.CLOSE_OPERATION_ERROR);
    }
  }

=======
>>>>>>> dd67c0aa
  /** create QueryDataSet and buffer it for fetchResults */
  public QueryDataSet createQueryDataSet(
      QueryContext context, PhysicalPlan physicalPlan, int fetchSize)
      throws QueryProcessException, QueryFilterOptimizationException, StorageEngineException,
          IOException, MetadataException, SQLException, TException, InterruptedException {

    QueryDataSet queryDataSet = executor.processQuery(physicalPlan, context);
    queryDataSet.setFetchSize(fetchSize);
    SESSION_MANAGER.setDataset(context.getQueryId(), queryDataSet);
    return queryDataSet;
  }
}<|MERGE_RESOLUTION|>--- conflicted
+++ resolved
@@ -20,12 +20,6 @@
 package org.apache.iotdb.db.service.basic;
 
 import org.apache.iotdb.commons.conf.IoTDBConstant;
-<<<<<<< HEAD
-import org.apache.iotdb.db.auth.AuthException;
-import org.apache.iotdb.db.auth.AuthorityChecker;
-import org.apache.iotdb.db.auth.authorizer.AuthorizerManager;
-=======
->>>>>>> dd67c0aa
 import org.apache.iotdb.db.conf.IoTDBConfig;
 import org.apache.iotdb.db.conf.IoTDBDescriptor;
 import org.apache.iotdb.db.exception.StorageEngineException;
@@ -93,159 +87,6 @@
   public abstract boolean executeNonQuery(PhysicalPlan plan)
       throws QueryProcessException, StorageGroupNotSetException, StorageEngineException;
 
-<<<<<<< HEAD
-  /**
-   * Check whether current user has logged in.
-   *
-   * @return true: If logged in; false: If not logged in
-   */
-  public boolean checkLogin(long sessionId) {
-    boolean isLoggedIn = SESSION_MANAGER.getUsername(sessionId) != null;
-    if (!isLoggedIn) {
-      LOGGER.info("{}: Not login. ", IoTDBConstant.GLOBAL_DB_NAME);
-    } else {
-      SessionTimeoutManager.getInstance().refresh(sessionId);
-    }
-    return isLoggedIn;
-  }
-
-  public boolean checkAuthorization(PhysicalPlan plan, String username) throws AuthException {
-    if (!plan.isAuthenticationRequired()) {
-      return true;
-    }
-
-    String targetUser = null;
-    if (plan instanceof AuthorPlan) {
-      targetUser = ((AuthorPlan) plan).getUserName();
-    }
-    return AuthorityChecker.check(
-        username, plan.getAuthPaths(), plan.getOperatorType(), targetUser);
-  }
-
-  public TSStatus checkAuthority(PhysicalPlan plan, long sessionId) {
-    try {
-      if (!checkAuthorization(plan, SESSION_MANAGER.getUsername(sessionId))) {
-        return RpcUtils.getStatus(
-            TSStatusCode.NO_PERMISSION_ERROR,
-            "No permissions for this operation " + plan.getOperatorType());
-      }
-    } catch (AuthException e) {
-      LOGGER.warn("meet error while checking authorization.", e);
-      return RpcUtils.getStatus(TSStatusCode.UNINITIALIZED_AUTH_ERROR, e.getMessage());
-    } catch (Exception e) {
-      return onNPEOrUnexpectedException(
-          e, OperationType.CHECK_AUTHORITY, TSStatusCode.EXECUTE_STATEMENT_ERROR);
-    }
-    return null;
-  }
-
-  public BasicOpenSessionResp openSession(
-      String username,
-      String password,
-      String zoneId,
-      TSProtocolVersion tsProtocolVersion,
-      IoTDBConstant.ClientVersion clientVersion)
-      throws TException {
-    BasicOpenSessionResp openSessionResp = new BasicOpenSessionResp();
-
-    boolean status;
-    String loginMessage = null;
-    try {
-      status = AuthorizerManager.getInstance().login(username, password);
-    } catch (AuthException e) {
-      LOGGER.info("meet error while logging in.", e);
-      status = false;
-      loginMessage = e.getMessage();
-    }
-
-    long sessionId = -1;
-    if (status) {
-      // check the version compatibility
-      boolean compatible = checkCompatibility(tsProtocolVersion);
-      if (!compatible) {
-        openSessionResp.setCode(TSStatusCode.INCOMPATIBLE_VERSION.getStatusCode());
-        openSessionResp.setMessage(
-            "The version is incompatible, please upgrade to " + IoTDBConstant.VERSION);
-        return openSessionResp.sessionId(sessionId);
-      }
-
-      openSessionResp.setCode(TSStatusCode.SUCCESS_STATUS.getStatusCode());
-      openSessionResp.setMessage("Login successfully");
-
-      sessionId = SESSION_MANAGER.requestSessionId(username, zoneId, clientVersion);
-
-      LOGGER.info(
-          "{}: Login status: {}. User : {}, opens Session-{}",
-          IoTDBConstant.GLOBAL_DB_NAME,
-          openSessionResp.getMessage(),
-          username,
-          sessionId);
-    } else {
-      openSessionResp.setMessage(loginMessage != null ? loginMessage : "Authentication failed.");
-      openSessionResp.setCode(TSStatusCode.WRONG_LOGIN_PASSWORD_ERROR.getStatusCode());
-
-      sessionId = SESSION_MANAGER.requestSessionId(username, zoneId, clientVersion);
-      AUDIT_LOGGER.info("User {} opens Session failed with an incorrect password", username);
-    }
-
-    SessionTimeoutManager.getInstance().register(sessionId);
-    return openSessionResp.sessionId(sessionId);
-  }
-
-  public BasicOpenSessionResp openSession(
-      String username, String password, String zoneId, TSProtocolVersion tsProtocolVersion)
-      throws TException {
-    return openSession(
-        username, password, zoneId, tsProtocolVersion, IoTDBConstant.ClientVersion.V_0_12);
-  }
-
-  public boolean closeSession(long sessionId) {
-    AUDIT_LOGGER.info("Session-{} is closing", sessionId);
-
-    SESSION_MANAGER.removeCurrSessionId();
-
-    return SessionTimeoutManager.getInstance().unregister(sessionId);
-  }
-
-  public TSStatus closeOperation(
-      long sessionId,
-      long queryId,
-      long statementId,
-      boolean haveStatementId,
-      boolean haveSetQueryId) {
-    if (!checkLogin(sessionId)) {
-      return RpcUtils.getStatus(
-          TSStatusCode.NOT_LOGIN_ERROR,
-          "Log in failed. Either you are not authorized or the session has timed out.");
-    }
-
-    if (AUDIT_LOGGER.isDebugEnabled()) {
-      AUDIT_LOGGER.debug(
-          "{}: receive close operation from Session {}",
-          IoTDBConstant.GLOBAL_DB_NAME,
-          SESSION_MANAGER.getCurrSessionId());
-    }
-
-    try {
-      if (haveStatementId) {
-        if (haveSetQueryId) {
-          SESSION_MANAGER.closeDataset(statementId, queryId);
-        } else {
-          SESSION_MANAGER.closeStatement(sessionId, statementId);
-        }
-        return RpcUtils.getStatus(TSStatusCode.SUCCESS_STATUS);
-      } else {
-        return RpcUtils.getStatus(
-            TSStatusCode.CLOSE_OPERATION_ERROR, "statement id not set by client.");
-      }
-    } catch (Exception e) {
-      return onNPEOrUnexpectedException(
-          e, OperationType.CLOSE_OPERATION, TSStatusCode.CLOSE_OPERATION_ERROR);
-    }
-  }
-
-=======
->>>>>>> dd67c0aa
   /** create QueryDataSet and buffer it for fetchResults */
   public QueryDataSet createQueryDataSet(
       QueryContext context, PhysicalPlan physicalPlan, int fetchSize)
