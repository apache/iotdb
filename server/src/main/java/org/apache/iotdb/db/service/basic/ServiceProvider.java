/*
 * Licensed to the Apache Software Foundation (ASF) under one
 * or more contributor license agreements.  See the NOTICE file
 * distributed with this work for additional information
 * regarding copyright ownership.  The ASF licenses this file
 * to you under the Apache License, Version 2.0 (the
 * "License"); you may not use this file except in compliance
 * with the License.  You may obtain a copy of the License at
 *
 *     http://www.apache.org/licenses/LICENSE-2.0
 *
 * Unless required by applicable law or agreed to in writing,
 * software distributed under the License is distributed on an
 * "AS IS" BASIS, WITHOUT WARRANTIES OR CONDITIONS OF ANY
 * KIND, either express or implied.  See the License for the
 * specific language governing permissions and limitations
 * under the License.
 */

package org.apache.iotdb.db.service.basic;

import org.apache.iotdb.db.auth.AuthException;
import org.apache.iotdb.db.auth.AuthorityChecker;
import org.apache.iotdb.db.auth.authorizer.BasicAuthorizer;
import org.apache.iotdb.db.auth.authorizer.IAuthorizer;
import org.apache.iotdb.db.auth.entity.PrivilegeType;
import org.apache.iotdb.db.conf.IoTDBConfig;
import org.apache.iotdb.db.conf.IoTDBConstant;
import org.apache.iotdb.db.conf.IoTDBDescriptor;
import org.apache.iotdb.db.conf.OperationType;
import org.apache.iotdb.db.exception.StorageEngineException;
import org.apache.iotdb.db.exception.metadata.MetadataException;
import org.apache.iotdb.db.exception.metadata.StorageGroupNotSetException;
import org.apache.iotdb.db.exception.query.QueryProcessException;
import org.apache.iotdb.db.qp.Planner;
import org.apache.iotdb.db.qp.executor.IPlanExecutor;
import org.apache.iotdb.db.qp.executor.PlanExecutor;
import org.apache.iotdb.db.qp.physical.PhysicalPlan;
import org.apache.iotdb.db.qp.physical.sys.AuthorPlan;
import org.apache.iotdb.db.query.context.QueryContext;
import org.apache.iotdb.db.query.control.QueryTimeManager;
import org.apache.iotdb.db.query.control.SessionManager;
import org.apache.iotdb.db.query.control.SessionTimeoutManager;
import org.apache.iotdb.db.query.control.clientsession.IClientSession;
import org.apache.iotdb.db.query.control.tracing.TracingManager;
import org.apache.iotdb.db.utils.AuditLogUtils;
import org.apache.iotdb.rpc.RpcUtils;
import org.apache.iotdb.rpc.TSStatusCode;
import org.apache.iotdb.service.rpc.thrift.TSProtocolVersion;
import org.apache.iotdb.service.rpc.thrift.TSStatus;
import org.apache.iotdb.tsfile.exception.filter.QueryFilterOptimizationException;
import org.apache.iotdb.tsfile.read.query.dataset.QueryDataSet;

import org.apache.thrift.TException;
import org.slf4j.Logger;
import org.slf4j.LoggerFactory;

import java.io.IOException;
import java.sql.SQLException;

import static org.apache.iotdb.db.utils.ErrorHandlingUtils.onNPEOrUnexpectedException;

/**
 * There is only one ServiceProvider instance for each IoTDB instance. Both client-thread model
 * based services and message-thread model based services (e.g., mqtt) are using this service.
 */
public abstract class ServiceProvider {

  protected static final Logger LOGGER = LoggerFactory.getLogger(ServiceProvider.class);
  public static final Logger AUDIT_LOGGER =
      LoggerFactory.getLogger(IoTDBConstant.AUDIT_LOGGER_NAME);
  public static final Logger SLOW_SQL_LOGGER =
      LoggerFactory.getLogger(IoTDBConstant.SLOW_SQL_LOGGER_NAME);

  public static final TSProtocolVersion CURRENT_RPC_VERSION =
      TSProtocolVersion.IOTDB_SERVICE_PROTOCOL_V3;

  public static final IoTDBConfig CONFIG = IoTDBDescriptor.getInstance().getConfig();

  public static final QueryTimeManager QUERY_TIME_MANAGER = QueryTimeManager.getInstance();
  public static final TracingManager TRACING_MANAGER = TracingManager.getInstance();
  public static final QueryFrequencyRecorder QUERY_FREQUENCY_RECORDER =
      new QueryFrequencyRecorder(CONFIG);

  public static SessionManager SESSION_MANAGER = SessionManager.getInstance();

  private final Planner planner;
  protected final IPlanExecutor executor;

  public Planner getPlanner() {
    return planner;
  }

  public IPlanExecutor getExecutor() {
    return executor;
  }

  public ServiceProvider(PlanExecutor executor) throws QueryProcessException {
    planner = new Planner();
    this.executor = executor;
  }

  public abstract QueryContext genQueryContext(
      long queryId, boolean debug, long startTime, String statement, long timeout);

  public abstract boolean executeNonQuery(PhysicalPlan plan)
      throws QueryProcessException, StorageGroupNotSetException, StorageEngineException;

  /**
   * Check whether current user has logged in. If login, the session's lifetime will be updated.
   *
   * @return true: If logged in; false: If not logged in
   */
  public boolean checkLogin(IClientSession session) {
    boolean isLoggedIn = session != null && session.isLogin();
    if (!isLoggedIn) {
      LOGGER.info("{}: Not login. ", IoTDBConstant.GLOBAL_DB_NAME);
      return false;
    } else {
      SessionTimeoutManager.getInstance().refresh(session);
    }
    return isLoggedIn;
  }

  /**
   * Check whether current session is timeout.
   *
   * @param session clientSession.
   * @return true: If session timeout; false: If not session timeout.
   */
  public boolean checkSessionTimeout(IClientSession session) {
    if (!SessionTimeoutManager.getInstance().isSessionAlive(session)) {
      return true;
    }
    return false;
  }

  public boolean checkAuthorization(PhysicalPlan plan, String username) throws AuthException {
    if (!plan.isAuthenticationRequired()) {
      return true;
    }

    String targetUser = null;
    if (plan instanceof AuthorPlan) {
      targetUser = ((AuthorPlan) plan).getUserName();
    }
    return AuthorityChecker.check(
        username, plan.getAuthPaths(), plan.getOperatorType(), targetUser);
  }

  public TSStatus checkAuthority(PhysicalPlan plan, IClientSession session) {
    try {
      if (!checkAuthorization(plan, session.getUsername())) {
        return RpcUtils.getStatus(
            TSStatusCode.NO_PERMISSION_ERROR,
            "No permissions for this operation, please add privilege "
                + PrivilegeType.values()[
                    AuthorityChecker.translateToPermissionId(plan.getOperatorType())]);
      }
    } catch (AuthException e) {
      LOGGER.warn("meet error while checking authorization.", e);
      return RpcUtils.getStatus(TSStatusCode.UNINITIALIZED_AUTH_ERROR, e.getMessage());
    } catch (Exception e) {
      return onNPEOrUnexpectedException(
          e, OperationType.CHECK_AUTHORITY, TSStatusCode.EXECUTE_STATEMENT_ERROR);
    }
    return null;
  }

  public BasicOpenSessionResp login(
      IClientSession session,
      String username,
      String password,
      String zoneId,
      TSProtocolVersion tsProtocolVersion,
      IoTDBConstant.ClientVersion clientVersion)
      throws TException {
    BasicOpenSessionResp openSessionResp = new BasicOpenSessionResp();

    boolean status;
    IAuthorizer authorizer;
    try {
      authorizer = BasicAuthorizer.getInstance();
    } catch (AuthException e) {
      throw new TException(e);
    }
    String loginMessage = null;
    try {
      status = authorizer.login(username, password);

    } catch (AuthException e) {
      LOGGER.info("meet error while logging in.", e);
      status = false;
      loginMessage = e.getMessage();
    }

    if (status) {
      // check the version compatibility
      boolean compatible = checkCompatibility(tsProtocolVersion);
      if (!compatible) {
        openSessionResp.setCode(TSStatusCode.INCOMPATIBLE_VERSION.getStatusCode());
        openSessionResp.setMessage(
            "The version is incompatible, please upgrade to " + IoTDBConstant.VERSION);
        return openSessionResp.sessionId(-1);
      }

      openSessionResp.setCode(TSStatusCode.SUCCESS_STATUS.getStatusCode());
      openSessionResp.setMessage("Login successfully");

      SESSION_MANAGER.supplySession(session, username, zoneId, clientVersion);
      LOGGER.info(
          "{}: Login status: {}. User : {}, opens Session-{}",
          IoTDBConstant.GLOBAL_DB_NAME,
          openSessionResp.getMessage(),
          username,
          session);
    } else {
      openSessionResp.setMessage(loginMessage != null ? loginMessage : "Authentication failed.");
      openSessionResp.setCode(TSStatusCode.WRONG_LOGIN_PASSWORD_ERROR.getStatusCode());
      AUDIT_LOGGER.info("User {} opens Session failed with an incorrect password", username);
      // TODO we should close this connection ASAP, otherwise there will be DDoS.
    }
<<<<<<< HEAD

    SessionTimeoutManager.getInstance().register(sessionId);
    AuditLogUtils.writeAuditLog(AuditLogUtils.TYPE_LOGIN, "user login");
    return openSessionResp.sessionId(sessionId);
=======
    SessionTimeoutManager.getInstance().register(session);
    return openSessionResp.sessionId(session == null ? -1 : session.getId());
>>>>>>> 778359bf
  }

  public BasicOpenSessionResp login(
      IClientSession session,
      String username,
      String password,
      String zoneId,
      TSProtocolVersion tsProtocolVersion)
      throws TException {
    return login(
        session, username, password, zoneId, tsProtocolVersion, IoTDBConstant.ClientVersion.V_0_12);
  }

<<<<<<< HEAD
  public boolean closeSession(long sessionId) {
    AUDIT_LOGGER.info("Session-{} is closing", sessionId);

    AuditLogUtils.writeAuditLog(AuditLogUtils.TYPE_LOGOUT, "user logout");
    SESSION_MANAGER.removeCurrSessionId();

    return SessionTimeoutManager.getInstance().unregister(sessionId);
=======
  public boolean closeSession(IClientSession session) {
    AUDIT_LOGGER.info("Session-{} is closing", session);
    return SessionTimeoutManager.getInstance().unregister(session);
>>>>>>> 778359bf
  }

  public TSStatus closeOperation(
      IClientSession session,
      long queryId,
      long statementId,
      boolean haveStatementId,
      boolean haveSetQueryId) {
    if (!checkLogin(session)) {
      return RpcUtils.getStatus(
          TSStatusCode.NOT_LOGIN_ERROR,
          "Log in failed. Either you are not authorized or the session has timed out.");
    }
    if (checkSessionTimeout(session)) {
      return RpcUtils.getStatus(TSStatusCode.SESSION_TIMEOUT, "Session timeout");
    }
    if (AUDIT_LOGGER.isDebugEnabled()) {
      AUDIT_LOGGER.debug(
          "{}: receive close operation from Session {}", IoTDBConstant.GLOBAL_DB_NAME, session);
    }
    try {
      if (haveStatementId) {
        if (haveSetQueryId) {
          SESSION_MANAGER.closeDataset(statementId, queryId);
        } else {
          SESSION_MANAGER.closeStatement(session, statementId);
        }
        return RpcUtils.getStatus(TSStatusCode.SUCCESS_STATUS);
      } else {
        return RpcUtils.getStatus(
            TSStatusCode.CLOSE_OPERATION_ERROR, "statement id not set by client.");
      }
    } catch (Exception e) {
      return onNPEOrUnexpectedException(
          e, OperationType.CLOSE_OPERATION, TSStatusCode.CLOSE_OPERATION_ERROR);
    }
  }

  /** create QueryDataSet and buffer it for fetchResults */
  public QueryDataSet createQueryDataSet(
      QueryContext context, PhysicalPlan physicalPlan, int fetchSize)
      throws QueryProcessException, QueryFilterOptimizationException, StorageEngineException,
          IOException, MetadataException, SQLException, TException, InterruptedException {

    QueryDataSet queryDataSet = executor.processQuery(physicalPlan, context);
    queryDataSet.setFetchSize(fetchSize);
    SESSION_MANAGER.setDataset(context.getQueryId(), queryDataSet);
    return queryDataSet;
  }

  private boolean checkCompatibility(TSProtocolVersion version) {
    return version.equals(CURRENT_RPC_VERSION);
  }
}<|MERGE_RESOLUTION|>--- conflicted
+++ resolved
@@ -220,15 +220,9 @@
       AUDIT_LOGGER.info("User {} opens Session failed with an incorrect password", username);
       // TODO we should close this connection ASAP, otherwise there will be DDoS.
     }
-<<<<<<< HEAD
-
-    SessionTimeoutManager.getInstance().register(sessionId);
+    SessionTimeoutManager.getInstance().register(session);
     AuditLogUtils.writeAuditLog(AuditLogUtils.TYPE_LOGIN, "user login");
-    return openSessionResp.sessionId(sessionId);
-=======
-    SessionTimeoutManager.getInstance().register(session);
     return openSessionResp.sessionId(session == null ? -1 : session.getId());
->>>>>>> 778359bf
   }
 
   public BasicOpenSessionResp login(
@@ -242,19 +236,10 @@
         session, username, password, zoneId, tsProtocolVersion, IoTDBConstant.ClientVersion.V_0_12);
   }
 
-<<<<<<< HEAD
-  public boolean closeSession(long sessionId) {
-    AUDIT_LOGGER.info("Session-{} is closing", sessionId);
-
-    AuditLogUtils.writeAuditLog(AuditLogUtils.TYPE_LOGOUT, "user logout");
-    SESSION_MANAGER.removeCurrSessionId();
-
-    return SessionTimeoutManager.getInstance().unregister(sessionId);
-=======
   public boolean closeSession(IClientSession session) {
     AUDIT_LOGGER.info("Session-{} is closing", session);
+    AuditLogUtils.writeAuditLog(AuditLogUtils.TYPE_LOGOUT, "user logout");
     return SessionTimeoutManager.getInstance().unregister(session);
->>>>>>> 778359bf
   }
 
   public TSStatus closeOperation(
