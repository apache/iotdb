--- conflicted
+++ resolved
@@ -43,7 +43,6 @@
 import org.apache.iotdb.db.query.control.SessionTimeoutManager;
 import org.apache.iotdb.db.query.control.clientsession.IClientSession;
 import org.apache.iotdb.db.query.control.tracing.TracingManager;
-import org.apache.iotdb.db.utils.AuditLogUtils;
 import org.apache.iotdb.rpc.RpcUtils;
 import org.apache.iotdb.rpc.TSStatusCode;
 import org.apache.iotdb.service.rpc.thrift.TSProtocolVersion;
@@ -187,7 +186,6 @@
     String loginMessage = null;
     try {
       status = authorizer.login(username, password);
-
     } catch (AuthException e) {
       LOGGER.info("meet error while logging in.", e);
       status = false;
@@ -220,15 +218,8 @@
       AUDIT_LOGGER.info("User {} opens Session failed with an incorrect password", username);
       // TODO we should close this connection ASAP, otherwise there will be DDoS.
     }
-<<<<<<< HEAD
-
-    SessionTimeoutManager.getInstance().register(sessionId);
-    AuditLogUtils.writeAuditLog(AuditLogUtils.TYPE_LOGIN, "user login");
-    return openSessionResp.sessionId(sessionId);
-=======
     SessionTimeoutManager.getInstance().register(session);
     return openSessionResp.sessionId(session == null ? -1 : session.getId());
->>>>>>> 42bda484
   }
 
   public BasicOpenSessionResp login(
@@ -242,19 +233,9 @@
         session, username, password, zoneId, tsProtocolVersion, IoTDBConstant.ClientVersion.V_0_12);
   }
 
-<<<<<<< HEAD
-  public boolean closeSession(long sessionId) {
-    AUDIT_LOGGER.info("Session-{} is closing", sessionId);
-
-    AuditLogUtils.writeAuditLog(AuditLogUtils.TYPE_LOGOUT, "user logout");
-    SESSION_MANAGER.removeCurrSessionId();
-
-    return SessionTimeoutManager.getInstance().unregister(sessionId);
-=======
   public boolean closeSession(IClientSession session) {
     AUDIT_LOGGER.info("Session-{} is closing", session);
     return SessionTimeoutManager.getInstance().unregister(session);
->>>>>>> 42bda484
   }
 
   public TSStatus closeOperation(
