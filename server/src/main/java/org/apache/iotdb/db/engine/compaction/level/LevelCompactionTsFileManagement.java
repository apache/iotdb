/*
 * Licensed to the Apache Software Foundation (ASF) under one
 * or more contributor license agreements.  See the NOTICE file
 * distributed with this work for additional information
 * regarding copyright ownership.  The ASF licenses this file
 * to you under the Apache License, Version 2.0 (the
 * "License"); you may not use this file except in compliance
 * with the License.  You may obtain a copy of the License at
 *
 *     http://www.apache.org/licenses/LICENSE-2.0
 *
 * Unless required by applicable law or agreed to in writing,
 * software distributed under the License is distributed on an
 * "AS IS" BASIS, WITHOUT WARRANTIES OR CONDITIONS OF ANY
 * KIND, either express or implied.  See the License for the
 * specific language governing permissions and limitations
 * under the License.
 */

package org.apache.iotdb.db.engine.compaction.level;

import org.apache.iotdb.db.conf.IoTDBDescriptor;
import org.apache.iotdb.db.engine.cache.ChunkMetadataCache;
import org.apache.iotdb.db.engine.compaction.TsFileManagement;
import org.apache.iotdb.db.engine.compaction.utils.CompactionLogAnalyzer;
import org.apache.iotdb.db.engine.compaction.utils.CompactionLogger;
import org.apache.iotdb.db.engine.compaction.utils.CompactionUtils;
import org.apache.iotdb.db.engine.modification.Modification;
import org.apache.iotdb.db.engine.modification.ModificationFile;
import org.apache.iotdb.db.engine.storagegroup.TsFileResource;
import org.apache.iotdb.db.exception.metadata.IllegalPathException;
import org.apache.iotdb.db.query.control.FileReaderManager;
import org.apache.iotdb.db.utils.TestOnly;
import org.apache.iotdb.tsfile.fileSystem.FSFactoryProducer;
import org.apache.iotdb.tsfile.write.writer.RestorableTsFileIOWriter;

import org.slf4j.Logger;
import org.slf4j.LoggerFactory;

import java.io.File;
import java.io.IOException;
import java.nio.file.Files;
import java.util.ArrayList;
import java.util.Collection;
import java.util.Collections;
import java.util.HashSet;
import java.util.Iterator;
import java.util.List;
import java.util.Map;
import java.util.Set;
import java.util.SortedSet;
import java.util.TreeSet;
import java.util.concurrent.ConcurrentSkipListMap;
import java.util.concurrent.CopyOnWriteArrayList;

import static org.apache.iotdb.db.conf.IoTDBConstant.FILE_NAME_SEPARATOR;
import static org.apache.iotdb.db.engine.compaction.utils.CompactionLogger.COMPACTION_LOG_NAME;
import static org.apache.iotdb.db.engine.compaction.utils.CompactionLogger.SOURCE_NAME;
import static org.apache.iotdb.db.engine.compaction.utils.CompactionLogger.TARGET_NAME;
import static org.apache.iotdb.tsfile.common.constant.TsFileConstant.TSFILE_SUFFIX;

/** The TsFileManagement for LEVEL_COMPACTION, use level struct to manage TsFile list */
public class LevelCompactionTsFileManagement extends TsFileManagement {

<<<<<<< HEAD
  private static final Logger logger = LoggerFactory
      .getLogger(LevelCompactionTsFileManagement.class);

  private final int seqLevelNum = Math
      .max(IoTDBDescriptor.getInstance().getConfig().getSeqLevelNum(), 1);
  private final int seqFileNumInEachLevel = Math
      .max(IoTDBDescriptor.getInstance().getConfig().getSeqFileNumInEachLevel(), 1);
  private final int unseqLevelNum = Math
      .max(IoTDBDescriptor.getInstance().getConfig().getUnseqLevelNum(), 1);
  private final int unseqFileNumInEachLevel = Math
      .max(IoTDBDescriptor.getInstance().getConfig().getUnseqFileNumInEachLevel(), 1);

  private final boolean enableUnseqCompaction = IoTDBDescriptor.getInstance().getConfig()
      .isEnableUnseqCompaction();
=======
  private static final Logger logger =
      LoggerFactory.getLogger(LevelCompactionTsFileManagement.class);

  private final int seqLevelNum =
      Math.max(IoTDBDescriptor.getInstance().getConfig().getSeqLevelNum(), 1);
  private final int seqFileNumInEachLevel =
      Math.max(IoTDBDescriptor.getInstance().getConfig().getSeqFileNumInEachLevel(), 1);
  private final int unseqLevelNum =
      Math.max(IoTDBDescriptor.getInstance().getConfig().getUnseqLevelNum(), 1);
  private final int unseqFileNumInEachLevel =
      Math.max(IoTDBDescriptor.getInstance().getConfig().getUnseqFileNumInEachLevel(), 1);

  private final boolean enableUnseqCompaction =
      IoTDBDescriptor.getInstance().getConfig().isEnableUnseqCompaction();
  private final boolean isForceFullMerge =
      IoTDBDescriptor.getInstance().getConfig().isForceFullMerge();
>>>>>>> 61c92863
  // First map is partition list; Second list is level list; Third list is file list in level;
  private final Map<Long, List<SortedSet<TsFileResource>>> sequenceTsFileResources =
      new ConcurrentSkipListMap<>();
  private final Map<Long, List<List<TsFileResource>>> unSequenceTsFileResources =
      new ConcurrentSkipListMap<>();
  private final List<List<TsFileResource>> forkedSequenceTsFileResources = new ArrayList<>();
  private final List<List<TsFileResource>> forkedUnSequenceTsFileResources = new ArrayList<>();
  private final List<TsFileResource> sequenceRecoverTsFileResources = new CopyOnWriteArrayList<>();
  private final List<TsFileResource> unSequenceRecoverTsFileResources =
      new CopyOnWriteArrayList<>();

  public LevelCompactionTsFileManagement(String storageGroupName, String storageGroupDir) {
    super(storageGroupName, storageGroupDir);
    clear();
  }

  public void renameLevelFilesMods(
      Collection<Modification> filterModification,
      Collection<TsFileResource> mergeTsFiles,
      TsFileResource targetTsFile)
      throws IOException {
    logger.debug("{} [compaction] merge starts to rename real file's mod", storageGroupName);
    List<Modification> modifications = new ArrayList<>();
    for (TsFileResource mergeTsFile : mergeTsFiles) {
      try (ModificationFile sourceModificationFile =
          new ModificationFile(mergeTsFile.getTsFilePath() + ModificationFile.FILE_SUFFIX)) {
        modifications.addAll(sourceModificationFile.getModifications());
        if (sourceModificationFile.exists()) {
          sourceModificationFile.remove();
        }
      }
    }
    modifications.removeAll(filterModification);
    if (!modifications.isEmpty()) {
      try (ModificationFile modificationFile =
          new ModificationFile(targetTsFile.getTsFilePath() + ModificationFile.FILE_SUFFIX)) {
        for (Modification modification : modifications) {
          modificationFile.write(modification);
        }
      }
    }
  }

  private void deleteLevelFilesInDisk(Collection<TsFileResource> mergeTsFiles) {
    logger.debug("{} [compaction] merge starts to delete real file", storageGroupName);
    for (TsFileResource mergeTsFile : mergeTsFiles) {
      deleteLevelFile(mergeTsFile);
      logger.info(
          "{} [Compaction] delete TsFile {}", storageGroupName, mergeTsFile.getTsFilePath());
    }
  }

  private void deleteLevelFilesInList(
      long timePartitionId, Collection<TsFileResource> mergeTsFiles, int level, boolean sequence) {
    logger.debug("{} [compaction] merge starts to delete file list", storageGroupName);
    if (sequence) {
      if (sequenceTsFileResources.containsKey(timePartitionId)) {
        if (sequenceTsFileResources.get(timePartitionId).size() > level) {
          synchronized (sequenceTsFileResources) {
            sequenceTsFileResources.get(timePartitionId).get(level).removeAll(mergeTsFiles);
          }
        }
      }
    } else {
      if (unSequenceTsFileResources.containsKey(timePartitionId)) {
        if (unSequenceTsFileResources.get(timePartitionId).size() > level) {
          synchronized (unSequenceTsFileResources) {
            unSequenceTsFileResources.get(timePartitionId).get(level).removeAll(mergeTsFiles);
          }
        }
      }
    }
  }

  private void deleteLevelFile(TsFileResource seqFile) {
    seqFile.writeLock();
    try {
      ChunkMetadataCache.getInstance().remove(seqFile);
      FileReaderManager.getInstance().closeFileAndRemoveReader(seqFile.getTsFilePath());
      seqFile.setDeleted(true);
      seqFile.delete();
    } catch (IOException e) {
      logger.error(e.getMessage(), e);
    } finally {
      seqFile.writeUnlock();
    }
  }

  @Override
  public List<TsFileResource> getTsFileList(boolean sequence) {
    List<TsFileResource> result = new ArrayList<>();
    if (sequence) {
      synchronized (sequenceTsFileResources) {
        for (List<SortedSet<TsFileResource>> sequenceTsFileList :
            sequenceTsFileResources.values()) {
          for (int i = sequenceTsFileList.size() - 1; i >= 0; i--) {
            result.addAll(sequenceTsFileList.get(i));
          }
        }
      }
    } else {
      synchronized (unSequenceTsFileResources) {
        for (List<List<TsFileResource>> unSequenceTsFileList : unSequenceTsFileResources.values()) {
          for (int i = unSequenceTsFileList.size() - 1; i >= 0; i--) {
            result.addAll(unSequenceTsFileList.get(i));
          }
        }
      }
    }
    return result;
  }

  @Override
  public Iterator<TsFileResource> getIterator(boolean sequence) {
    return getTsFileList(sequence).iterator();
  }

  @Override
  public void remove(TsFileResource tsFileResource, boolean sequence) {
    if (sequence) {
      synchronized (sequenceTsFileResources) {
        for (SortedSet<TsFileResource> sequenceTsFileResource :
            sequenceTsFileResources.get(tsFileResource.getTimePartition())) {
          sequenceTsFileResource.remove(tsFileResource);
        }
      }
    } else {
      synchronized (unSequenceTsFileResources) {
        for (List<TsFileResource> unSequenceTsFileResource :
            unSequenceTsFileResources.get(tsFileResource.getTimePartition())) {
          unSequenceTsFileResource.remove(tsFileResource);
        }
      }
    }
  }

  @Override
  public void removeAll(List<TsFileResource> tsFileResourceList, boolean sequence) {
    if (sequence) {
      synchronized (sequenceTsFileResources) {
        for (List<SortedSet<TsFileResource>> partitionSequenceTsFileResource :
            sequenceTsFileResources.values()) {
          for (SortedSet<TsFileResource> levelTsFileResource : partitionSequenceTsFileResource) {
            levelTsFileResource.removeAll(tsFileResourceList);
          }
        }
      }
    } else {
      synchronized (unSequenceTsFileResources) {
        for (List<List<TsFileResource>> partitionUnSequenceTsFileResource :
            unSequenceTsFileResources.values()) {
          for (List<TsFileResource> levelTsFileResource : partitionUnSequenceTsFileResource) {
            levelTsFileResource.removeAll(tsFileResourceList);
          }
        }
      }
    }
  }

  @Override
  public void add(TsFileResource tsFileResource, boolean sequence) {
    long timePartitionId = tsFileResource.getTimePartition();
    int level = getMergeLevel(tsFileResource.getTsFile());
    if (sequence) {
      synchronized (sequenceTsFileResources) {
        if (level <= seqLevelNum - 1) {
          // current file has normal level
          sequenceTsFileResources
              .computeIfAbsent(timePartitionId, this::newSequenceTsFileResources)
              .get(level)
              .add(tsFileResource);
        } else {
          // current file has too high level
          sequenceTsFileResources
              .computeIfAbsent(timePartitionId, this::newSequenceTsFileResources)
              .get(seqLevelNum - 1)
              .add(tsFileResource);
        }
      }
    } else {
      synchronized (unSequenceTsFileResources) {
        if (level <= unseqLevelNum - 1) {
          // current file has normal level
          unSequenceTsFileResources
              .computeIfAbsent(timePartitionId, this::newUnSequenceTsFileResources)
              .get(level)
              .add(tsFileResource);
        } else {
          // current file has too high level
          unSequenceTsFileResources
              .computeIfAbsent(timePartitionId, this::newUnSequenceTsFileResources)
              .get(unseqLevelNum - 1)
              .add(tsFileResource);
        }
      }
    }
  }

  @Override
  public void addRecover(TsFileResource tsFileResource, boolean sequence) {
    if (sequence) {
      synchronized (sequenceRecoverTsFileResources) {
        sequenceRecoverTsFileResources.add(tsFileResource);
      }
    } else {
      synchronized (unSequenceTsFileResources) {
        unSequenceRecoverTsFileResources.add(tsFileResource);
      }
    }
  }

  @Override
  public void addAll(List<TsFileResource> tsFileResourceList, boolean sequence) {
    for (TsFileResource tsFileResource : tsFileResourceList) {
      add(tsFileResource, sequence);
    }
  }

  @Override
  public boolean contains(TsFileResource tsFileResource, boolean sequence) {
    if (sequence) {
      for (SortedSet<TsFileResource> sequenceTsFileResource :
          sequenceTsFileResources.computeIfAbsent(
              tsFileResource.getTimePartition(), this::newSequenceTsFileResources)) {
        if (sequenceTsFileResource.contains(tsFileResource)) {
          return true;
        }
      }
    } else {
      for (List<TsFileResource> unSequenceTsFileResource :
          unSequenceTsFileResources.computeIfAbsent(
              tsFileResource.getTimePartition(), this::newUnSequenceTsFileResources)) {
        if (unSequenceTsFileResource.contains(tsFileResource)) {
          return true;
        }
      }
    }
    return false;
  }

  @Override
  public void clear() {
    sequenceTsFileResources.clear();
    unSequenceTsFileResources.clear();
  }

  @Override
  @SuppressWarnings("squid:S3776")
  public boolean isEmpty(boolean sequence) {
    if (sequence) {
      for (List<SortedSet<TsFileResource>> partitionSequenceTsFileResource :
          sequenceTsFileResources.values()) {
        for (SortedSet<TsFileResource> sequenceTsFileResource : partitionSequenceTsFileResource) {
          if (!sequenceTsFileResource.isEmpty()) {
            return false;
          }
        }
      }
    } else {
      for (List<List<TsFileResource>> partitionUnSequenceTsFileResource :
          unSequenceTsFileResources.values()) {
        for (List<TsFileResource> unSequenceTsFileResource : partitionUnSequenceTsFileResource) {
          if (!unSequenceTsFileResource.isEmpty()) {
            return false;
          }
        }
      }
    }
    return true;
  }

  @Override
  public int size(boolean sequence) {
    int result = 0;
    if (sequence) {
      for (List<SortedSet<TsFileResource>> partitionSequenceTsFileResource :
          sequenceTsFileResources.values()) {
        for (int i = seqLevelNum - 1; i >= 0; i--) {
          result += partitionSequenceTsFileResource.get(i).size();
        }
      }
    } else {
      for (List<List<TsFileResource>> partitionUnSequenceTsFileResource :
          unSequenceTsFileResources.values()) {
        for (int i = unseqLevelNum - 1; i >= 0; i--) {
          result += partitionUnSequenceTsFileResource.get(i).size();
        }
      }
    }
    return result;
  }

  /** recover files */
  @Override
  @SuppressWarnings("squid:S3776")
  public void recover() {
    File logFile =
        FSFactoryProducer.getFSFactory()
            .getFile(storageGroupDir, storageGroupName + COMPACTION_LOG_NAME);
    try {
      if (logFile.exists()) {
        CompactionLogAnalyzer logAnalyzer = new CompactionLogAnalyzer(logFile);
        logAnalyzer.analyze();
        Set<String> deviceSet = logAnalyzer.getDeviceSet();
        List<String> sourceFileList = logAnalyzer.getSourceFiles();
        long offset = logAnalyzer.getOffset();
        String targetFile = logAnalyzer.getTargetFile();
        boolean fullMerge = logAnalyzer.isFullMerge();
        boolean isSeq = logAnalyzer.isSeq();
        if (targetFile == null || sourceFileList.isEmpty()) {
          return;
        }
        File target = new File(targetFile);
        if (deviceSet.isEmpty()) {
          // if not in compaction, just delete the target file
          if (target.exists()) {
            Files.delete(target.toPath());
          }
          return;
        }
        if (fullMerge) {
          // get tsfile resource from list, as they have been recovered in StorageGroupProcessor
          TsFileResource targetTsFileResource = getRecoverTsFileResource(targetFile, isSeq);
          long timePartition = targetTsFileResource.getTimePartition();
          RestorableTsFileIOWriter writer = new RestorableTsFileIOWriter(target);
          // if not complete compaction, resume merge
          if (writer.hasCrashed()) {
            if (offset > 0) {
              writer.getIOWriterOut().truncate(offset - 1);
            }
            writer.close();
            CompactionLogger compactionLogger =
                new CompactionLogger(storageGroupDir, storageGroupName);
            List<Modification> modifications = new ArrayList<>();
            CompactionUtils.merge(
                targetTsFileResource,
                getTsFileList(isSeq),
                storageGroupName,
                compactionLogger,
                deviceSet,
                isSeq,
                modifications);
            compactionLogger.close();
          } else {
            writer.close();
          }
          // complete compaction and delete source file
          deleteAllSubLevelFiles(isSeq, timePartition);
        } else {
          // get tsfile resource from list, as they have been recovered in StorageGroupProcessor
          TsFileResource targetResource = getRecoverTsFileResource(targetFile, isSeq);
          long timePartition = targetResource.getTimePartition();
          List<TsFileResource> sourceTsFileResources = new ArrayList<>();
          for (String file : sourceFileList) {
            // get tsfile resource from list, as they have been recovered in StorageGroupProcessor
            sourceTsFileResources.add(getTsFileResource(file, isSeq));
          }
          int level = getMergeLevel(new File(sourceFileList.get(0)));
          RestorableTsFileIOWriter writer = new RestorableTsFileIOWriter(target);
          // if not complete compaction, resume merge
          if (writer.hasCrashed()) {
            if (offset > 0) {
              writer.getIOWriterOut().truncate(offset - 1);
            }
            writer.close();
            CompactionLogger compactionLogger =
                new CompactionLogger(storageGroupDir, storageGroupName);
            List<Modification> modifications = new ArrayList<>();
            CompactionUtils.merge(
                targetResource,
                sourceTsFileResources,
                storageGroupName,
                compactionLogger,
                deviceSet,
                isSeq,
                modifications);
            // complete compaction and delete source file
            writeLock();
            try {
              int targetLevel = getMergeLevel(targetResource.getTsFile());
              if (isSeq) {
                sequenceTsFileResources.get(timePartition).get(targetLevel).add(targetResource);
                sequenceRecoverTsFileResources.clear();
              } else {
                unSequenceTsFileResources.get(timePartition).get(targetLevel).add(targetResource);
                unSequenceRecoverTsFileResources.clear();
              }
              deleteLevelFilesInList(timePartition, sourceTsFileResources, level, isSeq);
            } finally {
              writeUnlock();
            }
            deleteLevelFilesInDisk(sourceTsFileResources);
            renameLevelFilesMods(modifications, sourceTsFileResources, targetResource);
            compactionLogger.close();
          } else {
            writer.close();
          }
        }
      }
    } catch (IOException | IllegalPathException e) {
      logger.error("recover level tsfile management error ", e);
    } finally {
      if (logFile.exists()) {
        try {
          Files.delete(logFile.toPath());
        } catch (IOException e) {
          logger.error("delete level tsfile management log file error ", e);
        }
      }
    }
  }

  private void deleteAllSubLevelFiles(boolean isSeq, long timePartition) {
    if (isSeq) {
      for (int level = 0; level < sequenceTsFileResources.get(timePartition).size(); level++) {
        SortedSet<TsFileResource> currLevelMergeFile =
            sequenceTsFileResources.get(timePartition).get(level);
        deleteLevelFilesInDisk(currLevelMergeFile);
        deleteLevelFilesInList(timePartition, currLevelMergeFile, level, isSeq);
      }
    } else {
      for (int level = 0; level < unSequenceTsFileResources.get(timePartition).size(); level++) {
        SortedSet<TsFileResource> currLevelMergeFile =
            sequenceTsFileResources.get(timePartition).get(level);
        deleteLevelFilesInDisk(currLevelMergeFile);
        deleteLevelFilesInList(timePartition, currLevelMergeFile, level, isSeq);
      }
    }
  }

  @Override
  public void forkCurrentFileList(long timePartition) {
    synchronized (sequenceTsFileResources) {
      forkTsFileList(
          forkedSequenceTsFileResources,
          sequenceTsFileResources.computeIfAbsent(timePartition, this::newSequenceTsFileResources),
          seqLevelNum,
          seqFileNumInEachLevel);
    }
    // we have to copy all unseq file
    synchronized (unSequenceTsFileResources) {
      forkTsFileList(
          forkedUnSequenceTsFileResources,
          unSequenceTsFileResources.computeIfAbsent(
              timePartition, this::newUnSequenceTsFileResources),
          unseqLevelNum + 1,
          unseqFileNumInEachLevel);
    }
  }

  private void forkTsFileList(
      List<List<TsFileResource>> forkedTsFileResources,
      List rawTsFileResources,
      int currMaxLevel,
      int currFileNumInEachLevel) {
    forkedTsFileResources.clear();
    for (int i = 0; i < currMaxLevel - 1; i++) {
      List<TsFileResource> forkedLevelTsFileResources = new ArrayList<>();
      Collection<TsFileResource> levelRawTsFileResources =
          (Collection<TsFileResource>) rawTsFileResources.get(i);
      for (TsFileResource tsFileResource : levelRawTsFileResources) {
        if (tsFileResource.isClosed()) {
          forkedLevelTsFileResources.add(tsFileResource);
          if (forkedLevelTsFileResources.size() > currFileNumInEachLevel) {
            break;
          }
        }
      }
      forkedTsFileResources.add(forkedLevelTsFileResources);
    }
  }

  @Override
  protected void merge(long timePartition) {
    merge(forkedSequenceTsFileResources, true, timePartition, seqLevelNum, seqFileNumInEachLevel);
    if (enableUnseqCompaction && unseqLevelNum <= 1 && forkedUnSequenceTsFileResources.size() > 0) {
      merge(
          isForceFullMerge,
          getTsFileList(true),
          forkedUnSequenceTsFileResources.get(0),
          Long.MAX_VALUE);
    } else {
      merge(
          forkedUnSequenceTsFileResources,
          false,
          timePartition,
          unseqLevelNum,
          unseqFileNumInEachLevel);
    }
  }

  @SuppressWarnings("squid:S3776")
  private void merge(
      List<List<TsFileResource>> mergeResources,
      boolean sequence,
      long timePartition,
      int currMaxLevel,
      int currMaxFileNumInEachLevel) {
    // wait until unseq merge has finished
    while (isUnseqMerging) {
      try {
        Thread.sleep(200);
      } catch (InterruptedException e) {
        logger.error("{} [Compaction] shutdown", storageGroupName, e);
        Thread.currentThread().interrupt();
        return;
      }
    }
    isSeqMerging = true;
    long startTimeMillis = System.currentTimeMillis();
    try {
      logger.info("{} start to filter compaction condition", storageGroupName);
      for (int i = 0; i < currMaxLevel - 1; i++) {
        if (currMaxFileNumInEachLevel <= mergeResources.get(i).size()) {
          // level is numbered from 0
          if (enableUnseqCompaction && !sequence && i == currMaxLevel - 2) {
            // do not merge current unseq file level to upper level and just merge all of them to
            // seq file
            isSeqMerging = false;
            merge(isForceFullMerge, getTsFileList(true), mergeResources.get(i), Long.MAX_VALUE);
          } else {
            CompactionLogger compactionLogger =
                new CompactionLogger(storageGroupDir, storageGroupName);
            // log source file list and target file for recover
            for (TsFileResource mergeResource : mergeResources.get(i)) {
              compactionLogger.logFile(SOURCE_NAME, mergeResource.getTsFile());
            }
            File newLevelFile =
                createNewTsFileName(mergeResources.get(i).get(0).getTsFile(), i + 1);
            compactionLogger.logSequence(sequence);
            compactionLogger.logFile(TARGET_NAME, newLevelFile);
            List<TsFileResource> toMergeTsFiles = mergeResources.get(i);
            logger.info(
                "{} [Compaction] merge level-{}'s {} TsFiles to next level",
                storageGroupName,
                i,
                toMergeTsFiles.size());
            for (TsFileResource toMergeTsFile : toMergeTsFiles) {
              logger.info(
                  "{} [Compaction] start to merge TsFile {}", storageGroupName, toMergeTsFile);
            }

            TsFileResource newResource = new TsFileResource(newLevelFile);
            List<Modification> modifications = new ArrayList<>();
            // merge, read from source files and write to target file
            CompactionUtils.merge(
                newResource,
                toMergeTsFiles,
                storageGroupName,
                compactionLogger,
                new HashSet<>(),
                sequence,
                modifications);
            logger.info(
                "{} [Compaction] merged level-{}'s {} TsFiles to next level, and start to delete old files",
                storageGroupName,
                i,
                toMergeTsFiles.size());
            writeLock();
            try {
              if (sequence) {
                sequenceTsFileResources.get(timePartition).get(i + 1).add(newResource);
              } else {
                unSequenceTsFileResources.get(timePartition).get(i + 1).add(newResource);
              }
              deleteLevelFilesInList(timePartition, toMergeTsFiles, i, sequence);
              if (mergeResources.size() > i + 1) {
                mergeResources.get(i + 1).add(newResource);
              }
            } finally {
              writeUnlock();
            }
            deleteLevelFilesInDisk(toMergeTsFiles);
            renameLevelFilesMods(modifications, toMergeTsFiles, newResource);
            compactionLogger.close();
            File logFile =
                FSFactoryProducer.getFSFactory()
                    .getFile(storageGroupDir, storageGroupName + COMPACTION_LOG_NAME);
            if (logFile.exists()) {
              Files.delete(logFile.toPath());
            }
          }
        }
      }
    } catch (Exception e) {
      logger.error("Error occurred in Compaction Merge thread", e);
    } finally {
      isSeqMerging = false;
      // reset the merge working state to false
      logger.info(
          "{} [Compaction] merge end time isSeq = {}, consumption: {} ms",
          storageGroupName,
          sequence,
          System.currentTimeMillis() - startTimeMillis);
    }
  }

  /** if level < maxLevel-1, the file need compaction else, the file can be merged later */
  private File createNewTsFileName(File sourceFile, int level) {
    String path = sourceFile.getPath();
    String prefixPath = path.substring(0, path.lastIndexOf(FILE_NAME_SEPARATOR) + 1);
    return new File(prefixPath + level + TSFILE_SUFFIX);
  }

  private List<SortedSet<TsFileResource>> newSequenceTsFileResources(Long k) {
    List<SortedSet<TsFileResource>> newSequenceTsFileResources = new CopyOnWriteArrayList<>();
    for (int i = 0; i < seqLevelNum; i++) {
      newSequenceTsFileResources.add(
          Collections.synchronizedSortedSet(
              new TreeSet<>(
                  (o1, o2) -> {
                    try {
                      int rangeCompare =
                          Long.compare(
                              Long.parseLong(o1.getTsFile().getParentFile().getName()),
                              Long.parseLong(o2.getTsFile().getParentFile().getName()));
                      return rangeCompare == 0
                          ? compareFileName(o1.getTsFile(), o2.getTsFile())
                          : rangeCompare;
                    } catch (NumberFormatException e) {
                      return compareFileName(o1.getTsFile(), o2.getTsFile());
                    }
                  })));
    }
    return newSequenceTsFileResources;
  }

  private List<List<TsFileResource>> newUnSequenceTsFileResources(Long k) {
    List<List<TsFileResource>> newUnSequenceTsFileResources = new CopyOnWriteArrayList<>();
    for (int i = 0; i < unseqLevelNum; i++) {
      newUnSequenceTsFileResources.add(new CopyOnWriteArrayList<>());
    }
    return newUnSequenceTsFileResources;
  }

  public static int getMergeLevel(File file) {
    String mergeLevelStr =
        file.getPath()
            .substring(file.getPath().lastIndexOf(FILE_NAME_SEPARATOR) + 1)
            .replaceAll(TSFILE_SUFFIX, "");
    return Integer.parseInt(mergeLevelStr);
  }

  private TsFileResource getRecoverTsFileResource(String filePath, boolean isSeq)
      throws IOException {
    if (isSeq) {
      for (TsFileResource tsFileResource : sequenceRecoverTsFileResources) {
        if (Files.isSameFile(tsFileResource.getTsFile().toPath(), new File(filePath).toPath())) {
          return tsFileResource;
        }
      }
    } else {
      for (TsFileResource tsFileResource : unSequenceRecoverTsFileResources) {
        if (Files.isSameFile(tsFileResource.getTsFile().toPath(), new File(filePath).toPath())) {
          return tsFileResource;
        }
      }
    }
    logger.error("cannot get tsfile resource path: {}", filePath);
    throw new IOException();
  }

  private TsFileResource getTsFileResource(String filePath, boolean isSeq) throws IOException {
    if (isSeq) {
      for (List<SortedSet<TsFileResource>> tsFileResourcesWithLevel :
          sequenceTsFileResources.values()) {
        for (SortedSet<TsFileResource> tsFileResources : tsFileResourcesWithLevel) {
          for (TsFileResource tsFileResource : tsFileResources) {
            if (Files.isSameFile(
                tsFileResource.getTsFile().toPath(), new File(filePath).toPath())) {
              return tsFileResource;
            }
          }
        }
      }
    } else {
      for (List<List<TsFileResource>> tsFileResourcesWithLevel :
          unSequenceTsFileResources.values()) {
        for (List<TsFileResource> tsFileResources : tsFileResourcesWithLevel) {
          for (TsFileResource tsFileResource : tsFileResources) {
            if (Files.isSameFile(
                tsFileResource.getTsFile().toPath(), new File(filePath).toPath())) {
              return tsFileResource;
            }
          }
        }
      }
    }
    logger.error("cannot get tsfile resource path: {}", filePath);
    throw new IOException();
  }

  @TestOnly
  public Map<Long, List<SortedSet<TsFileResource>>> getSequenceTsFileResources() {
    return sequenceTsFileResources;
  }
}<|MERGE_RESOLUTION|>--- conflicted
+++ resolved
@@ -62,22 +62,6 @@
 /** The TsFileManagement for LEVEL_COMPACTION, use level struct to manage TsFile list */
 public class LevelCompactionTsFileManagement extends TsFileManagement {
 
-<<<<<<< HEAD
-  private static final Logger logger = LoggerFactory
-      .getLogger(LevelCompactionTsFileManagement.class);
-
-  private final int seqLevelNum = Math
-      .max(IoTDBDescriptor.getInstance().getConfig().getSeqLevelNum(), 1);
-  private final int seqFileNumInEachLevel = Math
-      .max(IoTDBDescriptor.getInstance().getConfig().getSeqFileNumInEachLevel(), 1);
-  private final int unseqLevelNum = Math
-      .max(IoTDBDescriptor.getInstance().getConfig().getUnseqLevelNum(), 1);
-  private final int unseqFileNumInEachLevel = Math
-      .max(IoTDBDescriptor.getInstance().getConfig().getUnseqFileNumInEachLevel(), 1);
-
-  private final boolean enableUnseqCompaction = IoTDBDescriptor.getInstance().getConfig()
-      .isEnableUnseqCompaction();
-=======
   private static final Logger logger =
       LoggerFactory.getLogger(LevelCompactionTsFileManagement.class);
 
@@ -92,9 +76,7 @@
 
   private final boolean enableUnseqCompaction =
       IoTDBDescriptor.getInstance().getConfig().isEnableUnseqCompaction();
-  private final boolean isForceFullMerge =
-      IoTDBDescriptor.getInstance().getConfig().isForceFullMerge();
->>>>>>> 61c92863
+
   // First map is partition list; Second list is level list; Third list is file list in level;
   private final Map<Long, List<SortedSet<TsFileResource>>> sequenceTsFileResources =
       new ConcurrentSkipListMap<>();
