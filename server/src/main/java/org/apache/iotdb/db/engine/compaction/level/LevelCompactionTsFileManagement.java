--- conflicted
+++ resolved
@@ -133,13 +133,8 @@
     }
   }
 
-<<<<<<< HEAD
-  private void deleteLevelFilesInList(long timePartitionId,
-      Collection<TsFileResource> mergeTsFiles) {
-=======
   private void deleteLevelFilesInList(
       long timePartitionId, Collection<TsFileResource> mergeTsFiles, int level, boolean sequence) {
->>>>>>> 507b9504
     logger.debug("{} [compaction] merge starts to delete file list", storageGroupName);
     if (sequence) {
       if (sequenceTsFileResources.containsKey(timePartitionId)) {
@@ -537,18 +532,6 @@
 
   @Override
   public void forkCurrentFileList(long timePartition) {
-<<<<<<< HEAD
-    forkTsFileList(
-        forkedSequenceTsFileResources,
-        sequenceTsFileResources.computeIfAbsent(timePartition, this::newSequenceTsFileResources),
-        seqLevelNum);
-    // we have to copy all unseq file
-    forkTsFileList(
-        forkedUnSequenceTsFileResources,
-        unSequenceTsFileResources
-            .computeIfAbsent(timePartition, this::newUnSequenceTsFileResources),
-        unseqLevelNum + 1);
-=======
     synchronized (sequenceTsFileResources) {
       forkTsFileList(
           forkedSequenceTsFileResources,
@@ -565,18 +548,13 @@
           unseqLevelNum + 1,
           unseqFileNumInEachLevel);
     }
->>>>>>> 507b9504
   }
 
   private void forkTsFileList(
       List<List<TsFileResource>> forkedTsFileResources,
-<<<<<<< HEAD
-      List rawTsFileResources, int currMaxLevel) {
-=======
       List rawTsFileResources,
       int currMaxLevel,
       int currFileNumInEachLevel) {
->>>>>>> 507b9504
     forkedTsFileResources.clear();
     for (int i = 0; i < currMaxLevel - 1; i++) {
       List<TsFileResource> forkedLevelTsFileResources = new ArrayList<>();
@@ -593,48 +571,36 @@
 
   @Override
   protected void merge(long timePartition) {
-<<<<<<< HEAD
-    isMerge = merge(forkedSequenceTsFileResources, true, timePartition, seqLevelNum,
-        seqFileNumInEachLevel);
-    if (enableUnseqCompaction && unseqLevelNum <= 1
+    isMerge =
+        merge(
+            forkedSequenceTsFileResources, true, timePartition, seqLevelNum, seqFileNumInEachLevel);
+    if (enableUnseqCompaction
+        && unseqLevelNum <= 1
         && forkedUnSequenceTsFileResources.get(0).size() > 0) {
       isMerge = true;
-      merge(isForceFullMerge, getTsFileList(true), forkedUnSequenceTsFileResources.get(0),
-          Long.MAX_VALUE);
-    } else {
-      isMerge = merge(forkedUnSequenceTsFileResources, false, timePartition, unseqLevelNum,
-          unseqFileNumInEachLevel) || isMerge;
-=======
-    merge(forkedSequenceTsFileResources, true, timePartition, seqLevelNum, seqFileNumInEachLevel);
-    if (enableUnseqCompaction && unseqLevelNum <= 1 && forkedUnSequenceTsFileResources.size() > 0) {
       merge(
           isForceFullMerge,
           getTsFileListByTimePartition(true, timePartition),
           forkedUnSequenceTsFileResources.get(0),
           Long.MAX_VALUE);
     } else {
-      merge(
-          forkedUnSequenceTsFileResources,
-          false,
-          timePartition,
-          unseqLevelNum,
-          unseqFileNumInEachLevel);
->>>>>>> 507b9504
+      isMerge =
+          merge(
+              forkedUnSequenceTsFileResources,
+              false,
+              timePartition,
+              unseqLevelNum,
+              unseqFileNumInEachLevel);
     }
   }
 
   @SuppressWarnings("squid:S3776")
-<<<<<<< HEAD
-  private boolean merge(List<List<TsFileResource>> mergeResources, boolean sequence,
-      long timePartition, int currMaxLevel, int currMaxFileNumInEachLevel) {
-=======
-  private void merge(
+  private boolean merge(
       List<List<TsFileResource>> mergeResources,
       boolean sequence,
       long timePartition,
       int currMaxLevel,
       int currMaxFileNumInEachLevel) {
->>>>>>> 507b9504
     // wait until unseq merge has finished
     while (isUnseqMerging) {
       try {
@@ -647,12 +613,9 @@
     }
     isSeqMerging = true;
     long startTimeMillis = System.currentTimeMillis();
-<<<<<<< HEAD
     // whether execute merge chunk in the loop below
     boolean isMerge = false;
-=======
     CompactionLogger compactionLogger = null;
->>>>>>> 507b9504
     try {
       logger.info("{} start to filter compaction condition", storageGroupName);
       for (int i = 0; i < currMaxLevel - 1; i++) {
@@ -663,34 +626,6 @@
           isMerge = true;
           // level is numbered from 0
           if (enableUnseqCompaction && !sequence && i == currMaxLevel - 2) {
-<<<<<<< HEAD
-            // do not merge current unseq file level to upper level and just merge all of them to seq file
-            merge(isForceFullMerge, getTsFileList(true), currLevelTsFileResource, Long.MAX_VALUE);
-          } else {
-            CompactionLogger compactionLogger = new CompactionLogger(storageGroupDir,
-                storageGroupName);
-            for (TsFileResource mergeResource : currLevelTsFileResource) {
-              compactionLogger.logFile(SOURCE_NAME, mergeResource.getTsFile());
-            }
-            File newLevelFile = createNewTsFileName(currLevelTsFileResource.get(0).getTsFile(),
-                i + 1);
-            compactionLogger.logSequence(sequence);
-            compactionLogger.logFile(TARGET_NAME, newLevelFile);
-            logger.info("{} [Compaction] merge level-{}'s {} TsFiles to next level",
-                storageGroupName, i, currLevelTsFileResource.size());
-            for (TsFileResource toMergeTsFile : currLevelTsFileResource) {
-              logger.info("{} [Compaction] start to merge TsFile {}", storageGroupName,
-                  toMergeTsFile);
-            }
-
-            TsFileResource newResource = new TsFileResource(newLevelFile);
-            CompactionUtils
-                .merge(newResource, currLevelTsFileResource, storageGroupName, compactionLogger,
-                    new HashSet<>(), sequence);
-            logger.info(
-                "{} [Compaction] merged level-{}'s {} TsFiles to next level, and start to delete old files",
-                storageGroupName, i, currLevelTsFileResource.size());
-=======
             // do not merge current unseq file level to upper level and just merge all of them to
             // seq file
             isSeqMerging = false;
@@ -736,7 +671,6 @@
                 storageGroupName,
                 i,
                 toMergeTsFiles.size());
->>>>>>> 507b9504
             writeLock();
             try {
               if (sequence) {
@@ -744,24 +678,15 @@
               } else {
                 unSequenceTsFileResources.get(timePartition).get(i + 1).add(newResource);
               }
-<<<<<<< HEAD
-              deleteLevelFilesInList(timePartition, currLevelTsFileResource);
-=======
               deleteLevelFilesInList(timePartition, toMergeTsFiles, i, sequence);
->>>>>>> 507b9504
               if (mergeResources.size() > i + 1) {
                 mergeResources.get(i + 1).add(newResource);
               }
             } finally {
               writeUnlock();
             }
-<<<<<<< HEAD
-            deleteLevelFilesInDisk(currLevelTsFileResource);
-            currLevelTsFileResource.clear();
-=======
             deleteLevelFilesInDisk(toMergeTsFiles);
             renameLevelFilesMods(modifications, toMergeTsFiles, newResource);
->>>>>>> 507b9504
             compactionLogger.close();
             File logFile =
                 FSFactoryProducer.getFSFactory()
@@ -785,15 +710,10 @@
     } finally {
       isSeqMerging = false;
       // reset the merge working state to false
-<<<<<<< HEAD
-      logger.info("{} [Compaction] merge end time isSeq = {}, isMerge = {}, consumption: {} ms",
-          storageGroupName, sequence, isMerge,
-=======
       logger.info(
           "{} [Compaction] merge end time isSeq = {}, consumption: {} ms",
           storageGroupName,
           sequence,
->>>>>>> 507b9504
           System.currentTimeMillis() - startTimeMillis);
     }
     return isMerge;
