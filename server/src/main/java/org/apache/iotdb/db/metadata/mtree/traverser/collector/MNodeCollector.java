--- conflicted
+++ resolved
@@ -32,14 +32,8 @@
  */
 public abstract class MNodeCollector<R> extends MNodeTraverser<R> {
 
-<<<<<<< HEAD
-  public MNodeCollector(
+  protected MNodeCollector(
       IMNode startNode, PartialPath path, IMTreeStore store, boolean isPrefixMatch)
-=======
-  private Set<IMNode> processedNodes = new HashSet<>();
-
-  protected MNodeCollector(IMNode startNode, PartialPath path, IMTreeStore store)
->>>>>>> afc58a0a
       throws MetadataException {
     super(startNode, path, store, isPrefixMatch);
   }
