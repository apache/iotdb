--- conflicted
+++ resolved
@@ -18,20 +18,11 @@
  */
 package org.apache.iotdb.db.metadata.mtree.traverser.collector;
 
-import org.apache.iotdb.commons.exception.MetadataException;
-import org.apache.iotdb.commons.path.PartialPath;
-import org.apache.iotdb.db.metadata.LocalSchemaProcessor.StorageGroupFilter;
+import org.apache.iotdb.db.exception.metadata.MetadataException;
+import org.apache.iotdb.db.metadata.MManager.StorageGroupFilter;
 import org.apache.iotdb.db.metadata.mnode.IMNode;
-import org.apache.iotdb.db.metadata.mtree.store.IMTreeStore;
+import org.apache.iotdb.db.metadata.path.PartialPath;
 
-<<<<<<< HEAD
-import java.util.ArrayDeque;
-import java.util.Deque;
-import java.util.HashSet;
-import java.util.Set;
-
-=======
->>>>>>> 9ab9a717
 /**
  * This class defines any node in MTree as potential target node. On finding a path matching the
  * given pattern, if a level is specified and the path is longer than the specified level,
@@ -46,16 +37,8 @@
   // level query option
   protected int targetLevel = -1;
 
-<<<<<<< HEAD
-  private Set<IMNode> processedNodes = new HashSet<>();
-
-  public MNodeCollector(IMNode startNode, PartialPath path, IMTreeStore store)
-      throws MetadataException {
-    super(startNode, path, store);
-=======
   public MNodeCollector(IMNode startNode, PartialPath path) throws MetadataException {
     super(startNode, path);
->>>>>>> 9ab9a717
   }
 
   @Override
@@ -80,25 +63,12 @@
       if (level < targetLevel) {
         return false;
       }
-      Deque<IMNode> stack = new ArrayDeque<>();
       while (level > targetLevel) {
-        node = traverseContext.pop();
-        stack.push(node);
+        node = node.getParent();
         level--;
       }
-<<<<<<< HEAD
-      // record processed node so they will not be processed twice
-      if (!processedNodes.contains(node)) {
-        processedNodes.add(node);
-        transferToResult(node);
-      }
-      while (!stack.isEmpty()) {
-        traverseContext.push(stack.pop());
-      }
-=======
 
       processResult(node);
->>>>>>> 9ab9a717
       return true;
     } else {
       processResult(node);
