/*
 * Licensed to the Apache Software Foundation (ASF) under one
 * or more contributor license agreements.  See the NOTICE file
 * distributed with this work for additional information
 * regarding copyright ownership.  The ASF licenses this file
 * to you under the Apache License, Version 2.0 (the
 * "License"); you may not use this file except in compliance
 * with the License.  You may obtain a copy of the License at
 *
 *      http://www.apache.org/licenses/LICENSE-2.0
 *
 * Unless required by applicable law or agreed to in writing,
 * software distributed under the License is distributed on an
 * "AS IS" BASIS, WITHOUT WARRANTIES OR CONDITIONS OF ANY
 * KIND, either express or implied.  See the License for the
 * specific language governing permissions and limitations
 * under the License.
 */
package org.apache.iotdb.db.engine.compaction.monitor;

import org.apache.iotdb.db.concurrent.IoTDBThreadPoolFactory;
import org.apache.iotdb.db.conf.IoTDBConfig;
import org.apache.iotdb.db.conf.IoTDBDescriptor;
import org.apache.iotdb.db.exception.ShutdownException;
import org.apache.iotdb.db.exception.query.QueryProcessException;
import org.apache.iotdb.db.metadata.PartialPath;
import org.apache.iotdb.db.qp.executor.PlanExecutor;
import org.apache.iotdb.db.qp.physical.crud.InsertRowPlan;
import org.apache.iotdb.db.service.IService;
import org.apache.iotdb.db.service.ServiceType;
import org.apache.iotdb.tsfile.utils.Pair;

import org.slf4j.Logger;
import org.slf4j.LoggerFactory;

import java.lang.management.ManagementFactory;
import java.lang.management.ThreadMXBean;
import java.util.ArrayList;
import java.util.HashMap;
import java.util.HashSet;
import java.util.List;
import java.util.Map;
import java.util.Set;
import java.util.concurrent.ScheduledExecutorService;
import java.util.concurrent.TimeUnit;

public class CompactionMonitor implements IService {
  private final Logger LOGGER = LoggerFactory.getLogger(CompactionMonitor.class);
  private static final CompactionMonitor INSTANCE = new CompactionMonitor();
  // These are constant
  private static final String MONITOR_SG_NAME = "root.compaction_monitor";
  private static final String COMPACTION_CPU_CONSUMPTION_DEVICE =
      MONITOR_SG_NAME.concat(".compaction.cpu");
  private static final String MERGE_CPU_CONSUMPTION_DEVICE = MONITOR_SG_NAME.concat(".merge.cpu");
  private static final String COMPACTION_BEGIN_FILE_NUM_DEVICE =
      MONITOR_SG_NAME.concat("%s.compaction.begin.files");
  private static final String COMPACTION_BEGIN_TASK_NUM_DEVICE =
      MONITOR_SG_NAME.concat("%s.compaction.begin.task_num");
  private static final String COMPACTION_FINISH_FILE_NUM_DEVICE =
      MONITOR_SG_NAME.concat("%s.compaction.finish.files");
  private static final String COMPACTION_FINISH_TASK_NUM_DEVICE =
      MONITOR_SG_NAME.concat("%s.compaction.finish.task_num");
  private static final String MERGE_BEGIN_FILE_NUM_DEVICE =
      MONITOR_SG_NAME.concat("%s.merge.begin.files");
  private static final String MERGE_BEGIN_TASK_NUM_DEVICE =
      MONITOR_SG_NAME.concat("%s.merge.begin.task_num");
  private static final String MERGE_FINISH_FILE_NUM_DEVICE =
      MONITOR_SG_NAME.concat("%s.merge.finish.files");
  private static final String MERGE_FINISH_TASK_NUM_DEVICE =
      MONITOR_SG_NAME.concat("%s.merge.finish.task_num");
  private static final String COMPACTION_CPU_CONSUMPTION_SUM_MEASUREMENT = "Compaction-Total";
  private static final String MERGE_CPU_CONSUMPTION_SUM_MEASUREMENT = "Merge-Total";
  private static final long COMPACTION_CPU_CONSUMPTION_TOTAL_MAP_KEY = -1;
  private static final long MERGE_CPU_CONSUMPTION_TOTAL_MAP_KEY = -2;

  private ScheduledExecutorService threadPool =
      IoTDBThreadPoolFactory.newScheduledThreadPool(1, "CompactionMonitor");
  private long lastUpdateTime = 0L;
  // storage group name -> file level -> compacted file num
  private Map<String, Map<Integer, Integer>> compactionBeginFileCountMap = new HashMap<>();
  private Map<String, Integer> compactionBeginCountForEachSg = new HashMap<>();
  private Map<String, Map<Integer, Integer>> compactionFinishFileCountMap = new HashMap<>();
  private Map<String, Integer> compactionFinishCountForEachSg = new HashMap<>();
  // it records the total cpu time for all threads
  private long lastTotalCpuTime = 0L;
  private Map<Long, Long> cpuTimeForCompactionThread = new HashMap<>();
  // threadId -> total cpu time
  private Set<Long> compactionThreadIdSet = new HashSet<>();
  private Set<Long> mergeThreadIdSet = new HashSet<>();
  // threadId -> total cpu time
  private Map<Long, Long> cpuTimeForMergeThread = new HashMap<>();
  private Map<String, Pair<Integer, Integer>> mergeStartFileNumForEachSg = new HashMap<>();
  private Map<String, Integer> mergeStartCountForEachSg = new HashMap<>();
  private Map<String, Pair<Integer, Integer>> mergeFinishFileNumForEachSg = new HashMap<>();
  private Map<String, Integer> mergeFinishCountForEachSg = new HashMap<>();
  private PlanExecutor planExecutor;

  private CompactionMonitor() {
    try {
      this.planExecutor = new PlanExecutor();
    } catch (QueryProcessException e) {
      LOGGER.error("Failed to initialize CompactionMonitor", e);
    }
  }

  public static CompactionMonitor getInstance() {
    return INSTANCE;
  }

  public synchronized void start() {
    if (IoTDBDescriptor.getInstance().getConfig().isEnableCompactionMonitor()) {
      init();
      threadPool.scheduleWithFixedDelay(
          this::saveMonitorStatusPeriodically,
          10_000L,
          IoTDBDescriptor.getInstance().getConfig().getCompactionMonitorPeriod(),
          TimeUnit.MILLISECONDS);
      LOGGER.info(
          "Start to monitor compaction, period is {} ms",
          IoTDBDescriptor.getInstance().getConfig().getCompactionMonitorPeriod());
    }
  }

  public synchronized void stop() {
    if (IoTDBDescriptor.getInstance().getConfig().isEnableCompactionMonitor()) {
      threadPool.shutdownNow();
      try {
        threadPool.awaitTermination(Long.MAX_VALUE, TimeUnit.MILLISECONDS);
      } catch (InterruptedException e) {

      }
    }
  }

  @Override
  public void waitAndStop(long milliseconds) {
    IService.super.waitAndStop(milliseconds);
  }

  @Override
  public void shutdown(long milliseconds) throws ShutdownException {
    IService.super.shutdown(milliseconds);
  }

  @Override
  public ServiceType getID() {
    return ServiceType.COMPACTION_MONITOR_SERVICE;
  }

  private void init() {
    // calculate the cpu consumption when initializing, but do not record them
    // it is for ensuring the correctness of the first record point collected
    calculateCpuConsumptionForCompactionAndMergeThreads();
  }

  /** Register compaction thread id to id set */
  public synchronized void registerCompactionThread(long threadId) {
    compactionThreadIdSet.add(threadId);
  }

  /** Register merge thread id to id set */
  public synchronized void registerMergeThread(long threadId) {
    mergeThreadIdSet.add(threadId);
  }

  /**
   * This function should be executed periodically. The interval of calling it is the monitor
   * period. This function will save the monitor data to IoTDB.
   */
  public synchronized void saveMonitorStatusPeriodically() {
    lastUpdateTime = System.currentTimeMillis();
    Map<Long, Double> cpuConsumptionForCompactionThread =
        calculateCpuConsumptionForCompactionAndMergeThreads();
    saveCpuConsumption(cpuConsumptionForCompactionThread);
    saveCompactionInfo(compactionBeginCountForEachSg, compactionBeginFileCountMap, true);
    saveCompactionInfo(compactionFinishCountForEachSg, compactionFinishFileCountMap, false);
    saveMergeInfo(mergeStartCountForEachSg, mergeStartFileNumForEachSg, true);
    saveMergeInfo(mergeFinishCountForEachSg, mergeFinishFileNumForEachSg, false);
    long costTime = System.currentTimeMillis() - lastUpdateTime;
    LOGGER.info("The CompactionMonitor took {} ms to record the data", costTime);
  }

  /**
   * Report the beginning or ending of a compaction task. The CompactionMonitor records the
   * beginning and ending of task separately, and records task in different level separately.
   */
  public synchronized void reportCompactionStatus(
      String storageGroupName, int compactionLevel, int fileNum, boolean begin) {
    if (!compactionThreadIdSet.contains(Thread.currentThread().getId())) {
      registerCompactionThread(Thread.currentThread().getId());
    }
    Map<String, Map<Integer, Integer>> compactionFileCountMap =
        begin ? compactionBeginFileCountMap : compactionFinishFileCountMap;
    Map<String, Integer> compactionCountMap =
        begin ? compactionBeginCountForEachSg : compactionFinishCountForEachSg;
    Map<Integer, Integer> levelFileCountMap =
        compactionFileCountMap.computeIfAbsent(storageGroupName, x -> new HashMap<>());
    int newCompactedFileCount = levelFileCountMap.getOrDefault(compactionLevel, 0) + fileNum;
    levelFileCountMap.put(compactionLevel, newCompactedFileCount);
    int newCompactionCount = compactionCountMap.getOrDefault(storageGroupName, 0) + 1;
    compactionCountMap.put(storageGroupName, newCompactionCount);
  }

  /**
   * Report the beginning or ending of a merge task. The CompactionMonitor records the beginning and
   * ending of task separately.
   */
  public synchronized void reportMergeStatus(
      String storageGroupName, int seqFileNum, int unseqFileNum, boolean start) {
    if (!mergeThreadIdSet.contains(Thread.currentThread().getId())) {
      registerMergeThread(Thread.currentThread().getId());
    }
    // records the beginning and ending of task separately.
    Map<String, Integer> mergeCountForSg =
        start ? mergeStartCountForEachSg : mergeFinishCountForEachSg;
    Map<String, Pair<Integer, Integer>> mergeFileNumForSg =
        start ? mergeStartFileNumForEachSg : mergeFinishFileNumForEachSg;
    mergeCountForSg.put(storageGroupName, mergeCountForSg.getOrDefault(storageGroupName, 0) + 1);
    Pair<Integer, Integer> mergeFileNumForCurrSg =
        mergeFileNumForSg.getOrDefault(storageGroupName, new Pair<>(0, 0));
    mergeFileNumForSg.put(
        storageGroupName,
        new Pair<>(
            mergeFileNumForCurrSg.left + seqFileNum, mergeFileNumForCurrSg.right + unseqFileNum));
  }

  /**
   * Calculate the percentage of cpu consumption during last period for each compaction and merge
   * thread. Meanwhile, call of this function will also update the total cpu time for all threads
   * and total cpu time for each compaction and merge thread.
   *
   * @return A map from threadId to percentage of cpu consumption for each compaction and merge
   *     thread in last monitor period.
   */
  public synchronized Map<Long, Double> calculateCpuConsumptionForCompactionAndMergeThreads() {
    ThreadMXBean threadMXBean = ManagementFactory.getThreadMXBean();
    Map<Long, Long> cpuTimeForCompactionThreadInThisPeriod = new HashMap<>();
    Map<Long, Long> cpuTimeForMergeThreadInThisPeriod = new HashMap<>();
    long[] allThreadIds = threadMXBean.getAllThreadIds();
    long totalCpuTime = 0L;

    // calculate the cpu time for all threads
    // and store the total cpu time for each thread
    for (long threadId : allThreadIds) {
      long cpuTimeForCurrThread = threadMXBean.getThreadCpuTime(threadId);
      if (cpuTimeForCurrThread > 0) {
        totalCpuTime += cpuTimeForCurrThread;
      } else {
        cpuTimeForCurrThread = 0;
      }
      // if the thread is a compaction or merge thread, updates its total cpu time
      if (compactionThreadIdSet.contains(threadId)) {
        cpuTimeForCompactionThreadInThisPeriod.put(threadId, cpuTimeForCurrThread);
      }
      if (mergeThreadIdSet.contains(threadId)) {
        cpuTimeForMergeThreadInThisPeriod.put(threadId, cpuTimeForCurrThread);
      }
    }

    // the total cpu time in this monitor period
    long cpuTimeInThisPeriod = totalCpuTime - lastTotalCpuTime;

    if (cpuTimeInThisPeriod < 0) {
      LOGGER.error(
          "[CompactionMonitor] cpuTimeInThisPeriod is less than 0, total cpu time is {}, prev total cpu time is {}",
          totalCpuTime,
          lastTotalCpuTime);
      return new HashMap<>();
    }

    LOGGER.info(
        "[CompactionMonitor] Total CPU time is {} ns, cpu time in last period is {} ns",
        totalCpuTime,
        lastTotalCpuTime);
    lastTotalCpuTime = totalCpuTime;

    double compactionThreadsTotalCpuConsumption = 0.0;
    // we use this map to store the cpu consumption percentage of each compaction or merge thread
    // thread id -> percentage of cpu consumption in this period
    Map<Long, Double> cpuConsumptionForCompactionAndMergeThread = new HashMap<>();
    // calculate the cpu consumption of each compaction thread in this period
    // and update the total cpu time for each compaction thread
    for (long threadId : compactionThreadIdSet) {
      // percentage of cpu consumption =
      // cpu time in this period of curr thread / cpu time in this period of all threads
      double cpuConsumptionForCurrentThread =
          (double)
                  (cpuTimeForCompactionThreadInThisPeriod.get(threadId)
                      - cpuTimeForCompactionThread.getOrDefault(threadId, 0L))
              / (double) (cpuTimeInThisPeriod);
      LOGGER.info(
          "[CompactionMonitor] Cpu consumption for thread {} is {}%",
          threadId, cpuConsumptionForCurrentThread * 100);
      cpuConsumptionForCompactionAndMergeThread.put(threadId, cpuConsumptionForCurrentThread);
      compactionThreadsTotalCpuConsumption += cpuConsumptionForCurrentThread;
      // update the total cpu time for each compaction thread
      cpuTimeForCompactionThread.put(
          threadId, cpuTimeForCompactionThreadInThisPeriod.get(threadId));
    }
    LOGGER.info(
        "[CompactionMonitor] cpu for compaction threads in last period is {}%",
        compactionThreadsTotalCpuConsumption * 100);

    // record the cpu consumption percentage for all compaction threads
    cpuConsumptionForCompactionAndMergeThread.put(
        COMPACTION_CPU_CONSUMPTION_TOTAL_MAP_KEY, compactionThreadsTotalCpuConsumption);

    if (compactionThreadsTotalCpuConsumption > 1.0) {
      // abnormal data, abort it
      cpuConsumptionForCompactionAndMergeThread.clear();
    }

    // calculate the cpu consumption for merge threads as above
    double mergeThreadsTotalCpuConsumption = 0.0;

    for (long threadId : mergeThreadIdSet) {
      double cpuConsumptionForCurrentThread =
          (double)
                  (cpuTimeForMergeThreadInThisPeriod.get(threadId)
                      - cpuTimeForMergeThread.getOrDefault(threadId, 0L))
              / (double) (cpuTimeInThisPeriod);
      cpuConsumptionForCompactionAndMergeThread.put(threadId, compactionThreadsTotalCpuConsumption);
      mergeThreadsTotalCpuConsumption += cpuConsumptionForCurrentThread;
      // update the total cpu time for each merge thread
      cpuTimeForMergeThread.put(threadId, cpuTimeForMergeThreadInThisPeriod.get(threadId));
    }

    cpuConsumptionForCompactionAndMergeThread.put(
        MERGE_CPU_CONSUMPTION_TOTAL_MAP_KEY, mergeThreadsTotalCpuConsumption);

    if (mergeThreadsTotalCpuConsumption > 1.0) {
      // abnormal data, abort it
      for (long threadId : mergeThreadIdSet) {
        cpuConsumptionForCompactionAndMergeThread.remove(threadId);
      }
      cpuConsumptionForCompactionAndMergeThread.remove(MERGE_CPU_CONSUMPTION_TOTAL_MAP_KEY);
    }

    return cpuConsumptionForCompactionAndMergeThread;
  }

  /** save the cpu consumption info to local storage group `root.compaction_monitor` */
  private void saveCpuConsumption(Map<Long, Double> consumptionMap) {
    ThreadMXBean mxBean = ManagementFactory.getThreadMXBean();
    try {
      // save the cpu consumption of compaction threads
      if (compactionThreadIdSet.size() > 0) {
        PartialPath compactionPath = new PartialPath(COMPACTION_CPU_CONSUMPTION_DEVICE);
        List<String> compactionCpuConsumptionMeasurements = new ArrayList<>();
        List<String> compactionCpuConsumptionValues = new ArrayList<>();

        for (long threadId : compactionThreadIdSet) {
          String threadName = mxBean.getThreadInfo(threadId).getThreadName();
          String[] splittedThreadName = threadName.split("-");
          int length = splittedThreadName.length;
          // measurement name is like Compaction-1, Compaction-2, etc.
          String measurementName =
              splittedThreadName[length - 2] + "-" + splittedThreadName[length - 1];
          compactionCpuConsumptionMeasurements.add(measurementName);
          compactionCpuConsumptionValues.add(
              Double.toString(consumptionMap.getOrDefault(threadId, 0.0)));
        }

        // write the total cpu consumption for all compaction thread
        compactionCpuConsumptionMeasurements.add(COMPACTION_CPU_CONSUMPTION_SUM_MEASUREMENT);
        compactionCpuConsumptionValues.add(
            Double.toString(
                consumptionMap.getOrDefault(COMPACTION_CPU_CONSUMPTION_TOTAL_MAP_KEY, 0.0)));
        InsertRowPlan insertPlanForCompaction =
            new InsertRowPlan(
                compactionPath,
                lastUpdateTime,
                compactionCpuConsumptionMeasurements.toArray(new String[0]),
                compactionCpuConsumptionValues.toArray(new String[0]));
        planExecutor.processNonQuery(insertPlanForCompaction);
      }

      // save the cpu consumption of merge threads as above
      if (mergeThreadIdSet.size() > 0) {
        PartialPath mergePath = new PartialPath(MERGE_CPU_CONSUMPTION_DEVICE);
        List<String> mergeCpuConsumptionMeasurements = new ArrayList<>();
        List<String> mergeCpuConsumptionValues = new ArrayList<>();
        for (long threadId : mergeThreadIdSet) {
          String threadName = mxBean.getThreadInfo(threadId).getThreadName();
          String[] splittedThreadName = threadName.split("-");
          int length = splittedThreadName.length;
          String measurementName =
              splittedThreadName[length - 2] + "-" + splittedThreadName[length - 1];
          mergeCpuConsumptionMeasurements.add(measurementName);
          mergeCpuConsumptionValues.add(
              Double.toString(consumptionMap.getOrDefault(threadId, 0.0)));
        }
        mergeCpuConsumptionMeasurements.add(MERGE_CPU_CONSUMPTION_SUM_MEASUREMENT);
        mergeCpuConsumptionValues.add(
            Double.toString(consumptionMap.getOrDefault(MERGE_CPU_CONSUMPTION_TOTAL_MAP_KEY, 0.0)));

        InsertRowPlan insertPlanForMerge =
            new InsertRowPlan(
                mergePath,
                lastUpdateTime,
                mergeCpuConsumptionMeasurements.toArray(new String[0]),
                mergeCpuConsumptionValues.toArray(new String[0]));
        planExecutor.processNonQuery(insertPlanForMerge);
      }
    } catch (Throwable e) {
      LOGGER.error("[CompactionMonitor] Exception occurs while saving cpu consumption", e);
    }
  }

  /** Save the compaction task num info and num of files participated in compaction */
  private void saveCompactionInfo(
      Map<String, Integer> compactionCountForSg,
      Map<String, Map<Integer, Integer>> compactionFileCountMap,
      boolean begin) {
    try {
      // save the task num info
      String[] measurementName = {"task_num"};
      for (String sgName : compactionCountForSg.keySet()) {
        PartialPath deviceName =
            new PartialPath(
                String.format(
                    begin ? COMPACTION_BEGIN_TASK_NUM_DEVICE : COMPACTION_FINISH_TASK_NUM_DEVICE,
                    sgName.replaceAll("root", "")));
        InsertRowPlan insertRowPlanForCompactionCount =
            new InsertRowPlan(
                deviceName,
                lastUpdateTime,
                measurementName,
                new String[] {Integer.toString(compactionCountForSg.get(sgName))});
        planExecutor.processNonQuery(insertRowPlanForCompactionCount);
        compactionCountForSg.put(sgName, 0);
      }

      // save the information of number of files participated in compaction
      IoTDBConfig config = IoTDBDescriptor.getInstance().getConfig();
      int maxCompactionCount = Math.max(config.getSeqLevelNum(), config.getUnseqLevelNum());
      for (String sgName : compactionFileCountMap.keySet()) {
        PartialPath device =
            new PartialPath(
                String.format(
                    begin ? COMPACTION_BEGIN_FILE_NUM_DEVICE : COMPACTION_FINISH_FILE_NUM_DEVICE,
                    sgName.replaceAll("root", "")));
        Map<Integer, Integer> countMap = compactionFileCountMap.get(sgName);
        // the measurement is like sg_name.compaction.files.level-x
        String measurementPattern = "level-%d";
        List<String> measurements = new ArrayList<>();
        List<String> values = new ArrayList<>();
        for (int i = 0; i < maxCompactionCount; ++i) {
          measurements.add(String.format(measurementPattern, i));
          values.add(Integer.toString(countMap.getOrDefault(i, 0)));
          countMap.put(i, 0);
        }
        InsertRowPlan plan =
            new InsertRowPlan(
                device,
                lastUpdateTime,
                measurements.toArray(new String[0]),
                values.toArray(new String[0]));
        planExecutor.processNonQuery(plan);
      }

    } catch (Throwable e) {
      LOGGER.error("[CompactionMonitor] Exception occurs while saving compaction info", e);
    }
  }

  /** save merge task num info and info of number of files participated in merge */
  private void saveMergeInfo(
      Map<String, Integer> mergeCountForEachSg,
      Map<String, Pair<Integer, Integer>> mergeFileNumForEachSg,
      boolean begin) {
    try {
      // save task num info
      String[] measurementName = {"task_num"};
      for (String sgName : mergeCountForEachSg.keySet()) {
        PartialPath device =
            new PartialPath(
                String.format(
                    begin ? MERGE_BEGIN_TASK_NUM_DEVICE : MERGE_FINISH_TASK_NUM_DEVICE,
                    sgName.replaceAll("root", "")));
        InsertRowPlan insertRowPlan =
            new InsertRowPlan(
                device,
                lastUpdateTime,
                measurementName,
                new String[] {Integer.toString(mergeCountForEachSg.get(sgName))});
        planExecutor.processNonQuery(insertRowPlan);
        mergeCountForEachSg.put(sgName, 0);
      }

      // save info of files participated in merge
      for (String sgName : mergeFileNumForEachSg.keySet()) {
        PartialPath device =
            new PartialPath(
                String.format(
                    begin ? MERGE_BEGIN_FILE_NUM_DEVICE : MERGE_FINISH_FILE_NUM_DEVICE,
                    sgName.replaceAll("root", "")));
        List<String> measurements = new ArrayList<>();
        List<String> values = new ArrayList<>();
        // the measurement is like root.compaction_monitor.sg_name.merge.files.(un)seq
        measurements.add("seq");
        measurements.add("unseq");
        Pair<Integer, Integer> fileNum = mergeFileNumForEachSg.get(sgName);
        values.add(Integer.toString(fileNum.left));
        values.add(Integer.toString(fileNum.right));
        InsertRowPlan plan =
            new InsertRowPlan(
                device,
                lastUpdateTime,
                measurements.toArray(new String[0]),
                values.toArray(new String[0]));
        planExecutor.processNonQuery(plan);
        mergeFileNumForEachSg.put(sgName, new Pair<>(0, 0));
      }
    } catch (Throwable e) {
      LOGGER.error("[CompactionMonitor] Exception occurs while saving merge info", e);
    }
  }
<<<<<<< HEAD
=======

  /**
   * This class is used to register the compaction or merge thread in the thread pools to
   * CompactionMonitor
   */
  public static class CompactionMonitorRegisterTask implements Runnable {
    public boolean isCompactionThread;

    public CompactionMonitorRegisterTask(boolean isCompactionThread) {
      this.isCompactionThread = isCompactionThread;
    }

    @Override
    public void run() {
      CompactionMonitor monitor = CompactionMonitor.getInstance();
      try {
        // Sleep for 5 seconds to avoid registering twice in the same thread
        Thread.sleep(5_000);
      } catch (Exception e) {
      }
      if (isCompactionThread) {
        monitor.registerCompactionThread(Thread.currentThread().getId());
      } else {
        monitor.registerMergeThread(Thread.currentThread().getId());
      }
    }
  }
>>>>>>> 76b1cc53
}<|MERGE_RESOLUTION|>--- conflicted
+++ resolved
@@ -29,7 +29,6 @@
 import org.apache.iotdb.db.service.IService;
 import org.apache.iotdb.db.service.ServiceType;
 import org.apache.iotdb.tsfile.utils.Pair;
-
 import org.slf4j.Logger;
 import org.slf4j.LoggerFactory;
 
@@ -516,34 +515,4 @@
       LOGGER.error("[CompactionMonitor] Exception occurs while saving merge info", e);
     }
   }
-<<<<<<< HEAD
-=======
-
-  /**
-   * This class is used to register the compaction or merge thread in the thread pools to
-   * CompactionMonitor
-   */
-  public static class CompactionMonitorRegisterTask implements Runnable {
-    public boolean isCompactionThread;
-
-    public CompactionMonitorRegisterTask(boolean isCompactionThread) {
-      this.isCompactionThread = isCompactionThread;
-    }
-
-    @Override
-    public void run() {
-      CompactionMonitor monitor = CompactionMonitor.getInstance();
-      try {
-        // Sleep for 5 seconds to avoid registering twice in the same thread
-        Thread.sleep(5_000);
-      } catch (Exception e) {
-      }
-      if (isCompactionThread) {
-        monitor.registerCompactionThread(Thread.currentThread().getId());
-      } else {
-        monitor.registerMergeThread(Thread.currentThread().getId());
-      }
-    }
-  }
->>>>>>> 76b1cc53
 }