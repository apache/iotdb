/*
 * Licensed to the Apache Software Foundation (ASF) under one
 * or more contributor license agreements.  See the NOTICE file
 * distributed with this work for additional information
 * regarding copyright ownership.  The ASF licenses this file
 * to you under the Apache License, Version 2.0 (the
 * "License"); you may not use this file except in compliance
 * with the License.  You may obtain a copy of the License at
 *
 *     http://www.apache.org/licenses/LICENSE-2.0
 *
 * Unless required by applicable law or agreed to in writing,
 * software distributed under the License is distributed on an
 * "AS IS" BASIS, WITHOUT WARRANTIES OR CONDITIONS OF ANY
 * KIND, either express or implied.  See the License for the
 * specific language governing permissions and limitations
 * under the License.
 */
package org.apache.iotdb.db.newsync.pipedata.queue;

import org.apache.iotdb.db.exception.metadata.IllegalPathException;
import org.apache.iotdb.db.newsync.conf.SyncConstant;
import org.apache.iotdb.db.newsync.pipedata.PipeData;
import org.apache.iotdb.db.newsync.pipedata.TsFilePipeData;
import org.apache.iotdb.db.utils.FileUtils;
import org.slf4j.Logger;
import org.slf4j.LoggerFactory;

import java.io.BufferedReader;
import java.io.BufferedWriter;
import java.io.DataInputStream;
import java.io.DataOutputStream;
import java.io.EOFException;
import java.io.File;
import java.io.FileInputStream;
import java.io.FileOutputStream;
import java.io.FileReader;
import java.io.FileWriter;
import java.io.IOException;
import java.nio.file.Files;
import java.util.ArrayList;
import java.util.Collections;
import java.util.List;
import java.util.concurrent.BlockingDeque;
import java.util.concurrent.LinkedBlockingDeque;

public class BufferedPipeDataQueue implements PipeDataQueue {
  private static final Logger logger = LoggerFactory.getLogger(BufferedPipeDataQueue.class);

  private final String pipeLogDir;

  /** input */
  private long lastMaxSerialNumber;
  private BlockingDeque<PipeData> inputDeque;

  private BlockingDeque<Long> pipeLogStartNumber;
  private DataOutputStream outputStream;
  private long currentPipeLogSize;

  /** output */
  private final Object waitLock = new Object();
  private BlockingDeque<PipeData> outputDeque;

  private long pullSerialNumber;
  private long commitSerialNumber;
  private BufferedWriter commitLogWriter;
  private long currentCommitLogSize;

  public BufferedPipeDataQueue(String pipeLogDir) {
    this.pipeLogDir = pipeLogDir;

    this.lastMaxSerialNumber = 0;
    this.pipeLogStartNumber = new LinkedBlockingDeque<>();

    this.outputDeque = new LinkedBlockingDeque<>();
    this.commitSerialNumber = Long.MIN_VALUE;

    recover();
  }

  /** recover */
  private void recover() {
    if (!new File(pipeLogDir).exists()) {
      return;
    }

    recoverPipeLogStartNumber();
    recoverLastMaxSerialNumber();
    recoverCommitSerialNumber();
    recoverOutputDeque();
  }

  private void recoverPipeLogStartNumber() {
    File logDir = new File(pipeLogDir);
    List<Long> startNumbers = new ArrayList<>();

    for (File file : logDir.listFiles())
      if (file.getName().endsWith(SyncConstant.PIPE_LOG_NAME_SUFFIX)) {
        startNumbers.add(SyncConstant.getSerialNumberFromPipeLogName(file.getName()));
      }
    if (startNumbers.size() != 0) {
      Collections.sort(startNumbers);
      for (Long startTime : startNumbers) {
        pipeLogStartNumber.offer(startTime);
      }
    }
  }

  private void recoverLastMaxSerialNumber() {
    if (pipeLogStartNumber.isEmpty()) {
      return;
    }

    File writingPipeLog =
        new File(pipeLogDir, SyncConstant.getPipeLogName(pipeLogStartNumber.peekLast()));
    try {
      List<PipeData> recoverPipeData = parsePipeLog(writingPipeLog);
      int recoverPipeDataSize = recoverPipeData.size();
      lastMaxSerialNumber = recoverPipeData.get(recoverPipeDataSize - 1).getSerialNumber();
    } catch (IOException e) {
      logger.error(
          String.format(
              "Can not recover inputQueue from %s, because %s.", writingPipeLog.getPath(), e));
    }
  }

  private void recoverCommitSerialNumber() {
    File commitLog = new File(pipeLogDir, SyncConstant.COMMIT_LOG_NAME);
    if (!commitLog.exists()) {
      return;
    }

    try {
      BufferedReader br = new BufferedReader(new FileReader(commitLog));
      long lineIndex = 0;
      String readLine;
      while ((readLine = br.readLine()) != null) {
        lineIndex += 1;
        try {
          commitSerialNumber = Long.parseLong(readLine);
        } catch (NumberFormatException e) {
          logger.warn(String.format("Can not parse Long in line %s, skip it.", lineIndex));
        }
      }
      br.close();
    } catch (IOException e) {
      logger.error(
          String.format(
              "deserialize remove serial number error, remove serial number has been set to %d, because %s",
              commitSerialNumber, e));
    }
  }

  private void recoverOutputDeque() {
    if (pipeLogStartNumber.isEmpty()) {
      return;
    }

    File readingPipeLog =
        new File(pipeLogDir, SyncConstant.getPipeLogName(pipeLogStartNumber.peek()));
    try {
      List<PipeData> recoverPipeData = parsePipeLog(readingPipeLog);
      int recoverPipeDataSize = recoverPipeData.size();
      for (int i = 0; i < recoverPipeDataSize; i++) {
        outputDeque.offer(recoverPipeData.get(i));
      }
      while (!outputDeque.isEmpty() && outputDeque.peek().getSerialNumber() <= commitSerialNumber) {
        outputDeque.poll();
      }
    } catch (IOException e) {
      logger.error(
          String.format(
              "Recover output deque from pipe log %s error, because %s.",
              readingPipeLog.getPath(), e));
    }
  }

  public long getLastMaxSerialNumber() {
    return lastMaxSerialNumber;
  }

  /** input */
  @Override
  public boolean offer(PipeData pipeData) {
    if (outputStream == null || currentPipeLogSize > SyncConstant.DEFAULT_PIPE_LOG_SIZE_IN_BYTE) {
      try {
        moveToNextPipeLog(pipeData.getSerialNumber());
      } catch (IOException e) {
        logger.warn(String.format("Move to next pipe log %s error, because %s.", pipeData, e));
      }
    }
    if (!inputDeque.offer(pipeData)) {
      return false;
    }
    synchronized (waitLock) {
      waitLock.notifyAll();
    }

    try {
      writeToDisk(pipeData);
    } catch (IOException e) {
      logger.error(String.format("Record pipe data %s error, because %s.", pipeData, e));
      return false;
    }
    return true;
  }

  private synchronized void moveToNextPipeLog(long startSerialNumber) throws IOException {
    if (outputStream != null) {
      outputStream.close();
    }
    File newPipeLog = new File(pipeLogDir, SyncConstant.getPipeLogName(startSerialNumber));
    createFile(newPipeLog);

    outputStream = new DataOutputStream(new FileOutputStream(newPipeLog));
    pipeLogStartNumber.offer(startSerialNumber);
    currentPipeLogSize = 0;

    inputDeque = new LinkedBlockingDeque<>();
    if (commitSerialNumber == Long.MIN_VALUE) {
      commitSerialNumber = startSerialNumber - 1;
    }
  }

  private void writeToDisk(PipeData pipeData) throws IOException {
    // skip trick

    currentPipeLogSize += pipeData.serialize(outputStream);
    outputStream.flush();
  }

  /** output */
  private synchronized PipeData pullOnePipeData(long serialNumber) throws IOException {
    if (!outputDeque.isEmpty()) {
      return outputDeque.poll();
    } else if (outputDeque != inputDeque) {
      if (pipeLogStartNumber.size() > 1) {
        long writingPipeLogStartNumber = -1;
        List<Long> pullPipeLogStartNumber = new ArrayList<>();
        while (!pipeLogStartNumber.isEmpty()) {
          long number = pipeLogStartNumber.poll();
          pullPipeLogStartNumber.add(number);
          if (number > serialNumber) {
            break;
          }
          writingPipeLogStartNumber = number;
        }
        int size = pullPipeLogStartNumber.size();
        for (int i = size - 1; i >= 0; --i) {
          pipeLogStartNumber.addFirst(pullPipeLogStartNumber.get(i));
        }

        if (writingPipeLogStartNumber == pipeLogStartNumber.peekLast()) {
          outputDeque = inputDeque;
        } else {
          List<PipeData> parsePipeData =
              parsePipeLog(
                  new File(pipeLogDir, SyncConstant.getPipeLogName(writingPipeLogStartNumber)));
          int parsePipeDataSize = parsePipeData.size();
          outputDeque = new LinkedBlockingDeque<>();
          for (int i = 0; i < parsePipeDataSize; i++) {
            outputDeque.offer(parsePipeData.get(i));
          }
        }
      } else {
        outputDeque = inputDeque;
      }
      return outputDeque.poll();
    }
    return null;
  }

  @Override
  public List<PipeData> pull(long serialNumber) {
    List<PipeData> resPipeData = new ArrayList<>();

    pullSerialNumber = commitSerialNumber;
    while (pullSerialNumber < serialNumber) {
      pullSerialNumber += 1;
      try {
        PipeData pullPipeData = pullOnePipeData(pullSerialNumber);
        if (pullPipeData != null) {
          resPipeData.add(pullPipeData);
        } else {
          pullSerialNumber -= 1;
          break;
        }
      } catch (IOException e) {
        logger.error(
            String.format(
                "Pull pipe data serial number %s error, because %s.", pullSerialNumber, e));
      }
    }

    for (int i = resPipeData.size() - 1; i >= 0; --i) {
      outputDeque.addFirst(resPipeData.get(i));
    }
    return resPipeData;
  }

  @Override
<<<<<<< HEAD
  public PipeData blockingPull() throws InterruptedException {
=======
  public PipeData take() throws InterruptedException {
>>>>>>> 0207c463
    PipeData pipeData = null;
    try {
      pullSerialNumber = commitSerialNumber + 1;
      synchronized (waitLock) {
        pipeData = pullOnePipeData(pullSerialNumber);
        if (pipeData == null) {
          waitLock.wait();
          waitLock.notifyAll();
        }
        pipeData = pullOnePipeData(pullSerialNumber);
      }
    } catch (IOException e) {
      logger.error(
          String.format(
              "Blocking pull pipe data number %s error, because %s", commitSerialNumber + 1, e));
    }
    outputDeque.addFirst(pipeData);
    return pipeData;
  }

  @Override
  public void commit() {
    deletePipeData();
    deletePipeLog();
    serializeCommitSerialNumber();
  }

  private void deletePipeData() {
    while (commitSerialNumber < pullSerialNumber) {
      commitSerialNumber += 1;
      try {
        PipeData commitData = pullOnePipeData(commitSerialNumber);
        if (PipeData.Type.TSFILE.equals(commitData.getType())) {
          List<File> tsFiles = ((TsFilePipeData) commitData).getTsFiles();
          for (File file : tsFiles) {
            Files.deleteIfExists(file.toPath());
          }
        }
      } catch (IOException e) {
        logger.error(
            String.format(
                "Commit pipe data serial number %s error, because %s.", commitSerialNumber, e));
      }
    }
  }

  private void deletePipeLog() {
    if (pipeLogStartNumber.size() >= 2) {
      long nowPipeLogStartNumber;
      while (true) {
        nowPipeLogStartNumber = pipeLogStartNumber.poll();
        if (!pipeLogStartNumber.isEmpty() && pipeLogStartNumber.peek() <= commitSerialNumber) {
          try {
            Files.deleteIfExists(
                new File(pipeLogDir, SyncConstant.getPipeLogName(nowPipeLogStartNumber)).toPath());
          } catch (IOException e) {
            logger.warn(
                String.format("Delete %s-pipe.log error, because %s.", nowPipeLogStartNumber, e));
          }
        } else {
          break;
        }
      }
      pipeLogStartNumber.addFirst(nowPipeLogStartNumber);
    }
  }

  private void serializeCommitSerialNumber() {
    try {
      if (commitLogWriter == null) {
        commitLogWriter =
            new BufferedWriter(new FileWriter(new File(pipeLogDir, SyncConstant.COMMIT_LOG_NAME)));
        currentCommitLogSize = 0;
      }
      commitLogWriter.write(String.valueOf(commitSerialNumber));
      commitLogWriter.newLine();
      commitLogWriter.flush();
      currentCommitLogSize += Long.BYTES;
      if (currentCommitLogSize >= SyncConstant.DEFAULT_PIPE_LOG_SIZE_IN_BYTE) {
        commitLogWriter.close();
        commitLogWriter = null;
      }
    } catch (IOException e) {
      logger.error(
          String.format(
              "Serialize commit serial number %s error, because %s.", commitSerialNumber, e));
    }
  }

  /** common */
  @Override
  public void clear() {
    try {
      if (outputStream != null) {
        outputStream.close();
        outputStream = null;
      }
      if (commitLogWriter != null) {
        commitLogWriter.close();
        commitLogWriter = null;
      }

      inputDeque = null;
      pipeLogStartNumber = null;
      outputDeque = null;
      File logDir = new File(pipeLogDir);
      if (logDir.exists()) {
        FileUtils.deleteDirectory(logDir);
      }
    } catch (IOException e) {
      logger.warn(String.format("Clear pipe log dir %s error, because %s.", pipeLogDir, e));
    }
  }

  private boolean createFile(File file) throws IOException {
    if (!file.getParentFile().exists()) {
      file.getParentFile().mkdirs();
    }
    return file.createNewFile();
  }

  public static List<PipeData> parsePipeLog(File file) throws IOException {
    List<PipeData> pipeData = new ArrayList<>();
    DataInputStream inputStream = new DataInputStream(new FileInputStream(file));
    try {
      while (true) {
        pipeData.add(PipeData.deserialize(inputStream));
      }
    } catch (EOFException e) {
      logger.info(String.format("Finish parsing pipeLog %s.", file.getPath()));
    } catch (IllegalPathException e) {
      logger.error(String.format("Parsing pipeLog %s error, because %s", file.getPath(), e));
      throw new IOException(e);
    } finally {
      inputStream.close();
    }
    return pipeData;
  }
}<|MERGE_RESOLUTION|>--- conflicted
+++ resolved
@@ -15,33 +15,26 @@
  * KIND, either express or implied.  See the License for the
  * specific language governing permissions and limitations
  * under the License.
+ *
  */
 package org.apache.iotdb.db.newsync.pipedata.queue;
 
 import org.apache.iotdb.db.exception.metadata.IllegalPathException;
 import org.apache.iotdb.db.newsync.conf.SyncConstant;
 import org.apache.iotdb.db.newsync.pipedata.PipeData;
-import org.apache.iotdb.db.newsync.pipedata.TsFilePipeData;
 import org.apache.iotdb.db.utils.FileUtils;
+
 import org.slf4j.Logger;
 import org.slf4j.LoggerFactory;
 
-import java.io.BufferedReader;
-import java.io.BufferedWriter;
-import java.io.DataInputStream;
-import java.io.DataOutputStream;
-import java.io.EOFException;
-import java.io.File;
-import java.io.FileInputStream;
-import java.io.FileOutputStream;
-import java.io.FileReader;
-import java.io.FileWriter;
-import java.io.IOException;
+import java.io.*;
 import java.nio.file.Files;
 import java.util.ArrayList;
 import java.util.Collections;
 import java.util.List;
+import java.util.Map;
 import java.util.concurrent.BlockingDeque;
+import java.util.concurrent.ConcurrentHashMap;
 import java.util.concurrent.LinkedBlockingDeque;
 
 public class BufferedPipeDataQueue implements PipeDataQueue {
@@ -51,6 +44,7 @@
 
   /** input */
   private long lastMaxSerialNumber;
+
   private BlockingDeque<PipeData> inputDeque;
 
   private BlockingDeque<Long> pipeLogStartNumber;
@@ -59,6 +53,7 @@
 
   /** output */
   private final Object waitLock = new Object();
+
   private BlockingDeque<PipeData> outputDeque;
 
   private long pullSerialNumber;
@@ -66,7 +61,16 @@
   private BufferedWriter commitLogWriter;
   private long currentCommitLogSize;
 
-  public BufferedPipeDataQueue(String pipeLogDir) {
+  private static Map<String, BufferedPipeDataQueue> instances = new ConcurrentHashMap<>();
+
+  public static BufferedPipeDataQueue getInstance(String pipeLogDir) {
+    if (!instances.containsKey(pipeLogDir)) {
+      instances.put(pipeLogDir, new BufferedPipeDataQueue(pipeLogDir));
+    }
+    return instances.get(pipeLogDir);
+  }
+
+  private BufferedPipeDataQueue(String pipeLogDir) {
     this.pipeLogDir = pipeLogDir;
 
     this.lastMaxSerialNumber = 0;
@@ -177,6 +181,10 @@
 
   public long getLastMaxSerialNumber() {
     return lastMaxSerialNumber;
+  }
+
+  public long getCommitSerialNumber() {
+    return commitSerialNumber;
   }
 
   /** input */
@@ -299,11 +307,7 @@
   }
 
   @Override
-<<<<<<< HEAD
-  public PipeData blockingPull() throws InterruptedException {
-=======
   public PipeData take() throws InterruptedException {
->>>>>>> 0207c463
     PipeData pipeData = null;
     try {
       pullSerialNumber = commitSerialNumber + 1;
@@ -311,9 +315,9 @@
         pipeData = pullOnePipeData(pullSerialNumber);
         if (pipeData == null) {
           waitLock.wait();
-          waitLock.notifyAll();
-        }
-        pipeData = pullOnePipeData(pullSerialNumber);
+          pipeData = pullOnePipeData(pullSerialNumber);
+          //          waitLock.notifyAll();
+        }
       }
     } catch (IOException e) {
       logger.error(
@@ -336,12 +340,12 @@
       commitSerialNumber += 1;
       try {
         PipeData commitData = pullOnePipeData(commitSerialNumber);
-        if (PipeData.Type.TSFILE.equals(commitData.getType())) {
-          List<File> tsFiles = ((TsFilePipeData) commitData).getTsFiles();
-          for (File file : tsFiles) {
-            Files.deleteIfExists(file.toPath());
-          }
-        }
+        //        if (PipeData.Type.TSFILE.equals(commitData.getType())) {
+        //          List<File> tsFiles = ((TsFilePipeData) commitData).getTsFiles();
+        //          for (File file : tsFiles) {
+        //            Files.deleteIfExists(file.toPath());
+        //          }
+        //        }
       } catch (IOException e) {
         logger.error(
             String.format(
