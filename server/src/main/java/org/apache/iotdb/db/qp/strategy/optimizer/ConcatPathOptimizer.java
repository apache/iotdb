--- conflicted
+++ resolved
@@ -100,7 +100,8 @@
       } else {
         isAlignByDevice = true;
         if (((QueryOperator) operator).hasUdf()) {
-          throw new LogicalOptimizeException("ALIGN BY DEVICE clause is not supported in UDF queries.");
+          throw new LogicalOptimizeException(
+              "ALIGN BY DEVICE clause is not supported in UDF queries.");
         }
         for (PartialPath path : initialSuffixPaths) {
           String device = path.getDevice();
@@ -217,18 +218,13 @@
         }
       }
     }
-<<<<<<< HEAD
-
-    removeStarsInPath(afterConcatPaths, afterConcatAggregations, afterConcatUdfList, selectOperator,
-        limit, offset, maxDeduplicatedPathNum);
-=======
-    if (needRemoveStar)
-      removeStarsInPath(allPaths, afterConcatAggregations, selectOperator, limit, offset,
-          maxDeduplicatedPathNum);
-    else{
-      selectOperator.setSuffixPathList(allPaths);
-    }
->>>>>>> e088c11e
+
+    if (needRemoveStar) {
+      removeStarsInPath(afterConcatPaths, afterConcatAggregations, afterConcatUdfList,
+          selectOperator, limit, offset, maxDeduplicatedPathNum);
+    } else {
+      selectOperator.setSuffixPathList(afterConcatPaths);
+    }
   }
 
   private FilterOperator concatFilter(List<PartialPath> fromPaths, FilterOperator operator,
@@ -316,14 +312,9 @@
   }
 
   @SuppressWarnings("squid:S3776") // Suppress high Cognitive Complexity warning
-<<<<<<< HEAD
   private void removeStarsInPath(List<PartialPath> afterConcatPaths,
       List<String> afterConcatAggregations, List<UDFContext> afterConcatUdfList,
-      SelectOperator selectOperator, int limit, int offset, int maxDeduplicatedPathNum)
-=======
-  private void removeStarsInPath(List<PartialPath> paths, List<String> afterConcatAggregations,
       SelectOperator selectOperator, int finalLimit, int finalOffset, int maxDeduplicatedPathNum)
->>>>>>> e088c11e
       throws LogicalOptimizeException, PathNumOverLimitException {
     int offset = finalOffset;
     int limit = finalLimit == 0 || maxDeduplicatedPathNum < finalLimit
@@ -402,15 +393,10 @@
       }
     }
 
-<<<<<<< HEAD
-    if (consumed == 0 ? hasOffset : newSuffixPathList.isEmpty()) {
-      throw new LogicalOptimizeException("SOFFSET <SOFFSETValue>: SOFFSETValue exceeds the range.");
-=======
-    if (consumed == 0 ? finalOffset != 0 : retPaths.isEmpty()) {
+    if (consumed == 0 ? finalOffset != 0 : newSuffixPathList.isEmpty()) {
       throw new LogicalOptimizeException(String.format(
           "The value of SOFFSET (%d) is equal to or exceeds the number of sequences (%d) that can actually be returned.",
           finalOffset, consumed));
->>>>>>> e088c11e
     }
     selectOperator.setSuffixPathList(newSuffixPathList);
     selectOperator.setAggregations(newAggregations);
