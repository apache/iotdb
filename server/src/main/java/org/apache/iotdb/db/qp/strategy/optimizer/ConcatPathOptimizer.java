/*
 * Licensed to the Apache Software Foundation (ASF) under one
 * or more contributor license agreements.  See the NOTICE file
 * distributed with this work for additional information
 * regarding copyright ownership.  The ASF licenses this file
 * to you under the Apache License, Version 2.0 (the
 * "License"); you may not use this file except in compliance
 * with the License.  You may obtain a copy of the License at
 *
 *     http://www.apache.org/licenses/LICENSE-2.0
 *
 * Unless required by applicable law or agreed to in writing,
 * software distributed under the License is distributed on an
 * "AS IS" BASIS, WITHOUT WARRANTIES OR CONDITIONS OF ANY
 * KIND, either express or implied.  See the License for the
 * specific language governing permissions and limitations
 * under the License.
 */
package org.apache.iotdb.db.qp.strategy.optimizer;

<<<<<<< HEAD
import org.apache.iotdb.commons.exception.IllegalPathException;
import org.apache.iotdb.commons.exception.MetadataException;
import org.apache.iotdb.commons.path.PartialPath;
import org.apache.iotdb.commons.utils.PathUtils;
=======
import org.apache.iotdb.db.exception.metadata.IllegalPathException;
import org.apache.iotdb.db.exception.metadata.MetadataException;
>>>>>>> 9ab9a717
import org.apache.iotdb.db.exception.query.LogicalOptimizeException;
import org.apache.iotdb.db.exception.query.PathNumOverLimitException;
import org.apache.iotdb.db.exception.sql.SQLParserException;
import org.apache.iotdb.db.metadata.path.MeasurementPath;
<<<<<<< HEAD
import org.apache.iotdb.db.mpp.plan.expression.Expression;
import org.apache.iotdb.db.mpp.plan.expression.ResultColumn;
import org.apache.iotdb.db.mpp.plan.expression.leaf.TimeSeriesOperand;
=======
import org.apache.iotdb.db.metadata.path.PartialPath;
import org.apache.iotdb.db.metadata.utils.MetaUtils;
>>>>>>> 9ab9a717
import org.apache.iotdb.db.qp.constant.FilterConstant.FilterType;
import org.apache.iotdb.db.qp.constant.SQLConstant;
import org.apache.iotdb.db.qp.logical.Operator;
import org.apache.iotdb.db.qp.logical.crud.BasicFunctionOperator;
import org.apache.iotdb.db.qp.logical.crud.FilterOperator;
import org.apache.iotdb.db.qp.logical.crud.FromComponent;
import org.apache.iotdb.db.qp.logical.crud.FunctionOperator;
import org.apache.iotdb.db.qp.logical.crud.InOperator;
import org.apache.iotdb.db.qp.logical.crud.LikeOperator;
import org.apache.iotdb.db.qp.logical.crud.QueryOperator;
import org.apache.iotdb.db.qp.logical.crud.RegexpOperator;
import org.apache.iotdb.db.qp.logical.crud.SelectComponent;
import org.apache.iotdb.db.qp.logical.crud.WhereComponent;
import org.apache.iotdb.db.qp.utils.GroupByLevelController;
import org.apache.iotdb.db.qp.utils.WildcardsRemover;
<<<<<<< HEAD
=======
import org.apache.iotdb.db.query.expression.Expression;
import org.apache.iotdb.db.query.expression.ResultColumn;
import org.apache.iotdb.db.query.expression.unary.TimeSeriesOperand;
>>>>>>> 9ab9a717
import org.apache.iotdb.db.service.IoTDB;

import org.slf4j.Logger;
import org.slf4j.LoggerFactory;

import java.util.ArrayList;
import java.util.HashSet;
import java.util.LinkedList;
import java.util.List;
import java.util.Set;

/** concat paths in select and from clause. */
public class ConcatPathOptimizer implements ILogicalOptimizer {

  private static final Logger LOGGER = LoggerFactory.getLogger(ConcatPathOptimizer.class);

  private static final String WARNING_NO_SUFFIX_PATHS =
      "failed to concat series paths because the given query operator didn't have suffix paths";
  private static final String WARNING_NO_PREFIX_PATHS =
      "failed to concat series paths because the given query operator didn't have prefix paths";

  @Override
  public Operator transform(Operator operator)
      throws LogicalOptimizeException, PathNumOverLimitException {
    QueryOperator queryOperator = (QueryOperator) operator;
    if (!optimizable(queryOperator)) {
      return queryOperator;
    }

    concatSelect(queryOperator);
    concatWithoutNullColumns(queryOperator);
    removeWildcardsInSelectPaths(queryOperator);
    removeWildcardsWithoutNullColumns(queryOperator);
    concatFilterAndRemoveWildcards(queryOperator);
    return queryOperator;
  }

  private boolean optimizable(QueryOperator queryOperator) {
    if (queryOperator.isAlignByDevice()) {
      return false;
    }

    SelectComponent select = queryOperator.getSelectComponent();
    if (select == null || select.getResultColumns().isEmpty()) {
      LOGGER.warn(WARNING_NO_SUFFIX_PATHS);
      return false;
    }

    FromComponent from = queryOperator.getFromComponent();
    if (from == null || from.getPrefixPaths().isEmpty()) {
      LOGGER.warn(WARNING_NO_PREFIX_PATHS);
      return false;
    }

    return true;
  }

  private void concatSelect(QueryOperator queryOperator) throws LogicalOptimizeException {
    List<PartialPath> prefixPaths = queryOperator.getFromComponent().getPrefixPaths();
    List<ResultColumn> resultColumns = new ArrayList<>();
    for (ResultColumn suffixColumn : queryOperator.getSelectComponent().getResultColumns()) {
      boolean needAliasCheck = suffixColumn.hasAlias() && !queryOperator.isGroupByLevel();
      suffixColumn.concat(prefixPaths, resultColumns, needAliasCheck);
    }
    queryOperator.getSelectComponent().setResultColumns(resultColumns);
  }

  private void concatWithoutNullColumns(QueryOperator queryOperator)
      throws LogicalOptimizeException {
    List<PartialPath> prefixPaths = queryOperator.getFromComponent().getPrefixPaths();
    // has without null columns
    if (queryOperator.getSpecialClauseComponent() != null
        && !queryOperator.getSpecialClauseComponent().getWithoutNullColumns().isEmpty()) {
      List<Expression> withoutNullColumns = new ArrayList<>();
      for (Expression expression :
          queryOperator.getSpecialClauseComponent().getWithoutNullColumns()) {
        concatWithoutNullColumns(
            prefixPaths, expression, withoutNullColumns, queryOperator.getAliasSet());
      }
      queryOperator.getSpecialClauseComponent().setWithoutNullColumns(withoutNullColumns);
    }
  }

  private void concatWithoutNullColumns(
      List<PartialPath> prefixPaths,
      Expression expression,
      List<Expression> withoutNullColumns,
      Set<String> aliasSet)
      throws LogicalOptimizeException {
    if (expression instanceof TimeSeriesOperand) {
      TimeSeriesOperand timeSeriesOperand = (TimeSeriesOperand) expression;
      if (timeSeriesOperand
          .getPath()
          .getFullPath()
          .startsWith(SQLConstant.ROOT + ".")) { // start with "root." don't concat
        // because the full path that starts with 'root.' won't be split
        // so we need to split it.
        if (((TimeSeriesOperand) expression).getPath().getNodeLength() == 1) { // no split
          try {
            ((TimeSeriesOperand) expression)
                .setPath(
                    new PartialPath(
<<<<<<< HEAD
                        PathUtils.splitPathToDetachedNodes(
=======
                        MetaUtils.splitPathToDetachedPath(
>>>>>>> 9ab9a717
                            ((TimeSeriesOperand) expression)
                                .getPath()
                                .getFirstNode()))); // split path To nodes
          } catch (IllegalPathException e) {
            throw new LogicalOptimizeException(e.getMessage());
          }
        }
        withoutNullColumns.add(expression);
      } else {
        if (!aliasSet.contains(expression.getExpressionString())) { // not alias, concat
          List<Expression> resultExpressions = new ArrayList<>();
          expression.concat(prefixPaths, resultExpressions);
          withoutNullColumns.addAll(resultExpressions);
        } else { // alias, don't concat
          withoutNullColumns.add(expression);
        }
      }
    } else {
      List<Expression> resultExpressions = new ArrayList<>();
      expression.concat(prefixPaths, resultExpressions);
      withoutNullColumns.addAll(resultExpressions);
    }
  }

  private void removeWildcardsInSelectPaths(QueryOperator queryOperator)
      throws LogicalOptimizeException, PathNumOverLimitException {
    if (queryOperator.getIndexType() != null) {
      return;
    }

    List<ResultColumn> resultColumns = new ArrayList<>();
    // Only used for group by level
    GroupByLevelController groupByLevelController = null;
    if (queryOperator.isGroupByLevel()) {
      groupByLevelController = new GroupByLevelController(queryOperator);
      queryOperator.resetSLimitOffset();
      resultColumns = new LinkedList<>();
    }

    WildcardsRemover wildcardsRemover = new WildcardsRemover(queryOperator);
    for (ResultColumn resultColumn : queryOperator.getSelectComponent().getResultColumns()) {
      boolean needAliasCheck = resultColumn.hasAlias() && !queryOperator.isGroupByLevel();
      resultColumn.removeWildcards(wildcardsRemover, resultColumns, needAliasCheck);
      if (groupByLevelController != null) {
        groupByLevelController.control(resultColumn, resultColumns);
      }
      if (wildcardsRemover.checkIfPathNumberIsOverLimit(resultColumns)) {
        break;
      }
    }
    wildcardsRemover.checkIfSoffsetIsExceeded(resultColumns);
    queryOperator.getSelectComponent().setResultColumns(resultColumns);
    if (groupByLevelController != null) {
      queryOperator.getSpecialClauseComponent().setGroupByLevelController(groupByLevelController);
    }
  }

  private void removeWildcardsWithoutNullColumns(QueryOperator queryOperator)
      throws LogicalOptimizeException {
    if (queryOperator.getIndexType() != null) {
      return;
    }

    if (queryOperator.getSpecialClauseComponent() == null) {
      return;
    }

    List<Expression> expressions =
        queryOperator.getSpecialClauseComponent().getWithoutNullColumns();
    WildcardsRemover withoutNullWildcardsRemover = new WildcardsRemover(queryOperator);

    // because timeSeries path may be with "*", so need to remove it for getting some actual
    // timeSeries paths
    // actualExpressions store the actual timeSeries paths
    List<Expression> actualExpressions = new ArrayList<>();
    List<Expression> resultExpressions = new ArrayList<>();

    // because expression.removeWildcards will ignore the TimeSeries path that exists in the meta
    // so we need to recognise the alias, just simply add to the resultExpressions
    for (Expression expression : expressions) {
      if (queryOperator.getAliasSet().contains(expression.getExpressionString())) {
        resultExpressions.add(expression);
        continue;
      }
      expression.removeWildcards(withoutNullWildcardsRemover, actualExpressions);
    }

    // group by level, use groupedPathMap
    GroupByLevelController groupByLevelController =
        queryOperator.getSpecialClauseComponent().getGroupByLevelController();
    if (groupByLevelController != null) {
      for (Expression expression : actualExpressions) {
        String groupedPath =
            groupByLevelController.getGroupedPath(expression.getExpressionString());
        if (groupedPath != null) {
<<<<<<< HEAD
          resultExpressions.add(new TimeSeriesOperand(new PartialPath(groupedPath, false)));
=======
          try {
            resultExpressions.add(new TimeSeriesOperand(new PartialPath(groupedPath)));
          } catch (IllegalPathException e) {
            throw new LogicalOptimizeException(e.getMessage());
          }
>>>>>>> 9ab9a717
        } else {
          resultExpressions.add(expression);
        }
      }
    } else {
      resultExpressions.addAll(actualExpressions);
    }
    queryOperator.getSpecialClauseComponent().setWithoutNullColumns(resultExpressions);
  }

  private void concatFilterAndRemoveWildcards(QueryOperator queryOperator)
      throws LogicalOptimizeException {
    WhereComponent whereComponent = queryOperator.getWhereComponent();
    if (whereComponent == null) {
      return;
    }

    Set<PartialPath> filterPaths = new HashSet<>();
    whereComponent.setFilterOperator(
        concatFilterAndRemoveWildcards(
            queryOperator.getFromComponent().getPrefixPaths(),
            whereComponent.getFilterOperator(),
            filterPaths,
            queryOperator.isPrefixMatchPath()));
    whereComponent.getFilterOperator().setPathSet(filterPaths);
  }

  private FilterOperator concatFilterAndRemoveWildcards(
      List<PartialPath> fromPaths,
      FilterOperator operator,
      Set<PartialPath> filterPaths,
      boolean isPrefixMatch)
      throws LogicalOptimizeException {
    if (!operator.isLeaf()) {
      List<FilterOperator> newFilterList = new ArrayList<>();
      for (FilterOperator child : operator.getChildren()) {
        newFilterList.add(
            concatFilterAndRemoveWildcards(fromPaths, child, filterPaths, isPrefixMatch));
      }
      operator.setChildren(newFilterList);
      return operator;
    }
    FunctionOperator functionOperator = (FunctionOperator) operator;
    PartialPath filterPath = functionOperator.getSinglePath();
    List<PartialPath> concatPaths = new ArrayList<>();
    if (SQLConstant.isReservedPath(filterPath)) {
      // do nothing in the case of "where time > 5"
      filterPaths.add(filterPath);
      return operator;
    } else if (filterPath.getFirstNode().startsWith(SQLConstant.ROOT)) {
      // do nothing in the case of "where root.d1.s1 > 5"
      concatPaths.add(filterPath);
    } else {
      fromPaths.forEach(fromPath -> concatPaths.add(fromPath.concatPath(filterPath)));
    }

    List<PartialPath> noStarPaths = removeWildcardsInConcatPaths(concatPaths, isPrefixMatch);
    filterPaths.addAll(noStarPaths);
    if (noStarPaths.size() == 1) {
      // Transform "select s1 from root.car.* where s1 > 10" to
      // "select s1 from root.car.* where root.car.*.s1 > 10"
      functionOperator.setSinglePath(noStarPaths.get(0));
      return operator;
    } else {
      // Transform "select s1 from root.car.d1, root.car.d2 where s1 > 10" to
      // "select s1 from root.car.d1, root.car.d2 where root.car.d1.s1 > 10 and root.car.d2.s1 > 10"
      // Note that,
      // two fork tree has to be maintained while removing stars in paths for DnfFilterOptimizer
      // requirement.
      return constructBinaryFilterTreeWithAnd(noStarPaths, operator);
    }
  }

  private FilterOperator constructBinaryFilterTreeWithAnd(
      List<PartialPath> noStarPaths, FilterOperator operator) throws LogicalOptimizeException {
    FilterOperator filterBinaryTree = new FilterOperator(FilterType.KW_AND);
    FilterOperator currentNode = filterBinaryTree;
    for (int i = 0; i < noStarPaths.size(); i++) {
      if (i > 0 && i < noStarPaths.size() - 1) {
        FilterOperator newInnerNode = new FilterOperator(FilterType.KW_AND);
        currentNode.addChildOperator(newInnerNode);
        currentNode = newInnerNode;
      }
      try {
        if (operator instanceof InOperator) {
          currentNode.addChildOperator(
              new InOperator(
                  operator.getFilterType(),
                  noStarPaths.get(i),
                  ((InOperator) operator).getNot(),
                  ((InOperator) operator).getValues()));
        } else if (operator instanceof LikeOperator) {
          currentNode.addChildOperator(
              new LikeOperator(
                  operator.getFilterType(),
                  noStarPaths.get(i),
                  ((LikeOperator) operator).getValue()));
        } else if (operator instanceof RegexpOperator) {
          currentNode.addChildOperator(
              new RegexpOperator(
                  operator.getFilterType(),
                  noStarPaths.get(i),
                  ((RegexpOperator) operator).getValue()));
        } else {
          currentNode.addChildOperator(
              new BasicFunctionOperator(
                  operator.getFilterType(),
                  noStarPaths.get(i),
                  ((BasicFunctionOperator) operator).getValue()));
        }
      } catch (SQLParserException e) {
        throw new LogicalOptimizeException(e.getMessage());
      }
    }
    return filterBinaryTree;
  }

  private List<PartialPath> removeWildcardsInConcatPaths(
      List<PartialPath> originalPaths, boolean isPrefixMatch) throws LogicalOptimizeException {
    HashSet<PartialPath> actualPaths = new HashSet<>();
    try {
      for (PartialPath originalPath : originalPaths) {
        List<MeasurementPath> all =
            IoTDB.schemaProcessor.getMeasurementPathsWithAlias(originalPath, 0, 0, isPrefixMatch)
                .left;
        if (all.isEmpty()) {
          throw new LogicalOptimizeException(
              String.format("Unknown time series %s in `where clause`", originalPath));
        }
        actualPaths.addAll(all);
      }
    } catch (MetadataException e) {
      throw new LogicalOptimizeException("error when remove star: " + e.getMessage());
    }
    return new ArrayList<>(actualPaths);
  }

  public static <T> void cartesianProduct(
      List<List<T>> dimensionValue, List<List<T>> resultList, int layer, List<T> currentList) {
    if (layer < dimensionValue.size() - 1) {
      if (dimensionValue.get(layer).isEmpty()) {
        cartesianProduct(dimensionValue, resultList, layer + 1, currentList);
      } else {
        for (int i = 0; i < dimensionValue.get(layer).size(); i++) {
          List<T> list = new ArrayList<>(currentList);
          list.add(dimensionValue.get(layer).get(i));
          cartesianProduct(dimensionValue, resultList, layer + 1, list);
        }
      }
    } else if (layer == dimensionValue.size() - 1) {
      if (dimensionValue.get(layer).isEmpty()) {
        resultList.add(currentList);
      } else {
        for (int i = 0; i < dimensionValue.get(layer).size(); i++) {
          List<T> list = new ArrayList<>(currentList);
          list.add(dimensionValue.get(layer).get(i));
          resultList.add(list);
        }
      }
    }
  }
}<|MERGE_RESOLUTION|>--- conflicted
+++ resolved
@@ -18,27 +18,14 @@
  */
 package org.apache.iotdb.db.qp.strategy.optimizer;
 
-<<<<<<< HEAD
-import org.apache.iotdb.commons.exception.IllegalPathException;
-import org.apache.iotdb.commons.exception.MetadataException;
-import org.apache.iotdb.commons.path.PartialPath;
-import org.apache.iotdb.commons.utils.PathUtils;
-=======
 import org.apache.iotdb.db.exception.metadata.IllegalPathException;
 import org.apache.iotdb.db.exception.metadata.MetadataException;
->>>>>>> 9ab9a717
 import org.apache.iotdb.db.exception.query.LogicalOptimizeException;
 import org.apache.iotdb.db.exception.query.PathNumOverLimitException;
-import org.apache.iotdb.db.exception.sql.SQLParserException;
+import org.apache.iotdb.db.exception.runtime.SQLParserException;
 import org.apache.iotdb.db.metadata.path.MeasurementPath;
-<<<<<<< HEAD
-import org.apache.iotdb.db.mpp.plan.expression.Expression;
-import org.apache.iotdb.db.mpp.plan.expression.ResultColumn;
-import org.apache.iotdb.db.mpp.plan.expression.leaf.TimeSeriesOperand;
-=======
 import org.apache.iotdb.db.metadata.path.PartialPath;
 import org.apache.iotdb.db.metadata.utils.MetaUtils;
->>>>>>> 9ab9a717
 import org.apache.iotdb.db.qp.constant.FilterConstant.FilterType;
 import org.apache.iotdb.db.qp.constant.SQLConstant;
 import org.apache.iotdb.db.qp.logical.Operator;
@@ -54,12 +41,9 @@
 import org.apache.iotdb.db.qp.logical.crud.WhereComponent;
 import org.apache.iotdb.db.qp.utils.GroupByLevelController;
 import org.apache.iotdb.db.qp.utils.WildcardsRemover;
-<<<<<<< HEAD
-=======
 import org.apache.iotdb.db.query.expression.Expression;
 import org.apache.iotdb.db.query.expression.ResultColumn;
 import org.apache.iotdb.db.query.expression.unary.TimeSeriesOperand;
->>>>>>> 9ab9a717
 import org.apache.iotdb.db.service.IoTDB;
 
 import org.slf4j.Logger;
@@ -162,11 +146,7 @@
             ((TimeSeriesOperand) expression)
                 .setPath(
                     new PartialPath(
-<<<<<<< HEAD
-                        PathUtils.splitPathToDetachedNodes(
-=======
                         MetaUtils.splitPathToDetachedPath(
->>>>>>> 9ab9a717
                             ((TimeSeriesOperand) expression)
                                 .getPath()
                                 .getFirstNode()))); // split path To nodes
@@ -262,15 +242,11 @@
         String groupedPath =
             groupByLevelController.getGroupedPath(expression.getExpressionString());
         if (groupedPath != null) {
-<<<<<<< HEAD
-          resultExpressions.add(new TimeSeriesOperand(new PartialPath(groupedPath, false)));
-=======
           try {
             resultExpressions.add(new TimeSeriesOperand(new PartialPath(groupedPath)));
           } catch (IllegalPathException e) {
             throw new LogicalOptimizeException(e.getMessage());
           }
->>>>>>> 9ab9a717
         } else {
           resultExpressions.add(expression);
         }
@@ -394,8 +370,7 @@
     try {
       for (PartialPath originalPath : originalPaths) {
         List<MeasurementPath> all =
-            IoTDB.schemaProcessor.getMeasurementPathsWithAlias(originalPath, 0, 0, isPrefixMatch)
-                .left;
+            IoTDB.metaManager.getMeasurementPathsWithAlias(originalPath, 0, 0, isPrefixMatch).left;
         if (all.isEmpty()) {
           throw new LogicalOptimizeException(
               String.format("Unknown time series %s in `where clause`", originalPath));
