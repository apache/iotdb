/*
 * Licensed to the Apache Software Foundation (ASF) under one
 * or more contributor license agreements.  See the NOTICE file
 * distributed with this work for additional information
 * regarding copyright ownership.  The ASF licenses this file
 * to you under the Apache License, Version 2.0 (the
 * "License"); you may not use this file except in compliance
 * with the License.  You may obtain a copy of the License at
 *
 *     http://www.apache.org/licenses/LICENSE-2.0
 *
 * Unless required by applicable law or agreed to in writing,
 * software distributed under the License is distributed on an
 * "AS IS" BASIS, WITHOUT WARRANTIES OR CONDITIONS OF ANY
 * KIND, either express or implied.  See the License for the
 * specific language governing permissions and limitations
 * under the License.
 */
package org.apache.iotdb.db.qp.strategy.optimizer;

import static org.apache.iotdb.db.metadata.utils.MetaUtils.splitPathToDetachedPath;

import org.apache.iotdb.db.exception.metadata.IllegalPathException;
import org.apache.iotdb.db.exception.metadata.MetadataException;
import org.apache.iotdb.db.exception.query.LogicalOptimizeException;
import org.apache.iotdb.db.exception.query.PathNumOverLimitException;
import org.apache.iotdb.db.exception.query.QueryProcessException;
import org.apache.iotdb.db.exception.runtime.SQLParserException;
import org.apache.iotdb.db.metadata.path.MeasurementPath;
import org.apache.iotdb.db.metadata.path.PartialPath;
import org.apache.iotdb.db.metadata.utils.MetaUtils;
import org.apache.iotdb.db.qp.constant.FilterConstant.FilterType;
import org.apache.iotdb.db.qp.constant.SQLConstant;
import org.apache.iotdb.db.qp.logical.Operator;
import org.apache.iotdb.db.qp.logical.crud.BasicFunctionOperator;
import org.apache.iotdb.db.qp.logical.crud.FilterOperator;
import org.apache.iotdb.db.qp.logical.crud.FromComponent;
import org.apache.iotdb.db.qp.logical.crud.FunctionOperator;
import org.apache.iotdb.db.qp.logical.crud.InOperator;
import org.apache.iotdb.db.qp.logical.crud.LikeOperator;
import org.apache.iotdb.db.qp.logical.crud.QueryOperator;
import org.apache.iotdb.db.qp.logical.crud.RegexpOperator;
import org.apache.iotdb.db.qp.logical.crud.SelectComponent;
import org.apache.iotdb.db.qp.logical.crud.WhereComponent;
import org.apache.iotdb.db.qp.utils.GroupByLevelController;
import org.apache.iotdb.db.qp.utils.WildcardsRemover;
import org.apache.iotdb.db.query.expression.Expression;
import org.apache.iotdb.db.query.expression.ResultColumn;
import org.apache.iotdb.db.query.expression.unary.TimeSeriesOperand;
import org.apache.iotdb.db.service.IoTDB;

import org.slf4j.Logger;
import org.slf4j.LoggerFactory;

import java.util.ArrayList;
import java.util.HashSet;
import java.util.LinkedList;
import java.util.List;
import java.util.Set;

/** concat paths in select and from clause. */
public class ConcatPathOptimizer implements ILogicalOptimizer {

  private static final Logger LOGGER = LoggerFactory.getLogger(ConcatPathOptimizer.class);

  private static final String WARNING_NO_SUFFIX_PATHS =
      "failed to concat series paths because the given query operator didn't have suffix paths";
  private static final String WARNING_NO_PREFIX_PATHS =
      "failed to concat series paths because the given query operator didn't have prefix paths";

  @Override
  public Operator transform(Operator operator)
      throws LogicalOptimizeException, PathNumOverLimitException {
    QueryOperator queryOperator = (QueryOperator) operator;
    if (!optimizable(queryOperator)) {
      return queryOperator;
    }

    // add aliasSet
    Set<String> aliasSet = new HashSet<>();
    for (ResultColumn resultColumn : queryOperator.getSelectComponent().getResultColumns()) {
      if (resultColumn.hasAlias()) {
        aliasSet.add(resultColumn.getAlias());
      }
    }
    queryOperator.setAliasSet(aliasSet);

    concatSelect(queryOperator);
    concatWithoutNullColumns(queryOperator);
    removeWildcardsInSelectPaths(queryOperator);
    removeWildcardsWithoutNullColumns(queryOperator);
    concatFilterAndRemoveWildcards(queryOperator);
    return queryOperator;
  }

  private boolean optimizable(QueryOperator queryOperator) {
    if (queryOperator.isAlignByDevice()) {
      return false;
    }

    SelectComponent select = queryOperator.getSelectComponent();
    if (select == null || select.getResultColumns().isEmpty()) {
      LOGGER.warn(WARNING_NO_SUFFIX_PATHS);
      return false;
    }

    FromComponent from = queryOperator.getFromComponent();
    if (from == null || from.getPrefixPaths().isEmpty()) {
      LOGGER.warn(WARNING_NO_PREFIX_PATHS);
      return false;
    }

    return true;
  }

  private void concatSelect(QueryOperator queryOperator) throws LogicalOptimizeException {
    List<PartialPath> prefixPaths = queryOperator.getFromComponent().getPrefixPaths();
    List<ResultColumn> resultColumns = new ArrayList<>();
    for (ResultColumn suffixColumn : queryOperator.getSelectComponent().getResultColumns()) {
      boolean needAliasCheck = suffixColumn.hasAlias() && !queryOperator.isGroupByLevel();
      suffixColumn.concat(prefixPaths, resultColumns, needAliasCheck);
    }
    queryOperator.getSelectComponent().setResultColumns(resultColumns);
  }

  private void concatWithoutNullColumns(QueryOperator queryOperator)
      throws LogicalOptimizeException {
    List<PartialPath> prefixPaths = queryOperator.getFromComponent().getPrefixPaths();
    // has without null columns
    if (queryOperator.getSpecialClauseComponent() != null
        && !queryOperator.getSpecialClauseComponent().getWithoutNullColumns().isEmpty()) {
      List<Expression> withoutNullColumns = new ArrayList<>();
      for (Expression expression : queryOperator.getSpecialClauseComponent().getWithoutNullColumns()) {
        concatWithoutNullColumns(prefixPaths, expression, withoutNullColumns, queryOperator.getAliasSet());
      }
      queryOperator.getSpecialClauseComponent().setWithoutNullColumns(withoutNullColumns);
    }
  }

  private void concatWithoutNullColumns(List<PartialPath> prefixPaths, Expression expression,
      List<Expression> withoutNullColumns, Set<String> aliasSet) throws LogicalOptimizeException {
    if (expression instanceof TimeSeriesOperand) {
      TimeSeriesOperand timeSeriesOperand = (TimeSeriesOperand) expression;
      if (timeSeriesOperand.getPath().getFullPath().startsWith(SQLConstant.ROOT + ".")) { // start with "root." don't concat
        if (((TimeSeriesOperand) expression).getPath().getNodeLength() == 1) {  // no split
          try {
            ((TimeSeriesOperand) expression).setPath(new PartialPath(MetaUtils
                .splitPathToDetachedPath(((TimeSeriesOperand) expression).getPath().getFirstNode())));  // split path To nodes
          } catch (IllegalPathException e) {
            throw new LogicalOptimizeException(e.getMessage());
          }
        }
        withoutNullColumns.add(expression);
      } else {
        if (!aliasSet.contains(expression.getExpressionString())) {  // not alias, concat
          List<Expression> resultExpressions = new ArrayList<>();
          expression.concat(prefixPaths, resultExpressions);
          withoutNullColumns.addAll(resultExpressions);
        } else {  // alias, don't concat
          withoutNullColumns.add(expression);
        }
      }
    } else {
      List<Expression> resultExpressions = new ArrayList<>();
      expression.concat(prefixPaths, resultExpressions);
      withoutNullColumns.addAll(resultExpressions);
    }
  }

  private void removeWildcardsInSelectPaths(QueryOperator queryOperator)
      throws LogicalOptimizeException, PathNumOverLimitException {
    if (queryOperator.getIndexType() != null) {
      return;
    }

    List<ResultColumn> resultColumns = new ArrayList<>();
    // Only used for group by level
    GroupByLevelController groupByLevelController = null;
    if (queryOperator.isGroupByLevel()) {
      groupByLevelController = new GroupByLevelController(queryOperator);
      queryOperator.resetSLimitOffset();
      resultColumns = new LinkedList<>();
    }

    WildcardsRemover wildcardsRemover = new WildcardsRemover(queryOperator);
    for (ResultColumn resultColumn : queryOperator.getSelectComponent().getResultColumns()) {
<<<<<<< HEAD
      resultColumn.removeWildcards(wildcardsRemover, resultColumns);

=======
      boolean needAliasCheck = resultColumn.hasAlias() && !queryOperator.isGroupByLevel();
      resultColumn.removeWildcards(wildcardsRemover, resultColumns, needAliasCheck);
>>>>>>> 48ad0323
      if (groupByLevelController != null) {
        groupByLevelController.control(resultColumn, resultColumns);
      }
      if (wildcardsRemover.checkIfPathNumberIsOverLimit(resultColumns)) {
        break;
      }
    }
    wildcardsRemover.checkIfSoffsetIsExceeded(resultColumns);
    queryOperator.getSelectComponent().setResultColumns(resultColumns);
    if (groupByLevelController != null) {
      queryOperator.getSpecialClauseComponent().setGroupByLevelController(groupByLevelController);
    }
  }

  private void removeWildcardsWithoutNullColumns(QueryOperator queryOperator)
      throws LogicalOptimizeException {
    if (queryOperator.getIndexType() != null) {
      return;
    }

    if (queryOperator.getSpecialClauseComponent() == null) {
      return;
    }

    List<Expression> expressions = queryOperator.getSpecialClauseComponent().getWithoutNullColumns();
    WildcardsRemover withoutNullWildcardsRemover = new WildcardsRemover(queryOperator);
    List<Expression> filterExpressions = new ArrayList<>();
    List<Expression> resultExpressions = new ArrayList<>();
    for (Expression expression : expressions) {
      if (queryOperator.getAliasSet().contains(expression.getExpressionString())) {
        resultExpressions.add(expression);
        continue;
      }
      expression.removeWildcards(withoutNullWildcardsRemover, filterExpressions);
    }

    // group by level, use groupedPathMap
    GroupByLevelController groupByLevelController = queryOperator.getSpecialClauseComponent().getGroupByLevelController();
    if (groupByLevelController != null) {
      for (Expression expression : filterExpressions) {
        String groupedPath = groupByLevelController.getGroupedPath(expression.getExpressionString());
        if (groupedPath != null) {
          try {
            resultExpressions.add(new TimeSeriesOperand(new PartialPath(groupedPath)));
          } catch (IllegalPathException e) {
            throw new LogicalOptimizeException(e.getMessage());
          }
        } else {
          resultExpressions.add(expression);
        }
      }
    } else {
      resultExpressions.addAll(filterExpressions);
    }
    queryOperator.getSpecialClauseComponent().setWithoutNullColumns(resultExpressions);
  }

  private void concatFilterAndRemoveWildcards(QueryOperator queryOperator)
      throws LogicalOptimizeException {
    WhereComponent whereComponent = queryOperator.getWhereComponent();
    if (whereComponent == null) {
      return;
    }

    Set<PartialPath> filterPaths = new HashSet<>();
    whereComponent.setFilterOperator(
        concatFilterAndRemoveWildcards(
            queryOperator.getFromComponent().getPrefixPaths(),
            whereComponent.getFilterOperator(),
            filterPaths,
            queryOperator.isPrefixMatchPath()));
    whereComponent.getFilterOperator().setPathSet(filterPaths);
  }

  private FilterOperator concatFilterAndRemoveWildcards(
      List<PartialPath> fromPaths,
      FilterOperator operator,
      Set<PartialPath> filterPaths,
      boolean isPrefixMatch)
      throws LogicalOptimizeException {
    if (!operator.isLeaf()) {
      List<FilterOperator> newFilterList = new ArrayList<>();
      for (FilterOperator child : operator.getChildren()) {
        newFilterList.add(
            concatFilterAndRemoveWildcards(fromPaths, child, filterPaths, isPrefixMatch));
      }
      operator.setChildren(newFilterList);
      return operator;
    }
    FunctionOperator functionOperator = (FunctionOperator) operator;
    PartialPath filterPath = functionOperator.getSinglePath();
    List<PartialPath> concatPaths = new ArrayList<>();
    if (SQLConstant.isReservedPath(filterPath)) {
      // do nothing in the case of "where time > 5"
      filterPaths.add(filterPath);
      return operator;
    } else if (filterPath.getFirstNode().startsWith(SQLConstant.ROOT)) {
      // do nothing in the case of "where root.d1.s1 > 5"
      concatPaths.add(filterPath);
    } else {
      fromPaths.forEach(fromPath -> concatPaths.add(fromPath.concatPath(filterPath)));
    }

    List<PartialPath> noStarPaths = removeWildcardsInConcatPaths(concatPaths, isPrefixMatch);
    filterPaths.addAll(noStarPaths);
    if (noStarPaths.size() == 1) {
      // Transform "select s1 from root.car.* where s1 > 10" to
      // "select s1 from root.car.* where root.car.*.s1 > 10"
      functionOperator.setSinglePath(noStarPaths.get(0));
      return operator;
    } else {
      // Transform "select s1 from root.car.d1, root.car.d2 where s1 > 10" to
      // "select s1 from root.car.d1, root.car.d2 where root.car.d1.s1 > 10 and root.car.d2.s1 > 10"
      // Note that,
      // two fork tree has to be maintained while removing stars in paths for DnfFilterOptimizer
      // requirement.
      return constructBinaryFilterTreeWithAnd(noStarPaths, operator);
    }
  }

  private FilterOperator constructBinaryFilterTreeWithAnd(
      List<PartialPath> noStarPaths, FilterOperator operator) throws LogicalOptimizeException {
    FilterOperator filterBinaryTree = new FilterOperator(FilterType.KW_AND);
    FilterOperator currentNode = filterBinaryTree;
    for (int i = 0; i < noStarPaths.size(); i++) {
      if (i > 0 && i < noStarPaths.size() - 1) {
        FilterOperator newInnerNode = new FilterOperator(FilterType.KW_AND);
        currentNode.addChildOperator(newInnerNode);
        currentNode = newInnerNode;
      }
      try {
        if (operator instanceof InOperator) {
          currentNode.addChildOperator(
              new InOperator(
                  operator.getFilterType(),
                  noStarPaths.get(i),
                  ((InOperator) operator).getNot(),
                  ((InOperator) operator).getValues()));
        } else if (operator instanceof LikeOperator) {
          currentNode.addChildOperator(
              new LikeOperator(
                  operator.getFilterType(),
                  noStarPaths.get(i),
                  ((LikeOperator) operator).getValue()));
        } else if (operator instanceof RegexpOperator) {
          currentNode.addChildOperator(
              new RegexpOperator(
                  operator.getFilterType(),
                  noStarPaths.get(i),
                  ((RegexpOperator) operator).getValue()));
        } else {
          currentNode.addChildOperator(
              new BasicFunctionOperator(
                  operator.getFilterType(),
                  noStarPaths.get(i),
                  ((BasicFunctionOperator) operator).getValue()));
        }
      } catch (SQLParserException e) {
        throw new LogicalOptimizeException(e.getMessage());
      }
    }
    return filterBinaryTree;
  }

  private List<PartialPath> removeWildcardsInConcatPaths(
      List<PartialPath> originalPaths, boolean isPrefixMatch) throws LogicalOptimizeException {
    HashSet<PartialPath> actualPaths = new HashSet<>();
    try {
      for (PartialPath originalPath : originalPaths) {
        List<MeasurementPath> all =
            IoTDB.metaManager.getMeasurementPathsWithAlias(originalPath, 0, 0, isPrefixMatch).left;
        if (all.isEmpty()) {
          throw new LogicalOptimizeException(
              String.format("Unknown time series %s in `where clause`", originalPath));
        }
        actualPaths.addAll(all);
      }
    } catch (MetadataException e) {
      throw new LogicalOptimizeException("error when remove star: " + e.getMessage());
    }
    return new ArrayList<>(actualPaths);
  }

  public static <T> void cartesianProduct(
      List<List<T>> dimensionValue, List<List<T>> resultList, int layer, List<T> currentList) {
    if (layer < dimensionValue.size() - 1) {
      if (dimensionValue.get(layer).isEmpty()) {
        cartesianProduct(dimensionValue, resultList, layer + 1, currentList);
      } else {
        for (int i = 0; i < dimensionValue.get(layer).size(); i++) {
          List<T> list = new ArrayList<>(currentList);
          list.add(dimensionValue.get(layer).get(i));
          cartesianProduct(dimensionValue, resultList, layer + 1, list);
        }
      }
    } else if (layer == dimensionValue.size() - 1) {
      if (dimensionValue.get(layer).isEmpty()) {
        resultList.add(currentList);
      } else {
        for (int i = 0; i < dimensionValue.get(layer).size(); i++) {
          List<T> list = new ArrayList<>(currentList);
          list.add(dimensionValue.get(layer).get(i));
          resultList.add(list);
        }
      }
    }
  }
}<|MERGE_RESOLUTION|>--- conflicted
+++ resolved
@@ -184,13 +184,8 @@
 
     WildcardsRemover wildcardsRemover = new WildcardsRemover(queryOperator);
     for (ResultColumn resultColumn : queryOperator.getSelectComponent().getResultColumns()) {
-<<<<<<< HEAD
-      resultColumn.removeWildcards(wildcardsRemover, resultColumns);
-
-=======
       boolean needAliasCheck = resultColumn.hasAlias() && !queryOperator.isGroupByLevel();
       resultColumn.removeWildcards(wildcardsRemover, resultColumns, needAliasCheck);
->>>>>>> 48ad0323
       if (groupByLevelController != null) {
         groupByLevelController.control(resultColumn, resultColumns);
       }
