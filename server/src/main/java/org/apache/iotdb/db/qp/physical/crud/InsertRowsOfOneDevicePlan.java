--- conflicted
+++ resolved
@@ -71,13 +71,8 @@
       ByteBuffer[] insertValues,
       boolean isAligned)
       throws QueryProcessException {
-<<<<<<< HEAD
-    super(OperatorType.BATCH_INSERT_ONE_DEVICE);
+    this();
     this.prefixPath = prefixPath;
-=======
-    this();
-    this.prefixPath = deviceId;
->>>>>>> aaa96b97
     rowPlans = new InsertRowPlan[insertTimes.length];
     rowPlanIndexList = new int[insertTimes.length];
     for (int i = 0; i < insertTimes.length; i++) {
