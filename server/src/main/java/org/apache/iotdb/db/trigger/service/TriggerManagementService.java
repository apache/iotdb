--- conflicted
+++ resolved
@@ -27,11 +27,8 @@
 import org.apache.iotdb.commons.trigger.exception.TriggerManagementException;
 import org.apache.iotdb.commons.trigger.service.TriggerClassLoader;
 import org.apache.iotdb.commons.trigger.service.TriggerClassLoaderManager;
-<<<<<<< HEAD
+import org.apache.iotdb.commons.trigger.service.TriggerExecutableManager;
 import org.apache.iotdb.confignode.rpc.thrift.TTriggerState;
-=======
-import org.apache.iotdb.commons.trigger.service.TriggerExecutableManager;
->>>>>>> 88bf37ca
 import org.apache.iotdb.db.conf.IoTDBConfig;
 import org.apache.iotdb.db.conf.IoTDBDescriptor;
 import org.apache.iotdb.db.trigger.executor.TriggerExecutor;
@@ -79,21 +76,6 @@
   }
 
   public void register(TriggerInformation triggerInformation) {
-<<<<<<< HEAD
-    acquireRegistrationLock();
-    checkIfRegistered(triggerInformation);
-    doRegister(triggerInformation);
-    releaseRegistrationLock();
-  }
-
-  public void activeTrigger(String triggerName) {
-    triggerTable.setTriggerState(triggerName, TTriggerState.ACTIVE);
-  }
-
-  public void inactiveTrigger(String triggerName) {
-    triggerTable.setTriggerState(triggerName, TTriggerState.INACTIVE);
-  }
-=======
     try {
       acquireLock();
       checkIfRegistered(triggerInformation);
@@ -106,12 +88,12 @@
     } finally {
       releaseLock();
     }
-  };
+  }
 
   public void activeTrigger(String triggerName) {
     try {
       acquireLock();
-      triggerTable.activeTrigger(triggerName);
+      triggerTable.setTriggerState(triggerName, TTriggerState.ACTIVE);
     } catch (Exception e) {
       LOGGER.warn(
           "Failed to active trigger({}) on data node, the cause is: {}",
@@ -120,8 +102,21 @@
     } finally {
       releaseLock();
     }
-  };
->>>>>>> 88bf37ca
+  }
+
+  public void inactiveTrigger(String triggerName) {
+    try {
+      acquireLock();
+      triggerTable.setTriggerState(triggerName, TTriggerState.INACTIVE);
+    } catch (Exception e) {
+      LOGGER.warn(
+          "Failed to active trigger({}) on data node, the cause is: {}",
+          triggerName,
+          e.getMessage());
+    } finally {
+      releaseLock();
+    }
+  }
 
   private void checkIfRegistered(TriggerInformation triggerInformation)
       throws TriggerManagementException {
