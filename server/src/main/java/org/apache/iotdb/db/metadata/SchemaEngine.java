--- conflicted
+++ resolved
@@ -33,7 +33,6 @@
 import org.apache.iotdb.db.metadata.mnode.IStorageGroupMNode;
 import org.apache.iotdb.db.metadata.path.MeasurementPath;
 import org.apache.iotdb.db.metadata.path.PartialPath;
-import org.apache.iotdb.db.metadata.rescon.MetadataResourceManager;
 import org.apache.iotdb.db.metadata.rescon.TimeseriesStatistics;
 import org.apache.iotdb.db.metadata.schemaregion.SchemaRegion;
 import org.apache.iotdb.db.metadata.template.Template;
@@ -162,33 +161,10 @@
     return configManager.getBelongedSchemaRegion(path);
   }
 
-<<<<<<< HEAD
-  @SuppressWarnings("squid:S2093")
-  public synchronized void init() {
-    if (initialized) {
-      return;
-    }
-
-    try {
-      MetadataResourceManager.initMetadataResource();
-      templateManager.init();
-      storageGroupSchemaManager.init();
-
-    } catch (MetadataException | IOException e) {
-      logger.error(
-          "Cannot recover all MTree from file, we try to recover as possible as we can", e);
-    }
-    initialized = true;
-
-    if (MetricConfigDescriptor.getInstance().getMetricConfig().getEnableMetric()) {
-      startStatisticCounts();
-    }
-=======
   // This interface involves storage group auto creation
   private SchemaRegion getBelongedSchemaRegionWithAutoCreate(PartialPath path)
       throws MetadataException {
     return configManager.getBelongedSchemaRegionWithAutoCreate(path);
->>>>>>> b1033855
   }
 
   /**
@@ -202,41 +178,11 @@
     return configManager.getInvolvedSchemaRegions(pathPattern, isPrefixMatch);
   }
 
-<<<<<<< HEAD
-  public void forceMlog() {
-    if (!initialized) {
-      return;
-    }
-    for (SchemaRegion schemaRegion : storageGroupSchemaManager.getAllSchemaRegions()) {
-      schemaRegion.forceMlog();
-    }
-  }
-
-  /** function for clearing all metadata components */
-  public synchronized void clear() {
-    try {
-      storageGroupSchemaManager.clear();
-      templateManager.clear();
-
-      if (timedForceMLogThread != null) {
-        timedForceMLogThread.shutdownNow();
-        timedForceMLogThread = null;
-      }
-
-      MetadataResourceManager.clearMetadataResource();
-
-      initialized = false;
-    } catch (IOException e) {
-      logger.error("Error occurred when clearing SchemaEngine:", e);
-    }
-  }
-=======
   private List<SchemaRegion> getSchemaRegionsByStorageGroup(PartialPath storageGroup)
       throws MetadataException {
     return configManager.getSchemaRegionsByStorageGroup(storageGroup);
   }
 
->>>>>>> b1033855
   // endregion
 
   // region Interfaces and Implementation of operating PhysicalPlans of Metadata
