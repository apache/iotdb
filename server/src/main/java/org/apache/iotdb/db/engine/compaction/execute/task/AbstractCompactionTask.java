--- conflicted
+++ resolved
@@ -70,9 +70,8 @@
     this.serialId = serialId;
   }
 
-<<<<<<< HEAD
-  public abstract boolean setSourceFilesToCompactionCandidate();
-=======
+  // public abstract boolean setSourceFilesToCompactionCandidate();
+
   protected abstract List<TsFileResource> getAllSourceTsFiles();
 
   /**
@@ -94,7 +93,6 @@
     }
     return true;
   }
->>>>>>> 5467cfca
 
   protected abstract boolean doCompaction();
 
