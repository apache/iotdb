/*
 * Licensed to the Apache Software Foundation (ASF) under one
 * or more contributor license agreements.  See the NOTICE file
 * distributed with this work for additional information
 * regarding copyright ownership.  The ASF licenses this file
 * to you under the Apache License, Version 2.0 (the
 * "License"); you may not use this file except in compliance
 * with the License.  You may obtain a copy of the License at
 *
 *      http://www.apache.org/licenses/LICENSE-2.0
 *
 * Unless required by applicable law or agreed to in writing,
 * software distributed under the License is distributed on an
 * "AS IS" BASIS, WITHOUT WARRANTIES OR CONDITIONS OF ANY
 * KIND, either express or implied.  See the License for the
 * specific language governing permissions and limitations
 * under the License.
 */
package org.apache.iotdb.db.mpp.sql.planner.plan.node.process;

import org.apache.iotdb.commons.utils.TestOnly;
import org.apache.iotdb.db.mpp.sql.planner.plan.node.PlanNode;
import org.apache.iotdb.db.mpp.sql.planner.plan.node.PlanNodeId;
import org.apache.iotdb.db.mpp.sql.planner.plan.node.PlanVisitor;
import org.apache.iotdb.db.mpp.sql.statement.component.FilterNullPolicy;
import org.apache.iotdb.db.mpp.sql.statement.component.OrderBy;
import org.apache.iotdb.tsfile.file.metadata.enums.TSDataType;
import org.apache.iotdb.tsfile.utils.Pair;

import java.nio.ByteBuffer;
import java.util.ArrayList;
import java.util.List;
import java.util.Objects;
import java.util.stream.Collectors;

/**
 * TimeJoinOperator is responsible for join two or more TsBlock. The join algorithm is like outer
 * join by timestamp column. It will join two or more TsBlock by Timestamp column. The output result
 * of TimeJoinOperator is sorted by timestamp
 */
// TODO: define the TimeJoinMergeNode for distributed plan
public class TimeJoinNode extends ProcessNode {

  // This parameter indicates the order when executing multiway merge sort.
  private OrderBy mergeOrder;

  // The policy to decide whether a row should be discarded
  // The without policy is able to be push down to the TimeJoinOperator because we can know whether
  // a row contains
  // null or not.
  private FilterNullPolicy filterNullPolicy;

  private List<PlanNode> children;

  // output columns' data type
  private List<TSDataType> types;

  public TimeJoinNode(PlanNodeId id, OrderBy mergeOrder) {
    super(id);
    this.mergeOrder = mergeOrder;
    this.children = new ArrayList<>();
  }

  public TimeJoinNode(PlanNodeId id, OrderBy mergeOrder, List<PlanNode> children) {
    this(id, mergeOrder);
    this.children = children;
  }

  @Override
  public List<PlanNode> getChildren() {
    return children;
  }

  @Override
  public PlanNode clone() {
<<<<<<< HEAD
    return new TimeJoinNode(getId(), this.mergeOrder);
=======
    return new TimeJoinNode(getPlanNodeId(), this.mergeOrder, this.filterNullPolicy);
>>>>>>> ce3661f2
  }

  @Override
  public int allowedChildCount() {
    return CHILD_COUNT_NO_LIMIT;
  }

  @Override
  public List<String> getOutputColumnNames() {
    return children.stream()
        .flatMap(child -> child.getOutputColumnNames().stream())
        .collect(Collectors.toList());
  }

  @Override
  public <R, C> R accept(PlanVisitor<R, C> visitor, C context) {
    return visitor.visitTimeJoin(this, context);
  }

  public static TimeJoinNode deserialize(ByteBuffer byteBuffer) {
    return null;
  }

  @Override
  public void serialize(ByteBuffer byteBuffer) {}

  @Override
  public void addChild(PlanNode child) {
    this.children.add(child);
  }

  public void setChildren(List<PlanNode> children) {
    this.children = children;
  }

  public OrderBy getMergeOrder() {
    return mergeOrder;
  }

  public FilterNullPolicy getFilterNullPolicy() {
    return filterNullPolicy;
  }

  public void setMergeOrder(OrderBy mergeOrder) {
    this.mergeOrder = mergeOrder;
  }

  public void setWithoutPolicy(FilterNullPolicy filterNullPolicy) {
    this.filterNullPolicy = filterNullPolicy;
  }

  public String toString() {
    return "TimeJoinNode-" + this.getPlanNodeId();
  }

  public List<TSDataType> getTypes() {
    return types;
  }

  @TestOnly
  public Pair<String, List<String>> print() {
    String title = String.format("[TimeJoinNode (%s)]", this.getPlanNodeId());
    List<String> attributes = new ArrayList<>();
    attributes.add("MergeOrder: " + (this.getMergeOrder() == null ? "null" : this.getMergeOrder()));
    attributes.add(
        "FilterNullPolicy: "
            + (this.getFilterNullPolicy() == null ? "null" : this.getFilterNullPolicy()));
    return new Pair<>(title, attributes);
  }

  @Override
  public boolean equals(Object o) {
    if (this == o) {
      return true;
    }

    if (o == null || getClass() != o.getClass()) {
      return false;
    }

    TimeJoinNode that = (TimeJoinNode) o;
    return mergeOrder == that.mergeOrder
        && filterNullPolicy == that.filterNullPolicy
        && Objects.equals(children, that.children);
  }

  @Override
  public int hashCode() {
    return Objects.hash(mergeOrder, filterNullPolicy, children);
  }
}<|MERGE_RESOLUTION|>--- conflicted
+++ resolved
@@ -73,11 +73,7 @@
 
   @Override
   public PlanNode clone() {
-<<<<<<< HEAD
-    return new TimeJoinNode(getId(), this.mergeOrder);
-=======
-    return new TimeJoinNode(getPlanNodeId(), this.mergeOrder, this.filterNullPolicy);
->>>>>>> ce3661f2
+    return new TimeJoinNode(getPlanNodeId(), this.mergeOrder);
   }
 
   @Override
