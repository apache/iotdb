--- conflicted
+++ resolved
@@ -70,7 +70,6 @@
   }
 
   @Override
-<<<<<<< HEAD
   public AlignedTVList clone() {
     TimAlignedTVList cloneList = new TimAlignedTVList(dataTypes);
     cloneAs(cloneList);
@@ -105,8 +104,6 @@
   }
 
   @Override
-=======
->>>>>>> ccf7cc7f
   public void sort() {
     if (sortedTimestamps == null
         || sortedTimestamps.length < PrimitiveArrayManager.getArrayRowCount(rowCount)) {
