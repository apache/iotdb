/*
 * Licensed to the Apache Software Foundation (ASF) under one
 * or more contributor license agreements.  See the NOTICE file
 * distributed with this work for additional information
 * regarding copyright ownership.  The ASF licenses this file
 * to you under the Apache License, Version 2.0 (the
 * "License"); you may not use this file except in compliance
 * with the License.  You may obtain a copy of the License at
 *
 *     http://www.apache.org/licenses/LICENSE-2.0
 *
 * Unless required by applicable law or agreed to in writing,
 * software distributed under the License is distributed on an
 * "AS IS" BASIS, WITHOUT WARRANTIES OR CONDITIONS OF ANY
 * KIND, either express or implied.  See the License for the
 * specific language governing permissions and limitations
 * under the License.
 */
package org.apache.iotdb.db.conf.directories.strategy;

import java.util.ArrayList;
import java.util.List;
import org.apache.iotdb.db.conf.IoTDBDescriptor;
import org.apache.iotdb.db.exception.DiskSpaceInsufficientException;
import org.apache.iotdb.db.utils.CommonUtils;
import org.slf4j.Logger;
import org.slf4j.LoggerFactory;

/**
 * The basic class of all the strategies of multiple directories. If a user wants to define his own
 * strategy, his strategy has to extend this class and implement the abstract method.
 */
public abstract class DirectoryStrategy {

  protected static final Logger logger = LoggerFactory.getLogger(DirectoryStrategy.class);

  /**
   * All the folders of data files, should be setFolders once the subclass is created.
   */
  List<String> folders = new ArrayList<>();

  /**
   * To setFolders folders. Do not recommend to overwrite.
   * This method guarantees that at least one folder has available space.
   *
   * @param folders the folders from conf
   */
  public void setFolders(List<String> folders) throws DiskSpaceInsufficientException {
    boolean hasSpace = false;
    for (String folder : folders) {
      if (CommonUtils.hasSpace(folder)) {
        hasSpace = true;
        break;
      }
    }
    if (!hasSpace) {
<<<<<<< HEAD
      IoTDBDescriptor.getInstance().getConfig().setReadOnly(true);
      throw new DiskSpaceInsufficientException(
          String.format("All disks of folders %s are full, can't setFolders.", folders));
=======
      throw new DiskSpaceInsufficientException(folders);
>>>>>>> 3f1e3676
    }

    this.folders = folders;
  }

  /**
   * Choose a folder to allocate. The user should implement this method to define his own strategy.
   *
   * @return the index of folder that will be allocated
   */
  public abstract int nextFolderIndex() throws DiskSpaceInsufficientException;

}<|MERGE_RESOLUTION|>--- conflicted
+++ resolved
@@ -54,13 +54,8 @@
       }
     }
     if (!hasSpace) {
-<<<<<<< HEAD
       IoTDBDescriptor.getInstance().getConfig().setReadOnly(true);
-      throw new DiskSpaceInsufficientException(
-          String.format("All disks of folders %s are full, can't setFolders.", folders));
-=======
       throw new DiskSpaceInsufficientException(folders);
->>>>>>> 3f1e3676
     }
 
     this.folders = folders;
