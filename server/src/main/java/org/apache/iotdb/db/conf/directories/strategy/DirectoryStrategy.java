/*
 * Licensed to the Apache Software Foundation (ASF) under one
 * or more contributor license agreements.  See the NOTICE file
 * distributed with this work for additional information
 * regarding copyright ownership.  The ASF licenses this file
 * to you under the Apache License, Version 2.0 (the
 * "License"); you may not use this file except in compliance
 * with the License.  You may obtain a copy of the License at
 *
 *     http://www.apache.org/licenses/LICENSE-2.0
 *
 * Unless required by applicable law or agreed to in writing,
 * software distributed under the License is distributed on an
 * "AS IS" BASIS, WITHOUT WARRANTIES OR CONDITIONS OF ANY
 * KIND, either express or implied.  See the License for the
 * specific language governing permissions and limitations
 * under the License.
 */
package org.apache.iotdb.db.conf.directories.strategy;

import org.apache.iotdb.commons.cluster.NodeStatus;
import org.apache.iotdb.commons.utils.JVMCommonUtils;
import org.apache.iotdb.db.conf.IoTDBDescriptor;
import org.apache.iotdb.db.exception.DiskSpaceInsufficientException;

import org.slf4j.Logger;
import org.slf4j.LoggerFactory;

import java.util.ArrayList;
import java.util.List;

/**
 * The basic class of all the strategies of multiple directories. If a user wants to define his own
 * strategy, his strategy has to extend this class and implement the abstract method.
 */
public abstract class DirectoryStrategy {

  protected static final Logger logger = LoggerFactory.getLogger(DirectoryStrategy.class);

  /** All the folders of data files, should be init once the subclass is created. */
  List<String> folders = new ArrayList<>();

  /**
   * To init folders. Do not recommend to overwrite. This method guarantees that at least one folder
   * has available space.
   *
   * @param folders the folders from conf
   */
  public void setFolders(List<String> folders) throws DiskSpaceInsufficientException {
    boolean hasSpace = false;
    for (String folder : folders) {
      if (JVMCommonUtils.hasSpace(folder)) {
        hasSpace = true;
        break;
      }
    }
    if (!hasSpace) {
      logger.error("Disk space is insufficient, change system mode to read-only");
<<<<<<< HEAD
      IoTDBDescriptor.getInstance().getConfig().setSystemStatus(NodeStatus.ReadOnly);
=======
      IoTDBDescriptor.getInstance().getConfig().setNodeStatus(NodeStatus.ReadOnly);
>>>>>>> 37d6cfed
      throw new DiskSpaceInsufficientException(folders);
    }

    this.folders = folders;
  }

  /**
   * Choose a folder to allocate. The user should implement this method to define his own strategy.
   *
   * @return the index of folder that will be allocated
   */
  public abstract int nextFolderIndex() throws DiskSpaceInsufficientException;
}<|MERGE_RESOLUTION|>--- conflicted
+++ resolved
@@ -56,11 +56,7 @@
     }
     if (!hasSpace) {
       logger.error("Disk space is insufficient, change system mode to read-only");
-<<<<<<< HEAD
-      IoTDBDescriptor.getInstance().getConfig().setSystemStatus(NodeStatus.ReadOnly);
-=======
       IoTDBDescriptor.getInstance().getConfig().setNodeStatus(NodeStatus.ReadOnly);
->>>>>>> 37d6cfed
       throw new DiskSpaceInsufficientException(folders);
     }
 
