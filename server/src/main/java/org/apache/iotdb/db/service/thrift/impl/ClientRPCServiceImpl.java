--- conflicted
+++ resolved
@@ -59,11 +59,7 @@
 import org.apache.iotdb.db.service.basic.BasicOpenSessionResp;
 import org.apache.iotdb.db.service.metrics.MetricService;
 import org.apache.iotdb.db.service.metrics.enums.Operation;
-<<<<<<< HEAD
-import org.apache.iotdb.db.sync.transport.server.TransportProcessor;
-=======
 import org.apache.iotdb.db.sync.SyncService;
->>>>>>> 42b00d63
 import org.apache.iotdb.db.utils.QueryDataSetUtils;
 import org.apache.iotdb.metrics.config.MetricConfigDescriptor;
 import org.apache.iotdb.metrics.utils.MetricLevel;
@@ -150,8 +146,6 @@
 
   private final ISchemaFetcher SCHEMA_FETCHER;
 
-  private final TransportProcessor transportService;
-
   public ClientRPCServiceImpl() {
     if (config.isClusterMode()) {
       PARTITION_FETCHER = ClusterPartitionFetcher.getInstance();
@@ -160,7 +154,6 @@
       PARTITION_FETCHER = StandalonePartitionFetcher.getInstance();
       SCHEMA_FETCHER = StandaloneSchemaFetcher.getInstance();
     }
-    transportService = new TransportProcessor();
   }
 
   @Override
@@ -1476,38 +1469,24 @@
   @Override
   public TSStatus handshake(TSyncIdentityInfo info) throws TException {
     // TODO(sync): Check permissions here
-<<<<<<< HEAD
-    return transportService.handshake(info);
+    return SyncService.getInstance().handshake(info);
   }
 
   @Override
   public TSStatus transportPipeData(ByteBuffer buff) throws TException {
-    return transportService.transportPipeData(buff);
+    return SyncService.getInstance().transportPipeData(buff);
   }
 
   @Override
   public TSStatus transportFile(TSyncTransportMetaInfo metaInfo, ByteBuffer buff)
       throws TException {
-    return transportService.transportFile(metaInfo, buff);
-=======
-    return SyncService.getInstance().handshake(info);
-  }
-
-  @Override
-  public TSStatus transportData(TSyncTransportMetaInfo metaInfo, ByteBuffer buff, ByteBuffer digest)
-      throws TException {
-    return SyncService.getInstance().transportData(metaInfo, buff, digest);
->>>>>>> 42b00d63
+    return SyncService.getInstance().transportFile(metaInfo, buff);
   }
 
   @Override
   public TSStatus checkFileDigest(TSyncTransportMetaInfo metaInfo, ByteBuffer digest)
       throws TException {
-<<<<<<< HEAD
-    return transportService.checkFileDigest(metaInfo, digest);
-=======
     return SyncService.getInstance().checkFileDigest(metaInfo, digest);
->>>>>>> 42b00d63
   }
 
   @Override
@@ -1598,11 +1577,7 @@
       TSCloseSessionReq req = new TSCloseSessionReq(sessionId);
       closeSession(req);
     }
-<<<<<<< HEAD
-    transportService.handleClientExit();
-=======
     SyncService.getInstance().handleClientExit();
->>>>>>> 42b00d63
   }
 
   private void cleanupQueryExecution(Long queryId) {
