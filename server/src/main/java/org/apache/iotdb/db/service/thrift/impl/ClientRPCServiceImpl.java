--- conflicted
+++ resolved
@@ -956,30 +956,6 @@
             AuditLogger.log(statement, s);
           }
 
-<<<<<<< HEAD
-        long queryId = SESSION_MANAGER.requestQueryId();
-        type = s.getType();
-        // create and cache dataset
-        ExecutionResult result =
-            COORDINATOR.execute(
-                s,
-                queryId,
-                SESSION_MANAGER.getSessionInfo(SESSION_MANAGER.getCurrSession()),
-                statement,
-                PARTITION_FETCHER,
-                SCHEMA_FETCHER,
-                config.getQueryTimeoutThreshold());
-        if (result.status.getCode() != TSStatusCode.SUCCESS_STATUS) {
-            isAllSuccessful = false;
-        }
-        results.add(result.status);
-      } catch (Exception e) {
-        LOGGER.warn("Error occurred when executing executeBatchStatement: ", e);
-        TSStatus status =
-            onQueryException(e, "\"" + statement + "\". " + OperationType.EXECUTE_BATCH_STATEMENT);
-        if (status.getCode() != TSStatusCode.INTERNAL_SERVER_ERROR.getStatusCode()) {
-          isAllSuccessful = false;
-=======
           long queryId = SESSION_MANAGER.requestQueryId();
           type = s.getType();
           // create and cache dataset
@@ -992,6 +968,9 @@
                   partitionFetcher,
                   schemaFetcher,
                   config.getQueryTimeoutThreshold());
+          if (result.status.getCode() != TSStatusCode.SUCCESS_STATUS) {
+            isAllSuccessful = false;
+          }
           results.add(result.status);
         } catch (Exception e) {
           LOGGER.warn("Error occurred when executing executeBatchStatement: ", e);
@@ -1005,7 +984,6 @@
         } finally {
           addStatementExecutionLatency(
               OperationType.EXECUTE_STATEMENT, type, System.currentTimeMillis() - t2);
->>>>>>> 91414196
         }
       }
     } finally {
