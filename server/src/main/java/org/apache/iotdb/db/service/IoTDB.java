--- conflicted
+++ resolved
@@ -139,11 +139,8 @@
     registerManager.register(CacheHitRatioMonitor.getInstance());
     registerManager.register(CompactionTaskManager.getInstance());
     JMXService.registerMBean(getInstance(), mbeanName);
-<<<<<<< HEAD
     registerManager.register(SenderService.getInstance());
-=======
     registerManager.register(WALManager.getInstance());
->>>>>>> 949abc42
 
     // in mpp mode we need to start some other services
     if (IoTDBDescriptor.getInstance().getConfig().isMppMode()) {
