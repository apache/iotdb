--- conflicted
+++ resolved
@@ -100,12 +100,8 @@
     registerManager.register(SyncServerManager.getInstance());
     registerManager.register(TVListAllocator.getInstance());
     registerManager.register(FlushManager.getInstance());
-<<<<<<< HEAD
+    registerManager.register(MergeManager.getINSTANCE());
     registerManager.register(MetricsService.getInstance());
-=======
-    registerManager.register(MergeManager.getINSTANCE());
->>>>>>> e07870d5
-
     JMXService.registerMBean(getInstance(), mbeanName);
 
     logger.info("IoTDB is set up.");
