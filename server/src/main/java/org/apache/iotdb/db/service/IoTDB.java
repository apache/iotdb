--- conflicted
+++ resolved
@@ -18,25 +18,11 @@
  */
 package org.apache.iotdb.db.service;
 
-<<<<<<< HEAD
-import org.apache.iotdb.commons.concurrent.IoTDBDefaultThreadExceptionHandler;
-import org.apache.iotdb.commons.conf.IoTDBConstant;
-import org.apache.iotdb.commons.exception.ConfigurationException;
-import org.apache.iotdb.commons.exception.StartupException;
-import org.apache.iotdb.commons.service.JMXService;
-import org.apache.iotdb.commons.service.RegisterManager;
-import org.apache.iotdb.commons.service.StartupChecks;
-import org.apache.iotdb.commons.udf.service.UDFClassLoaderManager;
-import org.apache.iotdb.commons.udf.service.UDFRegistrationService;
-import org.apache.iotdb.db.conf.IoTDBConfig;
-=======
 import org.apache.iotdb.db.concurrent.IoTDBDefaultThreadExceptionHandler;
 import org.apache.iotdb.db.conf.IoTDBConfig;
 import org.apache.iotdb.db.conf.IoTDBConfigCheck;
 import org.apache.iotdb.db.conf.IoTDBConstant;
->>>>>>> 9ab9a717
 import org.apache.iotdb.db.conf.IoTDBDescriptor;
-import org.apache.iotdb.db.conf.IoTDBStartCheck;
 import org.apache.iotdb.db.conf.rest.IoTDBRestServiceCheck;
 import org.apache.iotdb.db.conf.rest.IoTDBRestServiceDescriptor;
 import org.apache.iotdb.db.engine.StorageEngine;
@@ -45,23 +31,26 @@
 import org.apache.iotdb.db.engine.cq.ContinuousQueryService;
 import org.apache.iotdb.db.engine.flush.FlushManager;
 import org.apache.iotdb.db.engine.trigger.service.TriggerRegistrationService;
+import org.apache.iotdb.db.exception.ConfigurationException;
+import org.apache.iotdb.db.exception.StartupException;
 import org.apache.iotdb.db.exception.query.QueryProcessException;
-import org.apache.iotdb.db.localconfignode.LocalConfigNode;
-import org.apache.iotdb.db.metadata.LocalSchemaProcessor;
+import org.apache.iotdb.db.metadata.MManager;
 import org.apache.iotdb.db.protocol.influxdb.meta.InfluxDBMetaManager;
 import org.apache.iotdb.db.protocol.rest.RestService;
+import org.apache.iotdb.db.query.udf.service.TemporaryQueryDataFileService;
+import org.apache.iotdb.db.query.udf.service.UDFClassLoaderManager;
+import org.apache.iotdb.db.query.udf.service.UDFRegistrationService;
 import org.apache.iotdb.db.rescon.PrimitiveArrayManager;
 import org.apache.iotdb.db.rescon.SystemInfo;
 import org.apache.iotdb.db.service.basic.ServiceProvider;
 import org.apache.iotdb.db.service.basic.StandaloneServiceProvider;
-import org.apache.iotdb.db.service.metrics.MetricService;
-import org.apache.iotdb.db.sync.SyncService;
-import org.apache.iotdb.db.wal.WALManager;
+import org.apache.iotdb.db.service.metrics.MetricsService;
+import org.apache.iotdb.db.sync.receiver.SyncServerManager;
+import org.apache.iotdb.db.writelog.manager.MultiFileLogNodeManager;
 
 import org.slf4j.Logger;
 import org.slf4j.LoggerFactory;
 
-import java.io.File;
 import java.io.IOException;
 
 public class IoTDB implements IoTDBMBean {
@@ -71,8 +60,7 @@
       String.format("%s:%s=%s", IoTDBConstant.IOTDB_PACKAGE, IoTDBConstant.JMX_TYPE, "IoTDB");
   private static final IoTDBConfig config = IoTDBDescriptor.getInstance().getConfig();
   private static final RegisterManager registerManager = new RegisterManager();
-  public static LocalSchemaProcessor schemaProcessor = LocalSchemaProcessor.getInstance();
-  public static LocalConfigNode configManager = LocalConfigNode.getInstance();
+  public static MManager metaManager = MManager.getInstance();
   public static ServiceProvider serviceProvider;
   public static volatile boolean activated = false;
   private static boolean clusterMode = false;
@@ -83,7 +71,7 @@
 
   public static void main(String[] args) {
     try {
-      IoTDBStartCheck.getInstance().checkConfig();
+      IoTDBConfigCheck.getInstance().checkConfig();
       IoTDBRestServiceCheck.getInstance().checkConfig();
     } catch (ConfigurationException | IOException e) {
       logger.error("meet error when doing start checking", e);
@@ -93,8 +81,8 @@
     daemon.active();
   }
 
-  public static void setSchemaProcessor(LocalSchemaProcessor schemaProcessor) {
-    IoTDB.schemaProcessor = schemaProcessor;
+  public static void setMetaManager(MManager metaManager) {
+    IoTDB.metaManager = metaManager;
   }
 
   public static void setServiceProvider(ServiceProvider serviceProvider) {
@@ -138,10 +126,7 @@
     // reset config
     config.setAutoCreateSchemaEnabled(prevIsAutoCreateSchemaEnabled);
     config.setEnablePartialInsert(prevIsEnablePartialInsert);
-<<<<<<< HEAD
-=======
     activated = true;
->>>>>>> 9ab9a717
 
     logger.info("{} has started.", IoTDBConstant.GLOBAL_DB_NAME);
   }
@@ -151,37 +136,20 @@
 
     Runtime.getRuntime().addShutdownHook(new IoTDBShutdownHook());
     setUncaughtExceptionHandler();
+    registerManager.register(MetricsService.getInstance());
+    logger.info("recover the schema...");
+    initMManager();
     initServiceProvider();
-
-    registerManager.register(MetricService.getInstance());
-    logger.info("recover the schema...");
-    initConfigManager();
-    registerManager.register(new JMXService());
+    registerManager.register(JMXService.getInstance());
     registerManager.register(FlushManager.getInstance());
+    registerManager.register(MultiFileLogNodeManager.getInstance());
     registerManager.register(CacheHitRatioMonitor.getInstance());
     registerManager.register(CompactionTaskManager.getInstance());
     JMXService.registerMBean(getInstance(), mbeanName);
-    registerManager.register(SyncService.getInstance());
-    registerManager.register(WALManager.getInstance());
-
     registerManager.register(StorageEngine.getInstance());
-
     registerManager.register(TemporaryQueryDataFileService.getInstance());
-<<<<<<< HEAD
-    registerManager.register(
-        UDFClassLoaderManager.setupAndGetInstance(
-            IoTDBDescriptor.getInstance().getConfig().getUdfDir()));
-    registerManager.register(
-        UDFRegistrationService.setupAndGetInstance(
-            IoTDBDescriptor.getInstance().getConfig().getSystemDir()
-                + File.separator
-                + "udf"
-                + File.separator));
-
-=======
     registerManager.register(UDFClassLoaderManager.getInstance());
     registerManager.register(UDFRegistrationService.getInstance());
->>>>>>> 9ab9a717
     // in cluster mode, RPC service is not enabled.
     if (IoTDBDescriptor.getInstance().getConfig().isEnableRpcService()) {
       registerManager.register(RPCService.getInstance());
@@ -195,8 +163,7 @@
       initInfluxDBMManager();
     }
 
-    logger.info(
-        "IoTDB is setting up, some storage groups may not be ready now, please wait several seconds...");
+    logger.info("IoTDB is set up, now may some sgs are not ready, please wait several seconds...");
 
     while (!StorageEngine.getInstance().isAllSgReady()) {
       try {
@@ -208,17 +175,14 @@
       }
     }
 
+    registerManager.register(SyncServerManager.getInstance());
     registerManager.register(UpgradeSevice.getINSTANCE());
     registerManager.register(SettleService.getINSTANCE());
     registerManager.register(TriggerRegistrationService.getInstance());
     registerManager.register(ContinuousQueryService.getInstance());
 
     // start reporter
-<<<<<<< HEAD
-    MetricService.getInstance().startAllReporter();
-=======
     MetricsService.getInstance().startAllReporter();
->>>>>>> 9ab9a717
 
     logger.info("Congratulation, IoTDB is set up successfully. Now, enjoy yourself!");
   }
@@ -252,15 +216,16 @@
     logger.info("IoTDB is deactivated.");
   }
 
-  private void initConfigManager() {
+  private void initMManager() {
     long time = System.currentTimeMillis();
-    IoTDB.configManager.init();
+    IoTDB.metaManager.init();
     long end = System.currentTimeMillis() - time;
     logger.info("spend {}ms to recover schema.", end);
     logger.info(
-        "After initializing, sequence tsFile threshold is {}, unsequence tsFile threshold is {}",
+        "After initializing, sequence tsFile threshold is {}, unsequence tsFile threshold is {}, memtableSize is {}",
         IoTDBDescriptor.getInstance().getConfig().getSeqTsFileSize(),
-        IoTDBDescriptor.getInstance().getConfig().getUnSeqTsFileSize());
+        IoTDBDescriptor.getInstance().getConfig().getUnSeqTsFileSize(),
+        IoTDBDescriptor.getInstance().getConfig().getMemtableSizeThreshold());
   }
 
   @Override
