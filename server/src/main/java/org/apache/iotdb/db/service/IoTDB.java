--- conflicted
+++ resolved
@@ -102,12 +102,8 @@
     registerManager.register(TVListAllocator.getInstance());
     registerManager.register(FlushManager.getInstance());
     registerManager.register(MergeManager.getINSTANCE());
-<<<<<<< HEAD
     registerManager.register(CacheHitRatioMonitor.getInstance());
-
-=======
     registerManager.register(MetricsService.getInstance());
->>>>>>> 11f36a81
     JMXService.registerMBean(getInstance(), mbeanName);
 
     logger.info("IoTDB is set up.");
