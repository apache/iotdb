--- conflicted
+++ resolved
@@ -18,11 +18,18 @@
  */
 package org.apache.iotdb.db.service;
 
-import org.apache.iotdb.db.concurrent.IoTDBDefaultThreadExceptionHandler;
+import org.apache.iotdb.commons.concurrent.IoTDBDefaultThreadExceptionHandler;
+import org.apache.iotdb.commons.conf.IoTDBConstant;
+import org.apache.iotdb.commons.exception.ConfigurationException;
+import org.apache.iotdb.commons.exception.StartupException;
+import org.apache.iotdb.commons.service.JMXService;
+import org.apache.iotdb.commons.service.RegisterManager;
+import org.apache.iotdb.commons.service.StartupChecks;
+import org.apache.iotdb.commons.udf.service.UDFClassLoaderManager;
+import org.apache.iotdb.commons.udf.service.UDFRegistrationService;
 import org.apache.iotdb.db.conf.IoTDBConfig;
-import org.apache.iotdb.db.conf.IoTDBConfigCheck;
-import org.apache.iotdb.db.conf.IoTDBConstant;
 import org.apache.iotdb.db.conf.IoTDBDescriptor;
+import org.apache.iotdb.db.conf.IoTDBStartCheck;
 import org.apache.iotdb.db.conf.rest.IoTDBRestServiceCheck;
 import org.apache.iotdb.db.conf.rest.IoTDBRestServiceDescriptor;
 import org.apache.iotdb.db.engine.StorageEngine;
@@ -31,26 +38,23 @@
 import org.apache.iotdb.db.engine.cq.ContinuousQueryService;
 import org.apache.iotdb.db.engine.flush.FlushManager;
 import org.apache.iotdb.db.engine.trigger.service.TriggerRegistrationService;
-import org.apache.iotdb.db.exception.ConfigurationException;
-import org.apache.iotdb.db.exception.StartupException;
 import org.apache.iotdb.db.exception.query.QueryProcessException;
-import org.apache.iotdb.db.metadata.MManager;
+import org.apache.iotdb.db.localconfignode.LocalConfigNode;
+import org.apache.iotdb.db.metadata.LocalSchemaProcessor;
 import org.apache.iotdb.db.protocol.influxdb.meta.InfluxDBMetaManager;
 import org.apache.iotdb.db.protocol.rest.RestService;
-import org.apache.iotdb.db.query.udf.service.TemporaryQueryDataFileService;
-import org.apache.iotdb.db.query.udf.service.UDFClassLoaderManager;
-import org.apache.iotdb.db.query.udf.service.UDFRegistrationService;
 import org.apache.iotdb.db.rescon.PrimitiveArrayManager;
 import org.apache.iotdb.db.rescon.SystemInfo;
 import org.apache.iotdb.db.service.basic.ServiceProvider;
 import org.apache.iotdb.db.service.basic.StandaloneServiceProvider;
-import org.apache.iotdb.db.service.metrics.MetricsService;
-import org.apache.iotdb.db.sync.receiver.SyncServerManager;
-import org.apache.iotdb.db.writelog.manager.MultiFileLogNodeManager;
+import org.apache.iotdb.db.service.metrics.MetricService;
+import org.apache.iotdb.db.sync.SyncService;
+import org.apache.iotdb.db.wal.WALManager;
 
 import org.slf4j.Logger;
 import org.slf4j.LoggerFactory;
 
+import java.io.File;
 import java.io.IOException;
 
 public class IoTDB implements IoTDBMBean {
@@ -60,13 +64,9 @@
       String.format("%s:%s=%s", IoTDBConstant.IOTDB_PACKAGE, IoTDBConstant.JMX_TYPE, "IoTDB");
   private static final IoTDBConfig config = IoTDBDescriptor.getInstance().getConfig();
   private static final RegisterManager registerManager = new RegisterManager();
-  public static MManager metaManager = MManager.getInstance();
+  public static LocalSchemaProcessor schemaProcessor = LocalSchemaProcessor.getInstance();
+  public static LocalConfigNode configManager = LocalConfigNode.getInstance();
   public static ServiceProvider serviceProvider;
-<<<<<<< HEAD
-  public static volatile boolean activated = false;
-  private static boolean clusterMode = false;
-=======
->>>>>>> 04d6ecd9
 
   public static IoTDB getInstance() {
     return IoTDBHolder.INSTANCE;
@@ -74,7 +74,7 @@
 
   public static void main(String[] args) {
     try {
-      IoTDBConfigCheck.getInstance().checkConfig();
+      IoTDBStartCheck.getInstance().checkConfig();
       IoTDBRestServiceCheck.getInstance().checkConfig();
     } catch (ConfigurationException | IOException e) {
       logger.error("meet error when doing start checking", e);
@@ -84,8 +84,8 @@
     daemon.active();
   }
 
-  public static void setMetaManager(MManager metaManager) {
-    IoTDB.metaManager = metaManager;
+  public static void setSchemaProcessor(LocalSchemaProcessor schemaProcessor) {
+    IoTDB.schemaProcessor = schemaProcessor;
   }
 
   public static void setServiceProvider(ServiceProvider serviceProvider) {
@@ -125,7 +125,6 @@
     // reset config
     config.setAutoCreateSchemaEnabled(prevIsAutoCreateSchemaEnabled);
     config.setEnablePartialInsert(prevIsEnablePartialInsert);
-    activated = true;
 
     logger.info("{} has started.", IoTDBConstant.GLOBAL_DB_NAME);
   }
@@ -135,20 +134,32 @@
 
     Runtime.getRuntime().addShutdownHook(new IoTDBShutdownHook());
     setUncaughtExceptionHandler();
-    registerManager.register(MetricsService.getInstance());
+    initServiceProvider();
+
+    registerManager.register(MetricService.getInstance());
     logger.info("recover the schema...");
-    initMManager();
-    initServiceProvider();
-    registerManager.register(JMXService.getInstance());
+    initConfigManager();
+    registerManager.register(new JMXService());
     registerManager.register(FlushManager.getInstance());
-    registerManager.register(MultiFileLogNodeManager.getInstance());
     registerManager.register(CacheHitRatioMonitor.getInstance());
     registerManager.register(CompactionTaskManager.getInstance());
     JMXService.registerMBean(getInstance(), mbeanName);
+    registerManager.register(SyncService.getInstance());
+    registerManager.register(WALManager.getInstance());
+
     registerManager.register(StorageEngine.getInstance());
+
     registerManager.register(TemporaryQueryDataFileService.getInstance());
-    registerManager.register(UDFClassLoaderManager.getInstance());
-    registerManager.register(UDFRegistrationService.getInstance());
+    registerManager.register(
+        UDFClassLoaderManager.setupAndGetInstance(
+            IoTDBDescriptor.getInstance().getConfig().getUdfDir()));
+    registerManager.register(
+        UDFRegistrationService.setupAndGetInstance(
+            IoTDBDescriptor.getInstance().getConfig().getSystemDir()
+                + File.separator
+                + "udf"
+                + File.separator));
+
     // in cluster mode, RPC service is not enabled.
     if (IoTDBDescriptor.getInstance().getConfig().isEnableRpcService()) {
       registerManager.register(RPCService.getInstance());
@@ -162,7 +173,8 @@
       initInfluxDBMManager();
     }
 
-    logger.info("IoTDB is set up, now may some sgs are not ready, please wait several seconds...");
+    logger.info(
+        "IoTDB is setting up, some storage groups may not be ready now, please wait several seconds...");
 
     while (!StorageEngine.getInstance().isAllSgReady()) {
       try {
@@ -174,14 +186,13 @@
       }
     }
 
-    registerManager.register(SyncServerManager.getInstance());
     registerManager.register(UpgradeSevice.getINSTANCE());
     registerManager.register(SettleService.getINSTANCE());
     registerManager.register(TriggerRegistrationService.getInstance());
     registerManager.register(ContinuousQueryService.getInstance());
 
     // start reporter
-    MetricsService.getInstance().startAllReporter();
+    MetricService.getInstance().startAllReporter();
 
     logger.info("IoTDB configuration: " + config.getConfigMessage());
     logger.info("Congratulation, IoTDB is set up successfully. Now, enjoy yourself!");
@@ -216,16 +227,15 @@
     logger.info("IoTDB is deactivated.");
   }
 
-  private void initMManager() {
+  private void initConfigManager() {
     long time = System.currentTimeMillis();
-    IoTDB.metaManager.init();
+    IoTDB.configManager.init();
     long end = System.currentTimeMillis() - time;
     logger.info("spend {}ms to recover schema.", end);
     logger.info(
-        "After initializing, sequence tsFile threshold is {}, unsequence tsFile threshold is {}, memtableSize is {}",
+        "After initializing, sequence tsFile threshold is {}, unsequence tsFile threshold is {}",
         IoTDBDescriptor.getInstance().getConfig().getSeqTsFileSize(),
-        IoTDBDescriptor.getInstance().getConfig().getUnSeqTsFileSize(),
-        IoTDBDescriptor.getInstance().getConfig().getMemtableSizeThreshold());
+        IoTDBDescriptor.getInstance().getConfig().getUnSeqTsFileSize());
   }
 
   @Override
@@ -240,7 +250,6 @@
     PrimitiveArrayManager.close();
     SystemInfo.getInstance().close();
     JMXService.deregisterMBean(mbeanName);
-    activated = false;
     logger.info("IoTDB is deactivated.");
   }
 
