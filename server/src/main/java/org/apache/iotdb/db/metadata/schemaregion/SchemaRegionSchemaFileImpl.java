--- conflicted
+++ resolved
@@ -523,11 +523,7 @@
     if (!memoryStatistics.isAllowToCreateNewSeries()) {
       CacheMemoryManager.getInstance().waitIfReleasing();
       if (!memoryStatistics.isAllowToCreateNewSeries()) {
-<<<<<<< HEAD
-        logger.error("Series overflow when creating: [{}]", plan.getPath().getFullPath());
-=======
         logger.warn("Series overflow when creating: [{}]", plan.getPath().getFullPath());
->>>>>>> 61ef21ae
         throw new SeriesOverflowException();
       }
     }
