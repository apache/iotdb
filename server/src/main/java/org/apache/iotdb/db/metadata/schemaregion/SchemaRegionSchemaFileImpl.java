/*
 * Licensed to the Apache Software Foundation (ASF) under one
 * or more contributor license agreements.  See the NOTICE file
 * distributed with this work for additional information
 * regarding copyright ownership.  The ASF licenses this file
 * to you under the Apache License, Version 2.0 (the
 * "License"); you may not use this file except in compliance
 * with the License.  You may obtain a copy of the License at
 *
 *     http://www.apache.org/licenses/LICENSE-2.0
 *
 * Unless required by applicable law or agreed to in writing,
 * software distributed under the License is distributed on an
 * "AS IS" BASIS, WITHOUT WARRANTIES OR CONDITIONS OF ANY
 * KIND, either express or implied.  See the License for the
 * specific language governing permissions and limitations
 * under the License.
 */
package org.apache.iotdb.db.metadata.schemaregion;

import org.apache.iotdb.common.rpc.thrift.TSchemaNode;
import org.apache.iotdb.commons.consensus.SchemaRegionId;
import org.apache.iotdb.commons.exception.MetadataException;
import org.apache.iotdb.commons.file.SystemFileFactory;
import org.apache.iotdb.commons.path.MeasurementPath;
import org.apache.iotdb.commons.path.PartialPath;
import org.apache.iotdb.commons.path.PathPatternTree;
import org.apache.iotdb.consensus.ConsensusFactory;
import org.apache.iotdb.db.conf.IoTDBConfig;
import org.apache.iotdb.db.conf.IoTDBDescriptor;
import org.apache.iotdb.db.exception.metadata.AliasAlreadyExistException;
import org.apache.iotdb.db.exception.metadata.PathAlreadyExistException;
import org.apache.iotdb.db.exception.metadata.PathNotExistException;
import org.apache.iotdb.db.exception.metadata.SchemaDirCreationFailureException;
import org.apache.iotdb.db.exception.metadata.SeriesNumberOverflowException;
import org.apache.iotdb.db.exception.metadata.SeriesOverflowException;
import org.apache.iotdb.db.metadata.MetadataConstant;
import org.apache.iotdb.db.metadata.idtable.IDTable;
import org.apache.iotdb.db.metadata.idtable.IDTableManager;
import org.apache.iotdb.db.metadata.logfile.FakeCRC32Deserializer;
import org.apache.iotdb.db.metadata.logfile.FakeCRC32Serializer;
import org.apache.iotdb.db.metadata.logfile.SchemaLogReader;
import org.apache.iotdb.db.metadata.logfile.SchemaLogWriter;
import org.apache.iotdb.db.metadata.mnode.IMNode;
import org.apache.iotdb.db.metadata.mnode.IMeasurementMNode;
import org.apache.iotdb.db.metadata.mtree.MTreeBelowSGCachedImpl;
import org.apache.iotdb.db.metadata.plan.schemaregion.ISchemaRegionPlan;
import org.apache.iotdb.db.metadata.plan.schemaregion.SchemaRegionPlanVisitor;
import org.apache.iotdb.db.metadata.plan.schemaregion.impl.SchemaRegionPlanDeserializer;
import org.apache.iotdb.db.metadata.plan.schemaregion.impl.SchemaRegionPlanFactory;
import org.apache.iotdb.db.metadata.plan.schemaregion.impl.SchemaRegionPlanSerializer;
import org.apache.iotdb.db.metadata.plan.schemaregion.write.IActivateTemplateInClusterPlan;
import org.apache.iotdb.db.metadata.plan.schemaregion.write.IAutoCreateDeviceMNodePlan;
import org.apache.iotdb.db.metadata.plan.schemaregion.write.IChangeAliasPlan;
import org.apache.iotdb.db.metadata.plan.schemaregion.write.IChangeTagOffsetPlan;
import org.apache.iotdb.db.metadata.plan.schemaregion.write.ICreateAlignedTimeSeriesPlan;
import org.apache.iotdb.db.metadata.plan.schemaregion.write.ICreateTimeSeriesPlan;
import org.apache.iotdb.db.metadata.plan.schemaregion.write.IDeactivateTemplatePlan;
import org.apache.iotdb.db.metadata.plan.schemaregion.write.IDeleteTimeSeriesPlan;
import org.apache.iotdb.db.metadata.plan.schemaregion.write.IPreDeactivateTemplatePlan;
import org.apache.iotdb.db.metadata.plan.schemaregion.write.IRollbackPreDeactivateTemplatePlan;
import org.apache.iotdb.db.metadata.rescon.MemoryStatistics;
import org.apache.iotdb.db.metadata.rescon.SchemaStatisticsManager;
import org.apache.iotdb.db.metadata.tag.TagManager;
import org.apache.iotdb.db.metadata.template.Template;
import org.apache.iotdb.db.metadata.utils.MetaUtils;
import org.apache.iotdb.db.mpp.common.schematree.DeviceSchemaInfo;
import org.apache.iotdb.db.qp.physical.sys.ShowDevicesPlan;
import org.apache.iotdb.db.qp.physical.sys.ShowTimeSeriesPlan;
import org.apache.iotdb.db.query.context.QueryContext;
import org.apache.iotdb.db.query.dataset.ShowDevicesResult;
import org.apache.iotdb.db.query.dataset.ShowTimeSeriesResult;
import org.apache.iotdb.db.utils.SchemaUtils;
import org.apache.iotdb.external.api.ISeriesNumerMonitor;
import org.apache.iotdb.tsfile.file.metadata.enums.CompressionType;
import org.apache.iotdb.tsfile.file.metadata.enums.TSDataType;
import org.apache.iotdb.tsfile.file.metadata.enums.TSEncoding;
import org.apache.iotdb.tsfile.utils.Pair;
import org.apache.iotdb.tsfile.write.schema.IMeasurementSchema;

import com.github.benmanes.caffeine.cache.Caffeine;
import com.github.benmanes.caffeine.cache.LoadingCache;
import com.github.benmanes.caffeine.cache.RemovalCause;
import org.checkerframework.checker.nullness.qual.NonNull;
import org.checkerframework.checker.nullness.qual.Nullable;
import org.slf4j.Logger;
import org.slf4j.LoggerFactory;

import java.io.File;
import java.io.IOException;
import java.util.ArrayList;
import java.util.Collections;
import java.util.Comparator;
import java.util.HashSet;
import java.util.LinkedList;
import java.util.List;
import java.util.Map;
import java.util.Set;
import java.util.function.Function;
import java.util.stream.Stream;

import static java.util.stream.Collectors.toList;
import static org.apache.iotdb.tsfile.common.constant.TsFileConstant.PATH_SEPARATOR;

/**
 * This class takes the responsibility of serialization of all the metadata info of one certain
 * schema region and persistent it into files. This class contains the interfaces to modify the
 * metadata in schema region for delta system. All the operations will be inserted into the logs
 * temporary in case the downtime of the delta system.
 *
 * <p>Since there are too many interfaces and methods in this class, we use code region to help
 * manage code. The code region starts with //region and ends with //endregion. When using Intellij
 * Idea to develop, it's easy to fold the code region and see code region overview by collapsing
 * all.
 *
 * <p>The codes are divided into the following code regions:
 *
 * <ol>
 *   <li>Interfaces and Implementation for initialization、recover and clear
 *   <li>Interfaces and Implementation for schema region Info query and operation
 *   <li>Interfaces and Implementation for Timeseries operation
 *   <li>Interfaces for auto create device
 *   <li>Interfaces for metadata info Query
 *       <ol>
 *         <li>Interfaces for metadata count
 *         <li>Interfaces for level Node info Query
 *         <li>Interfaces for Entity/Device info Query
 *         <li>Interfaces for timeseries, measurement and schema info Query
 *       </ol>
 *   <li>Interfaces and methods for MNode query
 *   <li>Interfaces for alias and tag/attribute operations
 *   <li>Interfaces and Implementation for InsertPlan process
 *   <li>Interfaces and Implementation for Template operations
 * </ol>
 */
@SuppressWarnings("java:S1135") // ignore todos
public class SchemaRegionSchemaFileImpl implements ISchemaRegion {

  private static final Logger logger = LoggerFactory.getLogger(SchemaRegionSchemaFileImpl.class);

  protected static IoTDBConfig config = IoTDBDescriptor.getInstance().getConfig();

  private boolean isRecovering = true;
  private volatile boolean initialized = false;
  private boolean isClearing = false;

  private final String storageGroupDirPath;
  private final String schemaRegionDirPath;
  private final String storageGroupFullPath;
  private final SchemaRegionId schemaRegionId;

  // the log file writer
  private boolean usingMLog = true;
  // the log file seriesPath
  //  private String logFilePath;
  //  private File logFile;
  private SchemaLogWriter<ISchemaRegionPlan> logWriter;

  private final SchemaStatisticsManager schemaStatisticsManager =
      SchemaStatisticsManager.getInstance();
  private final MemoryStatistics memoryStatistics = MemoryStatistics.getInstance();

  private MTreeBelowSGCachedImpl mtree;
  // device -> DeviceMNode
  private final LoadingCache<PartialPath, IMNode> mNodeCache;
  private TagManager tagManager;

  // seriesNumberMonitor may be null
  private final ISeriesNumerMonitor seriesNumerMonitor;

  // region Interfaces and Implementation of initialization、snapshot、recover and clear
  public SchemaRegionSchemaFileImpl(
      PartialPath storageGroup,
      SchemaRegionId schemaRegionId,
      ISeriesNumerMonitor seriesNumerMonitor)
      throws MetadataException {

    storageGroupFullPath = storageGroup.getFullPath();
    this.schemaRegionId = schemaRegionId;

    storageGroupDirPath = config.getSchemaDir() + File.separator + storageGroupFullPath;
    schemaRegionDirPath = storageGroupDirPath + File.separator + schemaRegionId.getId();

    int cacheSize = config.getSchemaRegionDeviceNodeCacheSize();
    mNodeCache =
        Caffeine.newBuilder()
            .maximumSize(cacheSize)
            .removalListener(
                (PartialPath path, IMNode node, RemovalCause cause) -> {
                  if (!isClearing) {
                    mtree.unPinMNode(node);
                  }
                })
            .build(
                new com.github.benmanes.caffeine.cache.CacheLoader<PartialPath, IMNode>() {
                  @Override
                  public @Nullable IMNode load(@NonNull PartialPath partialPath)
                      throws MetadataException {

                    return mtree.getNodeByPath(partialPath);
                  }
                });
    this.seriesNumerMonitor = seriesNumerMonitor;
    init();
  }

  @Override
  @SuppressWarnings("squid:S2093")
  public synchronized void init() throws MetadataException {
    if (initialized) {
      return;
    }

    initDir();

    try {
      // do not write log when recover
      isRecovering = true;

      tagManager = new TagManager(schemaRegionDirPath);
      mtree =
          new MTreeBelowSGCachedImpl(
              new PartialPath(storageGroupFullPath), tagManager::readTags, schemaRegionId.getId());

      if (!(config.isClusterMode()
          && config
              .getSchemaRegionConsensusProtocolClass()
              .equals(ConsensusFactory.RATIS_CONSENSUS))) {
        usingMLog = true;
        initMLog();
      } else {
        usingMLog = false;
      }

      isRecovering = false;
    } catch (IOException e) {
      logger.error(
          "Cannot recover all MTree from {} file, we try to recover as possible as we can",
          storageGroupFullPath,
          e);
    }
    initialized = true;
  }

  private void initDir() throws SchemaDirCreationFailureException {
    File sgSchemaFolder = SystemFileFactory.INSTANCE.getFile(storageGroupDirPath);
    if (!sgSchemaFolder.exists()) {
      if (sgSchemaFolder.mkdirs()) {
        logger.info("create database schema folder {}", storageGroupDirPath);
      } else {
        if (!sgSchemaFolder.exists()) {
          logger.error("create database schema folder {} failed.", storageGroupDirPath);
          throw new SchemaDirCreationFailureException(storageGroupDirPath);
        }
      }
    }

    File schemaRegionFolder = SystemFileFactory.INSTANCE.getFile(schemaRegionDirPath);
    if (!schemaRegionFolder.exists()) {
      if (schemaRegionFolder.mkdirs()) {
        logger.info("create schema region folder {}", schemaRegionDirPath);
      } else {
        if (!schemaRegionFolder.exists()) {
          logger.error("create schema region folder {} failed.", schemaRegionDirPath);
          throw new SchemaDirCreationFailureException(schemaRegionDirPath);
        }
      }
    }
  }

  private void initMLog() throws IOException {
    int lineNumber = initFromLog();

    logWriter =
        new SchemaLogWriter<>(
            schemaRegionDirPath,
            MetadataConstant.METADATA_LOG,
            new FakeCRC32Serializer<>(new SchemaRegionPlanSerializer()),
            config.getSyncMlogPeriodInMs() == 0);
  }

  public void writeToMLog(ISchemaRegionPlan schemaRegionPlan) throws IOException {
    if (usingMLog && !isRecovering) {
      logWriter.write(schemaRegionPlan);
    }
  }

  @Override
  public void forceMlog() {
    if (!initialized) {
      return;
    }
    try {
      logWriter.force();
    } catch (IOException e) {
      logger.error("Cannot force {} mlog to the schema region", schemaRegionId, e);
    }
  }

  /**
   * Init from metadata log file.
   *
   * @return line number of the logFile
   */
  @SuppressWarnings("squid:S3776")
  private int initFromLog() throws IOException {
    File logFile =
        SystemFileFactory.INSTANCE.getFile(
            schemaRegionDirPath + File.separator + MetadataConstant.METADATA_LOG);

    long time = System.currentTimeMillis();
    // init the metadata from the operation log
    if (logFile.exists()) {
      int idx = 0;
      try (SchemaLogReader<ISchemaRegionPlan> mLogReader =
          new SchemaLogReader<>(
              schemaRegionDirPath,
              MetadataConstant.METADATA_LOG,
              new FakeCRC32Deserializer<>(new SchemaRegionPlanDeserializer()))) {
        idx = applyMLog(mLogReader);
        logger.debug(
            "spend {} ms to deserialize {} mtree from mlog.bin",
            System.currentTimeMillis() - time,
            storageGroupFullPath);
        return idx;
      } catch (Exception e) {
        e.printStackTrace();
        throw new IOException("Failed to parse " + storageGroupFullPath + " mlog.bin for err:" + e);
      }
    } else {
      return 0;
    }
  }

  private int applyMLog(SchemaLogReader<ISchemaRegionPlan> mLogReader) {
    int idx = 0;
    ISchemaRegionPlan plan;
    RecoverPlanOperator recoverPlanOperator = new RecoverPlanOperator();
    RecoverOperationResult operationResult;
    while (mLogReader.hasNext()) {
      try {
        plan = mLogReader.next();
        idx++;
      } catch (Exception e) {
        logger.error("Parse mlog error at lineNumber {} because:", idx, e);
        break;
      }
      if (plan == null) {
        continue;
      }
      operationResult = plan.accept(recoverPlanOperator, this);
      if (operationResult.isFailed()) {
        logger.error(
            "Can not operate cmd {} for err:",
            plan.getPlanType().name(),
            operationResult.getException());
      }
    }

    if (mLogReader.isFileCorrupted()) {
      throw new IllegalStateException(
          "The mlog.bin has been corrupted. Please remove it or fix it, and then restart IoTDB");
    }

    return idx;
  }

  /** function for clearing metadata components of one schema region */
  @Override
  public synchronized void clear() {
    isClearing = true;
    try {
      if (this.mNodeCache != null) {
        this.mNodeCache.invalidateAll();
      }
      if (this.mtree != null) {
        this.mtree.clear();
      }
      if (logWriter != null) {
        logWriter.close();
        logWriter = null;
      }
      tagManager.clear();

      isRecovering = true;
      initialized = false;
    } catch (IOException e) {
      logger.error("Cannot close metadata log writer, because:", e);
    }
    isClearing = false;
  }

  // endregion

  // region Interfaces for schema region Info query and operation

  @Override
  public String getStorageGroupFullPath() {
    return storageGroupFullPath;
  }

  @Override
  public SchemaRegionId getSchemaRegionId() {
    return schemaRegionId;
  }

  @Override
  public synchronized void deleteSchemaRegion() throws MetadataException {
    // collect all the LeafMNode in this schema region
    List<IMeasurementMNode> leafMNodes = mtree.getAllMeasurementMNode();

    int seriesCount = leafMNodes.size();
    schemaStatisticsManager.deleteTimeseries(seriesCount);
    if (seriesNumerMonitor != null) {
      seriesNumerMonitor.deleteTimeSeries(seriesCount);
    }

    // clear all the components and release all the file handlers
    clear();

    // delete all the schema region files
    SchemaRegionUtils.deleteSchemaRegionFolder(schemaRegionDirPath, logger);
  }

  @Override
  public boolean createSnapshot(File snapshotDir) {
    logger.info("Start create snapshot of schemaRegion {}", schemaRegionId);
    boolean isSuccess = true;
    long startTime = System.currentTimeMillis();

    long mtreeSnapshotStartTime = System.currentTimeMillis();
    isSuccess = isSuccess && mtree.createSnapshot(snapshotDir);
    logger.info(
        "MTree snapshot creation of schemaRegion {} costs {}ms.",
        schemaRegionId,
        System.currentTimeMillis() - mtreeSnapshotStartTime);

    long tagSnapshotStartTime = System.currentTimeMillis();
    isSuccess = isSuccess && tagManager.createSnapshot(snapshotDir);
    logger.info(
        "Tag snapshot creation of schemaRegion {} costs {}ms.",
        schemaRegionId,
        System.currentTimeMillis() - tagSnapshotStartTime);

    logger.info(
        "Snapshot creation of schemaRegion {} costs {}ms.",
        schemaRegionId,
        System.currentTimeMillis() - startTime);
    logger.info("Successfully create snapshot of schemaRegion {}", schemaRegionId);

    return isSuccess;
  }

  // currently, this method is only used for cluster-ratis mode
  @Override
  public void loadSnapshot(File latestSnapshotRootDir) {
    clear();

    logger.info("Start loading snapshot of schemaRegion {}", schemaRegionId);
    long startTime = System.currentTimeMillis();

    try {
      usingMLog = false;

      isRecovering = true;

      long tagSnapshotStartTime = System.currentTimeMillis();
      tagManager = TagManager.loadFromSnapshot(latestSnapshotRootDir, schemaRegionDirPath);
      logger.info(
          "Tag snapshot loading of schemaRegion {} costs {}ms.",
          schemaRegionId,
          System.currentTimeMillis() - tagSnapshotStartTime);

      long mtreeSnapshotStartTime = System.currentTimeMillis();
      mtree =
          MTreeBelowSGCachedImpl.loadFromSnapshot(
              latestSnapshotRootDir,
              storageGroupFullPath,
              schemaRegionId.getId(),
              measurementMNode -> {
                if (measurementMNode.getOffset() == -1) {
                  return;
                }
                try {
                  tagManager.recoverIndex(measurementMNode.getOffset(), measurementMNode);
                } catch (IOException e) {
                  logger.error(
                      "Failed to recover tagIndex for {} in schemaRegion {}.",
                      storageGroupFullPath + PATH_SEPARATOR + measurementMNode.getFullPath(),
                      schemaRegionId);
                }
              },
              tagManager::readTags);
      logger.info(
          "MTree snapshot loading of schemaRegion {} costs {}ms.",
          schemaRegionId,
          System.currentTimeMillis() - mtreeSnapshotStartTime);

      isRecovering = false;
      initialized = true;

      logger.info(
          "Snapshot loading of schemaRegion {} costs {}ms.",
          schemaRegionId,
          System.currentTimeMillis() - startTime);
      logger.info("Successfully load snapshot of schemaRegion {}", schemaRegionId);
    } catch (IOException | MetadataException e) {
      logger.error(
          "Failed to load snapshot for schemaRegion {}  due to {}. Use empty schemaRegion",
          schemaRegionId,
          e.getMessage(),
          e);
      try {
        initialized = false;
        isRecovering = true;
        init();
      } catch (MetadataException metadataException) {
        logger.error(
            "Error occurred during initializing schemaRegion {}",
            schemaRegionId,
            metadataException);
      }
    }
  }

  // endregion

  // region Interfaces and Implementation for Timeseries operation
  // including create and delete

  public void createTimeseries(ICreateTimeSeriesPlan plan) throws MetadataException {
    createTimeseries(plan, -1);
  }

  public void recoverTimeseries(ICreateTimeSeriesPlan plan, long offset) throws MetadataException {
    boolean done = false;
    while (!done) {
      try {
        createTimeseries(plan, offset);
        done = true;
      } catch (SeriesOverflowException e) {
        logger.warn(
            "Too many timeseries during recovery from MLog, waiting for SchemaFile swapping.");
        try {
          Thread.sleep(3000L);
        } catch (InterruptedException e2) {
          logger.error("Exception occurs during timeseries recovery.");
          throw new MetadataException(e2.getMessage());
        }
      }
    }
  }

  @Override
  @SuppressWarnings("squid:S3776") // Suppress high Cognitive Complexity warning
  public void createTimeseries(ICreateTimeSeriesPlan plan, long offset) throws MetadataException {
    if (!memoryStatistics.isAllowToCreateNewSeries()) {
      logger.error(
          String.format("Series overflow when creating: [%s]", plan.getPath().getFullPath()));
      throw new SeriesOverflowException();
    }

    if (seriesNumerMonitor != null && !seriesNumerMonitor.addTimeSeries(1)) {
      throw new SeriesNumberOverflowException();
    }

    try {
      PartialPath path = plan.getPath();
      IMeasurementMNode leafMNode;
      // using try-catch to restore seriesNumberMonitor's state while create failed
      try {
        SchemaUtils.checkDataTypeWithEncoding(plan.getDataType(), plan.getEncoding());

        TSDataType type = plan.getDataType();
        // create time series in MTree
        leafMNode =
            mtree.createTimeseriesWithPinnedReturn(
                path,
                type,
                plan.getEncoding(),
                plan.getCompressor(),
                plan.getProps(),
                plan.getAlias());
      } catch (Throwable t) {
        if (seriesNumerMonitor != null) {
          seriesNumerMonitor.deleteTimeSeries(1);
        }
        throw t;
      }

      try {
        // the cached mNode may be replaced by new entityMNode in mtree
        mNodeCache.invalidate(path.getDevicePath());

        // update statistics and schemaDataTypeNumMap
        schemaStatisticsManager.addTimeseries(1);

        // update tag index
        if (offset != -1 && isRecovering) {
          // the timeseries has already been created and now system is recovering, using the tag
          // info
          // in tagFile to recover index directly
          tagManager.recoverIndex(offset, leafMNode);
        } else if (plan.getTags() != null) {
          // tag key, tag value
          tagManager.addIndex(plan.getTags(), leafMNode);
        }

        // write log
        if (!isRecovering) {
          // either tags or attributes is not empty
          if ((plan.getTags() != null && !plan.getTags().isEmpty())
              || (plan.getAttributes() != null && !plan.getAttributes().isEmpty())) {
            offset = tagManager.writeTagFile(plan.getTags(), plan.getAttributes());
          }
          plan.setTagOffset(offset);
          writeToMLog(plan);
        }
        if (offset != -1) {
          leafMNode.setOffset(offset);
          mtree.updateMNode(leafMNode);
        }

      } finally {
        mtree.unPinMNode(leafMNode);
      }

    } catch (IOException e) {
      throw new MetadataException(e);
    }

    // update id table if not in recovering or disable id table log file
    if (config.isEnableIDTable() && (!isRecovering || !config.isEnableIDTableLogFile())) {
      IDTable idTable = IDTableManager.getInstance().getIDTable(plan.getPath().getDevicePath());
      idTable.createTimeseries(plan);
    }
  }

  /**
   * Add one timeseries to metadata tree, if the timeseries already exists, throw exception
   *
   * @param path the timeseries path
   * @param dataType the dateType {@code DataType} of the timeseries
   * @param encoding the encoding function {@code Encoding} of the timeseries
   * @param compressor the compressor function {@code Compressor} of the time series
   */
  private void createTimeseries(
      PartialPath path,
      TSDataType dataType,
      TSEncoding encoding,
      CompressionType compressor,
      Map<String, String> props)
      throws MetadataException {
    try {
      createTimeseries(
          SchemaRegionPlanFactory.getCreateTimeSeriesPlan(
              path, dataType, encoding, compressor, props, null, null, null));
    } catch (PathAlreadyExistException | AliasAlreadyExistException e) {
      if (logger.isDebugEnabled()) {
        logger.debug(
            "Ignore PathAlreadyExistException and AliasAlreadyExistException when Concurrent inserting"
                + " a non-exist time series {}",
            path);
      }
    }
  }

  public void createAlignedTimeSeries(
      PartialPath prefixPath,
      List<String> measurements,
      List<TSDataType> dataTypes,
      List<TSEncoding> encodings,
      List<CompressionType> compressors)
      throws MetadataException {
    createAlignedTimeSeries(
        SchemaRegionPlanFactory.getCreateAlignedTimeSeriesPlan(
            prefixPath, measurements, dataTypes, encodings, compressors, null, null, null));
  }

  public void recoverAlignedTimeSeries(ICreateAlignedTimeSeriesPlan plan) throws MetadataException {
    boolean done = false;
    while (!done) {
      try {
        createAlignedTimeSeries(plan);
        done = true;
      } catch (SeriesOverflowException e) {
        logger.warn(
            "Too many timeseries during recovery from MLog, waiting for SchemaFile swapping.");
        try {
          Thread.sleep(3000L);
        } catch (InterruptedException e2) {
          logger.error("Exception occurs during timeseries recovery.");
          throw new MetadataException(e2.getMessage());
        }
      }
    }
  }

  /**
   * create aligned timeseries
   *
   * @param plan CreateAlignedTimeSeriesPlan
   */
  @Override
  public void createAlignedTimeSeries(ICreateAlignedTimeSeriesPlan plan) throws MetadataException {
    int seriesCount = plan.getMeasurements().size();
    if (!memoryStatistics.isAllowToCreateNewSeries()) {
      throw new SeriesOverflowException();
    }

    if (seriesNumerMonitor != null && !seriesNumerMonitor.addTimeSeries(seriesCount)) {
      throw new SeriesNumberOverflowException();
    }

    try {
      PartialPath prefixPath = plan.getDevicePath();
      List<String> measurements = plan.getMeasurements();
      List<TSDataType> dataTypes = plan.getDataTypes();
      List<TSEncoding> encodings = plan.getEncodings();
      List<Map<String, String>> tagsList = plan.getTagsList();
      List<Map<String, String>> attributesList = plan.getAttributesList();
      List<IMeasurementMNode> measurementMNodeList;
      // using try-catch to restore seriesNumberMonitor's state while create failed
      try {
        for (int i = 0; i < measurements.size(); i++) {
          SchemaUtils.checkDataTypeWithEncoding(dataTypes.get(i), encodings.get(i));
        }

        // create time series in MTree
        measurementMNodeList =
            mtree.createAlignedTimeseries(
                prefixPath,
                measurements,
                plan.getDataTypes(),
                plan.getEncodings(),
                plan.getCompressors(),
                plan.getAliasList());
      } catch (Throwable t) {
        if (seriesNumerMonitor != null) {
          seriesNumerMonitor.deleteTimeSeries(seriesCount);
        }
        throw t;
      }

      try {
        // the cached mNode may be replaced by new entityMNode in mtree
        mNodeCache.invalidate(prefixPath);

        // update statistics and schemaDataTypeNumMap
        schemaStatisticsManager.addTimeseries(seriesCount);

        List<Long> tagOffsets = plan.getTagOffsets();
        for (int i = 0; i < measurements.size(); i++) {
          if (tagOffsets != null && !plan.getTagOffsets().isEmpty() && isRecovering) {
            if (tagOffsets.get(i) != -1) {
              tagManager.recoverIndex(plan.getTagOffsets().get(i), measurementMNodeList.get(i));
            }
          } else if (tagsList != null && !tagsList.isEmpty()) {
            if (tagsList.get(i) != null) {
              // tag key, tag value
              tagManager.addIndex(tagsList.get(i), measurementMNodeList.get(i));
            }
          }
        }

        // write log
        tagOffsets = new ArrayList<>();
        if (!isRecovering) {
          if ((tagsList != null && !tagsList.isEmpty())
              || (attributesList != null && !attributesList.isEmpty())) {
            Map<String, String> tags;
            Map<String, String> attributes;
            for (int i = 0; i < measurements.size(); i++) {
              tags = tagsList == null ? null : tagsList.get(i);
              attributes = attributesList == null ? null : attributesList.get(i);
              if (tags == null && attributes == null) {
                tagOffsets.add(-1L);
              } else {
                tagOffsets.add(tagManager.writeTagFile(tags, attributes));
              }
            }
          } else {
            for (int i = 0; i < measurements.size(); i++) {
              tagOffsets.add(-1L);
            }
          }
          plan.setTagOffsets(tagOffsets);
          writeToMLog(plan);
        }
        tagOffsets = plan.getTagOffsets();
        for (int i = 0; i < measurements.size(); i++) {
          if (tagOffsets.get(i) != -1) {
            measurementMNodeList.get(i).setOffset(tagOffsets.get(i));
            mtree.updateMNode(measurementMNodeList.get(i));
          }
        }
      } finally {
        for (IMeasurementMNode measurementMNode : measurementMNodeList) {
          mtree.unPinMNode(measurementMNode);
        }
      }
    } catch (IOException e) {
      throw new MetadataException(e);
    }

    // update id table if not in recovering or disable id table log file
    if (config.isEnableIDTable() && (!isRecovering || !config.isEnableIDTableLogFile())) {
      IDTable idTable = IDTableManager.getInstance().getIDTable(plan.getDevicePath());
      idTable.createAlignedTimeseries(plan);
    }
  }

  @Override
  public Map<Integer, MetadataException> checkMeasurementExistence(
      PartialPath devicePath, List<String> measurementList, List<String> aliasList) {
    return mtree.checkMeasurementExistence(devicePath, measurementList, aliasList);
  }

  /**
   * Delete all timeseries matching the given path pattern. If using prefix match, the path pattern
   * is used to match prefix path. All timeseries start with the matched prefix path will be
   * deleted.
   *
   * @param pathPattern path to be deleted
   * @param isPrefixMatch if true, the path pattern is used to match prefix path
   * @return deletion failed Timeseries
   */
  @Override
  public synchronized Pair<Integer, Set<String>> deleteTimeseries(
      PartialPath pathPattern, boolean isPrefixMatch) throws MetadataException {
    try {
      List<MeasurementPath> allTimeseries = mtree.getMeasurementPaths(pathPattern, isPrefixMatch);

      Set<String> failedNames = new HashSet<>();
      int deletedNum = 0;
      for (PartialPath p : allTimeseries) {
        deleteSingleTimeseriesInternal(p);
        deletedNum++;
      }
      return new Pair<>(deletedNum, failedNames);
    } catch (IOException e) {
      throw new MetadataException(e.getMessage());
    }
  }

  @Override
  public long constructSchemaBlackList(PathPatternTree patternTree) throws MetadataException {
    long preDeletedNum = 0;
    for (PartialPath pathPattern : patternTree.getAllPathPatterns()) {
      List<IMeasurementMNode> measurementMNodeList = mtree.getMatchedMeasurementMNode(pathPattern);
      try {
        for (IMeasurementMNode measurementMNode : measurementMNodeList) {
          // Given pathPatterns may match one timeseries multi times, which may results in the
          // preDeletedNum larger than the actual num of timeseries. It doesn't matter since the
          // main
          // purpose is to check whether there's timeseries to be deleted.
          try {
            preDeletedNum++;
            measurementMNode.setPreDeleted(true);
            mtree.updateMNode(measurementMNode);
            writeToMLog(
                SchemaRegionPlanFactory.getPreDeleteTimeSeriesPlan(
                    measurementMNode.getPartialPath()));
          } catch (IOException e) {
            throw new MetadataException(e);
          }
        }
      } finally {
        for (IMeasurementMNode measurementMNode : measurementMNodeList) {
          mtree.unPinMNode(measurementMNode);
        }
      }
    }
    return preDeletedNum;
  }

  @Override
  public void rollbackSchemaBlackList(PathPatternTree patternTree) throws MetadataException {
    for (PartialPath pathPattern : patternTree.getAllPathPatterns()) {
      for (IMeasurementMNode measurementMNode : mtree.getMatchedMeasurementMNode(pathPattern)) {
        try {
          measurementMNode.setPreDeleted(false);
          mtree.updateMNode(measurementMNode);
          writeToMLog(
              SchemaRegionPlanFactory.getRollbackPreDeleteTimeSeriesPlan(
                  measurementMNode.getPartialPath()));
        } catch (IOException e) {
          throw new MetadataException(e);
        } finally {
          mtree.unPinMNode(measurementMNode);
        }
      }
    }
  }

  @Override
  public Set<PartialPath> fetchSchemaBlackList(PathPatternTree patternTree)
      throws MetadataException {
    Set<PartialPath> deviceBasedPathPatternSet = new HashSet<>();
    for (PartialPath pathPattern : patternTree.getAllPathPatterns()) {
      for (PartialPath devicePath : mtree.getDevicesOfPreDeletedTimeseries(pathPattern)) {
        deviceBasedPathPatternSet.addAll(pathPattern.alterPrefixPath(devicePath));
      }
    }
    return deviceBasedPathPatternSet;
  }

  @Override
  public void deleteTimeseriesInBlackList(PathPatternTree patternTree) throws MetadataException {
    for (PartialPath pathPattern : patternTree.getAllPathPatterns()) {
      for (PartialPath path : mtree.getPreDeletedTimeseries(pathPattern)) {
        try {
          deleteSingleTimeseriesInBlackList(path);
          writeToMLog(
              SchemaRegionPlanFactory.getDeleteTimeSeriesPlan(Collections.singletonList(path)));
        } catch (IOException e) {
          throw new MetadataException(e);
        }
      }
    }
  }

  private void deleteSingleTimeseriesInBlackList(PartialPath path)
      throws MetadataException, IOException {
    Pair<PartialPath, IMeasurementMNode> pair =
        mtree.deleteTimeseriesAndReturnEmptyStorageGroup(path);

    IMeasurementMNode measurementMNode = pair.right;
    removeFromTagInvertedIndex(measurementMNode);

    IMNode node = measurementMNode.getParent();

    mNodeCache.invalidate(node.getPartialPath());

    schemaStatisticsManager.deleteTimeseries(1);
    if (seriesNumerMonitor != null) {
      seriesNumerMonitor.deleteTimeSeries(1);
    }
  }

  /**
   * Delete all timeseries matching the given path pattern
   *
   * @param pathPattern path to be deleted
   * @return deletion failed Timeseries
   */
  public Pair<Integer, Set<String>> deleteTimeseries(PartialPath pathPattern)
      throws MetadataException {
    return deleteTimeseries(pathPattern, false);
  }

  private void deleteSingleTimeseriesInternal(PartialPath p) throws MetadataException, IOException {
    deleteOneTimeseriesUpdateStatistics(p);
    if (!isRecovering) {
      writeToMLog(SchemaRegionPlanFactory.getDeleteTimeSeriesPlan(Collections.singletonList(p)));
    }
  }

  /**
   * @param path full path from root to leaf node
   * @return After delete if the schema region is empty, return its path, otherwise return null
   */
  private PartialPath deleteOneTimeseriesUpdateStatistics(PartialPath path)
      throws MetadataException, IOException {
    Pair<PartialPath, IMeasurementMNode> pair =
        mtree.deleteTimeseriesAndReturnEmptyStorageGroup(path);

    IMeasurementMNode measurementMNode = pair.right;
    removeFromTagInvertedIndex(measurementMNode);
    PartialPath storageGroupPath = pair.left;

    IMNode node = measurementMNode.getParent();

    mNodeCache.invalidate(node.getPartialPath());

    schemaStatisticsManager.deleteTimeseries(1);
    if (seriesNumerMonitor != null) {
      seriesNumerMonitor.deleteTimeSeries(1);
    }
    return storageGroupPath;
  }
  // endregion

  // region Interfaces for get and auto create device
  /**
   * get device node, if the schema region is not set, create it when autoCreateSchema is true
   *
   * <p>(we develop this method as we need to get the node's lock after we get the lock.writeLock())
   *
   * @param path path
   */
  private IMNode getDeviceNodeWithAutoCreate(PartialPath path)
      throws IOException, MetadataException {
    IMNode node;
    try {
      node = mNodeCache.get(path);
      try {
        mtree.pinMNode(node);
        return node;
      } catch (MetadataException e) {
        // the node in mNodeCache has been evicted, thus get it via the following progress
        return mtree.getNodeByPath(path);
      }
    } catch (Exception e) {
      if (e.getCause() instanceof MetadataException) {
        if (!config.isAutoCreateSchemaEnabled()) {
          throw new PathNotExistException(path.getFullPath());
        }
      } else {
        throw e;
      }
    }

    node = mtree.getDeviceNodeWithAutoCreating(path);
    writeToMLog(SchemaRegionPlanFactory.getAutoCreateDeviceMNodePlan(node.getPartialPath()));
    return node;
  }

  private void autoCreateDeviceMNode(IAutoCreateDeviceMNodePlan plan) throws MetadataException {
    IMNode node = mtree.getDeviceNodeWithAutoCreating(plan.getPath());
    mtree.unPinMNode(node);
    try {
      writeToMLog(plan);
    } catch (IOException e) {
      throw new MetadataException(e);
    }
  }
  // endregion

  // region Interfaces for metadata info Query
  /**
   * Check whether the path exists.
   *
   * @param path a full path or a prefix path
   */
  @Override
  public boolean isPathExist(PartialPath path) {
    try {
      return mtree.isPathExist(path);
    } catch (MetadataException e) {
      logger.error(e.getMessage());
      return false;
    }
  }

  // region Interfaces for metadata count

  /**
   * To calculate the count of timeseries matching given path. The path could be a pattern of a full
   * path, may contain wildcard. If using prefix match, the path pattern is used to match prefix
   * path. All timeseries start with the matched prefix path will be counted.
   */
  @Override
  public long getAllTimeseriesCount(PartialPath pathPattern, boolean isPrefixMatch)
      throws MetadataException {
    return mtree.getAllTimeseriesCount(pathPattern, isPrefixMatch);
  }

  @Override
  public long getAllTimeseriesCount(
      PartialPath pathPattern, Map<Integer, Template> templateMap, boolean isPrefixMatch)
      throws MetadataException {
    return mtree.getAllTimeseriesCount(pathPattern, templateMap, isPrefixMatch);
  }

  @Override
  public long getAllTimeseriesCount(
      PartialPath pathPattern, boolean isPrefixMatch, String key, String value, boolean isContains)
      throws MetadataException {
    return mtree.getAllTimeseriesCount(
        pathPattern,
        isPrefixMatch,
        tagManager.getMatchedTimeseriesInIndex(key, value, isContains),
        true);
  }

  /**
   * To calculate the count of devices for given path pattern. If using prefix match, the path
   * pattern is used to match prefix path. All timeseries start with the matched prefix path will be
   * counted.
   */
  @Override
  public long getDevicesNum(PartialPath pathPattern, boolean isPrefixMatch)
      throws MetadataException {
    return mtree.getDevicesNum(pathPattern, isPrefixMatch);
  }

  @Override
  public Map<PartialPath, Long> getMeasurementCountGroupByLevel(
      PartialPath pathPattern, int level, boolean isPrefixMatch) throws MetadataException {
    return mtree.getMeasurementCountGroupByLevel(pathPattern, level, isPrefixMatch);
  }

  @Override
  public Map<PartialPath, Long> getMeasurementCountGroupByLevel(
      PartialPath pathPattern,
      int level,
      boolean isPrefixMatch,
      String key,
      String value,
      boolean isContains)
      throws MetadataException {
    return mtree.getMeasurementCountGroupByLevel(
        pathPattern,
        level,
        isPrefixMatch,
        tagManager.getMatchedTimeseriesInIndex(key, value, isContains),
        true);
  }

  // endregion

  // region Interfaces for level Node info Query
  @Override
  public List<PartialPath> getNodesListInGivenLevel(
      PartialPath pathPattern, int nodeLevel, boolean isPrefixMatch) throws MetadataException {
    return mtree.getNodesListInGivenLevel(pathPattern, nodeLevel, isPrefixMatch);
  }

  /**
   * Get child node path in the next level of the given path pattern.
   *
   * <p>give pathPattern and the child nodes is those matching pathPattern.*
   *
   * <p>e.g., MTree has [root.sg1.d1.s1, root.sg1.d1.s2, root.sg1.d2.s1] given path = root.sg1,
   * return [root.sg1.d1, root.sg1.d2]
   *
   * @param pathPattern The given path
   * @return All child nodes' seriesPath(s) of given seriesPath.
   */
  @Override
  public Set<TSchemaNode> getChildNodePathInNextLevel(PartialPath pathPattern)
      throws MetadataException {
    return mtree.getChildNodePathInNextLevel(pathPattern);
  }

  /**
   * Get child node in the next level of the given path pattern.
   *
   * <p>give pathPattern and the child nodes is those matching pathPattern.*
   *
   * <p>e.g., MTree has [root.sg1.d1.s1, root.sg1.d1.s2, root.sg1.d2.s1] given path = root.sg1,
   * return [d1, d2] given path = root.sg.d1 return [s1,s2]
   *
   * @return All child nodes of given seriesPath.
   */
  @Override
  public Set<String> getChildNodeNameInNextLevel(PartialPath pathPattern) throws MetadataException {
    return mtree.getChildNodeNameInNextLevel(pathPattern);
  }
  // endregion

  // region Interfaces for Entity/Device info Query

  /**
   * Get all devices that one of the timeseries, matching the given timeseries path pattern, belongs
   * to.
   *
   * @param timeseries a path pattern of the target timeseries
   * @return A HashSet instance which stores devices paths.
   */
  @Override
  public Set<PartialPath> getBelongedDevices(PartialPath timeseries) throws MetadataException {
    return mtree.getDevicesByTimeseries(timeseries);
  }

  /**
   * Get all device paths matching the path pattern. If using prefix match, the path pattern is used
   * to match prefix path. All timeseries start with the matched prefix path will be collected.
   *
   * @param pathPattern the pattern of the target devices.
   * @param isPrefixMatch if true, the path pattern is used to match prefix path.
   * @return A HashSet instance which stores devices paths matching the given path pattern.
   */
  @Override
  public Set<PartialPath> getMatchedDevices(PartialPath pathPattern, boolean isPrefixMatch)
      throws MetadataException {
    return mtree.getDevices(pathPattern, isPrefixMatch);
  }

  /**
   * Get all device paths and according database paths as ShowDevicesResult.
   *
   * @param plan ShowDevicesPlan which contains the path pattern and restriction params.
   * @return ShowDevicesResult and the current offset of this region after traverse.
   */
  @Override
  public Pair<List<ShowDevicesResult>, Integer> getMatchedDevices(ShowDevicesPlan plan)
      throws MetadataException {
    return mtree.getDevices(plan);
  }
  // endregion

  // region Interfaces for timeseries, measurement and schema info Query

  /**
   * Return all measurement paths for given path if the path is abstract. Or return the path itself.
   * Regular expression in this method is formed by the amalgamation of seriesPath and the character
   * '*'. If using prefix match, the path pattern is used to match prefix path. All timeseries start
   * with the matched prefix path will be collected.
   *
   * @param pathPattern can be a pattern or a full path of timeseries.
   * @param isPrefixMatch if true, the path pattern is used to match prefix path
   */
  @Override
  public List<MeasurementPath> getMeasurementPaths(
      PartialPath pathPattern, boolean isPrefixMatch, boolean withTags) throws MetadataException {
    return getMeasurementPathsWithAlias(pathPattern, 0, 0, isPrefixMatch, withTags).left;
  }

  /**
   * Similar to method getMeasurementPaths(), but return Path with alias and filter the result by
   * limit and offset. If using prefix match, the path pattern is used to match prefix path. All
   * timeseries start with the matched prefix path will be collected.
   *
   * @param isPrefixMatch if true, the path pattern is used to match prefix path
   */
  @Override
  public Pair<List<MeasurementPath>, Integer> getMeasurementPathsWithAlias(
      PartialPath pathPattern, int limit, int offset, boolean isPrefixMatch, boolean withTags)
      throws MetadataException {
    return mtree.getMeasurementPathsWithAlias(pathPattern, limit, offset, isPrefixMatch, withTags);
  }

  @Override
  public List<MeasurementPath> fetchSchema(
      PartialPath pathPattern, Map<Integer, Template> templateMap, boolean withTags)
      throws MetadataException {
    return mtree.fetchSchema(pathPattern, templateMap, withTags);
  }

  @Override
  public Pair<List<ShowTimeSeriesResult>, Integer> showTimeseries(
      ShowTimeSeriesPlan plan, QueryContext context) throws MetadataException {
    // show timeseries with index
    if (plan.getKey() != null && plan.getValue() != null) {
      return showTimeseriesWithIndex(plan, context);
    } else {
      return showTimeseriesWithoutIndex(plan, context);
    }
  }

  @SuppressWarnings("squid:S3776") // Suppress high Cognitive Complexity warning
  private Pair<List<ShowTimeSeriesResult>, Integer> showTimeseriesWithIndex(
      ShowTimeSeriesPlan plan, QueryContext context) throws MetadataException {

    List<IMeasurementMNode> allMatchedNodes = tagManager.getMatchedTimeseriesInIndex(plan, context);

    List<ShowTimeSeriesResult> res = new LinkedList<>();
    PartialPath pathPattern = plan.getPath();
    boolean needLast = plan.isOrderByHeat();
    int curOffset = -1;
    int count = 0;
    int limit = needLast ? 0 : plan.getLimit();
    int offset = needLast ? 0 : plan.getOffset();

    for (IMeasurementMNode leaf : allMatchedNodes) {
      if (plan.isPrefixMatch()
          ? pathPattern.prefixMatchFullPath(leaf.getPartialPath())
          : pathPattern.matchFullPath(leaf.getPartialPath())) {
        if (limit != 0 || offset != 0) {
          curOffset++;
          if (curOffset < offset || count == limit) {
            continue;
          }
        }
        try {
          Pair<Map<String, String>, Map<String, String>> tagAndAttributePair =
              tagManager.readTagFile(leaf.getOffset());
          IMeasurementSchema measurementSchema = leaf.getSchema();
          Pair<String, String> deadbandInfo =
              MetaUtils.parseDeadbandInfo(measurementSchema.getProps());
          res.add(
              new ShowTimeSeriesResult(
                  leaf.getFullPath(),
                  leaf.getAlias(),
                  storageGroupFullPath,
                  measurementSchema.getType(),
                  measurementSchema.getEncodingType(),
                  measurementSchema.getCompressor(),
                  0,
                  tagAndAttributePair.left,
                  tagAndAttributePair.right,
                  deadbandInfo.left,
                  deadbandInfo.right));
          if (limit != 0) {
            count++;
          }
        } catch (IOException e) {
          throw new MetadataException(
              "Something went wrong while deserialize tag info of " + leaf.getFullPath(), e);
        }
      }
    }

    if (needLast) {
      Stream<ShowTimeSeriesResult> stream = res.stream();

      limit = plan.getLimit();
      offset = plan.getOffset();

      stream =
          stream.sorted(
              Comparator.comparingLong(ShowTimeSeriesResult::getLastTime)
                  .reversed()
                  .thenComparing(ShowTimeSeriesResult::getName));

      if (limit != 0) {
        stream = stream.skip(offset).limit(limit);
      }

      res = stream.collect(toList());
    }

    return new Pair<>(res, curOffset + 1);
  }

  /**
   * Get the result of ShowTimeseriesPlan
   *
   * @param plan show time series query plan
   */
  private Pair<List<ShowTimeSeriesResult>, Integer> showTimeseriesWithoutIndex(
      ShowTimeSeriesPlan plan, QueryContext context) throws MetadataException {
    Pair<List<Pair<PartialPath, String[]>>, Integer> ans =
        mtree.getAllMeasurementSchema(plan, context);
    List<ShowTimeSeriesResult> res = new LinkedList<>();
    for (Pair<PartialPath, String[]> ansString : ans.left) {
      long tagFileOffset = Long.parseLong(ansString.right[5]);
      try {
        Pair<Map<String, String>, Map<String, String>> tagAndAttributePair =
            new Pair<>(Collections.emptyMap(), Collections.emptyMap());
        if (tagFileOffset >= 0) {
          tagAndAttributePair = tagManager.readTagFile(tagFileOffset);
        }
        res.add(
            new ShowTimeSeriesResult(
                ansString.left.getFullPath(),
                ansString.right[0],
                ansString.right[1],
                TSDataType.valueOf(ansString.right[2]),
                TSEncoding.valueOf(ansString.right[3]),
                CompressionType.valueOf(ansString.right[4]),
                ansString.right[6] != null ? Long.parseLong(ansString.right[6]) : 0,
                tagAndAttributePair.left,
                tagAndAttributePair.right,
                ansString.right[7],
                ansString.right[8]));
      } catch (IOException e) {
        throw new MetadataException(
            "Something went wrong while deserialize tag info of " + ansString.left.getFullPath(),
            e);
      }
    }
    return new Pair<>(res, ans.right);
  }
  // endregion
  // endregion

  // region Interfaces and methods for MNode query

  @Override
  public IMNode getDeviceNode(PartialPath path) throws MetadataException {
    IMNode node;
    try {
      node = mNodeCache.get(path);
      return node;
    } catch (Exception e) {
      if (e.getCause() instanceof MetadataException) {
        throw new PathNotExistException(path.getFullPath());
      }
      throw e;
    }
  }

  @Override
  public IMeasurementMNode getMeasurementMNode(PartialPath fullPath) throws MetadataException {
    IMeasurementMNode measurementMNode = mtree.getMeasurementMNode(fullPath);
    mtree.unPinMNode(measurementMNode);
    return measurementMNode;
  }

  /**
   * Invoked during insertPlan process. Get target MeasurementMNode from given EntityMNode. If the
   * result is not null and is not MeasurementMNode, it means a timeseries with same path cannot be
   * created thus throw PathAlreadyExistException.
   */
  protected IMeasurementMNode getMeasurementMNode(IMNode deviceMNode, String measurementName)
      throws MetadataException {
    IMNode result = mtree.getChildFromPinnedMNode(deviceMNode, measurementName);
    if (result == null) {
      return null;
    }

    mtree.unPinMNode(result);
    if (result.isMeasurement()) {
      return result.getAsMeasurementMNode();
    } else {
      throw new PathAlreadyExistException(
          deviceMNode.getFullPath() + PATH_SEPARATOR + measurementName);
    }
  }
  // endregion

  // region Interfaces for alias and tag/attribute operations
  /**
   * Set the new offset of a timeseries. Only used for Recover. When creating tags/attributes for a
   * timeseries, if is first time, the file offset where the tags/attributes stored will be stored
   * in measurementMNode.
   *
   * @param path timeseries
   * @param offset offset in the tag file
   */
  private void changeOffset(PartialPath path, long offset) throws MetadataException {
    IMeasurementMNode measurementMNode = mtree.getMeasurementMNode(path);
    try {
      measurementMNode.setOffset(offset);
      mtree.updateMNode(measurementMNode);

      if (isRecovering) {
        try {
          if (tagManager.recoverIndex(offset, measurementMNode)) {
            mtree.pinMNode(measurementMNode);
          }
        } catch (IOException e) {
          throw new MetadataException(e);
        }
      }
    } finally {
      mtree.unPinMNode(measurementMNode);
    }
  }

  @Override
  public void changeAlias(PartialPath path, String alias) throws MetadataException {
    IMeasurementMNode leafMNode = mtree.getMeasurementMNode(path);
    try {
      if (leafMNode.getAlias() != null) {
        leafMNode.getParent().deleteAliasChild(leafMNode.getAlias());
      }
      leafMNode.getParent().addAlias(alias, leafMNode);
      mtree.setAlias(leafMNode, alias);
    } finally {
      mtree.unPinMNode(leafMNode);
    }

    try {
      writeToMLog(SchemaRegionPlanFactory.getChangeAliasPlan(path, alias));
    } catch (IOException e) {
      throw new MetadataException(e);
    }
  }

  /**
   * upsert tags and attributes key-value for the timeseries if the key has existed, just use the
   * new value to update it.
   *
   * @param alias newly added alias
   * @param tagsMap newly added tags map
   * @param attributesMap newly added attributes map
   * @param fullPath timeseries
   */
  @Override
  @SuppressWarnings("squid:S3776") // Suppress high Cognitive Complexity warning
  public void upsertTagsAndAttributes(
      String alias,
      Map<String, String> tagsMap,
      Map<String, String> attributesMap,
      PartialPath fullPath)
      throws MetadataException, IOException {
    IMeasurementMNode leafMNode = mtree.getMeasurementMNode(fullPath);
    try {
      // upsert alias
      upsertAlias(alias, fullPath, leafMNode);

      if (tagsMap == null && attributesMap == null) {
        return;
      }

      // no tag or attribute, we need to add a new record in log
      if (leafMNode.getOffset() < 0) {
        long offset = tagManager.writeTagFile(tagsMap, attributesMap);
        writeToMLog(SchemaRegionPlanFactory.getChangeTagOffsetPlan(fullPath, offset));
        leafMNode.setOffset(offset);
        mtree.updateMNode(leafMNode);
        // update inverted Index map
        if (tagsMap != null && !tagsMap.isEmpty()) {
          tagManager.addIndex(tagsMap, leafMNode);
          mtree.pinMNode(leafMNode);
        }
        return;
      }

      tagManager.updateTagsAndAttributes(tagsMap, attributesMap, leafMNode);
    } finally {
      mtree.unPinMNode(leafMNode);
    }
  }

  private void upsertAlias(String alias, PartialPath fullPath, IMeasurementMNode leafMNode)
      throws MetadataException, IOException {
    // upsert alias
    if (alias != null && !alias.equals(leafMNode.getAlias())) {
      if (!leafMNode.getParent().addAlias(alias, leafMNode)) {
        throw new MetadataException("The alias already exists.");
      }

      if (leafMNode.getAlias() != null) {
        leafMNode.getParent().deleteAliasChild(leafMNode.getAlias());
      }

      mtree.setAlias(leafMNode, alias);
      // persist to WAL
      writeToMLog(SchemaRegionPlanFactory.getChangeAliasPlan(fullPath, alias));
    }
  }

  /**
   * add new attributes key-value for the timeseries
   *
   * @param attributesMap newly added attributes map
   * @param fullPath timeseries
   */
  @Override
  public void addAttributes(Map<String, String> attributesMap, PartialPath fullPath)
      throws MetadataException, IOException {
    IMeasurementMNode leafMNode = mtree.getMeasurementMNode(fullPath);
    try {
      // no tag or attribute, we need to add a new record in log
      if (leafMNode.getOffset() < 0) {
        long offset = tagManager.writeTagFile(Collections.emptyMap(), attributesMap);
        writeToMLog(SchemaRegionPlanFactory.getChangeTagOffsetPlan(fullPath, offset));
        leafMNode.setOffset(offset);
        mtree.updateMNode(leafMNode);
        return;
      }

      tagManager.addAttributes(attributesMap, fullPath, leafMNode);
    } finally {
      mtree.updateMNode(leafMNode);
    }
  }

  /**
   * add new tags key-value for the timeseries
   *
   * @param tagsMap newly added tags map
   * @param fullPath timeseries
   */
  @Override
  public void addTags(Map<String, String> tagsMap, PartialPath fullPath)
      throws MetadataException, IOException {
    IMeasurementMNode leafMNode = mtree.getMeasurementMNode(fullPath);
    try {
      // no tag or attribute, we need to add a new record in log
      if (leafMNode.getOffset() < 0) {
        long offset = tagManager.writeTagFile(tagsMap, Collections.emptyMap());
        writeToMLog(SchemaRegionPlanFactory.getChangeTagOffsetPlan(fullPath, offset));
        leafMNode.setOffset(offset);
        mtree.updateMNode(leafMNode);
        // update inverted Index map
        tagManager.addIndex(tagsMap, leafMNode);
        mtree.pinMNode(leafMNode);
        return;
      }

      tagManager.addTags(tagsMap, fullPath, leafMNode);
    } finally {
      mtree.unPinMNode(leafMNode);
    }
  }

  /**
   * drop tags or attributes of the timeseries
   *
   * @param keySet tags key or attributes key
   * @param fullPath timeseries path
   */
  @Override
  @SuppressWarnings("squid:S3776") // Suppress high Cognitive Complexity warning
  public void dropTagsOrAttributes(Set<String> keySet, PartialPath fullPath)
      throws MetadataException, IOException {
    IMeasurementMNode leafMNode = mtree.getMeasurementMNode(fullPath);
    try {
      // no tag or attribute, just do nothing.
      if (leafMNode.getOffset() != -1) {
        tagManager.dropTagsOrAttributes(keySet, fullPath, leafMNode);
        // when the measurementMNode was added to tagIndex, it was pinned
        mtree.unPinMNode(leafMNode);
      }
    } finally {
      mtree.unPinMNode(leafMNode);
    }
  }

  /**
   * set/change the values of tags or attributes
   *
   * @param alterMap the new tags or attributes key-value
   * @param fullPath timeseries
   */
  @Override
  @SuppressWarnings("squid:S3776") // Suppress high Cognitive Complexity warning
  public void setTagsOrAttributesValue(Map<String, String> alterMap, PartialPath fullPath)
      throws MetadataException, IOException {
    IMeasurementMNode leafMNode = mtree.getMeasurementMNode(fullPath);
    try {
      if (leafMNode.getOffset() < 0) {
        throw new MetadataException(
            String.format("TimeSeries [%s] does not have any tag/attribute.", fullPath));
      }

      // tags, attributes
      tagManager.setTagsOrAttributesValue(alterMap, fullPath, leafMNode);
    } finally {
      mtree.unPinMNode(leafMNode);
    }
  }

  /**
   * rename the tag or attribute's key of the timeseries
   *
   * @param oldKey old key of tag or attribute
   * @param newKey new key of tag or attribute
   * @param fullPath timeseries
   */
  @Override
  @SuppressWarnings("squid:S3776") // Suppress high Cognitive Complexity warning
  public void renameTagOrAttributeKey(String oldKey, String newKey, PartialPath fullPath)
      throws MetadataException, IOException {
    IMeasurementMNode leafMNode = mtree.getMeasurementMNode(fullPath);
    try {
      if (leafMNode.getOffset() < 0) {
        throw new MetadataException(
            String.format("TimeSeries [%s] does not have [%s] tag/attribute.", fullPath, oldKey),
            true);
      }
      // tags, attributes
      tagManager.renameTagOrAttributeKey(oldKey, newKey, fullPath, leafMNode);
    } finally {
      mtree.unPinMNode(leafMNode);
    }
  }

  /** remove the node from the tag inverted index */
  @SuppressWarnings("squid:S3776") // Suppress high Cognitive Complexity warning
  private void removeFromTagInvertedIndex(IMeasurementMNode node) throws IOException {
    tagManager.removeFromTagInvertedIndex(node);
  }
  // endregion

  // region Interfaces and Implementation for InsertPlan process

  @Override
  public DeviceSchemaInfo getDeviceSchemaInfoWithAutoCreate(
      PartialPath devicePath,
      String[] measurements,
      Function<Integer, TSDataType> getDataType,
      TSEncoding[] encodings,
      CompressionType[] compressionTypes,
      boolean aligned)
      throws MetadataException {
    throw new UnsupportedOperationException();
  }

  // endregion

  // region Interfaces and Implementation for Template operations
  @Override
  public void activateSchemaTemplate(IActivateTemplateInClusterPlan plan, Template template)
      throws MetadataException {

    try {
      IMNode deviceNode = getDeviceNodeWithAutoCreate(plan.getActivatePath());
      try {
        mtree.activateTemplate(plan.getActivatePath(), template);
        writeToMLog(plan);
      } finally {
        mtree.unPinMNode(deviceNode);
      }
    } catch (IOException e) {
      logger.error(e.getMessage(), e);
      throw new MetadataException(e);
    }
  }

  @Override
  public List<String> getPathsUsingTemplate(PartialPath pathPattern, int templateId)
      throws MetadataException {
    return mtree.getPathsUsingTemplate(pathPattern, templateId);
  }

  @Override
  public long constructSchemaBlackListWithTemplate(IPreDeactivateTemplatePlan plan)
      throws MetadataException {
    Map<PartialPath, List<Integer>> resultTemplateSetInfo =
        mtree.constructSchemaBlackListWithTemplate(plan.getTemplateSetInfo());
    try {
      writeToMLog(SchemaRegionPlanFactory.getPreDeactivateTemplatePlan(resultTemplateSetInfo));
    } catch (IOException e) {
      throw new MetadataException(e);
    }
    return resultTemplateSetInfo.size();
  }

  @Override
  public void rollbackSchemaBlackListWithTemplate(IRollbackPreDeactivateTemplatePlan plan)
      throws MetadataException {
    Map<PartialPath, List<Integer>> resultTemplateSetInfo =
        mtree.rollbackSchemaBlackListWithTemplate(plan.getTemplateSetInfo());
    try {
      writeToMLog(
          SchemaRegionPlanFactory.getRollbackPreDeactivateTemplatePlan(resultTemplateSetInfo));
    } catch (IOException e) {
      throw new MetadataException(e);
    }
  }

  @Override
  public void deactivateTemplateInBlackList(IDeactivateTemplatePlan plan) throws MetadataException {
    Map<PartialPath, List<Integer>> resultTemplateSetInfo =
        mtree.deactivateTemplateInBlackList(plan.getTemplateSetInfo());
    try {
      writeToMLog(SchemaRegionPlanFactory.getDeactivateTemplatePlan(resultTemplateSetInfo));
    } catch (IOException e) {
      throw new MetadataException(e);
    }
  }

  @Override
  public long countPathsUsingTemplate(int templateId, PathPatternTree patternTree)
      throws MetadataException {
    long result = 0;
    for (PartialPath pathPattern : patternTree.getAllPathPatterns()) {
      result += mtree.countPathsUsingTemplate(pathPattern, templateId);
    }
    return result;
  }
  // endregion

  private static class RecoverOperationResult {

    private static final RecoverOperationResult SUCCESS = new RecoverOperationResult(null);

    private final Exception e;

    private RecoverOperationResult(Exception e) {
      this.e = e;
    }

    private boolean isFailed() {
      return e != null;
    }

    private Exception getException() {
      return e;
    }
  }

  private class RecoverPlanOperator
      extends SchemaRegionPlanVisitor<RecoverOperationResult, SchemaRegionSchemaFileImpl> {

    @Override
    public RecoverOperationResult visitSchemaRegionPlan(
        ISchemaRegionPlan plan, SchemaRegionSchemaFileImpl context) {
      throw new UnsupportedOperationException(
          String.format(
              "SchemaRegionPlan of type %s doesn't support recover operation in SchemaRegionSchemaFileImpl.",
              plan.getPlanType().name()));
    }

    @Override
    public RecoverOperationResult visitCreateTimeSeries(
        ICreateTimeSeriesPlan createTimeSeriesPlan, SchemaRegionSchemaFileImpl context) {
      try {
        recoverTimeseries(createTimeSeriesPlan, createTimeSeriesPlan.getTagOffset());
        return RecoverOperationResult.SUCCESS;
      } catch (MetadataException e) {
        return new RecoverOperationResult(e);
      }
    }

    @Override
    public RecoverOperationResult visitCreateAlignedTimeSeries(
        ICreateAlignedTimeSeriesPlan createAlignedTimeSeriesPlan,
        SchemaRegionSchemaFileImpl context) {
      try {
        recoverAlignedTimeSeries(createAlignedTimeSeriesPlan);
        return RecoverOperationResult.SUCCESS;
      } catch (MetadataException e) {
        return new RecoverOperationResult(e);
      }
    }

    @Override
    public RecoverOperationResult visitDeleteTimeSeries(
        IDeleteTimeSeriesPlan deleteTimeSeriesPlan, SchemaRegionSchemaFileImpl context) {
      try {
        // since we only has one path for one DeleteTimeSeriesPlan
        deleteOneTimeseriesUpdateStatistics(deleteTimeSeriesPlan.getDeletePathList().get(0));
        return RecoverOperationResult.SUCCESS;
      } catch (MetadataException | IOException e) {
        return new RecoverOperationResult(e);
      }
    }

    @Override
    public RecoverOperationResult visitChangeAlias(
        IChangeAliasPlan changeAliasPlan, SchemaRegionSchemaFileImpl context) {
      try {
        changeAlias(changeAliasPlan.getPath(), changeAliasPlan.getAlias());
        return RecoverOperationResult.SUCCESS;
      } catch (MetadataException e) {
        return new RecoverOperationResult(e);
      }
    }

    @Override
    public RecoverOperationResult visitChangeTagOffset(
        IChangeTagOffsetPlan changeTagOffsetPlan, SchemaRegionSchemaFileImpl context) {
      try {
        changeOffset(changeTagOffsetPlan.getPath(), changeTagOffsetPlan.getOffset());
        return RecoverOperationResult.SUCCESS;
      } catch (MetadataException e) {
        return new RecoverOperationResult(e);
      }
    }

    @Override
    public RecoverOperationResult visitAutoCreateDeviceMNode(
        IAutoCreateDeviceMNodePlan autoCreateDeviceMNodePlan, SchemaRegionSchemaFileImpl context) {
      try {
        autoCreateDeviceMNode(autoCreateDeviceMNodePlan);
        return RecoverOperationResult.SUCCESS;
      } catch (MetadataException e) {
        return new RecoverOperationResult(e);
      }
    }
  }
<<<<<<< HEAD

  @Override
  public Pair<TSEncoding, CompressionType> alterTimeseriesEncodingCompressionType(
      PartialPath fullPath, TSEncoding curEncoding, CompressionType curCompressionType)
      throws MetadataException, IOException {
    throw new UnsupportedOperationException();
  }

  // endregion
=======
>>>>>>> b5ef9a42
}<|MERGE_RESOLUTION|>--- conflicted
+++ resolved
@@ -1837,16 +1837,11 @@
       }
     }
   }
-<<<<<<< HEAD
 
   @Override
   public Pair<TSEncoding, CompressionType> alterTimeseriesEncodingCompressionType(
-      PartialPath fullPath, TSEncoding curEncoding, CompressionType curCompressionType)
-      throws MetadataException, IOException {
+          PartialPath fullPath, TSEncoding curEncoding, CompressionType curCompressionType)
+          throws MetadataException, IOException {
     throw new UnsupportedOperationException();
   }
-
-  // endregion
-=======
->>>>>>> b5ef9a42
 }