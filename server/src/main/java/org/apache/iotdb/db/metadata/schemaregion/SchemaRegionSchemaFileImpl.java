--- conflicted
+++ resolved
@@ -178,8 +178,7 @@
       tagManager = new TagManager(schemaRegionDirPath);
       mtree =
           new MTreeBelowSGCachedImpl(
-<<<<<<< HEAD
-              storageGroupMNode,
+                  new PartialPath(storageGroupFullPath),
               tagManager::readTags,
               this::flushCallback,
               measurementMNode -> {
@@ -196,9 +195,6 @@
                 }
               },
               schemaRegionId.getId());
-=======
-              new PartialPath(storageGroupFullPath), tagManager::readTags, schemaRegionId.getId());
->>>>>>> 5f8f2b9f
 
       if (!(config.isClusterMode()
           && config
