--- conflicted
+++ resolved
@@ -19,6 +19,7 @@
 package org.apache.iotdb.db.mpp.sql.planner.plan;
 
 import org.apache.iotdb.commons.partition.RegionReplicaSet;
+import org.apache.iotdb.db.exception.metadata.IllegalPathException;
 import org.apache.iotdb.db.mpp.common.PlanFragmentId;
 import org.apache.iotdb.db.mpp.sql.planner.plan.node.PlanNode;
 import org.apache.iotdb.db.mpp.sql.planner.plan.node.PlanNodeId;
@@ -99,16 +100,12 @@
     root.serialize(byteBuffer);
   }
 
-<<<<<<< HEAD
   public static PlanFragment deserialize(ByteBuffer byteBuffer) throws IllegalPathException {
-=======
-  public static PlanFragment deserialize(ByteBuffer byteBuffer) {
->>>>>>> d160be9c
     return new PlanFragment(PlanFragmentId.deserialize(byteBuffer), deserializeHelper(byteBuffer));
   }
 
   // deserialize the plan node recursively
-  public static PlanNode deserializeHelper(ByteBuffer byteBuffer) {
+  public static PlanNode deserializeHelper(ByteBuffer byteBuffer) throws IllegalPathException {
     PlanNode root = PlanNodeType.deserialize(byteBuffer);
     int childrenCount = byteBuffer.getInt();
     for (int i = 0; i < childrenCount; i++) {
