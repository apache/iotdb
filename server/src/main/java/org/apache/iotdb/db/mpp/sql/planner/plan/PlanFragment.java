/*
 * Licensed to the Apache Software Foundation (ASF) under one
 * or more contributor license agreements.  See the NOTICE file
 * distributed with this work for additional information
 * regarding copyright ownership.  The ASF licenses this file
 * to you under the Apache License, Version 2.0 (the
 * "License"); you may not use this file except in compliance
 * with the License.  You may obtain a copy of the License at
 *
 *      http://www.apache.org/licenses/LICENSE-2.0
 *
 * Unless required by applicable law or agreed to in writing,
 * software distributed under the License is distributed on an
 * "AS IS" BASIS, WITHOUT WARRANTIES OR CONDITIONS OF ANY
 * KIND, either express or implied.  See the License for the
 * specific language governing permissions and limitations
 * under the License.
 */
package org.apache.iotdb.db.mpp.sql.planner.plan;

import org.apache.iotdb.commons.partition.RegionReplicaSet;
import org.apache.iotdb.db.exception.metadata.IllegalPathException;
import org.apache.iotdb.db.mpp.common.PlanFragmentId;
import org.apache.iotdb.db.mpp.sql.planner.plan.node.PlanNode;
import org.apache.iotdb.db.mpp.sql.planner.plan.node.PlanNodeId;
import org.apache.iotdb.db.mpp.sql.planner.plan.node.PlanNodeType;
import org.apache.iotdb.db.mpp.sql.planner.plan.node.source.SourceNode;

import java.nio.ByteBuffer;

/** PlanFragment contains a sub-query of distributed query. */
public class PlanFragment {
  // TODO once you add field for this class you need to change the serialize and deserialize methods
  private PlanFragmentId id;
  private PlanNode root;

  public PlanFragment(PlanFragmentId id, PlanNode root) {
    this.id = id;
    this.root = root;
  }

  public PlanFragmentId getId() {
    return id;
  }

  public PlanNode getRoot() {
    return root;
  }

  public void setRoot(PlanNode root) {
    this.root = root;
  }

  public String toString() {
    return String.format("PlanFragment-%s", getId());
  }

  // Every Fragment should only run in DataRegion.
  // But it can select any one of the Endpoint of the target DataRegion
  // In current version, one PlanFragment should contain at least one SourceNode,
  // and the DataRegions of all SourceNodes should be same in one PlanFragment.
  // So we can use the DataRegion of one SourceNode as the PlanFragment's DataRegion.
  public RegionReplicaSet getTargetDataRegion() {
    return getNodeDataRegion(root);
  }

  private RegionReplicaSet getNodeDataRegion(PlanNode root) {
    if (root instanceof SourceNode) {
      return ((SourceNode) root).getDataRegionReplicaSet();
    }
    for (PlanNode child : root.getChildren()) {
      RegionReplicaSet result = getNodeDataRegion(child);
      if (result != null) {
        return result;
      }
    }
    return null;
  }

  public PlanNode getPlanNodeById(PlanNodeId nodeId) {
    return getPlanNodeById(root, nodeId);
  }

  private PlanNode getPlanNodeById(PlanNode root, PlanNodeId nodeId) {
    if (root.getPlanNodeId().equals(nodeId)) {
      return root;
    }
    for (PlanNode child : root.getChildren()) {
      PlanNode node = getPlanNodeById(child, nodeId);
      if (node != null) {
        return node;
      }
    }
    return null;
  }

<<<<<<< HEAD
  public void serialize(ByteBuffer byteBuffer) {
    id.serialize(byteBuffer);
    root.serialize(byteBuffer);
  }

  public static PlanFragment deserialize(ByteBuffer byteBuffer) {
=======
  public static PlanFragment deserialize(ByteBuffer byteBuffer) throws IllegalPathException {
>>>>>>> 600ba974
    return new PlanFragment(PlanFragmentId.deserialize(byteBuffer), deserializeHelper(byteBuffer));
  }

  // deserialize the plan node recursively
<<<<<<< HEAD
  public static PlanNode deserializeHelper(ByteBuffer byteBuffer) {
=======
  private static PlanNode deserializeHelper(ByteBuffer byteBuffer) throws IllegalPathException {
>>>>>>> 600ba974
    PlanNode root = PlanNodeType.deserialize(byteBuffer);
    int childrenCount = byteBuffer.getInt();
    for (int i = 0; i < childrenCount; i++) {
      root.addChild(deserializeHelper(byteBuffer));
    }
    return root;
  }
}<|MERGE_RESOLUTION|>--- conflicted
+++ resolved
@@ -18,6 +18,7 @@
  */
 package org.apache.iotdb.db.mpp.sql.planner.plan;
 
+import java.util.Objects;
 import org.apache.iotdb.commons.partition.RegionReplicaSet;
 import org.apache.iotdb.db.exception.metadata.IllegalPathException;
 import org.apache.iotdb.db.mpp.common.PlanFragmentId;
@@ -94,25 +95,17 @@
     return null;
   }
 
-<<<<<<< HEAD
   public void serialize(ByteBuffer byteBuffer) {
     id.serialize(byteBuffer);
     root.serialize(byteBuffer);
   }
 
   public static PlanFragment deserialize(ByteBuffer byteBuffer) {
-=======
-  public static PlanFragment deserialize(ByteBuffer byteBuffer) throws IllegalPathException {
->>>>>>> 600ba974
     return new PlanFragment(PlanFragmentId.deserialize(byteBuffer), deserializeHelper(byteBuffer));
   }
 
   // deserialize the plan node recursively
-<<<<<<< HEAD
   public static PlanNode deserializeHelper(ByteBuffer byteBuffer) {
-=======
-  private static PlanNode deserializeHelper(ByteBuffer byteBuffer) throws IllegalPathException {
->>>>>>> 600ba974
     PlanNode root = PlanNodeType.deserialize(byteBuffer);
     int childrenCount = byteBuffer.getInt();
     for (int i = 0; i < childrenCount; i++) {
@@ -120,4 +113,22 @@
     }
     return root;
   }
+
+  @Override
+  public boolean equals(Object o) {
+    if (this == o) {
+      return true;
+    }
+    if (o == null || getClass() != o.getClass()) {
+      return false;
+    }
+    PlanFragment that = (PlanFragment) o;
+    return Objects.equals(id, that.id) &&
+        Objects.equals(root, that.root);
+  }
+
+  @Override
+  public int hashCode() {
+    return Objects.hash(id, root);
+  }
 }