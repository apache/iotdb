--- conflicted
+++ resolved
@@ -48,14 +48,11 @@
     return root;
   }
 
-<<<<<<< HEAD
-  @Override
-=======
   public void setRoot(PlanNode root) {
     this.root = root;
   }
 
->>>>>>> dd67c0aa
+  @Override
   public String toString() {
     return String.format("PlanFragment-%s", getId());
   }
