--- conflicted
+++ resolved
@@ -21,9 +21,9 @@
 import org.apache.iotdb.db.engine.querycontext.QueryDataSource;
 import org.apache.iotdb.db.exception.query.QueryProcessException;
 import org.apache.iotdb.db.metadata.path.PartialPath;
-import org.apache.iotdb.db.mpp.common.GroupByTimeParameter;
 import org.apache.iotdb.db.mpp.operator.OperatorContext;
 import org.apache.iotdb.db.mpp.sql.planner.plan.node.PlanNodeId;
+import org.apache.iotdb.db.mpp.sql.statement.component.GroupByTimeComponent;
 import org.apache.iotdb.db.query.aggregation.AggregateResult;
 import org.apache.iotdb.db.query.aggregation.AggregationType;
 import org.apache.iotdb.db.query.factory.AggregateResultFactory;
@@ -32,7 +32,7 @@
 import org.apache.iotdb.tsfile.file.metadata.statistics.Statistics;
 import org.apache.iotdb.tsfile.read.common.TimeRange;
 import org.apache.iotdb.tsfile.read.common.block.TsBlock;
-import org.apache.iotdb.tsfile.read.common.block.TsBlock.TsBlockIterator;
+import org.apache.iotdb.tsfile.read.common.block.TsBlock.TsBlockSingleColumnIterator;
 import org.apache.iotdb.tsfile.read.common.block.TsBlockBuilder;
 import org.apache.iotdb.tsfile.read.common.block.column.ColumnBuilder;
 import org.apache.iotdb.tsfile.read.common.block.column.TimeColumnBuilder;
@@ -40,7 +40,6 @@
 
 import com.google.common.util.concurrent.ListenableFuture;
 
-<<<<<<< HEAD
 import java.io.IOException;
 import java.util.ArrayList;
 import java.util.List;
@@ -55,7 +54,7 @@
  * In sliding window situation, current time window is a pre-aggregation window. If there is no time
  * split parameter, i.e. aggregation without groupBy, just one tsBlock will be returned.
  */
-public class SeriesAggregateScanOperator implements SourceOperator {
+public class SeriesAggregateScanOperator implements DataSourceOperator {
 
   private final OperatorContext operatorContext;
   private final SeriesScanUtil seriesScanUtil;
@@ -66,7 +65,7 @@
   // current interval of aggregation window [curStartTime, curEndTime)
   private TimeRange curTimeRange;
 
-  private TsBlockIterator preCachedData;
+  private TsBlockSingleColumnIterator preCachedData;
   // used for resetting the preCachedData to the last read index
   private int lastReadIndex;
 
@@ -82,7 +81,7 @@
       List<AggregationType> aggregateFuncList,
       Filter timeFilter,
       boolean ascending,
-      GroupByTimeParameter groupByTimeParameter) {
+      GroupByTimeComponent groupByTimeParameter) {
     this.operatorContext = context;
     this.ascending = ascending;
     this.seriesScanUtil =
@@ -114,13 +113,10 @@
 
   // TODO implement this method: If groupByTimeParameter is null, TimeRangeIterator will only
   // contain one global time range. Otherwise, it will return one pre-aggregate time range once.
-  public ITimeRangeIterator initTimeRangeIterator(GroupByTimeParameter groupByTimeParameter) {
+  public ITimeRangeIterator initTimeRangeIterator(GroupByTimeComponent groupByTimeParameter) {
     return null;
   }
 
-=======
-public class SeriesAggregateScanOperator implements DataSourceOperator {
->>>>>>> 0d83f7a8
   @Override
   public OperatorContext getOperatorContext() {
     return operatorContext;
@@ -256,7 +252,7 @@
   }
 
   @SuppressWarnings("squid:S3776")
-  private void calcFromBatch(TsBlockIterator blockIterator, TimeRange curTimeRange)
+  private void calcFromBatch(TsBlockSingleColumnIterator blockIterator, TimeRange curTimeRange)
       throws IOException {
     // check if the batchData does not contain points in current interval
     if (!satisfied(blockIterator, curTimeRange)) {
@@ -269,7 +265,7 @@
         continue;
       }
       // lazy reset batch data for calculation
-      blockIterator.setIndex(lastReadIndex);
+      blockIterator.setRowIndex(lastReadIndex);
       // skip points that cannot be calculated
       skipOutOfTimeRangePoints(blockIterator, curTimeRange);
 
@@ -280,7 +276,7 @@
     }
 
     // reset the last position to current Index
-    lastReadIndex = blockIterator.getIndex();
+    lastReadIndex = blockIterator.getRowIndex();
 
     // can calc for next interval
     if (blockIterator.hasNext()) {
@@ -289,7 +285,8 @@
   }
 
   // skip points that cannot be calculated
-  private void skipOutOfTimeRangePoints(TsBlockIterator tsBlockIterator, TimeRange curTimeRange) {
+  private void skipOutOfTimeRangePoints(
+      TsBlockSingleColumnIterator tsBlockIterator, TimeRange curTimeRange) {
     if (ascending) {
       while (tsBlockIterator.hasNext() && tsBlockIterator.currentTime() < curTimeRange.getMin()) {
         tsBlockIterator.next();
@@ -301,7 +298,7 @@
     }
   }
 
-  private boolean satisfied(TsBlockIterator tsBlockIterator, TimeRange timeRange) {
+  private boolean satisfied(TsBlockSingleColumnIterator tsBlockIterator, TimeRange timeRange) {
     if (tsBlockIterator == null || !tsBlockIterator.hasNext()) {
       return false;
     }
@@ -357,13 +354,14 @@
       }
 
       // calc from page data
-      TsBlockIterator tsBlockIterator = seriesScanUtil.nextPage().getTsBlockIterator();
+      TsBlockSingleColumnIterator tsBlockIterator =
+          seriesScanUtil.nextPage().getTsBlockSingleColumnIterator();
       if (tsBlockIterator == null || !tsBlockIterator.hasNext()) {
         continue;
       }
 
       // reset the last position to current Index
-      lastReadIndex = tsBlockIterator.getIndex();
+      lastReadIndex = tsBlockIterator.getRowIndex();
 
       // stop calc and cached current batchData
       if (ascending && tsBlockIterator.currentTime() >= curTimeRange.getMax()) {
