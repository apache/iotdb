--- conflicted
+++ resolved
@@ -97,11 +97,7 @@
     File[] allSgFolders = new File(
         dataDir + File.separatorChar + IoTDBConstant.SEQUENCE_FLODER_NAME)
         .listFiles();
-<<<<<<< HEAD
     for (File sgFolder : allSgFolders) {
-      if (sgFolder.getName().equals(TsFileConstant.PATH_UPGRADE)) {
-=======
-    for (File sgFolder : allSGFolders) {
       if (!sgFolder.getName().startsWith(IoTDBConstant.PATH_ROOT) || sgFolder.getName()
           .equals(TsFileConstant.PATH_UPGRADE)) {
         continue;
@@ -114,7 +110,6 @@
         }
       } catch (StorageGroupException e) {
         // the folder is not a sg folder
->>>>>>> bc2fef17
         continue;
       }
       allSGs.putIfAbsent(sgFolder.getName(), new HashSet<>());
