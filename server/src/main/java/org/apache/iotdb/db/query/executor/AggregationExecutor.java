/*
 * Licensed to the Apache Software Foundation (ASF) under one
 * or more contributor license agreements.  See the NOTICE file
 * distributed with this work for additional information
 * regarding copyright ownership.  The ASF licenses this file
 * to you under the Apache License, Version 2.0 (the
 * "License"); you may not use this file except in compliance
 * with the License.  You may obtain a copy of the License at
 *
 *     http://www.apache.org/licenses/LICENSE-2.0
 *
 * Unless required by applicable law or agreed to in writing,
 * software distributed under the License is distributed on an
 * "AS IS" BASIS, WITHOUT WARRANTIES OR CONDITIONS OF ANY
 * KIND, either express or implied.  See the License for the
 * specific language governing permissions and limitations
 * under the License.
 */

package org.apache.iotdb.db.query.executor;

import java.io.IOException;
import java.util.ArrayList;
import java.util.Arrays;
import java.util.HashMap;
import java.util.List;
import java.util.Map;
import java.util.Set;
import org.apache.iotdb.db.conf.IoTDBDescriptor;
import org.apache.iotdb.db.engine.querycontext.QueryDataSource;
import org.apache.iotdb.db.exception.StorageEngineException;
import org.apache.iotdb.db.exception.query.QueryProcessException;
import org.apache.iotdb.db.metadata.PartialPath;
import org.apache.iotdb.db.qp.physical.crud.AggregationPlan;
import org.apache.iotdb.db.qp.physical.crud.RawDataQueryPlan;
import org.apache.iotdb.db.query.aggregation.AggregateResult;
import org.apache.iotdb.db.query.context.QueryContext;
import org.apache.iotdb.db.query.control.QueryResourceManager;
import org.apache.iotdb.db.query.dataset.SingleDataSet;
import org.apache.iotdb.db.query.factory.AggregateResultFactory;
import org.apache.iotdb.db.query.filter.TsFileFilter;
import org.apache.iotdb.db.query.reader.series.IAggregateReader;
import org.apache.iotdb.db.query.reader.series.IReaderByTimestamp;
import org.apache.iotdb.db.query.reader.series.SeriesAggregateReader;
import org.apache.iotdb.db.query.reader.series.SeriesReaderByTimestamp;
import org.apache.iotdb.db.query.timegenerator.ServerTimeGenerator;
import org.apache.iotdb.db.utils.FilePathUtils;
import org.apache.iotdb.db.utils.QueryUtils;
import org.apache.iotdb.tsfile.file.metadata.enums.TSDataType;
import org.apache.iotdb.tsfile.file.metadata.statistics.Statistics;
import org.apache.iotdb.tsfile.read.common.BatchData;
import org.apache.iotdb.tsfile.read.common.RowRecord;
import org.apache.iotdb.tsfile.read.expression.IExpression;
import org.apache.iotdb.tsfile.read.expression.impl.GlobalTimeExpression;
import org.apache.iotdb.tsfile.read.filter.basic.Filter;
import org.apache.iotdb.tsfile.read.query.dataset.QueryDataSet;
import org.apache.iotdb.tsfile.read.query.timegenerator.TimeGenerator;

public class AggregationExecutor {

  private List<PartialPath> selectedSeries;
  protected List<TSDataType> dataTypes;
  protected List<String> aggregations;
  protected IExpression expression;
  protected final boolean ascending;

  /**
   * aggregation batch calculation size.
   **/
  private int aggregateFetchSize;

  protected AggregationExecutor(AggregationPlan aggregationPlan) {
    this.selectedSeries = aggregationPlan.getDeduplicatedPaths();
    this.dataTypes = aggregationPlan.getDeduplicatedDataTypes();
    this.aggregations = aggregationPlan.getDeduplicatedAggregations();
    this.expression = aggregationPlan.getExpression();
    this.aggregateFetchSize = IoTDBDescriptor.getInstance().getConfig().getBatchSize();
    this.ascending = aggregationPlan.isAscending();
  }

  /**
   * execute aggregate function with only time filter or no filter.
   *
   * @param context query context
   */
  public QueryDataSet executeWithoutValueFilter(QueryContext context,
      AggregationPlan aggregationPlan)
      throws StorageEngineException, IOException, QueryProcessException {

    Filter timeFilter = null;
    if (expression != null) {
      timeFilter = ((GlobalTimeExpression) expression).getFilter();
    }

    // TODO use multi-thread
    Map<PartialPath, List<Integer>> pathToAggrIndexesMap = groupAggregationsBySeries(
        selectedSeries);
    AggregateResult[] aggregateResultList = new AggregateResult[selectedSeries.size()];
    for (Map.Entry<PartialPath, List<Integer>> entry : pathToAggrIndexesMap.entrySet()) {
      aggregateOneSeries(entry, aggregateResultList,
          aggregationPlan.getAllMeasurementsInDevice(entry.getKey().getDevice()), timeFilter,
          context);
    }

    return constructDataSet(Arrays.asList(aggregateResultList), aggregationPlan);
  }

  /**
   * get aggregation result for one series
   *
   * @param pathToAggrIndexes entry of path to aggregation indexes map
   * @param timeFilter        time filter
   * @param context           query context
   */
  protected void aggregateOneSeries(
      Map.Entry<PartialPath, List<Integer>> pathToAggrIndexes,
      AggregateResult[] aggregateResultList, Set<String> measurements,
      Filter timeFilter, QueryContext context)
      throws IOException, QueryProcessException, StorageEngineException {
    List<AggregateResult> ascAggregateResultList = new ArrayList<>();
    List<AggregateResult> descAggregateResultList = new ArrayList<>();
    boolean[] isAsc = new boolean[aggregateResultList.length];

    PartialPath seriesPath = pathToAggrIndexes.getKey();
    TSDataType tsDataType = dataTypes.get(pathToAggrIndexes.getValue().get(0));

    for (int i : pathToAggrIndexes.getValue()) {
      // construct AggregateResult
      AggregateResult aggregateResult = AggregateResultFactory
          .getAggrResultByName(aggregations.get(i), tsDataType);
<<<<<<< HEAD
      if (aggregateResult.needAscReader()) {
=======
      if (aggregateResult.isAscending()) {
>>>>>>> dcaa37b5
        ascAggregateResultList.add(aggregateResult);
        isAsc[i] = true;
      } else {
        descAggregateResultList.add(aggregateResult);
      }
    }
    aggregateOneSeries(seriesPath, measurements, context, timeFilter, tsDataType,
        ascAggregateResultList, descAggregateResultList, null);

    int ascIndex = 0;
    int descIndex = 0;
    for (int i : pathToAggrIndexes.getValue()) {
      aggregateResultList[i] = isAsc[i] ? ascAggregateResultList.get(ascIndex++)
          : descAggregateResultList.get(descIndex++);
    }
  }

  @SuppressWarnings("squid:S107")
  public static void aggregateOneSeries(PartialPath seriesPath, Set<String> measurements,
      QueryContext context, Filter timeFilter,
      TSDataType tsDataType, List<AggregateResult> ascAggregateResultList,
      List<AggregateResult> descAggregateResultList, TsFileFilter fileFilter)
      throws StorageEngineException, IOException, QueryProcessException {

    // construct series reader without value filter
    QueryDataSource queryDataSource = QueryResourceManager.getInstance()
        .getQueryDataSource(seriesPath, context, timeFilter);
    if (fileFilter != null) {
      QueryUtils.filterQueryDataSource(queryDataSource, fileFilter);
    }
    // update filter by TTL
    timeFilter = queryDataSource.updateFilterUsingTTL(timeFilter);

    if (ascAggregateResultList != null && !ascAggregateResultList.isEmpty()) {
      IAggregateReader seriesReader = new SeriesAggregateReader(seriesPath, measurements,
          tsDataType, context, queryDataSource, timeFilter, null, null, true);
      aggregateFromReader(seriesReader, ascAggregateResultList);
    }
    if (descAggregateResultList != null && !descAggregateResultList.isEmpty()) {
      IAggregateReader seriesReader = new SeriesAggregateReader(seriesPath, measurements,
          tsDataType, context, queryDataSource, timeFilter, null, null, false);
      aggregateFromReader(seriesReader, descAggregateResultList);
    }
  }

  @SuppressWarnings("squid:S3776") // Suppress high Cognitive Complexity warning
  private static void aggregateFromReader(IAggregateReader seriesReader,
      List<AggregateResult> aggregateResultList) throws QueryProcessException, IOException {
    int remainingToCalculate = aggregateResultList.size();
    boolean[] isCalculatedArray = new boolean[aggregateResultList.size()];

    while (seriesReader.hasNextFile()) {
      // cal by file statistics
      if (seriesReader.canUseCurrentFileStatistics()) {
        Statistics fileStatistics = seriesReader.currentFileStatistics();
        remainingToCalculate = aggregateStatistics(aggregateResultList, isCalculatedArray,
            remainingToCalculate, fileStatistics);
        if (remainingToCalculate == 0) {
          return;
        }
        seriesReader.skipCurrentFile();
        continue;
      }

      while (seriesReader.hasNextChunk()) {
        // cal by chunk statistics
        if (seriesReader.canUseCurrentChunkStatistics()) {
          Statistics chunkStatistics = seriesReader.currentChunkStatistics();
          remainingToCalculate = aggregateStatistics(aggregateResultList, isCalculatedArray,
              remainingToCalculate, chunkStatistics);
          if (remainingToCalculate == 0) {
            return;
          }
          seriesReader.skipCurrentChunk();
          continue;
        }

        remainingToCalculate = aggregatePages(seriesReader, aggregateResultList,
            isCalculatedArray, remainingToCalculate);
        if (remainingToCalculate == 0) {
          return;
        }
      }
    }

  }

  /**
   * Aggregate each result in the list with the statistics
   */
  private static int aggregateStatistics(List<AggregateResult> aggregateResultList,
      boolean[] isCalculatedArray, int remainingToCalculate, Statistics statistics)
      throws QueryProcessException {
    int newRemainingToCalculate = remainingToCalculate;
    for (int i = 0; i < aggregateResultList.size(); i++) {
      if (!isCalculatedArray[i]) {
        AggregateResult aggregateResult = aggregateResultList.get(i);
        aggregateResult.updateResultFromStatistics(statistics);
        if (aggregateResult.hasFinalResult()) {
          isCalculatedArray[i] = true;
          newRemainingToCalculate--;
          if (newRemainingToCalculate == 0) {
            return newRemainingToCalculate;
          }
        }
      }
    }
    return newRemainingToCalculate;
  }

  @SuppressWarnings("squid:S3776") // Suppress high Cognitive Complexity warning
  private static int aggregatePages(IAggregateReader seriesReader,
      List<AggregateResult> aggregateResultList, boolean[] isCalculatedArray,
      int remainingToCalculate)
      throws IOException, QueryProcessException {
    while (seriesReader.hasNextPage()) {
      //cal by page statistics
      if (seriesReader.canUseCurrentPageStatistics()) {
        Statistics pageStatistic = seriesReader.currentPageStatistics();
        remainingToCalculate = aggregateStatistics(aggregateResultList, isCalculatedArray,
            remainingToCalculate, pageStatistic);
        if (remainingToCalculate == 0) {
          return 0;
        }
        seriesReader.skipCurrentPage();
        continue;
      }
      BatchData nextOverlappedPageData = seriesReader.nextPage();
      for (int i = 0; i < aggregateResultList.size(); i++) {
        if (!isCalculatedArray[i]) {
          AggregateResult aggregateResult = aggregateResultList.get(i);
          aggregateResult.updateResultFromPageData(nextOverlappedPageData);
          nextOverlappedPageData.resetBatchData();
          if (aggregateResult.hasFinalResult()) {
            isCalculatedArray[i] = true;
            remainingToCalculate--;
            if (remainingToCalculate == 0) {
              return 0;
            }
          }
        }
      }
    }
    return remainingToCalculate;
  }

  /**
   * execute aggregate function with value filter.
   *
   * @param context query context.
   */
  public QueryDataSet executeWithValueFilter(QueryContext context, RawDataQueryPlan queryPlan)
      throws StorageEngineException, IOException, QueryProcessException {

    TimeGenerator timestampGenerator = getTimeGenerator(context, queryPlan);
    List<IReaderByTimestamp> readersOfSelectedSeries = new ArrayList<>();
    for (int i = 0; i < selectedSeries.size(); i++) {
      PartialPath path = selectedSeries.get(i);
      IReaderByTimestamp seriesReaderByTimestamp = getReaderByTime(path, queryPlan,
          dataTypes.get(i), context);
      readersOfSelectedSeries.add(seriesReaderByTimestamp);
    }

    List<AggregateResult> aggregateResults = new ArrayList<>();
    for (int i = 0; i < selectedSeries.size(); i++) {
      TSDataType type = dataTypes.get(i);
      AggregateResult result = AggregateResultFactory
          .getAggrResultByName(aggregations.get(i), type, ascending);
      aggregateResults.add(result);
    }
    aggregateWithValueFilter(aggregateResults, timestampGenerator, readersOfSelectedSeries);
    return constructDataSet(aggregateResults, queryPlan);
  }

  protected TimeGenerator getTimeGenerator(QueryContext context, RawDataQueryPlan queryPlan)
      throws StorageEngineException {
    return new ServerTimeGenerator(expression, context, queryPlan);
  }

  protected IReaderByTimestamp getReaderByTime(PartialPath path, RawDataQueryPlan queryPlan,
      TSDataType dataType,
      QueryContext context) throws StorageEngineException, QueryProcessException {
    return new SeriesReaderByTimestamp(path,
        queryPlan.getAllMeasurementsInDevice(path.getDevice()), dataType, context,
        QueryResourceManager.getInstance().getQueryDataSource(path, context, null), null,
        ascending);
  }

  /**
   * calculate aggregation result with value filter.
   */
  private void aggregateWithValueFilter(List<AggregateResult> aggregateResults,
      TimeGenerator timestampGenerator, List<IReaderByTimestamp> readersOfSelectedSeries)
      throws IOException {

    while (timestampGenerator.hasNext()) {

      // generate timestamps for aggregate
      long[] timeArray = new long[aggregateFetchSize];
      int timeArrayLength = 0;
      for (int cnt = 0; cnt < aggregateFetchSize; cnt++) {
        if (!timestampGenerator.hasNext()) {
          break;
        }
        timeArray[timeArrayLength++] = timestampGenerator.next();
      }

      // cal part of aggregate result
      for (int i = 0; i < readersOfSelectedSeries.size(); i++) {
        aggregateResults.get(i).updateResultUsingTimestamps(timeArray, timeArrayLength,
            readersOfSelectedSeries.get(i));
      }
    }
  }

  /**
   * using aggregate result data list construct QueryDataSet.
   *
   * @param aggregateResultList aggregate result list
   */
  private QueryDataSet constructDataSet(List<AggregateResult> aggregateResultList,
      RawDataQueryPlan plan)
      throws QueryProcessException {
    RowRecord record = new RowRecord(0);
    for (AggregateResult resultData : aggregateResultList) {
      TSDataType dataType = resultData.getResultDataType();
      record.addField(resultData.getResult(), dataType);
    }

    SingleDataSet dataSet = null;
    if (((AggregationPlan) plan).getLevel() >= 0) {
      // current only support count operation
      Map<Integer, String> pathIndex = new HashMap<>();
      Map<String, Long> finalPaths = FilePathUtils
          .getPathByLevel(plan.getDeduplicatedPaths(), ((AggregationPlan) plan).getLevel(),
              pathIndex);

      RowRecord curRecord = FilePathUtils.mergeRecordByPath(record, finalPaths, pathIndex);

      List<PartialPath> paths = new ArrayList<>();
      List<TSDataType> dataTypes = new ArrayList<>();
      for (int i = 0; i < finalPaths.size(); i++) {
        dataTypes.add(TSDataType.INT64);
      }

      dataSet = new SingleDataSet(paths, dataTypes);
      dataSet.setRecord(curRecord);
    } else {
      dataSet = new SingleDataSet(selectedSeries, dataTypes);
      dataSet.setRecord(record);
    }

    return dataSet;
  }

  /**
   * Merge same series and convert to series map. For example: Given: paths: s1, s2, s3, s1 and
   * aggregations: count, sum, count, sum. Then: pathToAggrIndexesMap: s1 -> 0, 3; s2 -> 1; s3 -> 2
   *
   * @param selectedSeries selected series
   * @return path to aggregation indexes map
   */
  private Map<PartialPath, List<Integer>> groupAggregationsBySeries(
      List<PartialPath> selectedSeries) {
    Map<PartialPath, List<Integer>> pathToAggrIndexesMap = new HashMap<>();
    for (int i = 0; i < selectedSeries.size(); i++) {
      PartialPath series = selectedSeries.get(i);
      List<Integer> indexList = pathToAggrIndexesMap
          .computeIfAbsent(series, key -> new ArrayList<>());
      indexList.add(i);
    }
    return pathToAggrIndexesMap;
  }
}<|MERGE_RESOLUTION|>--- conflicted
+++ resolved
@@ -128,11 +128,7 @@
       // construct AggregateResult
       AggregateResult aggregateResult = AggregateResultFactory
           .getAggrResultByName(aggregations.get(i), tsDataType);
-<<<<<<< HEAD
-      if (aggregateResult.needAscReader()) {
-=======
       if (aggregateResult.isAscending()) {
->>>>>>> dcaa37b5
         ascAggregateResultList.add(aggregateResult);
         isAsc[i] = true;
       } else {
