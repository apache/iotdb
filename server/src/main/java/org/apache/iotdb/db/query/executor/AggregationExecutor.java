--- conflicted
+++ resolved
@@ -57,11 +57,7 @@
 
   private List<Path> selectedSeries;
   protected List<TSDataType> dataTypes;
-<<<<<<< HEAD
   protected List<String> aggregations;
-=======
-  private List<String> aggregations;
->>>>>>> f514abd9
   protected IExpression expression;
 
   /**
@@ -132,11 +128,7 @@
     return aggregateResultList;
   }
 
-<<<<<<< HEAD
   public static void aggregateOneSeries(Path seriesPath, QueryContext context, Filter timeFilter,
-=======
-  private static void aggregateOneSeries(Path seriesPath, QueryContext context, Filter timeFilter,
->>>>>>> f514abd9
       TSDataType tsDataType, List<AggregateResult> aggregateResultList, TsFileFilter fileFilter)
       throws StorageEngineException, IOException, QueryProcessException {
 
@@ -235,11 +227,7 @@
    *
    * @param context query context.
    */
-<<<<<<< HEAD
   public QueryDataSet executeWithValueFilter(QueryContext context)
-=======
-  QueryDataSet executeWithValueFilter(QueryContext context)
->>>>>>> f514abd9
       throws StorageEngineException, IOException {
 
     TimeGenerator timestampGenerator = getTimeGenerator(context);
@@ -261,19 +249,11 @@
     return constructDataSet(aggregateResults);
   }
 
-<<<<<<< HEAD
   protected TimeGenerator getTimeGenerator(QueryContext context) throws StorageEngineException {
     return new ServerTimeGenerator(expression, context);
   }
 
   protected IReaderByTimestamp getReaderByTime(Path path, TSDataType dataType,
-=======
-  private TimeGenerator getTimeGenerator(QueryContext context) throws StorageEngineException {
-    return new ServerTimeGenerator(expression, context);
-  }
-
-  private IReaderByTimestamp getReaderByTime(Path path, TSDataType dataType,
->>>>>>> f514abd9
       QueryContext context) throws StorageEngineException {
     return new SeriesReaderByTimestamp(path,
         dataType, context,
