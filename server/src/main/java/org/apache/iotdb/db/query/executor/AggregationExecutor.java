--- conflicted
+++ resolved
@@ -110,13 +110,6 @@
     // TODO use multi-thread
     Map<PartialPath, List<Integer>> pathToAggrIndexesMap =
         MetaUtils.groupAggregationsBySeries(selectedSeries);
-<<<<<<< HEAD
-=======
-    // TODO-Cluster: group the paths by storage group to reduce communications
-    List<VirtualStorageGroupProcessor> list =
-        StorageEngine.getInstance().mergeLock(new ArrayList<>(pathToAggrIndexesMap.keySet()));
-
->>>>>>> 421ee8b3
     // Attention: this method will REMOVE aligned path from pathToAggrIndexesMap
     Map<AlignedPath, List<List<Integer>>> alignedPathToAggrIndexesMap =
         MetaUtils.groupAlignedSeriesWithAggregations(pathToAggrIndexesMap);
@@ -127,7 +120,7 @@
     groupPathList.addAll(alignedPathToAggrIndexesMap.keySet());
 
     // TODO-Cluster: group the paths by storage group to reduce communications
-    List<StorageGroupProcessor> list =
+    List<VirtualStorageGroupProcessor> list =
         StorageEngine.getInstance()
             .mergeLockAndInitQueryDataSource(groupPathList, context, timeFilter);
 
@@ -614,19 +607,14 @@
         MetaUtils.groupAggregationsBySeries(selectedSeries);
     Map<AlignedPath, List<List<Integer>>> alignedPathToAggrIndexesMap =
         MetaUtils.groupAlignedSeriesWithAggregations(pathToAggrIndexesMap);
-<<<<<<< HEAD
 
     List<PartialPath> groupedPathList =
         new ArrayList<>(pathToAggrIndexesMap.size() + alignedPathToAggrIndexesMap.size());
     groupedPathList.addAll(pathToAggrIndexesMap.keySet());
     groupedPathList.addAll(alignedPathToAggrIndexesMap.keySet());
 
-    List<StorageGroupProcessor> list =
+    List<VirtualStorageGroupProcessor> list =
         StorageEngine.getInstance().mergeLockAndInitQueryDataSource(groupedPathList, context, null);
-=======
-    Map<IReaderByTimestamp, List<List<Integer>>> readerToAggrIndexesMap = new HashMap<>();
-    List<VirtualStorageGroupProcessor> list = StorageEngine.getInstance().mergeLock(selectedSeries);
->>>>>>> 421ee8b3
 
     try {
       for (PartialPath path : pathToAggrIndexesMap.keySet()) {
