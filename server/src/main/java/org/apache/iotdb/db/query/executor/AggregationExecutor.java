/*
 * Licensed to the Apache Software Foundation (ASF) under one
 * or more contributor license agreements.  See the NOTICE file
 * distributed with this work for additional information
 * regarding copyright ownership.  The ASF licenses this file
 * to you under the Apache License, Version 2.0 (the
 * "License"); you may not use this file except in compliance
 * with the License.  You may obtain a copy of the License at
 *
 *     http://www.apache.org/licenses/LICENSE-2.0
 *
 * Unless required by applicable law or agreed to in writing,
 * software distributed under the License is distributed on an
 * "AS IS" BASIS, WITHOUT WARRANTIES OR CONDITIONS OF ANY
 * KIND, either express or implied.  See the License for the
 * specific language governing permissions and limitations
 * under the License.
 */

package org.apache.iotdb.db.query.executor;

import java.io.IOException;
import java.util.ArrayList;
import java.util.Arrays;
import java.util.HashMap;
import java.util.List;
import java.util.Map;
import org.apache.iotdb.db.conf.IoTDBDescriptor;
import org.apache.iotdb.db.engine.querycontext.QueryDataSource;
import org.apache.iotdb.db.exception.StorageEngineException;
import org.apache.iotdb.db.exception.query.QueryProcessException;
import org.apache.iotdb.db.qp.physical.crud.AggregationPlan;
import org.apache.iotdb.db.query.aggregation.AggregateResult;
import org.apache.iotdb.db.query.context.QueryContext;
import org.apache.iotdb.db.query.control.QueryResourceManager;
import org.apache.iotdb.db.query.dataset.SingleDataSet;
import org.apache.iotdb.db.query.factory.AggregateResultFactory;
import org.apache.iotdb.db.query.filter.TsFileFilter;
import org.apache.iotdb.db.query.reader.series.IAggregateReader;
import org.apache.iotdb.db.query.reader.series.IReaderByTimestamp;
import org.apache.iotdb.db.query.reader.series.SeriesAggregateReader;
import org.apache.iotdb.db.query.reader.series.SeriesReaderByTimestamp;
import org.apache.iotdb.db.query.timegenerator.ServerTimeGenerator;
import org.apache.iotdb.db.utils.QueryUtils;
import org.apache.iotdb.tsfile.file.metadata.enums.TSDataType;
import org.apache.iotdb.tsfile.file.metadata.statistics.Statistics;
import org.apache.iotdb.tsfile.read.common.BatchData;
import org.apache.iotdb.tsfile.read.common.Path;
import org.apache.iotdb.tsfile.read.common.RowRecord;
import org.apache.iotdb.tsfile.read.expression.IExpression;
import org.apache.iotdb.tsfile.read.expression.impl.GlobalTimeExpression;
import org.apache.iotdb.tsfile.read.filter.basic.Filter;
import org.apache.iotdb.tsfile.read.query.dataset.QueryDataSet;
import org.apache.iotdb.tsfile.read.query.timegenerator.TimeGenerator;

public class AggregationExecutor {

  private List<Path> selectedSeries;
  protected List<TSDataType> dataTypes;
  protected List<String> aggregations;
  protected IExpression expression;

  /**
   * aggregation batch calculation size.
   **/
  private int aggregateFetchSize;

  protected AggregationExecutor(AggregationPlan aggregationPlan) {
    this.selectedSeries = aggregationPlan.getDeduplicatedPaths();
    this.dataTypes = aggregationPlan.getDeduplicatedDataTypes();
    this.aggregations = aggregationPlan.getDeduplicatedAggregations();
    this.expression = aggregationPlan.getExpression();
    this.aggregateFetchSize = IoTDBDescriptor.getInstance().getConfig().getBatchSize();
  }

  /**
   * execute aggregate function with only time filter or no filter.
   *
   * @param context query context
   */
  public QueryDataSet executeWithoutValueFilter(QueryContext context)
      throws StorageEngineException, IOException, QueryProcessException {

    Filter timeFilter = null;
    if (expression != null) {
      timeFilter = ((GlobalTimeExpression) expression).getFilter();
    }

    // TODO use multi-thread
    Map<Path, List<Integer>> pathToAggrIndexesMap = groupAggregationsBySeries(selectedSeries);
    AggregateResult[] aggregateResultList = new AggregateResult[selectedSeries.size()];
    for (Map.Entry<Path, List<Integer>> entry : pathToAggrIndexesMap.entrySet()) {
      List<AggregateResult> aggregateResults = aggregateOneSeries(entry, timeFilter, context);
      int index = 0;
      for (int i : entry.getValue()) {
        aggregateResultList[i] = aggregateResults.get(index);
        index++;
      }
    }

    return constructDataSet(Arrays.asList(aggregateResultList));
  }

  /**
   * get aggregation result for one series
   *
   * @param pathToAggrIndexes entry of path to aggregation indexes map
   * @param timeFilter time filter
   * @param context query context
   * @return AggregateResult list
   */
  protected List<AggregateResult> aggregateOneSeries(
      Map.Entry<Path, List<Integer>> pathToAggrIndexes,
      Filter timeFilter, QueryContext context)
      throws IOException, QueryProcessException, StorageEngineException {
    List<AggregateResult> aggregateResultList = new ArrayList<>();

    Path seriesPath = pathToAggrIndexes.getKey();
    TSDataType tsDataType = dataTypes.get(pathToAggrIndexes.getValue().get(0));

    for (int i : pathToAggrIndexes.getValue()) {
      // construct AggregateResult
      AggregateResult aggregateResult = AggregateResultFactory
          .getAggrResultByName(aggregations.get(i), tsDataType);
      aggregateResultList.add(aggregateResult);
    }
    aggregateOneSeries(seriesPath, context, timeFilter, tsDataType, aggregateResultList, null);
    return aggregateResultList;
  }

  public static void aggregateOneSeries(Path seriesPath, QueryContext context, Filter timeFilter,
      TSDataType tsDataType, List<AggregateResult> aggregateResultList, TsFileFilter fileFilter)
      throws StorageEngineException, IOException, QueryProcessException {

    // construct series reader without value filter
    QueryDataSource queryDataSource = QueryResourceManager.getInstance()
        .getQueryDataSource(seriesPath, context, timeFilter);
    if (fileFilter != null) {
      QueryUtils.filterQueryDataSource(queryDataSource, fileFilter);
    }
    // update filter by TTL
    timeFilter = queryDataSource.updateFilterUsingTTL(timeFilter);

    IAggregateReader seriesReader = new SeriesAggregateReader(seriesPath,
        tsDataType, context, queryDataSource, timeFilter, null, null);
    aggregateFromReader(seriesReader, aggregateResultList);
  }

  private static void aggregateFromReader(IAggregateReader seriesReader,
      List<AggregateResult> aggregateResultList) throws QueryProcessException, IOException {
    int remainingToCalculate = aggregateResultList.size();
    boolean[] isCalculatedArray = new boolean[aggregateResultList.size()];

    while (seriesReader.hasNextChunk()) {
      // cal by chunk statistics
      if (seriesReader.canUseCurrentChunkStatistics()) {
        Statistics chunkStatistics = seriesReader.currentChunkStatistics();
        remainingToCalculate = aggregateStatistics(aggregateResultList, isCalculatedArray,
            remainingToCalculate, chunkStatistics);
        if (remainingToCalculate == 0) {
          return;
        }
        seriesReader.skipCurrentChunk();
        continue;
      }
      remainingToCalculate = aggregateOverlappedPages(seriesReader, aggregateResultList,
          isCalculatedArray, remainingToCalculate);
    }
  }

  /**
   * Aggregate each result in the list with the statistics
   * @param aggregateResultList
   * @param isCalculatedArray
   * @param remainingToCalculate
   * @param statistics
   * @return new remainingToCalculate
   * @throws QueryProcessException
   */
  private static int aggregateStatistics(List<AggregateResult> aggregateResultList,
      boolean[] isCalculatedArray, int remainingToCalculate, Statistics statistics)
      throws QueryProcessException {
    int newRemainingToCalculate = remainingToCalculate;
    for (int i = 0; i < aggregateResultList.size(); i++) {
      if (!isCalculatedArray[i]) {
        AggregateResult aggregateResult = aggregateResultList.get(i);
        aggregateResult.updateResultFromStatistics(statistics);
        if (aggregateResult.isCalculatedAggregationResult()) {
          isCalculatedArray[i] = true;
          newRemainingToCalculate--;
          if (newRemainingToCalculate == 0) {
            return newRemainingToCalculate;
          }
        }
      }
    }
    return newRemainingToCalculate;
  }

  private static int aggregateOverlappedPages(IAggregateReader seriesReader,
      List<AggregateResult> aggregateResultList, boolean[] isCalculatedArray, int remainingToCalculate)
      throws IOException {
    // cal by page data
    int newRemainingToCalculate = remainingToCalculate;
    while (seriesReader.hasNextPage()) {
      BatchData nextOverlappedPageData = seriesReader.nextPage();
      for (int i = 0; i < aggregateResultList.size(); i++) {
        if (!isCalculatedArray[i]) {
          AggregateResult aggregateResult = aggregateResultList.get(i);
          aggregateResult.updateResultFromPageData(nextOverlappedPageData);
          nextOverlappedPageData.resetBatchData();
          if (aggregateResult.isCalculatedAggregationResult()) {
            isCalculatedArray[i] = true;
            newRemainingToCalculate--;
            if (newRemainingToCalculate == 0) {
              return newRemainingToCalculate;
            }
          }
        }
      }
    }
    return newRemainingToCalculate;
  }

  /**
   * execute aggregate function with value filter.
   *
   * @param context query context.
   */
<<<<<<< HEAD
  QueryDataSet executeWithValueFilter(QueryContext context)
      throws StorageEngineException, IOException, QueryProcessException {
=======
  public QueryDataSet executeWithValueFilter(QueryContext context)
      throws StorageEngineException, IOException {
>>>>>>> 40ae1e9f

    TimeGenerator timestampGenerator = getTimeGenerator(context);
    List<IReaderByTimestamp> readersOfSelectedSeries = new ArrayList<>();
    for (int i = 0; i < selectedSeries.size(); i++) {
      Path path = selectedSeries.get(i);
      IReaderByTimestamp seriesReaderByTimestamp = getReaderByTime(path,
          dataTypes.get(i), context);
      readersOfSelectedSeries.add(seriesReaderByTimestamp);
    }

    List<AggregateResult> aggregateResults = new ArrayList<>();
    for (int i = 0; i < selectedSeries.size(); i++) {
      TSDataType type = dataTypes.get(i);
      AggregateResult result = AggregateResultFactory.getAggrResultByName(aggregations.get(i), type);
      aggregateResults.add(result);
    }
    aggregateWithValueFilter(aggregateResults, timestampGenerator, readersOfSelectedSeries);
    return constructDataSet(aggregateResults);
  }

  protected TimeGenerator getTimeGenerator(QueryContext context) throws StorageEngineException {
    return new ServerTimeGenerator(expression, context);
  }

<<<<<<< HEAD
  private IReaderByTimestamp getReaderByTime(Path path, TSDataType dataType,
      QueryContext context) throws StorageEngineException, QueryProcessException {
=======
  protected IReaderByTimestamp getReaderByTime(Path path, TSDataType dataType,
      QueryContext context) throws StorageEngineException {
>>>>>>> 40ae1e9f
    return new SeriesReaderByTimestamp(path,
        dataType, context,
        QueryResourceManager.getInstance().getQueryDataSource(path, context, null), null);
  }

  /**
   * calculate aggregation result with value filter.
   */
  private void aggregateWithValueFilter(List<AggregateResult> aggregateResults,
      TimeGenerator timestampGenerator, List<IReaderByTimestamp> readersOfSelectedSeries)
      throws IOException {

    while (timestampGenerator.hasNext()) {

      // generate timestamps for aggregate
      long[] timeArray = new long[aggregateFetchSize];
      int timeArrayLength = 0;
      for (int cnt = 0; cnt < aggregateFetchSize; cnt++) {
        if (!timestampGenerator.hasNext()) {
          break;
        }
        timeArray[timeArrayLength++] = timestampGenerator.next();
      }

      // cal part of aggregate result
      for (int i = 0; i < readersOfSelectedSeries.size(); i++) {
        aggregateResults.get(i).updateResultUsingTimestamps(timeArray, timeArrayLength,
            readersOfSelectedSeries.get(i));
      }
    }
  }

  /**
   * using aggregate result data list construct QueryDataSet.
   *
   * @param aggregateResultList aggregate result list
   */
  private QueryDataSet constructDataSet(List<AggregateResult> aggregateResultList) {
    RowRecord record = new RowRecord(0);
    for (AggregateResult resultData : aggregateResultList) {
      TSDataType dataType = resultData.getResultDataType();
      record.addField(resultData.getResult(), dataType);
    }

    SingleDataSet dataSet = new SingleDataSet(selectedSeries, dataTypes);
    dataSet.setRecord(record);
    return dataSet;
  }

  /**
   * Merge same series and convert to series map. For example: Given: paths: s1, s2, s3, s1 and
   * aggregations: count, sum, count, sum. Then: pathToAggrIndexesMap: s1 -> 0, 3; s2 -> 1; s3 -> 2
   *
   * @param selectedSeries selected series
   * @return path to aggregation indexes map
   */
  private Map<Path, List<Integer>> groupAggregationsBySeries(List<Path> selectedSeries) {
    Map<Path, List<Integer>> pathToAggrIndexesMap = new HashMap<>();
    for (int i = 0; i < selectedSeries.size(); i++) {
      Path series = selectedSeries.get(i);
      List<Integer> indexList = pathToAggrIndexesMap
          .computeIfAbsent(series, key -> new ArrayList<>());
      indexList.add(i);
    }
    return pathToAggrIndexesMap;
  }
}<|MERGE_RESOLUTION|>--- conflicted
+++ resolved
@@ -227,13 +227,8 @@
    *
    * @param context query context.
    */
-<<<<<<< HEAD
-  QueryDataSet executeWithValueFilter(QueryContext context)
+  public QueryDataSet executeWithValueFilter(QueryContext context)
       throws StorageEngineException, IOException, QueryProcessException {
-=======
-  public QueryDataSet executeWithValueFilter(QueryContext context)
-      throws StorageEngineException, IOException {
->>>>>>> 40ae1e9f
 
     TimeGenerator timestampGenerator = getTimeGenerator(context);
     List<IReaderByTimestamp> readersOfSelectedSeries = new ArrayList<>();
@@ -258,15 +253,9 @@
     return new ServerTimeGenerator(expression, context);
   }
 
-<<<<<<< HEAD
-  private IReaderByTimestamp getReaderByTime(Path path, TSDataType dataType,
+  protected IReaderByTimestamp getReaderByTime(Path path, TSDataType dataType,
       QueryContext context) throws StorageEngineException, QueryProcessException {
-=======
-  protected IReaderByTimestamp getReaderByTime(Path path, TSDataType dataType,
-      QueryContext context) throws StorageEngineException {
->>>>>>> 40ae1e9f
-    return new SeriesReaderByTimestamp(path,
-        dataType, context,
+    return new SeriesReaderByTimestamp(path, dataType, context,
         QueryResourceManager.getInstance().getQueryDataSource(path, context, null), null);
   }
 
