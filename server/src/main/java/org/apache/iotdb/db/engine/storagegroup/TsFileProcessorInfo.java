/*
 * Licensed to the Apache Software Foundation (ASF) under one
 * or more contributor license agreements.  See the NOTICE file
 * distributed with this work for additional information
 * regarding copyright ownership.  The ASF licenses this file
 * to you under the Apache License, Version 2.0 (the
 * "License"); you may not use this file except in compliance
 * with the License.  You may obtain a copy of the License at
 *
 *     http://www.apache.org/licenses/LICENSE-2.0
 *
 * Unless required by applicable law or agreed to in writing,
 * software distributed under the License is distributed on an
 * "AS IS" BASIS, WITHOUT WARRANTIES OR CONDITIONS OF ANY
 * KIND, either express or implied.  See the License for the
 * specific language governing permissions and limitations
 * under the License.
 */
package org.apache.iotdb.db.engine.storagegroup;

import org.apache.iotdb.db.service.metrics.MetricService;
import org.apache.iotdb.db.service.metrics.enums.Metric;
import org.apache.iotdb.db.service.metrics.enums.Tag;
import org.apache.iotdb.metrics.utils.MetricLevel;

/** The TsFileProcessorInfo records the memory cost of this TsFileProcessor. */
public class TsFileProcessorInfo {

  /** Once tspInfo updated, report to storageGroupInfo that this TSP belongs to. */
  private StorageGroupInfo storageGroupInfo;

  /** memory occupation of unsealed TsFileResource, ChunkMetadata, WAL */
  private long memCost;

  public TsFileProcessorInfo(StorageGroupInfo storageGroupInfo) {
    this.storageGroupInfo = storageGroupInfo;
    this.memCost = 0L;
  }

  /** called in each insert */
  public void addTSPMemCost(long cost) {
    memCost += cost;
    storageGroupInfo.addStorageGroupMemCost(cost);
    if (null != storageGroupInfo.getDataRegion()) {
      MetricService.getInstance()
          .getOrCreateGauge(
              Metric.MEM.toString(),
              MetricLevel.IMPORTANT,
              Tag.NAME.toString(),
              "chunkMetaData_" + storageGroupInfo.getDataRegion().getStorageGroupName())
          .incr(cost);
    }
  }

  /** called when meet exception */
  public void releaseTSPMemCost(long cost) {
    storageGroupInfo.releaseStorageGroupMemCost(cost);
    memCost -= cost;
<<<<<<< HEAD
    if (MetricConfigDescriptor.getInstance().getMetricConfig().getEnableMetric()) {
      MetricsService.getInstance()
          .getMetricManager()
          .getOrCreateGauge(
              Metric.MEM.toString(),
              MetricLevel.IMPORTANT,
              Tag.NAME.toString(),
              "chunkMetaData_" + storageGroupInfo.getDataRegion().getStorageGroupName())
          .decr(cost);
    }
=======
    MetricService.getInstance()
        .getOrCreateGauge(
            Metric.MEM.toString(),
            MetricLevel.IMPORTANT,
            Tag.NAME.toString(),
            "chunkMetaData_" + storageGroupInfo.getDataRegion().getLogicalStorageGroupName())
        .decr(cost);
>>>>>>> 3714feb4
  }

  /** called when closing TSP */
  public void clear() {
    storageGroupInfo.releaseStorageGroupMemCost(memCost);
<<<<<<< HEAD
    if (MetricConfigDescriptor.getInstance().getMetricConfig().getEnableMetric()) {
      MetricsService.getInstance()
          .getMetricManager()
          .getOrCreateGauge(
              Metric.MEM.toString(),
              MetricLevel.IMPORTANT,
              Tag.NAME.toString(),
              "chunkMetaData_" + storageGroupInfo.getDataRegion().getStorageGroupName())
          .decr(memCost);
    }
=======
    MetricService.getInstance()
        .getOrCreateGauge(
            Metric.MEM.toString(),
            MetricLevel.IMPORTANT,
            Tag.NAME.toString(),
            "chunkMetaData_" + storageGroupInfo.getDataRegion().getLogicalStorageGroupName())
        .decr(memCost);
>>>>>>> 3714feb4
    memCost = 0L;
  }
}<|MERGE_RESOLUTION|>--- conflicted
+++ resolved
@@ -56,51 +56,25 @@
   public void releaseTSPMemCost(long cost) {
     storageGroupInfo.releaseStorageGroupMemCost(cost);
     memCost -= cost;
-<<<<<<< HEAD
-    if (MetricConfigDescriptor.getInstance().getMetricConfig().getEnableMetric()) {
-      MetricsService.getInstance()
-          .getMetricManager()
-          .getOrCreateGauge(
-              Metric.MEM.toString(),
-              MetricLevel.IMPORTANT,
-              Tag.NAME.toString(),
-              "chunkMetaData_" + storageGroupInfo.getDataRegion().getStorageGroupName())
-          .decr(cost);
-    }
-=======
     MetricService.getInstance()
         .getOrCreateGauge(
             Metric.MEM.toString(),
             MetricLevel.IMPORTANT,
             Tag.NAME.toString(),
-            "chunkMetaData_" + storageGroupInfo.getDataRegion().getLogicalStorageGroupName())
+            "chunkMetaData_" + storageGroupInfo.getDataRegion().getStorageGroupName())
         .decr(cost);
->>>>>>> 3714feb4
   }
 
   /** called when closing TSP */
   public void clear() {
     storageGroupInfo.releaseStorageGroupMemCost(memCost);
-<<<<<<< HEAD
-    if (MetricConfigDescriptor.getInstance().getMetricConfig().getEnableMetric()) {
-      MetricsService.getInstance()
-          .getMetricManager()
-          .getOrCreateGauge(
-              Metric.MEM.toString(),
-              MetricLevel.IMPORTANT,
-              Tag.NAME.toString(),
-              "chunkMetaData_" + storageGroupInfo.getDataRegion().getStorageGroupName())
-          .decr(memCost);
-    }
-=======
     MetricService.getInstance()
         .getOrCreateGauge(
             Metric.MEM.toString(),
             MetricLevel.IMPORTANT,
             Tag.NAME.toString(),
-            "chunkMetaData_" + storageGroupInfo.getDataRegion().getLogicalStorageGroupName())
+            "chunkMetaData_" + storageGroupInfo.getDataRegion().getStorageGroupName())
         .decr(memCost);
->>>>>>> 3714feb4
     memCost = 0L;
   }
 }