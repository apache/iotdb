/*
 * Licensed to the Apache Software Foundation (ASF) under one
 * or more contributor license agreements.  See the NOTICE file
 * distributed with this work for additional information
 * regarding copyright ownership.  The ASF licenses this file
 * to you under the Apache License, Version 2.0 (the
 * "License"); you may not use this file except in compliance
 * with the License.  You may obtain a copy of the License at
 *
 *     http://www.apache.org/licenses/LICENSE-2.0
 *
 * Unless required by applicable law or agreed to in writing,
 * software distributed under the License is distributed on an
 * "AS IS" BASIS, WITHOUT WARRANTIES OR CONDITIONS OF ANY
 * KIND, either express or implied.  See the License for the
 * specific language governing permissions and limitations
 * under the License.
 */
package org.apache.iotdb.db.engine.storagegroup;

<<<<<<< HEAD
import org.apache.iotdb.db.service.metrics.MetricService;
import org.apache.iotdb.db.service.metrics.enums.Metric;
import org.apache.iotdb.db.service.metrics.enums.Tag;
=======
import org.apache.iotdb.db.service.metrics.MetricsService;
import org.apache.iotdb.db.service.metrics.enums.Metric;
import org.apache.iotdb.db.service.metrics.enums.Tag;
import org.apache.iotdb.metrics.config.MetricConfigDescriptor;
>>>>>>> 9ab9a717
import org.apache.iotdb.metrics.utils.MetricLevel;

/** The TsFileProcessorInfo records the memory cost of this TsFileProcessor. */
public class TsFileProcessorInfo {

  /** Once tspInfo updated, report to storageGroupInfo that this TSP belongs to. */
  private StorageGroupInfo storageGroupInfo;

  /** memory occupation of unsealed TsFileResource, ChunkMetadata, WAL */
  private long memCost;

  public TsFileProcessorInfo(StorageGroupInfo storageGroupInfo) {
    this.storageGroupInfo = storageGroupInfo;
    this.memCost = 0L;
  }

  /** called in each insert */
  public void addTSPMemCost(long cost) {
    memCost += cost;
    storageGroupInfo.addStorageGroupMemCost(cost);
    if (null != storageGroupInfo.getDataRegion()) {
      MetricService.getInstance()
          .getOrCreateGauge(
              Metric.MEM.toString(),
              MetricLevel.IMPORTANT,
              Tag.NAME.toString(),
              "chunkMetaData_" + storageGroupInfo.getDataRegion().getLogicalStorageGroupName())
          .incr(cost);
    }
  }

  /** called when meet exception */
  public void releaseTSPMemCost(long cost) {
    storageGroupInfo.releaseStorageGroupMemCost(cost);
    memCost -= cost;
    MetricService.getInstance()
        .getOrCreateGauge(
            Metric.MEM.toString(),
            MetricLevel.IMPORTANT,
            Tag.NAME.toString(),
            "chunkMetaData_" + storageGroupInfo.getDataRegion().getLogicalStorageGroupName())
        .decr(cost);
  }

  /** called when closing TSP */
  public void clear() {
    storageGroupInfo.releaseStorageGroupMemCost(memCost);
    MetricService.getInstance()
        .getOrCreateGauge(
            Metric.MEM.toString(),
            MetricLevel.IMPORTANT,
            Tag.NAME.toString(),
            "chunkMetaData_" + storageGroupInfo.getDataRegion().getLogicalStorageGroupName())
        .decr(memCost);
    memCost = 0L;
  }
}<|MERGE_RESOLUTION|>--- conflicted
+++ resolved
@@ -18,16 +18,10 @@
  */
 package org.apache.iotdb.db.engine.storagegroup;
 
-<<<<<<< HEAD
-import org.apache.iotdb.db.service.metrics.MetricService;
-import org.apache.iotdb.db.service.metrics.enums.Metric;
-import org.apache.iotdb.db.service.metrics.enums.Tag;
-=======
 import org.apache.iotdb.db.service.metrics.MetricsService;
 import org.apache.iotdb.db.service.metrics.enums.Metric;
 import org.apache.iotdb.db.service.metrics.enums.Tag;
 import org.apache.iotdb.metrics.config.MetricConfigDescriptor;
->>>>>>> 9ab9a717
 import org.apache.iotdb.metrics.utils.MetricLevel;
 
 /** The TsFileProcessorInfo records the memory cost of this TsFileProcessor. */
@@ -48,13 +42,15 @@
   public void addTSPMemCost(long cost) {
     memCost += cost;
     storageGroupInfo.addStorageGroupMemCost(cost);
-    if (null != storageGroupInfo.getDataRegion()) {
-      MetricService.getInstance()
+    if (MetricConfigDescriptor.getInstance().getMetricConfig().getEnableMetric()) {
+      MetricsService.getInstance()
+          .getMetricManager()
           .getOrCreateGauge(
               Metric.MEM.toString(),
               MetricLevel.IMPORTANT,
               Tag.NAME.toString(),
-              "chunkMetaData_" + storageGroupInfo.getDataRegion().getLogicalStorageGroupName())
+              "chunkMetaData_"
+                  + storageGroupInfo.getVirtualStorageGroupProcessor().getLogicalStorageGroupName())
           .incr(cost);
     }
   }
@@ -63,25 +59,33 @@
   public void releaseTSPMemCost(long cost) {
     storageGroupInfo.releaseStorageGroupMemCost(cost);
     memCost -= cost;
-    MetricService.getInstance()
-        .getOrCreateGauge(
-            Metric.MEM.toString(),
-            MetricLevel.IMPORTANT,
-            Tag.NAME.toString(),
-            "chunkMetaData_" + storageGroupInfo.getDataRegion().getLogicalStorageGroupName())
-        .decr(cost);
+    if (MetricConfigDescriptor.getInstance().getMetricConfig().getEnableMetric()) {
+      MetricsService.getInstance()
+          .getMetricManager()
+          .getOrCreateGauge(
+              Metric.MEM.toString(),
+              MetricLevel.IMPORTANT,
+              Tag.NAME.toString(),
+              "chunkMetaData_"
+                  + storageGroupInfo.getVirtualStorageGroupProcessor().getLogicalStorageGroupName())
+          .decr(cost);
+    }
   }
 
   /** called when closing TSP */
   public void clear() {
     storageGroupInfo.releaseStorageGroupMemCost(memCost);
-    MetricService.getInstance()
-        .getOrCreateGauge(
-            Metric.MEM.toString(),
-            MetricLevel.IMPORTANT,
-            Tag.NAME.toString(),
-            "chunkMetaData_" + storageGroupInfo.getDataRegion().getLogicalStorageGroupName())
-        .decr(memCost);
+    if (MetricConfigDescriptor.getInstance().getMetricConfig().getEnableMetric()) {
+      MetricsService.getInstance()
+          .getMetricManager()
+          .getOrCreateGauge(
+              Metric.MEM.toString(),
+              MetricLevel.IMPORTANT,
+              Tag.NAME.toString(),
+              "chunkMetaData_"
+                  + storageGroupInfo.getVirtualStorageGroupProcessor().getLogicalStorageGroupName())
+          .decr(memCost);
+    }
     memCost = 0L;
   }
 }