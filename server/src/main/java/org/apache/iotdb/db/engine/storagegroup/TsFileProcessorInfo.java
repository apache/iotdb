/*
 * Licensed to the Apache Software Foundation (ASF) under one
 * or more contributor license agreements.  See the NOTICE file
 * distributed with this work for additional information
 * regarding copyright ownership.  The ASF licenses this file
 * to you under the Apache License, Version 2.0 (the
 * "License"); you may not use this file except in compliance
 * with the License.  You may obtain a copy of the License at
 *
 *     http://www.apache.org/licenses/LICENSE-2.0
 *
 * Unless required by applicable law or agreed to in writing,
 * software distributed under the License is distributed on an
 * "AS IS" BASIS, WITHOUT WARRANTIES OR CONDITIONS OF ANY
 * KIND, either express or implied.  See the License for the
 * specific language governing permissions and limitations
 * under the License.
 */
package org.apache.iotdb.db.engine.storagegroup;

import org.apache.iotdb.db.service.metrics.MetricsService;
import org.apache.iotdb.db.service.metrics.enums.Metric;
import org.apache.iotdb.db.service.metrics.enums.Tag;
import org.apache.iotdb.metrics.config.MetricConfigDescriptor;
import org.apache.iotdb.metrics.utils.MetricLevel;

/** The TsFileProcessorInfo records the memory cost of this TsFileProcessor. */
public class TsFileProcessorInfo {

  /** Once tspInfo updated, report to storageGroupInfo that this TSP belongs to. */
  private StorageGroupInfo storageGroupInfo;

  /** memory occupation of unsealed TsFileResource, ChunkMetadata, WAL */
  private long memCost;

  public TsFileProcessorInfo(StorageGroupInfo storageGroupInfo) {
    this.storageGroupInfo = storageGroupInfo;
    this.memCost = 0L;
  }

  /** called in each insert */
  public void addTSPMemCost(long cost) {
    memCost += cost;
    storageGroupInfo.addStorageGroupMemCost(cost);
    if (MetricConfigDescriptor.getInstance().getMetricConfig().getEnableMetric()) {
      MetricsService.getInstance()
          .getMetricManager()
          .getOrCreateGauge(
              Metric.MEM.toString(),
              MetricLevel.IMPORTANT,
              Tag.NAME.toString(),
<<<<<<< HEAD
              "chunkMetaData_"
                  + storageGroupInfo.getVirtualStorageGroupProcessor().getLogicalStorageGroupName())
=======
              "chunkMetaData_" + storageGroupInfo.getDataRegion().getStorageGroupName())
>>>>>>> 04d6ecd9
          .incr(cost);
    }
  }

  /** called when meet exception */
  public void releaseTSPMemCost(long cost) {
    storageGroupInfo.releaseStorageGroupMemCost(cost);
    memCost -= cost;
<<<<<<< HEAD
    if (MetricConfigDescriptor.getInstance().getMetricConfig().getEnableMetric()) {
      MetricsService.getInstance()
          .getMetricManager()
          .getOrCreateGauge(
              Metric.MEM.toString(),
              MetricLevel.IMPORTANT,
              Tag.NAME.toString(),
              "chunkMetaData_"
                  + storageGroupInfo.getVirtualStorageGroupProcessor().getLogicalStorageGroupName())
          .decr(cost);
    }
=======
    MetricService.getInstance()
        .getOrCreateGauge(
            Metric.MEM.toString(),
            MetricLevel.IMPORTANT,
            Tag.NAME.toString(),
            "chunkMetaData_" + storageGroupInfo.getDataRegion().getStorageGroupName())
        .decr(cost);
>>>>>>> 04d6ecd9
  }

  /** called when closing TSP */
  public void clear() {
    storageGroupInfo.releaseStorageGroupMemCost(memCost);
<<<<<<< HEAD
    if (MetricConfigDescriptor.getInstance().getMetricConfig().getEnableMetric()) {
      MetricsService.getInstance()
          .getMetricManager()
          .getOrCreateGauge(
              Metric.MEM.toString(),
              MetricLevel.IMPORTANT,
              Tag.NAME.toString(),
              "chunkMetaData_"
                  + storageGroupInfo.getVirtualStorageGroupProcessor().getLogicalStorageGroupName())
          .decr(memCost);
    }
=======
    MetricService.getInstance()
        .getOrCreateGauge(
            Metric.MEM.toString(),
            MetricLevel.IMPORTANT,
            Tag.NAME.toString(),
            "chunkMetaData_" + storageGroupInfo.getDataRegion().getStorageGroupName())
        .decr(memCost);
>>>>>>> 04d6ecd9
    memCost = 0L;
  }
}<|MERGE_RESOLUTION|>--- conflicted
+++ resolved
@@ -18,10 +18,9 @@
  */
 package org.apache.iotdb.db.engine.storagegroup;
 
-import org.apache.iotdb.db.service.metrics.MetricsService;
+import org.apache.iotdb.db.service.metrics.MetricService;
 import org.apache.iotdb.db.service.metrics.enums.Metric;
 import org.apache.iotdb.db.service.metrics.enums.Tag;
-import org.apache.iotdb.metrics.config.MetricConfigDescriptor;
 import org.apache.iotdb.metrics.utils.MetricLevel;
 
 /** The TsFileProcessorInfo records the memory cost of this TsFileProcessor. */
@@ -42,19 +41,13 @@
   public void addTSPMemCost(long cost) {
     memCost += cost;
     storageGroupInfo.addStorageGroupMemCost(cost);
-    if (MetricConfigDescriptor.getInstance().getMetricConfig().getEnableMetric()) {
-      MetricsService.getInstance()
-          .getMetricManager()
+    if (null != storageGroupInfo.getDataRegion()) {
+      MetricService.getInstance()
           .getOrCreateGauge(
               Metric.MEM.toString(),
               MetricLevel.IMPORTANT,
               Tag.NAME.toString(),
-<<<<<<< HEAD
-              "chunkMetaData_"
-                  + storageGroupInfo.getVirtualStorageGroupProcessor().getLogicalStorageGroupName())
-=======
               "chunkMetaData_" + storageGroupInfo.getDataRegion().getStorageGroupName())
->>>>>>> 04d6ecd9
           .incr(cost);
     }
   }
@@ -63,19 +56,6 @@
   public void releaseTSPMemCost(long cost) {
     storageGroupInfo.releaseStorageGroupMemCost(cost);
     memCost -= cost;
-<<<<<<< HEAD
-    if (MetricConfigDescriptor.getInstance().getMetricConfig().getEnableMetric()) {
-      MetricsService.getInstance()
-          .getMetricManager()
-          .getOrCreateGauge(
-              Metric.MEM.toString(),
-              MetricLevel.IMPORTANT,
-              Tag.NAME.toString(),
-              "chunkMetaData_"
-                  + storageGroupInfo.getVirtualStorageGroupProcessor().getLogicalStorageGroupName())
-          .decr(cost);
-    }
-=======
     MetricService.getInstance()
         .getOrCreateGauge(
             Metric.MEM.toString(),
@@ -83,25 +63,11 @@
             Tag.NAME.toString(),
             "chunkMetaData_" + storageGroupInfo.getDataRegion().getStorageGroupName())
         .decr(cost);
->>>>>>> 04d6ecd9
   }
 
   /** called when closing TSP */
   public void clear() {
     storageGroupInfo.releaseStorageGroupMemCost(memCost);
-<<<<<<< HEAD
-    if (MetricConfigDescriptor.getInstance().getMetricConfig().getEnableMetric()) {
-      MetricsService.getInstance()
-          .getMetricManager()
-          .getOrCreateGauge(
-              Metric.MEM.toString(),
-              MetricLevel.IMPORTANT,
-              Tag.NAME.toString(),
-              "chunkMetaData_"
-                  + storageGroupInfo.getVirtualStorageGroupProcessor().getLogicalStorageGroupName())
-          .decr(memCost);
-    }
-=======
     MetricService.getInstance()
         .getOrCreateGauge(
             Metric.MEM.toString(),
@@ -109,7 +75,6 @@
             Tag.NAME.toString(),
             "chunkMetaData_" + storageGroupInfo.getDataRegion().getStorageGroupName())
         .decr(memCost);
->>>>>>> 04d6ecd9
     memCost = 0L;
   }
 }