/*
 * Licensed to the Apache Software Foundation (ASF) under one
 * or more contributor license agreements.  See the NOTICE file
 * distributed with this work for additional information
 * regarding copyright ownership.  The ASF licenses this file
 * to you under the Apache License, Version 2.0 (the
 * "License"); you may not use this file except in compliance
 * with the License.  You may obtain a copy of the License at
 *
 *     http://www.apache.org/licenses/LICENSE-2.0
 *
 * Unless required by applicable law or agreed to in writing,
 * software distributed under the License is distributed on an
 * "AS IS" BASIS, WITHOUT WARRANTIES OR CONDITIONS OF ANY
 * KIND, either express or implied.  See the License for the
 * specific language governing permissions and limitations
 * under the License.
 */
package org.apache.iotdb.db.mpp.plan.planner.plan.node;

import org.apache.iotdb.commons.exception.IllegalPathException;
import org.apache.iotdb.db.mpp.plan.planner.plan.node.metedata.read.CountSchemaMergeNode;
import org.apache.iotdb.db.mpp.plan.planner.plan.node.metedata.read.DevicesCountNode;
import org.apache.iotdb.db.mpp.plan.planner.plan.node.metedata.read.DevicesSchemaScanNode;
import org.apache.iotdb.db.mpp.plan.planner.plan.node.metedata.read.LevelTimeSeriesCountNode;
import org.apache.iotdb.db.mpp.plan.planner.plan.node.metedata.read.SchemaFetchMergeNode;
import org.apache.iotdb.db.mpp.plan.planner.plan.node.metedata.read.SchemaFetchScanNode;
import org.apache.iotdb.db.mpp.plan.planner.plan.node.metedata.read.SchemaQueryMergeNode;
import org.apache.iotdb.db.mpp.plan.planner.plan.node.metedata.read.TimeSeriesCountNode;
import org.apache.iotdb.db.mpp.plan.planner.plan.node.metedata.read.TimeSeriesSchemaScanNode;
import org.apache.iotdb.db.mpp.plan.planner.plan.node.metedata.write.AlterTimeSeriesNode;
import org.apache.iotdb.db.mpp.plan.planner.plan.node.metedata.write.CreateAlignedTimeSeriesNode;
import org.apache.iotdb.db.mpp.plan.planner.plan.node.metedata.write.CreateMultiTimeSeriesNode;
import org.apache.iotdb.db.mpp.plan.planner.plan.node.metedata.write.CreateTimeSeriesNode;
import org.apache.iotdb.db.mpp.plan.planner.plan.node.process.AggregationNode;
import org.apache.iotdb.db.mpp.plan.planner.plan.node.process.DeviceViewNode;
import org.apache.iotdb.db.mpp.plan.planner.plan.node.process.ExchangeNode;
import org.apache.iotdb.db.mpp.plan.planner.plan.node.process.FillNode;
import org.apache.iotdb.db.mpp.plan.planner.plan.node.process.FilterNode;
import org.apache.iotdb.db.mpp.plan.planner.plan.node.process.FilterNullNode;
import org.apache.iotdb.db.mpp.plan.planner.plan.node.process.GroupByLevelNode;
import org.apache.iotdb.db.mpp.plan.planner.plan.node.process.GroupByTimeNode;
import org.apache.iotdb.db.mpp.plan.planner.plan.node.process.LimitNode;
import org.apache.iotdb.db.mpp.plan.planner.plan.node.process.OffsetNode;
import org.apache.iotdb.db.mpp.plan.planner.plan.node.process.ProjectNode;
import org.apache.iotdb.db.mpp.plan.planner.plan.node.process.SortNode;
import org.apache.iotdb.db.mpp.plan.planner.plan.node.process.TimeJoinNode;
import org.apache.iotdb.db.mpp.plan.planner.plan.node.process.TransformNode;
import org.apache.iotdb.db.mpp.plan.planner.plan.node.sink.FragmentSinkNode;
import org.apache.iotdb.db.mpp.plan.planner.plan.node.source.AlignedSeriesAggregationScanNode;
import org.apache.iotdb.db.mpp.plan.planner.plan.node.source.AlignedSeriesScanNode;
import org.apache.iotdb.db.mpp.plan.planner.plan.node.source.SeriesAggregationScanNode;
import org.apache.iotdb.db.mpp.plan.planner.plan.node.source.SeriesScanNode;
import org.apache.iotdb.db.mpp.plan.planner.plan.node.write.InsertMultiTabletsNode;
import org.apache.iotdb.db.mpp.plan.planner.plan.node.write.InsertRowNode;
import org.apache.iotdb.db.mpp.plan.planner.plan.node.write.InsertRowsNode;
import org.apache.iotdb.db.mpp.plan.planner.plan.node.write.InsertRowsOfOneDeviceNode;
import org.apache.iotdb.db.mpp.plan.planner.plan.node.write.InsertTabletNode;

import java.io.DataInputStream;
import java.io.IOException;
import java.nio.ByteBuffer;

public enum PlanNodeType {
  AGGREGATE((short) 0),
  DEVICE_VIEW((short) 1),
  FILL((short) 2),
  FILTER((short) 3),
  FILTER_NULL((short) 4),
  GROUP_BY_LEVEL((short) 5),
  LIMIT((short) 6),
  OFFSET((short) 7),
  SORT((short) 8),
  TIME_JOIN((short) 9),
  FRAGMENT_SINK((short) 10),
  SERIES_SCAN((short) 11),
  SERIES_AGGREGATE_SCAN((short) 12),
  INSERT_TABLET((short) 13),
  INSERT_ROW((short) 14),
  INSERT_ROWS((short) 15),
  INSERT_ROWS_OF_ONE_DEVICE((short) 16),
  INSERT_MULTI_TABLET((short) 17),
  DEVICES_SCHEMA_SCAN((short) 18),
  CREATE_TIME_SERIES((short) 19),
  EXCHANGE((short) 20),
  ALTER_TIME_SERIES((short) 21),
  CREATE_ALIGNED_TIME_SERIES((short) 22),
  TIME_SERIES_SCHEMA_SCAN((short) 23),
  SCHEMA_FETCH_SCAN((short) 24),
  SCHEMA_QUERY_MERGE((short) 25),
  STORAGE_GROUP_SCHEMA_SCAN((short) 26),
  DEVICES_COUNT((short) 27),
  TIME_SERIES_COUNT((short) 28),
  LEVEL_TIME_SERIES_COUNT((short) 29),
  COUNT_MERGE((short) 30),
  GROUP_BY_TIME((short) 31),
  PROJECT((short) 32),
  ALIGNED_SERIES_SCAN((short) 33),
  ALIGNED_SERIES_AGGREGATE_SCAN((short) 34),
  DEVICE_MERGE((short) 35),
  SCHEMA_FETCH_MERGE((short) 36),
  TRANSFORM((short) 37),
<<<<<<< HEAD
  CREATE_MULTI_TIME_SERIES((short) 38);
=======
  DELETE_REGION((short) 38);
>>>>>>> 465b0cff

  private final short nodeType;

  PlanNodeType(short nodeType) {
    this.nodeType = nodeType;
  }

  public void serialize(ByteBuffer buffer) {
    buffer.putShort(nodeType);
  }

  public static PlanNode deserialize(DataInputStream stream)
      throws IOException, IllegalPathException {
    short nodeType = stream.readShort();
    switch (nodeType) {
      case 13:
        return InsertTabletNode.deserialize(stream);
      case 14:
        return InsertRowNode.deserialize(stream);
      default:
        throw new IllegalArgumentException("Invalid node type: " + nodeType);
    }
  }

  public static PlanNode deserialize(ByteBuffer buffer) {
    short nodeType = buffer.getShort();
    switch (nodeType) {
      case 0:
        return AggregationNode.deserialize(buffer);
      case 1:
        return DeviceViewNode.deserialize(buffer);
      case 2:
        return FillNode.deserialize(buffer);
      case 3:
        return FilterNode.deserialize(buffer);
      case 4:
        return FilterNullNode.deserialize(buffer);
      case 5:
        return GroupByLevelNode.deserialize(buffer);
      case 6:
        return LimitNode.deserialize(buffer);
      case 7:
        return OffsetNode.deserialize(buffer);
      case 8:
        return SortNode.deserialize(buffer);
      case 9:
        return TimeJoinNode.deserialize(buffer);
      case 10:
        return FragmentSinkNode.deserialize(buffer);
      case 11:
        return SeriesScanNode.deserialize(buffer);
      case 12:
        return SeriesAggregationScanNode.deserialize(buffer);
      case 13:
        return InsertTabletNode.deserialize(buffer);
      case 14:
        return InsertRowNode.deserialize(buffer);
      case 15:
        return InsertRowsNode.deserialize(buffer);
      case 16:
        return InsertRowsOfOneDeviceNode.deserialize(buffer);
      case 17:
        return InsertMultiTabletsNode.deserialize(buffer);
      case 18:
        return DevicesSchemaScanNode.deserialize(buffer);
      case 19:
        return CreateTimeSeriesNode.deserialize(buffer);
      case 20:
        return ExchangeNode.deserialize(buffer);
      case 21:
        return AlterTimeSeriesNode.deserialize(buffer);
      case 22:
        return CreateAlignedTimeSeriesNode.deserialize(buffer);
      case 23:
        return TimeSeriesSchemaScanNode.deserialize(buffer);
      case 24:
        return SchemaFetchScanNode.deserialize(buffer);
      case 25:
        return SchemaQueryMergeNode.deserialize(buffer);
      case 27:
        return DevicesCountNode.deserialize(buffer);
      case 28:
        return TimeSeriesCountNode.deserialize(buffer);
      case 29:
        return LevelTimeSeriesCountNode.deserialize(buffer);
      case 30:
        return CountSchemaMergeNode.deserialize(buffer);
      case 31:
        return GroupByTimeNode.deserialize(buffer);
      case 32:
        return ProjectNode.deserialize(buffer);
      case 33:
        return AlignedSeriesScanNode.deserialize(buffer);
      case 34:
        return AlignedSeriesAggregationScanNode.deserialize(buffer);
      case 36:
        return SchemaFetchMergeNode.deserialize(buffer);
      case 37:
        return TransformNode.deserialize(buffer);
      case 38:
<<<<<<< HEAD
        return CreateMultiTimeSeriesNode.deserialize(buffer);
=======
        return DeleteRegionNode.deserialize(buffer);
>>>>>>> 465b0cff
      default:
        throw new IllegalArgumentException("Invalid node type: " + nodeType);
    }
  }
}<|MERGE_RESOLUTION|>--- conflicted
+++ resolved
@@ -100,11 +100,8 @@
   DEVICE_MERGE((short) 35),
   SCHEMA_FETCH_MERGE((short) 36),
   TRANSFORM((short) 37),
-<<<<<<< HEAD
-  CREATE_MULTI_TIME_SERIES((short) 38);
-=======
-  DELETE_REGION((short) 38);
->>>>>>> 465b0cff
+  DELETE_REGION((short) 38),
+  CREATE_MULTI_TIME_SERIES((short) 39);
 
   private final short nodeType;
 
@@ -205,11 +202,9 @@
       case 37:
         return TransformNode.deserialize(buffer);
       case 38:
-<<<<<<< HEAD
+        return DeleteRegionNode.deserialize(buffer);
+      case 39:
         return CreateMultiTimeSeriesNode.deserialize(buffer);
-=======
-        return DeleteRegionNode.deserialize(buffer);
->>>>>>> 465b0cff
       default:
         throw new IllegalArgumentException("Invalid node type: " + nodeType);
     }
