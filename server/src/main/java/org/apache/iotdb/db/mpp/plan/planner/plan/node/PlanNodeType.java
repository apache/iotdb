--- conflicted
+++ resolved
@@ -114,15 +114,12 @@
   CHILD_PATHS_SCAN((short) 40),
   CHILD_NODES_SCAN((short) 41),
   NODE_MANAGEMENT_MEMORY_MERGE((short) 42),
-<<<<<<< HEAD
-  LAST_QUERY_SCAN((short) 43),
-  ALIGNED_LAST_QUERY_SCAN((short) 44),
-  LAST_QUERY_MERGE((short) 45);
-=======
   INVALIDATE_SCHEMA_CACHE((short) 43),
   DELETE_DATA((short) 44),
-  DELETE_TIMESERIES((short) 45);
->>>>>>> 4c13c078
+  DELETE_TIMESERIES((short) 45),
+  LAST_QUERY_SCAN((short) 46),
+  ALIGNED_LAST_QUERY_SCAN((short) 47),
+  LAST_QUERY_MERGE((short) 48);
 
   private final short nodeType;
 
@@ -233,19 +230,17 @@
       case 42:
         return NodeManagementMemoryMergeNode.deserialize(buffer);
       case 43:
-<<<<<<< HEAD
-        return LastQueryScanNode.deserialize(buffer);
-      case 44:
-        return AlignedLastQueryScanNode.deserialize(buffer);
-      case 45:
-        return LastQueryMergeNode.deserialize(buffer);
-=======
         return InvalidateSchemaCacheNode.deserialize(buffer);
       case 44:
         return DeleteDataNode.deserialize(buffer);
       case 45:
         return DeleteTimeSeriesNode.deserialize(buffer);
->>>>>>> 4c13c078
+      case 46:
+        return LastQueryScanNode.deserialize(buffer);
+      case 47:
+        return AlignedLastQueryScanNode.deserialize(buffer);
+      case 48:
+        return LastQueryMergeNode.deserialize(buffer);
       default:
         throw new IllegalArgumentException("Invalid node type: " + nodeType);
     }
