--- conflicted
+++ resolved
@@ -175,14 +175,11 @@
   SHUFFLE_SINK((short) 71),
   BATCH_ACTIVATE_TEMPLATE((short) 72),
   CREATE_LOGICAL_VIEW((short) 73),
-<<<<<<< HEAD
-  FORECAST((short) 74);
-=======
   CONSTRUCT_LOGICAL_VIEW_BLACK_LIST((short) 74),
   ROLLBACK_LOGICAL_VIEW_BLACK_LIST((short) 75),
   DELETE_LOGICAL_VIEW((short) 76),
-  LOGICAL_VIEW_SCHEMA_SCAN((short) 77);
->>>>>>> c3a83099
+  LOGICAL_VIEW_SCHEMA_SCAN((short) 77),
+  FORECAST((short) 78);
 
   public static final int BYTES = Short.BYTES;
 
@@ -378,9 +375,6 @@
       case 73:
         return CreateLogicalViewNode.deserialize(buffer);
       case 74:
-<<<<<<< HEAD
-        return ForecastNode.deserialize(buffer);
-=======
         return ConstructLogicalViewBlackListNode.deserialize(buffer);
       case 75:
         return RollbackLogicalViewBlackListNode.deserialize(buffer);
@@ -388,7 +382,8 @@
         return DeleteLogicalViewNode.deserialize(buffer);
       case 77:
         return LogicalViewSchemaScanNode.deserialize(buffer);
->>>>>>> c3a83099
+      case 78:
+        return ForecastNode.deserialize(buffer);
       default:
         throw new IllegalArgumentException("Invalid node type: " + nodeType);
     }
