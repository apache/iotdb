--- conflicted
+++ resolved
@@ -171,12 +171,9 @@
   IDENTITY_SINK((short) 70),
   SHUFFLE_SINK((short) 71),
   BATCH_ACTIVATE_TEMPLATE((short) 72),
-<<<<<<< HEAD
-  WINDOW_SPLIT((short) 73),
-  WINDOW_CONCAT((short) 74);
-=======
-  CREATE_LOGICAL_VIEW((short) 73);
->>>>>>> f8516ed3
+  CREATE_LOGICAL_VIEW((short) 73),
+  WINDOW_SPLIT((short) 74),
+  WINDOW_CONCAT((short) 75);
 
   public static final int BYTES = Short.BYTES;
 
@@ -370,13 +367,11 @@
       case 72:
         return BatchActivateTemplateNode.deserialize(buffer);
       case 73:
-<<<<<<< HEAD
+        return CreateLogicalViewNode.deserialize(buffer);
+      case 74:
         return WindowSplitNode.deserialize(buffer);
-      case 74:
+      case 75:
         return WindowConcatNode.deserialize(buffer);
-=======
-        return CreateLogicalViewNode.deserialize(buffer);
->>>>>>> f8516ed3
       default:
         throw new IllegalArgumentException("Invalid node type: " + nodeType);
     }
