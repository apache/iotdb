--- conflicted
+++ resolved
@@ -126,19 +126,13 @@
   DELETE_TIMESERIES((short) 45),
   LAST_QUERY_SCAN((short) 46),
   ALIGNED_LAST_QUERY_SCAN((short) 47),
-<<<<<<< HEAD
   LAST_QUERY((short) 48),
   LAST_QUERY_MERGE((short) 49),
   LAST_QUERY_COLLECT((short) 50),
   NODE_PATHS_COUNT((short) 51),
-  INTERNAL_CREATE_TIMESERIES((short) 52);
-=======
-  LAST_QUERY_MERGE((short) 48),
-  NODE_PATHS_COUNT((short) 49),
-  INTERNAL_CREATE_TIMESERIES((short) 50),
-  ACTIVATE_TEMPLATE((short) 51),
-  PATHS_USING_TEMPLATE_SCAN((short) 52);
->>>>>>> 22f28663
+  INTERNAL_CREATE_TIMESERIES((short) 52),
+  ACTIVATE_TEMPLATE((short) 53),
+  PATHS_USING_TEMPLATE_SCAN((short) 54);
 
   public static final int BYTES = Short.BYTES;
 
@@ -285,9 +279,9 @@
         return NodePathsCountNode.deserialize(buffer);
       case 52:
         return InternalCreateTimeSeriesNode.deserialize(buffer);
-      case 51:
+      case 53:
         return ActivateTemplateNode.deserialize(buffer);
-      case 52:
+      case 54:
         return PathsUsingTemplateScanNode.deserialize(buffer);
       default:
         throw new IllegalArgumentException("Invalid node type: " + nodeType);
