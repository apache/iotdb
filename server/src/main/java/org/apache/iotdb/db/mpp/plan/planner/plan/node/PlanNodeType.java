/*
 * Licensed to the Apache Software Foundation (ASF) under one
 * or more contributor license agreements.  See the NOTICE file
 * distributed with this work for additional information
 * regarding copyright ownership.  The ASF licenses this file
 * to you under the Apache License, Version 2.0 (the
 * "License"); you may not use this file except in compliance
 * with the License.  You may obtain a copy of the License at
 *
 *     http://www.apache.org/licenses/LICENSE-2.0
 *
 * Unless required by applicable law or agreed to in writing,
 * software distributed under the License is distributed on an
 * "AS IS" BASIS, WITHOUT WARRANTIES OR CONDITIONS OF ANY
 * KIND, either express or implied.  See the License for the
 * specific language governing permissions and limitations
 * under the License.
 */
package org.apache.iotdb.db.mpp.plan.planner.plan.node;

import org.apache.iotdb.commons.exception.IllegalPathException;
import org.apache.iotdb.db.mpp.plan.planner.plan.node.metedata.read.ChildPathsSchemaScanNode;
import org.apache.iotdb.db.mpp.plan.planner.plan.node.metedata.read.CountSchemaMergeNode;
import org.apache.iotdb.db.mpp.plan.planner.plan.node.metedata.read.DevicesCountNode;
import org.apache.iotdb.db.mpp.plan.planner.plan.node.metedata.read.DevicesSchemaScanNode;
import org.apache.iotdb.db.mpp.plan.planner.plan.node.metedata.read.LevelTimeSeriesCountNode;
import org.apache.iotdb.db.mpp.plan.planner.plan.node.metedata.read.SchemaFetchMergeNode;
import org.apache.iotdb.db.mpp.plan.planner.plan.node.metedata.read.SchemaFetchScanNode;
import org.apache.iotdb.db.mpp.plan.planner.plan.node.metedata.read.SchemaQueryMergeNode;
import org.apache.iotdb.db.mpp.plan.planner.plan.node.metedata.read.TimeSeriesCountNode;
import org.apache.iotdb.db.mpp.plan.planner.plan.node.metedata.read.TimeSeriesSchemaScanNode;
import org.apache.iotdb.db.mpp.plan.planner.plan.node.metedata.write.AlterTimeSeriesNode;
import org.apache.iotdb.db.mpp.plan.planner.plan.node.metedata.write.CreateAlignedTimeSeriesNode;
import org.apache.iotdb.db.mpp.plan.planner.plan.node.metedata.write.CreateTimeSeriesNode;
import org.apache.iotdb.db.mpp.plan.planner.plan.node.process.AggregationNode;
import org.apache.iotdb.db.mpp.plan.planner.plan.node.process.DeviceViewNode;
import org.apache.iotdb.db.mpp.plan.planner.plan.node.process.ExchangeNode;
import org.apache.iotdb.db.mpp.plan.planner.plan.node.process.FillNode;
import org.apache.iotdb.db.mpp.plan.planner.plan.node.process.FilterNode;
import org.apache.iotdb.db.mpp.plan.planner.plan.node.process.FilterNullNode;
import org.apache.iotdb.db.mpp.plan.planner.plan.node.process.GroupByLevelNode;
import org.apache.iotdb.db.mpp.plan.planner.plan.node.process.GroupByTimeNode;
import org.apache.iotdb.db.mpp.plan.planner.plan.node.process.LimitNode;
import org.apache.iotdb.db.mpp.plan.planner.plan.node.process.OffsetNode;
import org.apache.iotdb.db.mpp.plan.planner.plan.node.process.ProjectNode;
import org.apache.iotdb.db.mpp.plan.planner.plan.node.process.SortNode;
import org.apache.iotdb.db.mpp.plan.planner.plan.node.process.TimeJoinNode;
import org.apache.iotdb.db.mpp.plan.planner.plan.node.process.TransformNode;
import org.apache.iotdb.db.mpp.plan.planner.plan.node.sink.FragmentSinkNode;
import org.apache.iotdb.db.mpp.plan.planner.plan.node.source.AlignedSeriesAggregationScanNode;
import org.apache.iotdb.db.mpp.plan.planner.plan.node.source.AlignedSeriesScanNode;
import org.apache.iotdb.db.mpp.plan.planner.plan.node.source.SeriesAggregationScanNode;
import org.apache.iotdb.db.mpp.plan.planner.plan.node.source.SeriesScanNode;
import org.apache.iotdb.db.mpp.plan.planner.plan.node.write.InsertMultiTabletsNode;
import org.apache.iotdb.db.mpp.plan.planner.plan.node.write.InsertRowNode;
import org.apache.iotdb.db.mpp.plan.planner.plan.node.write.InsertRowsNode;
import org.apache.iotdb.db.mpp.plan.planner.plan.node.write.InsertRowsOfOneDeviceNode;
import org.apache.iotdb.db.mpp.plan.planner.plan.node.write.InsertTabletNode;

import java.io.DataInputStream;
import java.io.IOException;
import java.nio.ByteBuffer;

public enum PlanNodeType {
  AGGREGATE((short) 0),
  DEVICE_VIEW((short) 1),
  FILL((short) 2),
  FILTER((short) 3),
  FILTER_NULL((short) 4),
  GROUP_BY_LEVEL((short) 5),
  LIMIT((short) 6),
  OFFSET((short) 7),
  SORT((short) 8),
  TIME_JOIN((short) 9),
  FRAGMENT_SINK((short) 10),
  SERIES_SCAN((short) 11),
  SERIES_AGGREGATE_SCAN((short) 12),
  INSERT_TABLET((short) 13),
  INSERT_ROW((short) 14),
  INSERT_ROWS((short) 15),
  INSERT_ROWS_OF_ONE_DEVICE((short) 16),
  INSERT_MULTI_TABLET((short) 17),
  DEVICES_SCHEMA_SCAN((short) 18),
  CREATE_TIME_SERIES((short) 19),
  EXCHANGE((short) 20),
  ALTER_TIME_SERIES((short) 21),
  CREATE_ALIGNED_TIME_SERIES((short) 22),
  TIME_SERIES_SCHEMA_SCAN((short) 23),
  SCHEMA_FETCH_SCAN((short) 24),
  SCHEMA_QUERY_MERGE((short) 25),
  STORAGE_GROUP_SCHEMA_SCAN((short) 26),
  DEVICES_COUNT((short) 27),
  TIME_SERIES_COUNT((short) 28),
  LEVEL_TIME_SERIES_COUNT((short) 29),
  COUNT_MERGE((short) 30),
  GROUP_BY_TIME((short) 31),
  PROJECT((short) 32),
  ALIGNED_SERIES_SCAN((short) 33),
  ALIGNED_SERIES_AGGREGATE_SCAN((short) 34),
  DEVICE_MERGE((short) 35),
  SCHEMA_FETCH_MERGE((short) 36),
<<<<<<< HEAD
  CHILD_PATHS_SCAN((short) 37);
=======
  TRANSFORM((short) 37);
>>>>>>> bc6c4af5

  private final short nodeType;

  PlanNodeType(short nodeType) {
    this.nodeType = nodeType;
  }

  public void serialize(ByteBuffer buffer) {
    buffer.putShort(nodeType);
  }

  public static PlanNode deserialize(DataInputStream stream)
      throws IOException, IllegalPathException {
    short nodeType = stream.readShort();
    switch (nodeType) {
      case 13:
        return InsertTabletNode.deserialize(stream);
      case 14:
        return InsertRowNode.deserialize(stream);
      default:
        throw new IllegalArgumentException("Invalid node type: " + nodeType);
    }
  }

  public static PlanNode deserialize(ByteBuffer buffer) {
    short nodeType = buffer.getShort();
    switch (nodeType) {
      case 0:
        return AggregationNode.deserialize(buffer);
      case 1:
        return DeviceViewNode.deserialize(buffer);
      case 2:
        return FillNode.deserialize(buffer);
      case 3:
        return FilterNode.deserialize(buffer);
      case 4:
        return FilterNullNode.deserialize(buffer);
      case 5:
        return GroupByLevelNode.deserialize(buffer);
      case 6:
        return LimitNode.deserialize(buffer);
      case 7:
        return OffsetNode.deserialize(buffer);
      case 8:
        return SortNode.deserialize(buffer);
      case 9:
        return TimeJoinNode.deserialize(buffer);
      case 10:
        return FragmentSinkNode.deserialize(buffer);
      case 11:
        return SeriesScanNode.deserialize(buffer);
      case 12:
        return SeriesAggregationScanNode.deserialize(buffer);
      case 13:
        return InsertTabletNode.deserialize(buffer);
      case 14:
        return InsertRowNode.deserialize(buffer);
      case 15:
        return InsertRowsNode.deserialize(buffer);
      case 16:
        return InsertRowsOfOneDeviceNode.deserialize(buffer);
      case 17:
        return InsertMultiTabletsNode.deserialize(buffer);
      case 18:
        return DevicesSchemaScanNode.deserialize(buffer);
      case 19:
        return CreateTimeSeriesNode.deserialize(buffer);
      case 20:
        return ExchangeNode.deserialize(buffer);
      case 21:
        return AlterTimeSeriesNode.deserialize(buffer);
      case 22:
        return CreateAlignedTimeSeriesNode.deserialize(buffer);
      case 23:
        return TimeSeriesSchemaScanNode.deserialize(buffer);
      case 24:
        return SchemaFetchScanNode.deserialize(buffer);
      case 25:
        return SchemaQueryMergeNode.deserialize(buffer);
      case 27:
        return DevicesCountNode.deserialize(buffer);
      case 28:
        return TimeSeriesCountNode.deserialize(buffer);
      case 29:
        return LevelTimeSeriesCountNode.deserialize(buffer);
      case 30:
        return CountSchemaMergeNode.deserialize(buffer);
      case 31:
        return GroupByTimeNode.deserialize(buffer);
      case 32:
        return ProjectNode.deserialize(buffer);
      case 33:
        return AlignedSeriesScanNode.deserialize(buffer);
      case 34:
        return AlignedSeriesAggregationScanNode.deserialize(buffer);
      case 36:
        return SchemaFetchMergeNode.deserialize(buffer);
      case 37:
<<<<<<< HEAD
        return ChildPathsSchemaScanNode.deserialize(buffer);
=======
        return TransformNode.deserialize(buffer);
>>>>>>> bc6c4af5
      default:
        throw new IllegalArgumentException("Invalid node type: " + nodeType);
    }
  }
}<|MERGE_RESOLUTION|>--- conflicted
+++ resolved
@@ -99,11 +99,8 @@
   ALIGNED_SERIES_AGGREGATE_SCAN((short) 34),
   DEVICE_MERGE((short) 35),
   SCHEMA_FETCH_MERGE((short) 36),
-<<<<<<< HEAD
-  CHILD_PATHS_SCAN((short) 37);
-=======
-  TRANSFORM((short) 37);
->>>>>>> bc6c4af5
+  TRANSFORM((short) 37),
+  CHILD_PATHS_SCAN((short) 38);
 
   private final short nodeType;
 
@@ -202,11 +199,9 @@
       case 36:
         return SchemaFetchMergeNode.deserialize(buffer);
       case 37:
-<<<<<<< HEAD
+        return TransformNode.deserialize(buffer);
+      case 38:
         return ChildPathsSchemaScanNode.deserialize(buffer);
-=======
-        return TransformNode.deserialize(buffer);
->>>>>>> bc6c4af5
       default:
         throw new IllegalArgumentException("Invalid node type: " + nodeType);
     }
