--- conflicted
+++ resolved
@@ -146,14 +146,11 @@
   CONSTRUCT_SCHEMA_BLACK_LIST_NODE((short) 56),
   ROLLBACK_SCHEMA_BLACK_LIST_NODE((short) 57),
   GROUP_BY_TAG((short) 58),
-<<<<<<< HEAD
-  INTO((short) 59),
-  DEVICE_VIEW_INTO((short) 60);
-=======
   PRE_DEACTIVATE_TEMPLATE_NODE((short) 59),
   ROLLBACK_PRE_DEACTIVATE_TEMPLATE_NODE((short) 60),
-  DEACTIVATE_TEMPLATE_NODE((short) 61);
->>>>>>> f9f97219
+  DEACTIVATE_TEMPLATE_NODE((short) 61),
+  INTO((short) 62),
+  DEVICE_VIEW_INTO((short) 63);
 
   public static final int BYTES = Short.BYTES;
 
@@ -321,17 +318,15 @@
       case 58:
         return GroupByTagNode.deserialize(buffer);
       case 59:
-<<<<<<< HEAD
-        return IntoNode.deserialize(buffer);
-      case 60:
-        return DeviceViewIntoNode.deserialize(buffer);
-=======
         return PreDeactivateTemplateNode.deserialize(buffer);
       case 60:
         return RollbackPreDeactivateTemplateNode.deserialize(buffer);
       case 61:
         return DeactivateTemplateNode.deserialize(buffer);
->>>>>>> f9f97219
+      case 62:
+        return IntoNode.deserialize(buffer);
+      case 63:
+        return DeviceViewIntoNode.deserialize(buffer);
       default:
         throw new IllegalArgumentException("Invalid node type: " + nodeType);
     }
