--- conflicted
+++ resolved
@@ -468,7 +468,6 @@
     failedValues = null;
     return this;
   }
-<<<<<<< HEAD
 
   @Override
   public void recoverFromFailure() {
@@ -484,6 +483,5 @@
 
     failedValues = null;
   }
-=======
->>>>>>> e1edeb74
+
 }