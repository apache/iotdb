--- conflicted
+++ resolved
@@ -18,21 +18,18 @@
  */
 package org.apache.iotdb.db.qp.physical.crud;
 
-import org.apache.iotdb.commons.conf.IoTDBConstant;
-import org.apache.iotdb.commons.exception.IllegalPathException;
-import org.apache.iotdb.commons.path.PartialPath;
-import org.apache.iotdb.commons.utils.TestOnly;
+import org.apache.iotdb.db.conf.IoTDBConstant;
 import org.apache.iotdb.db.conf.IoTDBDescriptor;
+import org.apache.iotdb.db.exception.metadata.IllegalPathException;
 import org.apache.iotdb.db.exception.metadata.PathNotExistException;
 import org.apache.iotdb.db.exception.query.QueryProcessException;
 import org.apache.iotdb.db.metadata.mnode.IMeasurementMNode;
 import org.apache.iotdb.db.metadata.mnode.MeasurementMNode;
+import org.apache.iotdb.db.metadata.path.PartialPath;
 import org.apache.iotdb.db.qp.logical.Operator;
 import org.apache.iotdb.db.qp.logical.Operator.OperatorType;
 import org.apache.iotdb.db.utils.CommonUtils;
-import org.apache.iotdb.db.wal.buffer.IWALByteBufferView;
-import org.apache.iotdb.db.wal.buffer.WALEntryValue;
-import org.apache.iotdb.db.wal.utils.WALWriteUtils;
+import org.apache.iotdb.db.utils.TestOnly;
 import org.apache.iotdb.tsfile.file.metadata.enums.TSDataType;
 import org.apache.iotdb.tsfile.file.metadata.enums.TSEncoding;
 import org.apache.iotdb.tsfile.read.TimeValuePair;
@@ -45,7 +42,6 @@
 import org.slf4j.Logger;
 import org.slf4j.LoggerFactory;
 
-import java.io.DataInputStream;
 import java.io.DataOutputStream;
 import java.io.IOException;
 import java.nio.ByteBuffer;
@@ -54,9 +50,11 @@
 import java.util.List;
 import java.util.Objects;
 
-public class InsertRowPlan extends InsertPlan implements WALEntryValue {
+public class InsertRowPlan extends InsertPlan {
+
   private static final Logger logger = LoggerFactory.getLogger(InsertRowPlan.class);
   private static final byte TYPE_RAW_STRING = -1;
+  private static final byte TYPE_NULL = -2;
 
   private long time;
   private Object[] values;
@@ -251,12 +249,11 @@
           values[i] = CommonUtils.parseValue(dataTypes[i], values[i].toString());
         } catch (Exception e) {
           logger.warn(
-              "data type of {}.{} is not consistent, registered type {}, inserting timestamp {}, value {}",
+              "{}.{} data type is not consistent, input {}, registered {}",
               devicePath,
               measurements[i],
-              dataTypes[i],
-              time,
-              values[i]);
+              values[i],
+              dataTypes[i]);
           if (IoTDBDescriptor.getInstance().getConfig().isEnablePartialInsert()) {
             markFailedMeasurementInsertion(i, e);
             measurementMNodes[i] = null;
@@ -274,11 +271,6 @@
   }
 
   @Override
-  public Object getFirstValueOfIndex(int index) {
-    return values[index];
-  }
-
-  @Override
   public void markFailedMeasurementInsertion(int index, Exception e) {
     if (measurements[index] == null) {
       return;
@@ -334,66 +326,6 @@
   @Override
   public int hashCode() {
     return Objects.hash(devicePath, time);
-  }
-
-  @Override
-  public int serializedSize() {
-    int size = 0;
-    size += Byte.BYTES;
-    return size + subSerializeSize();
-  }
-
-  int subSerializeSize() {
-    int size = 0;
-    size += Long.BYTES;
-    size += ReadWriteIOUtils.sizeToWrite(devicePath.getFullPath());
-    return size + serializeMeasurementsAndValuesSize();
-  }
-
-  int serializeMeasurementsAndValuesSize() {
-    int size = 0;
-    size += Integer.BYTES;
-    for (String m : measurements) {
-      if (m != null) {
-        size += ReadWriteIOUtils.sizeToWrite(m);
-      }
-    }
-    // putValues
-    size += Integer.BYTES;
-    for (int i = 0; i < values.length; i++) {
-      if (values[i] == null) {
-        continue;
-      }
-      if (dataTypes == null || dataTypes[i] == null) {
-        size += Byte.BYTES + ReadWriteIOUtils.sizeToWrite(values[i].toString());
-      } else {
-        size += Byte.BYTES;
-        switch (dataTypes[i]) {
-          case BOOLEAN:
-            size += Byte.BYTES;
-            break;
-          case INT32:
-            size += Integer.BYTES;
-            break;
-          case INT64:
-            size += Long.BYTES;
-            break;
-          case FLOAT:
-            size += Float.BYTES;
-            break;
-          case DOUBLE:
-            size += Double.BYTES;
-            break;
-          case TEXT:
-            size += ReadWriteIOUtils.sizeToWrite((Binary) values[i]);
-            break;
-        }
-      }
-    }
-    size += Byte.BYTES;
-    size += Long.BYTES;
-    size += Byte.BYTES;
-    return size;
   }
 
   @Override
@@ -470,45 +402,40 @@
     }
   }
 
-<<<<<<< HEAD
-  public void fillValues(DataInputStream stream) throws IOException, QueryProcessException {
-    for (int i = 0; i < dataTypes.length; i++) {
-=======
   private void putValues(ByteBuffer buffer) throws QueryProcessException {
     for (int i = 0; i < values.length; i++) {
       if (values[i] == null) {
         continue;
       }
->>>>>>> 9ab9a717
       // types are not determined, the situation mainly occurs when the plan uses string values
       // and is forwarded to other nodes
-      byte typeNum = stream.readByte();
-      if (typeNum == TYPE_RAW_STRING) {
-        values[i] = ReadWriteIOUtils.readString(stream);
-        continue;
-      }
-      dataTypes[i] = TSDataType.values()[typeNum];
-      switch (dataTypes[i]) {
-        case BOOLEAN:
-          values[i] = ReadWriteIOUtils.readBool(stream);
-          break;
-        case INT32:
-          values[i] = ReadWriteIOUtils.readInt(stream);
-          break;
-        case INT64:
-          values[i] = ReadWriteIOUtils.readLong(stream);
-          break;
-        case FLOAT:
-          values[i] = ReadWriteIOUtils.readFloat(stream);
-          break;
-        case DOUBLE:
-          values[i] = ReadWriteIOUtils.readDouble(stream);
-          break;
-        case TEXT:
-          values[i] = ReadWriteIOUtils.readBinary(stream);
-          break;
-        default:
-          throw new QueryProcessException("Unsupported data type:" + dataTypes[i]);
+      if (dataTypes == null || dataTypes[i] == null) {
+        ReadWriteIOUtils.write(TYPE_RAW_STRING, buffer);
+        ReadWriteIOUtils.write(values[i].toString(), buffer);
+      } else {
+        ReadWriteIOUtils.write(dataTypes[i], buffer);
+        switch (dataTypes[i]) {
+          case BOOLEAN:
+            ReadWriteIOUtils.write((Boolean) values[i], buffer);
+            break;
+          case INT32:
+            ReadWriteIOUtils.write((Integer) values[i], buffer);
+            break;
+          case INT64:
+            ReadWriteIOUtils.write((Long) values[i], buffer);
+            break;
+          case FLOAT:
+            ReadWriteIOUtils.write((Float) values[i], buffer);
+            break;
+          case DOUBLE:
+            ReadWriteIOUtils.write((Double) values[i], buffer);
+            break;
+          case TEXT:
+            ReadWriteIOUtils.write((Binary) values[i], buffer);
+            break;
+          default:
+            throw new QueryProcessException("Unsupported data type:" + dataTypes[i]);
+        }
       }
     }
   }
@@ -519,8 +446,8 @@
       // types are not determined, the situation mainly occurs when the plan uses string values
       // and is forwarded to other nodes
       byte typeNum = (byte) ReadWriteIOUtils.read(buffer);
-      if (typeNum == TYPE_RAW_STRING) {
-        values[i] = ReadWriteIOUtils.readString(buffer);
+      if (typeNum == TYPE_RAW_STRING || typeNum == TYPE_NULL) {
+        values[i] = typeNum == TYPE_RAW_STRING ? ReadWriteIOUtils.readString(buffer) : null;
         continue;
       }
       dataTypes[i] = TSDataType.values()[typeNum];
@@ -556,7 +483,7 @@
     subSerialize(buffer);
   }
 
-  void subSerialize(ByteBuffer buffer) {
+  public void subSerialize(ByteBuffer buffer) {
     buffer.putLong(time);
     putString(buffer, devicePath.getFullPath());
     serializeMeasurementsAndValues(buffer);
@@ -582,146 +509,6 @@
     buffer.putLong(index);
 
     buffer.put((byte) (isAligned ? 1 : 0));
-  }
-
-  private void putValues(ByteBuffer buffer) throws QueryProcessException {
-    for (int i = 0; i < values.length; i++) {
-      if (values[i] == null) {
-        continue;
-      }
-      // types are not determined, the situation mainly occurs when the plan uses string values
-      // and is forwarded to other nodes
-      if (dataTypes == null || dataTypes[i] == null) {
-        ReadWriteIOUtils.write(TYPE_RAW_STRING, buffer);
-        ReadWriteIOUtils.write(values[i].toString(), buffer);
-      } else {
-        ReadWriteIOUtils.write(dataTypes[i], buffer);
-        switch (dataTypes[i]) {
-          case BOOLEAN:
-            ReadWriteIOUtils.write((Boolean) values[i], buffer);
-            break;
-          case INT32:
-            ReadWriteIOUtils.write((Integer) values[i], buffer);
-            break;
-          case INT64:
-            ReadWriteIOUtils.write((Long) values[i], buffer);
-            break;
-          case FLOAT:
-            ReadWriteIOUtils.write((Float) values[i], buffer);
-            break;
-          case DOUBLE:
-            ReadWriteIOUtils.write((Double) values[i], buffer);
-            break;
-          case TEXT:
-            ReadWriteIOUtils.write((Binary) values[i], buffer);
-            break;
-          default:
-            throw new QueryProcessException("Unsupported data type:" + dataTypes[i]);
-        }
-      }
-    }
-  }
-
-  @Override
-  public void serializeToWAL(IWALByteBufferView buffer) {
-    int type = PhysicalPlanType.INSERT.ordinal();
-    buffer.put((byte) type);
-    subSerialize(buffer);
-  }
-
-  void subSerialize(IWALByteBufferView buffer) {
-    buffer.putLong(time);
-    WALWriteUtils.write(devicePath.getFullPath(), buffer);
-    serializeMeasurementsAndValues(buffer);
-  }
-
-  void serializeMeasurementsAndValues(IWALByteBufferView buffer) {
-    buffer.putInt(measurements.length - getFailedMeasurementNumber());
-
-    for (String measurement : measurements) {
-      if (measurement != null) {
-        WALWriteUtils.write(measurement, buffer);
-      }
-    }
-    try {
-      buffer.putInt(values.length - getFailedMeasurementNumber());
-      putValues(buffer);
-    } catch (QueryProcessException e) {
-      logger.error("Failed to serialize values for {}", this, e);
-    }
-
-    // the types are not inferred before the plan is serialized
-    buffer.put((byte) (isNeedInferType ? 1 : 0));
-    buffer.putLong(index);
-
-    buffer.put((byte) (isAligned ? 1 : 0));
-  }
-
-  private void putValues(IWALByteBufferView buffer) throws QueryProcessException {
-    for (int i = 0; i < values.length; i++) {
-      if (values[i] == null) {
-        continue;
-      }
-      // types are not determined, the situation mainly occurs when the plan uses string values
-      // and is forwarded to other nodes
-      if (dataTypes == null || dataTypes[i] == null) {
-        WALWriteUtils.write(TYPE_RAW_STRING, buffer);
-        WALWriteUtils.write(values[i].toString(), buffer);
-      } else {
-        WALWriteUtils.write(dataTypes[i], buffer);
-        switch (dataTypes[i]) {
-          case BOOLEAN:
-            WALWriteUtils.write((Boolean) values[i], buffer);
-            break;
-          case INT32:
-            WALWriteUtils.write((Integer) values[i], buffer);
-            break;
-          case INT64:
-            WALWriteUtils.write((Long) values[i], buffer);
-            break;
-          case FLOAT:
-            WALWriteUtils.write((Float) values[i], buffer);
-            break;
-          case DOUBLE:
-            WALWriteUtils.write((Double) values[i], buffer);
-            break;
-          case TEXT:
-            WALWriteUtils.write((Binary) values[i], buffer);
-            break;
-          default:
-            throw new QueryProcessException("Unsupported data type:" + dataTypes[i]);
-        }
-      }
-    }
-  }
-
-  @Override
-  public void deserialize(DataInputStream stream) throws IOException, IllegalPathException {
-    this.time = stream.readLong();
-    this.devicePath = new PartialPath(ReadWriteIOUtils.readString(stream));
-    deserializeMeasurementsAndValues(stream);
-  }
-
-  void deserializeMeasurementsAndValues(DataInputStream stream) throws IOException {
-    int measurementSize = stream.readInt();
-
-    this.measurements = new String[measurementSize];
-    for (int i = 0; i < measurementSize; i++) {
-      measurements[i] = ReadWriteIOUtils.readString(stream);
-    }
-
-    int dataTypeSize = stream.readInt();
-    this.dataTypes = new TSDataType[dataTypeSize];
-    this.values = new Object[dataTypeSize];
-    try {
-      fillValues(stream);
-    } catch (QueryProcessException e) {
-      e.printStackTrace();
-    }
-
-    isNeedInferType = stream.readByte() == 1;
-    this.index = stream.readLong();
-    isAligned = stream.readByte() == 1;
   }
 
   @Override
