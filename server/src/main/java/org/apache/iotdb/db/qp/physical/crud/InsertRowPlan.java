/*
 * Licensed to the Apache Software Foundation (ASF) under one
 * or more contributor license agreements.  See the NOTICE file
 * distributed with this work for additional information
 * regarding copyright ownership.  The ASF licenses this file
 * to you under the Apache License, Version 2.0 (the
 * "License"); you may not use this file except in compliance
 * with the License.  You may obtain a copy of the License at
 *
 *     http://www.apache.org/licenses/LICENSE-2.0
 *
 * Unless required by applicable law or agreed to in writing,
 * software distributed under the License is distributed on an
 * "AS IS" BASIS, WITHOUT WARRANTIES OR CONDITIONS OF ANY
 * KIND, either express or implied.  See the License for the
 * specific language governing permissions and limitations
 * under the License.
 */
package org.apache.iotdb.db.qp.physical.crud;

import java.io.DataOutputStream;
import java.io.IOException;
import java.nio.ByteBuffer;
import java.util.ArrayList;
import java.util.Arrays;
import java.util.List;
import java.util.Objects;
import org.apache.iotdb.db.conf.IoTDBConstant;
import org.apache.iotdb.db.conf.IoTDBDescriptor;
import org.apache.iotdb.db.exception.metadata.IllegalPathException;
import org.apache.iotdb.db.exception.metadata.PathNotExistException;
import org.apache.iotdb.db.exception.query.QueryProcessException;
import org.apache.iotdb.db.metadata.PartialPath;
import org.apache.iotdb.db.metadata.mnode.MeasurementMNode;
import org.apache.iotdb.db.qp.logical.Operator;
import org.apache.iotdb.db.qp.logical.Operator.OperatorType;
import org.apache.iotdb.db.utils.CommonUtils;
import org.apache.iotdb.db.utils.TestOnly;
import org.apache.iotdb.tsfile.file.metadata.enums.TSDataType;
import org.apache.iotdb.tsfile.file.metadata.enums.TSEncoding;
import org.apache.iotdb.tsfile.read.TimeValuePair;
import org.apache.iotdb.tsfile.utils.Binary;
import org.apache.iotdb.tsfile.utils.ReadWriteIOUtils;
import org.apache.iotdb.tsfile.utils.TsPrimitiveType;
import org.apache.iotdb.tsfile.write.record.TSRecord;
import org.apache.iotdb.tsfile.write.schema.MeasurementSchema;
import org.slf4j.Logger;
import org.slf4j.LoggerFactory;

public class InsertRowPlan extends InsertPlan {

  private static final Logger logger = LoggerFactory.getLogger(InsertRowPlan.class);
  private static final short TYPE_RAW_STRING = -1;

  private long time;
  private Object[] values;

  // if isNeedInferType is true, the values must be String[], so we could infer types from them
  // if values is object[], we could use the raw type of them, and we should set this to false
  private boolean isNeedInferType = false;

  public InsertRowPlan() {
    super(OperatorType.INSERT);
  }

  public InsertRowPlan(PartialPath deviceId, long insertTime, String[] measurementList,
      String[] insertValues) {
    super(Operator.OperatorType.INSERT);
    this.time = insertTime;
    this.deviceId = deviceId;
    this.measurements = measurementList;
    this.dataTypes = new TSDataType[measurements.length];
    // We need to create an Object[] for the data type casting, because we can not set Float, Long to String[i]
    this.values = new Object[measurements.length];
    System.arraycopy(insertValues, 0, values, 0, measurements.length);
    isNeedInferType = true;
  }

  @TestOnly
  public InsertRowPlan(PartialPath deviceId, long insertTime, String[] measurements,
      TSDataType[] dataTypes, String[] insertValues) {
    super(OperatorType.INSERT);
    this.time = insertTime;
    this.deviceId = deviceId;
    this.measurements = measurements;
    this.dataTypes = dataTypes;
    this.values = new Object[measurements.length];
    for (int i = 0; i < measurements.length; i++) {
      try {
        values[i] = CommonUtils.parseValueForTest(dataTypes[i], insertValues[i]);
      } catch (QueryProcessException e) {
        e.printStackTrace();
      }
    }
  }

  @TestOnly
  public InsertRowPlan(PartialPath deviceId, long insertTime, String measurement, TSDataType type,
      String insertValue) {
    super(OperatorType.INSERT);
    this.time = insertTime;
    this.deviceId = deviceId;
    this.measurements = new String[]{measurement};
    this.dataTypes = new TSDataType[]{type};
    this.values = new Object[1];
    try {
      values[0] = CommonUtils.parseValueForTest(dataTypes[0], insertValue);
    } catch (QueryProcessException e) {
      e.printStackTrace();
    }
  }

  @TestOnly
  public InsertRowPlan(TSRecord tsRecord) throws IllegalPathException {
    super(OperatorType.INSERT);
    this.deviceId = new PartialPath(tsRecord.deviceId);
    this.time = tsRecord.time;
    this.measurements = new String[tsRecord.dataPointList.size()];
    this.measurementMNodes = new MeasurementMNode[tsRecord.dataPointList.size()];
    this.dataTypes = new TSDataType[tsRecord.dataPointList.size()];
    this.values = new Object[tsRecord.dataPointList.size()];
    for (int i = 0; i < tsRecord.dataPointList.size(); i++) {
      measurements[i] = tsRecord.dataPointList.get(i).getMeasurementId();
      measurementMNodes[i] = new MeasurementMNode(null, measurements[i],
          new MeasurementSchema(measurements[i], tsRecord.dataPointList.get(i).getType(),
              TSEncoding.PLAIN), null);
      dataTypes[i] = tsRecord.dataPointList.get(i).getType();
      values[i] = tsRecord.dataPointList.get(i).getValue();
    }
  }

<<<<<<< HEAD
  public InsertRowPlan(PartialPath deviceId, long insertTime, String[] measurementList,
      TSDataType[] dataTypes, Object[] insertValues) {
    super(Operator.OperatorType.INSERT);
    this.time = insertTime;
    this.deviceId = deviceId;
    this.measurements = measurementList;
    this.dataTypes = dataTypes;
    this.values = insertValues;
  }

  public InsertRowPlan(PartialPath deviceId, long insertTime, String[] measurementList,
      String[] insertValues) {
    super(Operator.OperatorType.INSERT);
    this.time = insertTime;
    this.deviceId = deviceId;
    this.measurements = measurementList;
    this.dataTypes = new TSDataType[measurements.length];
    // We need to create an Object[] for the data type casting, because we can not set Float, Long to String[i]
    this.values = new Object[measurements.length];
    System.arraycopy(insertValues, 0, values, 0, measurements.length);
    isNeedInferType = true;
  }

=======
>>>>>>> 79fe7214
  public long getTime() {
    return time;
  }

  public void setTime(long time) {
    this.time = time;
  }

  public boolean isNeedInferType() {
    return isNeedInferType;
  }

  public void setNeedInferType(boolean inferType) {
    this.isNeedInferType = inferType;
  }

  /**
   * if inferType is true, transfer String[] values to specific data types (Integer, Long, Float,
   * Double, Binary)
   */
  @SuppressWarnings("squid:S3776") // Suppress high Cognitive Complexity warning
  public void transferType() throws QueryProcessException {
    if (isNeedInferType) {
      for (int i = 0; i < measurementMNodes.length; i++) {
        if (measurementMNodes[i] == null) {
          if (IoTDBDescriptor.getInstance().getConfig().isEnablePartialInsert()) {
            markFailedMeasurementInsertion(i);
          } else {
            throw new QueryProcessException(new PathNotExistException(
                deviceId.getFullPath() + IoTDBConstant.PATH_SEPARATOR + measurements[i]));
          }
          continue;
        }
        dataTypes[i] = measurementMNodes[i].getSchema().getType();
        try {
          values[i] = CommonUtils.parseValue(dataTypes[i], values[i].toString());
        } catch (Exception e) {
          logger.warn("{}.{} data type is not consistent, input {}, registered {}", deviceId,
              measurements[i], values[i], dataTypes[i]);
          if (IoTDBDescriptor.getInstance().getConfig().isEnablePartialInsert()) {
            markFailedMeasurementInsertion(i);
            measurementMNodes[i] = null;
          } else {
            throw e;
          }
        }
      }
    }
  }

  @Override
  public void markFailedMeasurementInsertion(int index) {
    super.markFailedMeasurementInsertion(index);
    values[index] = null;
  }

  @Override
  public List<PartialPath> getPaths() {
    List<PartialPath> ret = new ArrayList<>();
    for (String m : measurements) {
      PartialPath fullPath = deviceId.concatNode(m);
      ret.add(fullPath);
    }
    return ret;
  }

  public Object[] getValues() {
    return this.values;
  }

  public void setValues(Object[] values) {
    this.values = values;
  }

  @Override
  public boolean equals(Object o) {
    if (this == o) {
      return true;
    }
    if (o == null || getClass() != o.getClass()) {
      return false;
    }
    InsertRowPlan that = (InsertRowPlan) o;
    return time == that.time && Objects.equals(deviceId, that.deviceId)
        && Arrays.equals(measurements, that.measurements)
        && Arrays.equals(values, that.values);
  }

  @Override
  public int hashCode() {
    return Objects.hash(deviceId, time);
  }

  @Override
  public void serialize(DataOutputStream stream) throws IOException {
    int type = PhysicalPlanType.INSERT.ordinal();
    stream.writeByte((byte) type);
    stream.writeLong(time);

    putString(stream, deviceId.getFullPath());

    stream.writeInt(
        measurements.length - (failedMeasurements == null ? 0 : failedMeasurements.size()));

    for (String m : measurements) {
      if (m != null) {
        putString(stream, m);
      }
    }

    try {
      putValues(stream);
    } catch (QueryProcessException e) {
      throw new IOException(e);
    }

    // the types are not inferred before the plan is serialized
    stream.write((byte) (isNeedInferType ? 1 : 0));
  }

  private void putValues(DataOutputStream outputStream) throws QueryProcessException, IOException {
    for (int i = 0; i < values.length; i++) {
      // types are not determined, the situation mainly occurs when the plan uses string values
      // and is forwarded to other nodes
      if (dataTypes == null || dataTypes[i] == null) {
        ReadWriteIOUtils.write(TYPE_RAW_STRING, outputStream);
        ReadWriteIOUtils.write((String) values[i], outputStream);
        continue;
      }

      ReadWriteIOUtils.write(dataTypes[i], outputStream);
      switch (dataTypes[i]) {
        case BOOLEAN:
          ReadWriteIOUtils.write((Boolean) values[i], outputStream);
          break;
        case INT32:
          ReadWriteIOUtils.write((Integer) values[i], outputStream);
          break;
        case INT64:
          ReadWriteIOUtils.write((Long) values[i], outputStream);
          break;
        case FLOAT:
          ReadWriteIOUtils.write((Float) values[i], outputStream);
          break;
        case DOUBLE:
          ReadWriteIOUtils.write((Double) values[i], outputStream);
          break;
        case TEXT:
          ReadWriteIOUtils.write((Binary) values[i], outputStream);
          break;
        default:
          throw new QueryProcessException("Unsupported data type:" + dataTypes[i]);
      }
    }
  }

  private void putValues(ByteBuffer buffer) throws QueryProcessException {
    for (int i = 0; i < values.length; i++) {
      // types are not determined, the situation mainly occurs when the plan uses string values
      // and is forwarded to other nodes
      if (dataTypes == null || dataTypes[i] == null) {
        ReadWriteIOUtils.write(TYPE_RAW_STRING, buffer);
        ReadWriteIOUtils.write((String) values[i], buffer);
        continue;
      }

      ReadWriteIOUtils.write(dataTypes[i], buffer);
      switch (dataTypes[i]) {
        case BOOLEAN:
          ReadWriteIOUtils.write((Boolean) values[i], buffer);
          break;
        case INT32:
          ReadWriteIOUtils.write((Integer) values[i], buffer);
          break;
        case INT64:
          ReadWriteIOUtils.write((Long) values[i], buffer);
          break;
        case FLOAT:
          ReadWriteIOUtils.write((Float) values[i], buffer);
          break;
        case DOUBLE:
          ReadWriteIOUtils.write((Double) values[i], buffer);
          break;
        case TEXT:
          ReadWriteIOUtils.write((Binary) values[i], buffer);
          break;
        default:
          throw new QueryProcessException("Unsupported data type:" + dataTypes[i]);
      }
    }
  }

  /**
   * Make sure the values is already inited before calling this
   */
  public void fillValues(ByteBuffer buffer) throws QueryProcessException {
    for (int i = 0; i < measurements.length; i++) {
      // types are not determined, the situation mainly occurs when the plan uses string values
      // and is forwarded to other nodes
      short typeNum = ReadWriteIOUtils.readShort(buffer);
      if (typeNum == TYPE_RAW_STRING) {
        values[i] = ReadWriteIOUtils.readString(buffer);
        continue;
      }

      dataTypes[i] = TSDataType.values()[typeNum];
      switch (dataTypes[i]) {
        case BOOLEAN:
          values[i] = ReadWriteIOUtils.readBool(buffer);
          break;
        case INT32:
          values[i] = ReadWriteIOUtils.readInt(buffer);
          break;
        case INT64:
          values[i] = ReadWriteIOUtils.readLong(buffer);
          break;
        case FLOAT:
          values[i] = ReadWriteIOUtils.readFloat(buffer);
          break;
        case DOUBLE:
          values[i] = ReadWriteIOUtils.readDouble(buffer);
          break;
        case TEXT:
          values[i] = ReadWriteIOUtils.readBinary(buffer);
          break;
        default:
          throw new QueryProcessException("Unsupported data type:" + dataTypes[i]);
      }
    }
  }

  @Override
  public void serialize(ByteBuffer buffer) {
    int type = PhysicalPlanType.INSERT.ordinal();
    buffer.put((byte) type);
    buffer.putLong(time);

    putString(buffer, deviceId.getFullPath());

    buffer
        .putInt(measurements.length - (failedMeasurements == null ? 0 : failedMeasurements.size()));

    for (String measurement : measurements) {
      if (measurement != null) {
        putString(buffer, measurement);
      }
    }

    try {
      putValues(buffer);
    } catch (QueryProcessException e) {
      e.printStackTrace();
    }

    // the types are not inferred before the plan is serialized
    buffer.put((byte) (isNeedInferType ? 1 : 0));
  }

  @Override
  public void deserialize(ByteBuffer buffer) throws IllegalPathException {
    this.time = buffer.getLong();
    this.deviceId = new PartialPath(readString(buffer));

    int measurementSize = buffer.getInt();

    this.measurements = new String[measurementSize];
    for (int i = 0; i < measurementSize; i++) {
      measurements[i] = readString(buffer);
    }

    this.dataTypes = new TSDataType[measurementSize];
    this.values = new Object[measurementSize];
    try {
      fillValues(buffer);
    } catch (QueryProcessException e) {
      e.printStackTrace();
    }

    isNeedInferType = buffer.get() == 1;
  }

  @Override
  public String toString() {
    return "deviceId: " + deviceId + ", time: " + time;
  }

  public TimeValuePair composeTimeValuePair(int measurementIndex) {
    if (measurementIndex >= values.length) {
      return null;
    }
    Object value = values[measurementIndex];
    return new TimeValuePair(time,
        TsPrimitiveType.getByType(measurementMNodes[measurementIndex].getSchema().getType(), value));
  }
}<|MERGE_RESOLUTION|>--- conflicted
+++ resolved
@@ -129,32 +129,6 @@
     }
   }
 
-<<<<<<< HEAD
-  public InsertRowPlan(PartialPath deviceId, long insertTime, String[] measurementList,
-      TSDataType[] dataTypes, Object[] insertValues) {
-    super(Operator.OperatorType.INSERT);
-    this.time = insertTime;
-    this.deviceId = deviceId;
-    this.measurements = measurementList;
-    this.dataTypes = dataTypes;
-    this.values = insertValues;
-  }
-
-  public InsertRowPlan(PartialPath deviceId, long insertTime, String[] measurementList,
-      String[] insertValues) {
-    super(Operator.OperatorType.INSERT);
-    this.time = insertTime;
-    this.deviceId = deviceId;
-    this.measurements = measurementList;
-    this.dataTypes = new TSDataType[measurements.length];
-    // We need to create an Object[] for the data type casting, because we can not set Float, Long to String[i]
-    this.values = new Object[measurements.length];
-    System.arraycopy(insertValues, 0, values, 0, measurements.length);
-    isNeedInferType = true;
-  }
-
-=======
->>>>>>> 79fe7214
   public long getTime() {
     return time;
   }
