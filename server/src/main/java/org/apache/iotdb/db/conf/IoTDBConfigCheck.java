--- conflicted
+++ resolved
@@ -138,13 +138,9 @@
     systemProperties.put(PARTITION_INTERVAL_STRING, String.valueOf(partitionInterval));
     systemProperties.put(TSFILE_FILE_SYSTEM_STRING, tsfileFileSystem);
     systemProperties.put(ENABLE_PARTITION_STRING, String.valueOf(enablePartition));
-<<<<<<< HEAD
-    systemProperties.put(IOTDB_VERSION_STRING, iotdbVersion);
     systemProperties.put(ENABLE_PERFORMANCE_TRACING, String.valueOf(enablePerformanceTracing));
-=======
     systemProperties.put(TAG_ATTRIBUTE_SIZE_STRING, tagAttributeTotalSize);
     systemProperties.put(MAX_DEGREE_OF_INDEX_STRING, maxDegreeOfIndexNode);
->>>>>>> b39a23d5
   }
 
 
@@ -221,12 +217,9 @@
       properties.setProperty(TSFILE_FILE_SYSTEM_STRING, tsfileFileSystem);
       properties.setProperty(IOTDB_VERSION_STRING, IoTDBConstant.VERSION);
       properties.setProperty(ENABLE_PARTITION_STRING, String.valueOf(enablePartition));
-<<<<<<< HEAD
       properties.setProperty(ENABLE_PERFORMANCE_TRACING, String.valueOf(enablePerformanceTracing));
-=======
       properties.setProperty(TAG_ATTRIBUTE_SIZE_STRING, tagAttributeTotalSize);
       properties.setProperty(MAX_DEGREE_OF_INDEX_STRING, maxDegreeOfIndexNode);
->>>>>>> b39a23d5
       properties.store(tmpFOS, SYSTEM_PROPERTIES_STRING);
 
       // upgrade finished, delete old system.properties file
