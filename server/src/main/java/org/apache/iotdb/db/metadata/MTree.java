/*
 * Licensed to the Apache Software Foundation (ASF) under one
 * or more contributor license agreements.  See the NOTICE file
 * distributed with this work for additional information
 * regarding copyright ownership.  The ASF licenses this file
 * to you under the Apache License, Version 2.0 (the
 * "License"); you may not use this file except in compliance
 * with the License.  You may obtain a copy of the License at
 *
 *     http://www.apache.org/licenses/LICENSE-2.0
 *
 * Unless required by applicable law or agreed to in writing,
 * software distributed under the License is distributed on an
 * "AS IS" BASIS, WITHOUT WARRANTIES OR CONDITIONS OF ANY
 * KIND, either express or implied.  See the License for the
 * specific language governing permissions and limitations
 * under the License.
 */
package org.apache.iotdb.db.metadata;

<<<<<<< HEAD
import static java.util.stream.Collectors.toList;
import static org.apache.iotdb.db.conf.IoTDBConstant.PATH_SEPARATOR;
import static org.apache.iotdb.db.conf.IoTDBConstant.PATH_WILDCARD;
import static org.apache.iotdb.db.query.executor.LastQueryExecutor.calculateLastPairForOneSeries;

import com.alibaba.fastjson.JSON;
import com.alibaba.fastjson.JSONObject;
import com.alibaba.fastjson.serializer.SerializerFeature;
import java.io.Serializable;
import java.util.ArrayDeque;
import java.util.ArrayList;
import java.util.Collection;
import java.util.Collections;
import java.util.Comparator;
import java.util.Deque;
import java.util.HashMap;
import java.util.HashSet;
import java.util.LinkedList;
import java.util.List;
import java.util.Map;
import java.util.Map.Entry;
import java.util.Queue;
import java.util.Set;
import java.util.TreeSet;
import java.util.regex.Pattern;
import java.util.stream.Stream;
=======
import com.alibaba.fastjson.JSON;
import com.alibaba.fastjson.JSONObject;
import com.alibaba.fastjson.serializer.SerializerFeature;
>>>>>>> 6a927f42
import org.apache.iotdb.db.conf.IoTDBConstant;
import org.apache.iotdb.db.conf.IoTDBDescriptor;
import org.apache.iotdb.db.exception.metadata.AliasAlreadyExistException;
import org.apache.iotdb.db.exception.metadata.IllegalPathException;
import org.apache.iotdb.db.exception.metadata.MetadataException;
import org.apache.iotdb.db.exception.metadata.PathAlreadyExistException;
import org.apache.iotdb.db.exception.metadata.PathNotExistException;
import org.apache.iotdb.db.exception.metadata.StorageGroupAlreadySetException;
import org.apache.iotdb.db.exception.metadata.StorageGroupNotSetException;
import org.apache.iotdb.db.metadata.mnode.InternalMNode;
import org.apache.iotdb.db.metadata.mnode.MeasurementMNode;
import org.apache.iotdb.db.metadata.mnode.MNode;
import org.apache.iotdb.db.metadata.mnode.StorageGroupMNode;
import org.apache.iotdb.db.qp.physical.sys.ShowTimeSeriesPlan;
import org.apache.iotdb.db.query.context.QueryContext;
import org.apache.iotdb.tsfile.common.constant.TsFileConstant;
import org.apache.iotdb.tsfile.file.metadata.enums.CompressionType;
import org.apache.iotdb.tsfile.file.metadata.enums.TSDataType;
import org.apache.iotdb.tsfile.file.metadata.enums.TSEncoding;
import org.apache.iotdb.tsfile.read.TimeValuePair;
import org.apache.iotdb.tsfile.read.common.Path;
import org.apache.iotdb.tsfile.utils.Pair;
import org.apache.iotdb.tsfile.write.schema.MeasurementSchema;

import java.io.Serializable;
import java.util.ArrayDeque;
import java.util.ArrayList;
import java.util.Deque;
import java.util.HashMap;
import java.util.HashSet;
import java.util.LinkedList;
import java.util.List;
import java.util.Map;
import java.util.Map.Entry;
import java.util.Queue;
import java.util.Set;
import java.util.TreeSet;
import java.util.regex.Pattern;

import static org.apache.iotdb.db.conf.IoTDBConstant.PATH_SEPARATOR;
import static org.apache.iotdb.db.conf.IoTDBConstant.PATH_WILDCARD;

/**
 * The hierarchical struct of the Metadata Tree is implemented in this class.
 */
public class MTree implements Serializable {

  private static final long serialVersionUID = -4200394435237291964L;
  private MNode root;

  private transient ThreadLocal<Integer> limit = new ThreadLocal<>();
  private transient ThreadLocal<Integer> offset = new ThreadLocal<>();
  private transient ThreadLocal<Integer> count = new ThreadLocal<>();
  private transient ThreadLocal<Integer> curOffset = new ThreadLocal<>();

  MTree() {
    this.root = new InternalMNode(null, IoTDBConstant.PATH_ROOT);
  }

  /**
   * Create a timeseries with a full path from root to leaf node Before creating a timeseries, the
   * storage group should be set first, throw exception otherwise
   *
   * @param path       timeseries path
   * @param dataType   data type
   * @param encoding   encoding
   * @param compressor compressor
   * @param props      props
   * @param alias      alias of measurement
   */
  MeasurementMNode createTimeseries(
      String path,
      TSDataType dataType,
      TSEncoding encoding,
      CompressionType compressor,
      Map<String, String> props,
      String alias)
      throws MetadataException {
    String[] nodeNames = MetaUtils.getNodeNames(path);
    if (nodeNames.length <= 2 || !nodeNames[0].equals(root.getName())) {
      throw new IllegalPathException(path);
    }
    MNode cur = root;
    boolean hasSetStorageGroup = false;
    // e.g, path = root.sg.d1.s1,  create internal nodes and set cur to d1 node
    for (int i = 1; i < nodeNames.length - 1; i++) {
      String nodeName = nodeNames[i];
      if (cur instanceof StorageGroupMNode) {
        hasSetStorageGroup = true;
      }
      if (!cur.hasChild(nodeName)) {
        if (!hasSetStorageGroup) {
          throw new StorageGroupNotSetException("Storage group should be created first");
        }
        cur.addChild(nodeName, new InternalMNode(cur, nodeName));
      }
      cur = cur.getChild(nodeName);
    }
    String leafName = nodeNames[nodeNames.length - 1];
    if (cur.hasChild(leafName)) {
      throw new PathAlreadyExistException(path);
    }
    if (alias != null && cur.hasChild(alias)) {
      throw new AliasAlreadyExistException(path, alias);
    }
    MeasurementMNode leaf = new MeasurementMNode(cur, leafName, alias, dataType, encoding, compressor, props);
    cur.addChild(leafName, leaf);
    // link alias to LeafMNode
    if (alias != null) {
      cur.addAlias(alias, leaf);
    }
    return leaf;
  }

  /**
   * Add an interval path to MTree. This is only used for automatically creating schema
   *
   * <p>e.g., get root.sg.d1, get or create all internal nodes and return the node of d1
   */
  MNode getDeviceNodeWithAutoCreating(String deviceId, int sgLevel) throws MetadataException {
    String[] nodeNames = MetaUtils.getNodeNames(deviceId);
    if (nodeNames.length <= 1 || !nodeNames[0].equals(root.getName())) {
      throw new IllegalPathException(deviceId);
    }
    MNode cur = root;
    for (int i = 1; i < nodeNames.length; i++) {
      if (!cur.hasChild(nodeNames[i])) {
        if (i == sgLevel) {
          cur.addChild(nodeNames[i], new StorageGroupMNode(cur, nodeNames[i],
              IoTDBDescriptor.getInstance().getConfig().getDefaultTTL()));
        } else {
          cur.addChild(nodeNames[i], new InternalMNode(cur, nodeNames[i]));
        }
      }
      cur = cur.getChild(nodeNames[i]);
    }
    return cur;
  }

  /**
   * Check whether the given path exists.
   *
   * @param path a full path or a prefix path
   */
  boolean isPathExist(String path) {
    String[] nodeNames = MetaUtils.getNodeNames(path);
    MNode cur = root;
    if (!nodeNames[0].equals(root.getName())) {
      return false;
    }
    for (int i = 1; i < nodeNames.length; i++) {
      String childName = nodeNames[i];
      if (cur.hasChild(childName)) {
        cur = cur.getChild(childName);
      } else {
        return false;
      }
    }
    return true;
  }

  /**
   * Set storage group. Make sure check seriesPath before setting storage group
   *
   * @param path path
   */
  void setStorageGroup(String path) throws MetadataException {
    String[] nodeNames = MetaUtils.getNodeNames(path);
    MNode cur = root;
    if (nodeNames.length <= 1 || !nodeNames[0].equals(root.getName())) {
      throw new IllegalPathException(path);
    }
    int i = 1;
    // e.g., path = root.a.b.sg, create internal nodes for a, b
    while (i < nodeNames.length - 1) {
      MNode temp = cur.getChild(nodeNames[i]);
      if (temp == null) {
        cur.addChild(nodeNames[i], new InternalMNode(cur, nodeNames[i]));
      } else if (temp instanceof StorageGroupMNode) {
        // before set storage group, check whether the exists or not
        throw new StorageGroupAlreadySetException(temp.getFullPath());
      }
      cur = cur.getChild(nodeNames[i]);
      i++;
    }
    if (cur.hasChild(nodeNames[i])) {
      // node b has child sg
      throw new StorageGroupAlreadySetException(path);
    } else {
      StorageGroupMNode storageGroupMNode =
          new StorageGroupMNode(
              cur, nodeNames[i], IoTDBDescriptor.getInstance().getConfig().getDefaultTTL());
      cur.addChild(nodeNames[i], storageGroupMNode);
    }
  }

  /**
   * Delete a storage group
   */
  List<MeasurementMNode> deleteStorageGroup(String path) throws MetadataException {
    MNode cur = getNodeByPath(path);
    if (!(cur instanceof StorageGroupMNode)) {
      throw new StorageGroupNotSetException(path);
    }
    // Suppose current system has root.a.b.sg1, root.a.sg2, and delete root.a.b.sg1
    // delete the storage group node sg1
    cur.getParent().deleteChild(cur.getName());

    // collect all the LeafMNode in this storage group
    List<MeasurementMNode> leafMNodes = new LinkedList<>();
    Queue<MNode> queue = new LinkedList<>();
    queue.add(cur);
    while (!queue.isEmpty()) {
      MNode node = queue.poll();
      for (MNode child : node.getChildren().values()) {
        if (child instanceof MeasurementMNode) {
          leafMNodes.add((MeasurementMNode) child);
        } else {
          queue.add(child);
        }
      }
    }

    cur = cur.getParent();
    // delete node b while retain root.a.sg2
    while (!IoTDBConstant.PATH_ROOT.equals(cur.getName()) && cur.getChildren().size() == 0) {
      cur.getParent().deleteChild(cur.getName());
      cur = cur.getParent();
    }
    return leafMNodes;
  }

  /**
   * Check whether path is storage group or not
   *
   * <p>e.g., path = root.a.b.sg. if nor a and b is StorageGroupMNode and sg is a StorageGroupMNode
   * path is a storage group
   *
   * @param path path
   * @apiNote :for cluster
   */
  boolean isStorageGroup(String path) {
    String[] nodeNames = MetaUtils.getNodeNames(path);
    if (nodeNames.length <= 1 || !nodeNames[0].equals(IoTDBConstant.PATH_ROOT)) {
      return false;
    }
    MNode cur = root;
    int i = 1;
    while (i < nodeNames.length - 1) {
      cur = cur.getChild(nodeNames[i]);
      if (cur == null || cur instanceof StorageGroupMNode) {
        return false;
      }
      i++;
    }
    cur = cur.getChild(nodeNames[i]);
    return cur instanceof StorageGroupMNode;
  }

  /**
   * Delete path. The path should be a full path from root to leaf node
   *
   * @param path Format: root.node(.node)+
   */
  Pair<String, MeasurementMNode> deleteTimeseriesAndReturnEmptyStorageGroup(String path)
      throws MetadataException {
    MNode curNode = getNodeByPath(path);
    if (!(curNode instanceof MeasurementMNode)) {
      throw new PathNotExistException(path);
    }
    String[] nodes = MetaUtils.getNodeNames(path);
    if (nodes.length == 0 || !IoTDBConstant.PATH_ROOT.equals(nodes[0])) {
      throw new IllegalPathException(path);
    }
    // delete the last node of path
    curNode.getParent().deleteChild(curNode.getName());
    MeasurementMNode deletedNode = (MeasurementMNode) curNode;
    if (deletedNode.getAlias() != null) {
      curNode.getParent().deleteAliasChild(((MeasurementMNode) curNode).getAlias());
    }
    curNode = curNode.getParent();
    // delete all empty ancestors except storage group
    while (!IoTDBConstant.PATH_ROOT.equals(curNode.getName())
        && curNode.getChildren().size() == 0) {
      // if current storage group has no time series, return the storage group name
      if (curNode instanceof StorageGroupMNode) {
        return new Pair<>(curNode.getFullPath(), deletedNode);
      }
      curNode.getParent().deleteChild(curNode.getName());
      curNode = curNode.getParent();
    }
    return new Pair<>(null, deletedNode);
  }

  /**
   * Get measurement schema for a given path. Path must be a complete Path from root to leaf node.
   */
  MeasurementSchema getSchema(String path) throws MetadataException {
    MeasurementMNode node = (MeasurementMNode) getNodeByPath(path);
    return node.getSchema();
  }

  /**
   * Get node by path with storage group check If storage group is not set,
   * StorageGroupNotSetException will be thrown
   */
  MNode getNodeByPathWithStorageGroupCheck(String path) throws MetadataException {
    boolean storageGroupChecked = false;
    String[] nodes = MetaUtils.getNodeNames(path);
    if (nodes.length == 0 || !nodes[0].equals(root.getName())) {
      throw new IllegalPathException(path);
    }

    MNode cur = root;
    for (int i = 1; i < nodes.length; i++) {
      if (!cur.hasChild(nodes[i])) {
        if (!storageGroupChecked) {
          throw new StorageGroupNotSetException(path);
        }
        throw new PathNotExistException(path);
      }
      cur = cur.getChild(nodes[i]);

      if (cur instanceof StorageGroupMNode) {
        storageGroupChecked = true;
      }
    }

    if (!storageGroupChecked) {
      throw new StorageGroupNotSetException(path);
    }
    return cur;
  }

  /**
   * Get storage group node, if the give path is not a storage group, throw exception
   */
  StorageGroupMNode getStorageGroupNode(String path) throws MetadataException {
    MNode node = getNodeByPath(path);
    if (node instanceof StorageGroupMNode) {
      return (StorageGroupMNode) node;
    } else {
      throw new StorageGroupNotSetException(path);
    }
  }

  /**
   * Get device node, if the give path is not a device, throw exception
   */
  MNode getDeviceNode(String path) throws MetadataException {
    return getNodeByPath(path);
  }

  /**
   * Get node by the path
   *
   * @return last node in given seriesPath
   */
  MNode getNodeByPath(String path) throws MetadataException {
    String[] nodes = MetaUtils.getNodeNames(path);
    if (nodes.length == 0 || !nodes[0].equals(root.getName())) {
      throw new IllegalPathException(path);
    }
    MNode cur = root;
    for (int i = 1; i < nodes.length; i++) {
      if (!cur.hasChild(nodes[i])) {
        throw new PathNotExistException(path);
      }
      cur = cur.getChild(nodes[i]);
    }
    return cur;
  }

  /**
   * Get all storage groups under the given path
   *
   * @return storage group list
   * @apiNote :for cluster
   */
  List<String> getStorageGroupByPath(String path) throws MetadataException {
    List<String> storageGroups = new ArrayList<>();
    String[] nodes = MetaUtils.getNodeNames(path);
    if (nodes.length == 0 || !nodes[0].equals(root.getName())) {
      throw new IllegalPathException(path);
    }
    findStorageGroup(root, nodes, 1, "", storageGroups);
    return storageGroups;
  }

  /**
   * Recursively find all storage group according to a specific path
   *
   * @apiNote :for cluster
   */
  private void findStorageGroup(
      MNode node, String[] nodes, int idx, String parent, List<String> storageGroupNames) {
    if (node instanceof StorageGroupMNode) {
      storageGroupNames.add(node.getFullPath());
      return;
    }
    String nodeReg = MetaUtils.getNodeRegByIdx(idx, nodes);
    if (!(PATH_WILDCARD).equals(nodeReg)) {
      if (node.hasChild(nodeReg)) {
        findStorageGroup(
            node.getChild(nodeReg),
            nodes,
            idx + 1,
            parent + node.getName() + PATH_SEPARATOR,
            storageGroupNames);
      }
    } else {
      for (MNode child : node.getChildren().values()) {
        findStorageGroup(
            child, nodes, idx + 1, parent + node.getName() + PATH_SEPARATOR, storageGroupNames);
      }
    }
  }

  /**
   * Get all storage group names
   *
   * @return a list contains all distinct storage groups
   */
  List<String> getAllStorageGroupNames() {
    List<String> res = new ArrayList<>();
    Deque<MNode> nodeStack = new ArrayDeque<>();
    nodeStack.add(root);
    while (!nodeStack.isEmpty()) {
      MNode current = nodeStack.pop();
      if (current instanceof StorageGroupMNode) {
        res.add(current.getFullPath());
      } else {
        nodeStack.addAll(current.getChildren().values());
      }
    }
    return res;
  }

  /**
   * Get all storage group MNodes
   */
  List<StorageGroupMNode> getAllStorageGroupNodes() {
    List<StorageGroupMNode> ret = new ArrayList<>();
    Deque<MNode> nodeStack = new ArrayDeque<>();
    nodeStack.add(root);
    while (!nodeStack.isEmpty()) {
      MNode current = nodeStack.pop();
      if (current instanceof StorageGroupMNode) {
        ret.add((StorageGroupMNode) current);
      } else if (current instanceof InternalMNode) {
        nodeStack.addAll(current.getChildren().values());
      }
    }
    return ret;
  }

  /**
   * Get storage group name by path
   *
   * <p>e.g., root.sg1 is storage group, path is root.sg1.d1, return root.sg1
   *
   * @return storage group in the given path
   */
  String getStorageGroupName(String path) throws StorageGroupNotSetException {
    String[] nodes = MetaUtils.getNodeNames(path);
    MNode cur = root;
    for (int i = 1; i < nodes.length; i++) {
      cur = cur.getChild(nodes[i]);
      if (cur instanceof StorageGroupMNode) {
        return cur.getFullPath();
      } else if (cur == null) {
        throw new StorageGroupNotSetException(path);
      }
    }
    throw new StorageGroupNotSetException(path);
  }

  /**
   * Check whether the given path contains a storage group
   */
  boolean checkStorageGroupByPath(String path) {
    String[] nodes = MetaUtils.getNodeNames(path);
    MNode cur = root;
    for (int i = 1; i <= nodes.length; i++) {
      cur = cur.getChild(nodes[i]);
      if (cur == null) {
        return false;
      } else if (cur instanceof StorageGroupMNode) {
        return true;
      }
    }
    return false;
  }

  /**
   * Get all timeseries under the given path
   *
   * @param prefixPath a prefix path or a full path, may contain '*'.
   */
  List<String> getAllTimeseriesName(String prefixPath) throws MetadataException {
    ShowTimeSeriesPlan plan = new ShowTimeSeriesPlan(new Path(prefixPath));
    List<String[]> res = getAllMeasurementSchema(plan);
    List<String> paths = new ArrayList<>();
    for (String[] p : res) {
      paths.add(p[0]);
    }
    return paths;
  }

  /**
   * Get all timeseries paths under the given path
   *
   * @param prefixPath a prefix path or a full path, may contain '*'.
   */
  List<Path> getAllTimeseriesPath(String prefixPath) throws MetadataException {
    Path prePath = new Path(prefixPath);
    ShowTimeSeriesPlan plan = new ShowTimeSeriesPlan(prePath);
    List<String[]> res = getAllMeasurementSchema(plan);
    List<Path> paths = new ArrayList<>();
    for (String[] p : res) {
      Path path = new Path(p[0]);
      if (prePath.getMeasurement().equals(p[1])) {
        path.setAlias(p[1]);
      }
      paths.add(path);
    }
    return paths;
  }

  /**
   * Get the count of timeseries under the given prefix path.
   *
   * @param prefixPath a prefix path or a full path, may contain '*'.
   */
  int getAllTimeseriesCount(String prefixPath) throws MetadataException {
    String[] nodes = MetaUtils.getNodeNames(prefixPath);
    if (nodes.length == 0 || !nodes[0].equals(root.getName())) {
      throw new IllegalPathException(prefixPath);
    }
    return getCount(root, nodes, 1);
  }

  /**
   * Get the count of nodes in the given level under the given prefix path.
   */
  int getNodesCountInGivenLevel(String prefixPath, int level) throws MetadataException {
    String[] nodes = MetaUtils.getNodeNames(prefixPath);
    if (nodes.length == 0 || !nodes[0].equals(root.getName())) {
      throw new IllegalPathException(prefixPath);
    }
    MNode node = root;
    for (int i = 1; i < nodes.length; i++) {
      if (node.getChild(nodes[i]) != null) {
        node = node.getChild(nodes[i]);
      } else {
        throw new MetadataException(nodes[i - 1] + " does not have the child node " + nodes[i]);
      }
    }
    return getCountInGivenLevel(node, level - (nodes.length - 1));
  }

  /**
   * Traverse the MTree to get the count of timeseries.
   */
  private int getCount(MNode node, String[] nodes, int idx) throws MetadataException {
    String nodeReg = MetaUtils.getNodeRegByIdx(idx, nodes);
    if (!(PATH_WILDCARD).equals(nodeReg)) {
      if (node.hasChild(nodeReg)) {
        if (node.getChild(nodeReg) instanceof MeasurementMNode) {
          return 1;
        } else {
          return getCount(node.getChild(nodeReg), nodes, idx + 1);
        }
      } else {
        throw new MetadataException(node.getName() + " does not have the child node " + nodeReg);
      }
    } else {
      int cnt = 0;
      for (MNode child : node.getChildren().values()) {
        if (child instanceof MeasurementMNode) {
          cnt++;
        }
          cnt += getCount(child, nodes, idx + 1);
      }
      return cnt;
    }
  }

  /**
   * Traverse the MTree to get the count of timeseries in the given level.
   *
   * @param targetLevel Record the distance to the target level, 0 means the target level.
   */
  private int getCountInGivenLevel(MNode node, int targetLevel) {
    if (targetLevel == 0) {
      return 1;
    }
    int cnt = 0;
    if (node instanceof InternalMNode) {
      for (MNode child : node.getChildren().values()) {
        cnt += getCountInGivenLevel(child, targetLevel - 1);
      }
    }
    return cnt;
  }

  /**
   * Get all time series schema under the given path order by insert frequency
   *
   * <p>result: [name, alias, storage group, dataType, encoding, compression, offset]
   */
  List<String[]> getAllMeasurementSchemaByHeatOrder(ShowTimeSeriesPlan plan)
      throws MetadataException {
    String[] nodes = MetaUtils.getNodeNames(plan.getPath().getFullPath());
    if (nodes.length == 0 || !nodes[0].equals(root.getName())) {
      throw new IllegalPathException(plan.getPath().getFullPath());
    }
    List<String[]> allMatchedNodes = new ArrayList<>();

    findPath(root, nodes, 1, "", allMatchedNodes, false);

    Stream<String[]> sortedStream = allMatchedNodes.stream().sorted(
        Comparator.comparingLong((String[] s) -> Long.parseLong(s[7])).reversed()
            .thenComparing((String[] array) -> array[0]));

    // no limit
    if (plan.getLimit() == 0) {
      return sortedStream.collect(toList());
    } else {
      return sortedStream.skip(plan.getOffset()).limit(plan.getLimit()).collect(toList());
    }
  }


  /**
   * Get all time series schema under the given path
   *
   * <p>result: [name, alias, storage group, dataType, encoding, compression, offset]
   */
  List<String[]> getAllMeasurementSchema(ShowTimeSeriesPlan plan) throws MetadataException {
    List<String[]> res;
    String[] nodes = MetaUtils.getNodeNames(plan.getPath().getFullPath());
    if (nodes.length == 0 || !nodes[0].equals(root.getName())) {
      throw new IllegalPathException(plan.getPath().getFullPath());
    }
    limit.set(plan.getLimit());
    offset.set(plan.getOffset());
    curOffset.set(-1);
    count.set(0);
    if (offset.get() != 0 || limit.get() != 0) {
      res = new LinkedList<>();
      findPath(root, nodes, 1, "", res, true);
    } else {
      res = new LinkedList<>();
      findPath(root, nodes, 1, "", res, false);
    }
    // avoid memory leaks
    limit.remove();
    offset.remove();
    curOffset.remove();
    count.remove();
    return res;
  }

  /**
   * Iterate through MTree to fetch metadata info of all leaf nodes under the given seriesPath
   *
   * @param timeseriesSchemas Collection<timeseriesSchema> result: [name, alias, storage group,
   *                          dataType, encoding, compression, offset, lastTimeStamp]
   */
  private void findPath(MNode node, String[] nodes, int idx, String parent,
<<<<<<< HEAD
      Collection<String[]> timeseriesSchemas, boolean hasLimit) throws MetadataException {
    if (node instanceof LeafMNode) {
      if (nodes.length <= idx) {
        if (hasLimit) {
          curOffset.set(curOffset.get() + 1);
          if (curOffset.get() < offset.get() || count.get().intValue() == limit.get().intValue()) {
            return;
          }
=======
      List<String[]> timeseriesSchemaList, boolean hasLimit) throws MetadataException {
    if (node instanceof MeasurementMNode && nodes.length <= idx) {
      if (hasLimit) {
        curOffset.set(curOffset.get() + 1);
        if (curOffset.get() < offset.get() || count.get().intValue() == limit.get().intValue()) {
          return;
>>>>>>> 6a927f42
        }
      }
      String nodeName;
      if (node.getName().contains(TsFileConstant.PATH_SEPARATOR)) {
        nodeName = "\"" + node + "\"";
      } else {
          nodeName = node.getName();
        }
        String nodePath = parent + nodeName;
        String[] tsRow = new String[8];
        tsRow[0] = nodePath;
        tsRow[1] = ((MeasurementMNode) node).getAlias();
        MeasurementSchema measurementSchema = ((MeasurementMNode) node).getSchema();
        tsRow[2] = getStorageGroupName(nodePath);
        tsRow[3] = measurementSchema.getType().toString();
        tsRow[4] = measurementSchema.getEncodingType().toString();
        tsRow[5] = measurementSchema.getCompressor().toString();
<<<<<<< HEAD
        tsRow[6] = String.valueOf(((LeafMNode) node).getOffset());
        tsRow[7] = String.valueOf(getLastTimeStamp((LeafMNode) node));
        timeseriesSchemas.add(tsRow);
=======
        tsRow[6] = String.valueOf(((MeasurementMNode) node).getOffset());
        timeseriesSchemaList.add(tsRow);
>>>>>>> 6a927f42

        if (hasLimit) {
          count.set(count.get() + 1);
        }
    }
    String nodeReg = MetaUtils.getNodeRegByIdx(idx, nodes);
    if (!nodeReg.contains(PATH_WILDCARD)) {
      if (node.hasChild(nodeReg)) {
        findPath(node.getChild(nodeReg), nodes, idx + 1, parent + node.getName() + PATH_SEPARATOR,
            timeseriesSchemas, hasLimit);
      }
    } else {
      for (MNode child : node.getChildren().values()) {
        if (!Pattern.matches(nodeReg.replace("*", ".*"), child.getName())) {
          continue;
        }
        findPath(child, nodes, idx + 1, parent + node.getName() + PATH_SEPARATOR,
            timeseriesSchemas, hasLimit);
      }
    }
  }

  static long getLastTimeStamp(LeafMNode node) {
    TimeValuePair last = node.getCachedLast();
    if (last != null) {
      return node.getCachedLast().getTimestamp();
    } else {
      try {
        last = calculateLastPairForOneSeries(new Path(node.getFullPath()),
            node.getSchema().getType(), new QueryContext(-1), Collections.emptySet());
        return last.getTimestamp();
      } catch (Exception e) {
        return Long.MIN_VALUE;
      }
    }
  }

  /**
   * Get child node path in the next level of the given path.
   *
   * <p>e.g., MTree has [root.sg1.d1.s1, root.sg1.d1.s2, root.sg1.d2.s1] given path = root.sg1,
   * return [root.sg1.d1, root.sg1.d2]
   *
   * @return All child nodes' seriesPath(s) of given seriesPath.
   */
  Set<String> getChildNodePathInNextLevel(String path) throws MetadataException {
    String[] nodes = MetaUtils.getNodeNames(path);
    if (nodes.length == 0 || !nodes[0].equals(root.getName())) {
      throw new IllegalPathException(path);
    }
    Set<String> childNodePaths = new TreeSet<>();
    findChildNodePathInNextLevel(root, nodes, 1, "", childNodePaths, nodes.length + 1);
    return childNodePaths;
  }

  /**
   * Traverse the MTree to match all child node path in next level
   *
   * @param node   the current traversing node
   * @param nodes  split the prefix path with '.'
   * @param idx    the current index of array nodes
   * @param parent store the node string having traversed
   * @param res    store all matched device names
   * @param length expected length of path
   */
  private void findChildNodePathInNextLevel(
      MNode node, String[] nodes, int idx, String parent, Set<String> res, int length) {
    String nodeReg = MetaUtils.getNodeRegByIdx(idx, nodes);
    if (!nodeReg.contains(PATH_WILDCARD)) {
      if (idx == length) {
        res.add(parent + node.getName());
      } else {
        findChildNodePathInNextLevel(node.getChild(nodeReg), nodes, idx + 1,
            parent + node.getName() + PATH_SEPARATOR, res, length);
      }
    } else {
      if (node instanceof InternalMNode && node.getChildren().size() > 0) {
        for (MNode child : node.getChildren().values()) {
          if (!Pattern.matches(nodeReg.replace("*", ".*"), child.getName())) {
            continue;
          }
          if (idx == length) {
            res.add(parent + node.getName());
          } else {
            findChildNodePathInNextLevel(
                child, nodes, idx + 1, parent + node.getName() + PATH_SEPARATOR, res, length);
          }
        }
      } else if (idx == length) {
        String nodeName;
        if (node.getName().contains(TsFileConstant.PATH_SEPARATOR)) {
          nodeName = "\"" + node + "\"";
        } else {
          nodeName = node.getName();
        }
        res.add(parent + nodeName);
      }
    }
  }

  /**
   * Get all devices under give path
   *
   * @return a list contains all distinct devices names
   */
  Set<String> getDevices(String prefixPath) throws MetadataException {
    String[] nodes = MetaUtils.getNodeNames(prefixPath);
    if (nodes.length == 0 || !nodes[0].equals(root.getName())) {
      throw new IllegalPathException(prefixPath);
    }
    Set<String> devices = new TreeSet<>();
    findDevices(root, nodes, 1, "", devices);
    return devices;
  }

  /**
   * Traverse the MTree to match all devices with prefix path.
   *
   * @param node   the current traversing node
   * @param nodes  split the prefix path with '.'
   * @param idx    the current index of array nodes
   * @param parent store the node string having traversed
   * @param res    store all matched device names
   */
  private void findDevices(MNode node, String[] nodes, int idx, String parent, Set<String> res) {
    String nodeReg = MetaUtils.getNodeRegByIdx(idx, nodes);
    if (!(PATH_WILDCARD).equals(nodeReg)) {
      if (node.hasChild(nodeReg)) {
        if (node.getChild(nodeReg) instanceof MeasurementMNode) {
          res.add(parent + node.getName());
        } else {
          findDevices(node.getChild(nodeReg), nodes, idx + 1,
              parent + node.getName() + PATH_SEPARATOR, res);
        }
      }
    } else {
      boolean deviceAdded = false;
      for (MNode child : node.getChildren().values()) {
        if (child instanceof MeasurementMNode && !deviceAdded) {
          res.add(parent + node.getName());
          deviceAdded = true;
        }
        findDevices(child, nodes, idx + 1, parent + node.getName() + PATH_SEPARATOR, res);
      }
    }
  }

  /**
   * Get all paths from root to the given level.
   */
  List<String> getNodesList(String path, int nodeLevel) throws MetadataException {
    String[] nodes = MetaUtils.getNodeNames(path);
    if (!nodes[0].equals(root.getName())) {
      throw new IllegalPathException(path);
    }
    List<String> res = new ArrayList<>();
    MNode node = root;
    for (int i = 1; i < nodes.length; i++) {
      if (node.getChild(nodes[i]) != null) {
        node = node.getChild(nodes[i]);
      } else {
        throw new MetadataException(nodes[i - 1] + " does not have the child node " + nodes[i]);
      }
    }
    findNodes(node, path, res, nodeLevel - (nodes.length - 1));
    return res;
  }

  /**
   * Get all paths under the given level.
   *
   * @param targetLevel Record the distance to the target level, 0 means the target level.
   */
  private void findNodes(MNode node, String path, List<String> res, int targetLevel) {
    if (node == null) {
      return;
    }
    if (targetLevel == 0) {
      res.add(path);
      return;
    }
    if (node instanceof InternalMNode) {
      for (MNode child : node.getChildren().values()) {
        findNodes(child, path + PATH_SEPARATOR + child.toString(), res, targetLevel - 1);
      }
    }
  }

  @Override
  public String toString() {
    JSONObject jsonObject = new JSONObject();
    jsonObject.put(root.getName(), mNodeToJSON(root, null));
    return jsonToString(jsonObject);
  }

  private static String jsonToString(JSONObject jsonObject) {
    return JSON.toJSONString(jsonObject, SerializerFeature.PrettyFormat);
  }

  private JSONObject mNodeToJSON(MNode node, String storageGroupName) {
    JSONObject jsonObject = new JSONObject();
    if (node.getChildren().size() > 0) {
      if (node instanceof StorageGroupMNode) {
        storageGroupName = node.getFullPath();
      }
      for (MNode child : node.getChildren().values()) {
        jsonObject.put(child.getName(), mNodeToJSON(child, storageGroupName));
      }
    } else if (node instanceof MeasurementMNode) {
      MeasurementMNode leafMNode = (MeasurementMNode) node;
      jsonObject.put("DataType", leafMNode.getSchema().getType());
      jsonObject.put("Encoding", leafMNode.getSchema().getEncodingType());
      jsonObject.put("Compressor", leafMNode.getSchema().getCompressor());
      jsonObject.put("args", leafMNode.getSchema().getProps().toString());
      jsonObject.put("StorageGroup", storageGroupName);
    }
    return jsonObject;
  }

  /**
   * combine multiple metadata in string format
   */
  static String combineMetadataInStrings(String[] metadataStrs) {
    JSONObject[] jsonObjects = new JSONObject[metadataStrs.length];
    for (int i = 0; i < jsonObjects.length; i++) {
      jsonObjects[i] = JSONObject.parseObject(metadataStrs[i]);
    }

    JSONObject root = jsonObjects[0];
    for (int i = 1; i < jsonObjects.length; i++) {
      root = combineJSONObjects(root, jsonObjects[i]);
    }
    return jsonToString(root);
  }

  private static JSONObject combineJSONObjects(JSONObject a, JSONObject b) {
    JSONObject res = new JSONObject();

    Set<String> retainSet = new HashSet<>(a.keySet());
    retainSet.retainAll(b.keySet());
    Set<String> aCha = new HashSet<>(a.keySet());
    Set<String> bCha = new HashSet<>(b.keySet());
    aCha.removeAll(retainSet);
    bCha.removeAll(retainSet);
    for (String key : aCha) {
      res.put(key, a.getJSONObject(key));
    }
    for (String key : bCha) {
      res.put(key, b.get(key));
    }
    for (String key : retainSet) {
      Object v1 = a.get(key);
      Object v2 = b.get(key);
      if (v1 instanceof JSONObject && v2 instanceof JSONObject) {
        res.put(key, combineJSONObjects((JSONObject) v1, (JSONObject) v2));
      } else {
        res.put(key, v1);
      }
    }
    return res;
  }

  Map<String, String> determineStorageGroup(String path) throws IllegalPathException {
    Map<String, String> paths = new HashMap<>();
    String[] nodes = MetaUtils.getNodeNames(path);
    if (nodes.length == 0 || !nodes[0].equals(root.getName())) {
      throw new IllegalPathException(path);
    }

    Deque<MNode> nodeStack = new ArrayDeque<>();
    Deque<Integer> depthStack = new ArrayDeque<>();
    if (!root.getChildren().isEmpty()) {
      nodeStack.push(root);
      depthStack.push(0);
    }

    while (!nodeStack.isEmpty()) {
      MNode mNode = nodeStack.removeFirst();
      int depth = depthStack.removeFirst();

      determineStorageGroup(depth + 1, nodes, mNode, paths, nodeStack, depthStack);
    }
    return paths;
  }

  /**
   * Try determining the storage group using the children of a mNode. If one child is a storage
   * group node, put a storageGroupName-fullPath pair into paths. Otherwise put the children that
   * match the path into the queue and discard other children.
   */
  private void determineStorageGroup(
      int depth,
      String[] nodes,
      MNode mNode,
      Map<String, String> paths,
      Deque<MNode> nodeStack,
      Deque<Integer> depthStack) {
    String currNode = depth >= nodes.length ? PATH_WILDCARD : nodes[depth];
    for (Entry<String, MNode> entry : mNode.getChildren().entrySet()) {
      if (!currNode.equals(PATH_WILDCARD) && !currNode.equals(entry.getKey())) {
        continue;
      }
      // this child is desired
      MNode child = entry.getValue();
      if (child instanceof StorageGroupMNode) {
        // we have found one storage group, record it
        String sgName = child.getFullPath();
        // concat the remaining path with the storage group name
        StringBuilder pathWithKnownSG = new StringBuilder(sgName);
        for (int i = depth + 1; i < nodes.length; i++) {
          pathWithKnownSG.append(IoTDBConstant.PATH_SEPARATOR).append(nodes[i]);
        }
        if (depth >= nodes.length - 1 && currNode.equals(PATH_WILDCARD)) {
          // the we find the sg at the last node and the last node is a wildcard (find "root
          // .group1", for "root.*"), also append the wildcard (to make "root.group1.*")
          pathWithKnownSG.append(IoTDBConstant.PATH_SEPARATOR).append(PATH_WILDCARD);
        }
        paths.put(sgName, pathWithKnownSG.toString());
      } else if (!child.getChildren().isEmpty()) {
        // push it back so we can traver its children later
        nodeStack.push(child);
        depthStack.push(depth);
      }
    }
  }
}<|MERGE_RESOLUTION|>--- conflicted
+++ resolved
@@ -18,7 +18,6 @@
  */
 package org.apache.iotdb.db.metadata;
 
-<<<<<<< HEAD
 import static java.util.stream.Collectors.toList;
 import static org.apache.iotdb.db.conf.IoTDBConstant.PATH_SEPARATOR;
 import static org.apache.iotdb.db.conf.IoTDBConstant.PATH_WILDCARD;
@@ -30,7 +29,6 @@
 import java.io.Serializable;
 import java.util.ArrayDeque;
 import java.util.ArrayList;
-import java.util.Collection;
 import java.util.Collections;
 import java.util.Comparator;
 import java.util.Deque;
@@ -45,11 +43,9 @@
 import java.util.TreeSet;
 import java.util.regex.Pattern;
 import java.util.stream.Stream;
-=======
 import com.alibaba.fastjson.JSON;
 import com.alibaba.fastjson.JSONObject;
 import com.alibaba.fastjson.serializer.SerializerFeature;
->>>>>>> 6a927f42
 import org.apache.iotdb.db.conf.IoTDBConstant;
 import org.apache.iotdb.db.conf.IoTDBDescriptor;
 import org.apache.iotdb.db.exception.metadata.AliasAlreadyExistException;
@@ -717,27 +713,16 @@
   /**
    * Iterate through MTree to fetch metadata info of all leaf nodes under the given seriesPath
    *
-   * @param timeseriesSchemas Collection<timeseriesSchema> result: [name, alias, storage group,
+   * @param timeseriesSchemaList Collection<timeseriesSchema> result: [name, alias, storage group,
    *                          dataType, encoding, compression, offset, lastTimeStamp]
    */
   private void findPath(MNode node, String[] nodes, int idx, String parent,
-<<<<<<< HEAD
-      Collection<String[]> timeseriesSchemas, boolean hasLimit) throws MetadataException {
-    if (node instanceof LeafMNode) {
-      if (nodes.length <= idx) {
-        if (hasLimit) {
-          curOffset.set(curOffset.get() + 1);
-          if (curOffset.get() < offset.get() || count.get().intValue() == limit.get().intValue()) {
-            return;
-          }
-=======
       List<String[]> timeseriesSchemaList, boolean hasLimit) throws MetadataException {
     if (node instanceof MeasurementMNode && nodes.length <= idx) {
       if (hasLimit) {
         curOffset.set(curOffset.get() + 1);
         if (curOffset.get() < offset.get() || count.get().intValue() == limit.get().intValue()) {
           return;
->>>>>>> 6a927f42
         }
       }
       String nodeName;
@@ -755,14 +740,9 @@
         tsRow[3] = measurementSchema.getType().toString();
         tsRow[4] = measurementSchema.getEncodingType().toString();
         tsRow[5] = measurementSchema.getCompressor().toString();
-<<<<<<< HEAD
-        tsRow[6] = String.valueOf(((LeafMNode) node).getOffset());
-        tsRow[7] = String.valueOf(getLastTimeStamp((LeafMNode) node));
-        timeseriesSchemas.add(tsRow);
-=======
         tsRow[6] = String.valueOf(((MeasurementMNode) node).getOffset());
-        timeseriesSchemaList.add(tsRow);
->>>>>>> 6a927f42
+        tsRow[7] = String.valueOf(getLastTimeStamp((MeasurementMNode) node));
+      timeseriesSchemaList.add(tsRow);
 
         if (hasLimit) {
           count.set(count.get() + 1);
@@ -772,7 +752,7 @@
     if (!nodeReg.contains(PATH_WILDCARD)) {
       if (node.hasChild(nodeReg)) {
         findPath(node.getChild(nodeReg), nodes, idx + 1, parent + node.getName() + PATH_SEPARATOR,
-            timeseriesSchemas, hasLimit);
+            timeseriesSchemaList, hasLimit);
       }
     } else {
       for (MNode child : node.getChildren().values()) {
@@ -780,12 +760,12 @@
           continue;
         }
         findPath(child, nodes, idx + 1, parent + node.getName() + PATH_SEPARATOR,
-            timeseriesSchemas, hasLimit);
-      }
-    }
-  }
-
-  static long getLastTimeStamp(LeafMNode node) {
+            timeseriesSchemaList, hasLimit);
+      }
+    }
+  }
+
+  static long getLastTimeStamp(MeasurementMNode node) {
     TimeValuePair last = node.getCachedLast();
     if (last != null) {
       return node.getCachedLast().getTimestamp();
