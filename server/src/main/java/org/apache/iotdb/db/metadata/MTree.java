--- conflicted
+++ resolved
@@ -585,11 +585,7 @@
     List<PartialPath> paths = new ArrayList<>();
     for (Pair<PartialPath, String[]> p : res) {
       if (prePath.getMeasurement().equals(p.right[0])) {
-<<<<<<< HEAD
-        p.left.setAlias(p.right[0]);
-=======
         p.left.setMeasurementAlias(p.right[0]);
->>>>>>> 545d9126
       }
       paths.add(p.left);
     }
@@ -736,10 +732,7 @@
    * @param timeseriesSchemaList List<timeseriesSchema> result: [name, alias, storage group,
    *                             dataType, encoding, compression, offset, lastTimeStamp]
    */
-<<<<<<< HEAD
-=======
   @SuppressWarnings("squid:S3776") // Suppress high Cognitive Complexity warning
->>>>>>> 545d9126
   private void findPath(MNode node, String[] nodes, int idx, List<Pair<PartialPath, String[]>> timeseriesSchemaList,
       boolean hasLimit, boolean needLast, QueryContext queryContext) throws MetadataException {
     if (node instanceof MeasurementMNode && nodes.length <= idx) {
