--- conflicted
+++ resolved
@@ -18,15 +18,10 @@
  */
 package org.apache.iotdb.db.metadata;
 
-<<<<<<< HEAD
-import static org.apache.iotdb.db.conf.IoTDBConstant.PATH_SEPARATOR;
-import static org.apache.iotdb.db.conf.IoTDBConstant.PATH_WILDCARD;
-=======
 import static java.util.stream.Collectors.toList;
 import static org.apache.iotdb.db.conf.IoTDBConstant.PATH_SEPARATOR;
 import static org.apache.iotdb.db.conf.IoTDBConstant.PATH_WILDCARD;
 import static org.apache.iotdb.db.query.executor.LastQueryExecutor.calculateLastPairForOneSeries;
->>>>>>> 785d119e
 
 import com.alibaba.fastjson.JSON;
 import com.alibaba.fastjson.JSONObject;
@@ -34,11 +29,8 @@
 import java.io.Serializable;
 import java.util.ArrayDeque;
 import java.util.ArrayList;
-<<<<<<< HEAD
-=======
 import java.util.Collections;
 import java.util.Comparator;
->>>>>>> 785d119e
 import java.util.Deque;
 import java.util.HashMap;
 import java.util.HashSet;
@@ -50,10 +42,7 @@
 import java.util.Set;
 import java.util.TreeSet;
 import java.util.regex.Pattern;
-<<<<<<< HEAD
-=======
 import java.util.stream.Stream;
->>>>>>> 785d119e
 import org.apache.iotdb.db.conf.IoTDBConstant;
 import org.apache.iotdb.db.conf.IoTDBDescriptor;
 import org.apache.iotdb.db.exception.metadata.AliasAlreadyExistException;
@@ -63,10 +52,6 @@
 import org.apache.iotdb.db.exception.metadata.PathNotExistException;
 import org.apache.iotdb.db.exception.metadata.StorageGroupAlreadySetException;
 import org.apache.iotdb.db.exception.metadata.StorageGroupNotSetException;
-<<<<<<< HEAD
-=======
-import org.apache.iotdb.db.metadata.mnode.InternalMNode;
->>>>>>> 785d119e
 import org.apache.iotdb.db.metadata.mnode.MNode;
 import org.apache.iotdb.db.metadata.mnode.MeasurementMNode;
 import org.apache.iotdb.db.metadata.mnode.StorageGroupMNode;
@@ -102,12 +87,12 @@
    * Create a timeseries with a full path from root to leaf node Before creating a timeseries, the
    * storage group should be set first, throw exception otherwise
    *
-   * @param path timeseries path
-   * @param dataType data type
-   * @param encoding encoding
+   * @param path       timeseries path
+   * @param dataType   data type
+   * @param encoding   encoding
    * @param compressor compressor
-   * @param props props
-   * @param alias alias of measurement
+   * @param props      props
+   * @param alias      alias of measurement
    */
   MeasurementMNode createTimeseries(
       String path,
@@ -714,25 +699,6 @@
       if (node.getName().contains(TsFileConstant.PATH_SEPARATOR)) {
         nodeName = "\"" + node + "\"";
       } else {
-<<<<<<< HEAD
-        nodeName = node.getName();
-      }
-      String nodePath = parent + nodeName;
-      String[] tsRow = new String[7];
-      tsRow[0] = nodePath;
-      tsRow[1] = ((MeasurementMNode) node).getAlias();
-      MeasurementSchema measurementSchema = ((MeasurementMNode) node).getSchema();
-      tsRow[2] = getStorageGroupName(nodePath);
-      tsRow[3] = measurementSchema.getType().toString();
-      tsRow[4] = measurementSchema.getEncodingType().toString();
-      tsRow[5] = measurementSchema.getCompressor().toString();
-      tsRow[6] = String.valueOf(((MeasurementMNode) node).getOffset());
-      timeseriesSchemaList.add(tsRow);
-
-      if (hasLimit) {
-        count.set(count.get() + 1);
-      }
-=======
           nodeName = node.getName();
         }
         String nodePath = parent + nodeName;
@@ -748,10 +714,9 @@
         tsRow[7] = String.valueOf(getLastTimeStamp((MeasurementMNode) node));
       timeseriesSchemaList.add(tsRow);
 
-        if (hasLimit) {
-          count.set(count.get() + 1);
-        }
->>>>>>> 785d119e
+      if (hasLimit) {
+        count.set(count.get() + 1);
+      }
     }
     String nodeReg = MetaUtils.getNodeRegByIdx(idx, nodes);
     if (!nodeReg.contains(PATH_WILDCARD)) {
@@ -806,11 +771,11 @@
   /**
    * Traverse the MTree to match all child node path in next level
    *
-   * @param node the current traversing node
-   * @param nodes split the prefix path with '.'
-   * @param idx the current index of array nodes
+   * @param node   the current traversing node
+   * @param nodes  split the prefix path with '.'
+   * @param idx    the current index of array nodes
    * @param parent store the node string having traversed
-   * @param res store all matched device names
+   * @param res    store all matched device names
    * @param length expected length of path
    */
   private void findChildNodePathInNextLevel(
@@ -866,10 +831,10 @@
   /**
    * Traverse the MTree to match all devices with prefix path.
    *
-   * @param node the current traversing node
-   * @param nodes split the prefix path with '.'
-   * @param idx the current index of array nodes
-   * @param res store all matched device names
+   * @param node   the current traversing node
+   * @param nodes  split the prefix path with '.'
+   * @param idx    the current index of array nodes
+   * @param res    store all matched device names
    */
   private void findDevices(MNode node, String[] nodes, int idx, Set<String> res) {
     String nodeReg = MetaUtils.getNodeRegByIdx(idx, nodes);
