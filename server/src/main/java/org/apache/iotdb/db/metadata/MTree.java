--- conflicted
+++ resolved
@@ -788,18 +788,10 @@
   /**
    * Traverse the MTree to match all devices with prefix path.
    *
-<<<<<<< HEAD
-   * @param node the current traversing node
-   * @param nodes split the prefix path with '.'
-   * @param idx the current index of array nodes
-   * @param parent store the node string having traversed
-   * @param res store all matched device names
-=======
    * @param node   the current traversing node
    * @param nodes  split the prefix path with '.'
    * @param idx    the current index of array nodes
    * @param res    store all matched device names
->>>>>>> e68d6c03
    */
   private void findDevices(MNode node, String[] nodes, int idx, Set<String> res) {
     String nodeReg = MetaUtils.getNodeRegByIdx(idx, nodes);
