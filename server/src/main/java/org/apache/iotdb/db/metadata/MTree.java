/*
 * Licensed to the Apache Software Foundation (ASF) under one
 * or more contributor license agreements.  See the NOTICE file
 * distributed with this work for additional information
 * regarding copyright ownership.  The ASF licenses this file
 * to you under the Apache License, Version 2.0 (the
 * "License"); you may not use this file except in compliance
 * with the License.  You may obtain a copy of the License at
 *
 *     http://www.apache.org/licenses/LICENSE-2.0
 *
 * Unless required by applicable law or agreed to in writing,
 * software distributed under the License is distributed on an
 * "AS IS" BASIS, WITHOUT WARRANTIES OR CONDITIONS OF ANY
 * KIND, either express or implied.  See the License for the
 * specific language governing permissions and limitations
 * under the License.
 */
package org.apache.iotdb.db.metadata;

import static java.util.stream.Collectors.toList;
import static org.apache.iotdb.db.conf.IoTDBConstant.PATH_SEPARATOR;
import static org.apache.iotdb.db.conf.IoTDBConstant.PATH_WILDCARD;
import static org.apache.iotdb.db.query.executor.LastQueryExecutor.calculateLastPairForOneSeriesLocally;

import com.alibaba.fastjson.JSON;
import com.alibaba.fastjson.JSONObject;
import com.alibaba.fastjson.serializer.SerializerFeature;
import java.io.BufferedReader;
import java.io.BufferedWriter;
import java.io.File;
import java.io.FileReader;
import java.io.FileWriter;
import java.io.IOException;
import java.io.Serializable;
import java.util.ArrayDeque;
import java.util.ArrayList;
import java.util.Collections;
import java.util.Comparator;
import java.util.Deque;
import java.util.HashMap;
import java.util.HashSet;
import java.util.LinkedHashMap;
import java.util.LinkedList;
import java.util.List;
import java.util.Map;
import java.util.Map.Entry;
import java.util.Queue;
import java.util.Set;
import java.util.TreeSet;
import java.util.regex.Pattern;
import java.util.stream.Stream;
import org.apache.iotdb.db.conf.IoTDBConfig;
import org.apache.iotdb.db.conf.IoTDBConstant;
import org.apache.iotdb.db.conf.IoTDBDescriptor;
import org.apache.iotdb.db.engine.fileSystem.SystemFileFactory;
import org.apache.iotdb.db.exception.metadata.AliasAlreadyExistException;
import org.apache.iotdb.db.exception.metadata.IllegalPathException;
import org.apache.iotdb.db.exception.metadata.MetadataException;
import org.apache.iotdb.db.exception.metadata.PathAlreadyExistException;
import org.apache.iotdb.db.exception.metadata.PathNotExistException;
import org.apache.iotdb.db.exception.metadata.StorageGroupAlreadySetException;
import org.apache.iotdb.db.exception.metadata.StorageGroupNotSetException;
import org.apache.iotdb.db.metadata.MManager.StorageGroupFilter;
import org.apache.iotdb.db.metadata.mnode.MNode;
import org.apache.iotdb.db.metadata.mnode.MeasurementMNode;
import org.apache.iotdb.db.metadata.mnode.StorageGroupMNode;
import org.apache.iotdb.db.qp.physical.sys.ShowTimeSeriesPlan;
import org.apache.iotdb.db.query.context.QueryContext;
import org.apache.iotdb.tsfile.file.metadata.enums.CompressionType;
import org.apache.iotdb.tsfile.file.metadata.enums.TSDataType;
import org.apache.iotdb.tsfile.file.metadata.enums.TSEncoding;
import org.apache.iotdb.tsfile.read.TimeValuePair;
import org.apache.iotdb.tsfile.utils.Pair;
import org.apache.iotdb.tsfile.write.schema.MeasurementSchema;
import org.slf4j.Logger;
import org.slf4j.LoggerFactory;

/**
 * The hierarchical struct of the Metadata Tree is implemented in this class.
 */
public class MTree implements Serializable {

  private static final long serialVersionUID = -4200394435237291964L;
  private static final Logger logger = LoggerFactory.getLogger(MTree.class);

  private MNode root;
  private static transient ThreadLocal<Integer> limit = new ThreadLocal<>();
  private static transient ThreadLocal<Integer> offset = new ThreadLocal<>();
  private static transient ThreadLocal<Integer> count = new ThreadLocal<>();
  private static transient ThreadLocal<Integer> curOffset = new ThreadLocal<>();

  MTree() {
    this.root = new MNode(null, IoTDBConstant.PATH_ROOT);
  }

  private MTree(MNode root) {
    this.root = root;
  }

  /**
   * Create a timeseries with a full path from root to leaf node Before creating a timeseries, the
   * storage group should be set first, throw exception otherwise
   *
   * @param path       timeseries path
   * @param dataType   data type
   * @param encoding   encoding
   * @param compressor compressor
   * @param props      props
   * @param alias      alias of measurement
   */
  MeasurementMNode createTimeseries(
      PartialPath path,
      TSDataType dataType,
      TSEncoding encoding,
      CompressionType compressor,
      Map<String, String> props,
      String alias)
      throws MetadataException {
    String[] nodeNames = path.getNodes();
    if (nodeNames.length <= 2 || !nodeNames[0].equals(root.getName())) {
      throw new IllegalPathException(path.getFullPath());
    }
    MNode cur = root;
    boolean hasSetStorageGroup = false;
    // e.g, path = root.sg.d1.s1,  create internal nodes and set cur to d1 node
    for (int i = 1; i < nodeNames.length - 1; i++) {
      String nodeName = nodeNames[i];
      if (cur instanceof StorageGroupMNode) {
        hasSetStorageGroup = true;
      }
      if (!cur.hasChild(nodeName)) {
        if (!hasSetStorageGroup) {
          throw new StorageGroupNotSetException("Storage group should be created first");
        }
        cur.addChild(nodeName, new MNode(cur, nodeName));
      }
      cur = cur.getChild(nodeName);
    }
    String leafName = nodeNames[nodeNames.length - 1];
    if (cur.hasChild(leafName)) {
      throw new PathAlreadyExistException(path.getFullPath());
    }
    if (alias != null && cur.hasChild(alias)) {
      throw new AliasAlreadyExistException(path.getFullPath(), alias);
    }
    MeasurementMNode leaf = new MeasurementMNode(cur, leafName, alias, dataType, encoding,
        compressor, props);
    cur.addChild(leafName, leaf);
    // link alias to LeafMNode
    if (alias != null) {
      cur.addAlias(alias, leaf);
    }
    return leaf;
  }

  /**
   * Add an interval path to MTree. This is only used for automatically creating schema
   *
   * <p>e.g., get root.sg.d1, get or create all internal nodes and return the node of d1
   */
  MNode getDeviceNodeWithAutoCreating(PartialPath deviceId, int sgLevel) throws MetadataException {
    String[] nodeNames = deviceId.getNodes();
    if (nodeNames.length <= 1 || !nodeNames[0].equals(root.getName())) {
      throw new IllegalPathException(deviceId.getFullPath());
    }
    MNode cur = root;
    for (int i = 1; i < nodeNames.length; i++) {
      if (!cur.hasChild(nodeNames[i])) {
        if (i == sgLevel) {
          cur.addChild(nodeNames[i], new StorageGroupMNode(cur, nodeNames[i],
              IoTDBDescriptor.getInstance().getConfig().getDefaultTTL()));
        } else {
          cur.addChild(nodeNames[i], new MNode(cur, nodeNames[i]));
        }
      }
      cur = cur.getChild(nodeNames[i]);
    }
    return cur;
  }

  /**
   * Check whether the given path exists.
   *
   * @param path a full path or a prefix path
   */
  boolean isPathExist(PartialPath path) {
    String[] nodeNames = path.getNodes();
    MNode cur = root;
    if (!nodeNames[0].equals(root.getName())) {
      return false;
    }
    for (int i = 1; i < nodeNames.length; i++) {
      String childName = nodeNames[i];
      if (cur.hasChild(childName)) {
        cur = cur.getChild(childName);
      } else {
        return false;
      }
    }
    return true;
  }

  /**
   * Set storage group. Make sure check seriesPath before setting storage group
   *
   * @param path path
   */
  void setStorageGroup(PartialPath path) throws MetadataException {
    String[] nodeNames = path.getNodes();
    checkStorageGroup(path.getFullPath());
    MNode cur = root;
    if (nodeNames.length <= 1 || !nodeNames[0].equals(root.getName())) {
      throw new IllegalPathException(path.getFullPath());
    }
    int i = 1;
    // e.g., path = root.a.b.sg, create internal nodes for a, b
    while (i < nodeNames.length - 1) {
      MNode temp = cur.getChild(nodeNames[i]);
      if (temp == null) {
        cur.addChild(nodeNames[i], new MNode(cur, nodeNames[i]));
      } else if (temp instanceof StorageGroupMNode) {
        // before set storage group, check whether the exists or not
        throw new StorageGroupAlreadySetException(temp.getFullPath());
      }
      cur = cur.getChild(nodeNames[i]);
      i++;
    }
    if (cur.hasChild(nodeNames[i])) {
      // node b has child sg
      throw new StorageGroupAlreadySetException(path.getFullPath());
    } else {
      StorageGroupMNode storageGroupMNode =
          new StorageGroupMNode(
              cur, nodeNames[i], IoTDBDescriptor.getInstance().getConfig().getDefaultTTL());
      cur.addChild(nodeNames[i], storageGroupMNode);
    }
  }

  private void checkStorageGroup(String storageGroup) throws IllegalPathException{
    if(!IoTDBConfig.STORAGE_GROUP_PATTERN.matcher(storageGroup).matches()) {
      throw new IllegalPathException(String.format("The storage group name can only be characters, numbers and underscores. %s", storageGroup));
    }
  }

  /**
   * Delete a storage group
   */
  List<MeasurementMNode> deleteStorageGroup(PartialPath path) throws MetadataException {
    MNode cur = getNodeByPath(path);
    if (!(cur instanceof StorageGroupMNode)) {
      throw new StorageGroupNotSetException(path.getFullPath());
    }
    // Suppose current system has root.a.b.sg1, root.a.sg2, and delete root.a.b.sg1
    // delete the storage group node sg1
    cur.getParent().deleteChild(cur.getName());

    // collect all the LeafMNode in this storage group
    List<MeasurementMNode> leafMNodes = new LinkedList<>();
    Queue<MNode> queue = new LinkedList<>();
    queue.add(cur);
    while (!queue.isEmpty()) {
      MNode node = queue.poll();
      for (MNode child : node.getChildren().values()) {
        if (child instanceof MeasurementMNode) {
          leafMNodes.add((MeasurementMNode) child);
        } else {
          queue.add(child);
        }
      }
    }

    cur = cur.getParent();
    // delete node b while retain root.a.sg2
    while (!IoTDBConstant.PATH_ROOT.equals(cur.getName()) && cur.getChildren().size() == 0) {
      cur.getParent().deleteChild(cur.getName());
      cur = cur.getParent();
    }
    return leafMNodes;
  }

  /**
   * Check whether path is storage group or not
   *
   * <p>e.g., path = root.a.b.sg. if nor a and b is StorageGroupMNode and sg is a StorageGroupMNode
   * path is a storage group
   *
   * @param path path
   * @apiNote :for cluster
   */
  boolean isStorageGroup(PartialPath path) {
    String[] nodeNames = path.getNodes();
    if (nodeNames.length <= 1 || !nodeNames[0].equals(IoTDBConstant.PATH_ROOT)) {
      return false;
    }
    MNode cur = root;
    int i = 1;
    while (i < nodeNames.length - 1) {
      cur = cur.getChild(nodeNames[i]);
      if (cur == null || cur instanceof StorageGroupMNode) {
        return false;
      }
      i++;
    }
    cur = cur.getChild(nodeNames[i]);
    return cur instanceof StorageGroupMNode;
  }

  /**
   * Delete path. The path should be a full path from root to leaf node
   *
   * @param path Format: root.node(.node)+
   */
  Pair<PartialPath, MeasurementMNode> deleteTimeseriesAndReturnEmptyStorageGroup(PartialPath path)
      throws MetadataException {
    MNode curNode = getNodeByPath(path);
    if (!(curNode instanceof MeasurementMNode)) {
      throw new PathNotExistException(path.getFullPath());
    }
    String[] nodes = path.getNodes();
    if (nodes.length == 0 || !IoTDBConstant.PATH_ROOT.equals(nodes[0])) {
      throw new IllegalPathException(path.getFullPath());
    }
    // delete the last node of path
    curNode.getParent().deleteChild(curNode.getName());
    MeasurementMNode deletedNode = (MeasurementMNode) curNode;
    if (deletedNode.getAlias() != null) {
      curNode.getParent().deleteAliasChild(((MeasurementMNode) curNode).getAlias());
    }
    curNode = curNode.getParent();
    // delete all empty ancestors except storage group
    while (!IoTDBConstant.PATH_ROOT.equals(curNode.getName())
        && curNode.getChildren().size() == 0) {
      // if current storage group has no time series, return the storage group name
      if (curNode instanceof StorageGroupMNode) {
        return new Pair<>(curNode.getPartialPath(), deletedNode);
      }
      curNode.getParent().deleteChild(curNode.getName());
      curNode = curNode.getParent();
    }
    return new Pair<>(null, deletedNode);
  }

  /**
   * Get measurement schema for a given path. Path must be a complete Path from root to leaf node.
   */
  MeasurementSchema getSchema(PartialPath path) throws MetadataException {
    MeasurementMNode node = (MeasurementMNode) getNodeByPath(path);
    return node.getSchema();
  }

  /**
   * Get node by path with storage group check If storage group is not set,
   * StorageGroupNotSetException will be thrown
   */
  MNode getNodeByPathWithStorageGroupCheck(PartialPath path) throws MetadataException {
    boolean storageGroupChecked = false;
    String[] nodes = path.getNodes();
    if (nodes.length == 0 || !nodes[0].equals(root.getName())) {
      throw new IllegalPathException(path.getFullPath());
    }

    MNode cur = root;
    for (int i = 1; i < nodes.length; i++) {
      if (!cur.hasChild(nodes[i])) {
        if (!storageGroupChecked) {
          throw new StorageGroupNotSetException(path.getFullPath());
        }
        throw new PathNotExistException(path.getFullPath());
      }
      cur = cur.getChild(nodes[i]);

      if (cur instanceof StorageGroupMNode) {
        storageGroupChecked = true;
      }
    }

    if (!storageGroupChecked) {
      throw new StorageGroupNotSetException(path.getFullPath());
    }
    return cur;
  }

  /**
   * E.g., root.sg is storage group
   * given [root, sg], return the MNode of root.sg
   * given [root, sg, device], throw exception
   * Get storage group node, if the give path is not a storage group, throw exception
   */
  StorageGroupMNode getStorageGroupNodeByStorageGroupPath(PartialPath path) throws MetadataException {
    MNode node = getNodeByPath(path);
    if (node instanceof StorageGroupMNode) {
      return (StorageGroupMNode) node;
    } else {
      throw new StorageGroupNotSetException(path.getFullPath());
    }
  }

  /**
   * E.g., root.sg is storage group
   * given [root, sg], return the MNode of root.sg
   * given [root, sg, device], return the MNode of root.sg
   * Get storage group node, the give path don't need to be storage group path.
   */
  StorageGroupMNode getStorageGroupNodeByPath(PartialPath path) throws MetadataException {
    String[] nodes = path.getNodes();
    if (nodes.length == 0 || !nodes[0].equals(root.getName())) {
      throw new IllegalPathException(path.getFullPath());
    }
    MNode cur = root;
    for (int i = 1; i < nodes.length; i++) {
      cur = cur.getChild(nodes[i]);
      if (cur instanceof StorageGroupMNode) {
        return (StorageGroupMNode) cur;
      }
    }
    throw new StorageGroupNotSetException(path.getFullPath());
  }

  /**
   * Get node by the path
   *
   * @return last node in given seriesPath
   */
  MNode getNodeByPath(PartialPath path) throws MetadataException {
    String[] nodes = path.getNodes();
    if (nodes.length == 0 || !nodes[0].equals(root.getName())) {
      throw new IllegalPathException(path.getFullPath());
    }
    MNode cur = root;
    for (int i = 1; i < nodes.length; i++) {
      if (!cur.hasChild(nodes[i])) {
        throw new PathNotExistException(path.getFullPath());
      }
      cur = cur.getChild(nodes[i]);
    }
    return cur;
  }

  /**
   * Get all storage groups under the given path
   *
   * @return storage group list
   * @apiNote :for cluster
   */
  List<String> getStorageGroupByPath(PartialPath path) throws MetadataException {
    List<String> storageGroups = new ArrayList<>();
    String[] nodes = path.getNodes();
    if (nodes.length == 0 || !nodes[0].equals(root.getName())) {
      throw new IllegalPathException(path.getFullPath());
    }
    findStorageGroup(root, nodes, 1, "", storageGroups);
    return storageGroups;
  }

  /**
   * Recursively find all storage group according to a specific path
   *
   * @apiNote :for cluster
   */
  private void findStorageGroup(
      MNode node, String[] nodes, int idx, String parent, List<String> storageGroupNames) {
    if (node instanceof StorageGroupMNode) {
      storageGroupNames.add(node.getFullPath());
      return;
    }
    String nodeReg = MetaUtils.getNodeRegByIdx(idx, nodes);
    if (!(PATH_WILDCARD).equals(nodeReg)) {
      if (node.hasChild(nodeReg)) {
        findStorageGroup(
            node.getChild(nodeReg),
            nodes,
            idx + 1,
            parent + node.getName() + PATH_SEPARATOR,
            storageGroupNames);
      }
    } else {
      for (MNode child : node.getChildren().values()) {
        findStorageGroup(
            child, nodes, idx + 1, parent + node.getName() + PATH_SEPARATOR, storageGroupNames);
      }
    }
  }

  /**
   * Get all storage group names
   *
   * @return a list contains all distinct storage groups
   */
  List<PartialPath> getAllStorageGroupPaths() {
    List<PartialPath> res = new ArrayList<>();
    Deque<MNode> nodeStack = new ArrayDeque<>();
    nodeStack.add(root);
    while (!nodeStack.isEmpty()) {
      MNode current = nodeStack.pop();
      if (current instanceof StorageGroupMNode) {
        res.add(current.getPartialPath());
      } else {
        nodeStack.addAll(current.getChildren().values());
      }
    }
    return res;
  }

  /**
   * Get all storage group under give path
   *
   * @return a list contains all storage group names under give path
   */
  List<PartialPath> getStorageGroupPaths(PartialPath prefixPath) throws MetadataException {
    String[] nodes = prefixPath.getNodes();
    if (nodes.length == 0 || !nodes[0].equals(root.getName())) {
      throw new IllegalPathException(prefixPath.getFullPath());
    }
    List<PartialPath> storageGroupPaths = new ArrayList<>();
    findStorageGroupPaths(root, nodes, 1, "", storageGroupPaths);
    return storageGroupPaths;
  }

  /**
   * Traverse the MTree to match all storage group with prefix path.
   *
   * @param node              the current traversing node
   * @param nodes             split the prefix path with '.'
   * @param idx               the current index of array nodes
   * @param parent            current parent path
   * @param storageGroupPaths store all matched storage group names
   */
  private void findStorageGroupPaths(MNode node, String[] nodes, int idx, String parent,
      List<PartialPath> storageGroupPaths) {
<<<<<<< HEAD
    System.out.println("current node:" + node.getName());
    if (node instanceof StorageGroupMNode) {
=======
    if (node instanceof StorageGroupMNode && idx >= nodes.length) {
>>>>>>> 0d853dc7
      storageGroupPaths.add(node.getPartialPath());
      return;
    }
    String nodeReg = MetaUtils.getNodeRegByIdx(idx, nodes);
    System.out.println("nodeReg is: " + nodeReg);
    if (!(PATH_WILDCARD).equals(nodeReg)) {
      if (node.hasChild(nodeReg)) {
        System.out.println(node.getName() + " has child: " + nodeReg);
        findStorageGroupPaths(node.getChild(nodeReg), nodes, idx + 1,
            parent + node.getName() + PATH_SEPARATOR, storageGroupPaths);
      }
    } else {
      for (MNode child : node.getChildren().values()) {
        findStorageGroupPaths(
            child, nodes, idx + 1, parent + node.getName() + PATH_SEPARATOR, storageGroupPaths);
      }
    }
  }

  /**
   * Get all storage group MNodes
   */
  List<StorageGroupMNode> getAllStorageGroupNodes() {
    List<StorageGroupMNode> ret = new ArrayList<>();
    Deque<MNode> nodeStack = new ArrayDeque<>();
    nodeStack.add(root);
    while (!nodeStack.isEmpty()) {
      MNode current = nodeStack.pop();
      if (current instanceof StorageGroupMNode) {
        ret.add((StorageGroupMNode) current);
      } else {
        nodeStack.addAll(current.getChildren().values());
      }
    }
    return ret;
  }

  /**
   * Get storage group path by path
   *
   * <p>e.g., root.sg1 is storage group, path is root.sg1.d1, return root.sg1
   *
   * @return storage group in the given path
   */
  PartialPath getStorageGroupPath(PartialPath path) throws StorageGroupNotSetException {
    String[] nodes = path.getNodes();
    MNode cur = root;
    for (int i = 1; i < nodes.length; i++) {
      cur = cur.getChild(nodes[i]);
      if (cur instanceof StorageGroupMNode) {
        return cur.getPartialPath();
      } else if (cur == null) {
        throw new StorageGroupNotSetException(path.getFullPath());
      }
    }
    throw new StorageGroupNotSetException(path.getFullPath());
  }

  /**
   * Check whether the given path contains a storage group
   */
  boolean checkStorageGroupByPath(PartialPath path) {
    String[] nodes = path.getNodes();
    MNode cur = root;
    for (int i = 1; i <= nodes.length; i++) {
      cur = cur.getChild(nodes[i]);
      if (cur == null) {
        return false;
      } else if (cur instanceof StorageGroupMNode) {
        return true;
      }
    }
    return false;
  }

  /**
   * Get all timeseries under the given path
   *
   * @param prefixPath a prefix path or a full path, may contain '*'.
   */
  List<PartialPath> getAllTimeseriesPath(PartialPath prefixPath) throws MetadataException {
    ShowTimeSeriesPlan plan = new ShowTimeSeriesPlan(prefixPath);
    List<Pair<PartialPath, String[]>> res = getAllMeasurementSchema(plan);
    List<PartialPath> paths = new ArrayList<>();
    for (Pair<PartialPath, String[]> p : res) {
      paths.add(p.left);
    }
    return paths;
  }

  /**
   * Get all timeseries paths under the given path
   *
   * @param prefixPath a prefix path or a full path, may contain '*'.
   */
  List<PartialPath> getAllTimeseriesPathWithAlias(PartialPath prefixPath) throws MetadataException {
    PartialPath prePath = new PartialPath(prefixPath.getNodes());
    ShowTimeSeriesPlan plan = new ShowTimeSeriesPlan(prefixPath);
    List<Pair<PartialPath, String[]>> res = getAllMeasurementSchema(plan);
    List<PartialPath> paths = new ArrayList<>();
    for (Pair<PartialPath, String[]> p : res) {
      if (prePath.getMeasurement().equals(p.right[0])) {
        p.left.setMeasurementAlias(p.right[0]);
      }
      paths.add(p.left);
    }
    return paths;
  }

  /**
   * Get the count of timeseries under the given prefix path.
   *
   * @param prefixPath a prefix path or a full path, may contain '*'.
   */
  int getAllTimeseriesCount(PartialPath prefixPath) throws MetadataException {
    String[] nodes = prefixPath.getNodes();
    if (nodes.length == 0 || !nodes[0].equals(root.getName())) {
      throw new IllegalPathException(prefixPath.getFullPath());
    }
    return getCount(root, nodes, 1);
  }

  /**
   * Get the count of devices under the given prefix path.
   *
   * @param prefixPath a prefix path or a full path, may contain '*'.
   */
  int getDevicesNum(PartialPath prefixPath) throws MetadataException {
    String[] nodes = prefixPath.getNodes();
    if (nodes.length == 0 || !nodes[0].equals(root.getName())) {
      throw new IllegalPathException(prefixPath.getFullPath());
    }
    return getDevicesCount(root, nodes, 1);
  }

  /**
   * Get the count of storage group under the given prefix path.
   *
   * @param prefixPath a prefix path or a full path, may contain '*'.
   */
  int getStorageGroupNum(PartialPath prefixPath) throws MetadataException {
    String[] nodes = prefixPath.getNodes();
    if (nodes.length == 0 || !nodes[0].equals(root.getName())) {
      throw new IllegalPathException(prefixPath.getFullPath());
    }
    return getStorageGroupCount(root, nodes, 1, "");
  }

  /**
   * Get the count of nodes in the given level under the given prefix path.
   */
  int getNodesCountInGivenLevel(PartialPath prefixPath, int level) throws MetadataException {
    String[] nodes = prefixPath.getNodes();
    if (nodes.length == 0 || !nodes[0].equals(root.getName())) {
      throw new IllegalPathException(prefixPath.getFullPath());
    }
    MNode node = root;
    for (int i = 1; i < nodes.length; i++) {
      if (node.getChild(nodes[i]) != null) {
        node = node.getChild(nodes[i]);
      } else {
        throw new MetadataException(nodes[i - 1] + " does not have the child node " + nodes[i]);
      }
    }
    return getCountInGivenLevel(node, level - (nodes.length - 1));
  }

  /**
   * Traverse the MTree to get the count of timeseries.
   */
  private int getCount(MNode node, String[] nodes, int idx) throws MetadataException {
    String nodeReg = MetaUtils.getNodeRegByIdx(idx, nodes);
    if (!(PATH_WILDCARD).equals(nodeReg)) {
      if (node.hasChild(nodeReg)) {
        if (node.getChild(nodeReg) instanceof MeasurementMNode) {
          return 1;
        } else {
          return getCount(node.getChild(nodeReg), nodes, idx + 1);
        }
      } else {
        throw new MetadataException(node.getName() + " does not have the child node " + nodeReg);
      }
    } else {
      int cnt = 0;
      for (MNode child : node.getChildren().values()) {
        if (child instanceof MeasurementMNode) {
          cnt++;
        }
        cnt += getCount(child, nodes, idx + 1);
      }
      return cnt;
    }
  }

  /**
   * Traverse the MTree to get the count of devices.
   */
  private int getDevicesCount(MNode node, String[] nodes, int idx) throws MetadataException {
    String nodeReg = MetaUtils.getNodeRegByIdx(idx, nodes);
    int cnt = 0;
    if (!(PATH_WILDCARD).equals(nodeReg)) {
      if (node.hasChild(nodeReg)) {
        if (node.getChild(nodeReg) instanceof MeasurementMNode && idx >= nodes.length) {
          cnt++;
        } else {
          cnt += getDevicesCount(node.getChild(nodeReg), nodes, idx + 1);
        }
      }
    } else {
      boolean deviceAdded = false;
      for (MNode child : node.getChildren().values()) {
        if (child instanceof MeasurementMNode && !deviceAdded && idx >= nodes.length) {
          cnt++;
          deviceAdded = true;
        }
        cnt += getDevicesCount(child, nodes, idx + 1);
      }
    }
    return cnt;
  }

  /**
   * Traverse the MTree to get the count of storage group.
   */
  private int getStorageGroupCount(
      MNode node, String[] nodes, int idx, String parent) throws MetadataException {
    int cnt = 0;
    if (node instanceof StorageGroupMNode && idx >= nodes.length) {
      cnt++;
      return cnt;
    }
    String nodeReg = MetaUtils.getNodeRegByIdx(idx, nodes);
    if (!(PATH_WILDCARD).equals(nodeReg)) {
      if (node.hasChild(nodeReg)) {
        cnt += getStorageGroupCount(node.getChild(nodeReg),
            nodes, idx + 1, parent + node.getName() + PATH_SEPARATOR);
      }
    } else {
      for (MNode child : node.getChildren().values()) {
        cnt += getStorageGroupCount(
            child, nodes, idx + 1, parent + node.getName() + PATH_SEPARATOR);
      }
    }
    return cnt;
  }

  /**
   * Traverse the MTree to get the count of timeseries in the given level.
   *
   * @param targetLevel Record the distance to the target level, 0 means the target level.
   */
  private int getCountInGivenLevel(MNode node, int targetLevel) {
    if (targetLevel == 0) {
      return 1;
    }
    int cnt = 0;
    for (MNode child : node.getChildren().values()) {
      cnt += getCountInGivenLevel(child, targetLevel - 1);
    }
    return cnt;
  }

  /**
   * Get all time series schema under the given path order by insert frequency
   *
   * <p>result: [name, alias, storage group, dataType, encoding, compression, offset]
   */
  List<Pair<PartialPath, String[]>> getAllMeasurementSchemaByHeatOrder(ShowTimeSeriesPlan plan,
      QueryContext queryContext) throws MetadataException {
    String[] nodes = plan.getPath().getNodes();
    if (nodes.length == 0 || !nodes[0].equals(root.getName())) {
      throw new IllegalPathException(plan.getPath().getFullPath());
    }
    List<Pair<PartialPath, String[]>> allMatchedNodes = new ArrayList<>();

    findPath(root, nodes, 1, allMatchedNodes, false, true, queryContext);

    Stream<Pair<PartialPath, String[]>> sortedStream = allMatchedNodes.stream().sorted(
        Comparator.comparingLong((Pair<PartialPath, String[]> p) -> Long.parseLong(p.right[6])).reversed()
            .thenComparing((Pair<PartialPath, String[]> p) -> p.left));

    // no limit
    if (plan.getLimit() == 0) {
      return sortedStream.collect(toList());
    } else {
      return sortedStream.skip(plan.getOffset()).limit(plan.getLimit()).collect(toList());
    }
  }


  /**
   * Get all time series schema under the given path
   *
   * <p>result: [name, alias, storage group, dataType, encoding, compression, offset]
   */
  List<Pair<PartialPath, String[]>> getAllMeasurementSchema(ShowTimeSeriesPlan plan) throws MetadataException {
    List<Pair<PartialPath, String[]>> res;
    String[] nodes = plan.getPath().getNodes();
    if (nodes.length == 0 || !nodes[0].equals(root.getName())) {
      throw new IllegalPathException(plan.getPath().getFullPath());
    }
    limit.set(plan.getLimit());
    offset.set(plan.getOffset());
    curOffset.set(-1);
    count.set(0);
    if (offset.get() != 0 || limit.get() != 0) {
      res = new LinkedList<>();
      findPath(root, nodes, 1, res, true, false, null);
    } else {
      res = new LinkedList<>();
      findPath(root, nodes, 1, res, false, false, null);
    }
    // avoid memory leaks
    limit.remove();
    offset.remove();
    curOffset.remove();
    count.remove();
    return res;
  }

  /**
   * Iterate through MTree to fetch metadata info of all leaf nodes under the given seriesPath
   *
   * @param needLast             if false, lastTimeStamp in timeseriesSchemaList will be null
   * @param timeseriesSchemaList List<timeseriesSchema> result: [name, alias, storage group,
   *                             dataType, encoding, compression, offset, lastTimeStamp]
   */
  @SuppressWarnings("squid:S3776") // Suppress high Cognitive Complexity warning
  private void findPath(MNode node, String[] nodes, int idx, List<Pair<PartialPath, String[]>> timeseriesSchemaList,
      boolean hasLimit, boolean needLast, QueryContext queryContext) throws MetadataException {
    if (node instanceof MeasurementMNode && nodes.length <= idx) {
      if (hasLimit) {
        curOffset.set(curOffset.get() + 1);
        if (curOffset.get() < offset.get() || count.get().intValue() == limit.get().intValue()) {
          return;
        }
      }

      PartialPath nodePath = node.getPartialPath();
      String[] tsRow = new String[7];
      tsRow[0] = ((MeasurementMNode) node).getAlias();
      MeasurementSchema measurementSchema = ((MeasurementMNode) node).getSchema();
      tsRow[1] = getStorageGroupPath(nodePath).getFullPath();
      tsRow[2] = measurementSchema.getType().toString();
      tsRow[3] = measurementSchema.getEncodingType().toString();
      tsRow[4] = measurementSchema.getCompressor().toString();
      tsRow[5] = String.valueOf(((MeasurementMNode) node).getOffset());
      tsRow[6] =
          needLast ? String.valueOf(getLastTimeStamp((MeasurementMNode) node, queryContext)) : null;
      Pair<PartialPath, String[]> temp = new Pair<>(nodePath, tsRow);
      timeseriesSchemaList.add(temp);

      if (hasLimit) {
        count.set(count.get() + 1);
      }
    }
    String nodeReg = MetaUtils.getNodeRegByIdx(idx, nodes);
    if (!nodeReg.contains(PATH_WILDCARD)) {
      if (node.hasChild(nodeReg)) {
        findPath(node.getChild(nodeReg), nodes, idx + 1, timeseriesSchemaList, hasLimit, needLast,
            queryContext);
      }
    } else {
      for (MNode child : node.getChildren().values()) {
        if (!Pattern.matches(nodeReg.replace("*", ".*"), child.getName())) {
          continue;
        }
        findPath(child, nodes, idx + 1, timeseriesSchemaList, hasLimit, needLast, queryContext);
        if (hasLimit) {
          if (count.get().intValue() == limit.get().intValue()) {
            return;
          }
        }
      }
    }
  }

  static long getLastTimeStamp(MeasurementMNode node, QueryContext queryContext) {
    TimeValuePair last = node.getCachedLast();
    if (last != null) {
      return node.getCachedLast().getTimestamp();
    } else {
      try {
        last = calculateLastPairForOneSeriesLocally(node.getPartialPath(),
            node.getSchema().getType(), queryContext, Collections.emptySet());
        return last.getTimestamp();
      } catch (Exception e) {
        logger.error("Something wrong happened while trying to get last time value pair of {}",
            node.getFullPath(), e);
        return Long.MIN_VALUE;
      }
    }
  }

  /**
   * Get child node path in the next level of the given path.
   *
   * <p>e.g., MTree has [root.sg1.d1.s1, root.sg1.d1.s2, root.sg1.d2.s1] given path = root.sg1,
   * return [root.sg1.d1, root.sg1.d2]
   *
   * @return All child nodes' seriesPath(s) of given seriesPath.
   */
  Set<String> getChildNodePathInNextLevel(PartialPath path) throws MetadataException {
    String[] nodes = path.getNodes();
    if (nodes.length == 0 || !nodes[0].equals(root.getName())) {
      throw new IllegalPathException(path.getFullPath());
    }
    Set<String> childNodePaths = new TreeSet<>();
    findChildNodePathInNextLevel(root, nodes, 1, "", childNodePaths, nodes.length + 1);
    return childNodePaths;
  }

  /**
   * Traverse the MTree to match all child node path in next level
   *
   * @param node   the current traversing node
   * @param nodes  split the prefix path with '.'
   * @param idx    the current index of array nodes
   * @param parent store the node string having traversed
   * @param res    store all matched device names
   * @param length expected length of path
   */
  @SuppressWarnings("squid:S3776") // Suppress high Cognitive Complexity warning
  private void findChildNodePathInNextLevel(
      MNode node, String[] nodes, int idx, String parent, Set<String> res, int length) {
    String nodeReg = MetaUtils.getNodeRegByIdx(idx, nodes);
    if (!nodeReg.contains(PATH_WILDCARD)) {
      if (idx == length) {
        res.add(parent + node.getName());
      } else {
        findChildNodePathInNextLevel(node.getChild(nodeReg), nodes, idx + 1,
            parent + node.getName() + PATH_SEPARATOR, res, length);
      }
    } else {
      if (node.getChildren().size() > 0) {
        for (MNode child : node.getChildren().values()) {
          if (!Pattern.matches(nodeReg.replace("*", ".*"), child.getName())) {
            continue;
          }
          if (idx == length) {
            res.add(parent + node.getName());
          } else {
            findChildNodePathInNextLevel(
                child, nodes, idx + 1, parent + node.getName() + PATH_SEPARATOR, res, length);
          }
        }
      } else if (idx == length) {
        String nodeName;
        nodeName = node.getName();
        res.add(parent + nodeName);
      }
    }
  }

  /**
   * Get all devices under give path
   *
   * @return a list contains all distinct devices names
   */
  Set<PartialPath> getDevices(PartialPath prefixPath) throws MetadataException {
    String[] nodes = prefixPath.getNodes();
    if (nodes.length == 0 || !nodes[0].equals(root.getName())) {
      throw new IllegalPathException(prefixPath.getFullPath());
    }
    Set<PartialPath> devices = new TreeSet<>();
    findDevices(root, nodes, 1, devices);
    return devices;
  }

  /**
   * Traverse the MTree to match all devices with prefix path.
   *
   * @param node  the current traversing node
   * @param nodes split the prefix path with '.'
   * @param idx   the current index of array nodes
   * @param res   store all matched device names
   */
  private void findDevices(MNode node, String[] nodes, int idx, Set<PartialPath> res) {
    String nodeReg = MetaUtils.getNodeRegByIdx(idx, nodes);
    if (!(PATH_WILDCARD).equals(nodeReg)) {
      if (node.hasChild(nodeReg)) {
        if (node.getChild(nodeReg) instanceof MeasurementMNode && idx >= nodes.length) {
          res.add(node.getPartialPath());
        } else {
          findDevices(node.getChild(nodeReg), nodes, idx + 1, res);
        }
      }
    } else {
      boolean deviceAdded = false;
      for (MNode child : node.getChildren().values()) {
        if (child instanceof MeasurementMNode && !deviceAdded && idx >= nodes.length) {
          res.add(node.getPartialPath());
          deviceAdded = true;
        }
        findDevices(child, nodes, idx + 1, res);
      }
    }
  }

  /**
   * Get all paths from root to the given level.
   */
  List<PartialPath> getNodesList(PartialPath path, int nodeLevel) throws MetadataException {
    return getNodesList(path, nodeLevel, null);
  }

  /**
   * Get all paths from root to the given level
   */
  List<PartialPath> getNodesList(PartialPath path, int nodeLevel, StorageGroupFilter filter)
      throws MetadataException {
    String[] nodes = path.getNodes();
    if (!nodes[0].equals(root.getName())) {
      throw new IllegalPathException(path.getFullPath());
    }
    List<PartialPath> res = new ArrayList<>();
    MNode node = root;
    for (int i = 1; i < nodes.length; i++) {
      if (node.getChild(nodes[i]) != null) {
        node = node.getChild(nodes[i]);
        if (node instanceof StorageGroupMNode && filter != null && !filter
            .satisfy(node.getFullPath())) {
          return res;
        }
      } else {
        throw new MetadataException(nodes[i - 1] + " does not have the child node " + nodes[i]);
      }
    }
    findNodes(node, path, res, nodeLevel - (nodes.length - 1), filter);
    return res;
  }

  /**
   * Get all paths under the given level.
   *
   * @param targetLevel Record the distance to the target level, 0 means the target level.
   */
  private void findNodes(MNode node, PartialPath path, List<PartialPath> res, int targetLevel,
      StorageGroupFilter filter) {
    if (node == null || node instanceof StorageGroupMNode && filter != null && !filter
        .satisfy(node.getFullPath())) {
      return;
    }
    if (targetLevel == 0) {
      res.add(path);
      return;
    }
    for (MNode child : node.getChildren().values()) {
      findNodes(child, path.concatNode(child.toString()), res, targetLevel - 1, filter);
    }
  }

  public void serializeTo(String snapshotPath) throws IOException {
    try (BufferedWriter bw = new BufferedWriter(
        new FileWriter(SystemFileFactory.INSTANCE.getFile(snapshotPath)))) {
      root.serializeTo(bw);
    }
  }

  @SuppressWarnings("squid:S3776") // Suppress high Cognitive Complexity warning
  public static MTree deserializeFrom(File mtreeSnapshot) {
    try (BufferedReader br = new BufferedReader(new FileReader(mtreeSnapshot))) {
      String s;
      Deque<MNode> nodeStack = new ArrayDeque<>();
      MNode node = null;

      while ((s = br.readLine()) != null) {
        String[] nodeInfo = s.split(",");
        short nodeType = Short.parseShort(nodeInfo[0]);
        if (nodeType == MetadataConstant.STORAGE_GROUP_MNODE_TYPE) {
          node = StorageGroupMNode.deserializeFrom(nodeInfo);
        } else if (nodeType == MetadataConstant.MEASUREMENT_MNODE_TYPE) {
          node = MeasurementMNode.deserializeFrom(nodeInfo);
        } else {
          node = new MNode(null, nodeInfo[1]);
        }

        int childrenSize = Integer.parseInt(nodeInfo[nodeInfo.length - 1]);
        if (childrenSize == 0) {
          nodeStack.push(node);
        } else {
          Map<String, MNode> childrenMap = new LinkedHashMap<>();
          for (int i = 0; i < childrenSize; i++) {
            MNode child = nodeStack.removeFirst();
            child.setParent(node);
            childrenMap.put(child.getName(), child);
            if (child instanceof MeasurementMNode) {
              String alias = ((MeasurementMNode) child).getAlias();
              if (alias != null) {
                node.addAlias(alias, child);
              }
            }
          }
          node.setChildren(childrenMap);
          nodeStack.push(node);
        }
      }
      return new MTree(node);
    } catch (IOException e) {
      logger.warn("Failed to deserialize from {}. Use a new MTree.", mtreeSnapshot.getPath());
      return new MTree();
    } finally {
      limit = new ThreadLocal<>();
      offset = new ThreadLocal<>();
      count = new ThreadLocal<>();
      curOffset = new ThreadLocal<>();
    }
  }

  @Override
  public String toString() {
    JSONObject jsonObject = new JSONObject();
    jsonObject.put(root.getName(), mNodeToJSON(root, null));
    return jsonToString(jsonObject);
  }

  private static String jsonToString(JSONObject jsonObject) {
    return JSON.toJSONString(jsonObject, SerializerFeature.PrettyFormat);
  }

  private JSONObject mNodeToJSON(MNode node, String storageGroupName) {
    JSONObject jsonObject = new JSONObject();
    if (node.getChildren().size() > 0) {
      if (node instanceof StorageGroupMNode) {
        storageGroupName = node.getFullPath();
      }
      for (MNode child : node.getChildren().values()) {
        jsonObject.put(child.getName(), mNodeToJSON(child, storageGroupName));
      }
    } else if (node instanceof MeasurementMNode) {
      MeasurementMNode leafMNode = (MeasurementMNode) node;
      jsonObject.put("DataType", leafMNode.getSchema().getType());
      jsonObject.put("Encoding", leafMNode.getSchema().getEncodingType());
      jsonObject.put("Compressor", leafMNode.getSchema().getCompressor());
      if (leafMNode.getSchema().getProps() != null) {
        jsonObject.put("args", leafMNode.getSchema().getProps().toString());
      }
      jsonObject.put("StorageGroup", storageGroupName);
    }
    return jsonObject;
  }

  /**
   * combine multiple metadata in string format
   */
  static String combineMetadataInStrings(String[] metadataStrs) {
    JSONObject[] jsonObjects = new JSONObject[metadataStrs.length];
    for (int i = 0; i < jsonObjects.length; i++) {
      jsonObjects[i] = JSONObject.parseObject(metadataStrs[i]);
    }

    JSONObject root = jsonObjects[0];
    for (int i = 1; i < jsonObjects.length; i++) {
      root = combineJSONObjects(root, jsonObjects[i]);
    }
    return jsonToString(root);
  }

  private static JSONObject combineJSONObjects(JSONObject a, JSONObject b) {
    JSONObject res = new JSONObject();

    Set<String> retainSet = new HashSet<>(a.keySet());
    retainSet.retainAll(b.keySet());
    Set<String> aCha = new HashSet<>(a.keySet());
    Set<String> bCha = new HashSet<>(b.keySet());
    aCha.removeAll(retainSet);
    bCha.removeAll(retainSet);
    for (String key : aCha) {
      res.put(key, a.getJSONObject(key));
    }
    for (String key : bCha) {
      res.put(key, b.get(key));
    }
    for (String key : retainSet) {
      Object v1 = a.get(key);
      Object v2 = b.get(key);
      if (v1 instanceof JSONObject && v2 instanceof JSONObject) {
        res.put(key, combineJSONObjects((JSONObject) v1, (JSONObject) v2));
      } else {
        res.put(key, v1);
      }
    }
    return res;
  }

  Map<String, String> determineStorageGroup(PartialPath path) throws IllegalPathException {
    Map<String, String> paths = new HashMap<>();
    String[] nodes = path.getNodes();
    if (nodes.length == 0 || !nodes[0].equals(root.getName())) {
      throw new IllegalPathException(path.getFullPath());
    }

    Deque<MNode> nodeStack = new ArrayDeque<>();
    Deque<Integer> depthStack = new ArrayDeque<>();
    if (!root.getChildren().isEmpty()) {
      nodeStack.push(root);
      depthStack.push(0);
    }

    while (!nodeStack.isEmpty()) {
      MNode mNode = nodeStack.removeFirst();
      int depth = depthStack.removeFirst();

      determineStorageGroup(depth + 1, nodes, mNode, paths, nodeStack, depthStack);
    }
    return paths;
  }

  /**
   * Try determining the storage group using the children of a mNode. If one child is a storage
   * group node, put a storageGroupName-fullPath pair into paths. Otherwise put the children that
   * match the path into the queue and discard other children.
   */
  private void determineStorageGroup(
      int depth,
      String[] nodes,
      MNode mNode,
      Map<String, String> paths,
      Deque<MNode> nodeStack,
      Deque<Integer> depthStack) {
    String currNode = depth >= nodes.length ? PATH_WILDCARD : nodes[depth];
    for (Entry<String, MNode> entry : mNode.getChildren().entrySet()) {
      if (!currNode.equals(PATH_WILDCARD) && !currNode.equals(entry.getKey())) {
        continue;
      }
      // this child is desired
      MNode child = entry.getValue();
      if (child instanceof StorageGroupMNode) {
        // we have found one storage group, record it
        String sgName = child.getFullPath();
        // concat the remaining path with the storage group name
        StringBuilder pathWithKnownSG = new StringBuilder(sgName);
        for (int i = depth + 1; i < nodes.length; i++) {
          pathWithKnownSG.append(IoTDBConstant.PATH_SEPARATOR).append(nodes[i]);
        }
        if (depth >= nodes.length - 1 && currNode.equals(PATH_WILDCARD)) {
          // the we find the sg at the last node and the last node is a wildcard (find "root
          // .group1", for "root.*"), also append the wildcard (to make "root.group1.*")
          pathWithKnownSG.append(IoTDBConstant.PATH_SEPARATOR).append(PATH_WILDCARD);
        }
        paths.put(sgName, pathWithKnownSG.toString());
      } else if (!child.getChildren().isEmpty()) {
        // push it back so we can traver its children later
        nodeStack.push(child);
        depthStack.push(depth);
      }
    }
  }
}<|MERGE_RESOLUTION|>--- conflicted
+++ resolved
@@ -528,12 +528,8 @@
    */
   private void findStorageGroupPaths(MNode node, String[] nodes, int idx, String parent,
       List<PartialPath> storageGroupPaths) {
-<<<<<<< HEAD
     System.out.println("current node:" + node.getName());
-    if (node instanceof StorageGroupMNode) {
-=======
     if (node instanceof StorageGroupMNode && idx >= nodes.length) {
->>>>>>> 0d853dc7
       storageGroupPaths.add(node.getPartialPath());
       return;
     }
