/*
 * Licensed to the Apache Software Foundation (ASF) under one
 * or more contributor license agreements.  See the NOTICE file
 * distributed with this work for additional information
 * regarding copyright ownership.  The ASF licenses this file
 * to you under the Apache License, Version 2.0 (the
 * "License"); you may not use this file except in compliance
 * with the License.  You may obtain a copy of the License at
 *
 *     http://www.apache.org/licenses/LICENSE-2.0
 *
 * Unless required by applicable law or agreed to in writing,
 * software distributed under the License is distributed on an
 * "AS IS" BASIS, WITHOUT WARRANTIES OR CONDITIONS OF ANY
 * KIND, either express or implied.  See the License for the
 * specific language governing permissions and limitations
 * under the License.
 */
package org.apache.iotdb.db.metadata;

import com.alibaba.fastjson.JSON;
import com.alibaba.fastjson.JSONObject;
import com.alibaba.fastjson.serializer.SerializerFeature;
import java.io.Serializable;
import java.util.ArrayList;
<<<<<<< HEAD
=======
import java.util.Collections;
>>>>>>> 39ea67d9
import java.util.HashMap;
import java.util.HashSet;
import java.util.List;
import java.util.Map;
import java.util.Set;
<<<<<<< HEAD
import java.util.Stack;
import org.apache.iotdb.db.conf.IoTDBDescriptor;
import org.apache.iotdb.db.exception.PathErrorException;
=======
import org.apache.iotdb.db.exception.PathErrorException;
import org.apache.iotdb.tsfile.common.conf.TSFileDescriptor;
>>>>>>> 39ea67d9
import org.apache.iotdb.tsfile.file.metadata.enums.CompressionType;
import org.apache.iotdb.tsfile.file.metadata.enums.TSDataType;
import org.apache.iotdb.tsfile.file.metadata.enums.TSEncoding;
import org.apache.iotdb.tsfile.write.schema.MeasurementSchema;

/**
 * The hierarchical struct of the Metadata Tree is implemented in this class.
 */
public class MTree implements Serializable {

  private static final long serialVersionUID = -4200394435237291964L;
  private static final String PATH_SEPARATOR = "\\.";
  private static final String NO_CHILD_ERROR = "Timeseries is not correct. Node[%s] "
      + "doesn't have child named:%s";
  private static final String NOT_LEAF_NODE = "Timeseries %s is not the leaf node";
  private static final String SERIES_NOT_CORRECT = "Timeseries %s is not correct";
  private static final String NOT_SERIES_PATH = "The prefix of the seriesPath %s is not one storage group seriesPath";
  private MNode root;

  MTree(String rootName) {
    this.root = new MNode(rootName, null, false);
  }

  /**
   * function for adding timeseries.It should check whether seriesPath exists.
   */
  void addTimeseriesPath(String timeseriesPath, TSDataType dataType, TSEncoding encoding,
      CompressionType compressor, Map<String, String> props) throws PathErrorException {
    String[] nodeNames = timeseriesPath.trim().split(PATH_SEPARATOR);
    if (nodeNames.length <= 1 || !nodeNames[0].equals(root.getName())) {
      throw new PathErrorException(String.format("Timeseries %s is not right.", timeseriesPath));
    }
    MNode cur = findLeafParent(nodeNames);
    String levelPath = cur.getDataFileName();

    MNode leaf = new MNode(nodeNames[nodeNames.length - 1], cur, dataType, encoding, compressor);
    if ( props != null && !props.isEmpty()) {
      leaf.getSchema().setProps(props);
    }
    leaf.setDataFileName(levelPath);
    if (cur.isLeaf()) {
      throw new PathErrorException(
          String.format("The Node [%s] is left node, the timeseries %s can't be created",
              cur.getName(), timeseriesPath));
    }
    cur.addChild(nodeNames[nodeNames.length - 1], leaf);
  }

  private MNode findLeafParent(String[] nodeNames) throws PathErrorException {
    MNode cur = root;
    String levelPath = null;
    int i = 1;
    while (i < nodeNames.length - 1) {
      String nodeName = nodeNames[i];
      if (cur.isStorageGroup()) {
        levelPath = cur.getDataFileName();
      }
      if (!cur.hasChild(nodeName)) {
        if (cur.isLeaf()) {
          throw new PathErrorException(
              String.format("The Node [%s] is left node, the timeseries %s can't be created",
                  cur.getName(), String.join(",", nodeNames)));
        }
        cur.addChild(nodeName, new MNode(nodeName, cur, false));
      }
      cur.setDataFileName(levelPath);
      cur = cur.getChild(nodeName);
      if (levelPath == null) {
        levelPath = cur.getDataFileName();
      }
      i++;
    }
    cur.setDataFileName(levelPath);
    return cur;
  }


  /**
   * function for checking whether the given path exists.
   *
   * @param path -seriesPath not necessarily the whole seriesPath (possibly a prefix of a sequence)
   */
  boolean isPathExist(String path) {
    String[] nodeNames = path.trim().split(PATH_SEPARATOR);
    MNode cur = root;
    int i = 0;
    while (i < nodeNames.length - 1) {
      String nodeName = nodeNames[i];
      if (cur.getName().equals(nodeName)) {
        i++;
        nodeName = nodeNames[i];
        if (cur.hasChild(nodeName)) {
          cur = cur.getChild(nodeName);
        } else {
          return false;
        }
      } else {
        return false;
      }
    }
    return cur.getName().equals(nodeNames[i]);
  }

  /**
   * function for checking whether the given path exists under the given mNode.
   */
  boolean isPathExist(MNode node, String path) {
    String[] nodeNames = path.trim().split(PATH_SEPARATOR);
    if (nodeNames.length < 1) {
      return true;
    }
    if (!node.hasChild(nodeNames[0])) {
      return false;
    }
    MNode cur = node.getChild(nodeNames[0]);

    int i = 0;
    while (i < nodeNames.length - 1) {
      String nodeName = nodeNames[i];
      if (cur.getName().equals(nodeName)) {
        i++;
        nodeName = nodeNames[i];
        if (cur.hasChild(nodeName)) {
          cur = cur.getChild(nodeName);
        } else {
          return false;
        }
      } else {
        return false;
      }
    }
    return cur.getName().equals(nodeNames[i]);
  }

  /**
   * make sure check seriesPath before setting storage group.
   */
  public void setStorageGroup(String path) throws PathErrorException {
    String[] nodeNames = path.split(PATH_SEPARATOR);
    MNode cur = root;
    if (nodeNames.length <= 1 || !nodeNames[0].equals(root.getName())) {
      throw new PathErrorException(
          String.format("The storage group can't be set to the %s node", path));
    }
    int i = 1;
    while (i < nodeNames.length - 1) {
      MNode temp = cur.getChild(nodeNames[i]);
      if (temp == null) {
        // add one child node
        cur.addChild(nodeNames[i], new MNode(nodeNames[i], cur, false));
      } else if (temp.isStorageGroup()) {
        // before set storage group should check the seriesPath exist or not
        // throw exception
        throw new PathErrorException(
            String.format("The prefix of %s has been set to the storage group.", path));
      }
      cur = cur.getChild(nodeNames[i]);
      i++;
    }
    MNode temp = cur.getChild(nodeNames[i]);
    if (temp == null) {
      cur.addChild(nodeNames[i], new MNode(nodeNames[i], cur, false));
    } else {
      throw new PathErrorException(
          String.format("The seriesPath of %s already exist, it can't be set to the storage group",
              path));
    }
    cur = cur.getChild(nodeNames[i]);
<<<<<<< HEAD
    cur.setStorageLevel(true);
    cur.setDataTTL(IoTDBDescriptor.getInstance().getConfig().getDefaultTTL());
=======
    cur.setStorageGroup(true);
>>>>>>> 39ea67d9
    setDataFileName(path, cur);
  }

  public void deleteStorageGroup(String path) throws PathErrorException {
    MNode cur = getNodeByPath(path);
    if (!cur.isStorageGroup()) {
      throw new PathErrorException(String.format("The path %s is not a deletable storage group", path));
    }
    cur.getParent().deleteChild(cur.getName());
    cur = cur.getParent();
    while (cur != null && !MetadataConstant.ROOT.equals(cur.getName()) && cur.getChildren().size() == 0) {
      cur.getParent().deleteChild(cur.getName());
      cur = cur.getParent();
    }
  }

  /**
   * Check whether the input path is storage group or not
   * @param path input path
   * @return if it is storage group, return true. Else return false
   * @apiNote :for cluster
   */
  boolean checkStorageGroup(String path) {
    String[] nodeNames = path.split(PATH_SEPARATOR);
    MNode cur = root;
    if (nodeNames.length <= 1 || !nodeNames[0].equals(root.getName())) {
      return false;
    }
    int i = 1;
    while (i < nodeNames.length - 1) {
      MNode temp = cur.getChild(nodeNames[i]);
      if (temp == null || temp.isStorageGroup()) {
        return false;
      }
      cur = cur.getChild(nodeNames[i]);
      i++;
    }
    MNode temp = cur.getChild(nodeNames[i]);
    return temp != null && temp.isStorageGroup();
  }

  private void setDataFileName(String path, MNode node) {
    node.setDataFileName(path);
    if (node.getChildren() == null) {
      return;
    }
    for (MNode child : node.getChildren().values()) {
      setDataFileName(path, child);
    }
  }

  /**
   * Delete one seriesPath from current Metadata Tree.
   *
   * @param path Format: root.node.(node)* Notice: Path must be a complete Path from root to leaf
   * node.
   */
  String deletePath(String path) throws PathErrorException {
    String[] nodes = path.split(PATH_SEPARATOR);
    if (nodes.length == 0 || !nodes[0].equals(getRoot().getName())) {
      throw new PathErrorException("Timeseries %s is not correct." + path);
    }

    MNode cur = getRoot();
    for (int i = 1; i < nodes.length; i++) {
      if (!cur.hasChild(nodes[i])) {
        throw new PathErrorException(
            String.format(NO_CHILD_ERROR,cur.getName(),nodes[i]));
      }
      cur = cur.getChild(nodes[i]);
    }

    // if the storage group node is deleted, the dataFileName should be
    // return
    String dataFileName = null;
    if (cur.isStorageGroup()) {
      dataFileName = cur.getDataFileName();
    }
    cur.getParent().deleteChild(cur.getName());
    cur = cur.getParent();
    while (cur != null && !MetadataConstant.ROOT.equals(cur.getName()) && cur.getChildren().size() == 0) {
      if (cur.isStorageGroup()) {
        dataFileName = cur.getDataFileName();
        return dataFileName;
      }
      cur.getParent().deleteChild(cur.getName());
      cur = cur.getParent();
    }

    return dataFileName;
  }

  /**
   * Get ColumnSchema for given seriesPath. Notice: Path must be a complete Path from root to leaf
   * node.
   */
  MeasurementSchema getSchemaForOnePath(String path) throws PathErrorException {
    MNode leaf = getLeafByPath(path);
    return leaf.getSchema();
  }

  MeasurementSchema getSchemaForOnePath(MNode node, String path) throws PathErrorException {
    MNode leaf = getLeafByPath(node, path);
    return leaf.getSchema();
  }

  MeasurementSchema getSchemaForOnePathWithCheck(MNode node, String path)
      throws PathErrorException {
    MNode leaf = getLeafByPathWithCheck(node, path);
    return leaf.getSchema();
  }

  MeasurementSchema getSchemaForOnePathWithCheck(String path) throws PathErrorException {
    MNode leaf = getLeafByPathWithCheck(path);
    return leaf.getSchema();
  }

  private MNode getLeafByPath(String path) throws PathErrorException {
    getNode(path);
    String[] node = path.split(PATH_SEPARATOR);
    MNode cur = getRoot();
    for (int i = 1; i < node.length; i++) {
      cur = cur.getChild(node[i]);
    }
    if (!cur.isLeaf()) {
      throw new PathErrorException(String.format(NOT_LEAF_NODE, path));
    }
    return cur;
  }

  private MNode getLeafByPath(MNode node, String path) throws PathErrorException {
    checkPath(node, path);
    String[] nodes = path.split(PATH_SEPARATOR);
    MNode cur = node.getChild(nodes[0]);
    for (int i = 1; i < nodes.length; i++) {
      cur = cur.getChild(nodes[i]);
    }
    if (!cur.isLeaf()) {
      throw new PathErrorException(String.format(NOT_LEAF_NODE, path));
    }
    return cur;
  }

  private MNode getLeafByPathWithCheck(MNode node, String path) throws PathErrorException {
    String[] nodes = path.split(PATH_SEPARATOR);
    if (nodes.length < 1 || !node.hasChild(nodes[0])) {
      throw new PathErrorException(String.format(SERIES_NOT_CORRECT, path));
    }

    MNode cur = node.getChild(nodes[0]);
    for (int i = 1; i < nodes.length; i++) {
      if (!cur.hasChild(nodes[i])) {
        throw new PathErrorException(
            String.format(NO_CHILD_ERROR,cur.getName(),nodes[i]));
      }
      cur = cur.getChild(nodes[i]);
    }
    if (!cur.isLeaf()) {
      throw new PathErrorException(String.format(NOT_LEAF_NODE, path));
    }
    return cur;
  }

  private MNode getLeafByPathWithCheck(String path) throws PathErrorException {
    String[] nodes = path.split(PATH_SEPARATOR);
    if (nodes.length < 2 || !nodes[0].equals(getRoot().getName())) {
      throw new PathErrorException(String.format(SERIES_NOT_CORRECT, path));
    }

    MNode cur = getRoot();
    for (int i = 1; i < nodes.length; i++) {
      if (!cur.hasChild(nodes[i])) {
        throw new PathErrorException(
            String.format(NO_CHILD_ERROR,cur.getName(),nodes[i]));
      }
      cur = cur.getChild(nodes[i]);
    }
    if (!cur.isLeaf()) {
      throw new PathErrorException(String.format(NOT_LEAF_NODE, path));
    }
    return cur;
  }

  /**
   * function for getting node by path with storage group check.
   */
  MNode getNodeByPathWithStorageGroupCheck(String path) throws PathErrorException {
    boolean storageGroupChecked = false;
    String[] nodes = path.split(PATH_SEPARATOR);
    if (nodes.length < 2 || !nodes[0].equals(getRoot().getName())) {
      throw new PathErrorException(String.format(SERIES_NOT_CORRECT, path));
    }

    MNode cur = getRoot();
    for (int i = 1; i < nodes.length; i++) {
      if (!cur.hasChild(nodes[i])) {
        throw new PathErrorException(
            String.format(NO_CHILD_ERROR,cur.getName(),nodes[i]));
      }
      cur = cur.getChild(nodes[i]);
<<<<<<< HEAD
      if (cur.isStorageLevel()) {
        storageGroupChecked = true;
=======
      if (cur.isStorageGroup()) {
        fileLevelChecked = true;
>>>>>>> 39ea67d9
      }
    }
    if (!storageGroupChecked) {
      throw new PathErrorException("FileLevel is not set for current seriesPath:" + path);
    }
    return cur;
  }

  /**
   * Extract the deviceType from given seriesPath.
   *
   * @return String represents the deviceId
   */
  String getDeviceTypeByPath(String path) throws PathErrorException {
    getNode(path);
    String[] nodes = path.split(PATH_SEPARATOR);
    if (nodes.length < 2) {
      throw new PathErrorException(
          String.format("Timeseries %s must have two or more nodes", path));
    }
    return nodes[0] + "." + nodes[1];
  }

  /**
   * find and return a seriesPath specified by the path
   *
   * @return last node in given seriesPath
   */
  MNode getNode(String path) throws PathErrorException {
    String[] nodes = path.split(PATH_SEPARATOR);
    if (nodes.length < 2 || !nodes[0].equals(getRoot().getName())) {
      throw new PathErrorException(String.format(SERIES_NOT_CORRECT, path));
    }
    MNode cur = getRoot();
    for (int i = 1; i < nodes.length; i++) {
      if (!cur.hasChild(nodes[i])) {
        throw new PathErrorException(
            String.format(NO_CHILD_ERROR,cur.getName(),nodes[i]));
      }
      cur = cur.getChild(nodes[i]);
    }
    return cur;
  }

  private void checkPath(MNode node, String path) throws PathErrorException {
    String[] nodes = path.split(PATH_SEPARATOR);
    if (nodes.length < 1) {
      return;
    }
    MNode cur = node;
    for (String node1 : nodes) {
      if (!cur.hasChild(node1)) {
        throw new PathErrorException(
            String.format(NO_CHILD_ERROR, cur.getName(), node1));
      }
      cur = cur.getChild(node1);
    }
  }

  /**
   * Get the storage group seriesPath from the seriesPath.
   *
   * @return String storage group seriesPath
   */
  String getStorageGroupNameByPath(String path) throws PathErrorException {

    String[] nodes = path.split(PATH_SEPARATOR);
    MNode cur = getRoot();
    for (int i = 1; i < nodes.length; i++) {
      if (cur == null) {
        throw new PathErrorException(
            String.format(NOT_SERIES_PATH,
                path));
      } else if (cur.isStorageGroup()) {
        return cur.getDataFileName();
      } else {
        cur = cur.getChild(nodes[i]);
      }
    }
    if (cur.isStorageGroup()) {
      return cur.getDataFileName();
    }
    throw new PathErrorException(
        String.format(NOT_SERIES_PATH, path));
  }

  /**
   * Get all the storage group seriesPaths for one seriesPath.
   *
   * @return List storage group seriesPath list
   * @apiNote :for cluster
   */
  List<String> getAllFileNamesByPath(String pathReg) throws PathErrorException {
    ArrayList<String> fileNames = new ArrayList<>();
    String[] nodes = pathReg.split(PATH_SEPARATOR);
    if (nodes.length == 0 || !nodes[0].equals(getRoot().getName())) {
      throw new PathErrorException(String.format(SERIES_NOT_CORRECT, pathReg));
    }
    findFileName(getRoot(), nodes, 1, "", fileNames);
    return fileNames;
  }

  /**
   * Recursively find all fileName according to a specific path
   * @apiNote :for cluster
   */
  private void findFileName(MNode node, String[] nodes, int idx, String parent,
      ArrayList<String> paths) {
    if (node.isStorageGroup()) {
      paths.add(node.getDataFileName());
      return;
    }
    String nodeReg;
    if (idx >= nodes.length) {
      nodeReg = "*";
    } else {
      nodeReg = nodes[idx];
    }

    if (!("*").equals(nodeReg)) {
      if (node.hasChild(nodeReg)) {
        findFileName(node.getChild(nodeReg), nodes, idx + 1, parent + node.getName() + ".", paths);
      }
    } else {
      for (MNode child : node.getChildren().values()) {
        findFileName(child, nodes, idx + 1, parent + node.getName() + ".", paths);
      }
    }
  }

  /**
   * function for getting file name by path.
   */
  String getStorageGroupNameByPath(MNode node, String path) throws PathErrorException {

    String[] nodes = path.split(PATH_SEPARATOR);
    MNode cur = node.getChild(nodes[0]);
    for (int i = 1; i < nodes.length; i++) {
      if (cur == null) {
        throw new PathErrorException(
            String.format(NOT_SERIES_PATH,
                path));
      } else if (cur.isStorageGroup()) {
        return cur.getDataFileName();
      } else {
        cur = cur.getChild(nodes[i]);
      }
    }
    if (cur.isStorageGroup()) {
      return cur.getDataFileName();
    }
    throw new PathErrorException(
        String.format(NOT_SERIES_PATH, path));
  }

  /**
   * Check the prefix of this seriesPath is storage group seriesPath.
   *
   * @return true the prefix of this seriesPath is storage group seriesPath false the prefix of this
   * seriesPath is not storage group seriesPath
   */
  boolean checkFileNameByPath(String path) {

    String[] nodes = path.split(PATH_SEPARATOR);
    MNode cur = getRoot();
    for (int i = 1; i <= nodes.length; i++) {
      if (cur == null) {
        return false;
      } else if (cur.isStorageGroup()) {
        return true;
      } else {
        cur = cur.getChild(nodes[i]);
      }
    }
    return false;
  }

  /**
   * Get all paths for given seriesPath regular expression Regular expression in this method is
   * formed by the amalgamation of seriesPath and the character '*'.
   *
   * @return A HashMap whose Keys are separated by the storage file name.
   */
  HashMap<String, ArrayList<String>> getAllPath(String pathReg) throws PathErrorException {
    HashMap<String, ArrayList<String>> paths = new HashMap<>();
    String[] nodes = pathReg.split(PATH_SEPARATOR);
    if (nodes.length == 0 || !nodes[0].equals(getRoot().getName())) {
      throw new PathErrorException(String.format(SERIES_NOT_CORRECT, pathReg));
    }
    findPath(getRoot(), nodes, 1, "", paths);
    return paths;
  }

  /**
   *
   * @return all storage groups' MNodes
   * @throws PathErrorException
   */
  List<MNode> getAllStorageGroups() {
    List<MNode> ret = new ArrayList<>();
    Stack<MNode> nodeStack = new Stack<>();
    nodeStack.add(getRoot());
    while (!nodeStack.isEmpty()) {
      MNode current = nodeStack.pop();
      if (current.isStorageLevel()) {
        ret.add(current);
      } else if (current.hasChildren()){
        nodeStack.addAll(current.getChildren().values());
      }
    }
    return ret;
  }

  /**
   * function for getting all timeseries paths under the given seriesPath.
   */
  List<List<String>> getShowTimeseriesPath(String pathReg) throws PathErrorException {
    List<List<String>> res = new ArrayList<>();
    String[] nodes = pathReg.split(PATH_SEPARATOR);
    if (nodes.length == 0 || !nodes[0].equals(getRoot().getName())) {
      throw new PathErrorException(String.format(SERIES_NOT_CORRECT, pathReg));
    }
    findPath(getRoot(), nodes, 1, "", res);
    return res;
  }

  /**
   * function for getting leaf node path in the next level of the given path.
   *
   * @return All leaf nodes' seriesPath(s) of given seriesPath.
   */
  List<String> getLeafNodePathInNextLevel(String path) throws PathErrorException {
    List<String> ret = new ArrayList<>();
    MNode cur = getNode(path);
    for (MNode child : cur.getChildren().values()) {
      if (child.isLeaf()) {
        ret.add(path + "." + child.getName());
      }
    }
    return ret;
  }

  /**
   * function for getting all paths in list.
   */
  ArrayList<String> getAllPathInList(String path) throws PathErrorException {
    ArrayList<String> res = new ArrayList<>();
    HashMap<String, ArrayList<String>> mapRet = getAllPath(path);
    for (ArrayList<String> value : mapRet.values()) {
      res.addAll(value);
    }
    return res;
  }

  /**
   * Calculate the count of storage-level nodes included in given seriesPath.
   *
   * @return The total count of storage-level nodes.
   */
  int getFileCountForOneType(String path) throws PathErrorException {
    String[] nodes = path.split(PATH_SEPARATOR);
    if (nodes.length != 2 || !nodes[0].equals(getRoot().getName()) || !getRoot()
        .hasChild(nodes[1])) {
      throw new PathErrorException(
          "Timeseries must be " + getRoot().getName()
              + ". X (X is one of the nodes of root's children)");
    }
    return getFileCountForOneNode(getRoot().getChild(nodes[1]));
  }

  private int getFileCountForOneNode(MNode node) {

    if (node.isStorageGroup()) {
      return 1;
    }
    int sum = 0;
    if (!node.isLeaf()) {
      for (MNode child : node.getChildren().values()) {
        sum += getFileCountForOneNode(child);
      }
    }
    return sum;
  }

  /**
   * Get all device type in current Metadata Tree.
   *
   * @return a list contains all distinct device type
   */
  ArrayList<String> getAllType() {
    ArrayList<String> res = new ArrayList<>();
    if (getRoot() != null) {
      res.addAll(getRoot().getChildren().keySet());
    }
    return res;
  }

  /**
   * Get all storage groups in current Metadata Tree.
   *
   * @return a list contains all distinct storage groups
   */
<<<<<<< HEAD
  List<String> getAllStorageGroup() {
    List<String> res = new ArrayList<>();
=======
  Set<String> getAllStorageGroup() {
    HashSet<String> res = new HashSet<>();
>>>>>>> 39ea67d9
    MNode rootNode;
    if ((rootNode = getRoot()) != null) {
      findStorageGroup(rootNode, "root", res);
    }
    return res;
  }

<<<<<<< HEAD
  private void findStorageGroup(MNode node, String path, List<String> res) {
    if (node.isStorageLevel()) {
=======
  private void findStorageGroup(MNode node, String path, HashSet<String> res) {
    if (node.isStorageGroup()) {
>>>>>>> 39ea67d9
      res.add(path);
      return;
    }
    for (MNode childNode : node.getChildren().values()) {
      findStorageGroup(childNode, path + "." + childNode.toString(), res);
    }
  }

  /**
   * Get all devices in current Metadata Tree.
   *
   * @return a list contains all distinct devices
   */
  Set<String> getAllDevices() {
    return new HashSet<>(getNodesList(3));
  }

  /**
   * Get all nodes at the given level in current Metadata Tree.
   *
   * @return a list contains all nodes at the given level
   */
  List<String> getNodesList(int nodeLevel) {
    List<String> res = new ArrayList<>();
    MNode rootNode;
    if ((rootNode = getRoot()) != null) {
      findNodes(rootNode, "root", res, nodeLevel);
    }
    return res;
  }

  private void findNodes(MNode node, String path, List<String> res, int targetLevel) {
    if (node == null) {
      return;
    }
    if (targetLevel == 1) {
      res.add(path);
      return;
    }
    if (node.hasChildren()) {
      for (MNode child : node.getChildren().values()) {
        findNodes(child, path + "." + child.toString(), res, targetLevel - 1);
      }
    }
  }

  /**
   * Get all delta objects for given type.
   *
   * @param type device Type
   * @return a list contains all delta objects for given type
   */
  ArrayList<String> getDeviceForOneType(String type) throws PathErrorException {
    String path = getRoot().getName() + "." + type;
    getNode(path);
    HashMap<String, Integer> deviceMap = new HashMap<>();
    MNode typeNode = getRoot().getChild(type);
    putDeviceToMap(getRoot().getName(), typeNode, deviceMap);
    return new ArrayList<>(deviceMap.keySet());
  }

  private void putDeviceToMap(String path, MNode node, HashMap<String, Integer> deviceMap) {
    if (node.isLeaf()) {
      deviceMap.put(path, 1);
    } else {
      for (String child : node.getChildren().keySet()) {
        String newPath = path + "." + node.getName();
        putDeviceToMap(newPath, node.getChildren().get(child), deviceMap);
      }
    }
  }

  /**
   * Get all ColumnSchemas for given delta object type.
   *
   * @param path A seriesPath represented one Delta object
   * @return a list contains all column schema
   */
  ArrayList<MeasurementSchema> getSchemaForOneType(String path) throws PathErrorException {
    String[] nodes = path.split(PATH_SEPARATOR);
    if (nodes.length != 2 || !nodes[0].equals(getRoot().getName()) || !getRoot()
        .hasChild(nodes[1])) {
      throw new PathErrorException(
          "Timeseries must be " + getRoot().getName()
              + ". X (X is one of the nodes of root's children)");
    }
    HashMap<String, MeasurementSchema> leafMap = new HashMap<>();
    putLeafToLeafMap(getRoot().getChild(nodes[1]), leafMap);
    return new ArrayList<>(leafMap.values());
  }

  /**
   * Get all ColumnSchemas for the storage group seriesPath.
   *
   * @return ArrayList<  ColumnSchema  > The list of the schema
   */
  ArrayList<MeasurementSchema> getSchemaForOneStorageGroup(String path) {

    String[] nodes = path.split(PATH_SEPARATOR);
    HashMap<String, MeasurementSchema> leafMap = new HashMap<>();
    MNode cur = getRoot();
    for (int i = 1; i < nodes.length; i++) {
      cur = cur.getChild(nodes[i]);
    }
    // cur is the storage group node
    putLeafToLeafMap(cur, leafMap);
    return new ArrayList<>(leafMap.values());
  }

  /**
   * function for getting schema map for one storage group.
   */
  Map<String, MeasurementSchema> getSchemaMapForOneStorageGroup(String path) {
    String[] nodes = path.split(PATH_SEPARATOR);
    MNode cur = getRoot();
    for (int i = 1; i < nodes.length; i++) {
      cur = cur.getChild(nodes[i]);
    }
    return cur.getSchemaMap();
  }

  /**
   * function for getting num schema map for one file node.
   */
  Map<String, Integer> getNumSchemaMapForOneFileNode(String path) {
    String[] nodes = path.split(PATH_SEPARATOR);
    MNode cur = getRoot();
    for (int i = 1; i < nodes.length; i++) {
      cur = cur.getChild(nodes[i]);
    }
    return cur.getNumSchemaMap();
  }

  private void putLeafToLeafMap(MNode node, HashMap<String, MeasurementSchema> leafMap) {
    if (node.isLeaf()) {
      if (!leafMap.containsKey(node.getName())) {
        leafMap.put(node.getName(), node.getSchema());
      }
      return;
    }
    for (MNode child : node.getChildren().values()) {
      putLeafToLeafMap(child, leafMap);
    }
  }

  private void findPath(MNode node, String[] nodes, int idx, String parent,
      HashMap<String, ArrayList<String>> paths) {
    if (node.isLeaf()) {
      if (nodes.length <= idx) {
        String fileName = node.getDataFileName();
        String nodePath = parent + node;
        putAPath(paths, fileName, nodePath);
      }
      return;
    }
    String nodeReg;
    if (idx >= nodes.length) {
      nodeReg = "*";
    } else {
      nodeReg = nodes[idx];
    }

    if (!("*").equals(nodeReg)) {
      if (node.hasChild(nodeReg)) {
        findPath(node.getChild(nodeReg), nodes, idx + 1, parent + node.getName() + ".", paths);
      }
    } else {
      for (MNode child : node.getChildren().values()) {
        findPath(child, nodes, idx + 1, parent + node.getName() + ".", paths);
      }
    }
  }

  /*
   * Iterate through MTree to fetch metadata info of all leaf nodes under the given seriesPath
   */
  private void findPath(MNode node, String[] nodes, int idx, String parent,
      List<List<String>> res) {
    if (node.isLeaf()) {
      if (nodes.length <= idx) {
        String nodePath = parent + node;
        List<String> tsRow = new ArrayList<>(4);// get [name,storage group,resultDataType,encoding]
        tsRow.add(nodePath);
        MeasurementSchema measurementSchema = node.getSchema();
        tsRow.add(node.getDataFileName());
        tsRow.add(measurementSchema.getType().toString());
        tsRow.add(measurementSchema.getEncodingType().toString());
        res.add(tsRow);
      }
      return;
    }
    String nodeReg;
    if (idx >= nodes.length) {
      nodeReg = "*";
    } else {
      nodeReg = nodes[idx];
    }

    if (!("*").equals(nodeReg)) {
      if (node.hasChild(nodeReg)) {
        findPath(node.getChild(nodeReg), nodes, idx + 1, parent + node.getName() + ".", res);
      }
    } else {
      for (MNode child : node.getChildren().values()) {
        findPath(child, nodes, idx + 1, parent + node.getName() + ".", res);
      }
    }
  }

  private void putAPath(HashMap<String, ArrayList<String>> paths, String fileName,
      String nodePath) {
    if (paths.containsKey(fileName)) {
      paths.get(fileName).add(nodePath);
    } else {
      ArrayList<String> pathList = new ArrayList<>();
      pathList.add(nodePath);
      paths.put(fileName, pathList);
    }
  }

  @Override
  public String toString() {
    return jsonToString(toJson());
  }

  private static String jsonToString(JSONObject jsonObject) {
    return JSON.toJSONString(jsonObject, SerializerFeature.PrettyFormat);
  }

  private JSONObject toJson() {
    JSONObject jsonObject = new JSONObject();
    jsonObject.put(getRoot().getName(), mNodeToJSON(getRoot()));
    return jsonObject;
  }

  private JSONObject mNodeToJSON(MNode node) {
    JSONObject jsonObject = new JSONObject();
    if (!node.isLeaf() && node.getChildren().size() > 0) {
      for (MNode child : node.getChildren().values()) {
        jsonObject.put(child.getName(), mNodeToJSON(child));
      }
    } else if (node.isLeaf()) {
      jsonObject.put("DataType", node.getSchema().getType());
      jsonObject.put("Encoding", node.getSchema().getEncodingType());
      jsonObject.put("Compressor", node.getSchema().getCompressor());
      jsonObject.put("args", node.getSchema().getProps().toString());
      jsonObject.put("StorageGroup", node.getDataFileName());
    }
    return jsonObject;
  }

  public MNode getRoot() {
    return root;
  }

  /**
   * combine multiple metadata in string format
   */
  static String combineMetadataInStrings(String[] metadataStrs) {
    JSONObject[] jsonObjects = new JSONObject[metadataStrs.length];
    for (int i = 0; i < jsonObjects.length; i++) {
      jsonObjects[i] = JSONObject.parseObject(metadataStrs[i]);
    }

    JSONObject root = jsonObjects[0];
    for (int i = 1; i < jsonObjects.length; i++) {
      root = combineJSONObjects(root, jsonObjects[i]);
    }
    return jsonToString(root);
  }

  private static JSONObject combineJSONObjects(JSONObject a, JSONObject b) {
    JSONObject res = new JSONObject();

    Set<String> retainSet = new HashSet<>(a.keySet());
    retainSet.retainAll(b.keySet());
    Set<String> aCha = new HashSet<>(a.keySet());
    Set<String> bCha = new HashSet<>(b.keySet());
    aCha.removeAll(retainSet);
    bCha.removeAll(retainSet);
    for (String key : aCha) {
      res.put(key, a.getJSONObject(key));
    }
    for (String key : bCha) {
      res.put(key, b.get(key));
    }
    for (String key : retainSet) {
      Object v1 = a.get(key);
      Object v2 = b.get(key);
      if (v1 instanceof JSONObject && v2 instanceof JSONObject) {
        res.put(key, combineJSONObjects((JSONObject) v1, (JSONObject) v2));
      } else {
        res.put(key, v1);
      }
    }
    return res;
  }
}<|MERGE_RESOLUTION|>--- conflicted
+++ resolved
@@ -23,23 +23,14 @@
 import com.alibaba.fastjson.serializer.SerializerFeature;
 import java.io.Serializable;
 import java.util.ArrayList;
-<<<<<<< HEAD
-=======
-import java.util.Collections;
->>>>>>> 39ea67d9
 import java.util.HashMap;
 import java.util.HashSet;
 import java.util.List;
 import java.util.Map;
 import java.util.Set;
-<<<<<<< HEAD
 import java.util.Stack;
 import org.apache.iotdb.db.conf.IoTDBDescriptor;
 import org.apache.iotdb.db.exception.PathErrorException;
-=======
-import org.apache.iotdb.db.exception.PathErrorException;
-import org.apache.iotdb.tsfile.common.conf.TSFileDescriptor;
->>>>>>> 39ea67d9
 import org.apache.iotdb.tsfile.file.metadata.enums.CompressionType;
 import org.apache.iotdb.tsfile.file.metadata.enums.TSDataType;
 import org.apache.iotdb.tsfile.file.metadata.enums.TSEncoding;
@@ -208,17 +199,14 @@
               path));
     }
     cur = cur.getChild(nodeNames[i]);
-<<<<<<< HEAD
-    cur.setStorageLevel(true);
     cur.setDataTTL(IoTDBDescriptor.getInstance().getConfig().getDefaultTTL());
-=======
     cur.setStorageGroup(true);
->>>>>>> 39ea67d9
-    setDataFileName(path, cur);
-  }
-
-  public void deleteStorageGroup(String path) throws PathErrorException {
-    MNode cur = getNodeByPath(path);
+
+    setStorageGroup(path, cur);
+  }
+
+  void deleteStorageGroup(String path) throws PathErrorException {
+    MNode cur = getNode(path);
     if (!cur.isStorageGroup()) {
       throw new PathErrorException(String.format("The path %s is not a deletable storage group", path));
     }
@@ -255,13 +243,13 @@
     return temp != null && temp.isStorageGroup();
   }
 
-  private void setDataFileName(String path, MNode node) {
+  private void setStorageGroup(String path, MNode node) {
     node.setDataFileName(path);
     if (node.getChildren() == null) {
       return;
     }
     for (MNode child : node.getChildren().values()) {
-      setDataFileName(path, child);
+      setStorageGroup(path, child);
     }
   }
 
@@ -414,13 +402,9 @@
             String.format(NO_CHILD_ERROR,cur.getName(),nodes[i]));
       }
       cur = cur.getChild(nodes[i]);
-<<<<<<< HEAD
-      if (cur.isStorageLevel()) {
+
+      if (cur.isStorageGroup()) {
         storageGroupChecked = true;
-=======
-      if (cur.isStorageGroup()) {
-        fileLevelChecked = true;
->>>>>>> 39ea67d9
       }
     }
     if (!storageGroupChecked) {
@@ -625,7 +609,7 @@
     nodeStack.add(getRoot());
     while (!nodeStack.isEmpty()) {
       MNode current = nodeStack.pop();
-      if (current.isStorageLevel()) {
+      if (current.isStorageGroup()) {
         ret.add(current);
       } else if (current.hasChildren()){
         nodeStack.addAll(current.getChildren().values());
@@ -723,13 +707,8 @@
    *
    * @return a list contains all distinct storage groups
    */
-<<<<<<< HEAD
-  List<String> getAllStorageGroup() {
+  List<String> getAllStorageGroupList() {
     List<String> res = new ArrayList<>();
-=======
-  Set<String> getAllStorageGroup() {
-    HashSet<String> res = new HashSet<>();
->>>>>>> 39ea67d9
     MNode rootNode;
     if ((rootNode = getRoot()) != null) {
       findStorageGroup(rootNode, "root", res);
@@ -737,13 +716,8 @@
     return res;
   }
 
-<<<<<<< HEAD
   private void findStorageGroup(MNode node, String path, List<String> res) {
-    if (node.isStorageLevel()) {
-=======
-  private void findStorageGroup(MNode node, String path, HashSet<String> res) {
     if (node.isStorageGroup()) {
->>>>>>> 39ea67d9
       res.add(path);
       return;
     }
