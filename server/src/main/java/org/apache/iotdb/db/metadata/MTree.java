--- conflicted
+++ resolved
@@ -36,11 +36,7 @@
 import org.apache.iotdb.db.exception.PathErrorException;
 import org.apache.iotdb.db.exception.StorageGroupException;
 import org.apache.iotdb.db.qp.constant.SQLConstant;
-<<<<<<< HEAD
-import org.apache.iotdb.tsfile.common.conf.TSFileDescriptor;
 import org.apache.iotdb.tsfile.common.constant.TsFileConstant;
-=======
->>>>>>> 96c4e48e
 import org.apache.iotdb.tsfile.file.metadata.enums.CompressionType;
 import org.apache.iotdb.tsfile.file.metadata.enums.TSDataType;
 import org.apache.iotdb.tsfile.file.metadata.enums.TSEncoding;
@@ -64,36 +60,12 @@
     this.root = new MNode(rootName, null, false);
   }
 
-<<<<<<< HEAD
-  public MTree(MNode root) {
-    this.root = root;
-  }
-
-  /**
-   * this is just for compatibility
-   */
-  void addTimeseriesPath(String timeseriesPath, String dataType, String encoding)
-          throws PathErrorException {
-    TSDataType tsDataType = TSDataType.valueOf(dataType);
-    TSEncoding tsEncoding = TSEncoding.valueOf(encoding);
-    CompressionType compressionType = CompressionType.valueOf(TSFileDescriptor.getInstance().getConfig().getCompressor());
-    addTimeseriesPath(timeseriesPath, tsDataType, tsEncoding, compressionType,
-            Collections.emptyMap());
-  }
-
-=======
->>>>>>> 96c4e48e
   /**
    * function for adding timeseries.It should check whether seriesPath exists.
    */
   void addTimeseriesPath(String timeseriesPath, TSDataType dataType, TSEncoding encoding,
-<<<<<<< HEAD
-                         CompressionType compressor, Map<String, String> props) throws PathErrorException {
-    String[] nodeNames = MetaUtils.getNodeNames(timeseriesPath, DOUB_SEPARATOR);
-=======
       CompressionType compressor, Map<String, String> props) throws PathErrorException {
-    String[] nodeNames = timeseriesPath.trim().split(PATH_SEPARATOR);
->>>>>>> 96c4e48e
+      String[] nodeNames = MetaUtils.getNodeNames(timeseriesPath, PATH_SEPARATOR);
     if (nodeNames.length <= 1 || !nodeNames[0].equals(root.getName())) {
       throw new PathErrorException(String.format("Timeseries %s is not right.", timeseriesPath));
     }
@@ -117,11 +89,7 @@
    * function for adding deviceId
    */
   MNode addDeviceId(String deviceId) throws PathErrorException {
-<<<<<<< HEAD
-    String[] nodeNames = MetaUtils.getNodeNames(deviceId, DOUB_SEPARATOR);
-=======
-    String[] nodeNames = deviceId.trim().split(PATH_SEPARATOR);
->>>>>>> 96c4e48e
+    String[] nodeNames = MetaUtils.getNodeNames(deviceId, PATH_SEPARATOR);
     if (nodeNames.length <= 1 || !nodeNames[0].equals(root.getName())) {
       throw new PathErrorException(String.format("Timeseries %s is not right.", deviceId));
     }
@@ -170,12 +138,7 @@
    * @param path -seriesPath not necessarily the whole seriesPath (possibly a prefix of a sequence)
    */
   boolean isPathExist(String path) {
-<<<<<<< HEAD
-    String[] nodeNames;
-    nodeNames = MetaUtils.getNodeNames(path, DOUB_SEPARATOR);
-=======
-    String[] nodeNames = path.trim().split(PATH_SEPARATOR);
->>>>>>> 96c4e48e
+    String[] nodeNames = nodeNames = MetaUtils.getNodeNames(path, PATH_SEPARATOR);
     MNode cur = root;
     int i = 0;
     while (i < nodeNames.length - 1) {
@@ -199,11 +162,7 @@
    * function for checking whether the given path exists under the given mNode.
    */
   boolean isPathExist(MNode node, String path) {
-<<<<<<< HEAD
-    String[] nodeNames = MetaUtils.getNodeNames(path, DOUB_SEPARATOR);
-=======
-    String[] nodeNames = path.trim().split(PATH_SEPARATOR);
->>>>>>> 96c4e48e
+    String[] nodeNames = MetaUtils.getNodeNames(path, PATH_SEPARATOR);
     if (nodeNames.length < 1) {
       return true;
     }
@@ -234,11 +193,7 @@
    * make sure check seriesPath before setting storage group.
    */
   public void setStorageGroup(String path) throws StorageGroupException {
-<<<<<<< HEAD
-    String[] nodeNames = MetaUtils.getNodeNames(path, DOUB_SEPARATOR);
-=======
-    String[] nodeNames = path.split(PATH_SEPARATOR);
->>>>>>> 96c4e48e
+    String[] nodeNames = MetaUtils.getNodeNames(path, PATH_SEPARATOR);
     MNode cur = root;
     if (nodeNames.length <= 1 || !nodeNames[0].equals(root.getName())) {
       throw new StorageGroupException(
@@ -295,11 +250,7 @@
    * @apiNote :for cluster
    */
   boolean checkStorageGroup(String path) {
-<<<<<<< HEAD
-    String[] nodeNames = MetaUtils.getNodeNames(path, DOUB_SEPARATOR);
-=======
-    String[] nodeNames = path.split(PATH_SEPARATOR);
->>>>>>> 96c4e48e
+    String[] nodeNames = MetaUtils.getNodeNames(path, PATH_SEPARATOR);
     MNode cur = root;
     if (nodeNames.length <= 1 || !nodeNames[0].equals(root.getName())) {
       return false;
@@ -317,27 +268,7 @@
     return temp != null && temp.isStorageGroup();
   }
 
-<<<<<<< HEAD
-  /**
-   * Check whether set file seriesPath for this node or not. If not, throw an exception
-   */
-  private void checkStorageGroup(MNode node) throws StorageGroupException {
-    if (node.getDataFileName() != null) {
-      throw new StorageGroupException(
-              String.format("The storage group %s has been set", node.getDataFileName()));
-    }
-    if (node.getChildren() == null) {
-      return;
-    }
-    for (MNode child : node.getChildren().values()) {
-      checkStorageGroup(child);
-    }
-  }
-
-  private void setDataFileName(String path, MNode node) {
-=======
   private void setStorageGroup(String path, MNode node) {
->>>>>>> 96c4e48e
     node.setDataFileName(path);
     if (node.getChildren() == null) {
       return;
@@ -354,11 +285,7 @@
    *             node.
    */
   String deletePath(String path) throws PathErrorException {
-<<<<<<< HEAD
-    String[] nodes = MetaUtils.getNodeNames(path, DOUB_SEPARATOR);
-=======
-    String[] nodes = path.split(PATH_SEPARATOR);
->>>>>>> 96c4e48e
+    String[] nodes = MetaUtils.getNodeNames(path, PATH_SEPARATOR);
     if (nodes.length == 0 || !nodes[0].equals(getRoot().getName())) {
       throw new PathErrorException("Timeseries %s is not correct." + path);
     }
@@ -393,38 +320,6 @@
   }
 
   /**
-<<<<<<< HEAD
-   * Check whether the seriesPath given exists.
-   */
-  public boolean hasPath(String path) {
-    String[] nodes = MetaUtils.getNodeNames(path, DOUB_SEPARATOR);
-    if (nodes.length == 0 || !nodes[0].equals(getRoot().getName())) {
-      return false;
-    }
-    return hasPath(getRoot(), nodes, 1);
-  }
-
-  private boolean hasPath(MNode node, String[] nodes, int idx) {
-    if (idx >= nodes.length) {
-      return true;
-    }
-    if (("*").equals(nodes[idx])) {
-      boolean res = false;
-      for (MNode child : node.getChildren().values()) {
-        res |= hasPath(child, nodes, idx + 1);
-      }
-      return res;
-    } else {
-      if (node.hasChild(nodes[idx])) {
-        return hasPath(node.getChild(nodes[idx]), nodes, idx + 1);
-      }
-      return false;
-    }
-  }
-
-  /**
-=======
->>>>>>> 96c4e48e
    * Get ColumnSchema for given seriesPath. Notice: Path must be a complete Path from root to leaf
    * node.
    */
@@ -450,13 +345,8 @@
   }
 
   private MNode getLeafByPath(String path) throws PathErrorException {
-<<<<<<< HEAD
-    checkPath(path);
-    String[] node = MetaUtils.getNodeNames(path, DOUB_SEPARATOR);
-=======
     getNode(path);
-    String[] node = path.split(PATH_SEPARATOR);
->>>>>>> 96c4e48e
+    String[] node = MetaUtils.getNodeNames(path, PATH_SEPARATOR);
     MNode cur = getRoot();
     for (int i = 1; i < node.length; i++) {
       cur = cur.getChild(node[i]);
@@ -468,12 +358,7 @@
   }
 
   private MNode getLeafByPath(MNode node, String path) throws PathErrorException {
-    checkPath(node, path);
-<<<<<<< HEAD
-    String[] nodes = MetaUtils.getNodeNames(path, DOUB_SEPARATOR);
-=======
-    String[] nodes = path.split(PATH_SEPARATOR);
->>>>>>> 96c4e48e
+    String[] nodes = MetaUtils.getNodeNames(path, PATH_SEPARATOR);
     MNode cur = node.getChild(nodes[0]);
     for (int i = 1; i < nodes.length; i++) {
       cur = cur.getChild(nodes[i]);
@@ -485,11 +370,7 @@
   }
 
   private MNode getLeafByPathWithCheck(MNode node, String path) throws PathErrorException {
-<<<<<<< HEAD
-    String[] nodes = MetaUtils.getNodeNames(path, DOUB_SEPARATOR);
-=======
-    String[] nodes = path.split(PATH_SEPARATOR);
->>>>>>> 96c4e48e
+    String[] nodes = MetaUtils.getNodeNames(path, PATH_SEPARATOR);
     if (nodes.length < 1 || !node.hasChild(nodes[0])) {
       throw new PathErrorException(String.format(SERIES_NOT_CORRECT, path));
     }
@@ -509,11 +390,7 @@
   }
 
   private MNode getLeafByPathWithCheck(String path) throws PathErrorException {
-<<<<<<< HEAD
-    String[] nodes = MetaUtils.getNodeNames(path, DOUB_SEPARATOR);
-=======
-    String[] nodes = path.split(PATH_SEPARATOR);
->>>>>>> 96c4e48e
+    String[] nodes = MetaUtils.getNodeNames(path, PATH_SEPARATOR);
     if (nodes.length < 2 || !nodes[0].equals(getRoot().getName())) {
       throw new PathErrorException(String.format(SERIES_NOT_CORRECT, path));
     }
@@ -533,32 +410,11 @@
   }
 
   /**
-<<<<<<< HEAD
-   * function for getting node by path.
-   */
-  MNode getNodeByPath(String path) throws PathErrorException {
-    checkPath(path);
-    String[] node = MetaUtils.getNodeNames(path, DOUB_SEPARATOR);
-    MNode cur = getRoot();
-    for (int i = 1; i < node.length; i++) {
-      cur = cur.getChild(node[i]);
-    }
-    return cur;
-  }
-
-  /**
-   * function for getting node by path with file level check.
-   */
-  MNode getNodeByPathWithFileLevelCheck(String path) throws PathErrorException, StorageGroupException {
-    boolean fileLevelChecked = false;
-    String[] nodes = MetaUtils.getNodeNames(path, DOUB_SEPARATOR);
-=======
    * function for getting node by path with file level check.
    */
   MNode getNodeByPathWithStorageGroupCheck(String path) throws PathErrorException, StorageGroupException {
     boolean storageGroupChecked = false;
-    String[] nodes = path.split(PATH_SEPARATOR);
->>>>>>> 96c4e48e
+    String[] nodes = MetaUtils.getNodeNames(path, PATH_SEPARATOR);
     if (nodes.length < 2 || !nodes[0].equals(getRoot().getName())) {
       throw new PathErrorException(String.format(SERIES_NOT_CORRECT, path));
     }
@@ -589,28 +445,8 @@
    *
    * @return last node in given seriesPath
    */
-<<<<<<< HEAD
-  String getDeviceTypeByPath(String path) throws PathErrorException {
-    checkPath(path);
-    String[] nodes = MetaUtils.getNodeNames(path, DOUB_SEPARATOR);
-    if (nodes.length < 2) {
-      throw new PathErrorException(
-              String.format("Timeseries %s must have two or more nodes", path));
-    }
-    return nodes[0] + "." + nodes[1];
-  }
-
-  /**
-   * Check whether a seriesPath is available.
-   *
-   * @return last node in given seriesPath if current seriesPath is available
-   */
-  private MNode checkPath(String path) throws PathErrorException {
-    String[] nodes = MetaUtils.getNodeNames(path, DOUB_SEPARATOR);
-=======
   MNode getNode(String path) throws PathErrorException {
-    String[] nodes = path.split(PATH_SEPARATOR);
->>>>>>> 96c4e48e
+    String[] nodes = MetaUtils.getNodeNames(path, PATH_SEPARATOR);
     if (nodes.length < 2 || !nodes[0].equals(getRoot().getName())) {
       throw new PathErrorException(String.format(SERIES_NOT_CORRECT, path));
     }
@@ -625,11 +461,7 @@
   }
 
   private void checkPath(MNode node, String path) throws PathErrorException {
-<<<<<<< HEAD
-    String[] nodes = MetaUtils.getNodeNames(path, DOUB_SEPARATOR);
-=======
-    String[] nodes = path.split(PATH_SEPARATOR);
->>>>>>> 96c4e48e
+    String[] nodes = MetaUtils.getNodeNames(path, PATH_SEPARATOR);
     if (nodes.length < 1) {
       return;
     }
@@ -649,12 +481,7 @@
    * @return String storage group seriesPath
    */
   String getStorageGroupNameByPath(String path) throws StorageGroupException {
-
-<<<<<<< HEAD
-    String[] nodes = MetaUtils.getNodeNames(path, DOUB_SEPARATOR);
-=======
-    String[] nodes = path.split(PATH_SEPARATOR);
->>>>>>> 96c4e48e
+    String[] nodes = MetaUtils.getNodeNames(path, PATH_SEPARATOR);
     MNode cur = getRoot();
     for (int i = 1; i < nodes.length; i++) {
       if (cur == null) {
@@ -679,11 +506,7 @@
    */
   List<String> getAllFileNamesByPath(String pathReg) throws PathErrorException {
     ArrayList<String> fileNames = new ArrayList<>();
-<<<<<<< HEAD
-    String[] nodes = MetaUtils.getNodeNames(pathReg, DOUB_SEPARATOR);
-=======
-    String[] nodes = pathReg.split(PATH_SEPARATOR);
->>>>>>> 96c4e48e
+    String[] nodes = MetaUtils.getNodeNames(pathReg, PATH_SEPARATOR);
     if (nodes.length == 0 || !nodes[0].equals(getRoot().getName())) {
       throw new PathErrorException(String.format(SERIES_NOT_CORRECT, pathReg));
     }
@@ -724,12 +547,7 @@
    * function for getting file name by path.
    */
   String getStorageGroupNameByPath(MNode node, String path) throws StorageGroupException {
-
-<<<<<<< HEAD
-    String[] nodes = MetaUtils.getNodeNames(path, DOUB_SEPARATOR);
-=======
-    String[] nodes = path.split(PATH_SEPARATOR);
->>>>>>> 96c4e48e
+    String[] nodes = MetaUtils.getNodeNames(path, PATH_SEPARATOR);
     MNode cur = node.getChild(nodes[0]);
     for (int i = 1; i < nodes.length; i++) {
       if (cur == null) {
@@ -753,12 +571,7 @@
    * seriesPath is not storage group seriesPath
    */
   boolean checkFileNameByPath(String path) {
-<<<<<<< HEAD
-    String[] nodes = MetaUtils.getNodeNames(path, DOUB_SEPARATOR);
-=======
-
-    String[] nodes = path.split(PATH_SEPARATOR);
->>>>>>> 96c4e48e
+    String[] nodes = MetaUtils.getNodeNames(path, PATH_SEPARATOR);
     MNode cur = getRoot();
     for (int i = 1; i <= nodes.length; i++) {
       if (cur == null) {
@@ -778,15 +591,9 @@
    *
    * @return A HashMap whose Keys are separated by the storage file name.
    */
-<<<<<<< HEAD
-  HashMap<String, ArrayList<String>> getAllPath(String pathReg) throws PathErrorException {
-    HashMap<String, ArrayList<String>> paths = new HashMap<>();
-    String[] nodes = MetaUtils.getNodeNames(pathReg, DOUB_SEPARATOR);
-=======
   HashMap<String, List<String>> getAllPath(String pathReg) throws PathErrorException {
     HashMap<String, List<String>> paths = new HashMap<>();
-    String[] nodes = pathReg.split(PATH_SEPARATOR);
->>>>>>> 96c4e48e
+    String[] nodes = MetaUtils.getNodeNames(pathReg, PATH_SEPARATOR);
     if (nodes.length == 0 || !nodes[0].equals(getRoot().getName())) {
       throw new PathErrorException(String.format(SERIES_NOT_CORRECT, pathReg));
     }
@@ -819,11 +626,7 @@
    */
   List<List<String>> getShowTimeseriesPath(String pathReg) throws PathErrorException {
     List<List<String>> res = new ArrayList<>();
-<<<<<<< HEAD
-    String[] nodes = MetaUtils.getNodeNames(pathReg, DOUB_SEPARATOR);
-=======
-    String[] nodes = pathReg.split(PATH_SEPARATOR);
->>>>>>> 96c4e48e
+    String[] nodes = MetaUtils.getNodeNames(pathReg, PATH_SEPARATOR);
     if (nodes.length == 0 || !nodes[0].equals(getRoot().getName())) {
       throw new PathErrorException(String.format(SERIES_NOT_CORRECT, pathReg));
     }
@@ -865,11 +668,7 @@
    * @return The total count of storage-level nodes.
    */
   int getFileCountForOneType(String path) throws PathErrorException {
-<<<<<<< HEAD
-    String[] nodes = MetaUtils.getNodeNames(path, DOUB_SEPARATOR);
-=======
-    String[] nodes = path.split(PATH_SEPARATOR);
->>>>>>> 96c4e48e
+    String[] nodes = MetaUtils.getNodeNames(path, PATH_SEPARATOR);
     if (nodes.length != 2 || !nodes[0].equals(getRoot().getName()) || !getRoot()
             .hasChild(nodes[1])) {
       throw new PathErrorException(
@@ -968,7 +767,7 @@
    */
   List<String> getNodesList(String schemaPattern, int nodeLevel) throws SQLException {
     List<String> res = new ArrayList<>();
-    String[] nodes = schemaPattern.split("\\.");
+    String[] nodes = MetaUtils.getNodeNames(schemaPattern, PATH_SEPARATOR);
     MNode node;
     if ((node = getRoot()) != null) {
       if (nodes[0].equals("root")) {
@@ -1035,11 +834,7 @@
    * @return a list contains all column schema
    */
   ArrayList<MeasurementSchema> getSchemaForOneType(String path) throws PathErrorException {
-<<<<<<< HEAD
-    String[] nodes = MetaUtils.getNodeNames(path, DOUB_SEPARATOR);
-=======
-    String[] nodes = path.split(PATH_SEPARATOR);
->>>>>>> 96c4e48e
+    String[] nodes = MetaUtils.getNodeNames(path, PATH_SEPARATOR);
     if (nodes.length != 2 || !nodes[0].equals(getRoot().getName()) || !getRoot()
             .hasChild(nodes[1])) {
       throw new PathErrorException(
@@ -1057,12 +852,7 @@
    * @return ArrayList<ColumnSchema> The list of the schema
    */
   ArrayList<MeasurementSchema> getSchemaForOneStorageGroup(String path) {
-
-<<<<<<< HEAD
-    String[] nodes = MetaUtils.getNodeNames(path, DOUB_SEPARATOR);
-=======
-    String[] nodes = path.split(PATH_SEPARATOR);
->>>>>>> 96c4e48e
+    String[] nodes = MetaUtils.getNodeNames(path, PATH_SEPARATOR);
     HashMap<String, MeasurementSchema> leafMap = new HashMap<>();
     MNode cur = getRoot();
     for (int i = 1; i < nodes.length; i++) {
@@ -1077,11 +867,7 @@
    * function for getting schema map for one storage group.
    */
   Map<String, MeasurementSchema> getSchemaMapForOneStorageGroup(String path) {
-<<<<<<< HEAD
-    String[] nodes = MetaUtils.getNodeNames(path, DOUB_SEPARATOR);
-=======
-    String[] nodes = path.split(PATH_SEPARATOR);
->>>>>>> 96c4e48e
+    String[] nodes = MetaUtils.getNodeNames(path, PATH_SEPARATOR);
     MNode cur = getRoot();
     for (int i = 1; i < nodes.length; i++) {
       cur = cur.getChild(nodes[i]);
@@ -1093,11 +879,7 @@
    * function for getting num schema map for one file node.
    */
   Map<String, Integer> getNumSchemaMapForOneFileNode(String path) {
-<<<<<<< HEAD
-    String[] nodes = MetaUtils.getNodeNames(path, DOUB_SEPARATOR);
-=======
-    String[] nodes = path.split(PATH_SEPARATOR);
->>>>>>> 96c4e48e
+    String[] nodes = MetaUtils.getNodeNames(path, PATH_SEPARATOR);
     MNode cur = getRoot();
     for (int i = 1; i < nodes.length; i++) {
       cur = cur.getChild(nodes[i]);
@@ -1118,11 +900,7 @@
   }
 
   private void findPath(MNode node, String[] nodes, int idx, String parent,
-<<<<<<< HEAD
-                        HashMap<String, ArrayList<String>> paths) {
-=======
       HashMap<String, List<String>> paths) {
->>>>>>> 96c4e48e
     if (node.isLeaf()) {
       if (nodes.length <= idx) {
         String fileName = node.getDataFileName();
@@ -1191,13 +969,8 @@
     }
   }
 
-<<<<<<< HEAD
-  private void putAPath(HashMap<String, ArrayList<String>> paths, String fileName,
-                        String nodePath) {
-=======
   private void putAPath(HashMap<String, List<String>> paths, String fileName,
       String nodePath) {
->>>>>>> 96c4e48e
     if (paths.containsKey(fileName)) {
       paths.get(fileName).add(nodePath);
     } else {
