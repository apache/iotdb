--- conflicted
+++ resolved
@@ -687,16 +687,10 @@
     }
     String nodeReg = MetaUtils.getNodeRegByIdx(idx, nodes);
     if (!(PATH_WILDCARD).equals(nodeReg)) {
-<<<<<<< HEAD
-      if (node.hasChild(nodeReg)) {
+      MNode next = node.getChild(nodeReg);
+      if (next != null) {
         findStorageGroupPaths(node.getChild(nodeReg), nodes, idx + 1,
             parent + node.getName() + PATH_SEPARATOR, storageGroupPaths, prefixOnly);
-=======
-      MNode next = node.getChild(nodeReg);
-      if (next != null) {
-        findStorageGroupPaths(next, nodes, idx + 1,
-            parent + node.getName() + PATH_SEPARATOR, storageGroupPaths);
->>>>>>> df8f876a
       }
     } else {
       for (MNode child : node.getChildren().values()) {
