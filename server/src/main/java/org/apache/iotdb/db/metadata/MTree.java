--- conflicted
+++ resolved
@@ -66,10 +66,6 @@
 
 import java.io.File;
 import java.io.IOException;
-<<<<<<< HEAD
-import java.nio.file.Files;
-import java.util.*;
-=======
 import java.io.Serializable;
 import java.util.ArrayDeque;
 import java.util.ArrayList;
@@ -81,7 +77,7 @@
 import java.util.List;
 import java.util.Locale;
 import java.util.Map;
->>>>>>> 8343f225
+import java.nio.file.Files;
 import java.util.Map.Entry;
 import java.util.Queue;
 import java.util.Set;
@@ -240,13 +236,8 @@
     if (nodeNames.length <= 2 || !nodeNames[0].equals(root.getName())) {
       throw new IllegalPathException(path.getFullPath());
     }
-<<<<<<< HEAD
     checkTimeseries(path.getFullPath());
     IMNode cur = root;
-=======
-    checkTimeseries(path);
-    MNode cur = root;
->>>>>>> 8343f225
     boolean hasSetStorageGroup = false;
     Template upperTemplate = cur.getDeviceTemplate();
     // e.g, path = root.sg.d1.s1,  create internal nodes and set cur to d1 node
@@ -388,22 +379,14 @@
    *
    * <p>e.g., get root.sg.d1, get or create all internal nodes and return the node of d1
    */
-<<<<<<< HEAD
-  public IMNode getDeviceNodeWithAutoCreating(PartialPath deviceId, int sgLevel)
-=======
-  Pair<MNode, Template> getDeviceNodeWithAutoCreating(PartialPath deviceId, int sgLevel)
->>>>>>> 8343f225
+  Pair<IMNode, Template> getDeviceNodeWithAutoCreating(PartialPath deviceId, int sgLevel)
       throws MetadataException {
     String[] nodeNames = deviceId.getNodes();
     if (nodeNames.length <= 1 || !nodeNames[0].equals(root.getName())) {
       throw new IllegalPathException(deviceId.getFullPath());
     }
-<<<<<<< HEAD
     IMNode cur = root;
-=======
-    MNode cur = root;
     Template upperTemplate = null;
->>>>>>> 8343f225
     for (int i = 1; i < nodeNames.length; i++) {
       if (!cur.hasChild(nodeNames[i])) {
         if (i == sgLevel) {
@@ -606,24 +589,16 @@
    * Get node by path with storage group check If storage group is not set,
    * StorageGroupNotSetException will be thrown
    */
-<<<<<<< HEAD
-  public IMNode getNodeByPathWithStorageGroupCheck(PartialPath path) throws MetadataException {
-=======
-  Pair<MNode, Template> getNodeByPathWithStorageGroupCheck(PartialPath path)
+  Pair<IMNode, Template> getNodeByPathWithStorageGroupCheck(PartialPath path)
       throws MetadataException {
->>>>>>> 8343f225
     boolean storageGroupChecked = false;
     String[] nodes = path.getNodes();
     if (nodes.length == 0 || !nodes[0].equals(root.getName())) {
       throw new IllegalPathException(path.getFullPath());
     }
 
-<<<<<<< HEAD
     IMNode cur = root;
-=======
-    MNode cur = root;
     Template upperTemplate = null;
->>>>>>> 8343f225
     for (int i = 1; i < nodes.length; i++) {
       upperTemplate = cur.getDeviceTemplate() == null ? upperTemplate : cur.getDeviceTemplate();
       cur = cur.getChild(nodes[i]);
@@ -706,12 +681,8 @@
     if (nodes.length == 0 || !nodes[0].equals(root.getName())) {
       throw new IllegalPathException(path.getFullPath());
     }
-<<<<<<< HEAD
     IMNode cur = root;
-=======
-    MNode cur = root;
     Template upperTemplate = cur.getDeviceTemplate();
->>>>>>> 8343f225
     for (int i = 1; i < nodes.length; i++) {
       if (cur.getDeviceTemplate() != null) {
         upperTemplate = cur.getDeviceTemplate();
@@ -1052,14 +1023,10 @@
       }
     } else {
       int sum = node instanceof MeasurementMNode ? 1 : 0;
-<<<<<<< HEAD
-      for (IMNode child : node.getChildren().values()) {
-=======
       if (node.isUseTemplate()) {
         sum += node.getUpperTemplate().getSchemaMap().size();
       }
-      for (MNode child : node.getChildren().values()) {
->>>>>>> 8343f225
+      for (IMNode child : node.getChildren().values()) {
         sum += getCount(child, nodes, idx + 1, wildcard);
       }
       return sum;
@@ -1128,14 +1095,8 @@
         }
       }
     } else {
-<<<<<<< HEAD
-      boolean deviceAdded = false;
       for (IMNode child : node.getChildren().values()) {
-        if (child instanceof MeasurementMNode && !deviceAdded && idx >= nodes.length) {
-=======
-      for (MNode child : node.getChildren().values()) {
         if (child instanceof MeasurementMNode && !curIsDevice && idx >= nodes.length) {
->>>>>>> 8343f225
           cnt++;
           curIsDevice = true;
         }
@@ -1290,7 +1251,7 @@
     }
 
     if (!nodeReg.contains(PATH_WILDCARD)) {
-      IMNode next = node.getChild(nodeReg);
+      MNode next = node.getChild(nodeReg);
       if (next != null) {
         findPath(
             next,
@@ -1303,7 +1264,7 @@
             upperTemplate);
       }
     } else {
-      for (IMNode child : node.getChildren().values()) {
+      for (MNode child : node.getChildren().values()) {
         if (!Pattern.matches(nodeReg.replace("*", ".*"), child.getName())) {
           continue;
         }
@@ -1362,6 +1323,27 @@
           needLast ? String.valueOf(getLastTimeStamp((MeasurementMNode) node, queryContext)) : null;
       Pair<PartialPath, String[]> temp = new Pair<>(nodePath, tsRow);
       timeseriesSchemaList.add(temp);
+
+      if (hasLimit) {
+        count.set(count.get() + 1);
+      }
+    }
+    String nodeReg = MetaUtils.getNodeRegByIdx(idx, nodes);
+    if (!nodeReg.contains(PATH_WILDCARD)) {
+      IMNode next = node.getChild(nodeReg);
+      if (next != null) {
+        findPath(next, nodes, idx + 1, timeseriesSchemaList, hasLimit, needLast, queryContext);
+      }
+    } else {
+      for (IMNode child : node.getChildren().values()) {
+        if (!Pattern.matches(nodeReg.replace("*", ".*"), child.getName())) {
+          continue;
+        }
+        findPath(child, nodes, idx + 1, timeseriesSchemaList, hasLimit, needLast, queryContext);
+        if (hasLimit && count.get().intValue() == limit.get().intValue()) {
+          return;
+        }
+      }
     }
   }
 
@@ -1442,11 +1424,7 @@
    * <p>e.g., MTree has [root.sg1.d1.s1, root.sg1.d1.s2, root.sg1.d2.s1] given path = root.sg1.d1
    * return [s1, s2]
    *
-<<<<<<< HEAD
-   * @param path
-=======
    * @param path Path
->>>>>>> 8343f225
    * @return All child nodes' seriesPath(s) of given seriesPath.
    */
   public Set<String> getChildNodeInNextLevel(PartialPath path) throws MetadataException {
@@ -1561,17 +1539,13 @@
    */
   @SuppressWarnings("squid:S3776")
   private void findDevices(
-<<<<<<< HEAD
-      IMNode node, String[] nodes, int idx, Set<PartialPath> res, boolean hasLimit) {
-=======
-      MNode node,
+      IMNode node,
       String[] nodes,
       int idx,
       Set<PartialPath> res,
       boolean hasLimit,
       Template upperTemplate) {
     upperTemplate = node.getDeviceTemplate() == null ? upperTemplate : node.getDeviceTemplate();
->>>>>>> 8343f225
     String nodeReg = MetaUtils.getNodeRegByIdx(idx, nodes);
     // the node path doesn't contains '*'
     if (!nodeReg.contains(PATH_WILDCARD)) {
@@ -1593,16 +1567,12 @@
       }
     } else { // the node path contains '*'
       boolean deviceAdded = false;
-<<<<<<< HEAD
-      for (IMNode child : node.getChildren().values()) {
-=======
-      List<MNode> children = new ArrayList<>(node.getChildren().values());
+      List<IMNode> children = new ArrayList<>(node.getChildren().values());
       // template part
       if (upperTemplate != null && node.isUseTemplate()) {
         children.addAll(upperTemplate.getMeasurementMNode());
       }
-      for (MNode child : children) {
->>>>>>> 8343f225
+      for (IMNode child : children) {
         // use '.*' to replace '*' to form a regex to match
         // if the match failed, skip it.
         if (!Pattern.matches(nodeReg.replace("*", ".*"), child.getName())) {
