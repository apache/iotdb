/*
 * Licensed to the Apache Software Foundation (ASF) under one
 * or more contributor license agreements.  See the NOTICE file
 * distributed with this work for additional information
 * regarding copyright ownership.  The ASF licenses this file
 * to you under the Apache License, Version 2.0 (the
 * "License"); you may not use this file except in compliance
 * with the License.  You may obtain a copy of the License at
 *
 *     http://www.apache.org/licenses/LICENSE-2.0
 *
 * Unless required by applicable law or agreed to in writing,
 * software distributed under the License is distributed on an
 * "AS IS" BASIS, WITHOUT WARRANTIES OR CONDITIONS OF ANY
 * KIND, either express or implied.  See the License for the
 * specific language governing permissions and limitations
 * under the License.
 */
package org.apache.iotdb.db.metadata;

import com.alibaba.fastjson.JSON;
import com.alibaba.fastjson.JSONObject;
import com.alibaba.fastjson.serializer.SerializerFeature;
import java.io.Serializable;
import java.util.ArrayList;
import java.util.HashMap;
import java.util.HashSet;
import java.util.List;
import java.util.Map;
import java.util.Set;
import java.util.Stack;
import org.apache.iotdb.db.conf.IoTDBDescriptor;
import org.apache.iotdb.db.exception.PathErrorException;
<<<<<<< HEAD
=======
import org.apache.iotdb.db.exception.StorageGroupException;
import org.apache.iotdb.tsfile.common.conf.TSFileDescriptor;
>>>>>>> 2e22e579
import org.apache.iotdb.tsfile.file.metadata.enums.CompressionType;
import org.apache.iotdb.tsfile.file.metadata.enums.TSDataType;
import org.apache.iotdb.tsfile.file.metadata.enums.TSEncoding;
import org.apache.iotdb.tsfile.write.schema.MeasurementSchema;

/**
 * The hierarchical struct of the Metadata Tree is implemented in this class.
 */
public class MTree implements Serializable {

  private static final long serialVersionUID = -4200394435237291964L;
  private static final String PATH_SEPARATOR = "\\.";
  private static final String NO_CHILD_ERROR = "Timeseries is not correct. Node[%s] "
      + "doesn't have child named:%s";
  private static final String NOT_LEAF_NODE = "Timeseries %s is not the leaf node";
  private static final String SERIES_NOT_CORRECT = "Timeseries %s is not correct";
  private static final String NOT_SERIES_PATH = "The prefix of the seriesPath %s is not one storage group seriesPath";
  private MNode root;

  MTree(String rootName) {
    this.root = new MNode(rootName, null, false);
  }

  /**
   * function for adding timeseries.It should check whether seriesPath exists.
   */
  void addTimeseriesPath(String timeseriesPath, TSDataType dataType, TSEncoding encoding,
      CompressionType compressor, Map<String, String> props) throws PathErrorException {
    String[] nodeNames = timeseriesPath.trim().split(PATH_SEPARATOR);
    if (nodeNames.length <= 1 || !nodeNames[0].equals(root.getName())) {
      throw new PathErrorException(String.format("Timeseries %s is not right.", timeseriesPath));
    }
    MNode cur = findLeafParent(nodeNames);
    String levelPath = cur.getDataFileName();

    MNode leaf = new MNode(nodeNames[nodeNames.length - 1], cur, dataType, encoding, compressor);
    if (props != null && !props.isEmpty()) {
      leaf.getSchema().setProps(props);
    }
    leaf.setDataFileName(levelPath);
    if (cur.isLeaf()) {
      throw new PathErrorException(
          String.format("The Node [%s] is left node, the timeseries %s can't be created",
              cur.getName(), timeseriesPath));
    }
    cur.addChild(nodeNames[nodeNames.length - 1], leaf);
  }

  /**
   * function for adding deviceId
   */
  MNode addDeviceId(String deviceId) throws PathErrorException {
    String[] nodeNames = deviceId.trim().split(DOUB_SEPARATOR);
    if (nodeNames.length <= 1 || !nodeNames[0].equals(root.getName())) {
      throw new PathErrorException(String.format("Timeseries %s is not right.", deviceId));
    }
    MNode cur = getRoot();
    for (int i = 1; i < nodeNames.length; i++) {
      if (!cur.hasChild(nodeNames[i])) {
        cur.addChild(nodeNames[i], new MNode(nodeNames[i], cur, false));
      }
      cur = cur.getChild(nodeNames[i]);
    }
    return cur;
  }

  private MNode findLeafParent(String[] nodeNames) throws PathErrorException {
    MNode cur = root;
    String levelPath = null;
    int i = 1;
    while (i < nodeNames.length - 1) {
      String nodeName = nodeNames[i];
      if (cur.isStorageGroup()) {
        levelPath = cur.getDataFileName();
      }
      if (!cur.hasChild(nodeName)) {
        if (cur.isLeaf()) {
          throw new PathErrorException(
              String.format("The Node [%s] is left node, the timeseries %s can't be created",
                  cur.getName(), String.join(",", nodeNames)));
        }
        cur.addChild(nodeName, new MNode(nodeName, cur, false));
      }
      cur.setDataFileName(levelPath);
      cur = cur.getChild(nodeName);
      if (levelPath == null) {
        levelPath = cur.getDataFileName();
      }
      i++;
    }
    cur.setDataFileName(levelPath);
    return cur;
  }


  /**
   * function for checking whether the given path exists.
   *
   * @param path -seriesPath not necessarily the whole seriesPath (possibly a prefix of a sequence)
   */
  boolean isPathExist(String path) {
    String[] nodeNames = path.trim().split(PATH_SEPARATOR);
    MNode cur = root;
    int i = 0;
    while (i < nodeNames.length - 1) {
      String nodeName = nodeNames[i];
      if (cur.getName().equals(nodeName)) {
        i++;
        nodeName = nodeNames[i];
        if (cur.hasChild(nodeName)) {
          cur = cur.getChild(nodeName);
        } else {
          return false;
        }
      } else {
        return false;
      }
    }
    return cur.getName().equals(nodeNames[i]);
  }

  /**
   * function for checking whether the given path exists under the given mNode.
   */
  boolean isPathExist(MNode node, String path) {
    String[] nodeNames = path.trim().split(PATH_SEPARATOR);
    if (nodeNames.length < 1) {
      return true;
    }
    if (!node.hasChild(nodeNames[0])) {
      return false;
    }
    MNode cur = node.getChild(nodeNames[0]);

    int i = 0;
    while (i < nodeNames.length - 1) {
      String nodeName = nodeNames[i];
      if (cur.getName().equals(nodeName)) {
        i++;
        nodeName = nodeNames[i];
        if (cur.hasChild(nodeName)) {
          cur = cur.getChild(nodeName);
        } else {
          return false;
        }
      } else {
        return false;
      }
    }
    return cur.getName().equals(nodeNames[i]);
  }

  /**
   * make sure check seriesPath before setting storage group.
   */
<<<<<<< HEAD
  public void setStorageGroup(String path) throws PathErrorException {
    String[] nodeNames = path.split(PATH_SEPARATOR);
=======
  public void setStorageGroup(String path) throws StorageGroupException {
    String[] nodeNames = path.split(DOUB_SEPARATOR);
>>>>>>> 2e22e579
    MNode cur = root;
    if (nodeNames.length <= 1 || !nodeNames[0].equals(root.getName())) {
      throw new StorageGroupException(
          String.format("The storage group can't be set to the %s node", path));
    }
    int i = 1;
    while (i < nodeNames.length - 1) {
      MNode temp = cur.getChild(nodeNames[i]);
      if (temp == null) {
        // add one child node
        cur.addChild(nodeNames[i], new MNode(nodeNames[i], cur, false));
      } else if (temp.isStorageGroup()) {
        // before set storage group should check the seriesPath exist or not
        // throw exception
        throw new StorageGroupException(
            String.format("The prefix of %s has been set to the storage group.", path));
      }
      cur = cur.getChild(nodeNames[i]);
      i++;
    }
    MNode temp = cur.getChild(nodeNames[i]);
    if (temp == null) {
      cur.addChild(nodeNames[i], new MNode(nodeNames[i], cur, false));
    } else {
      throw new StorageGroupException(
          String.format("The seriesPath of %s already exist, it can't be set to the storage group",
              path));
    }
    cur = cur.getChild(nodeNames[i]);
    cur.setDataTTL(IoTDBDescriptor.getInstance().getConfig().getDefaultTTL());
    cur.setStorageGroup(true);

    setStorageGroup(path, cur);
  }

  void deleteStorageGroup(String path) throws PathErrorException {
    MNode cur = getNode(path);
    if (!cur.isStorageGroup()) {
      throw new PathErrorException(String.format("The path %s is not a deletable storage group", path));
    }
    cur.getParent().deleteChild(cur.getName());
    cur = cur.getParent();
    while (cur != null && !MetadataConstant.ROOT.equals(cur.getName()) && cur.getChildren().size() == 0) {
      cur.getParent().deleteChild(cur.getName());
      cur = cur.getParent();
    }
  }

  /**
   * Check whether the input path is storage group or not
   * @param path input path
   * @return if it is storage group, return true. Else return false
   * @apiNote :for cluster
   */
  boolean checkStorageGroup(String path) {
    String[] nodeNames = path.split(PATH_SEPARATOR);
    MNode cur = root;
    if (nodeNames.length <= 1 || !nodeNames[0].equals(root.getName())) {
      return false;
    }
    int i = 1;
    while (i < nodeNames.length - 1) {
      MNode temp = cur.getChild(nodeNames[i]);
      if (temp == null || temp.isStorageGroup()) {
        return false;
      }
      cur = cur.getChild(nodeNames[i]);
      i++;
    }
    MNode temp = cur.getChild(nodeNames[i]);
    return temp != null && temp.isStorageGroup();
  }

<<<<<<< HEAD
  private void setStorageGroup(String path, MNode node) {
=======
  /**
   * Check whether set file seriesPath for this node or not. If not, throw an exception
   */
  private void checkStorageGroup(MNode node) throws StorageGroupException {
    if (node.getDataFileName() != null) {
      throw new StorageGroupException(
          String.format("The storage group %s has been set", node.getDataFileName()));
    }
    if (node.getChildren() == null) {
      return;
    }
    for (MNode child : node.getChildren().values()) {
      checkStorageGroup(child);
    }
  }

  private void setDataFileName(String path, MNode node) {
>>>>>>> 2e22e579
    node.setDataFileName(path);
    if (node.getChildren() == null) {
      return;
    }
    for (MNode child : node.getChildren().values()) {
      setStorageGroup(path, child);
    }
  }

  /**
   * Delete one seriesPath from current Metadata Tree.
   *
   * @param path Format: root.node.(node)* Notice: Path must be a complete Path from root to leaf
   * node.
   */
  String deletePath(String path) throws PathErrorException {
    String[] nodes = path.split(PATH_SEPARATOR);
    if (nodes.length == 0 || !nodes[0].equals(getRoot().getName())) {
      throw new PathErrorException("Timeseries %s is not correct." + path);
    }

    MNode cur = getRoot();
    for (int i = 1; i < nodes.length; i++) {
      if (!cur.hasChild(nodes[i])) {
        throw new PathErrorException(
            String.format(NO_CHILD_ERROR,cur.getName(),nodes[i]));
      }
      cur = cur.getChild(nodes[i]);
    }

    // if the storage group node is deleted, the dataFileName should be
    // return
    String dataFileName = null;
    if (cur.isStorageGroup()) {
      dataFileName = cur.getDataFileName();
    }
    cur.getParent().deleteChild(cur.getName());
    cur = cur.getParent();
    while (cur != null && !MetadataConstant.ROOT.equals(cur.getName()) && cur.getChildren().size() == 0) {
      if (cur.isStorageGroup()) {
        dataFileName = cur.getDataFileName();
        return dataFileName;
      }
      cur.getParent().deleteChild(cur.getName());
      cur = cur.getParent();
    }

    return dataFileName;
  }

  /**
   * Get ColumnSchema for given seriesPath. Notice: Path must be a complete Path from root to leaf
   * node.
   */
  MeasurementSchema getSchemaForOnePath(String path) throws PathErrorException {
    MNode leaf = getLeafByPath(path);
    return leaf.getSchema();
  }

  MeasurementSchema getSchemaForOnePath(MNode node, String path) throws PathErrorException {
    MNode leaf = getLeafByPath(node, path);
    return leaf.getSchema();
  }

  MeasurementSchema getSchemaForOnePathWithCheck(MNode node, String path)
      throws PathErrorException {
    MNode leaf = getLeafByPathWithCheck(node, path);
    return leaf.getSchema();
  }

  MeasurementSchema getSchemaForOnePathWithCheck(String path) throws PathErrorException {
    MNode leaf = getLeafByPathWithCheck(path);
    return leaf.getSchema();
  }

  private MNode getLeafByPath(String path) throws PathErrorException {
    getNode(path);
    String[] node = path.split(PATH_SEPARATOR);
    MNode cur = getRoot();
    for (int i = 1; i < node.length; i++) {
      cur = cur.getChild(node[i]);
    }
    if (!cur.isLeaf()) {
      throw new PathErrorException(String.format(NOT_LEAF_NODE, path));
    }
    return cur;
  }

  private MNode getLeafByPath(MNode node, String path) throws PathErrorException {
    checkPath(node, path);
    String[] nodes = path.split(PATH_SEPARATOR);
    MNode cur = node.getChild(nodes[0]);
    for (int i = 1; i < nodes.length; i++) {
      cur = cur.getChild(nodes[i]);
    }
    if (!cur.isLeaf()) {
      throw new PathErrorException(String.format(NOT_LEAF_NODE, path));
    }
    return cur;
  }

  private MNode getLeafByPathWithCheck(MNode node, String path) throws PathErrorException {
    String[] nodes = path.split(PATH_SEPARATOR);
    if (nodes.length < 1 || !node.hasChild(nodes[0])) {
      throw new PathErrorException(String.format(SERIES_NOT_CORRECT, path));
    }

    MNode cur = node.getChild(nodes[0]);
    for (int i = 1; i < nodes.length; i++) {
      if (!cur.hasChild(nodes[i])) {
        throw new PathErrorException(
            String.format(NO_CHILD_ERROR,cur.getName(),nodes[i]));
      }
      cur = cur.getChild(nodes[i]);
    }
    if (!cur.isLeaf()) {
      throw new PathErrorException(String.format(NOT_LEAF_NODE, path));
    }
    return cur;
  }

  private MNode getLeafByPathWithCheck(String path) throws PathErrorException {
    String[] nodes = path.split(PATH_SEPARATOR);
    if (nodes.length < 2 || !nodes[0].equals(getRoot().getName())) {
      throw new PathErrorException(String.format(SERIES_NOT_CORRECT, path));
    }

    MNode cur = getRoot();
    for (int i = 1; i < nodes.length; i++) {
      if (!cur.hasChild(nodes[i])) {
        throw new PathErrorException(
            String.format(NO_CHILD_ERROR,cur.getName(),nodes[i]));
      }
      cur = cur.getChild(nodes[i]);
    }
    if (!cur.isLeaf()) {
      throw new PathErrorException(String.format(NOT_LEAF_NODE, path));
    }
    return cur;
  }

  /**
   * function for getting node by path with storage group check.
   */
<<<<<<< HEAD
  MNode getNodeByPathWithStorageGroupCheck(String path) throws PathErrorException {
    boolean storageGroupChecked = false;
    String[] nodes = path.split(PATH_SEPARATOR);
=======
  MNode getNodeByPath(String path) throws PathErrorException {
    checkPath(path);
    String[] node = path.split(DOUB_SEPARATOR);
    MNode cur = getRoot();
    for (int i = 1; i < node.length; i++) {
      cur = cur.getChild(node[i]);
    }
    return cur;
  }

  /**
   * function for getting node by path with file level check.
   */
  MNode getNodeByPathWithFileLevelCheck(String path) throws PathErrorException, StorageGroupException {
    boolean fileLevelChecked = false;
    String[] nodes = path.split(DOUB_SEPARATOR);
>>>>>>> 2e22e579
    if (nodes.length < 2 || !nodes[0].equals(getRoot().getName())) {
      throw new PathErrorException(String.format(SERIES_NOT_CORRECT, path));
    }

    MNode cur = getRoot();
    for (int i = 1; i < nodes.length; i++) {
      if (!cur.hasChild(nodes[i])) {
        if (!fileLevelChecked) {
          throw new StorageGroupException("Storage group is not set for current seriesPath:" + path);
        }
        throw new PathErrorException(String.format(NO_CHILD_ERROR, cur.getName(), nodes[i]));
      }
      cur = cur.getChild(nodes[i]);

      if (cur.isStorageGroup()) {
        storageGroupChecked = true;
      }
    }
<<<<<<< HEAD
    if (!storageGroupChecked) {
      throw new PathErrorException("FileLevel is not set for current seriesPath:" + path);
=======
    if (!fileLevelChecked) {
      throw new StorageGroupException("Storage group is not set for current seriesPath:" + path);
>>>>>>> 2e22e579
    }
    return cur;
  }

  /**
   * Extract the deviceType from given seriesPath.
   *
   * @return String represents the deviceId
   */
  String getDeviceTypeByPath(String path) throws PathErrorException {
    getNode(path);
    String[] nodes = path.split(PATH_SEPARATOR);
    if (nodes.length < 2) {
      throw new PathErrorException(
          String.format("Timeseries %s must have two or more nodes", path));
    }
    return nodes[0] + "." + nodes[1];
  }

  /**
   * find and return a seriesPath specified by the path
   *
   * @return last node in given seriesPath
   */
  MNode getNode(String path) throws PathErrorException {
    String[] nodes = path.split(PATH_SEPARATOR);
    if (nodes.length < 2 || !nodes[0].equals(getRoot().getName())) {
      throw new PathErrorException(String.format(SERIES_NOT_CORRECT, path));
    }
    MNode cur = getRoot();
    for (int i = 1; i < nodes.length; i++) {
      if (!cur.hasChild(nodes[i])) {
        throw new PathErrorException("Path: \"" + path + "\" doesn't correspond to any known time series");
      }
      cur = cur.getChild(nodes[i]);
    }
    return cur;
  }

  private void checkPath(MNode node, String path) throws PathErrorException {
    String[] nodes = path.split(PATH_SEPARATOR);
    if (nodes.length < 1) {
      return;
    }
    MNode cur = node;
    for (String node1 : nodes) {
      if (!cur.hasChild(node1)) {
        throw new PathErrorException(
            String.format(NO_CHILD_ERROR, cur.getName(), node1));
      }
      cur = cur.getChild(node1);
    }
  }

  /**
   * Get the storage group seriesPath from the seriesPath.
   *
   * @return String storage group seriesPath
   */
  String getStorageGroupNameByPath(String path) throws StorageGroupException {

    String[] nodes = path.split(PATH_SEPARATOR);
    MNode cur = getRoot();
    for (int i = 1; i < nodes.length; i++) {
      if (cur == null) {
        throw new StorageGroupException(String.format(NOT_SERIES_PATH, path));
      } else if (cur.isStorageGroup()) {
        return cur.getDataFileName();
      } else {
        cur = cur.getChild(nodes[i]);
      }
    }
    if (cur.isStorageGroup()) {
      return cur.getDataFileName();
    }
    throw new StorageGroupException(String.format(NOT_SERIES_PATH, path));
  }

  /**
   * Get all the storage group seriesPaths for one seriesPath.
   *
   * @return List storage group seriesPath list
   * @apiNote :for cluster
   */
  List<String> getAllFileNamesByPath(String pathReg) throws PathErrorException {
    ArrayList<String> fileNames = new ArrayList<>();
    String[] nodes = pathReg.split(PATH_SEPARATOR);
    if (nodes.length == 0 || !nodes[0].equals(getRoot().getName())) {
      throw new PathErrorException(String.format(SERIES_NOT_CORRECT, pathReg));
    }
    findFileName(getRoot(), nodes, 1, "", fileNames);
    return fileNames;
  }

  /**
   * Recursively find all fileName according to a specific path
   * @apiNote :for cluster
   */
  private void findFileName(MNode node, String[] nodes, int idx, String parent,
      ArrayList<String> paths) {
    if (node.isStorageGroup()) {
      paths.add(node.getDataFileName());
      return;
    }
    String nodeReg;
    if (idx >= nodes.length) {
      nodeReg = "*";
    } else {
      nodeReg = nodes[idx];
    }

    if (!("*").equals(nodeReg)) {
      if (node.hasChild(nodeReg)) {
        findFileName(node.getChild(nodeReg), nodes, idx + 1, parent + node.getName() + ".", paths);
      }
    } else {
      for (MNode child : node.getChildren().values()) {
        findFileName(child, nodes, idx + 1, parent + node.getName() + ".", paths);
      }
    }
  }

  /**
   * function for getting file name by path.
   */
  String getStorageGroupNameByPath(MNode node, String path) throws StorageGroupException {

    String[] nodes = path.split(PATH_SEPARATOR);
    MNode cur = node.getChild(nodes[0]);
    for (int i = 1; i < nodes.length; i++) {
      if (cur == null) {
        throw new StorageGroupException(String.format(NOT_SERIES_PATH, path));
      } else if (cur.isStorageGroup()) {
        return cur.getDataFileName();
      } else {
        cur = cur.getChild(nodes[i]);
      }
    }
    if (cur.isStorageGroup()) {
      return cur.getDataFileName();
    }
    throw new StorageGroupException(String.format(NOT_SERIES_PATH, path));
  }

  /**
   * Check the prefix of this seriesPath is storage group seriesPath.
   *
   * @return true the prefix of this seriesPath is storage group seriesPath false the prefix of this
   * seriesPath is not storage group seriesPath
   */
  boolean checkFileNameByPath(String path) {

    String[] nodes = path.split(PATH_SEPARATOR);
    MNode cur = getRoot();
    for (int i = 1; i <= nodes.length; i++) {
      if (cur == null) {
        return false;
      } else if (cur.isStorageGroup()) {
        return true;
      } else {
        cur = cur.getChild(nodes[i]);
      }
    }
    return false;
  }

  /**
   * Get all paths for given seriesPath regular expression Regular expression in this method is
   * formed by the amalgamation of seriesPath and the character '*'.
   *
   * @return A HashMap whose Keys are separated by the storage file name.
   */
  HashMap<String, List<String>> getAllPath(String pathReg) throws PathErrorException {
    HashMap<String, List<String>> paths = new HashMap<>();
    String[] nodes = pathReg.split(PATH_SEPARATOR);
    if (nodes.length == 0 || !nodes[0].equals(getRoot().getName())) {
      throw new PathErrorException(String.format(SERIES_NOT_CORRECT, pathReg));
    }
    findPath(getRoot(), nodes, 1, "", paths);
    return paths;
  }

  /**
   *
   * @return all storage groups' MNodes
   * @throws PathErrorException
   */
  List<MNode> getAllStorageGroups() {
    List<MNode> ret = new ArrayList<>();
    Stack<MNode> nodeStack = new Stack<>();
    nodeStack.add(getRoot());
    while (!nodeStack.isEmpty()) {
      MNode current = nodeStack.pop();
      if (current.isStorageGroup()) {
        ret.add(current);
      } else if (current.hasChildren()){
        nodeStack.addAll(current.getChildren().values());
      }
    }
    return ret;
  }

  /**
   * function for getting all timeseries paths under the given seriesPath.
   */
  List<List<String>> getShowTimeseriesPath(String pathReg) throws PathErrorException {
    List<List<String>> res = new ArrayList<>();
    String[] nodes = pathReg.split(PATH_SEPARATOR);
    if (nodes.length == 0 || !nodes[0].equals(getRoot().getName())) {
      throw new PathErrorException(String.format(SERIES_NOT_CORRECT, pathReg));
    }
    findPath(getRoot(), nodes, 1, "", res);
    return res;
  }

  /**
   * function for getting leaf node path in the next level of the given path.
   *
   * @return All leaf nodes' seriesPath(s) of given seriesPath.
   */
  List<String> getLeafNodePathInNextLevel(String path) throws PathErrorException {
    List<String> ret = new ArrayList<>();
    MNode cur = getNode(path);
    for (MNode child : cur.getChildren().values()) {
      if (child.isLeaf()) {
        ret.add(path + "." + child.getName());
      }
    }
    return ret;
  }

  /**
   * function for getting all paths in list.
   */
  List<String> getAllPathInList(String path) throws PathErrorException {
    List<String> res = new ArrayList<>();
    HashMap<String, List<String>> mapRet = getAllPath(path);
    for (List<String> value : mapRet.values()) {
      res.addAll(value);
    }
    return res;
  }

  /**
   * Calculate the count of storage-level nodes included in given seriesPath.
   *
   * @return The total count of storage-level nodes.
   */
  int getFileCountForOneType(String path) throws PathErrorException {
    String[] nodes = path.split(PATH_SEPARATOR);
    if (nodes.length != 2 || !nodes[0].equals(getRoot().getName()) || !getRoot()
        .hasChild(nodes[1])) {
      throw new PathErrorException(
          "Timeseries must be " + getRoot().getName()
              + ". X (X is one of the nodes of root's children)");
    }
    return getFileCountForOneNode(getRoot().getChild(nodes[1]));
  }

  private int getFileCountForOneNode(MNode node) {

    if (node.isStorageGroup()) {
      return 1;
    }
    int sum = 0;
    if (!node.isLeaf()) {
      for (MNode child : node.getChildren().values()) {
        sum += getFileCountForOneNode(child);
      }
    }
    return sum;
  }

  /**
   * Get all device type in current Metadata Tree.
   *
   * @return a list contains all distinct device type
   */
  ArrayList<String> getAllType() {
    ArrayList<String> res = new ArrayList<>();
    if (getRoot() != null) {
      res.addAll(getRoot().getChildren().keySet());
    }
    return res;
  }

  /**
   * Get all storage groups in current Metadata Tree.
   *
   * @return a list contains all distinct storage groups
   */
  List<String> getAllStorageGroupList() {
    List<String> res = new ArrayList<>();
    MNode rootNode;
    if ((rootNode = getRoot()) != null) {
      findStorageGroup(rootNode, "root", res);
    }
    return res;
  }

  private void findStorageGroup(MNode node, String path, List<String> res) {
    if (node.isStorageGroup()) {
      res.add(path);
      return;
    }
    for (MNode childNode : node.getChildren().values()) {
      findStorageGroup(childNode, path + "." + childNode.toString(), res);
    }
  }

  /**
   * Get all devices in current Metadata Tree.
   *
   * @return a list contains all distinct devices
   */
  Set<String> getAllDevices() {
    return new HashSet<>(getNodesList(3));
  }

  /**
   * Get all nodes at the given level in current Metadata Tree.
   *
   * @return a list contains all nodes at the given level
   */
  List<String> getNodesList(int nodeLevel) {
    List<String> res = new ArrayList<>();
    MNode rootNode;
    if ((rootNode = getRoot()) != null) {
      findNodes(rootNode, "root", res, nodeLevel);
    }
    return res;
  }

  private void findNodes(MNode node, String path, List<String> res, int targetLevel) {
    if (node == null) {
      return;
    }
    if (targetLevel == 1) {
      res.add(path);
      return;
    }
    if (node.hasChildren()) {
      for (MNode child : node.getChildren().values()) {
        findNodes(child, path + "." + child.toString(), res, targetLevel - 1);
      }
    }
  }

  /**
   * Get all delta objects for given type.
   *
   * @param type device Type
   * @return a list contains all delta objects for given type
   */
  ArrayList<String> getDeviceForOneType(String type) throws PathErrorException {
    String path = getRoot().getName() + "." + type;
    getNode(path);
    HashMap<String, Integer> deviceMap = new HashMap<>();
    MNode typeNode = getRoot().getChild(type);
    putDeviceToMap(getRoot().getName(), typeNode, deviceMap);
    return new ArrayList<>(deviceMap.keySet());
  }

  private void putDeviceToMap(String path, MNode node, HashMap<String, Integer> deviceMap) {
    if (node.isLeaf()) {
      deviceMap.put(path, 1);
    } else {
      for (String child : node.getChildren().keySet()) {
        String newPath = path + "." + node.getName();
        putDeviceToMap(newPath, node.getChildren().get(child), deviceMap);
      }
    }
  }

  /**
   * Get all ColumnSchemas for given delta object type.
   *
   * @param path A seriesPath represented one Delta object
   * @return a list contains all column schema
   */
  ArrayList<MeasurementSchema> getSchemaForOneType(String path) throws PathErrorException {
    String[] nodes = path.split(PATH_SEPARATOR);
    if (nodes.length != 2 || !nodes[0].equals(getRoot().getName()) || !getRoot()
        .hasChild(nodes[1])) {
      throw new PathErrorException(
          "Timeseries must be " + getRoot().getName()
              + ". X (X is one of the nodes of root's children)");
    }
    HashMap<String, MeasurementSchema> leafMap = new HashMap<>();
    putLeafToLeafMap(getRoot().getChild(nodes[1]), leafMap);
    return new ArrayList<>(leafMap.values());
  }

  /**
   * Get all ColumnSchemas for the storage group seriesPath.
   *
   * @return ArrayList<  ColumnSchema  > The list of the schema
   */
  ArrayList<MeasurementSchema> getSchemaForOneStorageGroup(String path) {

    String[] nodes = path.split(PATH_SEPARATOR);
    HashMap<String, MeasurementSchema> leafMap = new HashMap<>();
    MNode cur = getRoot();
    for (int i = 1; i < nodes.length; i++) {
      cur = cur.getChild(nodes[i]);
    }
    // cur is the storage group node
    putLeafToLeafMap(cur, leafMap);
    return new ArrayList<>(leafMap.values());
  }

  /**
   * function for getting schema map for one storage group.
   */
  Map<String, MeasurementSchema> getSchemaMapForOneStorageGroup(String path) {
    String[] nodes = path.split(PATH_SEPARATOR);
    MNode cur = getRoot();
    for (int i = 1; i < nodes.length; i++) {
      cur = cur.getChild(nodes[i]);
    }
    return cur.getSchemaMap();
  }

  /**
   * function for getting num schema map for one file node.
   */
  Map<String, Integer> getNumSchemaMapForOneFileNode(String path) {
    String[] nodes = path.split(PATH_SEPARATOR);
    MNode cur = getRoot();
    for (int i = 1; i < nodes.length; i++) {
      cur = cur.getChild(nodes[i]);
    }
    return cur.getNumSchemaMap();
  }

  private void putLeafToLeafMap(MNode node, HashMap<String, MeasurementSchema> leafMap) {
    if (node.isLeaf()) {
      if (!leafMap.containsKey(node.getName())) {
        leafMap.put(node.getName(), node.getSchema());
      }
      return;
    }
    for (MNode child : node.getChildren().values()) {
      putLeafToLeafMap(child, leafMap);
    }
  }

  private void findPath(MNode node, String[] nodes, int idx, String parent,
      HashMap<String, List<String>> paths) {
    if (node.isLeaf()) {
      if (nodes.length <= idx) {
        String fileName = node.getDataFileName();
        String nodePath = parent + node;
        putAPath(paths, fileName, nodePath);
      }
      return;
    }
    String nodeReg;
    if (idx >= nodes.length) {
      nodeReg = "*";
    } else {
      nodeReg = nodes[idx];
    }

    if (!("*").equals(nodeReg)) {
      if (node.hasChild(nodeReg)) {
        findPath(node.getChild(nodeReg), nodes, idx + 1, parent + node.getName() + ".", paths);
      }
    } else {
      for (MNode child : node.getChildren().values()) {
        findPath(child, nodes, idx + 1, parent + node.getName() + ".", paths);
      }
    }
  }

  /*
   * Iterate through MTree to fetch metadata info of all leaf nodes under the given seriesPath
   */
  private void findPath(MNode node, String[] nodes, int idx, String parent,
      List<List<String>> res) {
    if (node.isLeaf()) {
      if (nodes.length <= idx) {
        String nodePath = parent + node;
        List<String> tsRow = new ArrayList<>(4);// get [name,storage group,resultDataType,encoding]
        tsRow.add(nodePath);
        MeasurementSchema measurementSchema = node.getSchema();
        tsRow.add(node.getDataFileName());
        tsRow.add(measurementSchema.getType().toString());
        tsRow.add(measurementSchema.getEncodingType().toString());
        res.add(tsRow);
      }
      return;
    }
    String nodeReg;
    if (idx >= nodes.length) {
      nodeReg = "*";
    } else {
      nodeReg = nodes[idx];
    }

    if (!("*").equals(nodeReg)) {
      if (node.hasChild(nodeReg)) {
        findPath(node.getChild(nodeReg), nodes, idx + 1, parent + node.getName() + ".", res);
      }
    } else {
      for (MNode child : node.getChildren().values()) {
        findPath(child, nodes, idx + 1, parent + node.getName() + ".", res);
      }
    }
  }

  private void putAPath(HashMap<String, List<String>> paths, String fileName,
      String nodePath) {
    if (paths.containsKey(fileName)) {
      paths.get(fileName).add(nodePath);
    } else {
      List<String> pathList = new ArrayList<>();
      pathList.add(nodePath);
      paths.put(fileName, pathList);
    }
  }

  @Override
  public String toString() {
    return jsonToString(toJson());
  }

  private static String jsonToString(JSONObject jsonObject) {
    return JSON.toJSONString(jsonObject, SerializerFeature.PrettyFormat);
  }

  private JSONObject toJson() {
    JSONObject jsonObject = new JSONObject();
    jsonObject.put(getRoot().getName(), mNodeToJSON(getRoot()));
    return jsonObject;
  }

  private JSONObject mNodeToJSON(MNode node) {
    JSONObject jsonObject = new JSONObject();
    if (!node.isLeaf() && node.getChildren().size() > 0) {
      for (MNode child : node.getChildren().values()) {
        jsonObject.put(child.getName(), mNodeToJSON(child));
      }
    } else if (node.isLeaf()) {
      jsonObject.put("DataType", node.getSchema().getType());
      jsonObject.put("Encoding", node.getSchema().getEncodingType());
      jsonObject.put("Compressor", node.getSchema().getCompressor());
      jsonObject.put("args", node.getSchema().getProps().toString());
      jsonObject.put("StorageGroup", node.getDataFileName());
    }
    return jsonObject;
  }

  public MNode getRoot() {
    return root;
  }

  /**
   * combine multiple metadata in string format
   */
  static String combineMetadataInStrings(String[] metadataStrs) {
    JSONObject[] jsonObjects = new JSONObject[metadataStrs.length];
    for (int i = 0; i < jsonObjects.length; i++) {
      jsonObjects[i] = JSONObject.parseObject(metadataStrs[i]);
    }

    JSONObject root = jsonObjects[0];
    for (int i = 1; i < jsonObjects.length; i++) {
      root = combineJSONObjects(root, jsonObjects[i]);
    }
    return jsonToString(root);
  }

  private static JSONObject combineJSONObjects(JSONObject a, JSONObject b) {
    JSONObject res = new JSONObject();

    Set<String> retainSet = new HashSet<>(a.keySet());
    retainSet.retainAll(b.keySet());
    Set<String> aCha = new HashSet<>(a.keySet());
    Set<String> bCha = new HashSet<>(b.keySet());
    aCha.removeAll(retainSet);
    bCha.removeAll(retainSet);
    for (String key : aCha) {
      res.put(key, a.getJSONObject(key));
    }
    for (String key : bCha) {
      res.put(key, b.get(key));
    }
    for (String key : retainSet) {
      Object v1 = a.get(key);
      Object v2 = b.get(key);
      if (v1 instanceof JSONObject && v2 instanceof JSONObject) {
        res.put(key, combineJSONObjects((JSONObject) v1, (JSONObject) v2));
      } else {
        res.put(key, v1);
      }
    }
    return res;
  }
}<|MERGE_RESOLUTION|>--- conflicted
+++ resolved
@@ -31,11 +31,7 @@
 import java.util.Stack;
 import org.apache.iotdb.db.conf.IoTDBDescriptor;
 import org.apache.iotdb.db.exception.PathErrorException;
-<<<<<<< HEAD
-=======
 import org.apache.iotdb.db.exception.StorageGroupException;
-import org.apache.iotdb.tsfile.common.conf.TSFileDescriptor;
->>>>>>> 2e22e579
 import org.apache.iotdb.tsfile.file.metadata.enums.CompressionType;
 import org.apache.iotdb.tsfile.file.metadata.enums.TSDataType;
 import org.apache.iotdb.tsfile.file.metadata.enums.TSEncoding;
@@ -88,7 +84,7 @@
    * function for adding deviceId
    */
   MNode addDeviceId(String deviceId) throws PathErrorException {
-    String[] nodeNames = deviceId.trim().split(DOUB_SEPARATOR);
+    String[] nodeNames = deviceId.trim().split(PATH_SEPARATOR);
     if (nodeNames.length <= 1 || !nodeNames[0].equals(root.getName())) {
       throw new PathErrorException(String.format("Timeseries %s is not right.", deviceId));
     }
@@ -191,13 +187,8 @@
   /**
    * make sure check seriesPath before setting storage group.
    */
-<<<<<<< HEAD
-  public void setStorageGroup(String path) throws PathErrorException {
+  public void setStorageGroup(String path) throws StorageGroupException {
     String[] nodeNames = path.split(PATH_SEPARATOR);
-=======
-  public void setStorageGroup(String path) throws StorageGroupException {
-    String[] nodeNames = path.split(DOUB_SEPARATOR);
->>>>>>> 2e22e579
     MNode cur = root;
     if (nodeNames.length <= 1 || !nodeNames[0].equals(root.getName())) {
       throw new StorageGroupException(
@@ -271,27 +262,7 @@
     return temp != null && temp.isStorageGroup();
   }
 
-<<<<<<< HEAD
   private void setStorageGroup(String path, MNode node) {
-=======
-  /**
-   * Check whether set file seriesPath for this node or not. If not, throw an exception
-   */
-  private void checkStorageGroup(MNode node) throws StorageGroupException {
-    if (node.getDataFileName() != null) {
-      throw new StorageGroupException(
-          String.format("The storage group %s has been set", node.getDataFileName()));
-    }
-    if (node.getChildren() == null) {
-      return;
-    }
-    for (MNode child : node.getChildren().values()) {
-      checkStorageGroup(child);
-    }
-  }
-
-  private void setDataFileName(String path, MNode node) {
->>>>>>> 2e22e579
     node.setDataFileName(path);
     if (node.getChildren() == null) {
       return;
@@ -434,30 +405,11 @@
   }
 
   /**
-   * function for getting node by path with storage group check.
-   */
-<<<<<<< HEAD
-  MNode getNodeByPathWithStorageGroupCheck(String path) throws PathErrorException {
+   * function for getting node by path with file level check.
+   */
+  MNode getNodeByPathWithStorageGroupCheck(String path) throws PathErrorException, StorageGroupException {
     boolean storageGroupChecked = false;
     String[] nodes = path.split(PATH_SEPARATOR);
-=======
-  MNode getNodeByPath(String path) throws PathErrorException {
-    checkPath(path);
-    String[] node = path.split(DOUB_SEPARATOR);
-    MNode cur = getRoot();
-    for (int i = 1; i < node.length; i++) {
-      cur = cur.getChild(node[i]);
-    }
-    return cur;
-  }
-
-  /**
-   * function for getting node by path with file level check.
-   */
-  MNode getNodeByPathWithFileLevelCheck(String path) throws PathErrorException, StorageGroupException {
-    boolean fileLevelChecked = false;
-    String[] nodes = path.split(DOUB_SEPARATOR);
->>>>>>> 2e22e579
     if (nodes.length < 2 || !nodes[0].equals(getRoot().getName())) {
       throw new PathErrorException(String.format(SERIES_NOT_CORRECT, path));
     }
@@ -465,7 +417,7 @@
     MNode cur = getRoot();
     for (int i = 1; i < nodes.length; i++) {
       if (!cur.hasChild(nodes[i])) {
-        if (!fileLevelChecked) {
+        if (!storageGroupChecked) {
           throw new StorageGroupException("Storage group is not set for current seriesPath:" + path);
         }
         throw new PathErrorException(String.format(NO_CHILD_ERROR, cur.getName(), nodes[i]));
@@ -476,30 +428,11 @@
         storageGroupChecked = true;
       }
     }
-<<<<<<< HEAD
+
     if (!storageGroupChecked) {
-      throw new PathErrorException("FileLevel is not set for current seriesPath:" + path);
-=======
-    if (!fileLevelChecked) {
       throw new StorageGroupException("Storage group is not set for current seriesPath:" + path);
->>>>>>> 2e22e579
     }
     return cur;
-  }
-
-  /**
-   * Extract the deviceType from given seriesPath.
-   *
-   * @return String represents the deviceId
-   */
-  String getDeviceTypeByPath(String path) throws PathErrorException {
-    getNode(path);
-    String[] nodes = path.split(PATH_SEPARATOR);
-    if (nodes.length < 2) {
-      throw new PathErrorException(
-          String.format("Timeseries %s must have two or more nodes", path));
-    }
-    return nodes[0] + "." + nodes[1];
   }
 
   /**
