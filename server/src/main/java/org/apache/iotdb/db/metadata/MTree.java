/*
 * Licensed to the Apache Software Foundation (ASF) under one
 * or more contributor license agreements.  See the NOTICE file
 * distributed with this work for additional information
 * regarding copyright ownership.  The ASF licenses this file
 * to you under the Apache License, Version 2.0 (the
 * "License"); you may not use this file except in compliance
 * with the License.  You may obtain a copy of the License at
 *
 *     http://www.apache.org/licenses/LICENSE-2.0
 *
 * Unless required by applicable law or agreed to in writing,
 * software distributed under the License is distributed on an
 * "AS IS" BASIS, WITHOUT WARRANTIES OR CONDITIONS OF ANY
 * KIND, either express or implied.  See the License for the
 * specific language governing permissions and limitations
 * under the License.
 */
package org.apache.iotdb.db.metadata;

import static java.util.stream.Collectors.toList;
import static org.apache.iotdb.db.conf.IoTDBConstant.PATH_SEPARATOR;
import static org.apache.iotdb.db.conf.IoTDBConstant.PATH_WILDCARD;
import static org.apache.iotdb.db.conf.IoTDBConstant.LOSS;
import static org.apache.iotdb.db.conf.IoTDBConstant.SDT;
import static org.apache.iotdb.db.conf.IoTDBConstant.SDT_COMP_DEV;
import static org.apache.iotdb.db.conf.IoTDBConstant.SDT_COMP_MAX_TIME;
import static org.apache.iotdb.db.conf.IoTDBConstant.SDT_COMP_MIN_TIME;

import com.google.gson.Gson;
import com.google.gson.GsonBuilder;
import com.google.gson.JsonElement;
import com.google.gson.JsonObject;
import java.io.File;
import java.io.IOException;
import java.io.Serializable;
import java.util.ArrayDeque;
import java.util.ArrayList;
import java.util.Comparator;
import java.util.Deque;
import java.util.HashMap;
import java.util.HashSet;
import java.util.LinkedList;
import java.util.List;
import java.util.Map;
import java.util.Map.Entry;
import java.util.Queue;
import java.util.Set;
import java.util.TreeSet;
import java.util.concurrent.ConcurrentHashMap;
import java.util.regex.Pattern;
import java.util.stream.Stream;
import org.apache.iotdb.db.conf.IoTDBConfig;
import org.apache.iotdb.db.conf.IoTDBConstant;
import org.apache.iotdb.db.conf.IoTDBDescriptor;
import org.apache.iotdb.db.engine.querycontext.QueryDataSource;
import org.apache.iotdb.db.exception.metadata.AliasAlreadyExistException;
import org.apache.iotdb.db.exception.metadata.IllegalParameterOfPathException;
import org.apache.iotdb.db.exception.metadata.IllegalPathException;
import org.apache.iotdb.db.exception.metadata.MetadataException;
import org.apache.iotdb.db.exception.metadata.PathAlreadyExistException;
import org.apache.iotdb.db.exception.metadata.PathNotExistException;
import org.apache.iotdb.db.exception.metadata.StorageGroupAlreadySetException;
import org.apache.iotdb.db.exception.metadata.StorageGroupNotSetException;
import org.apache.iotdb.db.metadata.MManager.StorageGroupFilter;
import org.apache.iotdb.db.metadata.logfile.MLogReader;
import org.apache.iotdb.db.metadata.logfile.MLogWriter;
import org.apache.iotdb.db.metadata.mnode.MNode;
import org.apache.iotdb.db.metadata.mnode.MeasurementMNode;
import org.apache.iotdb.db.metadata.mnode.StorageGroupMNode;
import org.apache.iotdb.db.qp.physical.PhysicalPlan;
import org.apache.iotdb.db.qp.physical.sys.MNodePlan;
import org.apache.iotdb.db.qp.physical.sys.MeasurementMNodePlan;
import org.apache.iotdb.db.qp.physical.sys.ShowDevicesPlan;
import org.apache.iotdb.db.qp.physical.sys.ShowTimeSeriesPlan;
import org.apache.iotdb.db.qp.physical.sys.StorageGroupMNodePlan;
import org.apache.iotdb.db.query.context.QueryContext;
import org.apache.iotdb.db.query.control.QueryResourceManager;
import org.apache.iotdb.db.query.executor.fill.LastPointReader;
import org.apache.iotdb.db.utils.TestOnly;
import org.apache.iotdb.tsfile.file.metadata.enums.CompressionType;
import org.apache.iotdb.tsfile.file.metadata.enums.TSDataType;
import org.apache.iotdb.tsfile.file.metadata.enums.TSEncoding;
import org.apache.iotdb.tsfile.read.TimeValuePair;
import org.apache.iotdb.tsfile.utils.Pair;
import org.apache.iotdb.tsfile.write.schema.MeasurementSchema;
import org.slf4j.Logger;
import org.slf4j.LoggerFactory;

/**
 * The hierarchical struct of the Metadata Tree is implemented in this class.
 */
public class MTree implements Serializable {

  public static final Gson GSON = new GsonBuilder().setPrettyPrinting().create();
  private static final long serialVersionUID = -4200394435237291964L;
  private static final Logger logger = LoggerFactory.getLogger(MTree.class);
  private static final String NO_CHILDNODE_MSG = " does not have the child node ";
  private static transient ThreadLocal<Integer> limit = new ThreadLocal<>();
  private static transient ThreadLocal<Integer> offset = new ThreadLocal<>();
  private static transient ThreadLocal<Integer> count = new ThreadLocal<>();
  private static transient ThreadLocal<Integer> curOffset = new ThreadLocal<>();
  private MNode root;

  MTree() {
    this.root = new MNode(null, IoTDBConstant.PATH_ROOT);
  }

  private MTree(MNode root) {
    this.root = root;
  }

  static long getLastTimeStamp(MeasurementMNode node, QueryContext queryContext) {
    TimeValuePair last = node.getCachedLast();
    if (last != null) {
      return node.getCachedLast().getTimestamp();
    } else {
      try {
        QueryDataSource dataSource = QueryResourceManager.getInstance().
            getQueryDataSource(node.getPartialPath(), queryContext, null);
        Set<String> measurementSet = new HashSet<>();
        measurementSet.add(node.getPartialPath().getFullPath());
        LastPointReader lastReader = new LastPointReader(node.getPartialPath(),
            node.getSchema().getType(), measurementSet, queryContext,
            dataSource, Long.MAX_VALUE, null);
        last = lastReader.readLastPoint();
        return (last != null ? last.getTimestamp() : Long.MIN_VALUE);
      } catch (Exception e) {
        logger.error("Something wrong happened while trying to get last time value pair of {}",
            node.getFullPath(), e);
        return Long.MIN_VALUE;
      }
    }
  }

  private static String jsonToString(JsonObject jsonObject) {
    return GSON.toJson(jsonObject);
  }

  /**
   * combine multiple metadata in string format
   */
  @TestOnly
  static JsonObject combineMetadataInStrings(String[] metadataStrs) {
    JsonObject[] jsonObjects = new JsonObject[metadataStrs.length];
    for (int i = 0; i < jsonObjects.length; i++) {
      jsonObjects[i] = GSON.fromJson(metadataStrs[i], JsonObject.class);
    }

    JsonObject root = jsonObjects[0];
    for (int i = 1; i < jsonObjects.length; i++) {
      root = combineJsonObjects(root, jsonObjects[i]);
    }

    return root;
  }

  private static JsonObject combineJsonObjects(JsonObject a, JsonObject b) {
    JsonObject res = new JsonObject();

    Set<String> retainSet = new HashSet<>(a.keySet());
    retainSet.retainAll(b.keySet());
    Set<String> aCha = new HashSet<>(a.keySet());
    Set<String> bCha = new HashSet<>(b.keySet());
    aCha.removeAll(retainSet);
    bCha.removeAll(retainSet);

    for (String key : aCha) {
      res.add(key, a.get(key));
    }

    for (String key : bCha) {
      res.add(key, b.get(key));
    }
    for (String key : retainSet) {
      JsonElement v1 = a.get(key);
      JsonElement v2 = b.get(key);
      if (v1 instanceof JsonObject && v2 instanceof JsonObject) {
        res.add(key, combineJsonObjects((JsonObject) v1, (JsonObject) v2));
      } else {
        res.add(v1.getAsString(), v2);
      }
    }
    return res;
  }

  /**
   * Create a timeseries with a full path from root to leaf node Before creating a timeseries, the
   * storage group should be set first, throw exception otherwise
   *
   * @param path       timeseries path
   * @param dataType   data type
   * @param encoding   encoding
   * @param compressor compressor
   * @param props      props
   * @param alias      alias of measurement
   */
  MeasurementMNode createTimeseries(PartialPath path, TSDataType dataType, TSEncoding encoding,
      CompressionType compressor, Map<String, String> props, String alias) throws MetadataException {
    String[] nodeNames = path.getNodes();
    if (nodeNames.length <= 2 || !nodeNames[0].equals(root.getName())) {
      throw new IllegalPathException(path.getFullPath());
    }
    checkTimeseries(path.getFullPath());
    MNode cur = root;
    boolean hasSetStorageGroup = false;
    // e.g, path = root.sg.d1.s1,  create internal nodes and set cur to d1 node
    for (int i = 1; i < nodeNames.length - 1; i++) {
      String nodeName = nodeNames[i];
      if (cur instanceof StorageGroupMNode) {
        hasSetStorageGroup = true;
      }
      if (!cur.hasChild(nodeName)) {
        if (!hasSetStorageGroup) {
          throw new StorageGroupNotSetException("Storage group should be created first");
        }
        cur.addChild(nodeName, new MNode(cur, nodeName));
      }
      cur = cur.getChild(nodeName);
    }

    if (props != null && props.containsKey(LOSS) && props.get(LOSS).equals(SDT)) {
      checkSDTFormat(path.getFullPath(), props);
    }

    String leafName = nodeNames[nodeNames.length - 1];

    // synchronize check and add, we need addChild and add Alias become atomic operation
    // only write on mtree will be synchronized
    synchronized (this) {
      if (cur.hasChild(leafName)) {
        throw new PathAlreadyExistException(path.getFullPath());
      }
      if (alias != null && cur.hasChild(alias)) {
        throw new AliasAlreadyExistException(path.getFullPath(), alias);
      }
      MeasurementMNode leaf = new MeasurementMNode(cur, leafName, alias, dataType, encoding,
          compressor, props);

      cur.addChild(leafName, leaf);

      // link alias to LeafMNode
      if (alias != null) {
        cur.addAlias(alias, leaf);
      }

      return leaf;
    }
  }

<<<<<<< HEAD
  private void checkTimeseries(String timeseries) throws IllegalPathException {
    if (!IoTDBConfig.NODE_PATTERN.matcher(timeseries).matches()) {
      throw new IllegalPathException(String
          .format("The timeseries name contains unsupported character. %s",
              timeseries));
    }
=======
  //check if sdt parameters are valid
  private void checkSDTFormat(String path, Map<String, String> props) throws IllegalParameterOfPathException {
    if (!props.containsKey(SDT_COMP_DEV)) {
      throw new IllegalParameterOfPathException("SDT compression deviation is required", path);
    }

    try {
      double d = Double.parseDouble(props.get(SDT_COMP_DEV));
      if (d < 0) {
        throw new IllegalParameterOfPathException("SDT compression deviation cannot be negative", path);
      }
    } catch (NumberFormatException e) {
      throw new IllegalParameterOfPathException("SDT compression deviation formatting error", path);
    }

    long compMinTime = sdtCompressionTimeFormat(SDT_COMP_MIN_TIME, props, path);
    long compMaxTime = sdtCompressionTimeFormat(SDT_COMP_MAX_TIME, props, path);

    if (compMaxTime <= compMinTime) {
      throw new IllegalParameterOfPathException(
          "SDT compression maximum time needs to be greater than compression minimum time", path);
    }
  }

  private long sdtCompressionTimeFormat(String compTime, Map<String, String> props, String path)
      throws IllegalParameterOfPathException {
    boolean isCompMaxTime = compTime.equals(SDT_COMP_MAX_TIME);
    long time = isCompMaxTime ? Long.MAX_VALUE : 0;
    String s = isCompMaxTime ? "maximum" : "minimum";
    if (props.containsKey(compTime)) {
      try {
        time = Long.parseLong(props.get(compTime));
        if (time < 0) {
          throw new IllegalParameterOfPathException(String.format("SDT compression %s time cannot be negative", s), path);
        }
      } catch (IllegalParameterOfPathException e) {
        throw new IllegalParameterOfPathException(String.format("SDT compression %s time formatting error", s), path);
      }
    } else {
      logger.info("{} enabled SDT but did not set compression {} time", path, s);
    }
    return time;
>>>>>>> 861b437e
  }

  /**
   * Add an interval path to MTree. This is only used for automatically creating schema
   *
   * <p>e.g., get root.sg.d1, get or create all internal nodes and return the node of d1
   */
  MNode getDeviceNodeWithAutoCreating(PartialPath deviceId, int sgLevel) throws MetadataException {
    String[] nodeNames = deviceId.getNodes();
    if (nodeNames.length <= 1 || !nodeNames[0].equals(root.getName())) {
      throw new IllegalPathException(deviceId.getFullPath());
    }
    MNode cur = root;
    for (int i = 1; i < nodeNames.length; i++) {
      if (!cur.hasChild(nodeNames[i])) {
        if (i == sgLevel) {
          cur.addChild(nodeNames[i], new StorageGroupMNode(cur, nodeNames[i],
              IoTDBDescriptor.getInstance().getConfig().getDefaultTTL()));
        } else {
          cur.addChild(nodeNames[i], new MNode(cur, nodeNames[i]));
        }
      }
      cur = cur.getChild(nodeNames[i]);
    }
    return cur;
  }

  /**
   * Check whether the given path exists.
   *
   * @param path a full path or a prefix path
   */
  boolean isPathExist(PartialPath path) {
    String[] nodeNames = path.getNodes();
    MNode cur = root;
    if (!nodeNames[0].equals(root.getName())) {
      return false;
    }
    for (int i = 1; i < nodeNames.length; i++) {
      String childName = nodeNames[i];
      cur = cur.getChild(childName);
      if (cur == null) {
        return false;
      }
    }
    return true;
  }

  /**
   * Set storage group. Make sure check seriesPath before setting storage group
   *
   * @param path path
   */
  void setStorageGroup(PartialPath path) throws MetadataException {
    String[] nodeNames = path.getNodes();
    checkStorageGroup(path.getFullPath());
    MNode cur = root;
    if (nodeNames.length <= 1 || !nodeNames[0].equals(root.getName())) {
      throw new IllegalPathException(path.getFullPath());
    }
    int i = 1;
    // e.g., path = root.a.b.sg, create internal nodes for a, b
    while (i < nodeNames.length - 1) {
      MNode temp = cur.getChild(nodeNames[i]);
      if (temp == null) {
        cur.addChild(nodeNames[i], new MNode(cur, nodeNames[i]));
      } else if (temp instanceof StorageGroupMNode) {
        // before set storage group, check whether the exists or not
        throw new StorageGroupAlreadySetException(temp.getFullPath());
      }
      cur = cur.getChild(nodeNames[i]);
      i++;
    }
    if (cur.hasChild(nodeNames[i])) {
      // node b has child sg
      throw new StorageGroupAlreadySetException(path.getFullPath());
    } else {
      StorageGroupMNode storageGroupMNode =
          new StorageGroupMNode(
              cur, nodeNames[i], IoTDBDescriptor.getInstance().getConfig().getDefaultTTL());
      cur.addChild(nodeNames[i], storageGroupMNode);
    }
  }

  private void checkStorageGroup(String storageGroup) throws IllegalPathException {
    if (!IoTDBConfig.STORAGE_GROUP_PATTERN.matcher(storageGroup).matches()) {
      throw new IllegalPathException(String
          .format("The storage group name can only be characters, numbers and underscores. %s",
              storageGroup));
    }
  }

  /**
   * Delete a storage group
   */
  List<MeasurementMNode> deleteStorageGroup(PartialPath path) throws MetadataException {
    MNode cur = getNodeByPath(path);
    if (!(cur instanceof StorageGroupMNode)) {
      throw new StorageGroupNotSetException(path.getFullPath());
    }
    // Suppose current system has root.a.b.sg1, root.a.sg2, and delete root.a.b.sg1
    // delete the storage group node sg1
    cur.getParent().deleteChild(cur.getName());

    // collect all the LeafMNode in this storage group
    List<MeasurementMNode> leafMNodes = new LinkedList<>();
    Queue<MNode> queue = new LinkedList<>();
    queue.add(cur);
    while (!queue.isEmpty()) {
      MNode node = queue.poll();
      for (MNode child : node.getChildren().values()) {
        if (child instanceof MeasurementMNode) {
          leafMNodes.add((MeasurementMNode) child);
        } else {
          queue.add(child);
        }
      }
    }

    cur = cur.getParent();
    // delete node b while retain root.a.sg2
    while (!IoTDBConstant.PATH_ROOT.equals(cur.getName()) && cur.getChildren().size() == 0) {
      cur.getParent().deleteChild(cur.getName());
      cur = cur.getParent();
    }
    return leafMNodes;
  }

  /**
   * Check whether path is storage group or not
   *
   * <p>e.g., path = root.a.b.sg. if nor a and b is StorageGroupMNode and sg is a StorageGroupMNode
   * path is a storage group
   *
   * @param path path
   * @apiNote :for cluster
   */
  boolean isStorageGroup(PartialPath path) {
    String[] nodeNames = path.getNodes();
    if (nodeNames.length <= 1 || !nodeNames[0].equals(IoTDBConstant.PATH_ROOT)) {
      return false;
    }
    MNode cur = root;
    int i = 1;
    while (i < nodeNames.length - 1) {
      cur = cur.getChild(nodeNames[i]);
      if (cur == null || cur instanceof StorageGroupMNode) {
        return false;
      }
      i++;
    }
    cur = cur.getChild(nodeNames[i]);
    return cur instanceof StorageGroupMNode;
  }

  /**
   * Delete path. The path should be a full path from root to leaf node
   *
   * @param path Format: root.node(.node)+
   */
  Pair<PartialPath, MeasurementMNode> deleteTimeseriesAndReturnEmptyStorageGroup(PartialPath path)
      throws MetadataException {
    MNode curNode = getNodeByPath(path);
    if (!(curNode instanceof MeasurementMNode)) {
      throw new PathNotExistException(path.getFullPath());
    }
    String[] nodes = path.getNodes();
    if (nodes.length == 0 || !IoTDBConstant.PATH_ROOT.equals(nodes[0])) {
      throw new IllegalPathException(path.getFullPath());
    }
    // delete the last node of path
    curNode.getParent().deleteChild(curNode.getName());
    MeasurementMNode deletedNode = (MeasurementMNode) curNode;
    if (deletedNode.getAlias() != null) {
      curNode.getParent().deleteAliasChild(((MeasurementMNode) curNode).getAlias());
    }
    curNode = curNode.getParent();
    // delete all empty ancestors except storage group and MeasurementMNode
    while (!IoTDBConstant.PATH_ROOT.equals(curNode.getName())
        && !(curNode instanceof MeasurementMNode) && curNode.getChildren().size() == 0) {
      // if current storage group has no time series, return the storage group name
      if (curNode instanceof StorageGroupMNode) {
        return new Pair<>(curNode.getPartialPath(), deletedNode);
      }
      curNode.getParent().deleteChild(curNode.getName());
      curNode = curNode.getParent();
    }
    return new Pair<>(null, deletedNode);
  }

  /**
   * Get measurement schema for a given path. Path must be a complete Path from root to leaf node.
   */
  MeasurementSchema getSchema(PartialPath path) throws MetadataException {
    MeasurementMNode node = (MeasurementMNode) getNodeByPath(path);
    return node.getSchema();
  }

  /**
   * Get node by path with storage group check If storage group is not set,
   * StorageGroupNotSetException will be thrown
   */
  MNode getNodeByPathWithStorageGroupCheck(PartialPath path) throws MetadataException {
    boolean storageGroupChecked = false;
    String[] nodes = path.getNodes();
    if (nodes.length == 0 || !nodes[0].equals(root.getName())) {
      throw new IllegalPathException(path.getFullPath());
    }

    MNode cur = root;
    for (int i = 1; i < nodes.length; i++) {
      cur = cur.getChild(nodes[i]);
      if (cur == null) {
        // not find
        if (!storageGroupChecked) {
          throw new StorageGroupNotSetException(path.getFullPath());
        }
        throw new PathNotExistException(path.getFullPath());
      }

      if (cur instanceof StorageGroupMNode) {
        storageGroupChecked = true;
      }
    }

    if (!storageGroupChecked) {
      throw new StorageGroupNotSetException(path.getFullPath());
    }
    return cur;
  }

  /**
   * E.g., root.sg is storage group given [root, sg], return the MNode of root.sg given [root, sg,
   * device], throw exception Get storage group node, if the give path is not a storage group, throw
   * exception
   */
  StorageGroupMNode getStorageGroupNodeByStorageGroupPath(PartialPath path)
      throws MetadataException {
    MNode node = getNodeByPath(path);
    if (node instanceof StorageGroupMNode) {
      return (StorageGroupMNode) node;
    } else {
      throw new StorageGroupNotSetException(path.getFullPath(), true);
    }
  }

  /**
   * E.g., root.sg is storage group given [root, sg], return the MNode of root.sg given [root, sg,
   * device], return the MNode of root.sg Get storage group node, the give path don't need to be
   * storage group path.
   */
  StorageGroupMNode getStorageGroupNodeByPath(PartialPath path) throws MetadataException {
    String[] nodes = path.getNodes();
    if (nodes.length == 0 || !nodes[0].equals(root.getName())) {
      throw new IllegalPathException(path.getFullPath());
    }
    MNode cur = root;
    for (int i = 1; i < nodes.length; i++) {
      cur = cur.getChild(nodes[i]);
      if (cur instanceof StorageGroupMNode) {
        return (StorageGroupMNode) cur;
      }
    }
    throw new StorageGroupNotSetException(path.getFullPath());
  }

  /**
   * Get node by the path
   *
   * @return last node in given seriesPath
   */
  MNode getNodeByPath(PartialPath path) throws MetadataException {
    String[] nodes = path.getNodes();
    if (nodes.length == 0 || !nodes[0].equals(root.getName())) {
      throw new IllegalPathException(path.getFullPath());
    }
    MNode cur = root;
    for (int i = 1; i < nodes.length; i++) {
      cur = cur.getChild(nodes[i]);
      if (cur == null) {
        throw new PathNotExistException(path.getFullPath(), true);
      }
    }
    return cur;
  }

  /**
   * Get all storage groups under the given path
   *
   * @return storage group list
   * @apiNote :for cluster
   */
  List<String> getStorageGroupByPath(PartialPath path) throws MetadataException {
    List<String> storageGroups = new ArrayList<>();
    String[] nodes = path.getNodes();
    if (nodes.length == 0 || !nodes[0].equals(root.getName())) {
      throw new IllegalPathException(path.getFullPath());
    }
    findStorageGroup(root, nodes, 1, "", storageGroups);
    return storageGroups;
  }

  /**
   * Recursively find all storage group according to a specific path
   *
   * @apiNote :for cluster
   */
  private void findStorageGroup(
      MNode node, String[] nodes, int idx, String parent, List<String> storageGroupNames) {
    if (node instanceof StorageGroupMNode) {
      storageGroupNames.add(node.getFullPath());
      return;
    }
    String nodeReg = MetaUtils.getNodeRegByIdx(idx, nodes);
    if (!(PATH_WILDCARD).equals(nodeReg)) {
      MNode next = node.getChild(nodeReg);
      if (next != null) {
        findStorageGroup(
            next,
            nodes,
            idx + 1,
            parent + node.getName() + PATH_SEPARATOR,
            storageGroupNames);
      }
    } else {
      for (MNode child : node.getChildren().values()) {
        findStorageGroup(
            child, nodes, idx + 1, parent + node.getName() + PATH_SEPARATOR, storageGroupNames);
      }
    }
  }

  /**
   * Get all storage group names
   *
   * @return a list contains all distinct storage groups
   */
  List<PartialPath> getAllStorageGroupPaths() {
    List<PartialPath> res = new ArrayList<>();
    Deque<MNode> nodeStack = new ArrayDeque<>();
    nodeStack.add(root);
    while (!nodeStack.isEmpty()) {
      MNode current = nodeStack.pop();
      if (current instanceof StorageGroupMNode) {
        res.add(current.getPartialPath());
      } else {
        nodeStack.addAll(current.getChildren().values());
      }
    }
    return res;
  }

  /**
   * Get the storage group that given path belonged to or under given path
   * All related storage groups refer two cases:
   * 1. Storage groups with a prefix that is identical to path, e.g. given path "root.sg1",
   *    storage group "root.sg1.sg2" and "root.sg1.sg3" will be added into result list.
   * 2. Storage group that this path belongs to, e.g. given path "root.sg1.d1", and it is in
   *    storage group "root.sg1". Then we adds "root.sg1" into result list.
   *
   * @return a list contains all storage groups related to given path
   */
  List<PartialPath> searchAllRelatedStorageGroups(PartialPath path) throws MetadataException {
    String[] nodes = path.getNodes();
    if (nodes.length == 0 || !nodes[0].equals(root.getName())) {
      throw new IllegalPathException(path.getFullPath());
    }
    List<PartialPath> storageGroupPaths = new ArrayList<>();
    findStorageGroupPaths(root, nodes, 1, "", storageGroupPaths, false);
    return storageGroupPaths;
  }

  /**
   * Get all storage group under given path
   *
   * @return a list contains all storage group names under give path
   */
  List<PartialPath> getStorageGroupPaths(PartialPath prefixPath) throws MetadataException {
    String[] nodes = prefixPath.getNodes();
    if (nodes.length == 0 || !nodes[0].equals(root.getName())) {
      throw new IllegalPathException(prefixPath.getFullPath());
    }
    List<PartialPath> storageGroupPaths = new ArrayList<>();
    findStorageGroupPaths(root, nodes, 1, "", storageGroupPaths, true);
    return storageGroupPaths;
  }

  /**
   * Traverse the MTree to match all storage group with prefix path.
   * When trying to find storage groups via a path, we divide into two cases:
   * 1. This path is only regarded as a prefix, in other words, this path is part of the result
   *    storage groups.
   * 2. This path is a full path and we use this method to find its belonged storage group.
   * When prefixOnly is set to true, storage group paths in 1 is only added into result,
   * otherwise, both 1 and 2 are returned.
   *
   * @param node              the current traversing node
   * @param nodes             split the prefix path with '.'
   * @param idx               the current index of array nodes
   * @param parent            current parent path
   * @param storageGroupPaths store all matched storage group names
   * @param prefixOnly        only return storage groups that start with this prefix path
   */
  private void findStorageGroupPaths(MNode node, String[] nodes, int idx, String parent,
      List<PartialPath> storageGroupPaths, boolean prefixOnly) {
    if (node instanceof StorageGroupMNode && (!prefixOnly || idx >= nodes.length)) {
      storageGroupPaths.add(node.getPartialPath());
      return;
    }
    String nodeReg = MetaUtils.getNodeRegByIdx(idx, nodes);
    if (!(PATH_WILDCARD).equals(nodeReg)) {
      MNode next = node.getChild(nodeReg);
      if (next != null) {
        findStorageGroupPaths(node.getChild(nodeReg), nodes, idx + 1,
            parent + node.getName() + PATH_SEPARATOR, storageGroupPaths, prefixOnly);
      }
    } else {
      for (MNode child : node.getChildren().values()) {
        findStorageGroupPaths(
            child, nodes, idx + 1, parent + node.getName() + PATH_SEPARATOR, storageGroupPaths,
            prefixOnly);
      }
    }
  }

  /**
   * Get all storage group MNodes
   */
  List<StorageGroupMNode> getAllStorageGroupNodes() {
    List<StorageGroupMNode> ret = new ArrayList<>();
    Deque<MNode> nodeStack = new ArrayDeque<>();
    nodeStack.add(root);
    while (!nodeStack.isEmpty()) {
      MNode current = nodeStack.pop();
      if (current instanceof StorageGroupMNode) {
        ret.add((StorageGroupMNode) current);
      } else {
        nodeStack.addAll(current.getChildren().values());
      }
    }
    return ret;
  }

  /**
   * Get storage group path by path
   *
   * <p>e.g., root.sg1 is storage group, path is root.sg1.d1, return root.sg1
   *
   * @return storage group in the given path
   */
  PartialPath getStorageGroupPath(PartialPath path) throws StorageGroupNotSetException {
    String[] nodes = path.getNodes();
    MNode cur = root;
    for (int i = 1; i < nodes.length; i++) {
      cur = cur.getChild(nodes[i]);
      if (cur instanceof StorageGroupMNode) {
        return cur.getPartialPath();
      } else if (cur == null) {
        throw new StorageGroupNotSetException(path.getFullPath());
      }
    }
    throw new StorageGroupNotSetException(path.getFullPath());
  }

  /**
   * Check whether the given path contains a storage group
   */
  boolean checkStorageGroupByPath(PartialPath path) {
    String[] nodes = path.getNodes();
    MNode cur = root;
    for (int i = 1; i < nodes.length; i++) {
      cur = cur.getChild(nodes[i]);
      if (cur == null) {
        return false;
      } else if (cur instanceof StorageGroupMNode) {
        return true;
      }
    }
    return false;
  }

  /**
   * Get all timeseries under the given path
   *
   * @param prefixPath a prefix path or a full path, may contain '*'.
   */
  List<PartialPath> getAllTimeseriesPath(PartialPath prefixPath) throws MetadataException {
    ShowTimeSeriesPlan plan = new ShowTimeSeriesPlan(prefixPath);
    List<Pair<PartialPath, String[]>> res = getAllMeasurementSchema(plan);
    List<PartialPath> paths = new ArrayList<>();
    for (Pair<PartialPath, String[]> p : res) {
      paths.add(p.left);
    }
    return paths;
  }

  /**
   * Get all timeseries paths under the given path
   *
   * @param prefixPath a prefix path or a full path, may contain '*'.
   *
   * @return Pair.left  contains all the satisfied paths
   *         Pair.right means the current offset or zero if we don't set offset.
   */
  Pair<List<PartialPath>, Integer> getAllTimeseriesPathWithAlias(PartialPath prefixPath, int limit,
      int offset) throws MetadataException {
    PartialPath prePath = new PartialPath(prefixPath.getNodes());
    ShowTimeSeriesPlan plan = new ShowTimeSeriesPlan(prefixPath);
    plan.setLimit(limit);
    plan.setOffset(offset);
    List<Pair<PartialPath, String[]>> res = getAllMeasurementSchema(plan, false);
    List<PartialPath> paths = new ArrayList<>();
    for (Pair<PartialPath, String[]> p : res) {
      if (prePath.getMeasurement().equals(p.right[0])) {
        p.left.setMeasurementAlias(p.right[0]);
      }
      paths.add(p.left);
    }
    if (curOffset.get() == null) {
      offset = 0;
    } else {
      offset = curOffset.get() + 1;
    }
    curOffset.remove();
    return new Pair<>(paths, offset);
  }

  /**
   * Get the count of timeseries under the given prefix path.
   *
   * @param prefixPath a prefix path or a full path, may contain '*'.
   */
  int getAllTimeseriesCount(PartialPath prefixPath) throws MetadataException {
    String[] nodes = prefixPath.getNodes();
    if (nodes.length == 0 || !nodes[0].equals(root.getName())) {
      throw new IllegalPathException(prefixPath.getFullPath());
    }
    try {
      return getCount(root, nodes, 1);
    } catch (PathNotExistException e) {
      throw new PathNotExistException(prefixPath.getFullPath());
    }
  }

  /**
   * Get the count of devices under the given prefix path.
   *
   * @param prefixPath a prefix path or a full path, may contain '*'.
   */
  int getDevicesNum(PartialPath prefixPath) throws MetadataException {
    String[] nodes = prefixPath.getNodes();
    if (nodes.length == 0 || !nodes[0].equals(root.getName())) {
      throw new IllegalPathException(prefixPath.getFullPath());
    }
    return getDevicesCount(root, nodes, 1);
  }

  /**
   * Get the count of storage group under the given prefix path.
   *
   * @param prefixPath a prefix path or a full path, may contain '*'.
   */
  int getStorageGroupNum(PartialPath prefixPath) throws MetadataException {
    String[] nodes = prefixPath.getNodes();
    if (nodes.length == 0 || !nodes[0].equals(root.getName())) {
      throw new IllegalPathException(prefixPath.getFullPath());
    }
    return getStorageGroupCount(root, nodes, 1, "");
  }

  /**
   * Get the count of nodes in the given level under the given prefix path.
   */
  int getNodesCountInGivenLevel(PartialPath prefixPath, int level) throws MetadataException {
    String[] nodes = prefixPath.getNodes();
    if (nodes.length == 0 || !nodes[0].equals(root.getName())) {
      throw new IllegalPathException(prefixPath.getFullPath());
    }
    MNode node = root;
    int i;
    for (i = 1; i < nodes.length; i++) {
      if (nodes[i].equals("*")) {
        break;
      }
      if (node.getChild(nodes[i]) != null) {
        node = node.getChild(nodes[i]);
      } else {
        throw new MetadataException(nodes[i - 1] + NO_CHILDNODE_MSG + nodes[i]);
      }
    }
    return getCountInGivenLevel(node, level - (i - 1));
  }

  /**
   * Traverse the MTree to get the count of timeseries.
   */
  private int getCount(MNode node, String[] nodes, int idx) throws PathNotExistException {
    String nodeReg = MetaUtils.getNodeRegByIdx(idx, nodes);
    if (!(PATH_WILDCARD).equals(nodeReg)) {
      MNode next = node.getChild(nodeReg);
      if (next != null) {
        if (next instanceof MeasurementMNode) {
          return 1;
        } else {
          return getCount(next, nodes, idx + 1);
        }
      } else {
        throw new PathNotExistException(node.getName() + NO_CHILDNODE_MSG + nodeReg);
      }
    } else {
      int cnt = 0;
      for (MNode child : node.getChildren().values()) {
        if (child instanceof MeasurementMNode) {
          cnt++;
        }
        cnt += getCount(child, nodes, idx + 1);
      }
      return cnt;
    }
  }

  /**
   * Traverse the MTree to get the count of devices.
   */
  private int getDevicesCount(MNode node, String[] nodes, int idx) throws MetadataException {
    String nodeReg = MetaUtils.getNodeRegByIdx(idx, nodes);
    int cnt = 0;
    if (!(PATH_WILDCARD).equals(nodeReg)) {
      MNode next = node.getChild(nodeReg);
      if (next != null) {
        if (next instanceof MeasurementMNode && idx >= nodes.length) {
          cnt++;
        } else {
          cnt += getDevicesCount(node.getChild(nodeReg), nodes, idx + 1);
        }
      }
    } else {
      boolean deviceAdded = false;
      for (MNode child : node.getChildren().values()) {
        if (child instanceof MeasurementMNode && !deviceAdded && idx >= nodes.length) {
          cnt++;
          deviceAdded = true;
        }
        cnt += getDevicesCount(child, nodes, idx + 1);
      }
    }
    return cnt;
  }

  /**
   * Traverse the MTree to get the count of storage group.
   */
  private int getStorageGroupCount(
      MNode node, String[] nodes, int idx, String parent) throws MetadataException {
    int cnt = 0;
    if (node instanceof StorageGroupMNode && idx >= nodes.length) {
      cnt++;
      return cnt;
    }
    String nodeReg = MetaUtils.getNodeRegByIdx(idx, nodes);
    if (!(PATH_WILDCARD).equals(nodeReg)) {
      MNode next = node.getChild(nodeReg);
      if (next != null) {
        cnt += getStorageGroupCount(next,
            nodes, idx + 1, parent + node.getName() + PATH_SEPARATOR);
      }
    } else {
      for (MNode child : node.getChildren().values()) {
        cnt += getStorageGroupCount(
            child, nodes, idx + 1, parent + node.getName() + PATH_SEPARATOR);
      }
    }
    return cnt;
  }

  /**
   * Traverse the MTree to get the count of timeseries in the given level.
   *
   * @param targetLevel Record the distance to the target level, 0 means the target level.
   */
  private int getCountInGivenLevel(MNode node, int targetLevel) {
    if (targetLevel == 0) {
      return 1;
    }
    int cnt = 0;
    for (MNode child : node.getChildren().values()) {
      cnt += getCountInGivenLevel(child, targetLevel - 1);
    }
    return cnt;
  }

  /**
   * Get all time series schema under the given path order by insert frequency
   *
   * <p>result: [name, alias, storage group, dataType, encoding, compression, offset]
   */
  List<Pair<PartialPath, String[]>> getAllMeasurementSchemaByHeatOrder(ShowTimeSeriesPlan plan,
      QueryContext queryContext) throws MetadataException {
    String[] nodes = plan.getPath().getNodes();
    if (nodes.length == 0 || !nodes[0].equals(root.getName())) {
      throw new IllegalPathException(plan.getPath().getFullPath());
    }
    List<Pair<PartialPath, String[]>> allMatchedNodes = new ArrayList<>();

    findPath(root, nodes, 1, allMatchedNodes, false, true, queryContext);

    Stream<Pair<PartialPath, String[]>> sortedStream = allMatchedNodes.stream().sorted(
        Comparator.comparingLong((Pair<PartialPath, String[]> p) -> Long.parseLong(p.right[6]))
            .reversed()
            .thenComparing((Pair<PartialPath, String[]> p) -> p.left));

    // no limit
    if (plan.getLimit() == 0) {
      return sortedStream.collect(toList());
    } else {
      return sortedStream.skip(plan.getOffset()).limit(plan.getLimit()).collect(toList());
    }
  }

  /**
   * Get all time series schema under the given path
   *
   * <p>result: [name, alias, storage group, dataType, encoding, compression, offset]
   */
  List<Pair<PartialPath, String[]>> getAllMeasurementSchema(ShowTimeSeriesPlan plan)
      throws MetadataException {
    return getAllMeasurementSchema(plan, true);
  }


  List<Pair<PartialPath, String[]>> getAllMeasurementSchema(ShowTimeSeriesPlan plan,
      boolean removeCurrentOffset)
      throws MetadataException {
    List<Pair<PartialPath, String[]>> res = new LinkedList<>();
    String[] nodes = plan.getPath().getNodes();
    if (nodes.length == 0 || !nodes[0].equals(root.getName())) {
      throw new IllegalPathException(plan.getPath().getFullPath());
    }
    limit.set(plan.getLimit());
    offset.set(plan.getOffset());
    curOffset.set(-1);
    count.set(0);
    findPath(root, nodes, 1, res, offset.get() != 0 || limit.get() != 0, false, null);
    // avoid memory leaks
    limit.remove();
    offset.remove();
    if (removeCurrentOffset) {
      curOffset.remove();
    }
    count.remove();
    return res;
  }

  /**
   * Iterate through MTree to fetch metadata info of all leaf nodes under the given seriesPath
   *
   * @param needLast             if false, lastTimeStamp in timeseriesSchemaList will be null
   * @param timeseriesSchemaList List<timeseriesSchema> result: [name, alias, storage group,
   *                             dataType, encoding, compression, offset, lastTimeStamp]
   */
  @SuppressWarnings("squid:S3776") // Suppress high Cognitive Complexity warning
  private void findPath(MNode node, String[] nodes, int idx,
      List<Pair<PartialPath, String[]>> timeseriesSchemaList,
      boolean hasLimit, boolean needLast, QueryContext queryContext) throws MetadataException {
    if (node instanceof MeasurementMNode && nodes.length <= idx) {
      if (hasLimit) {
        curOffset.set(curOffset.get() + 1);
        if (curOffset.get() < offset.get() || count.get().intValue() == limit.get().intValue()) {
          return;
        }
      }

      PartialPath nodePath = node.getPartialPath();
      String[] tsRow = new String[7];
      tsRow[0] = ((MeasurementMNode) node).getAlias();
      MeasurementSchema measurementSchema = ((MeasurementMNode) node).getSchema();
      tsRow[1] = getStorageGroupPath(nodePath).getFullPath();
      tsRow[2] = measurementSchema.getType().toString();
      tsRow[3] = measurementSchema.getEncodingType().toString();
      tsRow[4] = measurementSchema.getCompressor().toString();
      tsRow[5] = String.valueOf(((MeasurementMNode) node).getOffset());
      tsRow[6] =
          needLast ? String.valueOf(getLastTimeStamp((MeasurementMNode) node, queryContext)) : null;
      Pair<PartialPath, String[]> temp = new Pair<>(nodePath, tsRow);
      timeseriesSchemaList.add(temp);

      if (hasLimit) {
        count.set(count.get() + 1);
      }
    }
    String nodeReg = MetaUtils.getNodeRegByIdx(idx, nodes);
    if (!nodeReg.contains(PATH_WILDCARD)) {
      MNode next = node.getChild(nodeReg);
      if (next != null) {
        findPath(next, nodes, idx + 1, timeseriesSchemaList, hasLimit, needLast,
            queryContext);
      }
    } else {
      for (MNode child : node.getChildren().values()) {
        if (!Pattern.matches(nodeReg.replace("*", ".*"), child.getName())) {
          continue;
        }
        findPath(child, nodes, idx + 1, timeseriesSchemaList, hasLimit, needLast, queryContext);
        if (hasLimit && count.get().intValue() == limit.get().intValue()) {
          return;
        }
      }
    }
  }

  /**
   * Get child node path in the next level of the given path.
   *
   * <p>e.g., MTree has [root.sg1.d1.s1, root.sg1.d1.s2, root.sg1.d2.s1] given path = root.sg1,
   * return [root.sg1.d1, root.sg1.d2]
   *
   * @return All child nodes' seriesPath(s) of given seriesPath.
   */
  Set<String> getChildNodePathInNextLevel(PartialPath path) throws MetadataException {
    String[] nodes = path.getNodes();
    if (nodes.length == 0 || !nodes[0].equals(root.getName())) {
      throw new IllegalPathException(path.getFullPath());
    }
    Set<String> childNodePaths = new TreeSet<>();
    findChildNodePathInNextLevel(root, nodes, 1, "", childNodePaths, nodes.length + 1);
    return childNodePaths;
  }

  /**
   * Traverse the MTree to match all child node path in next level
   *
   * @param node   the current traversing node
   * @param nodes  split the prefix path with '.'
   * @param idx    the current index of array nodes
   * @param parent store the node string having traversed
   * @param res    store all matched device names
   * @param length expected length of path
   */
  @SuppressWarnings("squid:S3776") // Suppress high Cognitive Complexity warning
  private void findChildNodePathInNextLevel(
      MNode node, String[] nodes, int idx, String parent, Set<String> res, int length) {
    if (node == null) {
      return;
    }
    String nodeReg = MetaUtils.getNodeRegByIdx(idx, nodes);
    if (!nodeReg.contains(PATH_WILDCARD)) {
      if (idx == length) {
        res.add(parent + node.getName());
      } else {
        findChildNodePathInNextLevel(node.getChild(nodeReg), nodes, idx + 1,
            parent + node.getName() + PATH_SEPARATOR, res, length);
      }
    } else {
      if (node.getChildren().size() > 0) {
        for (MNode child : node.getChildren().values()) {
          if (!Pattern.matches(nodeReg.replace("*", ".*"), child.getName())) {
            continue;
          }
          if (idx == length) {
            res.add(parent + node.getName());
          } else {
            findChildNodePathInNextLevel(
                child, nodes, idx + 1, parent + node.getName() + PATH_SEPARATOR, res, length);
          }
        }
      } else if (idx == length) {
        String nodeName = node.getName();
        res.add(parent + nodeName);
      }
    }
  }

  /**
   * Get all devices under give path
   *
   * @return a list contains all distinct devices names
   */
  Set<PartialPath> getDevices(PartialPath prefixPath) throws MetadataException {
    String[] nodes = prefixPath.getNodes();
    if (nodes.length == 0 || !nodes[0].equals(root.getName())) {
      throw new IllegalPathException(prefixPath.getFullPath());
    }
    Set<PartialPath> devices = new TreeSet<>();
    findDevices(root, nodes, 1, devices, false);
    return devices;
  }

  Set<PartialPath> getDevices(ShowDevicesPlan plan) throws MetadataException {
    String[] nodes = plan.getPath().getNodes();
    if (nodes.length == 0 || !nodes[0].equals(root.getName())) {
      throw new IllegalPathException(plan.getPath().getFullPath());
    }
    Set<PartialPath> devices = new TreeSet<>();
    limit.set(plan.getLimit());
    offset.set(plan.getOffset());
    curOffset.set(-1);
    count.set(0);
    findDevices(root, nodes, 1, devices, offset.get() != 0 || limit.get() != 0);
    // avoid memory leaks
    limit.remove();
    offset.remove();
    curOffset.remove();
    count.remove();
    return devices;
  }

  /**
   * Traverse the MTree to match all devices with prefix path.
   *
   * @param node  the current traversing node
   * @param nodes split the prefix path with '.'
   * @param idx   the current index of array nodes
   * @param res   store all matched device names
   */
  @SuppressWarnings("squid:S3776")
  private void findDevices(MNode node, String[] nodes, int idx, Set<PartialPath> res, boolean hasLimit) {
    String nodeReg = MetaUtils.getNodeRegByIdx(idx, nodes);
    // the node path doesn't contains '*'
    if (!nodeReg.contains(PATH_WILDCARD)) {
      MNode next = node.getChild(nodeReg);
      if (next != null) {
        if (next instanceof MeasurementMNode && idx >= nodes.length) {
          if (hasLimit) {
            curOffset.set(curOffset.get() + 1);
            if (curOffset.get() < offset.get() || count.get().intValue() == limit.get()
                .intValue()) {
              return;
            }
            count.set(count.get() + 1);
          }
          res.add(node.getPartialPath());
        } else {
          findDevices(next, nodes, idx + 1, res, hasLimit);
        }
      }
    } else { // the node path contains '*'
      boolean deviceAdded = false;
      for (MNode child : node.getChildren().values()) {
        // use '.*' to replace '*' to form a regex to match
        // if the match failed, skip it.
        if (!Pattern.matches(nodeReg.replace("*", ".*"), child.getName())) {
          continue;
        }
        if (child instanceof MeasurementMNode && !deviceAdded && idx >= nodes.length) {
          if (hasLimit) {
            curOffset.set(curOffset.get() + 1);
            if (curOffset.get() < offset.get() || count.get().intValue() == limit.get()
                .intValue()) {
              return;
            }
            count.set(count.get() + 1);
          }
          res.add(node.getPartialPath());
          deviceAdded = true;
        }
        findDevices(child, nodes, idx + 1, res, hasLimit);
      }
    }
  }

  /**
   * Get all paths from root to the given level.
   */
  List<PartialPath> getNodesList(PartialPath path, int nodeLevel) throws MetadataException {
    return getNodesList(path, nodeLevel, null);
  }

  /**
   * Get all paths from root to the given level
   */
  List<PartialPath> getNodesList(PartialPath path, int nodeLevel, StorageGroupFilter filter)
      throws MetadataException {
    String[] nodes = path.getNodes();
    if (!nodes[0].equals(root.getName())) {
      throw new IllegalPathException(path.getFullPath());
    }
    List<PartialPath> res = new ArrayList<>();
    MNode node = root;
    for (int i = 1; i < nodes.length; i++) {
      if (node.getChild(nodes[i]) != null) {
        node = node.getChild(nodes[i]);
        if (node instanceof StorageGroupMNode && filter != null && !filter
            .satisfy(node.getFullPath())) {
          return res;
        }
      } else {
        throw new MetadataException(nodes[i - 1] + NO_CHILDNODE_MSG + nodes[i]);
      }
    }
    findNodes(node, path, res, nodeLevel - (nodes.length - 1), filter);
    return res;
  }

  /**
   * Get all paths under the given level.
   *
   * @param targetLevel Record the distance to the target level, 0 means the target level.
   */
  private void findNodes(MNode node, PartialPath path, List<PartialPath> res, int targetLevel,
      StorageGroupFilter filter) {
    if (node == null || node instanceof StorageGroupMNode && filter != null && !filter
        .satisfy(node.getFullPath())) {
      return;
    }
    if (targetLevel == 0) {
      res.add(path);
      return;
    }
    for (MNode child : node.getChildren().values()) {
      findNodes(child, path.concatNode(child.toString()), res, targetLevel - 1, filter);
    }
  }

  public void serializeTo(String snapshotPath) throws IOException {
    try (MLogWriter mLogWriter = new MLogWriter(snapshotPath)) {
      root.serializeTo(mLogWriter);
    }
  }

  public static MTree deserializeFrom(File mtreeSnapshot) {
    try (MLogReader mLogReader = new MLogReader(mtreeSnapshot)) {
      return deserializeFromReader(mLogReader);
    } catch (IOException e) {
      logger.warn("Failed to deserialize from {}. Use a new MTree.", mtreeSnapshot.getPath());
      return new MTree();
    } finally {
      limit = new ThreadLocal<>();
      offset = new ThreadLocal<>();
      count = new ThreadLocal<>();
      curOffset = new ThreadLocal<>();
    }
  }

  @SuppressWarnings("squid:S3776") // Suppress high Cognitive Complexity warning
  private static MTree deserializeFromReader(MLogReader mLogReader) {
    Deque<MNode> nodeStack = new ArrayDeque<>();
    MNode node = null;
    while (mLogReader.hasNext()) {
      PhysicalPlan plan = null;
      try {
        plan = mLogReader.next();
        if (plan == null) {
          continue;
        }
        int childrenSize = 0;
        if (plan instanceof StorageGroupMNodePlan) {
          node = StorageGroupMNode.deserializeFrom((StorageGroupMNodePlan) plan);
          childrenSize = ((StorageGroupMNodePlan) plan).getChildSize();
        } else if (plan instanceof MeasurementMNodePlan) {
          node = MeasurementMNode.deserializeFrom((MeasurementMNodePlan) plan);
          childrenSize = ((MeasurementMNodePlan) plan).getChildSize();
        } else if (plan instanceof MNodePlan) {
          node = new MNode(null, ((MNodePlan) plan).getName());
          childrenSize = ((MNodePlan) plan).getChildSize();
        }

        if (childrenSize != 0) {
          ConcurrentHashMap<String, MNode> childrenMap = new ConcurrentHashMap<>();
          for (int i = 0; i < childrenSize; i++) {
            MNode child = nodeStack.removeFirst();
            child.setParent(node);
            childrenMap.put(child.getName(), child);
            if (child instanceof MeasurementMNode) {
              String alias = ((MeasurementMNode) child).getAlias();
              if (alias != null) {
                node.addAlias(alias, child);
              }
            }
          }
          node.setChildren(childrenMap);
        }
        nodeStack.push(node);
      } catch (Exception e) {
        logger.error("Can not operate cmd {} for err:", plan == null ? "" : plan.getOperatorType(),
            e);
      }
    }

    return new MTree(node);
  }

  @Override
  public String toString() {
    JsonObject jsonObject = new JsonObject();
    jsonObject.add(root.getName(), mNodeToJSON(root, null));
    return jsonToString(jsonObject);
  }

  private JsonObject mNodeToJSON(MNode node, String storageGroupName) {
    JsonObject jsonObject = new JsonObject();
    if (node.getChildren().size() > 0) {
      if (node instanceof StorageGroupMNode) {
        storageGroupName = node.getFullPath();
      }
      for (MNode child : node.getChildren().values()) {
        jsonObject.add(child.getName(), mNodeToJSON(child, storageGroupName));
      }
    } else if (node instanceof MeasurementMNode) {
      MeasurementMNode leafMNode = (MeasurementMNode) node;
      jsonObject.add("DataType", GSON.toJsonTree(leafMNode.getSchema().getType()));
      jsonObject.add("Encoding", GSON.toJsonTree(leafMNode.getSchema().getEncodingType()));
      jsonObject.add("Compressor", GSON.toJsonTree(leafMNode.getSchema().getCompressor()));
      if (leafMNode.getSchema().getProps() != null) {
        jsonObject.addProperty("args", leafMNode.getSchema().getProps().toString());
      }
      jsonObject.addProperty("StorageGroup", storageGroupName);
    }
    return jsonObject;
  }

  Map<String, String> determineStorageGroup(PartialPath path) throws IllegalPathException {
    Map<String, String> paths = new HashMap<>();
    String[] nodes = path.getNodes();
    if (nodes.length == 0 || !nodes[0].equals(root.getName())) {
      throw new IllegalPathException(path.getFullPath());
    }

    Deque<MNode> nodeStack = new ArrayDeque<>();
    Deque<Integer> depthStack = new ArrayDeque<>();
    if (!root.getChildren().isEmpty()) {
      nodeStack.push(root);
      depthStack.push(0);
    }

    while (!nodeStack.isEmpty()) {
      MNode mNode = nodeStack.removeFirst();
      int depth = depthStack.removeFirst();

      determineStorageGroup(depth + 1, nodes, mNode, paths, nodeStack, depthStack);
    }
    return paths;
  }

  /**
   * Try determining the storage group using the children of a mNode. If one child is a storage
   * group node, put a storageGroupName-fullPath pair into paths. Otherwise put the children that
   * match the path into the queue and discard other children.
   */
  private void determineStorageGroup(
      int depth,
      String[] nodes,
      MNode mNode,
      Map<String, String> paths,
      Deque<MNode> nodeStack,
      Deque<Integer> depthStack) {
    String currNode = depth >= nodes.length ? PATH_WILDCARD : nodes[depth];
    for (Entry<String, MNode> entry : mNode.getChildren().entrySet()) {
      if (!currNode.equals(PATH_WILDCARD) && !currNode.equals(entry.getKey())) {
        continue;
      }
      // this child is desired
      MNode child = entry.getValue();
      if (child instanceof StorageGroupMNode) {
        // we have found one storage group, record it
        String sgName = child.getFullPath();
        // concat the remaining path with the storage group name
        StringBuilder pathWithKnownSG = new StringBuilder(sgName);
        for (int i = depth + 1; i < nodes.length; i++) {
          pathWithKnownSG.append(IoTDBConstant.PATH_SEPARATOR).append(nodes[i]);
        }
        if (depth >= nodes.length - 1 && currNode.equals(PATH_WILDCARD)) {
          // the we find the sg at the last node and the last node is a wildcard (find "root
          // .group1", for "root.*"), also append the wildcard (to make "root.group1.*")
          pathWithKnownSG.append(IoTDBConstant.PATH_SEPARATOR).append(PATH_WILDCARD);
        }
        paths.put(sgName, pathWithKnownSG.toString());
      } else if (!child.getChildren().isEmpty()) {
        // push it back so we can traver its children later
        nodeStack.push(child);
        depthStack.push(depth);
      }
    }
  }
}<|MERGE_RESOLUTION|>--- conflicted
+++ resolved
@@ -248,14 +248,14 @@
     }
   }
 
-<<<<<<< HEAD
   private void checkTimeseries(String timeseries) throws IllegalPathException {
     if (!IoTDBConfig.NODE_PATTERN.matcher(timeseries).matches()) {
       throw new IllegalPathException(String
           .format("The timeseries name contains unsupported character. %s",
               timeseries));
     }
-=======
+  }
+
   //check if sdt parameters are valid
   private void checkSDTFormat(String path, Map<String, String> props) throws IllegalParameterOfPathException {
     if (!props.containsKey(SDT_COMP_DEV)) {
@@ -298,7 +298,6 @@
       logger.info("{} enabled SDT but did not set compression {} time", path, s);
     }
     return time;
->>>>>>> 861b437e
   }
 
   /**
