/*
 * Licensed to the Apache Software Foundation (ASF) under one
 * or more contributor license agreements.  See the NOTICE file
 * distributed with this work for additional information
 * regarding copyright ownership.  The ASF licenses this file
 * to you under the Apache License, Version 2.0 (the
 * "License"); you may not use this file except in compliance
 * with the License.  You may obtain a copy of the License at
 *
 *     http://www.apache.org/licenses/LICENSE-2.0
 *
 * Unless required by applicable law or agreed to in writing,
 * software distributed under the License is distributed on an
 * "AS IS" BASIS, WITHOUT WARRANTIES OR CONDITIONS OF ANY
 * KIND, either express or implied.  See the License for the
 * specific language governing permissions and limitations
 * under the License.
 */
package org.apache.iotdb.db.engine.storagegroup.virtualSg;

import org.apache.iotdb.db.engine.StorageEngine;
import org.apache.iotdb.db.engine.storagegroup.StorageGroupProcessor;
import org.apache.iotdb.db.engine.storagegroup.StorageGroupProcessor.TimePartitionFilter;
import org.apache.iotdb.db.engine.storagegroup.TsFileProcessor;
import org.apache.iotdb.db.engine.storagegroup.TsFileResource;
import org.apache.iotdb.db.exception.StorageEngineException;
import org.apache.iotdb.db.exception.StorageGroupProcessorException;
import org.apache.iotdb.db.exception.TsFileProcessorException;
import org.apache.iotdb.db.metadata.PartialPath;
import org.apache.iotdb.db.metadata.mnode.IStorageGroupMNode;
import org.apache.iotdb.rpc.TSStatusCode;
import org.apache.iotdb.tsfile.utils.Pair;

import org.slf4j.Logger;
import org.slf4j.LoggerFactory;

import java.io.IOException;
import java.util.ArrayList;
import java.util.Arrays;
import java.util.HashMap;
import java.util.List;
import java.util.Map;
import java.util.concurrent.Callable;
import java.util.concurrent.ExecutorService;
import java.util.concurrent.Future;
import java.util.concurrent.atomic.AtomicBoolean;

/** Each storage group that set by users corresponds to a StorageGroupManager */
public class VirtualStorageGroupManager {

  /** logger of this class */
  private static final Logger logger = LoggerFactory.getLogger(VirtualStorageGroupManager.class);

  /** virtual storage group partitioner */
  VirtualPartitioner partitioner = HashVirtualPartitioner.getInstance();

  /** all virtual storage group processor */
  StorageGroupProcessor[] virtualStorageGroupProcessor;

  /**
   * recover status of each virtual storage group processor, null if this logical storage group is
   * new created
   */
  private AtomicBoolean[] isVsgReady;

  private AtomicBoolean isSettling = new AtomicBoolean();

  /** value of root.stats."root.sg".TOTAL_POINTS */
  private long monitorSeriesValue;

  public VirtualStorageGroupManager() {
    this(false);
  }

  public VirtualStorageGroupManager(boolean needRecovering) {
    virtualStorageGroupProcessor = new StorageGroupProcessor[partitioner.getPartitionCount()];
    isVsgReady = new AtomicBoolean[partitioner.getPartitionCount()];
    boolean recoverReady = !needRecovering;
    for (int i = 0; i < partitioner.getPartitionCount(); i++) {
      isVsgReady[i] = new AtomicBoolean(recoverReady);
    }
  }

  /** push forceCloseAllWorkingTsFileProcessors down to all sg */
  public void forceCloseAllWorkingTsFileProcessors() throws TsFileProcessorException {
    for (StorageGroupProcessor storageGroupProcessor : virtualStorageGroupProcessor) {
      if (storageGroupProcessor != null) {
        storageGroupProcessor.forceCloseAllWorkingTsFileProcessors();
      }
    }
  }

  /** push syncCloseAllWorkingTsFileProcessors down to all sg */
  public void syncCloseAllWorkingTsFileProcessors() {
    for (StorageGroupProcessor storageGroupProcessor : virtualStorageGroupProcessor) {
      if (storageGroupProcessor != null) {
        storageGroupProcessor.syncCloseAllWorkingTsFileProcessors();
      }
    }
  }

  /** push check ttl down to all sg */
  public void checkTTL() {
    for (StorageGroupProcessor storageGroupProcessor : virtualStorageGroupProcessor) {
      if (storageGroupProcessor != null) {
        storageGroupProcessor.checkFilesTTL();
      }
    }
  }

  /** push check sequence memtable flush interval down to all sg */
  public void timedFlushSeqMemTable() {
    for (StorageGroupProcessor storageGroupProcessor : virtualStorageGroupProcessor) {
      if (storageGroupProcessor != null) {
        storageGroupProcessor.timedFlushSeqMemTable();
      }
    }
  }

  /** push check unsequence memtable flush interval down to all sg */
  public void timedFlushUnseqMemTable() {
    for (StorageGroupProcessor storageGroupProcessor : virtualStorageGroupProcessor) {
      if (storageGroupProcessor != null) {
        storageGroupProcessor.timedFlushUnseqMemTable();
      }
    }
  }

  /** push check TsFileProcessor close interval down to all sg */
  public void timedCloseTsFileProcessor() {
    for (StorageGroupProcessor storageGroupProcessor : virtualStorageGroupProcessor) {
      if (storageGroupProcessor != null) {
        storageGroupProcessor.timedCloseTsFileProcessor();
      }
    }
  }

  /**
   * get processor from device id
   *
   * @param partialPath device path
   * @return virtual storage group processor
   */
  @SuppressWarnings("java:S2445")
  // actually storageGroupMNode is a unique object on the mtree, synchronize it is reasonable
  public StorageGroupProcessor getProcessor(
      PartialPath partialPath, IStorageGroupMNode storageGroupMNode)
      throws StorageGroupProcessorException, StorageEngineException {
    int loc = partitioner.deviceToVirtualStorageGroupId(partialPath);

    StorageGroupProcessor processor = virtualStorageGroupProcessor[loc];
    if (processor == null) {
      // if finish recover
      if (isVsgReady[loc].get()) {
        synchronized (storageGroupMNode) {
          processor = virtualStorageGroupProcessor[loc];
          if (processor == null) {
            processor =
                StorageEngine.getInstance()
                    .buildNewStorageGroupProcessor(
                        storageGroupMNode.getPartialPath(), storageGroupMNode, String.valueOf(loc));
            virtualStorageGroupProcessor[loc] = processor;
          }
        }
      } else {
        // not finished recover, refuse the request
        throw new StorageEngineException(
            String.format(
                "the virtual storage group %s[%d] may not ready now, please wait and retry later",
                storageGroupMNode.getFullPath(), loc),
            TSStatusCode.STORAGE_GROUP_NOT_READY.getStatusCode());
      }
    }

    return processor;
  }

  /**
   * async recover all virtual storage groups in this logical storage group
   *
   * @param storageGroupMNode logical sg mnode
   * @param pool thread pool to run virtual storage group recover task
   * @param futures virtual storage group recover tasks
   */
  public void asyncRecover(
      IStorageGroupMNode storageGroupMNode, ExecutorService pool, List<Future<Void>> futures) {
    for (int i = 0; i < partitioner.getPartitionCount(); i++) {
      int cur = i;
      Callable<Void> recoverVsgTask =
          () -> {
            isVsgReady[cur].set(false);
            StorageGroupProcessor processor = null;
            try {
              processor =
                  StorageEngine.getInstance()
                      .buildNewStorageGroupProcessor(
                          storageGroupMNode.getPartialPath(),
                          storageGroupMNode,
                          String.valueOf(cur));
            } catch (StorageGroupProcessorException e) {
              logger.error(
                  "failed to recover virtual storage group {}[{}]",
                  storageGroupMNode.getFullPath(),
                  cur,
                  e);
            }
            virtualStorageGroupProcessor[cur] = processor;
            isVsgReady[cur].set(true);
            return null;
          };
      futures.add(pool.submit(recoverVsgTask));
    }
  }

  public long getMonitorSeriesValue() {
    return monitorSeriesValue;
  }

  public void setMonitorSeriesValue(long monitorSeriesValue) {
    this.monitorSeriesValue = monitorSeriesValue;
  }

  public void updateMonitorSeriesValue(int successPointsNum) {
    this.monitorSeriesValue += successPointsNum;
  }

  /** push closeStorageGroupProcessor operation down to all virtual storage group processors */
  public void closeStorageGroupProcessor(boolean isSeq, boolean isSync) {
    for (StorageGroupProcessor processor : virtualStorageGroupProcessor) {
      if (processor == null) {
        continue;
      }

      if (logger.isInfoEnabled()) {
        logger.info(
            "{} closing sg processor is called for closing {}, seq = {}",
            isSync ? "sync" : "async",
            processor.getVirtualStorageGroupId() + "-" + processor.getLogicalStorageGroupName(),
            isSeq);
      }

      processor.writeLock("VirtualCloseStorageGroupProcessor-204");
      try {
        if (isSeq) {
          // to avoid concurrent modification problem, we need a new array list
          for (TsFileProcessor tsfileProcessor :
              new ArrayList<>(processor.getWorkSequenceTsFileProcessors())) {
            if (isSync) {
              processor.syncCloseOneTsFileProcessor(true, tsfileProcessor);
            } else {
              processor.asyncCloseOneTsFileProcessor(true, tsfileProcessor);
            }
          }
        } else {
          // to avoid concurrent modification problem, we need a new array list
          for (TsFileProcessor tsfileProcessor :
              new ArrayList<>(processor.getWorkUnsequenceTsFileProcessors())) {
            if (isSync) {
              processor.syncCloseOneTsFileProcessor(false, tsfileProcessor);
            } else {
              processor.asyncCloseOneTsFileProcessor(false, tsfileProcessor);
            }
          }
        }
      } finally {
        processor.writeUnlock();
      }
    }
  }

  /** push closeStorageGroupProcessor operation down to all virtual storage group processors */
  public void closeStorageGroupProcessor(long partitionId, boolean isSeq, boolean isSync) {
    for (StorageGroupProcessor processor : virtualStorageGroupProcessor) {
      if (processor != null) {
        logger.info(
            "async closing sg processor is called for closing {}, seq = {}, partitionId = {}",
            processor.getVirtualStorageGroupId() + "-" + processor.getLogicalStorageGroupName(),
            isSeq,
            partitionId);
        processor.writeLock("VirtualCloseStorageGroupProcessor-242");
        try {
          // to avoid concurrent modification problem, we need a new array list
          List<TsFileProcessor> processors =
              isSeq
                  ? new ArrayList<>(processor.getWorkSequenceTsFileProcessors())
                  : new ArrayList<>(processor.getWorkUnsequenceTsFileProcessors());
          for (TsFileProcessor tsfileProcessor : processors) {
            if (tsfileProcessor.getTimeRangeId() == partitionId) {
              if (isSync) {
                processor.syncCloseOneTsFileProcessor(isSeq, tsfileProcessor);
              } else {
                processor.asyncCloseOneTsFileProcessor(isSeq, tsfileProcessor);
              }
              break;
            }
          }
        } finally {
          processor.writeUnlock();
        }
      }
    }
  }

  /** push delete operation down to all virtual storage group processors */
  public void delete(
      PartialPath path,
      long startTime,
      long endTime,
      long planIndex,
      TimePartitionFilter timePartitionFilter)
      throws IOException {
    for (StorageGroupProcessor storageGroupProcessor : virtualStorageGroupProcessor) {
      if (storageGroupProcessor != null) {
        storageGroupProcessor.delete(path, startTime, endTime, planIndex, timePartitionFilter);
      }
    }
  }

  /** push countUpgradeFiles operation down to all virtual storage group processors */
  public int countUpgradeFiles() {
    int totalUpgradeFileNum = 0;
    for (StorageGroupProcessor storageGroupProcessor : virtualStorageGroupProcessor) {
      if (storageGroupProcessor != null) {
        totalUpgradeFileNum += storageGroupProcessor.countUpgradeFiles();
      }
    }

    return totalUpgradeFileNum;
  }

  /** push upgradeAll operation down to all virtual storage group processors */
  public void upgradeAll() {
    for (StorageGroupProcessor storageGroupProcessor : virtualStorageGroupProcessor) {
      if (storageGroupProcessor != null) {
        storageGroupProcessor.upgrade();
      }
    }
  }

  public void getResourcesToBeSettled(
      List<TsFileResource> seqResourcesToBeSettled,
      List<TsFileResource> unseqResourcesToBeSettled,
      List<String> tsFilePaths) {
    for (StorageGroupProcessor storageGroupProcessor : virtualStorageGroupProcessor) {
      if (storageGroupProcessor != null) {
        storageGroupProcessor.addSettleFilesToList(
            seqResourcesToBeSettled, unseqResourcesToBeSettled, tsFilePaths);
      }
    }
  }

  /** push mergeAll operation down to all virtual storage group processors */
  public void mergeAll(boolean isFullMerge) {
    for (StorageGroupProcessor storageGroupProcessor : virtualStorageGroupProcessor) {
      if (storageGroupProcessor != null) {
        storageGroupProcessor.merge(isFullMerge);
      }
    }
  }

  /** push syncDeleteDataFiles operation down to all virtual storage group processors */
  public void syncDeleteDataFiles() {
    for (StorageGroupProcessor storageGroupProcessor : virtualStorageGroupProcessor) {
      if (storageGroupProcessor != null) {
        storageGroupProcessor.syncDeleteDataFiles();
      }
    }
  }

  /** push setTTL operation down to all virtual storage group processors */
  public void setTTL(long dataTTL) {
    for (StorageGroupProcessor storageGroupProcessor : virtualStorageGroupProcessor) {
      if (storageGroupProcessor != null) {
        storageGroupProcessor.setDataTTL(dataTTL);
      }
    }
  }

  /** push deleteStorageGroup operation down to all virtual storage group processors */
  public void deleteStorageGroup(String path) {
    for (StorageGroupProcessor processor : virtualStorageGroupProcessor) {
      if (processor != null) {
        processor.deleteFolder(path);
      }
    }
  }

  /** push getAllClosedStorageGroupTsFile operation down to all virtual storage group processors */
  public void getAllClosedStorageGroupTsFile(
      PartialPath storageGroupName, Map<PartialPath, Map<Long, List<TsFileResource>>> ret) {
    for (StorageGroupProcessor storageGroupProcessor : virtualStorageGroupProcessor) {
      if (storageGroupProcessor != null) {
        List<TsFileResource> allResources = storageGroupProcessor.getSequenceFileTreeSet();
        allResources.addAll(storageGroupProcessor.getUnSequenceFileList());
        for (TsFileResource tsfile : allResources) {
          if (!tsfile.isClosed()) {
            continue;
          }
          long partitionNum = tsfile.getTimePartition();
          Map<Long, List<TsFileResource>> storageGroupFiles =
              ret.computeIfAbsent(storageGroupName, n -> new HashMap<>());
          storageGroupFiles.computeIfAbsent(partitionNum, n -> new ArrayList<>()).add(tsfile);
        }
      }
    }
  }

  /** push setPartitionVersionToMax operation down to all virtual storage group processors */
  public void setPartitionVersionToMax(long partitionId, long newMaxVersion) {
    for (StorageGroupProcessor storageGroupProcessor : virtualStorageGroupProcessor) {
      if (storageGroupProcessor != null) {
        storageGroupProcessor.setPartitionFileVersionToMax(partitionId, newMaxVersion);
      }
    }
  }

  /** push removePartitions operation down to all virtual storage group processors */
  public void removePartitions(TimePartitionFilter filter) {
    for (StorageGroupProcessor storageGroupProcessor : virtualStorageGroupProcessor) {
      if (storageGroupProcessor != null) {
        storageGroupProcessor.removePartitions(filter);
      }
    }
  }

  /**
   * push getWorkingStorageGroupPartitions operation down to all virtual storage group processors
   */
  public void getWorkingStorageGroupPartitions(
      String storageGroupName, Map<String, List<Pair<Long, Boolean>>> res) {
    for (StorageGroupProcessor storageGroupProcessor : virtualStorageGroupProcessor) {
      if (storageGroupProcessor != null) {
        List<Pair<Long, Boolean>> partitionIdList = new ArrayList<>();
        for (TsFileProcessor tsFileProcessor :
            storageGroupProcessor.getWorkSequenceTsFileProcessors()) {
          Pair<Long, Boolean> tmpPair = new Pair<>(tsFileProcessor.getTimeRangeId(), true);
          partitionIdList.add(tmpPair);
        }

        for (TsFileProcessor tsFileProcessor :
            storageGroupProcessor.getWorkUnsequenceTsFileProcessors()) {
          Pair<Long, Boolean> tmpPair = new Pair<>(tsFileProcessor.getTimeRangeId(), false);
          partitionIdList.add(tmpPair);
        }

        res.put(storageGroupName, partitionIdList);
      }
    }
  }

  /** release resource of direct wal buffer */
  public void releaseWalDirectByteBufferPool() {
    for (StorageGroupProcessor storageGroupProcessor : virtualStorageGroupProcessor) {
      if (storageGroupProcessor != null) {
        storageGroupProcessor.releaseWalDirectByteBufferPool();
      }
    }
  }

  /** only for test */
  public void reset() {
    Arrays.fill(virtualStorageGroupProcessor, null);
  }

<<<<<<< HEAD
  public void stopCompactionSchedulerPool() {
    for (StorageGroupProcessor storageGroupProcessor : virtualStorageGroupProcessor) {
      if (storageGroupProcessor != null) {
        storageGroupProcessor.getTimedCompactionScheduleTask().shutdown();
      }
    }
=======
  public void setSettling(boolean settling) {
    isSettling.set(settling);
  }

  public AtomicBoolean getIsSettling() {
    return isSettling;
>>>>>>> 4bae0089
  }
}<|MERGE_RESOLUTION|>--- conflicted
+++ resolved
@@ -462,20 +462,19 @@
     Arrays.fill(virtualStorageGroupProcessor, null);
   }
 
-<<<<<<< HEAD
   public void stopCompactionSchedulerPool() {
     for (StorageGroupProcessor storageGroupProcessor : virtualStorageGroupProcessor) {
       if (storageGroupProcessor != null) {
         storageGroupProcessor.getTimedCompactionScheduleTask().shutdown();
       }
     }
-=======
+  }
+
   public void setSettling(boolean settling) {
     isSettling.set(settling);
   }
 
   public AtomicBoolean getIsSettling() {
     return isSettling;
->>>>>>> 4bae0089
   }
 }