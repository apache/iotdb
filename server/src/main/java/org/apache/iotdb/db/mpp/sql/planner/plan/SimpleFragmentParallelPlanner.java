--- conflicted
+++ resolved
@@ -72,12 +72,8 @@
     // one by one
     int instanceIdx = 0;
     PlanNode rootCopy = PlanNodeUtil.deepCopy(fragment.getRoot());
-<<<<<<< HEAD
-    FragmentInstance fragmentInstance = new FragmentInstance(new PlanFragment(fragment.getId(), rootCopy), instanceIdx);
-=======
     FragmentInstance fragmentInstance =
         new FragmentInstance(new PlanFragment(fragment.getId(), rootCopy), instanceIdx);
->>>>>>> d8a0ac45
 
     // Get the target DataRegion for origin PlanFragment, then its instance will be distributed one
     // of them.
