--- conflicted
+++ resolved
@@ -98,11 +98,7 @@
       if (rootNode instanceof FragmentSinkNode) {
         // Set target Endpoint for FragmentSinkNode
         FragmentSinkNode sinkNode = (FragmentSinkNode) rootNode;
-<<<<<<< HEAD
-        PlanNodeId downStreamNodeId = sinkNode.getDownStreamNode().getPlanNodeId();
-=======
         PlanNodeId downStreamNodeId = sinkNode.getDownStreamPlanNodeId();
->>>>>>> dd67c0aa
         FragmentInstance downStreamInstance = findDownStreamInstance(downStreamNodeId);
         sinkNode.setDownStream(
             downStreamInstance.getHostEndpoint(), downStreamInstance.getId(), downStreamNodeId);
