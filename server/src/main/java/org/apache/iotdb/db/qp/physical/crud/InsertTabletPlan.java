/*
 * Licensed to the Apache Software Foundation (ASF) under one
 * or more contributor license agreements.  See the NOTICE file
 * distributed with this work for additional information
 * regarding copyright ownership.  The ASF licenses this file
 * to you under the Apache License, Version 2.0 (the
 * "License"); you may not use this file except in compliance
 * with the License.  You may obtain a copy of the License at
 *
 * http://www.apache.org/licenses/LICENSE-2.0
 *
 * Unless required by applicable law or agreed to in writing,
 * software distributed under the License is distributed on an
 * "AS IS" BASIS, WITHOUT WARRANTIES OR CONDITIONS OF ANY
 * KIND, either express or implied.  See the License for the
 * specific language governing permissions and limitations
 * under the License.
 */
package org.apache.iotdb.db.qp.physical.crud;

import java.io.DataOutputStream;
import java.io.IOException;
import java.nio.ByteBuffer;
import java.util.ArrayList;
import java.util.Arrays;
import java.util.List;
import java.util.Objects;
import org.apache.iotdb.db.exception.metadata.IllegalPathException;
import org.apache.iotdb.db.metadata.PartialPath;
import org.apache.iotdb.db.qp.logical.Operator.OperatorType;
import org.apache.iotdb.db.utils.QueryDataSetUtils;
import org.apache.iotdb.tsfile.exception.write.UnSupportedDataTypeException;
import org.apache.iotdb.tsfile.file.metadata.enums.TSDataType;
import org.apache.iotdb.tsfile.read.TimeValuePair;
import org.apache.iotdb.tsfile.utils.Binary;
import org.apache.iotdb.tsfile.utils.BytesUtils;
import org.apache.iotdb.tsfile.utils.TsPrimitiveType;
import org.apache.iotdb.tsfile.utils.TsPrimitiveType.TsBinary;
import org.apache.iotdb.tsfile.utils.TsPrimitiveType.TsBoolean;
import org.apache.iotdb.tsfile.utils.TsPrimitiveType.TsDouble;
import org.apache.iotdb.tsfile.utils.TsPrimitiveType.TsFloat;
import org.apache.iotdb.tsfile.utils.TsPrimitiveType.TsInt;
import org.apache.iotdb.tsfile.utils.TsPrimitiveType.TsLong;

@SuppressWarnings("java:S1135") // ignore todos
public class InsertTabletPlan extends InsertPlan {

  private static final String DATATYPE_UNSUPPORTED = "Data type %s is not supported.";

  private long[] times; // times should be sorted. It is done in the session API.
  private ByteBuffer timeBuffer;

  private Object[] columns;
  private ByteBuffer valueBuffer;
  private int rowCount = 0;
  // indicate whether this plan has been set 'start' or 'end' in order to support plan transmission without data loss in cluster version
  boolean isExecuting = false;
  // cached values
  private Long maxTime = Long.MIN_VALUE;
  private Long minTime = Long.MAX_VALUE;
  private List<PartialPath> paths;
  private int start;
  private int end;
  // when this plan is sub-plan split from another InsertTabletPlan, this indicates the original positions of values in
  // this plan. For example, if the plan contains 5 timestamps, and range = [1,4,10,12], then it means that the first 3
  // timestamps in this plan are from range[1,4) of the parent plan, and the last 2 timestamps are from range[10,12)
  // of the parent plan.
  // this is usually used to back-propagate exceptions to the parent plan without losing their proper positions.
  private List<Integer> range;

  private List<Object> failedColumns;


  public InsertTabletPlan() {
    super(OperatorType.BATCHINSERT);
  }

  public InsertTabletPlan(PartialPath deviceId, List<String> measurements) {
    super(OperatorType.BATCHINSERT);
    this.deviceId = deviceId;
    this.measurements = measurements.toArray(new String[0]);
    this.canBeSplit = true;
  }

  public InsertTabletPlan(PartialPath deviceId, String[] measurements) {
    super(OperatorType.BATCHINSERT);
    this.deviceId = deviceId;
    this.measurements = measurements;
    this.canBeSplit = true;
  }

  public InsertTabletPlan(PartialPath deviceId, String[] measurements, List<Integer> dataTypes) {
    super(OperatorType.BATCHINSERT);
    this.deviceId = deviceId;
    this.measurements = measurements;
    setDataTypes(dataTypes);
    this.canBeSplit = true;
  }

  public int getStart() {
    return start;
  }

  public void setStart(int start) {
    this.isExecuting = true;
    this.start = start;
  }

  public int getEnd() {
    return end;
  }

  public void setEnd(int end) {
    this.isExecuting = true;
    this.end = end;
  }

  public List<Integer> getRange() {
    return range;
  }

  public void setRange(List<Integer> range) {
    this.range = range;
  }

  @Override
  public List<PartialPath> getPaths() {
    if (paths != null) {
      return paths;
    }
    List<PartialPath> ret = new ArrayList<>();
    for (String m : measurements) {
      PartialPath fullPath = deviceId.concatNode(m);
      ret.add(fullPath);
    }
    paths = ret;
    return ret;
  }

  @Override
  public void serialize(DataOutputStream stream) throws IOException {
    int type = PhysicalPlanType.BATCHINSERT.ordinal();
    stream.writeByte((byte) type);

    putString(stream, deviceId.getFullPath());
    writeMeasurements(stream);
    writeDataTypes(stream);
    writeTimes(stream);
    writeValues(stream);
  }

  private void writeMeasurements(DataOutputStream stream) throws IOException {
    stream.writeInt(
        measurements.length - (failedMeasurements == null ? 0 : failedMeasurements.size()));
    for (String m : measurements) {
      if (m == null) {
        continue;
      }
      putString(stream, m);
    }
  }

  private void writeDataTypes(DataOutputStream stream) throws IOException {
<<<<<<< HEAD
    for (int i = 0; i < dataTypes.length; i++) {
      if (measurements[i] == null) {
=======
    for (TSDataType dataType : dataTypes) {
      if (dataType == null) {
>>>>>>> e1edeb74
        continue;
      }
      TSDataType dataType = dataTypes[i];
      stream.writeShort(dataType.serialize());
    }
  }

  private void writeTimes(DataOutputStream stream) throws IOException {
    if (isExecuting) {
      stream.writeInt(end - start);
    } else {
      stream.writeInt(rowCount);
    }

    if (timeBuffer == null) {
      if (isExecuting) {
        for (int i = start; i < end; i++) {
          stream.writeLong(times[i]);
        }
      } else {
        for (long time : times) {
          stream.writeLong(time);
        }
      }
    } else {
      stream.write(timeBuffer.array());
      timeBuffer = null;
    }
  }

  private void writeValues(DataOutputStream stream) throws IOException {
    if (valueBuffer == null) {
      serializeValues(stream);
    } else {
      stream.write(valueBuffer.array());
      valueBuffer = null;
    }

    stream.writeLong(index);
  }

  @Override
  public void serialize(ByteBuffer buffer) {
    int type = PhysicalPlanType.BATCHINSERT.ordinal();
    buffer.put((byte) type);

    putString(buffer, deviceId.getFullPath());
    writeMeasurements(buffer);
    writeDataTypes(buffer);
    writeTimes(buffer);
    writeValues(buffer);
  }

  private void writeMeasurements(ByteBuffer buffer) {
    buffer
        .putInt(measurements.length - (failedMeasurements == null ? 0 : failedMeasurements.size()));
    for (String m : measurements) {
      if (m != null) {
        putString(buffer, m);
      }
    }
  }

  private void writeDataTypes(ByteBuffer buffer) {
<<<<<<< HEAD
    for (int i = 0, dataTypesLength = dataTypes.length; i < dataTypesLength; i++) {
      TSDataType dataType = dataTypes[i];
      if (measurements[i] != null) {
=======
    for (TSDataType dataType : dataTypes) {
      if (dataType != null) {
>>>>>>> e1edeb74
        dataType.serializeTo(buffer);
      }
    }
  }

  private void writeTimes(ByteBuffer buffer) {
    if (isExecuting) {
      buffer.putInt(end - start);
    } else {
      buffer.putInt(rowCount);
    }

    if (timeBuffer == null) {
      if (isExecuting) {
        for (int i = start; i < end; i++) {
          buffer.putLong(times[i]);
        }
      } else {
        for (long time : times) {
          buffer.putLong(time);
        }
      }
    } else {
      buffer.put(timeBuffer.array());
      timeBuffer = null;
    }
  }

  private void writeValues(ByteBuffer buffer) {
    if (valueBuffer == null) {
      serializeValues(buffer);
    } else {
      buffer.put(valueBuffer.array());
      valueBuffer = null;
    }

    buffer.putLong(index);
  }

  private void serializeValues(DataOutputStream outputStream) throws IOException {
    for (int i = 0; i < measurements.length; i++) {
      if (measurements[i] == null) {
        continue;
      }
      serializeColumn(dataTypes[i], columns[i], outputStream, start, end);
    }
  }

  private void serializeValues(ByteBuffer buffer) {
    for (int i = 0; i < measurements.length; i++) {
      if (measurements[i] == null) {
        continue;
      }
      serializeColumn(dataTypes[i], columns[i], buffer, start, end);
    }
  }

  private void serializeColumn(TSDataType dataType, Object column, ByteBuffer buffer,
      int start, int end) {
    int curStart = isExecuting ? start : 0;
    int curEnd = isExecuting ? end : rowCount;
    switch (dataType) {
      case INT32:
        int[] intValues = (int[]) column;
        for (int j = curStart; j < curEnd; j++) {
          buffer.putInt(intValues[j]);
        }
        break;
      case INT64:
        long[] longValues = (long[]) column;
        for (int j = curStart; j < curEnd; j++) {
          buffer.putLong(longValues[j]);
        }
        break;
      case FLOAT:
        float[] floatValues = (float[]) column;
        for (int j = curStart; j < curEnd; j++) {
          buffer.putFloat(floatValues[j]);
        }
        break;
      case DOUBLE:
        double[] doubleValues = (double[]) column;
        for (int j = curStart; j < curEnd; j++) {
          buffer.putDouble(doubleValues[j]);
        }
        break;
      case BOOLEAN:
        boolean[] boolValues = (boolean[]) column;
        for (int j = curStart; j < curEnd; j++) {
          buffer.put(BytesUtils.boolToByte(boolValues[j]));
        }
        break;
      case TEXT:
        Binary[] binaryValues = (Binary[]) column;
        for (int j = curStart; j < curEnd; j++) {
          buffer.putInt(binaryValues[j].getLength());
          buffer.put(binaryValues[j].getValues());
        }
        break;
      default:
        throw new UnSupportedDataTypeException(
            String.format(DATATYPE_UNSUPPORTED, dataType));
    }
  }

  private void serializeColumn(TSDataType dataType, Object column, DataOutputStream outputStream,
      int start, int end) throws IOException {
    int curStart = isExecuting ? start : 0;
    int curEnd = isExecuting ? end : rowCount;
    switch (dataType) {
      case INT32:
        int[] intValues = (int[]) column;
        for (int j = curStart; j < curEnd; j++) {
          outputStream.writeInt(intValues[j]);
        }
        break;
      case INT64:
        long[] longValues = (long[]) column;
        for (int j = curStart; j < curEnd; j++) {
          outputStream.writeLong(longValues[j]);
        }
        break;
      case FLOAT:
        float[] floatValues = (float[]) column;
        for (int j = curStart; j < curEnd; j++) {
          outputStream.writeFloat(floatValues[j]);
        }
        break;
      case DOUBLE:
        double[] doubleValues = (double[]) column;
        for (int j = curStart; j < curEnd; j++) {
          outputStream.writeDouble(doubleValues[j]);
        }
        break;
      case BOOLEAN:
        boolean[] boolValues = (boolean[]) column;
        for (int j = curStart; j < curEnd; j++) {
          outputStream.writeByte(BytesUtils.boolToByte(boolValues[j]));
        }
        break;
      case TEXT:
        Binary[] binaryValues = (Binary[]) column;
        for (int j = curStart; j < curEnd; j++) {
          outputStream.writeInt(binaryValues[j].getLength());
          outputStream.write(binaryValues[j].getValues());
        }
        break;
      default:
        throw new UnSupportedDataTypeException(
            String.format(DATATYPE_UNSUPPORTED, dataType));
    }
  }

  public void setTimeBuffer(ByteBuffer timeBuffer) {
    this.timeBuffer = timeBuffer;
    this.timeBuffer.position(0);
  }

  public void setValueBuffer(ByteBuffer valueBuffer) {
    this.valueBuffer = valueBuffer;
    this.timeBuffer.position(0);
  }

  @Override
  public void deserialize(ByteBuffer buffer) throws IllegalPathException {
    this.deviceId = new PartialPath(readString(buffer));

    int measurementSize = buffer.getInt();
    this.measurements = new String[measurementSize];
    for (int i = 0; i < measurementSize; i++) {
      measurements[i] = readString(buffer);
    }

    this.dataTypes = new TSDataType[measurementSize];
    for (int i = 0; i < measurementSize; i++) {
      dataTypes[i] = TSDataType.deserialize(buffer.getShort());
    }

    int rows = buffer.getInt();
    rowCount = rows;
    this.times = new long[rows];
    times = QueryDataSetUtils.readTimesFromBuffer(buffer, rows);
    updateTimesCache();

    columns = QueryDataSetUtils.readValuesFromBuffer(buffer, dataTypes, measurementSize, rows);
    this.index = buffer.getLong();
  }

  public void setDataTypes(List<Integer> dataTypes) {
    this.dataTypes = new TSDataType[dataTypes.size()];
    for (int i = 0; i < dataTypes.size(); i++) {
      this.dataTypes[i] = TSDataType.values()[dataTypes.get(i)];
    }
  }

  public Object[] getColumns() {
    return columns;
  }

  public void setColumns(Object[] columns) {
    this.columns = columns;
  }

  public void setColumn(int index, Object column) {
    columns[index] = column;
  }

  @Override
  public long getMinTime() {
    return minTime;
  }

  public long getMaxTime() {
    return maxTime;
  }

  public TimeValuePair composeLastTimeValuePair(int measurementIndex) {
    if (measurementIndex >= columns.length) {
      return null;
    }
    TsPrimitiveType value;
    switch (dataTypes[measurementIndex]) {
      case INT32:
        int[] intValues = (int[]) columns[measurementIndex];
        value = new TsInt(intValues[rowCount - 1]);
        break;
      case INT64:
        long[] longValues = (long[]) columns[measurementIndex];
        value = new TsLong(longValues[rowCount - 1]);
        break;
      case FLOAT:
        float[] floatValues = (float[]) columns[measurementIndex];
        value = new TsFloat(floatValues[rowCount - 1]);
        break;
      case DOUBLE:
        double[] doubleValues = (double[]) columns[measurementIndex];
        value = new TsDouble(doubleValues[rowCount - 1]);
        break;
      case BOOLEAN:
        boolean[] boolValues = (boolean[]) columns[measurementIndex];
        value = new TsBoolean(boolValues[rowCount - 1]);
        break;
      case TEXT:
        Binary[] binaryValues = (Binary[]) columns[measurementIndex];
        value = new TsBinary(binaryValues[rowCount - 1]);
        break;
      default:
        throw new UnSupportedDataTypeException(
            String.format(DATATYPE_UNSUPPORTED, dataTypes[measurementIndex]));
    }
    return new TimeValuePair(times[rowCount - 1], value);
  }

  public long[] getTimes() {
    return times;
  }

  public void setTimes(long[] times) {
    this.times = times;
    updateTimesCache();
  }

  private void updateTimesCache() {
    for (Long time : times) {
      if (time > maxTime) {
        maxTime = time;
      }
      if (time < minTime) {
        minTime = time;
      }
    }
  }

  public int getRowCount() {
    return rowCount;
  }

  public void setRowCount(int size) {
    this.rowCount = size;
  }

  @Override
  public String toString() {
    return "InsertTabletPlan {" +
        "deviceId:" + deviceId +
        ", timesRange[" + times[0] + "," + times[times.length - 1] + "]" +
        '}';
  }

  @Override
  public void markFailedMeasurementInsertion(int index, Exception e) {
    if (measurements[index] == null) {
      return;
    }
    super.markFailedMeasurementInsertion(index, e);
    if (failedColumns == null) {
      failedColumns = new ArrayList<>();
    }
    failedColumns.add(columns[index]);
    columns[index] = null;
  }


  @Override
  public InsertPlan getPlanFromFailed() {
    if (super.getPlanFromFailed() == null) {
      return null;
    }
    // TODO anything else?
    columns = failedColumns.toArray(new Object[0]);
    failedColumns = null;
    return this;
  }

  @Override
  public boolean equals(Object o) {
    if (this == o) {
      return true;
    }
    if (o == null || getClass() != o.getClass()) {
      return false;
    }
    InsertTabletPlan that = (InsertTabletPlan) o;

    return rowCount == that.rowCount &&
        Arrays.equals(times, that.times) &&
        Objects.equals(timeBuffer, that.timeBuffer) &&
        Objects.equals(valueBuffer, that.valueBuffer) &&
        Objects.equals(maxTime, that.maxTime) &&
        Objects.equals(minTime, that.minTime) &&
        Objects.equals(paths, that.paths) &&
        Objects.equals(range, that.range);
  }

  @Override
  public int hashCode() {
    int result = Objects
        .hash(timeBuffer, valueBuffer, rowCount, maxTime, minTime, paths,
            range);
    result = 31 * result + Arrays.hashCode(times);
    return result;
  }

<<<<<<< HEAD
  @Override
  public void recoverFromFailure() {
    if (failedMeasurements == null) {
      return;
    }

    for (int i = 0; i < failedMeasurements.size(); i++) {
      int index = failedIndices.get(i);
      columns[index] = failedColumns.get(i);
    }
    super.recoverFromFailure();

    failedColumns = null;
  }
=======
>>>>>>> e1edeb74
}<|MERGE_RESOLUTION|>--- conflicted
+++ resolved
@@ -161,13 +161,8 @@
   }
 
   private void writeDataTypes(DataOutputStream stream) throws IOException {
-<<<<<<< HEAD
     for (int i = 0; i < dataTypes.length; i++) {
       if (measurements[i] == null) {
-=======
-    for (TSDataType dataType : dataTypes) {
-      if (dataType == null) {
->>>>>>> e1edeb74
         continue;
       }
       TSDataType dataType = dataTypes[i];
@@ -232,14 +227,9 @@
   }
 
   private void writeDataTypes(ByteBuffer buffer) {
-<<<<<<< HEAD
     for (int i = 0, dataTypesLength = dataTypes.length; i < dataTypesLength; i++) {
       TSDataType dataType = dataTypes[i];
       if (measurements[i] != null) {
-=======
-    for (TSDataType dataType : dataTypes) {
-      if (dataType != null) {
->>>>>>> e1edeb74
         dataType.serializeTo(buffer);
       }
     }
@@ -583,7 +573,6 @@
     return result;
   }
 
-<<<<<<< HEAD
   @Override
   public void recoverFromFailure() {
     if (failedMeasurements == null) {
@@ -598,6 +587,5 @@
 
     failedColumns = null;
   }
-=======
->>>>>>> e1edeb74
+
 }