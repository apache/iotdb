/*
 * Licensed to the Apache Software Foundation (ASF) under one
 * or more contributor license agreements.  See the NOTICE file
 * distributed with this work for additional information
 * regarding copyright ownership.  The ASF licenses this file
 * to you under the Apache License, Version 2.0 (the
 * "License"); you may not use this file except in compliance
 * with the License.  You may obtain a copy of the License at
 *
 * http://www.apache.org/licenses/LICENSE-2.0
 *
 * Unless required by applicable law or agreed to in writing,
 * software distributed under the License is distributed on an
 * "AS IS" BASIS, WITHOUT WARRANTIES OR CONDITIONS OF ANY
 * KIND, either express or implied.  See the License for the
 * specific language governing permissions and limitations
 * under the License.
 */
package org.apache.iotdb.db.qp.physical.crud;

import org.apache.iotdb.db.exception.metadata.IllegalPathException;
import org.apache.iotdb.db.exception.query.QueryProcessException;
import org.apache.iotdb.db.metadata.PartialPath;
import org.apache.iotdb.db.qp.logical.Operator.OperatorType;
import org.apache.iotdb.db.utils.QueryDataSetUtils;
import org.apache.iotdb.tsfile.exception.write.UnSupportedDataTypeException;
import org.apache.iotdb.tsfile.file.metadata.enums.TSDataType;
import org.apache.iotdb.tsfile.read.TimeValuePair;
import org.apache.iotdb.tsfile.utils.Binary;
import org.apache.iotdb.tsfile.utils.BitMap;
import org.apache.iotdb.tsfile.utils.BytesUtils;
import org.apache.iotdb.tsfile.utils.TsPrimitiveType;
import org.apache.iotdb.tsfile.utils.TsPrimitiveType.TsBinary;
import org.apache.iotdb.tsfile.utils.TsPrimitiveType.TsBoolean;
import org.apache.iotdb.tsfile.utils.TsPrimitiveType.TsDouble;
import org.apache.iotdb.tsfile.utils.TsPrimitiveType.TsFloat;
import org.apache.iotdb.tsfile.utils.TsPrimitiveType.TsInt;
import org.apache.iotdb.tsfile.utils.TsPrimitiveType.TsLong;

import java.io.DataOutputStream;
import java.io.IOException;
import java.nio.ByteBuffer;
import java.util.ArrayList;
import java.util.Arrays;
import java.util.List;
import java.util.Objects;

@SuppressWarnings("java:S1135") // ignore todos
public class InsertTabletPlan extends InsertPlan {

  private static final String DATATYPE_UNSUPPORTED = "Data type %s is not supported.";

  private long[] times; // times should be sorted. It is done in the session API.
  private ByteBuffer timeBuffer;

  private BitMap[] bitMaps;
  private Object[] columns;
  private ByteBuffer valueBuffer;
  private int rowCount = 0;
  // indicate whether this plan has been set 'start' or 'end' in order to support plan transmission
  // without data loss in cluster version
  boolean isExecuting = false;
  private List<PartialPath> paths;
  private int start;
  private int end;
  // when this plan is sub-plan split from another InsertTabletPlan, this indicates the original
  // positions of values in
  // this plan. For example, if the plan contains 5 timestamps, and range = [1,4,10,12], then it
  // means that the first 3
  // timestamps in this plan are from range[1,4) of the parent plan, and the last 2 timestamps are
  // from range[10,12)
  // of the parent plan.
  // this is usually used to back-propagate exceptions to the parent plan without losing their
  // proper positions.
  private List<Integer> range;

  private List<Object> failedColumns;

  public InsertTabletPlan() {
    super(OperatorType.BATCH_INSERT);
  }

<<<<<<< HEAD
  public InsertTabletPlan(PartialPath deviceId, List<String> measurements) {
    super(OperatorType.BATCH_INSERT);
    this.deviceId = deviceId;
=======
  public InsertTabletPlan(PartialPath prefixPath, List<String> measurements) {
    super(OperatorType.BATCHINSERT);
    this.prefixPath = prefixPath;
>>>>>>> 80f5afff
    this.measurements = measurements.toArray(new String[0]);
    this.canBeSplit = true;
  }

<<<<<<< HEAD
  public InsertTabletPlan(PartialPath deviceId, String[] measurements) {
    super(OperatorType.BATCH_INSERT);
    this.deviceId = deviceId;
=======
  public InsertTabletPlan(PartialPath prefixPath, String[] measurements) {
    super(OperatorType.BATCHINSERT);
    this.prefixPath = prefixPath;
>>>>>>> 80f5afff
    this.measurements = measurements;
    this.canBeSplit = true;
  }

<<<<<<< HEAD
  public InsertTabletPlan(PartialPath deviceId, String[] measurements, List<Integer> dataTypes) {
    super(OperatorType.BATCH_INSERT);
    this.deviceId = deviceId;
=======
  public InsertTabletPlan(PartialPath prefixPath, String[] measurements, List<Integer> dataTypes) {
    super(OperatorType.BATCHINSERT);
    this.prefixPath = prefixPath;
>>>>>>> 80f5afff
    this.measurements = measurements;
    setDataTypes(dataTypes);
    this.canBeSplit = true;
  }

  public InsertTabletPlan(
      PartialPath prefixPath, String[] measurements, List<Integer> dataTypes, boolean isAligned) {
    super(OperatorType.BATCHINSERT);
    this.prefixPath = prefixPath;
    this.measurements = measurements;
    setDataTypes(dataTypes);
    this.canBeSplit = true;
    this.isAligned = isAligned;
  }

  public int getStart() {
    return start;
  }

  public void setStart(int start) {
    this.isExecuting = true;
    this.start = start;
  }

  public int getEnd() {
    return end;
  }

  public void setEnd(int end) {
    this.isExecuting = true;
    this.end = end;
  }

  public List<Integer> getRange() {
    return range;
  }

  public void setRange(List<Integer> range) {
    this.range = range;
  }

  @Override
  public List<PartialPath> getPaths() {
    if (paths != null) {
      return paths;
    }
    List<PartialPath> ret = new ArrayList<>();
    for (String m : measurements) {
      PartialPath fullPath = prefixPath.concatNode(m);
      ret.add(fullPath);
    }
    paths = ret;
    return ret;
  }

  @Override
  public void serialize(DataOutputStream stream) throws IOException {
    int type = PhysicalPlanType.BATCHINSERT.ordinal();
    stream.writeByte((byte) type);
    subSerialize(stream);
  }

  public void subSerialize(DataOutputStream stream) throws IOException {
    putString(stream, prefixPath.getFullPath());
    writeMeasurements(stream);
    writeDataTypes(stream);
    writeTimes(stream);
    writeBitMaps(stream);
    writeValues(stream);
    stream.write((byte) (isAligned ? 1 : 0));
  }

  private void writeMeasurements(DataOutputStream stream) throws IOException {
    stream.writeInt(
        measurements.length - (failedMeasurements == null ? 0 : failedMeasurements.size()));
    for (String m : measurements) {
      if (m == null) {
        continue;
      }
      putString(stream, m);
    }
  }

  private void writeDataTypes(DataOutputStream stream) throws IOException {
    stream.writeInt(dataTypes.length);
    for (int i = 0; i < dataTypes.length; i++) {
      if (columns[i] == null) {
        continue;
      }
      TSDataType dataType = dataTypes[i];
      stream.write(dataType.serialize());
    }
  }

  private void writeTimes(DataOutputStream stream) throws IOException {
    if (isExecuting) {
      stream.writeInt(end - start);
    } else {
      stream.writeInt(rowCount);
    }

    if (timeBuffer == null) {
      if (isExecuting) {
        for (int i = start; i < end; i++) {
          stream.writeLong(times[i]);
        }
      } else {
        for (long time : times) {
          stream.writeLong(time);
        }
      }
    } else {
      stream.write(timeBuffer.array());
      timeBuffer = null;
    }
  }

  private void writeBitMaps(DataOutputStream stream) throws IOException {
    stream.writeBoolean(bitMaps != null);
    if (bitMaps != null) {
      for (BitMap bitMap : bitMaps) {
        if (bitMap == null) {
          stream.writeBoolean(false);
        } else {
          stream.writeBoolean(true);
          stream.write(bitMap.getByteArray());
        }
      }
    }
  }

  private void writeValues(DataOutputStream stream) throws IOException {
    if (valueBuffer == null) {
      serializeValues(stream);
    } else {
      stream.write(valueBuffer.array());
      valueBuffer = null;
    }

    stream.writeLong(index);
  }

  @Override
  public void serialize(ByteBuffer buffer) {
    int type = PhysicalPlanType.BATCHINSERT.ordinal();
    buffer.put((byte) type);
    subSerialize(buffer);
  }

  public void subSerialize(ByteBuffer buffer) {
    putString(buffer, prefixPath.getFullPath());
    writeMeasurements(buffer);
    writeDataTypes(buffer);
    writeTimes(buffer);
    writeBitMaps(buffer);
    writeValues(buffer);
    buffer.put((byte) (isAligned ? 1 : 0));
  }

  private void writeMeasurements(ByteBuffer buffer) {
    buffer.putInt(
        measurements.length - (failedMeasurements == null ? 0 : failedMeasurements.size()));
    for (String m : measurements) {
      if (m != null) {
        putString(buffer, m);
      }
    }
  }

  private void writeDataTypes(ByteBuffer buffer) {
    buffer.putInt(dataTypes.length - (failedMeasurements == null ? 0 : failedMeasurements.size()));
    for (int i = 0, dataTypesLength = dataTypes.length; i < dataTypesLength; i++) {
      TSDataType dataType = dataTypes[i];
      if (columns[i] == null) {
        continue;
      }
      dataType.serializeTo(buffer);
    }
  }

  private void writeTimes(ByteBuffer buffer) {
    if (isExecuting) {
      buffer.putInt(end - start);
    } else {
      buffer.putInt(rowCount);
    }

    if (timeBuffer == null) {
      if (isExecuting) {
        for (int i = start; i < end; i++) {
          buffer.putLong(times[i]);
        }
      } else {
        for (long time : times) {
          buffer.putLong(time);
        }
      }
    } else {
      buffer.put(timeBuffer.array());
      timeBuffer = null;
    }
  }

  private void writeBitMaps(ByteBuffer buffer) {
    buffer.put(BytesUtils.boolToByte(bitMaps != null));
    if (bitMaps != null) {
      for (BitMap bitMap : bitMaps) {
        if (bitMap == null) {
          buffer.put(BytesUtils.boolToByte(false));
        } else {
          buffer.put(BytesUtils.boolToByte(true));
          buffer.put(bitMap.getByteArray());
        }
      }
    }
  }

  private void writeValues(ByteBuffer buffer) {
    if (valueBuffer == null) {
      serializeValues(buffer);
    } else {
      buffer.put(valueBuffer.array());
      valueBuffer = null;
    }

    buffer.putLong(index);
  }

  private void serializeValues(DataOutputStream outputStream) throws IOException {
    for (int i = 0; i < dataTypes.length; i++) {
      if (columns[i] == null) {
        continue;
      }
      serializeColumn(dataTypes[i], columns[i], outputStream, start, end);
    }
  }

  private void serializeValues(ByteBuffer buffer) {
    for (int i = 0; i < dataTypes.length; i++) {
      if (columns[i] == null) {
        continue;
      }
      serializeColumn(dataTypes[i], columns[i], buffer, start, end);
    }
  }

  private void serializeColumn(
      TSDataType dataType, Object column, ByteBuffer buffer, int start, int end) {
    int curStart = isExecuting ? start : 0;
    int curEnd = isExecuting ? end : rowCount;
    switch (dataType) {
      case INT32:
        int[] intValues = (int[]) column;
        for (int j = curStart; j < curEnd; j++) {
          buffer.putInt(intValues[j]);
        }
        break;
      case INT64:
        long[] longValues = (long[]) column;
        for (int j = curStart; j < curEnd; j++) {
          buffer.putLong(longValues[j]);
        }
        break;
      case FLOAT:
        float[] floatValues = (float[]) column;
        for (int j = curStart; j < curEnd; j++) {
          buffer.putFloat(floatValues[j]);
        }
        break;
      case DOUBLE:
        double[] doubleValues = (double[]) column;
        for (int j = curStart; j < curEnd; j++) {
          buffer.putDouble(doubleValues[j]);
        }
        break;
      case BOOLEAN:
        boolean[] boolValues = (boolean[]) column;
        for (int j = curStart; j < curEnd; j++) {
          buffer.put(BytesUtils.boolToByte(boolValues[j]));
        }
        break;
      case TEXT:
        Binary[] binaryValues = (Binary[]) column;
        for (int j = curStart; j < curEnd; j++) {
          buffer.putInt(binaryValues[j].getLength());
          buffer.put(binaryValues[j].getValues());
        }
        break;
      default:
        throw new UnSupportedDataTypeException(String.format(DATATYPE_UNSUPPORTED, dataType));
    }
  }

  private void serializeColumn(
      TSDataType dataType, Object column, DataOutputStream outputStream, int start, int end)
      throws IOException {
    int curStart = isExecuting ? start : 0;
    int curEnd = isExecuting ? end : rowCount;
    switch (dataType) {
      case INT32:
        int[] intValues = (int[]) column;
        for (int j = curStart; j < curEnd; j++) {
          outputStream.writeInt(intValues[j]);
        }
        break;
      case INT64:
        long[] longValues = (long[]) column;
        for (int j = curStart; j < curEnd; j++) {
          outputStream.writeLong(longValues[j]);
        }
        break;
      case FLOAT:
        float[] floatValues = (float[]) column;
        for (int j = curStart; j < curEnd; j++) {
          outputStream.writeFloat(floatValues[j]);
        }
        break;
      case DOUBLE:
        double[] doubleValues = (double[]) column;
        for (int j = curStart; j < curEnd; j++) {
          outputStream.writeDouble(doubleValues[j]);
        }
        break;
      case BOOLEAN:
        boolean[] boolValues = (boolean[]) column;
        for (int j = curStart; j < curEnd; j++) {
          outputStream.writeByte(BytesUtils.boolToByte(boolValues[j]));
        }
        break;
      case TEXT:
        Binary[] binaryValues = (Binary[]) column;
        for (int j = curStart; j < curEnd; j++) {
          outputStream.writeInt(binaryValues[j].getLength());
          outputStream.write(binaryValues[j].getValues());
        }
        break;
      default:
        throw new UnSupportedDataTypeException(String.format(DATATYPE_UNSUPPORTED, dataType));
    }
  }

  public void setTimeBuffer(ByteBuffer timeBuffer) {
    this.timeBuffer = timeBuffer;
    this.timeBuffer.position(0);
  }

  public void setValueBuffer(ByteBuffer valueBuffer) {
    this.valueBuffer = valueBuffer;
    this.timeBuffer.position(0);
  }

  @Override
  public void deserialize(ByteBuffer buffer) throws IllegalPathException {
    this.prefixPath = new PartialPath(readString(buffer));

    int measurementSize = buffer.getInt();
    this.measurements = new String[measurementSize];
    for (int i = 0; i < measurementSize; i++) {
      measurements[i] = readString(buffer);
    }

    int dataTypeSize = buffer.getInt();
    this.dataTypes = new TSDataType[dataTypeSize];
    for (int i = 0; i < dataTypeSize; i++) {
      dataTypes[i] = TSDataType.deserialize(buffer.get());
    }

    int rows = buffer.getInt();
    rowCount = rows;
    this.times = new long[rows];
    times = QueryDataSetUtils.readTimesFromBuffer(buffer, rows);

    boolean hasBitMaps = BytesUtils.byteToBool(buffer.get());
    if (hasBitMaps) {
      bitMaps = QueryDataSetUtils.readBitMapsFromBuffer(buffer, dataTypeSize, rows);
    }
    columns = QueryDataSetUtils.readValuesFromBuffer(buffer, dataTypes, dataTypeSize, rows);
    this.index = buffer.getLong();
    this.isAligned = buffer.get() == 1;
  }

  public void setDataTypes(List<Integer> dataTypes) {
    this.dataTypes = new TSDataType[dataTypes.size()];
    for (int i = 0; i < dataTypes.size(); i++) {
      this.dataTypes[i] = TSDataType.values()[dataTypes.get(i)];
    }
  }

  public Object[] getColumns() {
    return columns;
  }

  public void setColumns(Object[] columns) {
    this.columns = columns;
  }

  public void setColumn(int index, Object column) {
    columns[index] = column;
  }

  public BitMap[] getBitMaps() {
    return bitMaps;
  }

  public void setBitMaps(BitMap[] bitMaps) {
    this.bitMaps = bitMaps;
  }

  @Override
  public long getMinTime() {
    return times.length != 0 ? times[0] : Long.MIN_VALUE;
  }

  public long getMaxTime() {
    return times.length != 0 ? times[times.length - 1] : Long.MAX_VALUE;
  }

  public TimeValuePair composeLastTimeValuePair(int measurementIndex) {
    if (measurementIndex >= columns.length) {
      return null;
    }
    TsPrimitiveType value;
    switch (dataTypes[measurementIndex]) {
      case INT32:
        int[] intValues = (int[]) columns[measurementIndex];
        value = new TsInt(intValues[rowCount - 1]);
        break;
      case INT64:
        long[] longValues = (long[]) columns[measurementIndex];
        value = new TsLong(longValues[rowCount - 1]);
        break;
      case FLOAT:
        float[] floatValues = (float[]) columns[measurementIndex];
        value = new TsFloat(floatValues[rowCount - 1]);
        break;
      case DOUBLE:
        double[] doubleValues = (double[]) columns[measurementIndex];
        value = new TsDouble(doubleValues[rowCount - 1]);
        break;
      case BOOLEAN:
        boolean[] boolValues = (boolean[]) columns[measurementIndex];
        value = new TsBoolean(boolValues[rowCount - 1]);
        break;
      case TEXT:
        Binary[] binaryValues = (Binary[]) columns[measurementIndex];
        value = new TsBinary(binaryValues[rowCount - 1]);
        break;
      default:
        throw new UnSupportedDataTypeException(
            String.format(DATATYPE_UNSUPPORTED, dataTypes[measurementIndex]));
    }
    return new TimeValuePair(times[rowCount - 1], value);
  }

  public long[] getTimes() {
    return times;
  }

  public void setTimes(long[] times) {
    this.times = times;
  }

  public int getRowCount() {
    return rowCount;
  }

  public void setRowCount(int size) {
    this.rowCount = size;
  }

  @Override
  public String toString() {
    return "InsertTabletPlan {"
        + "prefixPath:"
        + prefixPath
        + ", timesRange["
        + times[0]
        + ","
        + times[times.length - 1]
        + "]"
        + '}';
  }

  @Override
  public void markFailedMeasurementInsertion(int index, Exception e) {
    if (measurements[index] == null) {
      return;
    }
    super.markFailedMeasurementInsertion(index, e);
    if (failedColumns == null) {
      failedColumns = new ArrayList<>();
    }
    failedColumns.add(columns[index]);
    columns[index] = null;
  }

  @Override
  public InsertPlan getPlanFromFailed() {
    if (super.getPlanFromFailed() == null) {
      return null;
    }
    // TODO anything else?
    columns = failedColumns.toArray(new Object[0]);
    failedColumns = null;
    return this;
  }

  @Override
  public boolean equals(Object o) {
    if (this == o) {
      return true;
    }
    if (o == null || getClass() != o.getClass()) {
      return false;
    }
    InsertTabletPlan that = (InsertTabletPlan) o;

    return rowCount == that.rowCount
        && Arrays.equals(times, that.times)
        && Objects.equals(timeBuffer, that.timeBuffer)
        && Objects.equals(valueBuffer, that.valueBuffer)
        && Objects.equals(paths, that.paths)
        && Objects.equals(range, that.range);
  }

  @Override
  public int hashCode() {
    int result = Objects.hash(timeBuffer, valueBuffer, rowCount, paths, range);
    result = 31 * result + Arrays.hashCode(times);
    return result;
  }

  @Override
  public void recoverFromFailure() {
    if (failedMeasurements == null) {
      return;
    }

    for (int i = 0; i < failedMeasurements.size(); i++) {
      int index = failedIndices.get(i);
      columns[index] = failedColumns.get(i);
    }
    super.recoverFromFailure();

    failedColumns = null;
  }

  @Override
  public void checkIntegrity() throws QueryProcessException {
    super.checkIntegrity();
    if (columns == null || columns.length == 0) {
      throw new QueryProcessException("Values are null");
    }
    if (dataTypes.length != columns.length) {
      throw new QueryProcessException(
          String.format(
              "Measurements length [%d] does not match " + "columns length [%d]",
              measurements.length, columns.length));
    }
    for (Object value : columns) {
      if (value == null) {
        throw new QueryProcessException("Columns contain null: " + Arrays.toString(columns));
      }
    }
  }
}<|MERGE_RESOLUTION|>--- conflicted
+++ resolved
@@ -80,41 +80,23 @@
     super(OperatorType.BATCH_INSERT);
   }
 
-<<<<<<< HEAD
-  public InsertTabletPlan(PartialPath deviceId, List<String> measurements) {
+  public InsertTabletPlan(PartialPath prefixPath, List<String> measurements) {
     super(OperatorType.BATCH_INSERT);
-    this.deviceId = deviceId;
-=======
-  public InsertTabletPlan(PartialPath prefixPath, List<String> measurements) {
-    super(OperatorType.BATCHINSERT);
     this.prefixPath = prefixPath;
->>>>>>> 80f5afff
     this.measurements = measurements.toArray(new String[0]);
     this.canBeSplit = true;
   }
 
-<<<<<<< HEAD
-  public InsertTabletPlan(PartialPath deviceId, String[] measurements) {
+  public InsertTabletPlan(PartialPath prefixPath, String[] measurements) {
     super(OperatorType.BATCH_INSERT);
-    this.deviceId = deviceId;
-=======
-  public InsertTabletPlan(PartialPath prefixPath, String[] measurements) {
-    super(OperatorType.BATCHINSERT);
     this.prefixPath = prefixPath;
->>>>>>> 80f5afff
     this.measurements = measurements;
     this.canBeSplit = true;
   }
 
-<<<<<<< HEAD
-  public InsertTabletPlan(PartialPath deviceId, String[] measurements, List<Integer> dataTypes) {
+  public InsertTabletPlan(PartialPath prefixPath, String[] measurements, List<Integer> dataTypes) {
     super(OperatorType.BATCH_INSERT);
-    this.deviceId = deviceId;
-=======
-  public InsertTabletPlan(PartialPath prefixPath, String[] measurements, List<Integer> dataTypes) {
-    super(OperatorType.BATCHINSERT);
     this.prefixPath = prefixPath;
->>>>>>> 80f5afff
     this.measurements = measurements;
     setDataTypes(dataTypes);
     this.canBeSplit = true;
@@ -122,7 +104,7 @@
 
   public InsertTabletPlan(
       PartialPath prefixPath, String[] measurements, List<Integer> dataTypes, boolean isAligned) {
-    super(OperatorType.BATCHINSERT);
+    super(OperatorType.BATCH_INSERT);
     this.prefixPath = prefixPath;
     this.measurements = measurements;
     setDataTypes(dataTypes);
