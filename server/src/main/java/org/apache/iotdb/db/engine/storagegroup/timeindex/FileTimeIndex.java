--- conflicted
+++ resolved
@@ -81,11 +81,7 @@
   }
 
   @Override
-<<<<<<< HEAD
-  public Set<String> getDevices(String tsFilePath){
-=======
   public Set<String> getDevices(String tsFilePath) {
->>>>>>> 14628691
     try {
       TsFileSequenceReader fileReader = FileReaderManager.getInstance().get(tsFilePath, true);
       return new HashSet<>(fileReader.getAllDevices());
@@ -93,10 +89,6 @@
       logger.error("Can't read file {} from disk ", tsFilePath, e);
       throw new RuntimeException("Can't read file " + tsFilePath + " from disk");
     }
-<<<<<<< HEAD
-    // return Collections.emptySet();
-=======
->>>>>>> 14628691
   }
 
   @Override
@@ -154,10 +146,6 @@
 
   @Override
   public void updateStartTime(String deviceId, long time) {
-<<<<<<< HEAD
-
-=======
->>>>>>> 14628691
     if (this.startTime > time) {
       this.startTime = time;
     }
