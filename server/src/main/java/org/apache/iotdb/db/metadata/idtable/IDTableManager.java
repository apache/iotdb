/*
 * Licensed to the Apache Software Foundation (ASF) under one
 * or more contributor license agreements.  See the NOTICE file
 * distributed with this work for additional information
 * regarding copyright ownership.  The ASF licenses this file
 * to you under the Apache License, Version 2.0 (the
 * "License"); you may not use this file except in compliance
 * with the License.  You may obtain a copy of the License at
 *
 *     http://www.apache.org/licenses/LICENSE-2.0
 *
 * Unless required by applicable law or agreed to in writing,
 * software distributed under the License is distributed on an
 * "AS IS" BASIS, WITHOUT WARRANTIES OR CONDITIONS OF ANY
 * KIND, either express or implied.  See the License for the
 * specific language governing permissions and limitations
 * under the License.
 */
package org.apache.iotdb.db.metadata.idtable;

import org.apache.iotdb.db.conf.IoTDBDescriptor;
import org.apache.iotdb.db.engine.fileSystem.SystemFileFactory;
import org.apache.iotdb.db.exception.metadata.MetadataException;
<<<<<<< HEAD
=======
import org.apache.iotdb.db.exception.metadata.PathNotExistException;
import org.apache.iotdb.db.metadata.mnode.IStorageGroupMNode;
>>>>>>> d8fd5b35
import org.apache.iotdb.db.metadata.path.PartialPath;
import org.apache.iotdb.db.service.IoTDB;
import org.apache.iotdb.tsfile.utils.FilePathUtils;
import org.apache.iotdb.tsfile.write.schema.IMeasurementSchema;

import org.slf4j.Logger;
import org.slf4j.LoggerFactory;

import java.io.File;
import java.io.IOException;
import java.util.HashMap;

/** This class manages one id table for each logical storage group */
public class IDTableManager {

  /** logger */
  Logger logger = LoggerFactory.getLogger(IDTableManager.class);

  /** storage group path -> id table */
  HashMap<String, IDTable> idTableMap;

  /** system dir */
  private final String systemDir =
      FilePathUtils.regularizePath(IoTDBDescriptor.getInstance().getConfig().getSystemDir())
          + "storage_groups";

  // region IDManager Singleton
  private static class IDManagerHolder {

    private IDManagerHolder() {
      // allowed to do nothing
    }

    private static final IDTableManager INSTANCE = new IDTableManager();
  }

  /**
   * get instance
   *
   * @return instance of the factory
   */
  public static IDTableManager getInstance() {
    return IDManagerHolder.INSTANCE;
  }

  private IDTableManager() {
    idTableMap = new HashMap<>();
  }
  // endregion

  /**
   * get id table by device path
   *
   * @param devicePath device path
   * @return id table belongs to path's storage group
   */
  public synchronized IDTable getIDTable(PartialPath devicePath) {
    try {
<<<<<<< HEAD
=======
      IStorageGroupMNode storageGroupMNode =
          IoTDB.schemaEngine.getStorageGroupNodeByPath(devicePath);
>>>>>>> d8fd5b35
      return idTableMap.computeIfAbsent(
          IoTDB.metaManager.getStorageGroupNodeByPath(devicePath).getFullPath(),
          storageGroupPath ->
              new IDTableHashmapImpl(
                  SystemFileFactory.INSTANCE.getFile(
                      systemDir + File.separator + storageGroupPath)));
    } catch (MetadataException e) {
      logger.error("get id table failed, path is: " + devicePath + ". caused by: " + e);
    }

    return null;
  }

  /**
<<<<<<< HEAD
   * get id table by storage group path
   *
   * @param sgPath storage group path
   * @return id table belongs to path's storage group
   */
  public synchronized IDTable getIDTableDirectly(String sgPath) {
    return idTableMap.computeIfAbsent(
        sgPath,
        storageGroupPath ->
            new IDTableHashmapImpl(
                SystemFileFactory.INSTANCE.getFile(systemDir + File.separator + storageGroupPath)));
=======
   * get schema from device and measurements
   *
   * @param deviceName device name of the time series
   * @param measurementName measurement name of the time series
   * @return schema entry of the time series
   */
  public synchronized IMeasurementSchema getSeriesSchema(String deviceName, String measurementName)
      throws MetadataException {
    for (IDTable idTable : idTableMap.values()) {
      IMeasurementSchema measurementSchema = idTable.getSeriesSchema(deviceName, measurementName);
      if (measurementSchema != null) {
        return measurementSchema;
      }
    }

    throw new PathNotExistException(new PartialPath(deviceName, measurementName).toString());
>>>>>>> d8fd5b35
  }

  /** clear id table map */
  public void clear() throws IOException {
    for (IDTable idTable : idTableMap.values()) {
      idTable.clear();
    }

    idTableMap.clear();
  }
}<|MERGE_RESOLUTION|>--- conflicted
+++ resolved
@@ -21,11 +21,8 @@
 import org.apache.iotdb.db.conf.IoTDBDescriptor;
 import org.apache.iotdb.db.engine.fileSystem.SystemFileFactory;
 import org.apache.iotdb.db.exception.metadata.MetadataException;
-<<<<<<< HEAD
-=======
 import org.apache.iotdb.db.exception.metadata.PathNotExistException;
 import org.apache.iotdb.db.metadata.mnode.IStorageGroupMNode;
->>>>>>> d8fd5b35
 import org.apache.iotdb.db.metadata.path.PartialPath;
 import org.apache.iotdb.db.service.IoTDB;
 import org.apache.iotdb.tsfile.utils.FilePathUtils;
@@ -84,13 +81,8 @@
    */
   public synchronized IDTable getIDTable(PartialPath devicePath) {
     try {
-<<<<<<< HEAD
-=======
-      IStorageGroupMNode storageGroupMNode =
-          IoTDB.schemaEngine.getStorageGroupNodeByPath(devicePath);
->>>>>>> d8fd5b35
       return idTableMap.computeIfAbsent(
-          IoTDB.metaManager.getStorageGroupNodeByPath(devicePath).getFullPath(),
+          IoTDB.schemaEngine.getStorageGroupNodeByPath(devicePath).getFullPath(),
           storageGroupPath ->
               new IDTableHashmapImpl(
                   SystemFileFactory.INSTANCE.getFile(
@@ -103,7 +95,6 @@
   }
 
   /**
-<<<<<<< HEAD
    * get id table by storage group path
    *
    * @param sgPath storage group path
@@ -115,7 +106,9 @@
         storageGroupPath ->
             new IDTableHashmapImpl(
                 SystemFileFactory.INSTANCE.getFile(systemDir + File.separator + storageGroupPath)));
-=======
+  }
+
+  /**
    * get schema from device and measurements
    *
    * @param deviceName device name of the time series
@@ -132,7 +125,6 @@
     }
 
     throw new PathNotExistException(new PartialPath(deviceName, measurementName).toString());
->>>>>>> d8fd5b35
   }
 
   /** clear id table map */
