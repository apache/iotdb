--- conflicted
+++ resolved
@@ -80,13 +80,8 @@
    */
   public synchronized IDTable getIDTable(PartialPath devicePath) {
     try {
-<<<<<<< HEAD
-=======
-      IStorageGroupMNode storageGroupMNode =
-          IoTDB.schemaProcessor.getStorageGroupNodeByPath(devicePath);
->>>>>>> 0f21cef1
       return idTableMap.computeIfAbsent(
-          IoTDB.schemaEngine.getStorageGroupNodeByPath(devicePath).getFullPath(),
+          IoTDB.schemaProcessor.getStorageGroupNodeByPath(devicePath).getFullPath(),
           storageGroupPath ->
               new IDTableHashmapImpl(
                   SystemFileFactory.INSTANCE.getFile(
