--- conflicted
+++ resolved
@@ -117,25 +117,6 @@
       IPartitionFetcher partitionFetcher,
       ISchemaFetcher schemaFetcher) {
 
-<<<<<<< HEAD
-    IQueryExecution execution =
-        createQueryExecution(
-            statement,
-            new MPPQueryContext(
-                sql,
-                queryIdGenerator.createNextQueryId(),
-                session,
-                DataNodeEndPoints.LOCAL_HOST_DATA_BLOCK_ENDPOINT,
-                DataNodeEndPoints.LOCAL_HOST_INTERNAL_ENDPOINT),
-            partitionFetcher,
-            schemaFetcher);
-    if (execution.isQuery()) {
-      queryExecutionMap.put(queryId, execution);
-    }
-    execution.start();
-
-    return execution.getStatus();
-=======
     QueryId globalQueryId = queryIdGenerator.createNextQueryId();
     try (SetThreadName queryName = new SetThreadName(globalQueryId.getId())) {
       IQueryExecution execution =
@@ -149,12 +130,13 @@
                   DataNodeEndPoints.LOCAL_HOST_INTERNAL_ENDPOINT),
               partitionFetcher,
               schemaFetcher);
-      queryExecutionMap.put(queryId, execution);
+      if (execution.isQuery()) {
+        queryExecutionMap.put(queryId, execution);
+      }
       execution.start();
 
       return execution.getStatus();
     }
->>>>>>> 5d48b1ec
   }
 
   public IQueryExecution getQueryExecution(Long queryId) {
