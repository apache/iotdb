--- conflicted
+++ resolved
@@ -94,18 +94,12 @@
 
   public void stopPipe(String pipeName, String remoteIp, long createTime) {
     String dir = SyncPathUtil.getReceiverPipeFolderName(pipeName, remoteIp, createTime);
-<<<<<<< HEAD
-=======
     logger.info("try stop task key={}", dir);
->>>>>>> a6b81b28
     synchronized (dir.intern()) {
       if (taskFutures.containsKey(dir)) {
         taskFutures.get(dir).cancel(true);
         taskFutures.remove(dir);
-<<<<<<< HEAD
-=======
         logger.info("stop task success, key={}", dir);
->>>>>>> a6b81b28
       }
     }
   }
