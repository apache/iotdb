/*
 * Licensed to the Apache Software Foundation (ASF) under one
 * or more contributor license agreements.  See the NOTICE file
 * distributed with this work for additional information
 * regarding copyright ownership.  The ASF licenses this file
 * to you under the Apache License, Version 2.0 (the
 * "License"); you may not use this file except in compliance
 * with the License.  You may obtain a copy of the License at
 *
 *     http://www.apache.org/licenses/LICENSE-2.0
 *
 * Unless required by applicable law or agreed to in writing,
 * software distributed under the License is distributed on an
 * "AS IS" BASIS, WITHOUT WARRANTIES OR CONDITIONS OF ANY
 * KIND, either express or implied.  See the License for the
 * specific language governing permissions and limitations
 * under the License.
 *
 */
package org.apache.iotdb.db.newsync.receiver.collector;

import org.apache.iotdb.db.concurrent.IoTDBThreadPoolFactory;
import org.apache.iotdb.db.concurrent.ThreadName;
<<<<<<< HEAD
import org.apache.iotdb.db.exception.metadata.StorageGroupAlreadySetException;
import org.apache.iotdb.db.newsync.conf.SyncPathUtil;
import org.apache.iotdb.db.newsync.pipedata.PipeData;
import org.apache.iotdb.db.newsync.pipedata.queue.BufferedPipeDataQueue;
import org.apache.iotdb.db.newsync.pipedata.queue.PipeDataQueue;
import org.apache.iotdb.db.newsync.receiver.manager.PipeMessage;
import org.apache.iotdb.db.newsync.receiver.manager.ReceiverManager;
=======
import org.apache.iotdb.db.exception.metadata.IllegalPathException;
import org.apache.iotdb.db.newsync.conf.BufferedPipeDataBlockingQueue;
import org.apache.iotdb.db.newsync.conf.SyncConstant;
import org.apache.iotdb.db.newsync.conf.SyncPathUtil;
import org.apache.iotdb.db.newsync.pipedata.PipeData;
>>>>>>> 0f500de9

import org.slf4j.Logger;
import org.slf4j.LoggerFactory;

import java.util.*;
import java.util.concurrent.ConcurrentHashMap;
import java.util.concurrent.ExecutorService;
import java.util.concurrent.Future;
import java.util.concurrent.TimeUnit;

/** scan sync receiver folder and load pipeData into IoTDB */
public class Collector {

  private static final Logger logger = LoggerFactory.getLogger(Collector.class);
  private static final int WAIT_TIMEOUT = 2000;
  private ExecutorService executorService;
  private Map<String, Future> taskFutures;

  public Collector() {
    taskFutures = new ConcurrentHashMap<>();
  }

  public void startCollect() {
    this.executorService =
        IoTDBThreadPoolFactory.newCachedThreadPool(ThreadName.SYNC_RECEIVER_COLLECTOR.getName());
  }

  public void stopCollect() {
    for (Future f : taskFutures.values()) {
      f.cancel(true);
    }
    if (executorService != null) {
      executorService.shutdownNow();
      int totalWaitTime = WAIT_TIMEOUT;
      while (!executorService.isTerminated()) {
        try {
          if (!executorService.awaitTermination(WAIT_TIMEOUT, TimeUnit.MILLISECONDS)) {
            logger.info(
                "{} thread pool doesn't exit after {}ms.",
                ThreadName.SYNC_RECEIVER_COLLECTOR.getName(),
                totalWaitTime);
          }
          totalWaitTime += WAIT_TIMEOUT;
        } catch (InterruptedException e) {
          logger.error(
              "Interrupted while waiting {} thread pool to exit. ",
              ThreadName.SYNC_RECEIVER_COLLECTOR.getName());
          Thread.currentThread().interrupt();
        }
      }
      executorService = null;
    }
  }

  public void startPipe(String pipeName, String remoteIp, long createTime) {
    String dir = SyncPathUtil.getReceiverPipeFolderName(pipeName, remoteIp, createTime);
    ScanTask task = new ScanTask(pipeName, remoteIp, createTime);
    taskFutures.put(dir, executorService.submit(task));
  }

  public void stopPipe(String pipeName, String remoteIp, long createTime) {
    String dir = SyncPathUtil.getReceiverPipeFolderName(pipeName, remoteIp, createTime);
    taskFutures.get(dir).cancel(true);
    taskFutures.remove(dir);
  }

  private class ScanTask implements Runnable {
    private final String pipeName;
    private final String remoteIp;
    private final long createTime;

    private ScanTask(String pipeName, String remoteIp, long createTime) {
      this.pipeName = pipeName;
      this.remoteIp = remoteIp;
      this.createTime = createTime;
    }

    @Override
    public void run() {
      PipeDataQueue pipeDataQueue =
          BufferedPipeDataQueue.getInstance(
              SyncPathUtil.getReceiverPipeLogDir(pipeName, remoteIp, createTime));
      while (!Thread.interrupted()) {
        PipeData pipeData = null;
        try {
          pipeData = pipeDataQueue.take();
          logger.info(
              "Start load pipeData with serialize number {} and type {}",
              pipeData.getSerialNumber(),
              pipeData.getType());
          pipeData.createLoader().load();
          pipeDataQueue.commit();
        } catch (InterruptedException e) {
          logger.warn("Be interrupted when waiting for pipe data, because {}", e.getMessage());
          Thread.currentThread().interrupt();
        } catch (StorageGroupAlreadySetException e) {
          // bearable exception
          String msg =
              String.format(
                  "Sync receiver try to set storage group %s that has already been set",
                  e.getStorageGroupPath());
          logger.warn(msg);
          ReceiverManager.getInstance()
              .writePipeMessage(
                  pipeName, remoteIp, createTime, new PipeMessage(PipeMessage.MsgType.WARN, msg));
        } catch (Exception e) {
          // unbearable exception
          // TODO: should drop this pipe?
          String msg;
          if (pipeData != null) {
            msg =
                String.format(
                    "Cannot load pipeData with serialize number %d and type %s, because %s",
                    pipeData.getSerialNumber(), pipeData.getType(), e.getMessage());
          } else {
            msg = String.format("Cannot load pipeData because %s", e.getMessage());
          }
          logger.error(msg);
          ReceiverManager.getInstance()
              .writePipeMessage(
                  pipeName, remoteIp, createTime, new PipeMessage(PipeMessage.MsgType.ERROR, msg));
          break;
        }
      }
    }
  }
}<|MERGE_RESOLUTION|>--- conflicted
+++ resolved
@@ -21,7 +21,6 @@
 
 import org.apache.iotdb.db.concurrent.IoTDBThreadPoolFactory;
 import org.apache.iotdb.db.concurrent.ThreadName;
-<<<<<<< HEAD
 import org.apache.iotdb.db.exception.metadata.StorageGroupAlreadySetException;
 import org.apache.iotdb.db.newsync.conf.SyncPathUtil;
 import org.apache.iotdb.db.newsync.pipedata.PipeData;
@@ -29,13 +28,6 @@
 import org.apache.iotdb.db.newsync.pipedata.queue.PipeDataQueue;
 import org.apache.iotdb.db.newsync.receiver.manager.PipeMessage;
 import org.apache.iotdb.db.newsync.receiver.manager.ReceiverManager;
-=======
-import org.apache.iotdb.db.exception.metadata.IllegalPathException;
-import org.apache.iotdb.db.newsync.conf.BufferedPipeDataBlockingQueue;
-import org.apache.iotdb.db.newsync.conf.SyncConstant;
-import org.apache.iotdb.db.newsync.conf.SyncPathUtil;
-import org.apache.iotdb.db.newsync.pipedata.PipeData;
->>>>>>> 0f500de9
 
 import org.slf4j.Logger;
 import org.slf4j.LoggerFactory;
@@ -141,6 +133,7 @@
           ReceiverManager.getInstance()
               .writePipeMessage(
                   pipeName, remoteIp, createTime, new PipeMessage(PipeMessage.MsgType.WARN, msg));
+          pipeDataQueue.commit();
         } catch (Exception e) {
           // unbearable exception
           // TODO: should drop this pipe?
