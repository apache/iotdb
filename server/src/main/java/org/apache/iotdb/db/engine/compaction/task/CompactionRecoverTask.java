/*
 * Licensed to the Apache Software Foundation (ASF) under one
 * or more contributor license agreements.  See the NOTICE file
 * distributed with this work for additional information
 * regarding copyright ownership.  The ASF licenses this file
 * to you under the Apache License, Version 2.0 (the
 * "License"); you may not use this file except in compliance
 * with the License.  You may obtain a copy of the License at
 *
 *      http://www.apache.org/licenses/LICENSE-2.0
 *
 * Unless required by applicable law or agreed to in writing,
 * software distributed under the License is distributed on an
 * "AS IS" BASIS, WITHOUT WARRANTIES OR CONDITIONS OF ANY
 * KIND, either express or implied.  See the License for the
 * specific language governing permissions and limitations
 * under the License.
 */
package org.apache.iotdb.db.engine.compaction.task;

import org.apache.iotdb.commons.cluster.NodeStatus;
import org.apache.iotdb.commons.conf.IoTDBConstant;
import org.apache.iotdb.db.conf.IoTDBDescriptor;
import org.apache.iotdb.db.engine.compaction.CompactionUtils;
import org.apache.iotdb.db.engine.compaction.log.CompactionLogAnalyzer;
import org.apache.iotdb.db.engine.compaction.log.CompactionLogger;
import org.apache.iotdb.db.engine.compaction.log.TsFileIdentifier;
import org.apache.iotdb.db.engine.modification.Modification;
import org.apache.iotdb.db.engine.modification.ModificationFile;
import org.apache.iotdb.db.engine.storagegroup.TsFileManager;
import org.apache.iotdb.db.engine.storagegroup.TsFileNameGenerator;
import org.apache.iotdb.db.engine.storagegroup.TsFileResource;
import org.apache.iotdb.db.utils.FileLoaderUtils;
import org.apache.iotdb.tsfile.common.constant.TsFileConstant;
import org.apache.iotdb.tsfile.fileSystem.FSFactoryProducer;
import org.apache.iotdb.tsfile.read.TsFileSequenceReader;
import org.apache.iotdb.tsfile.utils.TsFileUtils;

import org.apache.commons.io.FileUtils;
import org.slf4j.Logger;
import org.slf4j.LoggerFactory;

import java.io.File;
import java.io.IOException;
import java.util.ArrayList;
import java.util.Collections;
import java.util.List;

/** CompactionRecoverTask executes the recover process for all compaction tasks. */
public class CompactionRecoverTask {
  private final Logger LOGGER = LoggerFactory.getLogger(IoTDBConstant.COMPACTION_LOGGER_NAME);
  private final File compactionLogFile;
  private final boolean isInnerSpace;
  private final String fullStorageGroupName;
  private final TsFileManager tsFileManager;

  public CompactionRecoverTask(
      String logicalStorageGroupName,
      String virtualStorageGroupName,
      TsFileManager tsFileManager,
      File logFile,
      boolean isInnerSpace) {
    this.compactionLogFile = logFile;
    this.isInnerSpace = isInnerSpace;
    this.fullStorageGroupName = logicalStorageGroupName + "-" + virtualStorageGroupName;
    this.tsFileManager = tsFileManager;
  }

  public void doCompaction() {
    boolean recoverSuccess = true;
    LOGGER.info(
        "{} [Compaction][Recover] compaction log is {}", fullStorageGroupName, compactionLogFile);
    try {
      if (compactionLogFile.exists()) {
        LOGGER.info(
            "{} [Compaction][Recover] compaction log file {} exists, start to recover it",
            fullStorageGroupName,
            compactionLogFile);
        CompactionLogAnalyzer logAnalyzer = new CompactionLogAnalyzer(compactionLogFile);
        CompactionRecoverFromOld compactionRecoverFromOld = new CompactionRecoverFromOld();
        if (isInnerSpace && compactionRecoverFromOld.isInnerCompactionLogBefore013()) {
          // inner compaction log from previous version (<0.13)
          logAnalyzer.analyzeOldInnerCompactionLog();
        } else if (!isInnerSpace && compactionRecoverFromOld.isCrossCompactionLogBefore013()) {
          // cross compaction log from previous version (<0.13)
          logAnalyzer.analyzeOldCrossCompactionLog();
        } else {
          logAnalyzer.analyze();
        }
        List<TsFileIdentifier> sourceFileIdentifiers = logAnalyzer.getSourceFileInfos();
        List<TsFileIdentifier> targetFileIdentifiers = logAnalyzer.getTargetFileInfos();

        // compaction log file is incomplete
        if (targetFileIdentifiers.isEmpty() || sourceFileIdentifiers.isEmpty()) {
          LOGGER.info(
              "{} [Compaction][Recover] incomplete log file, abort recover", fullStorageGroupName);
          return;
        }

        // check is all source files existed
        boolean isAllSourcesFileExisted = true;
        for (TsFileIdentifier sourceFileIdentifier : sourceFileIdentifiers) {
          File sourceFile = sourceFileIdentifier.getFileFromDataDirs();
          if (sourceFile == null) {
            isAllSourcesFileExisted = false;
            break;
          }
        }

        if (isAllSourcesFileExisted) {
          if (!isInnerSpace && logAnalyzer.isLogFromOld()) {
            recoverSuccess =
                compactionRecoverFromOld.handleCrossCompactionWithAllSourceFilesExistBefore013(
                    targetFileIdentifiers);
          } else {
            recoverSuccess =
                handleWithAllSourceFilesExist(targetFileIdentifiers, sourceFileIdentifiers);
          }
        } else {
          if (!isInnerSpace && logAnalyzer.isLogFromOld()) {
            recoverSuccess =
                compactionRecoverFromOld.handleCrossCompactionWithSomeSourceFilesLostBefore013(
                    targetFileIdentifiers, sourceFileIdentifiers);
          } else {
            recoverSuccess =
                handleWithSomeSourceFilesLost(targetFileIdentifiers, sourceFileIdentifiers);
          }
        }
      }
    } catch (IOException e) {
      LOGGER.error("Recover compaction error", e);
    } finally {
      if (!recoverSuccess) {
        LOGGER.error(
            "{} [Compaction][Recover] Failed to recover compaction, set allowCompaction to false",
            fullStorageGroupName);
        tsFileManager.setAllowCompaction(false);
      } else {
        if (compactionLogFile.exists()) {
          try {
            LOGGER.info(
                "{} [Compaction][Recover] Recover compaction successfully, delete log file {}",
                fullStorageGroupName,
                compactionLogFile);
            FileUtils.delete(compactionLogFile);
          } catch (IOException e) {
            LOGGER.error(
                "{} [Compaction][Recover] Exception occurs while deleting log file {}, set allowCompaction to false",
                fullStorageGroupName,
                compactionLogFile,
                e);
            tsFileManager.setAllowCompaction(false);
          }
        }
      }
    }
  }

  /**
   * All source files exist: (1) delete all the target files and tmp target files (2) delete
   * compaction mods files.
   */
  private boolean handleWithAllSourceFilesExist(
      List<TsFileIdentifier> targetFileIdentifiers, List<TsFileIdentifier> sourceFileIdentifiers) {
    LOGGER.info(
        "{} [Compaction][Recover] all source files exists, delete all target files.",
        fullStorageGroupName);

    // remove tmp target files and target files
    for (TsFileIdentifier targetFileIdentifier : targetFileIdentifiers) {
      // xxx.inner or xxx.cross
      File tmpTargetFile = targetFileIdentifier.getFileFromDataDirs();
      // xxx.tsfile
      File targetFile =
          getFileFromDataDirs(
              targetFileIdentifier
                  .getFilePath()
                  .replace(
                      isInnerSpace
                          ? IoTDBConstant.INNER_COMPACTION_TMP_FILE_SUFFIX
                          : IoTDBConstant.CROSS_COMPACTION_TMP_FILE_SUFFIX,
                      TsFileConstant.TSFILE_SUFFIX));
      TsFileResource targetResource = null;
      if (tmpTargetFile != null) {
        targetResource = new TsFileResource(tmpTargetFile);
      } else if (targetFile != null) {
        targetResource = new TsFileResource(targetFile);
      }

      if (targetResource != null && !targetResource.remove()) {
        // failed to remove tmp target tsfile
        // system should not carry out the subsequent compaction in case of data redundant
        LOGGER.error(
            "{} [Compaction][Recover] failed to remove target file {}",
            fullStorageGroupName,
            targetResource);
        return false;
      }
    }

    // delete compaction mods files
    List<TsFileResource> sourceTsFileResourceList = new ArrayList<>();
    for (TsFileIdentifier sourceFileIdentifier : sourceFileIdentifiers) {
      sourceTsFileResourceList.add(new TsFileResource(sourceFileIdentifier.getFileFromDataDirs()));
    }
    try {
      CompactionUtils.deleteCompactionModsFile(sourceTsFileResourceList, Collections.emptyList());
    } catch (Throwable e) {
      LOGGER.error(
          "{} [Compaction][Recover] Exception occurs while deleting compaction mods file, set allowCompaction to false",
          fullStorageGroupName,
          e);
      return false;
    }
    return true;
  }

  /**
   * Some source files lost: delete remaining source files, including: tsfile, resource file, mods
   * file and compaction mods file.
   */
  private boolean handleWithSomeSourceFilesLost(
      List<TsFileIdentifier> targetFileIdentifiers, List<TsFileIdentifier> sourceFileIdentifiers)
      throws IOException {
    // some source files have been deleted, while target file must exist and complete.
    if (!checkIsTargetFilesComplete(targetFileIdentifiers)) {
      return false;
    }

    boolean handleSuccess = true;
    for (TsFileIdentifier sourceFileIdentifier : sourceFileIdentifiers) {
      File sourceFile = sourceFileIdentifier.getFileFromDataDirs();
      if (sourceFile != null) {
        // delete source tsfile, resource file and mods file
        if (!new TsFileResource(sourceFile).remove()) {
          LOGGER.error(
              "{} [Compaction][Recover] fail to delete remaining source file {}.",
              fullStorageGroupName,
              sourceFile);
          handleSuccess = false;
        }
      } else {
        // if source file does not exist, its resource file may still exist, so delete it.
        File resourceFile =
            getFileFromDataDirs(
                sourceFileIdentifier.getFilePath() + TsFileResource.RESOURCE_SUFFIX);

        if (!checkAndDeleteFile(resourceFile)) {
          handleSuccess = false;
        }

        // delete .mods file of source tsfile
        File modFile =
            getFileFromDataDirs(sourceFileIdentifier.getFilePath() + ModificationFile.FILE_SUFFIX);
        if (!checkAndDeleteFile(modFile)) {
          handleSuccess = false;
        }
      }

      // delete .compaction.mods file of all source files
      File compactionModFile =
          getFileFromDataDirs(
              sourceFileIdentifier.getFilePath() + ModificationFile.COMPACTION_FILE_SUFFIX);
      if (!checkAndDeleteFile(compactionModFile)) {
        handleSuccess = false;
      }
    }
    return handleSuccess;
  }

  /**
   * This method find the File object of given filePath by searching it in every data directory. If
   * the file is not found, it will return null.
   */
  private File getFileFromDataDirs(String filePath) {
    String[] dataDirs = IoTDBDescriptor.getInstance().getConfig().getDataDirs();
    for (String dataDir : dataDirs) {
      File f = new File(dataDir, filePath);
      if (f.exists()) {
        return f;
      }
    }
    return null;
  }

  private boolean checkIsTargetFilesComplete(List<TsFileIdentifier> targetFileIdentifiers)
      throws IOException {
    for (TsFileIdentifier targetFileIdentifier : targetFileIdentifiers) {
      // xxx.tsfile
      File targetFile =
          getFileFromDataDirs(
              targetFileIdentifier
                  .getFilePath()
                  .replace(
                      isInnerSpace
                          ? IoTDBConstant.INNER_COMPACTION_TMP_FILE_SUFFIX
                          : IoTDBConstant.CROSS_COMPACTION_TMP_FILE_SUFFIX,
                      TsFileConstant.TSFILE_SUFFIX));
      if (targetFile == null
          || !TsFileUtils.isTsFileComplete(new TsFileResource(targetFile).getTsFile())) {
        LOGGER.error(
            "{} [Compaction][ExceptionHandler] target file {} is not complete, and some source files is lost, do nothing. Set allowCompaction to false",
            fullStorageGroupName,
            targetFileIdentifier.getFilePath());
<<<<<<< HEAD
        IoTDBDescriptor.getInstance().getConfig().setSystemStatus(NodeStatus.ReadOnly);
=======
        IoTDBDescriptor.getInstance().getConfig().setNodeStatus(NodeStatus.ReadOnly);
>>>>>>> 37d6cfed
        return false;
      }
    }
    return true;
  }

  /**
   * Return true if the file is not existed or if the file is existed and has been deleted
   * correctly. Otherwise, return false.
   */
  private boolean checkAndDeleteFile(File file) {
    if ((file != null && file.exists()) && !file.delete()) {
      LOGGER.error("{} [Compaction][Recover] failed to remove file {}", fullStorageGroupName, file);
      return false;
    }
    return true;
  }

  /**
   * Used to check whether it is recoverd from last version (<0.13) and perform corresponding
   * process.
   */
  private class CompactionRecoverFromOld {

    /** Return whether cross compaction log file is from previous version (<0.13). */
    private boolean isCrossCompactionLogBefore013() {
      return compactionLogFile
          .getName()
          .equals(CompactionLogger.CROSS_COMPACTION_LOG_NAME_FROM_OLD);
    }

    /** Return whether inner compaction log file is from previous version (<0.13). */
    private boolean isInnerCompactionLogBefore013() {
      return compactionLogFile.getName().startsWith(tsFileManager.getStorageGroupName());
    }

    /** Delete tmp target file and compaction mods file. */
    private boolean handleCrossCompactionWithAllSourceFilesExistBefore013(
        List<TsFileIdentifier> targetFileIdentifiers) {
      // delete tmp target file
      for (TsFileIdentifier targetFileIdentifier : targetFileIdentifiers) {
        // xxx.tsfile.merge
        File tmpTargetFile = targetFileIdentifier.getFileFromDataDirs();
        if (tmpTargetFile != null) {
          tmpTargetFile.delete();
        }
      }

      // delete compaction mods file
      File compactionModsFileFromOld =
          new File(
              tsFileManager.getStorageGroupDir()
                  + File.separator
                  + IoTDBConstant.COMPACTION_MODIFICATION_FILE_NAME_FROM_OLD);
      if (!checkAndDeleteFile(compactionModsFileFromOld)) {
        return false;
      }
      return true;
    }

    /**
     * 1. If target file does not exist, then move .merge file to target file <br>
     * 2. If target resource file does not exist, then serialize it. <br>
     * 3. Append merging modification to target mods file and delete merging mods file. <br>
     * 4. Delete source files and .merge file. <br>
     */
    private boolean handleCrossCompactionWithSomeSourceFilesLostBefore013(
        List<TsFileIdentifier> targetFileIdentifiers,
        List<TsFileIdentifier> sourceFileIdentifiers) {
      try {
        File compactionModsFileFromOld =
            new File(
                tsFileManager.getStorageGroupDir()
                    + File.separator
                    + IoTDBConstant.COMPACTION_MODIFICATION_FILE_NAME_FROM_OLD);
        List<TsFileResource> targetFileResources = new ArrayList<>();
        for (int i = 0; i < sourceFileIdentifiers.size(); i++) {
          TsFileIdentifier sourceFileIdentifier = sourceFileIdentifiers.get(i);
          if (sourceFileIdentifier.isSequence()) {
            File tmpTargetFile = targetFileIdentifiers.get(i).getFileFromDataDirs();
            File targetFile = null;

            // move tmp target file to target file if not exist
            if (tmpTargetFile != null) {
              // move tmp target file to target file
              String sourceFilePath =
                  tmpTargetFile
                      .getPath()
                      .replace(
                          TsFileConstant.TSFILE_SUFFIX
                              + IoTDBConstant.CROSS_COMPACTION_TMP_FILE_SUFFIX_FROM_OLD,
                          TsFileConstant.TSFILE_SUFFIX);
              targetFile = TsFileNameGenerator.increaseCrossCompactionCnt(new File(sourceFilePath));
              FSFactoryProducer.getFSFactory().moveFile(tmpTargetFile, targetFile);
            } else {
              // target file must exist
              File file =
                  TsFileNameGenerator.increaseCrossCompactionCnt(
                      new File(
                          targetFileIdentifiers
                              .get(i)
                              .getFilePath()
                              .replace(
                                  TsFileConstant.TSFILE_SUFFIX
                                      + IoTDBConstant.CROSS_COMPACTION_TMP_FILE_SUFFIX_FROM_OLD,
                                  TsFileConstant.TSFILE_SUFFIX)));

              targetFile = getFileFromDataDirs(file.getPath());
            }
            if (targetFile == null) {
              LOGGER.error(
                  "{} [Compaction][Recover] target file of source seq file {} does not exist (<0.13).",
                  fullStorageGroupName,
                  sourceFileIdentifier.getFilePath());
              return false;
            }

            // serialize target resource file if not exist
            TsFileResource targetResource = new TsFileResource(targetFile);
            if (!targetResource.resourceFileExists()) {
              try (TsFileSequenceReader reader =
                  new TsFileSequenceReader(targetFile.getAbsolutePath())) {
                FileLoaderUtils.updateTsFileResource(reader, targetResource);
              }
              targetResource.serialize();
            }

            targetFileResources.add(targetResource);

            // append compaction modifications to target mods file and delete compaction mods file
            if (compactionModsFileFromOld.exists()) {
              ModificationFile compactionModsFile =
                  new ModificationFile(compactionModsFileFromOld.getPath());
              appendCompactionModificationsBefore013(targetResource, compactionModsFile);
            }

            // delete tmp target file
            if (!checkAndDeleteFile(tmpTargetFile)) {
              return false;
            }
          }

          // delete source tsfile
          File sourceFile = sourceFileIdentifier.getFileFromDataDirs();
          if (!checkAndDeleteFile(sourceFile)) {
            return false;
          }

          // delete source resource file
          sourceFile =
              getFileFromDataDirs(
                  sourceFileIdentifier.getFilePath() + TsFileResource.RESOURCE_SUFFIX);
          if (!checkAndDeleteFile(sourceFile)) {
            return false;
          }

          // delete source mods file
          sourceFile =
              getFileFromDataDirs(
                  sourceFileIdentifier.getFilePath() + ModificationFile.FILE_SUFFIX);
          if (!checkAndDeleteFile(sourceFile)) {
            return false;
          }
        }

        // delete compaction mods file
        if (!checkAndDeleteFile(compactionModsFileFromOld)) {
          return false;
        }
      } catch (Throwable e) {
        LOGGER.error(
            "{} [Compaction][Recover] fail to handle with some source files lost from old version.",
            fullStorageGroupName,
            e);
        return false;
      }

      return true;
    }

    private void appendCompactionModificationsBefore013(
        TsFileResource resource, ModificationFile compactionModsFile) throws IOException {
      if (compactionModsFile != null) {
        for (Modification modification : compactionModsFile.getModifications()) {
          // we have to set modification offset to MAX_VALUE, as the offset of source chunk may
          // change after compaction
          modification.setFileOffset(Long.MAX_VALUE);
          resource.getModFile().write(modification);
        }
        resource.getModFile().close();
      }
    }
  }
}<|MERGE_RESOLUTION|>--- conflicted
+++ resolved
@@ -302,11 +302,7 @@
             "{} [Compaction][ExceptionHandler] target file {} is not complete, and some source files is lost, do nothing. Set allowCompaction to false",
             fullStorageGroupName,
             targetFileIdentifier.getFilePath());
-<<<<<<< HEAD
-        IoTDBDescriptor.getInstance().getConfig().setSystemStatus(NodeStatus.ReadOnly);
-=======
         IoTDBDescriptor.getInstance().getConfig().setNodeStatus(NodeStatus.ReadOnly);
->>>>>>> 37d6cfed
         return false;
       }
     }
