/*
 * Licensed to the Apache Software Foundation (ASF) under one
 * or more contributor license agreements.  See the NOTICE file
 * distributed with this work for additional information
 * regarding copyright ownership.  The ASF licenses this file
 * to you under the Apache License, Version 2.0 (the
 * "License"); you may not use this file except in compliance
 * with the License.  You may obtain a copy of the License at
 *
 *     http://www.apache.org/licenses/LICENSE-2.0
 *
 * Unless required by applicable law or agreed to in writing,
 * software distributed under the License is distributed on an
 * "AS IS" BASIS, WITHOUT WARRANTIES OR CONDITIONS OF ANY
 * KIND, either express or implied.  See the License for the
 * specific language governing permissions and limitations
 * under the License.
 */
package org.apache.iotdb.db.metadata.mtree.store.disk.cache;

import org.apache.iotdb.commons.concurrent.IoTDBThreadPoolFactory;
import org.apache.iotdb.commons.concurrent.ThreadName;
import org.apache.iotdb.db.metadata.mtree.store.CachedMTreeStore;
import org.apache.iotdb.db.metadata.mtree.store.disk.memcontrol.IMemManager;
import org.apache.iotdb.db.metadata.mtree.store.disk.memcontrol.MemManagerHolder;

import org.slf4j.Logger;
import org.slf4j.LoggerFactory;

import java.util.ArrayList;
import java.util.List;
import java.util.concurrent.CompletableFuture;
import java.util.concurrent.ExecutorService;

/**
 * CacheMemoryManager is used to register the CachedMTreeStore and create the CacheManager.
 * CacheMemoryManager provides the {@link CacheMemoryManager#ensureMemoryStatus} interface, which
 * starts asynchronous threads to free and flush the disk when memory usage exceeds a threshold.
 */
public class CacheMemoryManager {

  private static final Logger logger = LoggerFactory.getLogger(CacheMemoryManager.class);

  private final List<CachedMTreeStore> storeList = new ArrayList<>();

  private final IMemManager memManager = MemManagerHolder.getMemManagerInstance();

  private static final int CONCURRENT_NUM = 10;

  private ExecutorService flushTaskExecutor;
  private ExecutorService releaseTaskExecutor;

  private volatile boolean hasFlushTask;
  private int flushCount = 0;

  private volatile boolean hasReleaseTask;
  private int releaseCount = 0;

<<<<<<< HEAD
=======
  private static final int MAX_WAITING_TIME_WHEN_RELEASING = 10_000;
  private final Object blockObject = new Object();

  /**
   * Create and allocate LRUCacheManager to the corresponding CachedMTreeStore.
   *
   * @param store CachedMTreeStore
   * @return LRUCacheManager
   */
>>>>>>> 5fc96b7b
  public ICacheManager createLRUCacheManager(CachedMTreeStore store) {
    synchronized (storeList) {
      ICacheManager cacheManager = new LRUCacheManager();
      storeList.add(store);
      return cacheManager;
    }
  }

  public void init() {
    flushTaskExecutor =
        IoTDBThreadPoolFactory.newFixedThreadPool(
            CONCURRENT_NUM, ThreadName.SCHEMA_REGION_FLUSH_POOL.getName());
    releaseTaskExecutor =
        IoTDBThreadPoolFactory.newFixedThreadPool(
            CONCURRENT_NUM, ThreadName.SCHEMA_REGION_RELEASE_POOL.getName());
  }

  /**
   * Check the current memory usage. If the release threshold is exceeded, trigger the task to
   * perform an internal and external memory swap to release the memory.
   */
  public void ensureMemoryStatus() {
    if (memManager.isExceedReleaseThreshold() && !hasReleaseTask) {
      registerReleaseTask();
    }
  }

  /**
   * If there is a ReleaseTask or FlushTask, block the current thread to wait up to
   * MAX_WAITING_TIME_WHEN_RELEASING. The thread will be woken up if the ReleaseTask or FlushTask
   * ends or the wait time exceeds MAX_WAITING_TIME_WHEN_RELEASING.
   */
  public void waitIfReleasing() {
    synchronized (blockObject) {
      if (hasReleaseTask || hasFlushTask) {
        try {
          blockObject.wait(MAX_WAITING_TIME_WHEN_RELEASING);
        } catch (InterruptedException e) {
          logger.warn(
              "Interrupt because the release task and flush task did not finish within {} milliseconds.",
              MAX_WAITING_TIME_WHEN_RELEASING);
        }
      }
    }
  }

  private synchronized void registerReleaseTask() {
    if (hasReleaseTask) {
      return;
    }
    hasReleaseTask = true;
    releaseTaskExecutor.submit(
        () -> {
          try {
            tryExecuteMemoryRelease();
          } catch (Throwable throwable) {
            logger.error("Something wrong happened during MTree release.", throwable);
            throwable.printStackTrace();
            throw throwable;
          }
        });
  }

  /**
   * Execute cache eviction until the memory status is under safe mode or no node could be evicted.
   * If the memory status is still full, which means the nodes in memory are all volatile nodes, new
   * added or updated, fire flush task.
   */
  private void tryExecuteMemoryRelease() {
    synchronized (storeList) {
      CompletableFuture.allOf(
              storeList.stream()
                  .map(
                      store ->
                          CompletableFuture.runAsync(
                              () -> {
                                store.getLock().threadReadLock();
                                try {
                                  store.executeMemoryRelease();
                                } finally {
                                  store.getLock().threadReadUnlock();
                                }
                              },
                              releaseTaskExecutor))
                  .toArray(CompletableFuture[]::new))
          .join();
      releaseCount++;
      synchronized (blockObject) {
        hasReleaseTask = false;
        if (memManager.isExceedFlushThreshold() && !hasFlushTask) {
          registerFlushTask();
        } else {
          blockObject.notifyAll();
        }
      }
    }
  }

  private synchronized void registerFlushTask() {
    if (hasFlushTask) {
      return;
    }
    hasFlushTask = true;
    flushTaskExecutor.submit(
        () -> {
          try {
            tryFlushVolatileNodes();
          } catch (Throwable throwable) {
            logger.error("Something wrong happened during MTree flush.", throwable);
            throwable.printStackTrace();
            throw throwable;
          }
        });
  }

  /** Sync all volatile nodes to schemaFile and execute memory release after flush. */
  private void tryFlushVolatileNodes() {
    synchronized (storeList) {
      CompletableFuture.allOf(
              storeList.stream()
                  .map(
                      store ->
                          CompletableFuture.runAsync(
                              () -> {
                                store.getLock().writeLock();
                                try {
                                  store.flushVolatileNodes();
                                  store.executeMemoryRelease();
                                } finally {
                                  store.getLock().unlockWrite();
                                }
                              },
                              flushTaskExecutor))
                  .toArray(CompletableFuture[]::new))
          .join();
      flushCount++;
      synchronized (blockObject) {
        hasFlushTask = false;
        blockObject.notifyAll();
      }
    }
  }

  public void clear() {
    if (releaseTaskExecutor != null) {
      while (true) {
        if (!hasReleaseTask) break;
      }
      releaseTaskExecutor.shutdown();
      while (true) {
        if (releaseTaskExecutor.isTerminated()) break;
      }
      releaseTaskExecutor = null;
    }
    // the release task may submit flush task, thus must be shut down and clear first
    if (flushTaskExecutor != null) {
      while (true) {
        if (!hasFlushTask) break;
      }
      flushTaskExecutor.shutdown();
      while (true) {
        if (flushTaskExecutor.isTerminated()) break;
      }
      flushTaskExecutor = null;
    }
  }

  private CacheMemoryManager() {}

  private static class GlobalCacheManagerHolder {
    private static final CacheMemoryManager INSTANCE = new CacheMemoryManager();

    private GlobalCacheManagerHolder() {}
  }

  public static CacheMemoryManager getInstance() {
    return CacheMemoryManager.GlobalCacheManagerHolder.INSTANCE;
  }
}<|MERGE_RESOLUTION|>--- conflicted
+++ resolved
@@ -56,8 +56,6 @@
   private volatile boolean hasReleaseTask;
   private int releaseCount = 0;
 
-<<<<<<< HEAD
-=======
   private static final int MAX_WAITING_TIME_WHEN_RELEASING = 10_000;
   private final Object blockObject = new Object();
 
@@ -67,7 +65,6 @@
    * @param store CachedMTreeStore
    * @return LRUCacheManager
    */
->>>>>>> 5fc96b7b
   public ICacheManager createLRUCacheManager(CachedMTreeStore store) {
     synchronized (storeList) {
       ICacheManager cacheManager = new LRUCacheManager();
