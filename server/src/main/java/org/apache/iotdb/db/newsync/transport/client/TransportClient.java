--- conflicted
+++ resolved
@@ -27,14 +27,9 @@
 import org.apache.iotdb.db.newsync.conf.SyncPathUtil;
 import org.apache.iotdb.db.newsync.pipedata.PipeData;
 import org.apache.iotdb.db.newsync.pipedata.TsFilePipeData;
-import org.apache.iotdb.db.newsync.sender.pipe.IoTDBPipeSink;
 import org.apache.iotdb.db.newsync.sender.pipe.Pipe;
 import org.apache.iotdb.db.newsync.sender.service.SenderService;
 import org.apache.iotdb.db.newsync.transport.conf.TransportConstant;
-<<<<<<< HEAD
-=======
-import org.apache.iotdb.db.newsync.transport.conf.TransportSenderConfig;
->>>>>>> a911d3c9
 import org.apache.iotdb.db.utils.TestOnly;
 import org.apache.iotdb.rpc.RpcTransportFactory;
 import org.apache.iotdb.service.transport.thrift.IdentityInfo;
@@ -76,14 +71,7 @@
 
   private static final Logger logger = LoggerFactory.getLogger(TransportClient.class);
 
-<<<<<<< HEAD
   private static final IoTDBConfig config = IoTDBDescriptor.getInstance().getConfig();
-=======
-  // TODO: Need to change to transport config
-  private static TransportSenderConfig config = new TransportSenderConfig();
-
-  private static final IoTDBConfig ioTDBConfig = IoTDBDescriptor.getInstance().getConfig();
->>>>>>> a911d3c9
 
   private static final int TIMEOUT_MS = 2000_000;
 
@@ -118,12 +106,7 @@
   }
 
   public TransportClient(Pipe pipe, String ipAddress, int port) throws IOException {
-<<<<<<< HEAD
-    Thread.currentThread().setName(ThreadName.SYNC_CLIENT.getName());
     RpcTransportFactory.setThriftMaxFrameSize(config.getThriftMaxFrameSize());
-=======
-    RpcTransportFactory.setThriftMaxFrameSize(ioTDBConfig.getThriftMaxFrameSize());
->>>>>>> a911d3c9
 
     this.pipe = pipe;
     this.ipAddress = ipAddress;
@@ -132,29 +115,19 @@
 
   public boolean handshake() {
     int handshakeCounter = 0;
-<<<<<<< HEAD
-    while (!handshakeWithVersion()) {
-      handshakeCounter++;
-      if (handshakeCounter > config.getMaxNumberOfSyncFileRetry()) {
-        logger.error(
-            String.format(
-                "Handshake failed %s times! Check network.", config.getMaxNumberOfSyncFileRetry()));
-        return false;
-=======
     try {
       while (!handshakeWithVersion()) {
         handshakeCounter++;
-        if (handshakeCounter > config.getMaxNumOfSyncFileRetry()) {
+        if (handshakeCounter > config.getMaxNumberOfSyncFileRetry()) {
           logger.error(
               String.format(
-                  "Handshake failed %s times! Check network.", config.getMaxNumOfSyncFileRetry()));
+                  "Handshake failed %s times! Check network.", config.getMaxNumberOfSyncFileRetry()));
           return false;
         }
         logger.info(
             String.format(
                 "Handshake error, retry %d/%d.",
-                handshakeCounter, config.getMaxNumOfSyncFileRetry()));
->>>>>>> a911d3c9
+                handshakeCounter, config.getMaxNumberOfSyncFileRetry()));
       }
     } catch (SyncConnectionException e) {
       logger.error(String.format("Handshake failed and can not retry, because %s.", e));
@@ -168,17 +141,8 @@
       transport.close();
     }
 
-<<<<<<< HEAD
-    try (Socket socket = new Socket(this.ipAddress, this.port)) {
-      transport =
-          RpcTransportFactory.INSTANCE.getTransport(
-              ((IoTDBPipeSink) pipe.getPipeSink()).getIp(),
-              ((IoTDBPipeSink) pipe.getPipeSink()).getPort(),
-              TIMEOUT_MS);
-=======
     try {
       transport = RpcTransportFactory.INSTANCE.getTransport(ipAddress, port, TIMEOUT_MS);
->>>>>>> a911d3c9
       TProtocol protocol;
       if (config.isRpcThriftCompressionEnable()) {
         protocol = new TCompactProtocol(transport);
@@ -272,7 +236,7 @@
     int retryCount = 0;
     while (true) {
       retryCount++;
-      if (retryCount > config.getMaxNumOfSyncFileRetry()) {
+      if (retryCount > config.getMaxNumberOfSyncFileRetry()) {
         throw new SyncConnectionException(
             String.format("Connect to receiver error when transferring file %s.", file.getName()));
       }
@@ -280,19 +244,8 @@
       try {
         transportSingleFilePieceByPiece(file, messageDigest);
 
-<<<<<<< HEAD
-        while (true) {
-          retryCount++;
-          if (retryCount > config.getMaxNumberOfSyncFileRetry()) {
-            throw new SyncConnectionException(
-                String.format(
-                    "Can not sync file %s after %s tries.",
-                    file.getAbsoluteFile(), config.getMaxNumberOfSyncFileRetry()));
-          }
-=======
         if (isCheckFileDegistAgain) {
           // Check file digest as entirety.
->>>>>>> a911d3c9
           try {
             if (!checkFileDigest(file, messageDigest)) {
               continue;
@@ -434,11 +387,11 @@
 
     while (true) {
       retryCount++;
-      if (retryCount > config.getMaxNumOfSyncFileRetry()) {
+      if (retryCount > config.getMaxNumberOfSyncFileRetry()) {
         throw new SyncConnectionException(
             String.format(
                 "Can not sync file %s after %s tries.",
-                file.getAbsoluteFile(), config.getMaxNumOfSyncFileRetry()));
+                file.getAbsoluteFile(), config.getMaxNumberOfSyncFileRetry()));
       }
       try {
         status =
@@ -553,7 +506,7 @@
     int retryCount = 0;
     while (true) {
       retryCount++;
-      if (retryCount > config.getMaxNumOfSyncFileRetry()) {
+      if (retryCount > config.getMaxNumberOfSyncFileRetry()) {
         throw new SyncConnectionException(
             String.format(
                 "%s request connects to receiver %s:%d error.",
@@ -563,7 +516,7 @@
       try (TTransport heartbeatTransport =
           RpcTransportFactory.INSTANCE.getTransport(ipAddress, port, TIMEOUT_MS)) {
         TProtocol protocol;
-        if (ioTDBConfig.isRpcThriftCompressionEnable()) {
+        if (config.isRpcThriftCompressionEnable()) {
           protocol = new TCompactProtocol(heartbeatTransport);
         } else {
           protocol = new TBinaryProtocol(heartbeatTransport);
@@ -579,7 +532,7 @@
         logger.info(
             String.format(
                 "Heartbeat connect to receiver %s:%d error, retry %d/%d.",
-                ipAddress, port, retryCount, config.getMaxNumOfSyncFileRetry()));
+                ipAddress, port, retryCount, config.getMaxNumberOfSyncFileRetry()));
       }
     }
   }
