--- conflicted
+++ resolved
@@ -48,10 +48,7 @@
 import org.slf4j.Logger;
 import org.slf4j.LoggerFactory;
 
-<<<<<<< HEAD
 import java.io.ByteArrayOutputStream;
-=======
->>>>>>> 8e630e45
 import java.io.File;
 import java.io.FileInputStream;
 import java.io.IOException;
@@ -284,13 +281,7 @@
       }
 
       int dataLength;
-<<<<<<< HEAD
-      try (RandomAccessFile randomAccessFile = new RandomAccessFile(file, "r");
-          ByteArrayOutputStream byteArrayOutputStream =
-              new ByteArrayOutputStream(TransportConstant.DATA_CHUNK_SIZE)) {
-=======
       try (RandomAccessFile randomAccessFile = new RandomAccessFile(file, "r")) {
->>>>>>> 8e630e45
         if (randomAccessFile.length() <= position) {
           break;
         }
