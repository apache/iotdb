/*
 * Licensed to the Apache Software Foundation (ASF) under one
 * or more contributor license agreements.  See the NOTICE file
 * distributed with this work for additional information
 * regarding copyright ownership.  The ASF licenses this file
 * to you under the Apache License, Version 2.0 (the
 * "License"); you may not use this file except in compliance
 * with the License.  You may obtain a copy of the License at
 *
 *     http://www.apache.org/licenses/LICENSE-2.0
 *
 * Unless required by applicable law or agreed to in writing,
 * software distributed under the License is distributed on an
 * "AS IS" BASIS, WITHOUT WARRANTIES OR CONDITIONS OF ANY
 * KIND, either express or implied.  See the License for the
 * specific language governing permissions and limitations
 * under the License.
 *
 */
package org.apache.iotdb.db.newsync.transport.client;

import org.apache.iotdb.db.concurrent.ThreadName;
import org.apache.iotdb.db.conf.IoTDBConfig;
import org.apache.iotdb.db.conf.IoTDBDescriptor;
import org.apache.iotdb.db.exception.SyncConnectionException;
import org.apache.iotdb.db.newsync.conf.SyncConstant;
import org.apache.iotdb.db.newsync.conf.SyncPathUtil;
import org.apache.iotdb.db.newsync.pipedata.PipeData;
import org.apache.iotdb.db.newsync.pipedata.TsFilePipeData;
import org.apache.iotdb.db.newsync.sender.pipe.Pipe;
import org.apache.iotdb.db.newsync.sender.service.SenderService;
import org.apache.iotdb.db.newsync.transport.conf.TransportConstant;
import org.apache.iotdb.db.newsync.transport.conf.TransportSenderConfig;
import org.apache.iotdb.db.utils.TestOnly;
import org.apache.iotdb.rpc.RpcTransportFactory;
import org.apache.iotdb.service.transport.thrift.IdentityInfo;
import org.apache.iotdb.service.transport.thrift.MetaInfo;
import org.apache.iotdb.service.transport.thrift.ResponseType;
import org.apache.iotdb.service.transport.thrift.SyncRequest;
import org.apache.iotdb.service.transport.thrift.SyncResponse;
import org.apache.iotdb.service.transport.thrift.TransportService;
import org.apache.iotdb.service.transport.thrift.TransportStatus;
import org.apache.iotdb.service.transport.thrift.Type;

import org.apache.thrift.TException;
import org.apache.thrift.protocol.TBinaryProtocol;
import org.apache.thrift.protocol.TCompactProtocol;
import org.apache.thrift.protocol.TProtocol;
import org.apache.thrift.transport.TTransport;
import org.slf4j.Logger;
import org.slf4j.LoggerFactory;

import java.io.BufferedReader;
import java.io.File;
import java.io.FileInputStream;
import java.io.FileReader;
import java.io.IOException;
import java.io.InputStream;
import java.io.RandomAccessFile;
import java.net.InetAddress;
import java.net.UnknownHostException;
import java.nio.ByteBuffer;
import java.security.MessageDigest;
import java.security.NoSuchAlgorithmException;

import static org.apache.iotdb.db.newsync.transport.conf.TransportConfig.isCheckFileDegistAgain;
import static org.apache.iotdb.db.newsync.transport.conf.TransportConstant.REBASE_CODE;
import static org.apache.iotdb.db.newsync.transport.conf.TransportConstant.RETRY_CODE;
import static org.apache.iotdb.db.newsync.transport.conf.TransportConstant.SUCCESS_CODE;

public class TransportClient implements ITransportClient {

  private static final Logger logger = LoggerFactory.getLogger(TransportClient.class);

  // TODO: Need to change to transport config
  private static TransportSenderConfig config = new TransportSenderConfig();

  private static final IoTDBConfig ioTDBConfig = IoTDBDescriptor.getInstance().getConfig();

  private static final int TIMEOUT_MS = 2000_000;

  private static final int TRANSFER_BUFFER_SIZE_IN_BYTES = 1 * 1024 * 1024;

  private TTransport transport = null;

  private TransportService.Client serviceClient = null;

  private String ipAddress = null;

  private int port = -1;

  private IdentityInfo identityInfo = null;

  private Pipe pipe = null;

  @TestOnly
  private TransportClient() {
    Thread.currentThread().setName(ThreadName.SYNC_CLIENT.getName());
  }

  @TestOnly
  public static TransportClient getInstance() {
    return TransportClient.InstanceHolder.INSTANCE;
  }

  @TestOnly
  public void setServerConfig(String ipAddress, int port) throws IOException {
    this.ipAddress = ipAddress;
    this.port = port;
  }

  public TransportClient(Pipe pipe, String ipAddress, int port) throws IOException {
    RpcTransportFactory.setThriftMaxFrameSize(ioTDBConfig.getThriftMaxFrameSize());

    this.pipe = pipe;
    this.ipAddress = ipAddress;
    this.port = port;
  }

  public boolean handshake() {
    int handshakeCounter = 0;
    try {
      while (!handshakeWithVersion()) {
        handshakeCounter++;
        if (handshakeCounter > config.getMaxNumOfSyncFileRetry()) {
          logger.error(
              String.format(
                  "Handshake failed %s times! Check network.", config.getMaxNumOfSyncFileRetry()));
          return false;
        }
        logger.info(
            String.format(
                "Handshake error, retry %d/%d.",
                handshakeCounter, config.getMaxNumOfSyncFileRetry()));
      }
    } catch (SyncConnectionException e) {
      logger.error(String.format("Handshake failed and can not retry, because %s.", e));
      return false;
    }
    return true;
  }

  private boolean handshakeWithVersion() throws SyncConnectionException {
    if (transport != null && transport.isOpen()) {
      transport.close();
    }

    try {
      transport = RpcTransportFactory.INSTANCE.getTransport(ipAddress, port, TIMEOUT_MS);
      TProtocol protocol;
      if (ioTDBConfig.isRpcThriftCompressionEnable()) {
        protocol = new TCompactProtocol(transport);
      } else {
        protocol = new TBinaryProtocol(transport);
      }
      serviceClient = new TransportService.Client(protocol);

      // Underlay socket open.
      if (!transport.isOpen()) {
        transport.open();
      }

      identityInfo =
          new IdentityInfo(
              InetAddress.getLocalHost().getHostAddress(),
              pipe.getName(),
              pipe.getCreateTime(),
              ioTDBConfig.getIoTDBMajorVersion());
      TransportStatus status = serviceClient.handshake(identityInfo);
      if (status.code != SUCCESS_CODE) {
        throw new SyncConnectionException(
            "The receiver rejected the synchronization task because " + status.msg);
      }
    } catch (TException e) {
      logger.warn("Cannot connect to the receiver. ", e);
      return false;
    } catch (UnknownHostException e) {
      logger.warn("Cannot confirm identity with the receiver. ", e);
      throw new SyncConnectionException(String.format("Get local host error, because %s.", e));
    }
    return true;
  }

  public boolean senderTransport(PipeData pipeData) throws SyncConnectionException {
    if (pipeData instanceof TsFilePipeData) {
      try {
        for (File file : ((TsFilePipeData) pipeData).getTsFiles(true)) {
          transportSingleFile(file);
        }
      } catch (IOException e) {
        logger.error(String.format("Get tsfiles error, because %s.", e));
        return false;
      } catch (NoSuchAlgorithmException e) {
        logger.error(String.format("Wrong message digest, because %s.", e));
        return false;
      }
    }

    int retryCount = 0;

    while (true) {
      retryCount++;
      if (retryCount > config.getMaxNumOfSyncFileRetry()) {
        logger.error(
            String.format("After %s tries, stop the transport of current pipeData!", retryCount));
        throw new SyncConnectionException(
            String.format("Can not connect to receiver when transferring pipedata %s.", pipeData));
      }

      try {
        transportPipeData(pipeData);
        logger.info("Finish current pipeData transport!");
        break;
      } catch (SyncConnectionException e) {
        // handshake and retry
        if (!handshake()) {
          logger.error(
              String.format(
                  "Reconnect to receiver %s:%d error when transfer pipe data %s.",
                  ipAddress, port, pipeData));
          throw new SyncConnectionException(
              String.format(
                  "Reconnect to receiver error when transferring pipedata %s.", pipeData));
        }
      } catch (NoSuchAlgorithmException e) {
        logger.error("Transport failed. ", e);
        return false;
      }
    }
    return true;
  }

  /** Transfer data of a tsfile to the receiver. */
  @SuppressWarnings("squid:S3776") // Suppress high Cognitive Complexity warning
  private void transportSingleFile(File file)
      throws SyncConnectionException, NoSuchAlgorithmException {

    MessageDigest messageDigest = MessageDigest.getInstance("SHA-256");

    int retryCount = 0;
    while (true) {
      retryCount++;
      if (retryCount > config.getMaxNumOfSyncFileRetry()) {
        throw new SyncConnectionException(
            String.format("Connect to receiver error when transferring file %s.", file.getName()));
      }

      try {
        transportSingleFilePieceByPiece(file, messageDigest);

        if (isCheckFileDegistAgain) {
          // Check file digest as entirety.
          try {
            if (!checkFileDigest(file, messageDigest)) {
              continue;
            }
          } catch (IOException e) {
            logger.warn(
                String.format(
                    "Read from disk to make digest error, skip check file %s, because %s.",
                    file.getName(), e));
          }
        }
        break;
      } catch (SyncConnectionException e) {
        if (!handshake()) {
          throw new SyncConnectionException(
              String.format(
                  "Connect to receiver error when transferring file %s.", file.getName()));
        }
      }
    }

    logger.info("Receiver has received {} successfully.", file.getAbsoluteFile());
  }

  private void transportSingleFilePieceByPiece(File file, MessageDigest messageDigest)
      throws SyncConnectionException {

    // Cut the file into pieces to send
    long position = 0;

    long limit = getFileSizeLimit(file);

    // Try small piece to rebase the file position.
    byte[] buffer = new byte[TRANSFER_BUFFER_SIZE_IN_BYTES];

    outer:
    while (true) {

      // Normal piece.
      if (position != 0L && buffer.length != TransportConstant.DATA_CHUNK_SIZE) {
        buffer = new byte[TransportConstant.DATA_CHUNK_SIZE];
      }

      int dataLength;
      try (RandomAccessFile randomAccessFile = new RandomAccessFile(file, "r")) {
        if (limit <= position) {
          break;
        }
        randomAccessFile.seek(position);
        while ((dataLength =
                randomAccessFile.read(buffer, 0, Math.min(buffer.length, (int) (limit - position))))
            != -1) {
          messageDigest.reset();
          messageDigest.update(buffer, 0, dataLength);
          ByteBuffer buffToSend = ByteBuffer.wrap(buffer, 0, dataLength);
          MetaInfo metaInfo = new MetaInfo(Type.FILE, file.getName(), position);

          TransportStatus status = null;
          int retryCount = 0;
          while (true) {
            retryCount++;
            if (retryCount > config.getMaxNumOfSyncFileRetry()) {
              throw new SyncConnectionException(
                  String.format(
                      "Can not sync file %s after %s tries.",
                      file.getAbsoluteFile(), config.getMaxNumOfSyncFileRetry()));
            }
            try {
              status =
                  serviceClient.transportData(
                      identityInfo, metaInfo, buffToSend, ByteBuffer.wrap(messageDigest.digest()));
            } catch (TException e) {
              // retry
              logger.error("TException happened! ", e);
              continue;
            }
            break;
          }

          if (status.code == REBASE_CODE) {
            position = Long.parseLong(status.msg);
            continue outer;
          } else if (status.code == RETRY_CODE) {
            logger.info(
                "Receiver failed to receive data from {} because {}, retry.",
                file.getAbsoluteFile(),
                status.msg);
            continue outer;
          } else if (status.code != SUCCESS_CODE) {
            logger.info(
                "Receiver failed to receive data from {} because {}, abort.",
                file.getAbsoluteFile(),
                status.msg);
            throw new SyncConnectionException(status.msg);
          } else { // Success
            position += dataLength;
            if (position >= limit) {
              break;
            }
          }
        }
      } catch (IOException e) {
        // retry
        logger.error("IOException happened! ", e);
      } catch (SyncConnectionException e) {
        logger.error("Cannot sync data with receiver. ", e);
        throw e;
      }
    }
  }

  private long getFileSizeLimit(File file) {
    File offset = new File(file.getPath() + SyncConstant.MODS_OFFSET_FILE_SUFFIX);
    if (offset.exists()) {
      try (BufferedReader br = new BufferedReader(new FileReader(offset))) {
        return Long.parseLong(br.readLine());
      } catch (IOException e) {
        logger.error(
            String.format("Deserialize offset of file %s error, because %s.", file.getPath(), e));
      }
    }
    return file.length();
  }

  private boolean checkFileDigest(File file, MessageDigest messageDigest)
      throws SyncConnectionException, IOException {
    messageDigest.reset();
    try (InputStream inputStream = new FileInputStream(file)) {
      byte[] block = new byte[TransportConstant.DATA_CHUNK_SIZE];
      int length;
      while ((length = inputStream.read(block)) > 0) {
        messageDigest.update(block, 0, length);
      }
    }

    MetaInfo metaInfo = new MetaInfo(Type.FILE, file.getName(), 0);
    TransportStatus status;
    int retryCount = 0;

    while (true) {
      retryCount++;
      if (retryCount > config.getMaxNumOfSyncFileRetry()) {
        throw new SyncConnectionException(
            String.format(
                "Can not sync file %s after %s tries.",
                file.getAbsoluteFile(), config.getMaxNumOfSyncFileRetry()));
      }
      try {
        status =
            serviceClient.checkFileDigest(
                identityInfo, metaInfo, ByteBuffer.wrap(messageDigest.digest()));
      } catch (TException e) {
        // retry
        logger.error("TException happens! ", e);
        continue;
      }
      break;
    }

    if (status.code != SUCCESS_CODE) {
      logger.error("Digest check of tsfile {} failed, retry", file.getAbsoluteFile());
      return false;
    }
    return true;
  }

  private void transportPipeData(PipeData pipeData)
      throws SyncConnectionException, NoSuchAlgorithmException {

    MessageDigest messageDigest = MessageDigest.getInstance("SHA-256");

    int retryCount = 0;
    while (true) {

      retryCount++;
      if (retryCount > config.getMaxNumOfSyncFileRetry()) {
        throw new SyncConnectionException(
            String.format(
                "Can not sync pipe data after %s tries.", config.getMaxNumOfSyncFileRetry()));
      }

      try {
        byte[] buffer = pipeData.serialize();
        messageDigest.reset();
        messageDigest.update(buffer);
        ByteBuffer buffToSend = ByteBuffer.wrap(buffer);

        MetaInfo metaInfo =
            new MetaInfo(Type.findByValue(pipeData.getType().ordinal()), "fileName", 0);
        TransportStatus status =
            serviceClient.transportData(
                identityInfo, metaInfo, buffToSend, ByteBuffer.wrap(messageDigest.digest()));

        if (status.code == SUCCESS_CODE) {
          break;
        } else {
          logger.error("Digest check of pipeData failed, retry");
        }
      } catch (IOException | TException e) {
        // retry
        logger.error("Exception happened!", e);
      }
    }
  }

  /**
   * When an object implementing interface <code>Runnable</code> is used to create a thread,
   * starting the thread causes the object's <code>run</code> method to be called in that separately
   * executing thread.
   *
   * <p>The general contract of the method <code>run</code> is that it may take any action
   * whatsoever.
   *
   * @see Thread#run()
   */
  @Override
  public void run() {
    try {
      if (!handshake()) {
        throw new SyncConnectionException(
            String.format("Handshake with receiver %s:%d error.", ipAddress, port));
      }
<<<<<<< HEAD
      while (Thread.currentThread().isInterrupted()) {
=======
      while (!Thread.currentThread().isInterrupted()) {
>>>>>>> a1f73369
        PipeData pipeData = pipe.take();
        if (!senderTransport(pipeData)) {
          logger.warn(String.format("Can not transfer pipedata %s, skip it.", pipeData));
          // can do something.
          SenderService.getInstance()
              .recMsg(
                  new SyncResponse(
                      ResponseType.WARN,
                      SyncPathUtil.createMsg(
                          String.format("Transfer piepdata %s error, skip it.", pipeData))));
          continue;
        }
        pipe.commit();
      }
    } catch (InterruptedException e) {
      logger.info("Interrupted by pipe, exit transport.");
    } catch (SyncConnectionException e) {
      logger.error(
          String.format("Connect to receiver %s:%d error, because %s.", ipAddress, port, e));
      SenderService.getInstance()
          .recMsg(
              new SyncResponse(
                  ResponseType.ERROR,
                  SyncPathUtil.createMsg(
                      String.format(
                          "Can not connect to %s:%d, because %s, please check receiver and internet.",
                          ipAddress, port, e.getMessage()))));
    } finally {
      close();
    }
  }

  @Override
  public SyncResponse heartbeat(SyncRequest syncRequest) throws SyncConnectionException {
    int retryCount = 0;
    while (true) {
      retryCount++;
      if (retryCount > config.getMaxNumOfSyncFileRetry()) {
        throw new SyncConnectionException(
            String.format(
                "%s request connects to receiver %s:%d error.",
                syncRequest.type.name(), ipAddress, port));
      }

      try (TTransport heartbeatTransport =
          RpcTransportFactory.INSTANCE.getTransport(ipAddress, port, TIMEOUT_MS)) {
        TProtocol protocol;
        if (ioTDBConfig.isRpcThriftCompressionEnable()) {
          protocol = new TCompactProtocol(heartbeatTransport);
        } else {
          protocol = new TBinaryProtocol(heartbeatTransport);
        }
        TransportService.Client heartbeatClient = new TransportService.Client(protocol);
        if (!heartbeatTransport.isOpen()) {
          heartbeatTransport.open();
        }

        SyncResponse response = heartbeatClient.heartbeat(identityInfo, syncRequest);
        return response;
      } catch (TException e) {
        logger.info(
            String.format(
                "Heartbeat connect to receiver %s:%d error, retry %d/%d.",
                ipAddress, port, retryCount, config.getMaxNumOfSyncFileRetry()));
      }
    }
  }

  @TestOnly
  public static void main(String[] args) throws IOException {

    TransportClient.getInstance().setServerConfig("127.0.0.1", 5555);

    if (!TransportClient.getInstance().handshake()) {
      // Deal with the error here.
      return;
    }

    //     Example 1. Send TSFILE.
    //        List<File> files = new ArrayList<>();
    //        files.add(new File(System.getProperty(IoTDBConstant.IOTDB_HOME) + "/files/test1"));
    //        files.add(new File(System.getProperty(IoTDBConstant.IOTDB_HOME) + "/files/test2"));
    //        files.add(new File(System.getProperty(IoTDBConstant.IOTDB_HOME) + "/files/test3"));

    //     if (!TransportClient.getInstance().senderTransport()) {
    //     Deal with the error here.
    //     }

    //     Example 2. Send DELETION
    //     TsFilePipeData.Type.DELETION.name();

    //     Example 3. Send PHYSICALPLAN
    //     TsFilePipeData.Type.PHYSICALPLAN.name();
  }

  public void close() {
    if (transport != null) {
      transport.close();
    }
  }

  private static class InstanceHolder {
    private static final TransportClient INSTANCE = new TransportClient();
  }
}<|MERGE_RESOLUTION|>--- conflicted
+++ resolved
@@ -472,11 +472,7 @@
         throw new SyncConnectionException(
             String.format("Handshake with receiver %s:%d error.", ipAddress, port));
       }
-<<<<<<< HEAD
-      while (Thread.currentThread().isInterrupted()) {
-=======
       while (!Thread.currentThread().isInterrupted()) {
->>>>>>> a1f73369
         PipeData pipeData = pipe.take();
         if (!senderTransport(pipeData)) {
           logger.warn(String.format("Can not transfer pipedata %s, skip it.", pipeData));
