/*
 * Licensed to the Apache Software Foundation (ASF) under one
 * or more contributor license agreements.  See the NOTICE file
 * distributed with this work for additional information
 * regarding copyright ownership.  The ASF licenses this file
 * to you under the Apache License, Version 2.0 (the
 * "License"); you may not use this file except in compliance
 * with the License.  You may obtain a copy of the License at
 *
 *      http://www.apache.org/licenses/LICENSE-2.0
 *
 * Unless required by applicable law or agreed to in writing,
 * software distributed under the License is distributed on an
 * "AS IS" BASIS, WITHOUT WARRANTIES OR CONDITIONS OF ANY
 * KIND, either express or implied.  See the License for the
 * specific language governing permissions and limitations
 * under the License.
 */
package org.apache.iotdb.db.engine.compaction;

import org.apache.iotdb.commons.conf.IoTDBConstant;
import org.apache.iotdb.db.conf.IoTDBDescriptor;
<<<<<<< HEAD
import org.apache.iotdb.db.engine.compaction.constant.CrossCompactionStrategy;
import org.apache.iotdb.db.engine.compaction.cross.rewrite.RewriteCrossSpaceCompactionResource;
import org.apache.iotdb.db.engine.compaction.cross.rewrite.selector.ICrossSpaceMergeFileSelector;
import org.apache.iotdb.db.engine.compaction.cross.rewrite.selector.RewriteCompactionFileSelector;
=======
import org.apache.iotdb.db.engine.compaction.cross.rewrite.task.SubCompactionTask;
import org.apache.iotdb.db.engine.compaction.inner.utils.MultiTsFileDeviceIterator;
import org.apache.iotdb.db.engine.compaction.writer.AbstractCompactionWriter;
import org.apache.iotdb.db.engine.compaction.writer.CrossSpaceCompactionWriter;
import org.apache.iotdb.db.engine.compaction.writer.InnerSpaceCompactionWriter;
>>>>>>> cc78c84f
import org.apache.iotdb.db.engine.modification.Modification;
import org.apache.iotdb.db.engine.modification.ModificationFile;
import org.apache.iotdb.db.engine.storagegroup.TsFileNameGenerator;
import org.apache.iotdb.db.engine.storagegroup.TsFileResource;
import org.apache.iotdb.db.engine.storagegroup.TsFileResourceStatus;
import org.apache.iotdb.db.query.control.FileReaderManager;
import org.apache.iotdb.tsfile.common.constant.TsFileConstant;
import org.apache.iotdb.tsfile.exception.write.WriteProcessException;
<<<<<<< HEAD
import org.apache.iotdb.tsfile.fileSystem.FSFactoryProducer;
=======
import org.apache.iotdb.tsfile.file.metadata.TimeseriesMetadata;
import org.apache.iotdb.tsfile.file.metadata.enums.TSDataType;
import org.apache.iotdb.tsfile.fileSystem.FSFactoryProducer;
import org.apache.iotdb.tsfile.read.common.BatchData;
import org.apache.iotdb.tsfile.read.reader.IBatchReader;
import org.apache.iotdb.tsfile.utils.Pair;
import org.apache.iotdb.tsfile.write.schema.IMeasurementSchema;
import org.apache.iotdb.tsfile.write.writer.TsFileIOWriter;
>>>>>>> cc78c84f

import org.slf4j.Logger;
import org.slf4j.LoggerFactory;

import java.io.File;
import java.io.IOException;
import java.util.ArrayList;
<<<<<<< HEAD
import java.util.Collection;
=======
>>>>>>> cc78c84f
import java.util.HashMap;
import java.util.HashSet;
import java.util.List;
import java.util.Map;
<<<<<<< HEAD

/**
 * This tool can be used to perform inner space or cross space compaction of aligned and non aligned
 * timeseries.
=======
import java.util.Set;
import java.util.concurrent.ExecutionException;
import java.util.concurrent.Future;
import java.util.stream.Collectors;

/**
 * This tool can be used to perform inner space or cross space compaction of aligned and non aligned
 * timeseries . Currently, we use {@link
 * org.apache.iotdb.db.engine.compaction.inner.utils.InnerSpaceCompactionUtils} to speed up if it is
 * an seq inner space compaction.
>>>>>>> cc78c84f
 */
public class CompactionUtils {
  private static final Logger logger =
      LoggerFactory.getLogger(IoTDBConstant.COMPACTION_LOGGER_NAME);
  private static final int subTaskNum =
      IoTDBDescriptor.getInstance().getConfig().getSubCompactionTaskNum();

<<<<<<< HEAD
=======
  public static void compact(
      List<TsFileResource> seqFileResources,
      List<TsFileResource> unseqFileResources,
      List<TsFileResource> targetFileResources)
      throws IOException, MetadataException, StorageEngineException, InterruptedException {
    long queryId = QueryResourceManager.getInstance().assignCompactionQueryId();
    QueryContext queryContext = new QueryContext(queryId);
    QueryDataSource queryDataSource = new QueryDataSource(seqFileResources, unseqFileResources);
    QueryResourceManager.getInstance()
        .getQueryFileManager()
        .addUsedFilesForQuery(queryId, queryDataSource);

    try (AbstractCompactionWriter compactionWriter =
        getCompactionWriter(seqFileResources, unseqFileResources, targetFileResources)) {
      // Do not close device iterator, because tsfile reader is managed by FileReaderManager.
      MultiTsFileDeviceIterator deviceIterator =
          new MultiTsFileDeviceIterator(seqFileResources, unseqFileResources);
      while (deviceIterator.hasNextDevice()) {
        checkThreadInterrupted(targetFileResources);
        Pair<String, Boolean> deviceInfo = deviceIterator.nextDevice();
        String device = deviceInfo.left;
        boolean isAligned = deviceInfo.right;
        QueryUtils.fillOrderIndexes(queryDataSource, device, true);

        if (isAligned) {
          compactAlignedSeries(
              device, deviceIterator, compactionWriter, queryContext, queryDataSource);
        } else {
          compactNonAlignedSeries(
              device, deviceIterator, compactionWriter, queryContext, queryDataSource);
        }
      }

      compactionWriter.endFile();
      updateDeviceStartTimeAndEndTime(targetFileResources, compactionWriter);
      updatePlanIndexes(targetFileResources, seqFileResources, unseqFileResources);
    } finally {
      QueryResourceManager.getInstance().endQuery(queryId);
    }
  }

  private static void compactAlignedSeries(
      String device,
      MultiTsFileDeviceIterator deviceIterator,
      AbstractCompactionWriter compactionWriter,
      QueryContext queryContext,
      QueryDataSource queryDataSource)
      throws IOException, MetadataException {
    MultiTsFileDeviceIterator.AlignedMeasurementIterator alignedMeasurementIterator =
        deviceIterator.iterateAlignedSeries(device);
    Set<String> allMeasurements = alignedMeasurementIterator.getAllMeasurements();
    List<IMeasurementSchema> measurementSchemas = new ArrayList<>();
    for (String measurement : allMeasurements) {
      try {
        if (IoTDBDescriptor.getInstance().getConfig().isEnableIDTable()) {
          measurementSchemas.add(IDTableManager.getInstance().getSeriesSchema(device, measurement));
        } else {
          measurementSchemas.add(
              IoTDB.schemaProcessor.getSeriesSchema(new PartialPath(device, measurement)));
        }
      } catch (PathNotExistException e) {
        logger.info("A deleted path is skipped: {}", e.getMessage());
      }
    }
    if (measurementSchemas.isEmpty()) {
      return;
    }
    List<String> existedMeasurements =
        measurementSchemas.stream()
            .map(IMeasurementSchema::getMeasurementId)
            .collect(Collectors.toList());
    IBatchReader dataBatchReader =
        constructReader(
            device,
            existedMeasurements,
            measurementSchemas,
            allMeasurements,
            queryContext,
            queryDataSource,
            true);

    if (dataBatchReader.hasNextBatch()) {
      // chunkgroup is serialized only when at least one timeseries under this device has data
      compactionWriter.startChunkGroup(device, true);
      compactionWriter.startMeasurement(measurementSchemas, 0);
      writeWithReader(compactionWriter, dataBatchReader, 0);
      compactionWriter.endMeasurement(0);
      compactionWriter.endChunkGroup();
    }
  }

  private static void compactNonAlignedSeries(
      String device,
      MultiTsFileDeviceIterator deviceIterator,
      AbstractCompactionWriter compactionWriter,
      QueryContext queryContext,
      QueryDataSource queryDataSource)
      throws IOException, InterruptedException {
    MultiTsFileDeviceIterator.MeasurementIterator measurementIterator =
        deviceIterator.iterateNotAlignedSeries(device, false);
    Set<String> allMeasurements = measurementIterator.getAllMeasurements();
    int subTaskNums = Math.min(allMeasurements.size(), subTaskNum);

    // assign all measurements to different sub tasks
    Set<String>[] measurementsForEachSubTask = new HashSet[subTaskNums];
    int idx = 0;
    for (String measurement : allMeasurements) {
      if (measurementsForEachSubTask[idx % subTaskNums] == null) {
        measurementsForEachSubTask[idx % subTaskNums] = new HashSet<String>();
      }
      measurementsForEachSubTask[idx++ % subTaskNums].add(measurement);
    }

    // construct sub tasks and start compacting measurements in parallel
    List<Future<Void>> futures = new ArrayList<>();
    compactionWriter.startChunkGroup(device, false);
    for (int i = 0; i < subTaskNums; i++) {
      futures.add(
          CompactionTaskManager.getInstance()
              .submitSubTask(
                  new SubCompactionTask(
                      device,
                      measurementsForEachSubTask[i],
                      queryContext,
                      queryDataSource,
                      compactionWriter,
                      i)));
    }

    // wait for all sub tasks finish
    for (int i = 0; i < subTaskNums; i++) {
      try {
        futures.get(i).get();
      } catch (InterruptedException | ExecutionException e) {
        logger.error("SubCompactionTask meet errors ", e);
        Thread.interrupted();
        throw new InterruptedException();
      }
    }

    compactionWriter.endChunkGroup();
  }

  public static void writeWithReader(
      AbstractCompactionWriter writer, IBatchReader reader, int subTaskId) throws IOException {
    while (reader.hasNextBatch()) {
      BatchData batchData = reader.nextBatch();
      while (batchData.hasCurrent()) {
        writer.write(batchData.currentTime(), batchData.currentValue(), subTaskId);
        batchData.next();
      }
    }
  }

  /**
   * @param measurementIds if device is aligned, then measurementIds contain all measurements. If
   *     device is not aligned, then measurementIds only contain one measurement.
   */
  public static IBatchReader constructReader(
      String deviceId,
      List<String> measurementIds,
      List<IMeasurementSchema> measurementSchemas,
      Set<String> allSensors,
      QueryContext queryContext,
      QueryDataSource queryDataSource,
      boolean isAlign)
      throws IllegalPathException {
    PartialPath seriesPath;
    TSDataType tsDataType;
    if (isAlign) {
      seriesPath = new AlignedPath(deviceId, measurementIds, measurementSchemas);
      tsDataType = TSDataType.VECTOR;
    } else {
      seriesPath = new MeasurementPath(deviceId, measurementIds.get(0), measurementSchemas.get(0));
      tsDataType = measurementSchemas.get(0).getType();
    }
    return new SeriesRawDataBatchReader(
        seriesPath, allSensors, tsDataType, queryContext, queryDataSource, null, null, null, true);
  }

  private static AbstractCompactionWriter getCompactionWriter(
      List<TsFileResource> seqFileResources,
      List<TsFileResource> unseqFileResources,
      List<TsFileResource> targetFileResources)
      throws IOException {
    if (!seqFileResources.isEmpty() && !unseqFileResources.isEmpty()) {
      // cross space
      return new CrossSpaceCompactionWriter(targetFileResources, seqFileResources);
    } else {
      // inner space
      return new InnerSpaceCompactionWriter(targetFileResources.get(0));
    }
  }

  private static void updateDeviceStartTimeAndEndTime(
      List<TsFileResource> targetResources, AbstractCompactionWriter compactionWriter) {
    List<TsFileIOWriter> targetFileWriters = compactionWriter.getFileIOWriter();
    for (int i = 0; i < targetFileWriters.size(); i++) {
      TsFileIOWriter fileIOWriter = targetFileWriters.get(i);
      TsFileResource fileResource = targetResources.get(i);
      // The tmp target file may does not have any data points written due to the existence of the
      // mods file, and it will be deleted after compaction. So skip the target file that has been
      // deleted.
      if (!fileResource.getTsFile().exists()) {
        continue;
      }
      for (Map.Entry<String, List<TimeseriesMetadata>> entry :
          fileIOWriter.getDeviceTimeseriesMetadataMap().entrySet()) {
        String device = entry.getKey();
        for (TimeseriesMetadata timeseriesMetadata : entry.getValue()) {
          fileResource.updateStartTime(device, timeseriesMetadata.getStatistics().getStartTime());
          fileResource.updateEndTime(device, timeseriesMetadata.getStatistics().getEndTime());
        }
      }
    }
  }

  private static void updatePlanIndexes(
      List<TsFileResource> targetResources,
      List<TsFileResource> seqResources,
      List<TsFileResource> unseqResources) {
    // as the new file contains data of other files, track their plan indexes in the new file
    // so that we will be able to compare data across different IoTDBs that share the same index
    // generation policy
    // however, since the data of unseq files are mixed together, we won't be able to know
    // which files are exactly contained in the new file, so we have to record all unseq files
    // in the new file
    for (int i = 0; i < targetResources.size(); i++) {
      TsFileResource targetResource = targetResources.get(i);
      // remove the target file that has been deleted from list
      if (!targetResource.getTsFile().exists()) {
        targetResources.remove(i--);
        continue;
      }
      for (TsFileResource unseqResource : unseqResources) {
        targetResource.updatePlanIndexes(unseqResource);
      }
      for (TsFileResource seqResource : seqResources) {
        targetResource.updatePlanIndexes(seqResource);
      }
    }
  }

>>>>>>> cc78c84f
  /**
   * Update the targetResource. Move tmp target file to target file and serialize
   * xxx.tsfile.resource.
   */
  public static void moveTargetFile(
      List<TsFileResource> targetResources, boolean isInnerSpace, String fullStorageGroupName)
      throws IOException, WriteProcessException {
    String fileSuffix;
    if (isInnerSpace) {
      fileSuffix = IoTDBConstant.INNER_COMPACTION_TMP_FILE_SUFFIX;
    } else {
      fileSuffix = IoTDBConstant.CROSS_COMPACTION_TMP_FILE_SUFFIX;
    }
    for (TsFileResource targetResource : targetResources) {
      moveOneTargetFile(targetResource, fileSuffix, fullStorageGroupName);
    }
  }

  private static void moveOneTargetFile(
      TsFileResource targetResource, String tmpFileSuffix, String fullStorageGroupName)
      throws IOException {
    // move to target file and delete old tmp target file
    if (!targetResource.getTsFile().exists()) {
      logger.info(
          "{} [Compaction] Tmp target tsfile {} may be deleted after compaction.",
          fullStorageGroupName,
          targetResource.getTsFilePath());
      return;
    }
    File newFile =
        new File(
            targetResource.getTsFilePath().replace(tmpFileSuffix, TsFileConstant.TSFILE_SUFFIX));
    if (!newFile.exists()) {
      FSFactoryProducer.getFSFactory().moveFile(targetResource.getTsFile(), newFile);
    }

    // serialize xxx.tsfile.resource
    targetResource.setFile(newFile);
    targetResource.serialize();
    targetResource.close();
  }

  /**
   * Collect all the compaction modification files of source files, and combines them as the
   * modification file of target file.
   */
  public static void combineModsInCrossCompaction(
      List<TsFileResource> seqResources,
      List<TsFileResource> unseqResources,
      List<TsFileResource> targetResources)
      throws IOException {
    // target file may less than source seq files, so we should find each target file with its
    // corresponding source seq file.
    Map<String, TsFileResource> seqFileInfoMap = new HashMap<>();
    for (TsFileResource tsFileResource : seqResources) {
      seqFileInfoMap.put(
          TsFileNameGenerator.increaseCrossCompactionCnt(tsFileResource.getTsFile()).getName(),
          tsFileResource);
    }
    // update each target mods file.
    for (TsFileResource tsFileResource : targetResources) {
      updateOneTargetMods(
          tsFileResource, seqFileInfoMap.get(tsFileResource.getTsFile().getName()), unseqResources);
    }
  }

  /**
   * Collect all the compaction modification files of source files, and combines them as the
   * modification file of target file.
   */
  public static void combineModsInInnerCompaction(
      Collection<TsFileResource> sourceFiles, TsFileResource targetTsFile) throws IOException {
    List<Modification> modifications = new ArrayList<>();
    for (TsFileResource mergeTsFile : sourceFiles) {
      try (ModificationFile sourceCompactionModificationFile =
          ModificationFile.getCompactionMods(mergeTsFile)) {
        modifications.addAll(sourceCompactionModificationFile.getModifications());
      }
    }
    if (!modifications.isEmpty()) {
      try (ModificationFile modificationFile = ModificationFile.getNormalMods(targetTsFile)) {
        for (Modification modification : modifications) {
          // we have to set modification offset to MAX_VALUE, as the offset of source chunk may
          // change after compaction
          modification.setFileOffset(Long.MAX_VALUE);
          modificationFile.write(modification);
        }
      }
    }
  }

  private static void updateOneTargetMods(
      TsFileResource targetFile, TsFileResource seqFile, List<TsFileResource> unseqFiles)
      throws IOException {
    // write mods in the seq file
    if (seqFile != null) {
      ModificationFile seqCompactionModificationFile = ModificationFile.getCompactionMods(seqFile);
      for (Modification modification : seqCompactionModificationFile.getModifications()) {
        targetFile.getModFile().write(modification);
      }
    }
    // write mods in all unseq files
    for (TsFileResource unseqFile : unseqFiles) {
      ModificationFile compactionUnseqModificationFile =
          ModificationFile.getCompactionMods(unseqFile);
      for (Modification modification : compactionUnseqModificationFile.getModifications()) {
        targetFile.getModFile().write(modification);
      }
    }
    targetFile.getModFile().close();
  }

  public static void deleteCompactionModsFile(
      List<TsFileResource> selectedSeqTsFileResourceList,
      List<TsFileResource> selectedUnSeqTsFileResourceList)
      throws IOException {
    for (TsFileResource seqFile : selectedSeqTsFileResourceList) {
      ModificationFile modificationFile = seqFile.getCompactionModFile();
      if (modificationFile.exists()) {
        modificationFile.remove();
      }
    }
    for (TsFileResource unseqFile : selectedUnSeqTsFileResourceList) {
      ModificationFile modificationFile = unseqFile.getCompactionModFile();
      if (modificationFile.exists()) {
        modificationFile.remove();
      }
    }
  }

  public static boolean deleteTsFilesInDisk(
      Collection<TsFileResource> mergeTsFiles, String storageGroupName) {
    logger.info("{} [Compaction] Compaction starts to delete real file ", storageGroupName);
    boolean result = true;
    for (TsFileResource mergeTsFile : mergeTsFiles) {
      if (!deleteTsFile(mergeTsFile)) {
        result = false;
      }
      logger.info(
          "{} [Compaction] delete TsFile {}", storageGroupName, mergeTsFile.getTsFilePath());
    }
    return result;
  }

  public static boolean deleteTsFile(TsFileResource seqFile) {
    try {
      FileReaderManager.getInstance().closeFileAndRemoveReader(seqFile.getTsFilePath());
      seqFile.setStatus(TsFileResourceStatus.DELETED);
      seqFile.delete();
    } catch (IOException e) {
      logger.error(e.getMessage(), e);
      return false;
    }
    return true;
  }

  /** Delete all modification files for source files */
  public static void deleteModificationForSourceFile(
      Collection<TsFileResource> sourceFiles, String storageGroupName) throws IOException {
    logger.info("{} [Compaction] Start to delete modifications of source files", storageGroupName);
    for (TsFileResource tsFileResource : sourceFiles) {
      ModificationFile compactionModificationFile =
          ModificationFile.getCompactionMods(tsFileResource);
      if (compactionModificationFile.exists()) {
        compactionModificationFile.remove();
      }

      ModificationFile normalModification = ModificationFile.getNormalMods(tsFileResource);
      if (normalModification.exists()) {
        normalModification.remove();
      }
    }
  }

  public static ICrossSpaceMergeFileSelector getCrossSpaceFileSelector(
      long budget, RewriteCrossSpaceCompactionResource resource) {
    CrossCompactionStrategy strategy =
        IoTDBDescriptor.getInstance().getConfig().getCrossCompactionStrategy();
    switch (strategy) {
      case REWRITE_COMPACTION:
        return new RewriteCompactionFileSelector(resource, budget);
      default:
        throw new UnsupportedOperationException("Unknown CrossSpaceFileStrategy " + strategy);
    }
  }
}<|MERGE_RESOLUTION|>--- conflicted
+++ resolved
@@ -20,18 +20,10 @@
 
 import org.apache.iotdb.commons.conf.IoTDBConstant;
 import org.apache.iotdb.db.conf.IoTDBDescriptor;
-<<<<<<< HEAD
 import org.apache.iotdb.db.engine.compaction.constant.CrossCompactionStrategy;
 import org.apache.iotdb.db.engine.compaction.cross.rewrite.RewriteCrossSpaceCompactionResource;
 import org.apache.iotdb.db.engine.compaction.cross.rewrite.selector.ICrossSpaceMergeFileSelector;
 import org.apache.iotdb.db.engine.compaction.cross.rewrite.selector.RewriteCompactionFileSelector;
-=======
-import org.apache.iotdb.db.engine.compaction.cross.rewrite.task.SubCompactionTask;
-import org.apache.iotdb.db.engine.compaction.inner.utils.MultiTsFileDeviceIterator;
-import org.apache.iotdb.db.engine.compaction.writer.AbstractCompactionWriter;
-import org.apache.iotdb.db.engine.compaction.writer.CrossSpaceCompactionWriter;
-import org.apache.iotdb.db.engine.compaction.writer.InnerSpaceCompactionWriter;
->>>>>>> cc78c84f
 import org.apache.iotdb.db.engine.modification.Modification;
 import org.apache.iotdb.db.engine.modification.ModificationFile;
 import org.apache.iotdb.db.engine.storagegroup.TsFileNameGenerator;
@@ -40,18 +32,7 @@
 import org.apache.iotdb.db.query.control.FileReaderManager;
 import org.apache.iotdb.tsfile.common.constant.TsFileConstant;
 import org.apache.iotdb.tsfile.exception.write.WriteProcessException;
-<<<<<<< HEAD
 import org.apache.iotdb.tsfile.fileSystem.FSFactoryProducer;
-=======
-import org.apache.iotdb.tsfile.file.metadata.TimeseriesMetadata;
-import org.apache.iotdb.tsfile.file.metadata.enums.TSDataType;
-import org.apache.iotdb.tsfile.fileSystem.FSFactoryProducer;
-import org.apache.iotdb.tsfile.read.common.BatchData;
-import org.apache.iotdb.tsfile.read.reader.IBatchReader;
-import org.apache.iotdb.tsfile.utils.Pair;
-import org.apache.iotdb.tsfile.write.schema.IMeasurementSchema;
-import org.apache.iotdb.tsfile.write.writer.TsFileIOWriter;
->>>>>>> cc78c84f
 
 import org.slf4j.Logger;
 import org.slf4j.LoggerFactory;
@@ -59,31 +40,14 @@
 import java.io.File;
 import java.io.IOException;
 import java.util.ArrayList;
-<<<<<<< HEAD
 import java.util.Collection;
-=======
->>>>>>> cc78c84f
 import java.util.HashMap;
-import java.util.HashSet;
 import java.util.List;
 import java.util.Map;
-<<<<<<< HEAD
 
 /**
  * This tool can be used to perform inner space or cross space compaction of aligned and non aligned
  * timeseries.
-=======
-import java.util.Set;
-import java.util.concurrent.ExecutionException;
-import java.util.concurrent.Future;
-import java.util.stream.Collectors;
-
-/**
- * This tool can be used to perform inner space or cross space compaction of aligned and non aligned
- * timeseries . Currently, we use {@link
- * org.apache.iotdb.db.engine.compaction.inner.utils.InnerSpaceCompactionUtils} to speed up if it is
- * an seq inner space compaction.
->>>>>>> cc78c84f
  */
 public class CompactionUtils {
   private static final Logger logger =
@@ -91,252 +55,6 @@
   private static final int subTaskNum =
       IoTDBDescriptor.getInstance().getConfig().getSubCompactionTaskNum();
 
-<<<<<<< HEAD
-=======
-  public static void compact(
-      List<TsFileResource> seqFileResources,
-      List<TsFileResource> unseqFileResources,
-      List<TsFileResource> targetFileResources)
-      throws IOException, MetadataException, StorageEngineException, InterruptedException {
-    long queryId = QueryResourceManager.getInstance().assignCompactionQueryId();
-    QueryContext queryContext = new QueryContext(queryId);
-    QueryDataSource queryDataSource = new QueryDataSource(seqFileResources, unseqFileResources);
-    QueryResourceManager.getInstance()
-        .getQueryFileManager()
-        .addUsedFilesForQuery(queryId, queryDataSource);
-
-    try (AbstractCompactionWriter compactionWriter =
-        getCompactionWriter(seqFileResources, unseqFileResources, targetFileResources)) {
-      // Do not close device iterator, because tsfile reader is managed by FileReaderManager.
-      MultiTsFileDeviceIterator deviceIterator =
-          new MultiTsFileDeviceIterator(seqFileResources, unseqFileResources);
-      while (deviceIterator.hasNextDevice()) {
-        checkThreadInterrupted(targetFileResources);
-        Pair<String, Boolean> deviceInfo = deviceIterator.nextDevice();
-        String device = deviceInfo.left;
-        boolean isAligned = deviceInfo.right;
-        QueryUtils.fillOrderIndexes(queryDataSource, device, true);
-
-        if (isAligned) {
-          compactAlignedSeries(
-              device, deviceIterator, compactionWriter, queryContext, queryDataSource);
-        } else {
-          compactNonAlignedSeries(
-              device, deviceIterator, compactionWriter, queryContext, queryDataSource);
-        }
-      }
-
-      compactionWriter.endFile();
-      updateDeviceStartTimeAndEndTime(targetFileResources, compactionWriter);
-      updatePlanIndexes(targetFileResources, seqFileResources, unseqFileResources);
-    } finally {
-      QueryResourceManager.getInstance().endQuery(queryId);
-    }
-  }
-
-  private static void compactAlignedSeries(
-      String device,
-      MultiTsFileDeviceIterator deviceIterator,
-      AbstractCompactionWriter compactionWriter,
-      QueryContext queryContext,
-      QueryDataSource queryDataSource)
-      throws IOException, MetadataException {
-    MultiTsFileDeviceIterator.AlignedMeasurementIterator alignedMeasurementIterator =
-        deviceIterator.iterateAlignedSeries(device);
-    Set<String> allMeasurements = alignedMeasurementIterator.getAllMeasurements();
-    List<IMeasurementSchema> measurementSchemas = new ArrayList<>();
-    for (String measurement : allMeasurements) {
-      try {
-        if (IoTDBDescriptor.getInstance().getConfig().isEnableIDTable()) {
-          measurementSchemas.add(IDTableManager.getInstance().getSeriesSchema(device, measurement));
-        } else {
-          measurementSchemas.add(
-              IoTDB.schemaProcessor.getSeriesSchema(new PartialPath(device, measurement)));
-        }
-      } catch (PathNotExistException e) {
-        logger.info("A deleted path is skipped: {}", e.getMessage());
-      }
-    }
-    if (measurementSchemas.isEmpty()) {
-      return;
-    }
-    List<String> existedMeasurements =
-        measurementSchemas.stream()
-            .map(IMeasurementSchema::getMeasurementId)
-            .collect(Collectors.toList());
-    IBatchReader dataBatchReader =
-        constructReader(
-            device,
-            existedMeasurements,
-            measurementSchemas,
-            allMeasurements,
-            queryContext,
-            queryDataSource,
-            true);
-
-    if (dataBatchReader.hasNextBatch()) {
-      // chunkgroup is serialized only when at least one timeseries under this device has data
-      compactionWriter.startChunkGroup(device, true);
-      compactionWriter.startMeasurement(measurementSchemas, 0);
-      writeWithReader(compactionWriter, dataBatchReader, 0);
-      compactionWriter.endMeasurement(0);
-      compactionWriter.endChunkGroup();
-    }
-  }
-
-  private static void compactNonAlignedSeries(
-      String device,
-      MultiTsFileDeviceIterator deviceIterator,
-      AbstractCompactionWriter compactionWriter,
-      QueryContext queryContext,
-      QueryDataSource queryDataSource)
-      throws IOException, InterruptedException {
-    MultiTsFileDeviceIterator.MeasurementIterator measurementIterator =
-        deviceIterator.iterateNotAlignedSeries(device, false);
-    Set<String> allMeasurements = measurementIterator.getAllMeasurements();
-    int subTaskNums = Math.min(allMeasurements.size(), subTaskNum);
-
-    // assign all measurements to different sub tasks
-    Set<String>[] measurementsForEachSubTask = new HashSet[subTaskNums];
-    int idx = 0;
-    for (String measurement : allMeasurements) {
-      if (measurementsForEachSubTask[idx % subTaskNums] == null) {
-        measurementsForEachSubTask[idx % subTaskNums] = new HashSet<String>();
-      }
-      measurementsForEachSubTask[idx++ % subTaskNums].add(measurement);
-    }
-
-    // construct sub tasks and start compacting measurements in parallel
-    List<Future<Void>> futures = new ArrayList<>();
-    compactionWriter.startChunkGroup(device, false);
-    for (int i = 0; i < subTaskNums; i++) {
-      futures.add(
-          CompactionTaskManager.getInstance()
-              .submitSubTask(
-                  new SubCompactionTask(
-                      device,
-                      measurementsForEachSubTask[i],
-                      queryContext,
-                      queryDataSource,
-                      compactionWriter,
-                      i)));
-    }
-
-    // wait for all sub tasks finish
-    for (int i = 0; i < subTaskNums; i++) {
-      try {
-        futures.get(i).get();
-      } catch (InterruptedException | ExecutionException e) {
-        logger.error("SubCompactionTask meet errors ", e);
-        Thread.interrupted();
-        throw new InterruptedException();
-      }
-    }
-
-    compactionWriter.endChunkGroup();
-  }
-
-  public static void writeWithReader(
-      AbstractCompactionWriter writer, IBatchReader reader, int subTaskId) throws IOException {
-    while (reader.hasNextBatch()) {
-      BatchData batchData = reader.nextBatch();
-      while (batchData.hasCurrent()) {
-        writer.write(batchData.currentTime(), batchData.currentValue(), subTaskId);
-        batchData.next();
-      }
-    }
-  }
-
-  /**
-   * @param measurementIds if device is aligned, then measurementIds contain all measurements. If
-   *     device is not aligned, then measurementIds only contain one measurement.
-   */
-  public static IBatchReader constructReader(
-      String deviceId,
-      List<String> measurementIds,
-      List<IMeasurementSchema> measurementSchemas,
-      Set<String> allSensors,
-      QueryContext queryContext,
-      QueryDataSource queryDataSource,
-      boolean isAlign)
-      throws IllegalPathException {
-    PartialPath seriesPath;
-    TSDataType tsDataType;
-    if (isAlign) {
-      seriesPath = new AlignedPath(deviceId, measurementIds, measurementSchemas);
-      tsDataType = TSDataType.VECTOR;
-    } else {
-      seriesPath = new MeasurementPath(deviceId, measurementIds.get(0), measurementSchemas.get(0));
-      tsDataType = measurementSchemas.get(0).getType();
-    }
-    return new SeriesRawDataBatchReader(
-        seriesPath, allSensors, tsDataType, queryContext, queryDataSource, null, null, null, true);
-  }
-
-  private static AbstractCompactionWriter getCompactionWriter(
-      List<TsFileResource> seqFileResources,
-      List<TsFileResource> unseqFileResources,
-      List<TsFileResource> targetFileResources)
-      throws IOException {
-    if (!seqFileResources.isEmpty() && !unseqFileResources.isEmpty()) {
-      // cross space
-      return new CrossSpaceCompactionWriter(targetFileResources, seqFileResources);
-    } else {
-      // inner space
-      return new InnerSpaceCompactionWriter(targetFileResources.get(0));
-    }
-  }
-
-  private static void updateDeviceStartTimeAndEndTime(
-      List<TsFileResource> targetResources, AbstractCompactionWriter compactionWriter) {
-    List<TsFileIOWriter> targetFileWriters = compactionWriter.getFileIOWriter();
-    for (int i = 0; i < targetFileWriters.size(); i++) {
-      TsFileIOWriter fileIOWriter = targetFileWriters.get(i);
-      TsFileResource fileResource = targetResources.get(i);
-      // The tmp target file may does not have any data points written due to the existence of the
-      // mods file, and it will be deleted after compaction. So skip the target file that has been
-      // deleted.
-      if (!fileResource.getTsFile().exists()) {
-        continue;
-      }
-      for (Map.Entry<String, List<TimeseriesMetadata>> entry :
-          fileIOWriter.getDeviceTimeseriesMetadataMap().entrySet()) {
-        String device = entry.getKey();
-        for (TimeseriesMetadata timeseriesMetadata : entry.getValue()) {
-          fileResource.updateStartTime(device, timeseriesMetadata.getStatistics().getStartTime());
-          fileResource.updateEndTime(device, timeseriesMetadata.getStatistics().getEndTime());
-        }
-      }
-    }
-  }
-
-  private static void updatePlanIndexes(
-      List<TsFileResource> targetResources,
-      List<TsFileResource> seqResources,
-      List<TsFileResource> unseqResources) {
-    // as the new file contains data of other files, track their plan indexes in the new file
-    // so that we will be able to compare data across different IoTDBs that share the same index
-    // generation policy
-    // however, since the data of unseq files are mixed together, we won't be able to know
-    // which files are exactly contained in the new file, so we have to record all unseq files
-    // in the new file
-    for (int i = 0; i < targetResources.size(); i++) {
-      TsFileResource targetResource = targetResources.get(i);
-      // remove the target file that has been deleted from list
-      if (!targetResource.getTsFile().exists()) {
-        targetResources.remove(i--);
-        continue;
-      }
-      for (TsFileResource unseqResource : unseqResources) {
-        targetResource.updatePlanIndexes(unseqResource);
-      }
-      for (TsFileResource seqResource : seqResources) {
-        targetResource.updatePlanIndexes(seqResource);
-      }
-    }
-  }
-
->>>>>>> cc78c84f
   /**
    * Update the targetResource. Move tmp target file to target file and serialize
    * xxx.tsfile.resource.
