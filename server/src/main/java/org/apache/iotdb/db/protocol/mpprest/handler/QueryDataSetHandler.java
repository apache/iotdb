--- conflicted
+++ resolved
@@ -46,12 +46,8 @@
    * @param actualRowSizeLimit max number of rows to return. no limit when actualRowSizeLimit <= 0.
    */
   public static Response fillQueryDataSet(
-<<<<<<< HEAD
       IQueryExecution queryExecution, Statement statement, int actualRowSizeLimit)
-      throws IOException, IoTDBException {
-=======
-      IQueryExecution queryExecution, Statement statement, int actualRowSizeLimit) {
->>>>>>> 9eaa8042
+      throws IoTDBException {
     if (statement instanceof ShowStatement) {
       return fillShowPlanDataSet(queryExecution, actualRowSizeLimit);
     } else if (statement instanceof QueryStatement) {
@@ -103,11 +99,7 @@
   }
 
   private static Response fillShowPlanDataSet(
-<<<<<<< HEAD
       IQueryExecution queryExecution, final int actualRowSizeLimit) throws IoTDBException {
-=======
-      IQueryExecution queryExecution, final int actualRowSizeLimit) {
->>>>>>> 9eaa8042
     org.apache.iotdb.db.protocol.rest.model.QueryDataSet targetDataSet =
         new org.apache.iotdb.db.protocol.rest.model.QueryDataSet();
     initTargetDatasetOrderByOrderWithSourceDataSet(
@@ -266,12 +258,8 @@
     return Response.ok().entity(results).build();
   }
 
-<<<<<<< HEAD
   public static Response fillGrafanaNodesResult(IQueryExecution queryExecution)
       throws IoTDBException {
-=======
-  public static Response fillGrafanaNodesResult(IQueryExecution queryExecution) {
->>>>>>> 9eaa8042
     List<String> nodes = new ArrayList<>();
     Optional<TsBlock> optionalTsBlock = queryExecution.getBatchResult();
     if (!optionalTsBlock.isPresent()) {
