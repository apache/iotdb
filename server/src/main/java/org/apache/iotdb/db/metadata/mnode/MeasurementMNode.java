--- conflicted
+++ resolved
@@ -156,7 +156,16 @@
   }
 
   @Override
-<<<<<<< HEAD
+  public boolean isPreDeleted() {
+    return preDeleted;
+  }
+
+  @Override
+  public void setPreDeleted(boolean preDeleted) {
+    this.preDeleted = preDeleted;
+  }
+
+  @Override
   public void updateSchemaInfo(
       String measurementId,
       TSEncoding encoding,
@@ -176,15 +185,6 @@
             encoding,
             compressionType,
             this.schema.getProps());
-=======
-  public boolean isPreDeleted() {
-    return preDeleted;
-  }
-
-  @Override
-  public void setPreDeleted(boolean preDeleted) {
-    this.preDeleted = preDeleted;
->>>>>>> 3348a062
   }
 
   @Override
