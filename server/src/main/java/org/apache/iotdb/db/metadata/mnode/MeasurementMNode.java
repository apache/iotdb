/*
 * Licensed to the Apache Software Foundation (ASF) under one
 * or more contributor license agreements.  See the NOTICE file
 * distributed with this work for additional information
 * regarding copyright ownership.  The ASF licenses this file
 * to you under the Apache License, Version 2.0 (the
 * "License"); you may not use this file except in compliance
 * with the License.  You may obtain a copy of the License at
 *
 *     http://www.apache.org/licenses/LICENSE-2.0
 *
 * Unless required by applicable law or agreed to in writing,
 * software distributed under the License is distributed on an
 * "AS IS" BASIS, WITHOUT WARRANTIES OR CONDITIONS OF ANY
 * KIND, either express or implied.  See the License for the
 * specific language governing permissions and limitations
 * under the License.
 */
package org.apache.iotdb.db.metadata.mnode;

import org.apache.iotdb.commons.path.MeasurementPath;
import org.apache.iotdb.db.metadata.mnode.container.IMNodeContainer;
import org.apache.iotdb.db.metadata.mnode.container.MNodeContainers;
import org.apache.iotdb.db.metadata.mnode.visitor.MNodeVisitor;
<<<<<<< HEAD
import org.apache.iotdb.db.metadata.template.Template;
import org.apache.iotdb.db.qp.physical.sys.MeasurementMNodePlan;
import org.apache.iotdb.tsfile.file.metadata.enums.CompressionType;
=======
>>>>>>> b5ef9a42
import org.apache.iotdb.tsfile.file.metadata.enums.TSDataType;
import org.apache.iotdb.tsfile.file.metadata.enums.TSEncoding;
import org.apache.iotdb.tsfile.write.schema.IMeasurementSchema;
import org.apache.iotdb.tsfile.write.schema.MeasurementSchema;

import org.slf4j.Logger;
import org.slf4j.LoggerFactory;

<<<<<<< HEAD
import java.io.IOException;
import java.util.Map;

=======
>>>>>>> b5ef9a42
public class MeasurementMNode extends MNode implements IMeasurementMNode {

  private static final Logger logger = LoggerFactory.getLogger(MeasurementMNode.class);

  /** alias name of this measurement */
  protected String alias;
  /** tag/attribute's start offset in tag file */
  private long offset = -1;
  /** measurement's Schema for one timeseries represented by current leaf node */
  private IMeasurementSchema schema;
  /** whether this measurement is pre deleted and considered in black list */
  private boolean preDeleted = false;

  /**
   * MeasurementMNode factory method. The type of returned MeasurementMNode is according to the
   * schema type. The default type is UnaryMeasurementMNode, which means if schema == null, an
   * UnaryMeasurementMNode will return.
   */
  public static IMeasurementMNode getMeasurementMNode(
      IEntityMNode parent, String measurementName, IMeasurementSchema schema, String alias) {
    return new MeasurementMNode(parent, measurementName, schema, alias);
  }

  /** @param alias alias of measurementName */
  public MeasurementMNode(IMNode parent, String name, IMeasurementSchema schema, String alias) {
    super(parent, name);
    this.schema = schema;
    this.alias = alias;
  }

  @Override
  public IEntityMNode getParent() {
    if (parent == null) {
      return null;
    }
    return parent.getAsEntityMNode();
  }

  /**
   * get MeasurementPath of this node
   *
   * @return MeasurementPath
   */
  @Override
  public MeasurementPath getMeasurementPath() {
    MeasurementPath result = new MeasurementPath(super.getPartialPath(), schema);
    result.setUnderAlignedEntity(getParent().isAligned());
    return result;
  }

  @Override
  public IMeasurementSchema getSchema() {
    return schema;
  }

  /**
   * get data type
   *
   * @param measurementId if it's a vector schema, we need sensor name of it
   * @return measurement data type
   */
  @Override
  public TSDataType getDataType(String measurementId) {
    return schema.getType();
  }

  @Override
  public long getOffset() {
    return offset;
  }

  @Override
  public void setOffset(long offset) {
    this.offset = offset;
  }

  @Override
  public String getAlias() {
    return alias;
  }

  @Override
  public void setAlias(String alias) {
    this.alias = alias;
  }

  @Override
  public boolean isPreDeleted() {
    return preDeleted;
  }

  @Override
  public void setPreDeleted(boolean preDeleted) {
    this.preDeleted = preDeleted;
  }

  @Override
<<<<<<< HEAD
  public void updateSchemaInfo(
      String measurementId,
      TSEncoding encoding,
      CompressionType compressionType,
      Map<String, String> props) {

    if (encoding == null) {
      encoding = this.schema.getEncodingType();
    }
    if (compressionType == null) {
      compressionType = this.schema.getCompressor();
    }
    this.schema =
        new MeasurementSchema(
            this.schema.getMeasurementId(),
            this.schema.getType(),
            encoding,
            compressionType,
            this.schema.getProps());
  }

  @Override
  public void serializeTo(MLogWriter logWriter) throws IOException {
    logWriter.serializeMeasurementMNode(this);
  }

  @Override
=======
>>>>>>> b5ef9a42
  public <R, C> R accept(MNodeVisitor<R, C> visitor, C context) {
    return visitor.visitMeasurementMNode(this, context);
  }

  @Override
  public String getFullPath() {
    if (fullPath != null) {
      return fullPath;
    }
    return concatFullPath();
  }

  @Override
  public boolean hasChild(String name) {
    return false;
  }

  @Override
  public IMNode getChild(String name) {
    MeasurementMNode.logger.warn(
        "current node {} is a MeasurementMNode, can not get child {}", this.name, name);
    throw new RuntimeException(
        String.format(
            "current node %s is a MeasurementMNode, can not get child %s", super.name, name));
  }

  @Override
  public IMNode addChild(String name, IMNode child) {
    // Do nothing
    return null;
  }

  @Override
  public IMNode addChild(IMNode child) {
    return null;
  }

  @Override
  public IMNode deleteChild(String name) {
    return null;
  }

  @Override
  public void replaceChild(String oldChildName, IMNode newChildNode) {}

  @Override
  public IMNodeContainer getChildren() {
    return MNodeContainers.emptyMNodeContainer();
  }

  @Override
  public void setChildren(IMNodeContainer children) {
    // Do nothing
  }

  @Override
  public int getSchemaTemplateId() {
    MeasurementMNode.logger.warn(
        "current node {} is a MeasurementMNode, can not get Schema Template", name);
    throw new RuntimeException(
        String.format("current node %s is a MeasurementMNode, can not get Schema Template", name));
  }

  @Override
  public void setSchemaTemplateId(int schemaTemplateId) {}

  @Override
  public void preUnsetSchemaTemplate() {}

  @Override
  public void rollbackUnsetSchemaTemplate() {}

  @Override
  public boolean isSchemaTemplatePreUnset() {
    return false;
  }

  @Override
  public void unsetSchemaTemplate() {}

  @Override
  public void setUseTemplate(boolean useTemplate) {}

  @Override
  public boolean isMeasurement() {
    return true;
  }

  @Override
  public MNodeType getMNodeType(Boolean isConfig) {
    return MNodeType.MEASUREMENT;
  }
}<|MERGE_RESOLUTION|>--- conflicted
+++ resolved
@@ -22,12 +22,7 @@
 import org.apache.iotdb.db.metadata.mnode.container.IMNodeContainer;
 import org.apache.iotdb.db.metadata.mnode.container.MNodeContainers;
 import org.apache.iotdb.db.metadata.mnode.visitor.MNodeVisitor;
-<<<<<<< HEAD
-import org.apache.iotdb.db.metadata.template.Template;
-import org.apache.iotdb.db.qp.physical.sys.MeasurementMNodePlan;
 import org.apache.iotdb.tsfile.file.metadata.enums.CompressionType;
-=======
->>>>>>> b5ef9a42
 import org.apache.iotdb.tsfile.file.metadata.enums.TSDataType;
 import org.apache.iotdb.tsfile.file.metadata.enums.TSEncoding;
 import org.apache.iotdb.tsfile.write.schema.IMeasurementSchema;
@@ -36,12 +31,8 @@
 import org.slf4j.Logger;
 import org.slf4j.LoggerFactory;
 
-<<<<<<< HEAD
-import java.io.IOException;
 import java.util.Map;
 
-=======
->>>>>>> b5ef9a42
 public class MeasurementMNode extends MNode implements IMeasurementMNode {
 
   private static final Logger logger = LoggerFactory.getLogger(MeasurementMNode.class);
@@ -139,12 +130,11 @@
   }
 
   @Override
-<<<<<<< HEAD
   public void updateSchemaInfo(
-      String measurementId,
-      TSEncoding encoding,
-      CompressionType compressionType,
-      Map<String, String> props) {
+          String measurementId,
+          TSEncoding encoding,
+          CompressionType compressionType,
+          Map<String, String> props) {
 
     if (encoding == null) {
       encoding = this.schema.getEncodingType();
@@ -153,22 +143,15 @@
       compressionType = this.schema.getCompressor();
     }
     this.schema =
-        new MeasurementSchema(
-            this.schema.getMeasurementId(),
-            this.schema.getType(),
-            encoding,
-            compressionType,
-            this.schema.getProps());
-  }
-
-  @Override
-  public void serializeTo(MLogWriter logWriter) throws IOException {
-    logWriter.serializeMeasurementMNode(this);
-  }
-
-  @Override
-=======
->>>>>>> b5ef9a42
+            new MeasurementSchema(
+                    this.schema.getMeasurementId(),
+                    this.schema.getType(),
+                    encoding,
+                    compressionType,
+                    this.schema.getProps());
+  }
+
+  @Override
   public <R, C> R accept(MNodeVisitor<R, C> visitor, C context) {
     return visitor.visitMeasurementMNode(this, context);
   }
