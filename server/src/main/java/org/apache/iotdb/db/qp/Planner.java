/*
 * Licensed to the Apache Software Foundation (ASF) under one
 * or more contributor license agreements.  See the NOTICE file
 * distributed with this work for additional information
 * regarding copyright ownership.  The ASF licenses this file
 * to you under the Apache License, Version 2.0 (the
 * "License"); you may not use this file except in compliance
 * with the License.  You may obtain a copy of the License at
 *
 *     http://www.apache.org/licenses/LICENSE-2.0
 *
 * Unless required by applicable law or agreed to in writing,
 * software distributed under the License is distributed on an
 * "AS IS" BASIS, WITHOUT WARRANTIES OR CONDITIONS OF ANY
 * KIND, either express or implied.  See the License for the
 * specific language governing permissions and limitations
 * under the License.
 */
package org.apache.iotdb.db.qp;

import org.apache.iotdb.db.exception.metadata.IllegalPathException;
import org.apache.iotdb.db.exception.query.LogicalOperatorException;
import org.apache.iotdb.db.exception.query.LogicalOptimizeException;
import org.apache.iotdb.db.exception.query.PathNumOverLimitException;
import org.apache.iotdb.db.exception.query.QueryProcessException;
import org.apache.iotdb.db.qp.logical.Operator;
import org.apache.iotdb.db.qp.logical.crud.FilterOperator;
import org.apache.iotdb.db.qp.logical.crud.QueryOperator;
import org.apache.iotdb.db.qp.physical.PhysicalPlan;
import org.apache.iotdb.db.qp.strategy.LogicalChecker;
import org.apache.iotdb.db.qp.strategy.LogicalGenerator;
import org.apache.iotdb.db.qp.strategy.PhysicalGenerator;
import org.apache.iotdb.db.qp.strategy.optimizer.ConcatPathOptimizer;
import org.apache.iotdb.db.qp.strategy.optimizer.DnfFilterOptimizer;
import org.apache.iotdb.db.qp.strategy.optimizer.MergeSingleFilterOptimizer;
import org.apache.iotdb.db.qp.strategy.optimizer.RemoveNotOptimizer;
import org.apache.iotdb.db.utils.TestOnly;
import org.apache.iotdb.service.rpc.thrift.TSRawDataQueryReq;

import java.time.ZoneId;

import static org.apache.iotdb.db.qp.logical.Operator.OperatorType.QUERY;
import static org.apache.iotdb.db.qp.logical.Operator.OperatorType.QUERY_INDEX;

/** provide a integration method for other user. */
public class Planner {

  public Planner() {
    // do nothing
  }

  /** @param fetchSize this parameter only take effect when it is a query plan */
  public PhysicalPlan parseSQLToPhysicalPlan(String sqlStr, ZoneId zoneId, int fetchSize)
      throws QueryProcessException {
    // from SQL to logical operator
    Operator operator = LogicalGenerator.generate(sqlStr, zoneId);
    // check if there are logical errors
    LogicalChecker.check(operator);
    // optimize the logical operator
    operator = logicalOptimize(operator, fetchSize);
    // from logical operator to physical plan
    return new PhysicalGenerator().transformToPhysicalPlan(operator, fetchSize);
  }

  public PhysicalPlan rawDataQueryReqToPhysicalPlan(
      TSRawDataQueryReq rawDataQueryReq, ZoneId zoneId)
      throws IllegalPathException, QueryProcessException {
    // from TSRawDataQueryReq to logical operator
    Operator operator = LogicalGenerator.generate(rawDataQueryReq, zoneId);
    // check if there are logical errors
    LogicalChecker.check(operator);
    // optimize the logical operator
    operator = logicalOptimize(operator, rawDataQueryReq.fetchSize);
    // from logical operator to physical plan
    return new PhysicalGenerator().transformToPhysicalPlan(operator, rawDataQueryReq.fetchSize);
  }

  /**
   * given an unoptimized logical operator tree and return a optimized result.
   *
   * @param operator unoptimized logical operator
   * @return optimized logical operator
   * @throws LogicalOptimizeException exception in logical optimizing
   */
  protected Operator logicalOptimize(Operator operator, int fetchSize)
      throws LogicalOperatorException, PathNumOverLimitException {
    return operator.getType().equals(QUERY) || operator.getType().equals(QUERY_INDEX)
        ? optimizeQueryOperator((QueryOperator) operator, fetchSize)
        : operator;
  }

  /**
   * given an unoptimized query operator and return an optimized result.
   *
   * @param root unoptimized query operator
   * @return optimized query operator
   * @throws LogicalOptimizeException exception in query optimizing
   */
  private QueryOperator optimizeQueryOperator(QueryOperator root, int fetchSize)
      throws LogicalOperatorException, PathNumOverLimitException {
<<<<<<< HEAD
    root = (QueryOperator) getConcatPathOptimizer().transform(root, fetchSize);
=======
    root = (QueryOperator) new ConcatPathOptimizer().transform(root, fetchSize);
>>>>>>> aca9faa9

    FilterOperator filter = root.getFilterOperator();
    if (filter == null) {
      return root;
    }
    filter = new RemoveNotOptimizer().optimize(filter);
    filter = new DnfFilterOptimizer().optimize(filter);
    filter = new MergeSingleFilterOptimizer().optimize(filter);
    root.setFilterOperator(filter);

    return root;
  }

  @TestOnly
  public PhysicalPlan parseSQLToPhysicalPlan(String sqlStr) throws QueryProcessException {
    return parseSQLToPhysicalPlan(sqlStr, ZoneId.systemDefault(), 1024);
  }

  @TestOnly
  public PhysicalPlan parseSQLToPhysicalPlan(String sqlStr) throws QueryProcessException {
    return parseSQLToPhysicalPlan(sqlStr, ZoneId.systemDefault(), 1024);
  }
}<|MERGE_RESOLUTION|>--- conflicted
+++ resolved
@@ -98,11 +98,7 @@
    */
   private QueryOperator optimizeQueryOperator(QueryOperator root, int fetchSize)
       throws LogicalOperatorException, PathNumOverLimitException {
-<<<<<<< HEAD
-    root = (QueryOperator) getConcatPathOptimizer().transform(root, fetchSize);
-=======
     root = (QueryOperator) new ConcatPathOptimizer().transform(root, fetchSize);
->>>>>>> aca9faa9
 
     FilterOperator filter = root.getFilterOperator();
     if (filter == null) {
@@ -120,9 +116,4 @@
   public PhysicalPlan parseSQLToPhysicalPlan(String sqlStr) throws QueryProcessException {
     return parseSQLToPhysicalPlan(sqlStr, ZoneId.systemDefault(), 1024);
   }
-
-  @TestOnly
-  public PhysicalPlan parseSQLToPhysicalPlan(String sqlStr) throws QueryProcessException {
-    return parseSQLToPhysicalPlan(sqlStr, ZoneId.systemDefault(), 1024);
-  }
 }