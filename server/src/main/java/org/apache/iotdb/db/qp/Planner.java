--- conflicted
+++ resolved
@@ -64,7 +64,6 @@
     return new PhysicalGenerator().transformToPhysicalPlan(operator, fetchSize);
   }
 
-<<<<<<< HEAD
   public PhysicalPlan queryOperatorToPhysicalPlan(SFWOperator queryOperator, int fetchSize)
       throws QueryProcessException {
     int maxDeduplicatedPathNum =
@@ -82,8 +81,6 @@
   }
 
   /** convert raw data query to physical plan directly */
-=======
->>>>>>> d8b4ce8e
   public PhysicalPlan rawDataQueryReqToPhysicalPlan(
       TSRawDataQueryReq rawDataQueryReq, ZoneId zoneId)
       throws IllegalPathException, QueryProcessException {
@@ -120,59 +117,9 @@
    */
   protected Operator logicalOptimize(Operator operator, int fetchSize)
       throws LogicalOperatorException, PathNumOverLimitException {
-<<<<<<< HEAD
-    switch (operator.getType()) {
-      case AUTHOR:
-      case METADATA:
-      case SET_STORAGE_GROUP:
-      case DELETE_STORAGE_GROUP:
-      case CREATE_TIMESERIES:
-      case DELETE_TIMESERIES:
-      case ALTER_TIMESERIES:
-      case LOADDATA:
-      case INSERT:
-      case GRANT_WATERMARK_EMBEDDING:
-      case REVOKE_WATERMARK_EMBEDDING:
-      case TTL:
-      case LOAD_CONFIGURATION:
-      case SHOW:
-      case LOAD_FILES:
-      case REMOVE_FILE:
-      case MOVE_FILE:
-      case FLUSH:
-      case MERGE:
-      case TRACING:
-      case CLEAR_CACHE:
-      case NULL:
-      case SHOW_MERGE_STATUS:
-      case DELETE_PARTITION:
-      case CREATE_SCHEMA_SNAPSHOT:
-      case KILL:
-      case CREATE_FUNCTION:
-      case DROP_FUNCTION:
-      case CREATE_TRIGGER:
-      case DROP_TRIGGER:
-      case START_TRIGGER:
-      case STOP_TRIGGER:
-      case CREATE_CONTINUOUS_QUERY:
-      case SHOW_CONTINUOUS_QUERIES:
-      case DROP_CONTINUOUS_QUERY:
-        return operator;
-      case QUERY:
-      case DELETE:
-      case CREATE_INDEX:
-      case DROP_INDEX:
-      case QUERY_INDEX:
-        SFWOperator root = (SFWOperator) operator;
-        return optimizeSFWOperator(root, maxDeduplicatedPathNum);
-      default:
-        throw new LogicalOperatorException(operator.getType().toString(), "");
-    }
-=======
     return operator.getType().equals(QUERY) || operator.getType().equals(QUERY_INDEX)
         ? optimizeQueryOperator((QueryOperator) operator, fetchSize)
         : operator;
->>>>>>> d8b4ce8e
   }
 
   /**
