--- conflicted
+++ resolved
@@ -52,16 +52,12 @@
 
   public PhysicalPlan parseSQLToPhysicalPlan(String sqlStr) throws QueryProcessException {
     return parseSQLToPhysicalPlan(
-        sqlStr, ZoneId.systemDefault(), IoTDBConstant.ClientVersion.V_0_13);
-  }
-
-  public PhysicalPlan operatorToPhysicalPlan(Operator operator) throws QueryProcessException {
-    return generatePhysicalPlanFromOperator(operator, IoTDBConstant.ClientVersion.V_0_13);
+            sqlStr, ZoneId.systemDefault(), IoTDBConstant.ClientVersion.V_0_13);
   }
 
   public PhysicalPlan parseSQLToPhysicalPlan(
-      String sqlStr, ZoneId zoneId, IoTDBConstant.ClientVersion clientVersion)
-      throws QueryProcessException {
+          String sqlStr, ZoneId zoneId, IoTDBConstant.ClientVersion clientVersion)
+          throws QueryProcessException {
     // from SQL to logical operator
     Operator operator = LogicalGenerator.generate(sqlStr, zoneId);
     return generatePhysicalPlanFromOperator(operator, clientVersion);
@@ -69,8 +65,8 @@
 
   /** convert raw data query to physical plan directly */
   public PhysicalPlan rawDataQueryReqToPhysicalPlan(
-      TSRawDataQueryReq rawDataQueryReq, ZoneId zoneId, IoTDBConstant.ClientVersion clientVersion)
-      throws IllegalPathException, QueryProcessException {
+          TSRawDataQueryReq rawDataQueryReq, ZoneId zoneId, IoTDBConstant.ClientVersion clientVersion)
+          throws IllegalPathException, QueryProcessException {
     // from TSRawDataQueryReq to logical operator
     Operator operator = LogicalGenerator.generate(rawDataQueryReq, zoneId);
     return generatePhysicalPlanFromOperator(operator, clientVersion);
@@ -78,15 +74,39 @@
 
   /** convert last data query to physical plan directly */
   public PhysicalPlan lastDataQueryReqToPhysicalPlan(
-      TSLastDataQueryReq lastDataQueryReq, ZoneId zoneId, IoTDBConstant.ClientVersion clientVersion)
-      throws QueryProcessException, IllegalPathException {
+          TSLastDataQueryReq lastDataQueryReq, ZoneId zoneId, IoTDBConstant.ClientVersion clientVersion)
+          throws QueryProcessException, IllegalPathException {
     // from TSLastDataQueryReq to logical operator
     Operator operator = LogicalGenerator.generate(lastDataQueryReq, zoneId);
     return generatePhysicalPlanFromOperator(operator, clientVersion);
   }
 
+  public PhysicalPlan parseSQLToRestQueryPlan(String sqlStr, ZoneId zoneId)
+          throws QueryProcessException {
+    // from SQL to logical operator
+    Operator operator = LogicalGenerator.generate(sqlStr, zoneId);
+    // extra check for rest query
+    PhysicalPlanValidationHandler.checkRestQuery(operator);
+    return generatePhysicalPlanFromOperator(operator, IoTDBConstant.ClientVersion.V_0_13);
+  }
+
+  public PhysicalPlan parseSQLToGrafanaQueryPlan(String sqlStr, ZoneId zoneId)
+          throws QueryProcessException {
+    // from SQL to logical operator
+    Operator operator = LogicalGenerator.generate(sqlStr, zoneId);
+    // extra check for grafana query
+    PhysicalPlanValidationHandler.checkGrafanaQuery(operator);
+    return generatePhysicalPlanFromOperator(operator, IoTDBConstant.ClientVersion.V_0_13);
+  }
+
+  public PhysicalPlan operatorToPhysicalPlan(Operator operator) throws QueryProcessException {
+    return generatePhysicalPlanFromOperator(operator, IoTDBConstant.ClientVersion.V_0_13);
+  }
+
   private PhysicalPlan generatePhysicalPlanFromOperator(
-      Operator operator, IoTDBConstant.ClientVersion clientVersion) throws QueryProcessException {
+          Operator operator, IoTDBConstant.ClientVersion clientVersion) throws QueryProcessException {
+    // if client version is before 0.13, match path with prefix
+    operator.setPrefixMatchPath(IoTDBConstant.ClientVersion.V_0_12.equals(clientVersion));
     // check if there are logical errors
     LogicalChecker.check(operator);
     // optimize the logical operator
@@ -96,7 +116,7 @@
   }
 
   protected PhysicalPlan generatePhysicalPlanFromOperator(Operator operator)
-      throws QueryProcessException {
+          throws QueryProcessException {
     // from logical operator to physical plan
     return new PhysicalGenerator().transformToPhysicalPlan(operator);
   }
@@ -109,7 +129,7 @@
    * @throws LogicalOptimizeException exception in logical optimizing
    */
   protected Operator logicalOptimize(Operator operator)
-      throws LogicalOperatorException, PathNumOverLimitException {
+          throws LogicalOperatorException, PathNumOverLimitException {
     switch (operator.getType()) {
       case QUERY:
       case QUERY_INDEX:
@@ -129,7 +149,7 @@
    * @throws LogicalOptimizeException exception in query optimizing
    */
   private QueryOperator optimizeQueryOperator(QueryOperator root)
-      throws LogicalOperatorException, PathNumOverLimitException {
+          throws LogicalOperatorException, PathNumOverLimitException {
     root = (QueryOperator) new ConcatPathOptimizer().transform(root);
 
     WhereComponent whereComponent = root.getWhereComponent();
@@ -146,52 +166,8 @@
   }
 
   private Operator optimizeSelectIntoOperator(SelectIntoOperator operator)
-      throws PathNumOverLimitException, LogicalOperatorException {
+          throws PathNumOverLimitException, LogicalOperatorException {
     operator.setQueryOperator(optimizeQueryOperator(operator.getQueryOperator()));
     return operator;
   }
-<<<<<<< HEAD
-=======
-
-  public PhysicalPlan parseSQLToPhysicalPlan(String sqlStr) throws QueryProcessException {
-    return parseSQLToPhysicalPlan(sqlStr, ZoneId.systemDefault());
-  }
-
-  public PhysicalPlan operatorToPhysicalPlan(Operator operator) throws QueryProcessException {
-    // check if there are logical errors
-    LogicalChecker.check(operator);
-    // optimize the logical operator
-    operator = logicalOptimize(operator);
-    // from logical operator to physical plan
-    return new PhysicalGenerator().transformToPhysicalPlan(operator);
-  }
-
-  public PhysicalPlan parseSQLToRestQueryPlan(String sqlStr, ZoneId zoneId)
-      throws QueryProcessException {
-    // from SQL to logical operator
-    Operator operator = LogicalGenerator.generate(sqlStr, zoneId);
-    // check if there are logical errors
-    LogicalChecker.check(operator);
-    // extra check for rest query
-    PhysicalPlanValidationHandler.checkRestQuery(operator);
-    // optimize the logical operator
-    operator = logicalOptimize(operator);
-    // from logical operator to physical plan
-    return new PhysicalGenerator().transformToPhysicalPlan(operator);
-  }
-
-  public PhysicalPlan parseSQLToGrafanaQueryPlan(String sqlStr, ZoneId zoneId)
-      throws QueryProcessException {
-    // from SQL to logical operator
-    Operator operator = LogicalGenerator.generate(sqlStr, zoneId);
-    // check if there are logical errors
-    LogicalChecker.check(operator);
-    // extra check for grafana query
-    PhysicalPlanValidationHandler.checkGrafanaQuery(operator);
-    // optimize the logical operator
-    operator = logicalOptimize(operator);
-    // from logical operator to physical plan
-    return new PhysicalGenerator().transformToPhysicalPlan(operator);
-  }
->>>>>>> 2bf83a50
 }