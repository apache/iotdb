/*
 * Licensed to the Apache Software Foundation (ASF) under one
 * or more contributor license agreements.  See the NOTICE file
 * distributed with this work for additional information
 * regarding copyright ownership.  The ASF licenses this file
 * to you under the Apache License, Version 2.0 (the
 * "License"); you may not use this file except in compliance
 * with the License.  You may obtain a copy of the License at
 *
 *     http://www.apache.org/licenses/LICENSE-2.0
 *
 * Unless required by applicable law or agreed to in writing,
 * software distributed under the License is distributed on an
 * "AS IS" BASIS, WITHOUT WARRANTIES OR CONDITIONS OF ANY
 * KIND, either express or implied.  See the License for the
 * specific language governing permissions and limitations
 * under the License.
 */
package org.apache.iotdb.db.qp;

import org.apache.iotdb.db.conf.IoTDBConfig;
import org.apache.iotdb.db.conf.IoTDBDescriptor;
import org.apache.iotdb.db.exception.query.LogicalOperatorException;
import org.apache.iotdb.db.exception.query.LogicalOptimizeException;
import org.apache.iotdb.db.exception.query.QueryProcessException;
import org.apache.iotdb.db.qp.logical.Operator;
import org.apache.iotdb.db.qp.logical.crud.FilterOperator;
import org.apache.iotdb.db.qp.logical.crud.SFWOperator;
import org.apache.iotdb.db.qp.physical.PhysicalPlan;
import org.apache.iotdb.db.qp.strategy.ParseDriver;
import org.apache.iotdb.db.qp.strategy.PhysicalGenerator;
import org.apache.iotdb.db.qp.strategy.optimizer.ConcatPathOptimizer;
import org.apache.iotdb.db.qp.strategy.optimizer.DnfFilterOptimizer;
import org.apache.iotdb.db.qp.strategy.optimizer.MergeSingleFilterOptimizer;
import org.apache.iotdb.db.qp.strategy.optimizer.RemoveNotOptimizer;
import org.apache.iotdb.db.utils.TestOnly;
import org.apache.iotdb.tsfile.read.common.Path;

import java.time.ZoneId;
import java.util.Set;

/**
 * provide a integration method for other user.
 */
public class Planner {

  protected ParseDriver parseDriver;

  public Planner() {
    this.parseDriver = new ParseDriver();
  }

  @TestOnly
  public PhysicalPlan parseSQLToPhysicalPlan(String sqlStr)
      throws QueryProcessException {
    IoTDBConfig config = IoTDBDescriptor.getInstance().getConfig();
    return parseSQLToPhysicalPlan(sqlStr, config.getZoneID());
  }

  public PhysicalPlan parseSQLToPhysicalPlan(String sqlStr, ZoneId zoneId)
      throws QueryProcessException {
    Operator operator = parseDriver.parse(sqlStr, zoneId);
    operator = logicalOptimize(operator);
    PhysicalGenerator physicalGenerator = new PhysicalGenerator();
    return physicalGenerator.transformToPhysicalPlan(operator);
  }


  /**
   * given an unoptimized logical operator tree and return a optimized result.
   *
   * @param operator unoptimized logical operator
   * @return optimized logical operator
   * @throws LogicalOptimizeException exception in logical optimizing
   */
  protected Operator logicalOptimize(Operator operator)
      throws LogicalOperatorException {
    switch (operator.getType()) {
      case AUTHOR:
      case METADATA:
      case SET_STORAGE_GROUP:
      case DELETE_STORAGE_GROUP:
      case CREATE_TIMESERIES:
      case DELETE_TIMESERIES:
      case ALTER_TIMESERIES:
      case LOADDATA:
      case INSERT:
      case INDEX:
      case INDEXQUERY:
      case GRANT_WATERMARK_EMBEDDING:
      case REVOKE_WATERMARK_EMBEDDING:
      case TTL:
      case LOAD_CONFIGURATION:
      case SHOW:
      case LOAD_FILES:
      case REMOVE_FILE:
      case MOVE_FILE:
      case FLUSH:
      case MERGE:
      case CLEAR_CACHE:
      case NULL:
      case SHOW_MERGE_STATUS:
<<<<<<< HEAD
      case DELETE_PARTITION:
=======
      case CREATE_SCHEMA_SNAPSHOT:
>>>>>>> 903fee09
        return operator;
      case QUERY:
      case UPDATE:
      case DELETE:
        SFWOperator root = (SFWOperator) operator;
        return optimizeSFWOperator(root);
      default:
        throw new LogicalOperatorException(operator.getType().toString(), "");
    }
  }

  /**
   * given an unoptimized select-from-where operator and return an optimized result.
   *
   * @param root unoptimized select-from-where operator
   * @return optimized select-from-where operator
   * @throws LogicalOptimizeException exception in SFW optimizing
   */
  private SFWOperator optimizeSFWOperator(SFWOperator root)
      throws LogicalOperatorException {
    ConcatPathOptimizer concatPathOptimizer = getConcatPathOptimizer();
    root = (SFWOperator) concatPathOptimizer.transform(root);
    FilterOperator filter = root.getFilterOperator();
    if (filter == null) {
      return root;
    }
    Set<Path> pathSet = filter.getPathSet();
    RemoveNotOptimizer removeNot = new RemoveNotOptimizer();
    filter = removeNot.optimize(filter);
    DnfFilterOptimizer dnf = new DnfFilterOptimizer();
    filter = dnf.optimize(filter);
    MergeSingleFilterOptimizer merge = new MergeSingleFilterOptimizer();
    filter = merge.optimize(filter);
    root.setFilterOperator(filter);
    filter.setPathSet(pathSet);
    return root;
  }

  protected ConcatPathOptimizer getConcatPathOptimizer() {
    return new ConcatPathOptimizer();
  }
}<|MERGE_RESOLUTION|>--- conflicted
+++ resolved
@@ -100,11 +100,8 @@
       case CLEAR_CACHE:
       case NULL:
       case SHOW_MERGE_STATUS:
-<<<<<<< HEAD
       case DELETE_PARTITION:
-=======
       case CREATE_SCHEMA_SNAPSHOT:
->>>>>>> 903fee09
         return operator;
       case QUERY:
       case UPDATE:
