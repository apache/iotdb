--- conflicted
+++ resolved
@@ -58,12 +58,8 @@
 
   @Override
   protected DataSet read(FragmentInstance fragmentInstance) {
-<<<<<<< HEAD
-    return QUERY_INSTANCE_MANAGER.execSchemaQueryFragmentInstance(fragmentInstance, schemaRegion);
-=======
     logger.info("Execute read plan in SchemaRegionStateMachine");
-    return FragmentInstanceManager.getInstance()
+    return QUERY_INSTANCE_MANAGER
         .execSchemaQueryFragmentInstance(fragmentInstance, schemaRegion);
->>>>>>> 4fc9c7da
   }
 }