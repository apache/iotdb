--- conflicted
+++ resolved
@@ -21,13 +21,10 @@
 
 import org.apache.iotdb.commons.conf.IoTDBConstant;
 import org.apache.iotdb.consensus.common.DataSet;
-<<<<<<< HEAD
+import org.apache.iotdb.db.metadata.schemaregion.SchemaRegion;
 import org.apache.iotdb.db.exception.StorageEngineException;
 import org.apache.iotdb.db.exception.metadata.MetadataException;
 import org.apache.iotdb.db.exception.query.QueryProcessException;
-=======
-import org.apache.iotdb.db.metadata.schemaregion.SchemaRegion;
->>>>>>> a8f7439d
 import org.apache.iotdb.db.mpp.sql.planner.plan.FragmentInstance;
 import org.apache.iotdb.db.mpp.sql.planner.plan.node.PlanNode;
 import org.apache.iotdb.db.qp.executor.PlanExecutor;
@@ -43,10 +40,12 @@
 
   private static final Logger logger = LoggerFactory.getLogger(SchemaRegionStateMachine.class);
 
-<<<<<<< HEAD
+  private final SchemaRegion region;
+
   private PlanExecutor executor;
 
-  public SchemaRegionStateMachine() {
+  public SchemaRegionStateMachine(SchemaRegion region) {
+    this.region = region;
     try {
       executor = new PlanExecutor();
     } catch (QueryProcessException e) {
@@ -56,12 +55,6 @@
         logger.warn("Meet error while processing non-query. ", e);
       }
     }
-=======
-  private final SchemaRegion region;
-
-  public SchemaRegionStateMachine(SchemaRegion region) {
-    this.region = region;
->>>>>>> a8f7439d
   }
 
   @Override
@@ -72,8 +65,8 @@
 
   @Override
   protected TSStatus write(FragmentInstance fragmentInstance) {
-<<<<<<< HEAD
-    logger.info("Execute write plan in SchemaRegionStateMachine : {}", fragmentInstance);
+    logger.info("Execute write plan in SchemaRegionStateMachine");
+
     // Take create Timeseries as an example
     PlanNode planNode = fragmentInstance.getFragment().getRoot();
     // TODO transfer to physicalplan as a tentative plan
@@ -95,10 +88,6 @@
     return isSuccessful
         ? RpcUtils.getStatus(TSStatusCode.SUCCESS_STATUS, "Execute successfully")
         : RpcUtils.getStatus(TSStatusCode.EXECUTE_STATEMENT_ERROR);
-=======
-    logger.info("Execute write plan in SchemaRegionStateMachine");
-    return new TSStatus(TSStatusCode.SUCCESS_STATUS.getStatusCode());
->>>>>>> a8f7439d
   }
 
   @Override
