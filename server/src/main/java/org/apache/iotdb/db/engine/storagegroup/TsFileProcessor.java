--- conflicted
+++ resolved
@@ -18,16 +18,6 @@
  */
 package org.apache.iotdb.db.engine.storagegroup;
 
-import java.io.File;
-import java.io.IOException;
-import java.util.ArrayList;
-import java.util.Collection;
-import java.util.Iterator;
-import java.util.List;
-import java.util.Set;
-import java.util.concurrent.ConcurrentLinkedDeque;
-import java.util.concurrent.locks.ReadWriteLock;
-import java.util.concurrent.locks.ReentrantReadWriteLock;
 import org.apache.iotdb.db.conf.IoTDBConfig;
 import org.apache.iotdb.db.conf.IoTDBConstant;
 import org.apache.iotdb.db.conf.IoTDBDescriptor;
@@ -73,14 +63,23 @@
 import org.apache.iotdb.tsfile.read.common.TimeRange;
 import org.apache.iotdb.tsfile.utils.Binary;
 import org.apache.iotdb.tsfile.utils.Pair;
-<<<<<<< HEAD
 import org.apache.iotdb.tsfile.write.schema.IMeasurementSchema;
-=======
->>>>>>> 932a4083
 import org.apache.iotdb.tsfile.write.schema.VectorMeasurementSchema;
 import org.apache.iotdb.tsfile.write.writer.RestorableTsFileIOWriter;
+
 import org.slf4j.Logger;
 import org.slf4j.LoggerFactory;
+
+import java.io.File;
+import java.io.IOException;
+import java.util.ArrayList;
+import java.util.Collection;
+import java.util.Iterator;
+import java.util.List;
+import java.util.Set;
+import java.util.concurrent.ConcurrentLinkedDeque;
+import java.util.concurrent.locks.ReadWriteLock;
+import java.util.concurrent.locks.ReentrantReadWriteLock;
 
 @SuppressWarnings("java:S1135") // ignore todos
 public class TsFileProcessor {
@@ -94,9 +93,7 @@
   private StorageGroupInfo storageGroupInfo;
   private TsFileProcessorInfo tsFileProcessorInfo;
 
-  /**
-   * sync this object in query() and asyncTryToFlush()
-   */
+  /** sync this object in query() and asyncTryToFlush() */
   private final ConcurrentLinkedDeque<IMemTable> flushingMemTables = new ConcurrentLinkedDeque<>();
 
   private List<Pair<Modification, IMemTable>> modsToMemtable = new ArrayList<>();
@@ -118,9 +115,7 @@
 
   private IMemTable workMemTable;
 
-  /**
-   * this callback is called before the workMemtable is added into the flushingMemTables.
-   */
+  /** this callback is called before the workMemtable is added into the flushingMemTables. */
   private final UpdateEndTimeCallBack updateLatestFlushTimeCallback;
 
   private WriteLogNode logNode;
@@ -227,9 +222,9 @@
    * the range [start, end)
    *
    * @param insertTabletPlan insert a tablet of a device
-   * @param start            start index of rows to be inserted in insertTabletPlan
-   * @param end              end index of rows to be inserted in insertTabletPlan
-   * @param results          result array
+   * @param start start index of rows to be inserted in insertTabletPlan
+   * @param end end index of rows to be inserted in insertTabletPlan
+   * @param results result array
    */
   public void insertTablet(
       InsertTabletPlan insertTabletPlan, int start, int end, TSStatus[] results)
@@ -707,9 +702,7 @@
     }
   }
 
-  /**
-   * put the working memtable into flushing list and set the working memtable to null
-   */
+  /** put the working memtable into flushing list and set the working memtable to null */
   public void asyncFlush() {
     flushQueryLock.writeLock().lock();
     if (logger.isDebugEnabled()) {
@@ -776,9 +769,7 @@
     FlushManager.getInstance().registerTsFileProcessor(this);
   }
 
-  /**
-   * put back the memtable to MemTablePool and make metadata in writer visible
-   */
+  /** put back the memtable to MemTablePool and make metadata in writer visible */
   private void releaseFlushedMemTable(IMemTable memTable) {
     flushQueryLock.writeLock().lock();
     if (logger.isDebugEnabled()) {
@@ -1117,7 +1108,7 @@
    * memtables and then compact them into one TimeValuePairSorter). Then get the related
    * ChunkMetadata of data on disk.
    *
-   * @param deviceId      device id
+   * @param deviceId device id
    * @param measurementId measurements id
    */
   @SuppressWarnings("squid:S3776") // Suppress high Cognitive Complexity warning
@@ -1146,11 +1137,7 @@
                 flushingMemTable, deviceId, measurementId, context.getQueryTimeLowerBound());
         ReadOnlyMemChunk memChunk =
             flushingMemTable.query(
-                deviceId,
-                measurementId,
-                schema,
-                context.getQueryTimeLowerBound(),
-                deletionList);
+                deviceId, measurementId, schema, context.getQueryTimeLowerBound(), deletionList);
         if (memChunk != null) {
           readOnlyMemChunks.add(memChunk);
         }
@@ -1158,11 +1145,7 @@
       if (workMemTable != null) {
         ReadOnlyMemChunk memChunk =
             workMemTable.query(
-                deviceId,
-                measurementId,
-                schema,
-                context.getQueryTimeLowerBound(),
-                null);
+                deviceId, measurementId, schema, context.getQueryTimeLowerBound(), null);
         if (memChunk != null) {
           readOnlyMemChunks.add(memChunk);
         }
@@ -1182,23 +1165,23 @@
         List<String> valueMeasurementIdList = schema.getValueMeasurementIdList();
         List<TSDataType> valueDataTypeList = schema.getValueTSDataTypeList();
         for (int i = 0; i < valueMeasurementIdList.size(); i++) {
-          valueChunkMetadataList.add(writer
-              .getVisibleMetadataList(deviceId, valueMeasurementIdList.get(i),
-                  valueDataTypeList.get(i)));
-        }
-
+          valueChunkMetadataList.add(
+              writer.getVisibleMetadataList(
+                  deviceId, valueMeasurementIdList.get(i), valueDataTypeList.get(i)));
+        }
 
         for (int i = 0; i < timeChunkMetadataList.size(); i++) {
           List<IChunkMetadata> valueChunkMetadata = new ArrayList<>();
           for (List<ChunkMetadata> chunkMetadata : valueChunkMetadataList) {
             valueChunkMetadata.add(chunkMetadata.get(i));
           }
-          chunkMetadataList
-              .add(new VectorChunkMetadata(timeChunkMetadataList.get(i), valueChunkMetadata));
+          chunkMetadataList.add(
+              new VectorChunkMetadata(timeChunkMetadataList.get(i), valueChunkMetadata));
         }
       } else {
         chunkMetadataList =
-            new ArrayList<>(writer.getVisibleMetadataList(deviceId, measurementId, schema.getType()));
+            new ArrayList<>(
+                writer.getVisibleMetadataList(deviceId, measurementId, schema.getType()));
       }
 
       QueryUtils.modifyChunkMetaData(chunkMetadataList, modifications);
