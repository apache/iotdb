/*
 * Licensed to the Apache Software Foundation (ASF) under one
 * or more contributor license agreements.  See the NOTICE file
 * distributed with this work for additional information
 * regarding copyright ownership.  The ASF licenses this file
 * to you under the Apache License, Version 2.0 (the
 * "License"); you may not use this file except in compliance
 * with the License.  You may obtain a copy of the License at
 *
 *     http://www.apache.org/licenses/LICENSE-2.0
 *
 * Unless required by applicable law or agreed to in writing,
 * software distributed under the License is distributed on an
 * "AS IS" BASIS, WITHOUT WARRANTIES OR CONDITIONS OF ANY
 * KIND, either express or implied.  See the License for the
 * specific language governing permissions and limitations
 * under the License.
 */
package org.apache.iotdb.db.engine.storagegroup;

import static org.apache.iotdb.db.conf.adapter.IoTDBConfigDynamicAdapter.MEMTABLE_NUM_FOR_EACH_PARTITION;

import java.io.File;
import java.io.IOException;
import java.util.ArrayList;
import java.util.Collections;
import java.util.List;
import java.util.Map;
import java.util.concurrent.ConcurrentLinkedDeque;
import java.util.concurrent.locks.ReadWriteLock;
import java.util.concurrent.locks.ReentrantReadWriteLock;
import org.apache.iotdb.db.conf.IoTDBConfig;
import org.apache.iotdb.db.conf.IoTDBConstant;
import org.apache.iotdb.db.conf.IoTDBDescriptor;
import org.apache.iotdb.db.conf.adapter.ActiveTimeSeriesCounter;
import org.apache.iotdb.db.conf.adapter.CompressionRatio;
import org.apache.iotdb.db.conf.adapter.IoTDBConfigDynamicAdapter;
import org.apache.iotdb.db.engine.flush.FlushManager;
import org.apache.iotdb.db.engine.flush.MemTableFlushTask;
import org.apache.iotdb.db.engine.flush.NotifyFlushMemTable;
import org.apache.iotdb.db.engine.memtable.IMemTable;
import org.apache.iotdb.db.engine.modification.Deletion;
import org.apache.iotdb.db.engine.modification.Modification;
import org.apache.iotdb.db.engine.modification.ModificationFile;
import org.apache.iotdb.db.engine.querycontext.ReadOnlyMemChunk;
import org.apache.iotdb.db.engine.storagegroup.StorageGroupProcessor.CloseTsFileCallBack;
import org.apache.iotdb.db.engine.storagegroup.StorageGroupProcessor.UpdateEndTimeCallBack;
import org.apache.iotdb.db.engine.version.VersionController;
import org.apache.iotdb.db.exception.TsFileProcessorException;
import org.apache.iotdb.db.exception.WriteProcessException;
import org.apache.iotdb.db.exception.query.QueryProcessException;
import org.apache.iotdb.db.qp.physical.crud.InsertRowPlan;
import org.apache.iotdb.db.qp.physical.crud.InsertTabletPlan;
import org.apache.iotdb.db.query.context.QueryContext;
import org.apache.iotdb.db.rescon.MemTablePool;
import org.apache.iotdb.db.utils.QueryUtils;
import org.apache.iotdb.db.writelog.manager.MultiFileLogNodeManager;
import org.apache.iotdb.db.writelog.node.WriteLogNode;
import org.apache.iotdb.rpc.RpcUtils;
import org.apache.iotdb.rpc.TSStatusCode;
import org.apache.iotdb.service.rpc.thrift.TSStatus;
import org.apache.iotdb.tsfile.file.metadata.ChunkMetadata;
import org.apache.iotdb.tsfile.file.metadata.enums.TSDataType;
import org.apache.iotdb.tsfile.file.metadata.enums.TSEncoding;
import org.apache.iotdb.tsfile.write.writer.RestorableTsFileIOWriter;
import org.slf4j.Logger;
import org.slf4j.LoggerFactory;

public class TsFileProcessor {

  private static final Logger logger = LoggerFactory.getLogger(TsFileProcessor.class);
  private final String storageGroupName;

  private final IoTDBConfig config = IoTDBDescriptor.getInstance().getConfig();

  /**
   * sync this object in query() and asyncTryToFlush()
   */
  private final ConcurrentLinkedDeque<IMemTable> flushingMemTables = new ConcurrentLinkedDeque<>();
  private RestorableTsFileIOWriter writer;
  private final TsFileResource tsFileResource;
  // time range index to indicate this processor belongs to which time range
  private long timeRangeId;
  /**
   * Whether the processor is in the queue of the FlushManager or being flushed by a flush thread.
   */
  private volatile boolean managedByFlushManager;
  private final ReadWriteLock flushQueryLock = new ReentrantReadWriteLock();
  /**
   * It is set by the StorageGroupProcessor and checked by flush threads. (If shouldClose == true
   * and its flushingMemTables are all flushed, then the flush thread will close this file.)
   */
  private volatile boolean shouldClose;
  private IMemTable workMemTable;

  private final VersionController versionController;
  /**
   * this callback is called after the corresponding TsFile is called endFile().
   */
  private final CloseTsFileCallBack closeTsFileCallback;
  /**
   * this callback is called before the workMemtable is added into the flushingMemTables.
   */
  private final UpdateEndTimeCallBack updateLatestFlushTimeCallback;
  private WriteLogNode logNode;
  private final boolean sequence;
  private long totalMemTableSize;

  private static final String FLUSH_QUERY_WRITE_LOCKED = "{}: {} get flushQueryLock write lock";
  private static final String FLUSH_QUERY_WRITE_RELEASE = "{}: {} get flushQueryLock write lock released";

  TsFileProcessor(String storageGroupName, File tsfile,
      VersionController versionController,
      CloseTsFileCallBack closeTsFileCallback,
      UpdateEndTimeCallBack updateLatestFlushTimeCallback, boolean sequence)
      throws IOException {
    this.storageGroupName = storageGroupName;
    this.tsFileResource = new TsFileResource(tsfile, this);
    this.versionController = versionController;
    this.writer = new RestorableTsFileIOWriter(tsfile);
    this.closeTsFileCallback = closeTsFileCallback;
    this.updateLatestFlushTimeCallback = updateLatestFlushTimeCallback;
    this.sequence = sequence;
    logger.info("create a new tsfile processor {}", tsfile.getAbsolutePath());
    // a file generated by flush has only one historical version, which is itself
    this.tsFileResource
        .setHistoricalVersions(Collections.singleton(versionController.currVersion()));
  }

  public TsFileProcessor(String storageGroupName, TsFileResource tsFileResource,
      VersionController versionController, CloseTsFileCallBack closeUnsealedTsFileProcessor,
      UpdateEndTimeCallBack updateLatestFlushTimeCallback, boolean sequence,
      RestorableTsFileIOWriter writer) {
    this.storageGroupName = storageGroupName;
    this.tsFileResource = tsFileResource;
    this.versionController = versionController;
    this.writer = writer;
    this.closeTsFileCallback = closeUnsealedTsFileProcessor;
    this.updateLatestFlushTimeCallback = updateLatestFlushTimeCallback;
    this.sequence = sequence;
    logger.info("reopen a tsfile processor {}", tsFileResource.getTsFile());
  }

  /**
   * insert data in an InsertRowPlan into the workingMemtable.
   *
   * @param insertRowPlan physical plan of insertion
   */
  public void insert(InsertRowPlan insertRowPlan) throws WriteProcessException {

    if (workMemTable == null) {
      workMemTable = MemTablePool.getInstance().getAvailableMemTable(this);
    }

    // insert insertRowPlan to the work memtable
    workMemTable.insert(insertRowPlan);

    if (IoTDBDescriptor.getInstance().getConfig().isEnableWal()) {
      try {
        getLogNode().write(insertRowPlan);
      } catch (Exception e) {
        throw new WriteProcessException(String.format("%s: %s write WAL failed",
            storageGroupName, tsFileResource.getTsFile().getAbsolutePath()), e);
      }
    }

    // update start time of this memtable
    tsFileResource.updateStartTime(insertRowPlan.getDeviceId().getFullPath(), insertRowPlan.getTime());
    //for sequence tsfile, we update the endTime only when the file is prepared to be closed.
    //for unsequence tsfile, we have to update the endTime for each insertion.
    if (!sequence) {
      tsFileResource.updateEndTime(insertRowPlan.getDeviceId().getFullPath(), insertRowPlan.getTime());
    }
  }

  /**
   * insert batch data of insertTabletPlan into the workingMemtable The rows to be inserted are in
   * the range [start, end)
   *
   * @param insertTabletPlan insert a tablet of a device
   * @param start start index of rows to be inserted in insertTabletPlan
   * @param end end index of rows to be inserted in insertTabletPlan
   * @param results result array
   */
  public void insertTablet(InsertTabletPlan insertTabletPlan, int start, int end,
      TSStatus[] results) throws WriteProcessException {

    if (workMemTable == null) {
      workMemTable = MemTablePool.getInstance().getAvailableMemTable(this);
    }

    // insert insertRowPlan to the work memtable
    try {
      workMemTable.insertTablet(insertTabletPlan, start, end);
      if (IoTDBDescriptor.getInstance().getConfig().isEnableWal()) {
        insertTabletPlan.setStart(start);
        insertTabletPlan.setEnd(end);
        getLogNode().write(insertTabletPlan);
      }
    } catch (Exception e) {
      for (int i = start; i < end; i++) {
        results[i] = RpcUtils.getStatus(TSStatusCode.INTERNAL_SERVER_ERROR, e.getMessage());
      }
      throw new WriteProcessException(e);
    }

    for (int i = start; i < end; i++) {
      results[i] = RpcUtils.SUCCESS_STATUS;
    }

    tsFileResource
        .updateStartTime(insertTabletPlan.getDeviceId().getFullPath(), insertTabletPlan.getTimes()[start]);

    //for sequence tsfile, we update the endTime only when the file is prepared to be closed.
    //for unsequence tsfile, we have to update the endTime for each insertion.
    if (!sequence) {
      tsFileResource
          .updateEndTime(
              insertTabletPlan.getDeviceId().getFullPath(), insertTabletPlan.getTimes()[end - 1]);
    }
  }

  /**
   * Delete data which belongs to the timeseries `deviceId.measurementId` and the timestamp of which
   * <= 'timestamp' in the deletion. <br/>
   * <p>
   * Delete data in both working MemTable and flushing MemTables.
   */
  public void deleteDataInMemory(Deletion deletion) {
    flushQueryLock.writeLock().lock();
    if (logger.isDebugEnabled()) {
      logger
          .debug(FLUSH_QUERY_WRITE_LOCKED, storageGroupName, tsFileResource.getTsFile().getName());
    }
    try {
      if (workMemTable != null) {
        workMemTable
            .delete(deletion.getDevice(), deletion.getMeasurement(), deletion.getStartTime(),
                deletion.getEndTime());
      }
      // flushing memTables are immutable, only record this deletion in these memTables for query
      for (IMemTable memTable : flushingMemTables) {
        memTable.delete(deletion);
      }
    } finally {
      flushQueryLock.writeLock().unlock();
      if (logger.isDebugEnabled()) {
        logger.debug(FLUSH_QUERY_WRITE_RELEASE, storageGroupName,
            tsFileResource.getTsFile().getName());
      }
    }
  }

  public TsFileResource getTsFileResource() {
    return tsFileResource;
  }


  boolean shouldFlush() {
    if (workMemTable == null) {
      return false;
    }

    if (workMemTable.memSize() >= getMemtableSizeThresholdBasedOnSeriesNum()) {
      logger.info("The memtable size {} of tsfile {} reaches the threshold",
          workMemTable.memSize(), tsFileResource.getTsFile().getAbsolutePath());
      return true;
    }

    if (workMemTable.reachTotalPointNumThreshold()) {
      logger.info("The avg series points num {} of tsfile {} reaches the threshold",
          workMemTable.getTotalPointsNum() / workMemTable.getSeriesNumber(),
          tsFileResource.getTsFile().getAbsolutePath());
      return true;
    }

    return false;
  }

  /**
   * <p>In the dynamic parameter adjustment module{@link IoTDBConfigDynamicAdapter}, it calculated
   * the average size of each metatable{@link IoTDBConfigDynamicAdapter#tryToAdaptParameters()}.
   * However, considering that the number of timeseries between storage groups may vary greatly,
   * it's inappropriate to judge whether to flush the memtable according to the average memtable
   * size. We need to adjust it according to the number of timeseries in a specific storage group.
   */
  private long getMemtableSizeThresholdBasedOnSeriesNum() {
    if (!config.isEnableParameterAdapter()) {
      return config.getMemtableSizeThreshold();
    }
    long memTableSize = (long) (config.getMemtableSizeThreshold() * config.getMaxMemtableNumber()
        / IoTDBDescriptor.getInstance().getConfig().getConcurrentWritingTimePartition()
        / MEMTABLE_NUM_FOR_EACH_PARTITION
        * ActiveTimeSeriesCounter.getInstance()
        .getActiveRatio(storageGroupName));
    return Math.max(memTableSize, config.getMemtableSizeThreshold());
  }

  public boolean shouldClose() {
    long fileSize = tsFileResource.getTsFileSize();
    long fileSizeThreshold = IoTDBDescriptor.getInstance().getConfig()
        .getTsFileSizeThreshold();
    if (fileSize >= fileSizeThreshold) {
      logger.info("{} fileSize {} >= fileSizeThreshold {}", tsFileResource.getTsFilePath(),
          fileSize, fileSizeThreshold);
    }
    return fileSize >= fileSizeThreshold;
  }

  void syncClose() {
    logger.info("Sync close file: {}, will firstly async close it",
        tsFileResource.getTsFile().getAbsolutePath());
    if (shouldClose) {
      return;
    }
    synchronized (flushingMemTables) {
      try {
        asyncClose();
        long startTime = System.currentTimeMillis();
        while (!flushingMemTables.isEmpty()) {
          flushingMemTables.wait(60_000);
          if (System.currentTimeMillis() - startTime > 60_000) {
            logger.warn(
                "{} has spent {}s for waiting flushing one memtable; {} left (first: {}). FlushingManager info: {}",
                this.tsFileResource.getTsFile().getAbsolutePath(),
                (System.currentTimeMillis() - startTime) / 1000,
                flushingMemTables.size(),
                flushingMemTables.getFirst(),
                FlushManager.getInstance()
            );
          }

        }
      } catch (InterruptedException e) {
        logger.error("{}: {} wait close interrupted", storageGroupName,
            tsFileResource.getTsFile().getName(), e);
        Thread.currentThread().interrupt();
      }
    }
    logger.info("File {} is closed synchronously", tsFileResource.getTsFile().getAbsolutePath());
  }


  void asyncClose() {
    flushQueryLock.writeLock().lock();
    if (logger.isDebugEnabled()) {
      logger
          .debug(FLUSH_QUERY_WRITE_LOCKED, storageGroupName, tsFileResource.getTsFile().getName());
    }
    try {

      if (logger.isInfoEnabled()) {
        if (workMemTable != null) {
          logger.info(
              "{}: flush a working memtable in async close tsfile {}, memtable size: {}, tsfile size: {}",
              storageGroupName, tsFileResource.getTsFile().getAbsolutePath(),
              workMemTable.memSize(),
              tsFileResource.getTsFileSize());
        } else {
          logger.info("{}: flush a NotifyFlushMemTable in async close tsfile {}, tsfile size: {}",
              storageGroupName, tsFileResource.getTsFile().getAbsolutePath(),
              tsFileResource.getTsFileSize());
        }
      }

      if (shouldClose) {
        return;
      }
      // when a flush thread serves this TsFileProcessor (because the processor is submitted by
      // registerTsFileProcessor()), the thread will seal the corresponding TsFile and
      // execute other cleanup works if (shouldClose == true and flushingMemTables is empty).

      // To ensure there must be a flush thread serving this processor after the field `shouldClose`
      // is set true, we need to generate a NotifyFlushMemTable as a signal task and submit it to
      // the FlushManager.

      //we have to add the memtable into flushingList first and then set the shouldClose tag.
      // see https://issues.apache.org/jira/browse/IOTDB-510
      IMemTable tmpMemTable = workMemTable == null || workMemTable.memSize() == 0
          ? new NotifyFlushMemTable()
          : workMemTable;

      try {
        addAMemtableIntoFlushingList(tmpMemTable);
        shouldClose = true;
        tsFileResource.setCloseFlag();
      } catch (Exception e) {
        logger.error("{}: {} async close failed, because", storageGroupName,
            tsFileResource.getTsFile().getName(), e);
      }
    } finally {
      flushQueryLock.writeLock().unlock();
      if (logger.isDebugEnabled()) {
        logger.debug(FLUSH_QUERY_WRITE_RELEASE, storageGroupName,
            tsFileResource.getTsFile().getName());
      }
    }
  }

  /**
   * TODO if the flushing thread is too fast, the tmpMemTable.wait() may never wakeup Tips: I am
   * trying to solve this issue by checking whether the table exist before wait()
   */
  public void syncFlush() throws IOException {
    IMemTable tmpMemTable;
    flushQueryLock.writeLock().lock();
    if (logger.isDebugEnabled()) {
      logger
          .debug(FLUSH_QUERY_WRITE_LOCKED, storageGroupName, tsFileResource.getTsFile().getName());
    }
    try {
      tmpMemTable = workMemTable == null ? new NotifyFlushMemTable() : workMemTable;
      if (logger.isDebugEnabled() && tmpMemTable.isSignalMemTable()) {
        logger.debug("{}: {} add a signal memtable into flushing memtable list when sync flush",
            storageGroupName, tsFileResource.getTsFile().getName());
      }
      addAMemtableIntoFlushingList(tmpMemTable);
    } finally {
      flushQueryLock.writeLock().unlock();
      if (logger.isDebugEnabled()) {
        logger.error(FLUSH_QUERY_WRITE_RELEASE, storageGroupName,
            tsFileResource.getTsFile().getName());
      }
    }

    synchronized (tmpMemTable) {
      try {
        long startWait = System.currentTimeMillis();
        while (flushingMemTables.contains(tmpMemTable)) {
          tmpMemTable.wait(1000);

          if ((System.currentTimeMillis() - startWait) > 60_000) {
            logger.warn("has waited for synced flushing a memtable in {} for 60 seconds.",
                this.tsFileResource.getTsFile().getAbsolutePath());
            startWait = System.currentTimeMillis();
          }
        }
      } catch (InterruptedException e) {
        logger.error("{}: {} wait flush finished meets error", storageGroupName,
            tsFileResource.getTsFile().getName(), e);
        Thread.currentThread().interrupt();
      }
    }
  }

  /**
   * put the working memtable into flushing list and set the working memtable to null
   */
  public void asyncFlush() {
    flushQueryLock.writeLock().lock();
    if (logger.isDebugEnabled()) {
      logger
          .debug(FLUSH_QUERY_WRITE_LOCKED, storageGroupName, tsFileResource.getTsFile().getName());
    }
    try {
      if (workMemTable == null) {
        return;
      }
      addAMemtableIntoFlushingList(workMemTable);
    } catch (Exception e) {
      logger.error("{}: {} add a memtable into flushing listfailed", storageGroupName,
          tsFileResource.getTsFile().getName(), e);
    } finally {
      flushQueryLock.writeLock().unlock();
      if (logger.isDebugEnabled()) {
        logger.debug(FLUSH_QUERY_WRITE_RELEASE, storageGroupName,
            tsFileResource.getTsFile().getName());
      }
    }
  }

  /**
   * this method calls updateLatestFlushTimeCallback and move the given memtable into the flushing
   * queue, set the current working memtable as null and then register the tsfileProcessor into the
   * flushManager again.
   */
  private void addAMemtableIntoFlushingList(IMemTable tobeFlushed) throws IOException {
    if (!tobeFlushed.isSignalMemTable() &&
        (!updateLatestFlushTimeCallback.call(this) || tobeFlushed.memSize() == 0)) {
      logger.warn("This normal memtable is empty, skip it in flush. {}: {} Memetable info: {}",
          storageGroupName, tsFileResource.getTsFile().getName(), tobeFlushed.getMemTableMap());
      return;
    }
    flushingMemTables.addLast(tobeFlushed);
    if (logger.isDebugEnabled()) {
      logger.debug(
          "{}: {} Memtable (signal = {}) is added into the flushing Memtable, queue size = {}",
          storageGroupName, tsFileResource.getTsFile().getName(),
          tobeFlushed.isSignalMemTable(), flushingMemTables.size());
    }
    long cur = versionController.nextVersion();
    tobeFlushed.setVersion(cur);
    if (IoTDBDescriptor.getInstance().getConfig().isEnableWal()) {
      getLogNode().notifyStartFlush();
    }
    if (!tobeFlushed.isSignalMemTable()) {
      totalMemTableSize += tobeFlushed.memSize();
    }
    workMemTable = null;
    FlushManager.getInstance().registerTsFileProcessor(this);
  }


  /**
   * put back the memtable to MemTablePool and make metadata in writer visible
   */
  private void releaseFlushedMemTable(IMemTable memTable) {
    flushQueryLock.writeLock().lock();
    if (logger.isDebugEnabled()) {
      logger.debug(FLUSH_QUERY_WRITE_LOCKED, storageGroupName,
          tsFileResource.getTsFile().getName());
    }
    try {
      writer.makeMetadataVisible();
      if (!flushingMemTables.remove(memTable)) {
        logger.warn(
            "{}: {} put the memtable (signal={}) out of flushingMemtables but it is not in the queue.",
            storageGroupName, tsFileResource.getTsFile().getName(), memTable.isSignalMemTable());
      } else if (logger.isDebugEnabled()) {
        logger.debug(
            "{}: {} memtable (signal={}) is removed from the queue. {} left.", storageGroupName,
            tsFileResource.getTsFile().getName(),
            memTable.isSignalMemTable(), flushingMemTables.size());
      }
      memTable.release();
      MemTablePool.getInstance().putBack(memTable, storageGroupName);
      if (logger.isDebugEnabled()) {
        logger.debug("{}: {} flush finished, remove a memtable from flushing list, "
                + "flushing memtable list size: {}", storageGroupName,
            tsFileResource.getTsFile().getName(), flushingMemTables.size());
      }
    } catch (Exception e) {
      logger.error("{}: {}", storageGroupName, tsFileResource.getTsFile().getName(), e);
    } finally {
      flushQueryLock.writeLock().unlock();
      if (logger.isDebugEnabled()) {
        logger.debug(FLUSH_QUERY_WRITE_RELEASE, storageGroupName,
            tsFileResource.getTsFile().getName());
      }
    }
  }

<<<<<<< HEAD
=======
  public File createNewVMFileWithLock(TsFileResource tsFileResource, int level) {
    vmFileCreateLock.writeLock().lock();
    try {
      TimeUnit.MILLISECONDS.sleep(1);
      File parent = tsFileResource.getTsFile().getParentFile();
      return FSFactoryProducer.getFSFactory().getFile(parent,
          tsFileResource.getTsFile().getName() + IoTDBConstant.FILE_NAME_SEPARATOR + level
              + IoTDBConstant.FILE_NAME_SEPARATOR + System
              .currentTimeMillis() + VM_SUFFIX);
    } catch (InterruptedException e) {
      logger.error("{}: {}, closing task is interrupted.",
          storageGroupName, tsFileResource.getTsFile().getName(), e);
      Thread.currentThread().interrupt();
      return null;
    } finally {
      vmFileCreateLock.writeLock().unlock();
    }
  }

  public static File createNewVMFile(TsFileResource tsFileResource, int level) {
    try {
      TimeUnit.MILLISECONDS.sleep(1);
      File parent = tsFileResource.getTsFile().getParentFile();
      return FSFactoryProducer.getFSFactory().getFile(parent,
          tsFileResource.getTsFile().getName() + IoTDBConstant.FILE_NAME_SEPARATOR + level
              + IoTDBConstant.FILE_NAME_SEPARATOR + System
              .currentTimeMillis() + VM_SUFFIX);
    } catch (InterruptedException e) {
      logger.error("{}: {}, closing task is interrupted.",
          tsFileResource.getTsFile().getParent(), tsFileResource.getTsFile().getName(), e);
      Thread.currentThread().interrupt();
      return null;
    }
  }

  private void deleteVmFiles(List<TsFileResource> vmMergeTsFiles,
      List<RestorableTsFileIOWriter> vmMergeWriters) throws IOException {
    logger.debug("{}: {} vm merge starts to delete file", storageGroupName,
        tsFileResource.getTsFile().getName());
    for (int i = 0; i < vmMergeTsFiles.size(); i++) {
      vmMergeWriters.get(i).close();
      logger.debug("{} vm file close a writer", vmMergeWriters.get(i).getFile().getName());
      deleteVmFile(vmMergeTsFiles.get(i));
    }
    for (int i = 0; i < vmWriters.size(); i++) {
      vmWriters.get(i).removeAll(vmMergeWriters);
      vmTsFileResources.get(i).removeAll(vmMergeTsFiles);
    }
  }

  public static void deleteVmFile(TsFileResource seqFile) {
    seqFile.writeLock();
    try {
      ChunkMetadataCache.getInstance().remove(seqFile);
      FileReaderManager.getInstance().closeFileAndRemoveReader(seqFile.getTsFilePath());
      seqFile.setDeleted(true);
      if (seqFile.getTsFile().exists()) {
        Files.delete(seqFile.getTsFile().toPath());
      }
    } catch (Exception e) {
      logger.error(e.getMessage(), e);
    } finally {
      seqFile.writeUnlock();
    }
  }

  /**
   * recover vm processor and files
   */
  @SuppressWarnings("squid:S3776") // Suppress high Cognitive Complexity warning
  public void recover() {
    File logFile = FSFactoryProducer.getFSFactory()
        .getFile(tsFileResource.getTsFile().getParent(),
            tsFileResource.getTsFile().getName() + VM_LOG_NAME);
    try {
      if (logFile.exists()) {
        VmLogAnalyzer logAnalyzer = new VmLogAnalyzer(logFile);
        logAnalyzer.analyze();
        Set<String> deviceSet = logAnalyzer.getDeviceSet();
        List<File> sourceFileList = logAnalyzer.getSourceFiles();
        long offset = logAnalyzer.getOffset();
        File targetFile = logAnalyzer.getTargetFile();
        boolean isMergeFinished = logAnalyzer.isMergeFinished();
        if (targetFile == null) {
          return;
        }
        if (targetFile.getName().endsWith(TSFILE_SUFFIX)) {
          if (!isMergeFinished) {
            logger.info("{}: {} merge recover {} level vms to TsFile", storageGroupName,
                tsFileResource.getTsFile().getName(), vmWriters.size());
            if (offset > 0) {
              writer.getIOWriterOut().truncate(offset - 1);
            }
            VmMergeUtils.merge(writer, packVmWritersToSequenceList(vmWriters),
                storageGroupName,
                new VmLogger(tsFileResource.getTsFile().getParent(),
                    tsFileResource.getTsFile().getName()),
                deviceSet, sequence);
            for (int i = 0; i < vmWriters.size(); i++) {
              deleteVmFiles(vmTsFileResources.get(i), vmWriters.get(i));
            }
          }
        } else {
          RestorableTsFileIOWriter newVmWriter = new RestorableTsFileIOWriter(targetFile);
          if (sourceFileList.isEmpty()) {
            return;
          }
          int level = getVmLevel(sourceFileList.get(0));
          if (isMergeFinished) {
            File newVmFile = createNewVMFileWithLock(tsFileResource, level + 1);
            if (!targetFile.renameTo(newVmFile)) {
              logger.error("Failed to rename {} to {}", targetFile, newVmFile);
            } else {
              newVmWriter.setFile(newVmFile);
            }
          } else {
            logger.info("{}: {} [Hot Compaction Recover] merge level-{}'s {} vms to next level vm",
                storageGroupName, tsFileResource.getTsFile().getName(), level,
                sourceFileList.size());
            if (offset > 0) {
              newVmWriter.getIOWriterOut().truncate(offset - 1);
            }
            // vm files must be sequence, so we just have to find the first file
            int startIndex;
            for (startIndex = 0; startIndex < vmWriters.get(level).size(); startIndex++) {
              RestorableTsFileIOWriter levelVmWriter = vmWriters.get(level).get(startIndex);
              if (levelVmWriter.getFile().getAbsolutePath()
                  .equals(sourceFileList.get(0).getAbsolutePath())) {
                break;
              }
            }
            List<RestorableTsFileIOWriter> levelVmWriters = new ArrayList<>(
                vmWriters.get(level).subList(startIndex, startIndex + sourceFileList.size()));
            List<TsFileResource> levelVmFiles = new ArrayList<>(
                vmTsFileResources.get(level)
                    .subList(startIndex, startIndex + sourceFileList.size()));
            VmMergeUtils.merge(newVmWriter, levelVmWriters,
                storageGroupName,
                new VmLogger(tsFileResource.getTsFile().getParent(),
                    tsFileResource.getTsFile().getName()),
                deviceSet, sequence);
            for (int i = 0; i < vmWriters.size(); i++) {
              deleteVmFiles(levelVmFiles, levelVmWriters);
            }
          }
        }
      }
    } catch (IOException e) {
      logger.error("recover vm error ", e);
    } finally {
      if (logFile.exists()) {
        try {
          Files.delete(logFile.toPath());
        } catch (IOException e) {
          logger.error("delete vm log file error ", e);
        }
      }
    }
  }


>>>>>>> c626197c
  /**
   * Take the first MemTable from the flushingMemTables and flush it. Called by a flush thread of
   * the flush manager pool
   */
  @SuppressWarnings("squid:S3776") // Suppress high Cognitive Complexity warning
  public void flushOneMemTable() {
    IMemTable memTableToFlush;
    memTableToFlush = flushingMemTables.getFirst();
    // signal memtable only may appear when calling asyncClose()
    if (!memTableToFlush.isSignalMemTable()) {
      try {
        MemTableFlushTask flushTask;
        writer.mark();
        flushTask = new MemTableFlushTask(memTableToFlush, writer, storageGroupName);
        flushTask.syncFlushMemTable();
      } catch (Exception e) {
        logger.error("{}: {} meet error when flushing a memtable, change system mode to read-only",
            storageGroupName, tsFileResource.getTsFile().getName(), e);
        IoTDBDescriptor.getInstance().getConfig().setReadOnly(true);
        try {
          logger.error("{}: {} IOTask meets error, truncate the corrupted data", storageGroupName,
              tsFileResource.getTsFile().getName(), e);
          writer.reset();
        } catch (IOException e1) {
          logger.error("{}: {} Truncate corrupted data meets error", storageGroupName,
              tsFileResource.getTsFile().getName(), e1);
        }
        Thread.currentThread().interrupt();
      }

      if (IoTDBDescriptor.getInstance().getConfig().isEnableWal()) {
        getLogNode().notifyEndFlush();
      }
    }
    if (logger.isDebugEnabled()) {
      logger.debug("{}: {} try get lock to release a memtable (signal={})", storageGroupName,
          tsFileResource.getTsFile().getName(), memTableToFlush.isSignalMemTable());
    }
    // for sync flush
    synchronized (memTableToFlush) {
      releaseFlushedMemTable(memTableToFlush);
      memTableToFlush.notifyAll();
      if (logger.isDebugEnabled()) {
        logger.debug("{}: {} released a memtable (signal={}), flushingMemtables size ={}",
            storageGroupName, tsFileResource.getTsFile().getName(),
            memTableToFlush.isSignalMemTable(), flushingMemTables.size());
      }
    }

    if (shouldClose && flushingMemTables.isEmpty()) {
      try {
        writer.mark();
        try {
          double compressionRatio = ((double) totalMemTableSize) / writer.getPos();
          if (logger.isDebugEnabled()) {
            logger.debug(
                "The compression ratio of tsfile {} is {}, totalMemTableSize: {}, the file size: {}",
                writer.getFile().getAbsolutePath(), compressionRatio, totalMemTableSize,
                writer.getPos());
          }
          if (compressionRatio == 0 && !memTableToFlush.isSignalMemTable()) {
            logger.error(
                "{} The compression ratio of tsfile {} is 0, totalMemTableSize: {}, the file size: {}",
                storageGroupName, writer.getFile().getAbsolutePath(), totalMemTableSize,
                writer.getPos());
          }
          CompressionRatio.getInstance().updateRatio(compressionRatio);
        } catch (IOException e) {
          logger.error("{}: {} update compression ratio failed", storageGroupName,
              tsFileResource.getTsFile().getName(), e);
        }
        if (logger.isDebugEnabled()) {
          logger
              .debug("{}: {} flushingMemtables is empty and will close the file", storageGroupName,
                  tsFileResource.getTsFile().getName());
        }
        endFile();
        if (logger.isDebugEnabled()) {
          logger.debug("{} flushingMemtables is clear", storageGroupName);
        }
      } catch (Exception e) {
        logger.error("{} meet error when flush FileMetadata to {}, change system mode to read-only",
            storageGroupName, tsFileResource.getTsFile().getAbsolutePath(), e);
        IoTDBDescriptor.getInstance().getConfig().setReadOnly(true);
        try {
          writer.reset();
        } catch (IOException e1) {
          logger.error("{}: {} truncate corrupted data meets error", storageGroupName,
              tsFileResource.getTsFile().getName(), e1);
        }
        logger.error("{}: {} marking or ending file meet error", storageGroupName,
            tsFileResource.getTsFile().getName(), e);
      }
      // for sync close
      if (logger.isDebugEnabled()) {
        logger.debug("{}: {} try to get flushingMemtables lock.", storageGroupName,
            tsFileResource.getTsFile().getName());
      }
      synchronized (flushingMemTables) {
        flushingMemTables.notifyAll();
      }
    }
  }

  private void endFile() throws IOException, TsFileProcessorException {
    long closeStartTime = System.currentTimeMillis();
    tsFileResource.serialize();
    writer.endFile();
    tsFileResource.cleanCloseFlag();

    // remove this processor from Closing list in StorageGroupProcessor,
    // mark the TsFileResource closed, no need writer anymore
    closeTsFileCallback.call(this);

    if (logger.isInfoEnabled()) {
      long closeEndTime = System.currentTimeMillis();
      logger.info("Storage group {} close the file {}, TsFile size is {}, "
              + "time consumption of flushing metadata is {}ms",
          storageGroupName, tsFileResource.getTsFile().getAbsoluteFile(),
          writer.getFile().length(),
          closeEndTime - closeStartTime);
    }

    writer = null;
  }


  public boolean isManagedByFlushManager() {
    return managedByFlushManager;
  }

  public void setManagedByFlushManager(boolean managedByFlushManager) {
    this.managedByFlushManager = managedByFlushManager;
  }

  WriteLogNode getLogNode() {
    if (logNode == null) {
      logNode = MultiFileLogNodeManager.getInstance()
          .getNode(storageGroupName + "-" + tsFileResource.getTsFile().getName());
    }
    return logNode;
  }

  public void close() throws TsFileProcessorException {
    try {
      //when closing resource file, its corresponding mod file is also closed.
      tsFileResource.close();
      MultiFileLogNodeManager.getInstance()
          .deleteNode(storageGroupName + "-" + tsFileResource.getTsFile().getName());
    } catch (IOException e) {
      throw new TsFileProcessorException(e);
    }
  }

  public int getFlushingMemTableSize() {
    return flushingMemTables.size();
  }

  RestorableTsFileIOWriter getWriter() {
    return writer;
  }

  public String getStorageGroupName() {
    return storageGroupName;
  }

  /**
   * get the chunk(s) in the memtable (one from work memtable and the other ones in flushing
   * memtables and then compact them into one TimeValuePairSorter). Then get the related
   * ChunkMetadata of data on disk.
   *
   * @param deviceId device id
   * @param measurementId measurements id
   * @param dataType data type
   * @param encoding encoding
   */
  @SuppressWarnings("squid:S3776") // Suppress high Cognitive Complexity warning
  public void query(String deviceId, String measurementId, TSDataType dataType, TSEncoding encoding,
      Map<String, String> props, QueryContext context,
      List<TsFileResource> tsfileResourcesForQuery) throws IOException {
    if (logger.isDebugEnabled()) {
      logger.debug("{}: {} get flushQueryLock and vmMergeLock read lock", storageGroupName,
          tsFileResource.getTsFile().getName());
    }
    flushQueryLock.readLock().lock();
    try {
      List<ReadOnlyMemChunk> readOnlyMemChunks = new ArrayList<>();
      for (IMemTable flushingMemTable : flushingMemTables) {
        if (flushingMemTable.isSignalMemTable()) {
          continue;
        }
        ReadOnlyMemChunk memChunk = flushingMemTable.query(deviceId, measurementId,
            dataType, encoding, props, context.getQueryTimeLowerBound());
        if (memChunk != null) {
          readOnlyMemChunks.add(memChunk);
        }
      }
      if (workMemTable != null) {
        ReadOnlyMemChunk memChunk = workMemTable.query(deviceId, measurementId, dataType, encoding,
            props, context.getQueryTimeLowerBound());
        if (memChunk != null) {
          readOnlyMemChunks.add(memChunk);
        }
      }

      ModificationFile modificationFile = tsFileResource.getModFile();
      List<Modification> modifications = context.getPathModifications(modificationFile,
          deviceId + IoTDBConstant.PATH_SEPARATOR + measurementId);

      List<ChunkMetadata> chunkMetadataList = writer
          .getVisibleMetadataList(deviceId, measurementId, dataType);
      QueryUtils.modifyChunkMetaData(chunkMetadataList,
          modifications);
      chunkMetadataList.removeIf(context::chunkNotSatisfy);

      // get in memory data
      if (!readOnlyMemChunks.isEmpty() || !chunkMetadataList.isEmpty()) {
        tsfileResourcesForQuery.add(new TsFileResource(tsFileResource.getTsFile(),
            tsFileResource.getDeviceToIndexMap(),
            tsFileResource.getStartTimes(), tsFileResource.getEndTimes(), readOnlyMemChunks,
            chunkMetadataList, tsFileResource));
      }
    } catch (QueryProcessException e) {
      logger.error("{}: {} get ReadOnlyMemChunk has error", storageGroupName,
          tsFileResource.getTsFile().getName(), e);
    } finally {
      flushQueryLock.readLock().unlock();
      if (logger.isDebugEnabled()) {
        logger.debug("{}: {} release flushQueryLock", storageGroupName,
            tsFileResource.getTsFile().getName());
      }
    }
  }

  public long getTimeRangeId() {
    return timeRangeId;
  }

  public void setTimeRangeId(long timeRangeId) {
    this.timeRangeId = timeRangeId;
  }

  public void putMemTableBackAndClose() throws TsFileProcessorException {
    if (workMemTable != null) {
      workMemTable.release();
      MemTablePool.getInstance().putBack(workMemTable, storageGroupName);
    }
    try {
      writer.close();
    } catch (IOException e) {
      throw new TsFileProcessorException(e);
    }
  }
<<<<<<< HEAD
=======

  public List<List<TsFileResource>> getVmTsFileResources() {
    return vmTsFileResources;
  }

  private void flushAllVmToTsFile(List<List<RestorableTsFileIOWriter>> currMergeVmWriters,
      List<List<TsFileResource>> currMergeVmFiles, VmLogger vmLogger) throws IOException {
    VmMergeUtils.merge(writer, packVmWritersToSequenceList(currMergeVmWriters),
        storageGroupName, vmLogger, new HashSet<>(), sequence);
    vmMergeLock.writeLock().lock();
    for (int i = 0; i < currMergeVmFiles.size(); i++) {
      deleteVmFiles(currMergeVmFiles.get(i), currMergeVmWriters.get(i));
    }
    vmMergeLock.writeLock().unlock();
  }

  private List<RestorableTsFileIOWriter> packVmWritersToSequenceList(
      List<List<RestorableTsFileIOWriter>> vmWriters) {
    List<RestorableTsFileIOWriter> sequenceVmWriters = new ArrayList<>();
    for (int i = vmWriters.size() - 1; i >= 0; i--) {
      sequenceVmWriters.addAll(vmWriters.get(i));
    }
    return sequenceVmWriters;
  }

  class VmMergeTask implements Runnable {

    private final List<List<TsFileResource>> vmMergeTsFiles;
    private final List<List<RestorableTsFileIOWriter>> vmMergeWriters;

    public VmMergeTask(
        List<List<TsFileResource>> vmMergeTsFiles,
        List<List<RestorableTsFileIOWriter>> vmMergeWriters) {
      this.vmMergeTsFiles = vmMergeTsFiles;
      this.vmMergeWriters = vmMergeWriters;
    }

    @Override
    @SuppressWarnings("squid:S3776") // Suppress high Cognitive Complexity warning
    public void run() {
      long startTimeMillis = System.currentTimeMillis();
      try {
        logger.info("{}: {} start to filter vm merge condition", storageGroupName,
            tsFileResource.getTsFile().getName());
        long vmPointNum = 0;
        // all flush to target file
        Map<Path, MeasurementSchema> pathMeasurementSchemaMap = new HashMap<>();
        for (List<RestorableTsFileIOWriter> levelVmWriters : vmMergeWriters) {
          for (RestorableTsFileIOWriter vmWriter : levelVmWriters) {
            Map<String, Map<String, List<ChunkMetadata>>> schemaMap = vmWriter
                .getMetadatasForQuery();
            for (Entry<String, Map<String, List<ChunkMetadata>>> schemaMapEntry : schemaMap
                .entrySet()) {
              String device = schemaMapEntry.getKey();
              for (Entry<String, List<ChunkMetadata>> entry : schemaMapEntry.getValue()
                  .entrySet()) {
                String measurement = entry.getKey();
                List<ChunkMetadata> chunkMetadataList = entry.getValue();
                for (ChunkMetadata chunkMetadata : chunkMetadataList) {
                  vmPointNum += chunkMetadata.getNumOfPoints();
                }
                pathMeasurementSchemaMap.computeIfAbsent(new Path(device, measurement), k ->
                    new MeasurementSchema(measurement, chunkMetadataList.get(0).getDataType()));
              }
            }
          }
        }
        logger.info("{}: {} current vm point num: {}, measurement num: {}", storageGroupName,
            tsFileResource.getTsFile().getName(), vmPointNum, pathMeasurementSchemaMap.size());
        VmLogger vmLogger = new VmLogger(tsFileResource.getTsFile().getParent(),
            tsFileResource.getTsFile().getName());
        if (pathMeasurementSchemaMap.size() > 0
            && vmPointNum / pathMeasurementSchemaMap.size() > config
            .getMergeChunkPointNumberThreshold() || flushVmTimes >= config
            .getMaxMergeChunkNumInTsFile()) {
          // merge vm to tsfile
          flushVmTimes = 0;
          logger.info("{}: {} merge {} level vms to TsFile", storageGroupName,
              tsFileResource.getTsFile().getName(), vmMergeWriters.size());
          vmLogger.logFile(TARGET_NAME, writer.getFile());
          flushAllVmToTsFile(vmMergeWriters, vmMergeTsFiles, vmLogger);
          vmLogger.logMergeFinish();
        } else {
          for (int i = 0; i < vmMergeWriters.size(); i++) {
            if (config.getMaxVmNum() <= vmMergeWriters.get(i).size()) {
              for (RestorableTsFileIOWriter vmWriter : vmMergeWriters.get(i)) {
                vmLogger.logFile(SOURCE_NAME, vmWriter.getFile());
              }
              File newVmFile = createNewVMFileWithLock(tsFileResource, i + 1);
              vmLogger.logFile(TARGET_NAME, newVmFile);
              logger.info("{}: {} [Hot Compaction] merge level-{}'s {} vms to next level vm",
                  storageGroupName, tsFileResource.getTsFile().getName(), i,
                  vmMergeTsFiles.get(i).size());

              RestorableTsFileIOWriter newWriter = new RestorableTsFileIOWriter(newVmFile);
              VmMergeUtils.merge(newWriter, vmMergeWriters.get(i),
                  storageGroupName, vmLogger, new HashSet<>(), sequence);
              newWriter.close();
              vmMergeLock.writeLock().lock();
              try {
                deleteVmFiles(vmMergeTsFiles.get(i), vmMergeWriters.get(i));
                vmLogger.logMergeFinish();
                TsFileResource newMergedVmFile = new TsFileResource(newVmFile);
                if (vmWriters.size() <= i + 1) {
                  vmTsFileResources.add(new CopyOnWriteArrayList<>());
                  vmWriters.add(new CopyOnWriteArrayList<>());
                  vmMergeTsFiles.add(new ArrayList<>());
                  vmMergeWriters.add(new ArrayList<>());
                }
                vmTsFileResources.get(i + 1).add(newMergedVmFile);
                vmMergeTsFiles.get(i + 1).add(newMergedVmFile);
                newWriter.makeMetadataVisible();
                vmWriters.get(i + 1).add(newWriter);
                vmMergeWriters.get(i + 1).add(newWriter);
                logger.debug("{} vm file open a writer", newVmFile.getName());
              } finally {
                vmMergeLock.writeLock().unlock();
              }
            }
          }
        }
        vmLogger.close();
        File logFile = FSFactoryProducer.getFSFactory()
            .getFile(tsFileResource.getTsFile().getParent(),
                tsFileResource.getTsFile().getName() + VM_LOG_NAME);
        if (logFile.exists()) {
          Files.delete(logFile.toPath());
        }
      } catch (Exception e) {
        logger.error("Error occurred in Vm Merge thread", e);
      } finally {
        // reset the merge working state to false
        mergeWorking = false;
        logger.info("{}: {} vm merge end time consumption: {} ms", storageGroupName,
            tsFileResource.getTsFile().getName(), System.currentTimeMillis() - startTimeMillis);
      }
    }
  }
>>>>>>> c626197c
}<|MERGE_RESOLUTION|>--- conflicted
+++ resolved
@@ -540,170 +540,6 @@
     }
   }
 
-<<<<<<< HEAD
-=======
-  public File createNewVMFileWithLock(TsFileResource tsFileResource, int level) {
-    vmFileCreateLock.writeLock().lock();
-    try {
-      TimeUnit.MILLISECONDS.sleep(1);
-      File parent = tsFileResource.getTsFile().getParentFile();
-      return FSFactoryProducer.getFSFactory().getFile(parent,
-          tsFileResource.getTsFile().getName() + IoTDBConstant.FILE_NAME_SEPARATOR + level
-              + IoTDBConstant.FILE_NAME_SEPARATOR + System
-              .currentTimeMillis() + VM_SUFFIX);
-    } catch (InterruptedException e) {
-      logger.error("{}: {}, closing task is interrupted.",
-          storageGroupName, tsFileResource.getTsFile().getName(), e);
-      Thread.currentThread().interrupt();
-      return null;
-    } finally {
-      vmFileCreateLock.writeLock().unlock();
-    }
-  }
-
-  public static File createNewVMFile(TsFileResource tsFileResource, int level) {
-    try {
-      TimeUnit.MILLISECONDS.sleep(1);
-      File parent = tsFileResource.getTsFile().getParentFile();
-      return FSFactoryProducer.getFSFactory().getFile(parent,
-          tsFileResource.getTsFile().getName() + IoTDBConstant.FILE_NAME_SEPARATOR + level
-              + IoTDBConstant.FILE_NAME_SEPARATOR + System
-              .currentTimeMillis() + VM_SUFFIX);
-    } catch (InterruptedException e) {
-      logger.error("{}: {}, closing task is interrupted.",
-          tsFileResource.getTsFile().getParent(), tsFileResource.getTsFile().getName(), e);
-      Thread.currentThread().interrupt();
-      return null;
-    }
-  }
-
-  private void deleteVmFiles(List<TsFileResource> vmMergeTsFiles,
-      List<RestorableTsFileIOWriter> vmMergeWriters) throws IOException {
-    logger.debug("{}: {} vm merge starts to delete file", storageGroupName,
-        tsFileResource.getTsFile().getName());
-    for (int i = 0; i < vmMergeTsFiles.size(); i++) {
-      vmMergeWriters.get(i).close();
-      logger.debug("{} vm file close a writer", vmMergeWriters.get(i).getFile().getName());
-      deleteVmFile(vmMergeTsFiles.get(i));
-    }
-    for (int i = 0; i < vmWriters.size(); i++) {
-      vmWriters.get(i).removeAll(vmMergeWriters);
-      vmTsFileResources.get(i).removeAll(vmMergeTsFiles);
-    }
-  }
-
-  public static void deleteVmFile(TsFileResource seqFile) {
-    seqFile.writeLock();
-    try {
-      ChunkMetadataCache.getInstance().remove(seqFile);
-      FileReaderManager.getInstance().closeFileAndRemoveReader(seqFile.getTsFilePath());
-      seqFile.setDeleted(true);
-      if (seqFile.getTsFile().exists()) {
-        Files.delete(seqFile.getTsFile().toPath());
-      }
-    } catch (Exception e) {
-      logger.error(e.getMessage(), e);
-    } finally {
-      seqFile.writeUnlock();
-    }
-  }
-
-  /**
-   * recover vm processor and files
-   */
-  @SuppressWarnings("squid:S3776") // Suppress high Cognitive Complexity warning
-  public void recover() {
-    File logFile = FSFactoryProducer.getFSFactory()
-        .getFile(tsFileResource.getTsFile().getParent(),
-            tsFileResource.getTsFile().getName() + VM_LOG_NAME);
-    try {
-      if (logFile.exists()) {
-        VmLogAnalyzer logAnalyzer = new VmLogAnalyzer(logFile);
-        logAnalyzer.analyze();
-        Set<String> deviceSet = logAnalyzer.getDeviceSet();
-        List<File> sourceFileList = logAnalyzer.getSourceFiles();
-        long offset = logAnalyzer.getOffset();
-        File targetFile = logAnalyzer.getTargetFile();
-        boolean isMergeFinished = logAnalyzer.isMergeFinished();
-        if (targetFile == null) {
-          return;
-        }
-        if (targetFile.getName().endsWith(TSFILE_SUFFIX)) {
-          if (!isMergeFinished) {
-            logger.info("{}: {} merge recover {} level vms to TsFile", storageGroupName,
-                tsFileResource.getTsFile().getName(), vmWriters.size());
-            if (offset > 0) {
-              writer.getIOWriterOut().truncate(offset - 1);
-            }
-            VmMergeUtils.merge(writer, packVmWritersToSequenceList(vmWriters),
-                storageGroupName,
-                new VmLogger(tsFileResource.getTsFile().getParent(),
-                    tsFileResource.getTsFile().getName()),
-                deviceSet, sequence);
-            for (int i = 0; i < vmWriters.size(); i++) {
-              deleteVmFiles(vmTsFileResources.get(i), vmWriters.get(i));
-            }
-          }
-        } else {
-          RestorableTsFileIOWriter newVmWriter = new RestorableTsFileIOWriter(targetFile);
-          if (sourceFileList.isEmpty()) {
-            return;
-          }
-          int level = getVmLevel(sourceFileList.get(0));
-          if (isMergeFinished) {
-            File newVmFile = createNewVMFileWithLock(tsFileResource, level + 1);
-            if (!targetFile.renameTo(newVmFile)) {
-              logger.error("Failed to rename {} to {}", targetFile, newVmFile);
-            } else {
-              newVmWriter.setFile(newVmFile);
-            }
-          } else {
-            logger.info("{}: {} [Hot Compaction Recover] merge level-{}'s {} vms to next level vm",
-                storageGroupName, tsFileResource.getTsFile().getName(), level,
-                sourceFileList.size());
-            if (offset > 0) {
-              newVmWriter.getIOWriterOut().truncate(offset - 1);
-            }
-            // vm files must be sequence, so we just have to find the first file
-            int startIndex;
-            for (startIndex = 0; startIndex < vmWriters.get(level).size(); startIndex++) {
-              RestorableTsFileIOWriter levelVmWriter = vmWriters.get(level).get(startIndex);
-              if (levelVmWriter.getFile().getAbsolutePath()
-                  .equals(sourceFileList.get(0).getAbsolutePath())) {
-                break;
-              }
-            }
-            List<RestorableTsFileIOWriter> levelVmWriters = new ArrayList<>(
-                vmWriters.get(level).subList(startIndex, startIndex + sourceFileList.size()));
-            List<TsFileResource> levelVmFiles = new ArrayList<>(
-                vmTsFileResources.get(level)
-                    .subList(startIndex, startIndex + sourceFileList.size()));
-            VmMergeUtils.merge(newVmWriter, levelVmWriters,
-                storageGroupName,
-                new VmLogger(tsFileResource.getTsFile().getParent(),
-                    tsFileResource.getTsFile().getName()),
-                deviceSet, sequence);
-            for (int i = 0; i < vmWriters.size(); i++) {
-              deleteVmFiles(levelVmFiles, levelVmWriters);
-            }
-          }
-        }
-      }
-    } catch (IOException e) {
-      logger.error("recover vm error ", e);
-    } finally {
-      if (logFile.exists()) {
-        try {
-          Files.delete(logFile.toPath());
-        } catch (IOException e) {
-          logger.error("delete vm log file error ", e);
-        }
-      }
-    }
-  }
-
-
->>>>>>> c626197c
   /**
    * Take the first MemTable from the flushingMemTables and flush it. Called by a flush thread of
    * the flush manager pool
@@ -957,145 +793,4 @@
       throw new TsFileProcessorException(e);
     }
   }
-<<<<<<< HEAD
-=======
-
-  public List<List<TsFileResource>> getVmTsFileResources() {
-    return vmTsFileResources;
-  }
-
-  private void flushAllVmToTsFile(List<List<RestorableTsFileIOWriter>> currMergeVmWriters,
-      List<List<TsFileResource>> currMergeVmFiles, VmLogger vmLogger) throws IOException {
-    VmMergeUtils.merge(writer, packVmWritersToSequenceList(currMergeVmWriters),
-        storageGroupName, vmLogger, new HashSet<>(), sequence);
-    vmMergeLock.writeLock().lock();
-    for (int i = 0; i < currMergeVmFiles.size(); i++) {
-      deleteVmFiles(currMergeVmFiles.get(i), currMergeVmWriters.get(i));
-    }
-    vmMergeLock.writeLock().unlock();
-  }
-
-  private List<RestorableTsFileIOWriter> packVmWritersToSequenceList(
-      List<List<RestorableTsFileIOWriter>> vmWriters) {
-    List<RestorableTsFileIOWriter> sequenceVmWriters = new ArrayList<>();
-    for (int i = vmWriters.size() - 1; i >= 0; i--) {
-      sequenceVmWriters.addAll(vmWriters.get(i));
-    }
-    return sequenceVmWriters;
-  }
-
-  class VmMergeTask implements Runnable {
-
-    private final List<List<TsFileResource>> vmMergeTsFiles;
-    private final List<List<RestorableTsFileIOWriter>> vmMergeWriters;
-
-    public VmMergeTask(
-        List<List<TsFileResource>> vmMergeTsFiles,
-        List<List<RestorableTsFileIOWriter>> vmMergeWriters) {
-      this.vmMergeTsFiles = vmMergeTsFiles;
-      this.vmMergeWriters = vmMergeWriters;
-    }
-
-    @Override
-    @SuppressWarnings("squid:S3776") // Suppress high Cognitive Complexity warning
-    public void run() {
-      long startTimeMillis = System.currentTimeMillis();
-      try {
-        logger.info("{}: {} start to filter vm merge condition", storageGroupName,
-            tsFileResource.getTsFile().getName());
-        long vmPointNum = 0;
-        // all flush to target file
-        Map<Path, MeasurementSchema> pathMeasurementSchemaMap = new HashMap<>();
-        for (List<RestorableTsFileIOWriter> levelVmWriters : vmMergeWriters) {
-          for (RestorableTsFileIOWriter vmWriter : levelVmWriters) {
-            Map<String, Map<String, List<ChunkMetadata>>> schemaMap = vmWriter
-                .getMetadatasForQuery();
-            for (Entry<String, Map<String, List<ChunkMetadata>>> schemaMapEntry : schemaMap
-                .entrySet()) {
-              String device = schemaMapEntry.getKey();
-              for (Entry<String, List<ChunkMetadata>> entry : schemaMapEntry.getValue()
-                  .entrySet()) {
-                String measurement = entry.getKey();
-                List<ChunkMetadata> chunkMetadataList = entry.getValue();
-                for (ChunkMetadata chunkMetadata : chunkMetadataList) {
-                  vmPointNum += chunkMetadata.getNumOfPoints();
-                }
-                pathMeasurementSchemaMap.computeIfAbsent(new Path(device, measurement), k ->
-                    new MeasurementSchema(measurement, chunkMetadataList.get(0).getDataType()));
-              }
-            }
-          }
-        }
-        logger.info("{}: {} current vm point num: {}, measurement num: {}", storageGroupName,
-            tsFileResource.getTsFile().getName(), vmPointNum, pathMeasurementSchemaMap.size());
-        VmLogger vmLogger = new VmLogger(tsFileResource.getTsFile().getParent(),
-            tsFileResource.getTsFile().getName());
-        if (pathMeasurementSchemaMap.size() > 0
-            && vmPointNum / pathMeasurementSchemaMap.size() > config
-            .getMergeChunkPointNumberThreshold() || flushVmTimes >= config
-            .getMaxMergeChunkNumInTsFile()) {
-          // merge vm to tsfile
-          flushVmTimes = 0;
-          logger.info("{}: {} merge {} level vms to TsFile", storageGroupName,
-              tsFileResource.getTsFile().getName(), vmMergeWriters.size());
-          vmLogger.logFile(TARGET_NAME, writer.getFile());
-          flushAllVmToTsFile(vmMergeWriters, vmMergeTsFiles, vmLogger);
-          vmLogger.logMergeFinish();
-        } else {
-          for (int i = 0; i < vmMergeWriters.size(); i++) {
-            if (config.getMaxVmNum() <= vmMergeWriters.get(i).size()) {
-              for (RestorableTsFileIOWriter vmWriter : vmMergeWriters.get(i)) {
-                vmLogger.logFile(SOURCE_NAME, vmWriter.getFile());
-              }
-              File newVmFile = createNewVMFileWithLock(tsFileResource, i + 1);
-              vmLogger.logFile(TARGET_NAME, newVmFile);
-              logger.info("{}: {} [Hot Compaction] merge level-{}'s {} vms to next level vm",
-                  storageGroupName, tsFileResource.getTsFile().getName(), i,
-                  vmMergeTsFiles.get(i).size());
-
-              RestorableTsFileIOWriter newWriter = new RestorableTsFileIOWriter(newVmFile);
-              VmMergeUtils.merge(newWriter, vmMergeWriters.get(i),
-                  storageGroupName, vmLogger, new HashSet<>(), sequence);
-              newWriter.close();
-              vmMergeLock.writeLock().lock();
-              try {
-                deleteVmFiles(vmMergeTsFiles.get(i), vmMergeWriters.get(i));
-                vmLogger.logMergeFinish();
-                TsFileResource newMergedVmFile = new TsFileResource(newVmFile);
-                if (vmWriters.size() <= i + 1) {
-                  vmTsFileResources.add(new CopyOnWriteArrayList<>());
-                  vmWriters.add(new CopyOnWriteArrayList<>());
-                  vmMergeTsFiles.add(new ArrayList<>());
-                  vmMergeWriters.add(new ArrayList<>());
-                }
-                vmTsFileResources.get(i + 1).add(newMergedVmFile);
-                vmMergeTsFiles.get(i + 1).add(newMergedVmFile);
-                newWriter.makeMetadataVisible();
-                vmWriters.get(i + 1).add(newWriter);
-                vmMergeWriters.get(i + 1).add(newWriter);
-                logger.debug("{} vm file open a writer", newVmFile.getName());
-              } finally {
-                vmMergeLock.writeLock().unlock();
-              }
-            }
-          }
-        }
-        vmLogger.close();
-        File logFile = FSFactoryProducer.getFSFactory()
-            .getFile(tsFileResource.getTsFile().getParent(),
-                tsFileResource.getTsFile().getName() + VM_LOG_NAME);
-        if (logFile.exists()) {
-          Files.delete(logFile.toPath());
-        }
-      } catch (Exception e) {
-        logger.error("Error occurred in Vm Merge thread", e);
-      } finally {
-        // reset the merge working state to false
-        mergeWorking = false;
-        logger.info("{}: {} vm merge end time consumption: {} ms", storageGroupName,
-            tsFileResource.getTsFile().getName(), System.currentTimeMillis() - startTimeMillis);
-      }
-    }
-  }
->>>>>>> c626197c
 }