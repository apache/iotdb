--- conflicted
+++ resolved
@@ -37,11 +37,7 @@
 import org.apache.iotdb.db.engine.flush.MemTableFlushTask;
 import org.apache.iotdb.db.engine.flush.NotifyFlushMemTable;
 import org.apache.iotdb.db.engine.memtable.IMemTable;
-<<<<<<< HEAD
 import org.apache.iotdb.db.engine.memtable.IWritableMemChunk;
-import org.apache.iotdb.db.engine.memtable.MemSeriesLazyMerger;
-=======
->>>>>>> 4b651008
 import org.apache.iotdb.db.engine.modification.Deletion;
 import org.apache.iotdb.db.engine.modification.Modification;
 import org.apache.iotdb.db.engine.modification.ModificationFile;
@@ -340,50 +336,27 @@
       // To ensure there must be a flush thread serving this processor after the field `shouldClose`
       // is set true, we need to generate a NotifyFlushMemTable as a signal task and submit it to
       // the FlushManager.
-<<<<<<< HEAD
+
+      //we have to add the memtable into flushingList first and then set the shouldClose tag.
+      // see https://issues.apache.org/jira/browse/IOTDB-510
       IMemTable tmpWorkMemTable = workMemTable == null ? new NotifyFlushMemTable() : workMemTable;
       IMemTable tmpFlushMemTable = flushMemTable == null ? new NotifyFlushMemTable() : flushMemTable;
       if (logger.isDebugEnabled()) {
-        if (tmpWorkMemTable.isSignalMemTable()) {
-          logger.debug(
-              "storage group {} add a signal memtable into flushing memtable list when async close",
-              storageGroupName);
-        } else {
-          logger
-              .debug("storage group {} async flush a memtable when async close", storageGroupName);
-        }
-        if (tmpFlushMemTable.isSignalMemTable()) {
-          logger.debug(
-              "storage group {} add a signal memtable into flushing memtable list when async close",
-              storageGroupName);
-        } else {
-          logger
-              .debug("storage group {} async flush a memtable when async close", storageGroupName);
-        }
+        logger
+            .debug("{}: {} async flush a memtable (signal = {}) when async close",
+                storageGroupName, tsFileResource.getFile().getName(), tmpWorkMemTable.isSignalMemTable());
+        logger
+            .debug("{}: {} async flush a memtable (signal = {}) when async close",
+                storageGroupName, tsFileResource.getFile().getName(), tmpFlushMemTable.isSignalMemTable());
       }
       try {
         addAMemtableIntoFlushingList(tmpWorkMemTable);
         addAMemtableIntoFlushingList(tmpFlushMemTable);
-      } catch (IOException e) {
-        logger.error("async close failed, because", e);
-=======
-
-      //we have to add the memtable into flushingList first and then set the shouldClose tag.
-      // see https://issues.apache.org/jira/browse/IOTDB-510
-      IMemTable tmpMemTable = workMemTable == null ? new NotifyFlushMemTable() : workMemTable;
-      if (logger.isDebugEnabled()) {
-        logger
-            .debug("{}: {} async flush a memtable (signal = {}) when async close",
-                storageGroupName, tsFileResource.getFile().getName(), tmpMemTable.isSignalMemTable());
-      }
-      try {
-        addAMemtableIntoFlushingList(tmpMemTable);
         shouldClose = true;
         tsFileResource.setCloseFlag();
       } catch (Exception e) {
         logger.error("{}: {} async close failed, because", storageGroupName,
             tsFileResource.getFile().getName(), e);
->>>>>>> 4b651008
       }
     } finally {
       flushQueryLock.writeLock().unlock();
@@ -405,20 +378,14 @@
       logger.debug(FLUSH_QUERY_WRITE_LOCKED, storageGroupName, tsFileResource.getFile().getName());
     }
     try {
-<<<<<<< HEAD
       if (flushMemTable == null) {
         tmpMemTable = workMemTable == null ? new NotifyFlushMemTable() : workMemTable;
       } else {
         tmpMemTable = flushMemTable;
       }
-      if (tmpMemTable.isSignalMemTable()) {
-        logger.debug("add a signal memtable into flushing memtable list when sync flush");
-=======
-      tmpMemTable = workMemTable == null ? new NotifyFlushMemTable() : workMemTable;
       if (logger.isDebugEnabled() && tmpMemTable.isSignalMemTable()) {
         logger.debug("{}: {} add a signal memtable into flushing memtable list when sync flush",
             storageGroupName, tsFileResource.getFile().getName());
->>>>>>> 4b651008
       }
       addAMemtableIntoFlushingList(tmpMemTable);
     } finally {
@@ -467,15 +434,9 @@
       } else {
         addAMemtableIntoFlushingList(flushMemTable);
       }
-<<<<<<< HEAD
-    } catch (IOException e) {
-      logger.error("WAL notify start flush failed", e);
-=======
-      addAMemtableIntoFlushingList(workMemTable);
     } catch (Exception e) {
       logger.error("{}: {} add a memtable into flushing listfailed", storageGroupName,
           tsFileResource.getFile().getName(), e);
->>>>>>> 4b651008
     } finally {
       flushQueryLock.writeLock().unlock();
       if (logger.isDebugEnabled()) {
