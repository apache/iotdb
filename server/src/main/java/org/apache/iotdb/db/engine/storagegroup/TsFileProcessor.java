/*
 * Licensed to the Apache Software Foundation (ASF) under one
 * or more contributor license agreements.  See the NOTICE file
 * distributed with this work for additional information
 * regarding copyright ownership.  The ASF licenses this file
 * to you under the Apache License, Version 2.0 (the
 * "License"); you may not use this file except in compliance
 * with the License.  You may obtain a copy of the License at
 *
 *     http://www.apache.org/licenses/LICENSE-2.0
 *
 * Unless required by applicable law or agreed to in writing,
 * software distributed under the License is distributed on an
 * "AS IS" BASIS, WITHOUT WARRANTIES OR CONDITIONS OF ANY
 * KIND, either express or implied.  See the License for the
 * specific language governing permissions and limitations
 * under the License.
 */
package org.apache.iotdb.db.engine.storagegroup;

import org.apache.iotdb.common.rpc.thrift.TSStatus;
import org.apache.iotdb.commons.conf.CommonDescriptor;
import org.apache.iotdb.commons.exception.IllegalPathException;
import org.apache.iotdb.commons.exception.MetadataException;
import org.apache.iotdb.commons.path.AlignedPath;
import org.apache.iotdb.commons.path.PartialPath;
import org.apache.iotdb.commons.utils.TestOnly;
import org.apache.iotdb.db.conf.IoTDBConfig;
import org.apache.iotdb.db.conf.IoTDBDescriptor;
import org.apache.iotdb.db.conf.adapter.CompressionRatio;
import org.apache.iotdb.db.engine.StorageEngine;
import org.apache.iotdb.db.engine.TsFileMetricManager;
import org.apache.iotdb.db.engine.flush.CloseFileListener;
import org.apache.iotdb.db.engine.flush.FlushListener;
import org.apache.iotdb.db.engine.flush.FlushManager;
import org.apache.iotdb.db.engine.flush.MemTableFlushTask;
import org.apache.iotdb.db.engine.flush.NotifyFlushMemTable;
import org.apache.iotdb.db.engine.memtable.AlignedWritableMemChunk;
import org.apache.iotdb.db.engine.memtable.AlignedWritableMemChunkGroup;
import org.apache.iotdb.db.engine.memtable.IMemTable;
import org.apache.iotdb.db.engine.modification.Deletion;
import org.apache.iotdb.db.engine.modification.Modification;
import org.apache.iotdb.db.engine.querycontext.ReadOnlyMemChunk;
import org.apache.iotdb.db.engine.storagegroup.DataRegion.UpdateEndTimeCallBack;
import org.apache.iotdb.db.exception.TsFileProcessorException;
import org.apache.iotdb.db.exception.WriteProcessException;
import org.apache.iotdb.db.exception.WriteProcessRejectException;
import org.apache.iotdb.db.exception.query.QueryProcessException;
import org.apache.iotdb.db.metadata.idtable.entry.DeviceIDFactory;
import org.apache.iotdb.db.metadata.idtable.entry.IDeviceID;
import org.apache.iotdb.db.metadata.utils.ResourceByPathUtils;
import org.apache.iotdb.db.mpp.plan.planner.plan.node.write.DeleteDataNode;
import org.apache.iotdb.db.mpp.plan.planner.plan.node.write.InsertRowNode;
import org.apache.iotdb.db.mpp.plan.planner.plan.node.write.InsertTabletNode;
import org.apache.iotdb.db.qp.physical.crud.DeletePlan;
import org.apache.iotdb.db.qp.physical.crud.InsertRowPlan;
import org.apache.iotdb.db.qp.physical.crud.InsertTabletPlan;
import org.apache.iotdb.db.query.context.QueryContext;
import org.apache.iotdb.db.rescon.MemTableManager;
import org.apache.iotdb.db.rescon.PrimitiveArrayManager;
import org.apache.iotdb.db.rescon.SystemInfo;
import org.apache.iotdb.db.sync.SyncService;
import org.apache.iotdb.db.sync.sender.manager.ISyncManager;
import org.apache.iotdb.db.utils.MemUtils;
import org.apache.iotdb.db.utils.datastructure.AlignedTVList;
import org.apache.iotdb.db.utils.datastructure.TVList;
import org.apache.iotdb.db.wal.WALManager;
import org.apache.iotdb.db.wal.node.IWALNode;
import org.apache.iotdb.db.wal.utils.listener.WALFlushListener;
import org.apache.iotdb.rpc.RpcUtils;
import org.apache.iotdb.rpc.TSStatusCode;
import org.apache.iotdb.tsfile.file.metadata.ChunkMetadata;
import org.apache.iotdb.tsfile.file.metadata.IChunkMetadata;
import org.apache.iotdb.tsfile.file.metadata.enums.TSDataType;
import org.apache.iotdb.tsfile.utils.Binary;
import org.apache.iotdb.tsfile.utils.Pair;
import org.apache.iotdb.tsfile.write.writer.RestorableTsFileIOWriter;

import org.slf4j.Logger;
import org.slf4j.LoggerFactory;

import java.io.File;
import java.io.IOException;
import java.util.ArrayList;
import java.util.Collection;
import java.util.HashMap;
import java.util.Iterator;
import java.util.List;
import java.util.Map;
import java.util.Set;
import java.util.concurrent.ConcurrentLinkedDeque;
import java.util.concurrent.locks.ReadWriteLock;
import java.util.concurrent.locks.ReentrantReadWriteLock;

@SuppressWarnings("java:S1135") // ignore todos
public class TsFileProcessor {

  /** logger fot this class */
  private static final Logger logger = LoggerFactory.getLogger(TsFileProcessor.class);

  /** storgae group name of this tsfile */
  private final String storageGroupName;

  /** IoTDB config */
  private final IoTDBConfig config = IoTDBDescriptor.getInstance().getConfig();

  /** whether it's enable mem control */
  private final boolean enableMemControl = config.isEnableMemControl();

  /** storage group info for mem control */
  private DataRegionInfo dataRegionInfo;
  /** tsfile processor info for mem control */
  private TsFileProcessorInfo tsFileProcessorInfo;

  /** sync this object in query() and asyncTryToFlush() */
  private final ConcurrentLinkedDeque<IMemTable> flushingMemTables = new ConcurrentLinkedDeque<>();

  /** modification to memtable mapping */
  private List<Pair<Modification, IMemTable>> modsToMemtable = new ArrayList<>();

  /** writer for restore tsfile and flushing */
  private RestorableTsFileIOWriter writer;

  /** tsfile resource for index this tsfile */
  private final TsFileResource tsFileResource;

  /** time range index to indicate this processor belongs to which time range */
  private long timeRangeId;
  /**
   * Whether the processor is in the queue of the FlushManager or being flushed by a flush thread.
   */
  private volatile boolean managedByFlushManager;

  /** a lock to mutual exclude query and query */
  private final ReadWriteLock flushQueryLock = new ReentrantReadWriteLock();
  /**
   * It is set by the StorageGroupProcessor and checked by flush threads. (If shouldClose == true
   * and its flushingMemTables are all flushed, then the flush thread will close this file.)
   */
  private volatile boolean shouldClose;

  /** working memtable */
  private IMemTable workMemTable;

  /** last flush time to flush the working memtable */
  private long lastWorkMemtableFlushTime;

  /** this callback is called before the workMemtable is added into the flushingMemTables. */
  private final UpdateEndTimeCallBack updateLatestFlushTimeCallback;

  /** wal node */
  private final IWALNode walNode;

  /** whether it's a sequence file or not */
  private final boolean sequence;

  /** total memtable size for mem control */
  private long totalMemTableSize;

  private static final String FLUSH_QUERY_WRITE_LOCKED = "{}: {} get flushQueryLock write lock";
  private static final String FLUSH_QUERY_WRITE_RELEASE =
      "{}: {} get flushQueryLock write lock released";

  /** close file listener */
  private List<CloseFileListener> closeFileListeners = new ArrayList<>();

  /** flush file listener */
  private List<FlushListener> flushListeners = new ArrayList<>();

  @SuppressWarnings("squid:S107")
  TsFileProcessor(
      String storageGroupName,
      File tsfile,
      DataRegionInfo dataRegionInfo,
      CloseFileListener closeTsFileCallback,
      UpdateEndTimeCallBack updateLatestFlushTimeCallback,
      boolean sequence)
      throws IOException {
    this.storageGroupName = storageGroupName;
    this.tsFileResource = new TsFileResource(tsfile, this);
<<<<<<< HEAD
    this.dataRegionInfo = dataRegionInfo;
    this.writer = new RestorableTsFileIOWriter(tsfile);
=======
    this.storageGroupInfo = storageGroupInfo;
    this.writer =
        new RestorableTsFileIOWriter(
            tsfile,
            (long)
                (IoTDBDescriptor.getInstance().getConfig().getMemtableSizeThreshold()
                    * IoTDBDescriptor.getInstance()
                        .getConfig()
                        .getChunkMetadataSizeProportionInWrite()));
>>>>>>> e8bbc70c
    this.updateLatestFlushTimeCallback = updateLatestFlushTimeCallback;
    this.sequence = sequence;
    this.walNode = WALManager.getInstance().applyForWALNode(storageGroupName);
    flushListeners.add(FlushListener.DefaultMemTableFLushListener.INSTANCE);
    flushListeners.add(this.walNode);
    closeFileListeners.add(closeTsFileCallback);
    logger.info("create a new tsfile processor {}", tsfile.getAbsolutePath());
  }

  @SuppressWarnings("java:S107") // ignore number of arguments
  public TsFileProcessor(
      String storageGroupName,
      DataRegionInfo dataRegionInfo,
      TsFileResource tsFileResource,
      CloseFileListener closeUnsealedTsFileProcessor,
      UpdateEndTimeCallBack updateLatestFlushTimeCallback,
      boolean sequence,
      RestorableTsFileIOWriter writer) {
    this.storageGroupName = storageGroupName;
    this.tsFileResource = tsFileResource;
    this.dataRegionInfo = dataRegionInfo;
    this.writer = writer;
    this.updateLatestFlushTimeCallback = updateLatestFlushTimeCallback;
    this.sequence = sequence;
    this.walNode = WALManager.getInstance().applyForWALNode(storageGroupName);
    flushListeners.add(FlushListener.DefaultMemTableFLushListener.INSTANCE);
    flushListeners.add(this.walNode);
    closeFileListeners.add(closeUnsealedTsFileProcessor);
    logger.info("reopen a tsfile processor {}", tsFileResource.getTsFile());
  }

  /**
   * insert data in an InsertRowPlan into the workingMemtable.
   *
   * @param insertRowPlan physical plan of insertion
   */
  public void insert(InsertRowPlan insertRowPlan) throws WriteProcessException {

    if (workMemTable == null) {
      createNewWorkingMemTable();
    }

    long[] memIncrements = null;
    if (enableMemControl) {
      if (insertRowPlan.isAligned()) {
        memIncrements =
            checkAlignedMemCostAndAddToTspInfo(
                insertRowPlan.getDevicePath().getFullPath(), insertRowPlan.getMeasurements(),
                insertRowPlan.getDataTypes(), insertRowPlan.getValues());
      } else {
        memIncrements =
            checkMemCostAndAddToTspInfo(
                insertRowPlan.getDevicePath().getFullPath(), insertRowPlan.getMeasurements(),
                insertRowPlan.getDataTypes(), insertRowPlan.getValues());
      }
    }

    try {
      WALFlushListener walFlushListener = walNode.log(workMemTable.getMemTableId(), insertRowPlan);
      if (walFlushListener.waitForResult() == WALFlushListener.Status.FAILURE) {
        throw walFlushListener.getCause();
      }
    } catch (Exception e) {
      if (enableMemControl && memIncrements != null) {
        rollbackMemoryInfo(memIncrements);
      }
      throw new WriteProcessException(
          String.format(
              "%s: %s write WAL failed",
              storageGroupName, tsFileResource.getTsFile().getAbsolutePath()),
          e);
    }

    if (insertRowPlan.isAligned()) {
      workMemTable.insertAlignedRow(insertRowPlan);
    } else {
      workMemTable.insert(insertRowPlan);
    }

    // update start time of this memtable
    tsFileResource.updateStartTime(
        insertRowPlan.getDeviceID().toStringID(), insertRowPlan.getTime());
    // for sequence tsfile, we update the endTime only when the file is prepared to be closed.
    // for unsequence tsfile, we have to update the endTime for each insertion.
    if (!sequence) {
      tsFileResource.updateEndTime(
          insertRowPlan.getDeviceID().toStringID(), insertRowPlan.getTime());
    }
    tsFileResource.updatePlanIndexes(insertRowPlan.getIndex());
  }

  /**
   * insert data in an InsertRowNode into the workingMemtable.
   *
   * @param insertRowNode physical plan of insertion
   */
  public void insert(InsertRowNode insertRowNode) throws WriteProcessException {

    if (workMemTable == null) {
      createNewWorkingMemTable();
    }

    long[] memIncrements = null;
    if (enableMemControl) {
      if (insertRowNode.isAligned()) {
        memIncrements =
            checkAlignedMemCostAndAddToTspInfo(
                insertRowNode.getDevicePath().getFullPath(), insertRowNode.getMeasurements(),
                insertRowNode.getDataTypes(), insertRowNode.getValues());
      } else {
        memIncrements =
            checkMemCostAndAddToTspInfo(
                insertRowNode.getDevicePath().getFullPath(), insertRowNode.getMeasurements(),
                insertRowNode.getDataTypes(), insertRowNode.getValues());
      }
    }

    try {
      WALFlushListener walFlushListener = walNode.log(workMemTable.getMemTableId(), insertRowNode);
      if (walFlushListener.waitForResult() == WALFlushListener.Status.FAILURE) {
        throw walFlushListener.getCause();
      }
    } catch (Exception e) {
      if (enableMemControl && memIncrements != null) {
        rollbackMemoryInfo(memIncrements);
      }
      throw new WriteProcessException(
          String.format(
              "%s: %s write WAL failed",
              storageGroupName, tsFileResource.getTsFile().getAbsolutePath()),
          e);
    }

    if (insertRowNode.isAligned()) {
      workMemTable.insertAlignedRow(insertRowNode);
    } else {
      workMemTable.insert(insertRowNode);
    }

    // update start time of this memtable
    tsFileResource.updateStartTime(
        insertRowNode.getDeviceID().toStringID(), insertRowNode.getTime());
    // for sequence tsfile, we update the endTime only when the file is prepared to be closed.
    // for unsequence tsfile, we have to update the endTime for each insertion.
    if (!sequence) {
      tsFileResource.updateEndTime(
          insertRowNode.getDeviceID().toStringID(), insertRowNode.getTime());
    }
    // tsFileResource.updatePlanIndexes(insertRowNode.getIndex());
  }

  /**
   * insert batch data of insertTabletPlan into the workingMemtable. The rows to be inserted are in
   * the range [start, end). Null value in each column values will be replaced by the subsequent
   * non-null value, e.g., {1, null, 3, null, 5} will be {1, 3, 5, null, 5}
   *
   * @param insertTabletPlan insert a tablet of a device
   * @param start start index of rows to be inserted in insertTabletPlan
   * @param end end index of rows to be inserted in insertTabletPlan
   * @param results result array
   */
  public void insertTablet(
      InsertTabletPlan insertTabletPlan, int start, int end, TSStatus[] results)
      throws WriteProcessException {

    if (workMemTable == null) {
      createNewWorkingMemTable();
    }

    long[] memIncrements = null;
    try {
      if (enableMemControl) {
        if (insertTabletPlan.isAligned()) {
          memIncrements =
              checkAlignedMemCostAndAddToTsp(
                  insertTabletPlan.getDevicePath().getFullPath(),
                  insertTabletPlan.getMeasurements(),
                  insertTabletPlan.getDataTypes(),
                  insertTabletPlan.getColumns(),
                  start,
                  end);
        } else {
          memIncrements =
              checkMemCostAndAddToTspInfo(
                  insertTabletPlan.getDevicePath().getFullPath(),
                  insertTabletPlan.getMeasurements(),
                  insertTabletPlan.getDataTypes(),
                  insertTabletPlan.getColumns(),
                  start,
                  end);
        }
      }
    } catch (WriteProcessException e) {
      for (int i = start; i < end; i++) {
        results[i] = RpcUtils.getStatus(TSStatusCode.WRITE_PROCESS_REJECT, e.getMessage());
      }
      throw new WriteProcessException(e);
    }

    try {
      WALFlushListener walFlushListener =
          walNode.log(workMemTable.getMemTableId(), insertTabletPlan, start, end);
      if (walFlushListener.waitForResult() == WALFlushListener.Status.FAILURE) {
        throw walFlushListener.getCause();
      }
    } catch (Exception e) {
      for (int i = start; i < end; i++) {
        results[i] = RpcUtils.getStatus(TSStatusCode.INTERNAL_SERVER_ERROR, e.getMessage());
      }
      if (enableMemControl && memIncrements != null) {
        rollbackMemoryInfo(memIncrements);
      }
      throw new WriteProcessException(e);
    }

    try {
      if (insertTabletPlan.isAligned()) {
        workMemTable.insertAlignedTablet(insertTabletPlan, start, end);
      } else {
        workMemTable.insertTablet(insertTabletPlan, start, end);
      }
    } catch (WriteProcessException e) {
      for (int i = start; i < end; i++) {
        results[i] = RpcUtils.getStatus(TSStatusCode.INTERNAL_SERVER_ERROR, e.getMessage());
      }
      throw new WriteProcessException(e);
    }

    for (int i = start; i < end; i++) {
      results[i] = RpcUtils.SUCCESS_STATUS;
    }
    tsFileResource.updateStartTime(
        insertTabletPlan.getDeviceID().toStringID(), insertTabletPlan.getTimes()[start]);

    // for sequence tsfile, we update the endTime only when the file is prepared to be closed.
    // for unsequence tsfile, we have to update the endTime for each insertion.
    if (!sequence) {
      tsFileResource.updateEndTime(
          insertTabletPlan.getDeviceID().toStringID(), insertTabletPlan.getTimes()[end - 1]);
    }
    tsFileResource.updatePlanIndexes(insertTabletPlan.getIndex());
  }

  private void createNewWorkingMemTable() throws WriteProcessException {
    workMemTable = MemTableManager.getInstance().getAvailableMemTable(storageGroupName);
    walNode.onMemTableCreated(workMemTable, tsFileResource.getTsFilePath());
  }

  /**
   * insert batch data of insertTabletPlan into the workingMemtable. The rows to be inserted are in
   * the range [start, end). Null value in each column values will be replaced by the subsequent
   * non-null value, e.g., {1, null, 3, null, 5} will be {1, 3, 5, null, 5}
   *
   * @param insertTabletNode insert a tablet of a device
   * @param start start index of rows to be inserted in insertTabletPlan
   * @param end end index of rows to be inserted in insertTabletPlan
   * @param results result array
   */
  public void insertTablet(
      InsertTabletNode insertTabletNode, int start, int end, TSStatus[] results)
      throws WriteProcessException {

    if (workMemTable == null) {
      createNewWorkingMemTable();
    }

    long[] memIncrements = null;
    try {
      if (enableMemControl) {
        if (insertTabletNode.isAligned()) {
          memIncrements =
              checkAlignedMemCostAndAddToTsp(
                  insertTabletNode.getDevicePath().getFullPath(),
                  insertTabletNode.getMeasurements(),
                  insertTabletNode.getDataTypes(),
                  insertTabletNode.getColumns(),
                  start,
                  end);
        } else {
          memIncrements =
              checkMemCostAndAddToTspInfo(
                  insertTabletNode.getDevicePath().getFullPath(),
                  insertTabletNode.getMeasurements(),
                  insertTabletNode.getDataTypes(),
                  insertTabletNode.getColumns(),
                  start,
                  end);
        }
      }
    } catch (WriteProcessException e) {
      for (int i = start; i < end; i++) {
        results[i] = RpcUtils.getStatus(TSStatusCode.WRITE_PROCESS_REJECT, e.getMessage());
      }
      throw new WriteProcessException(e);
    }

    try {
      WALFlushListener walFlushListener =
          walNode.log(workMemTable.getMemTableId(), insertTabletNode, start, end);
      if (walFlushListener.waitForResult() == WALFlushListener.Status.FAILURE) {
        throw walFlushListener.getCause();
      }
    } catch (Exception e) {
      for (int i = start; i < end; i++) {
        results[i] = RpcUtils.getStatus(TSStatusCode.INTERNAL_SERVER_ERROR, e.getMessage());
      }
      if (enableMemControl && memIncrements != null) {
        rollbackMemoryInfo(memIncrements);
      }
      throw new WriteProcessException(e);
    }

    try {
      if (insertTabletNode.isAligned()) {
        workMemTable.insertAlignedTablet(insertTabletNode, start, end);
      } else {
        workMemTable.insertTablet(insertTabletNode, start, end);
      }
    } catch (WriteProcessException e) {
      for (int i = start; i < end; i++) {
        results[i] = RpcUtils.getStatus(TSStatusCode.INTERNAL_SERVER_ERROR, e.getMessage());
      }
      throw new WriteProcessException(e);
    }

    for (int i = start; i < end; i++) {
      results[i] = RpcUtils.SUCCESS_STATUS;
    }
    tsFileResource.updateStartTime(
        insertTabletNode.getDeviceID().toStringID(), insertTabletNode.getTimes()[start]);

    // for sequence tsfile, we update the endTime only when the file is prepared to be closed.
    // for unsequence tsfile, we have to update the endTime for each insertion.
    if (!sequence) {
      tsFileResource.updateEndTime(
          insertTabletNode.getDeviceID().toStringID(), insertTabletNode.getTimes()[end - 1]);
    }
    // TODO: PlanIndex
    tsFileResource.updatePlanIndexes(0);
    //    tsFileResource.updatePlanIndexes(insertTabletPlan.getIndex());
  }

  @SuppressWarnings("squid:S3776") // high Cognitive Complexity
  private long[] checkMemCostAndAddToTspInfo(
      String deviceId, String[] measurements, TSDataType[] dataTypes, Object[] values)
      throws WriteProcessException {
    // memory of increased PrimitiveArray and TEXT values, e.g., add a long[128], add 128*8
    long memTableIncrement = 0L;
    long textDataIncrement = 0L;
    long chunkMetadataIncrement = 0L;
    // get device id
    IDeviceID deviceID;
    try {
      deviceID = getDeviceID(deviceId);
    } catch (IllegalPathException e) {
      throw new WriteProcessException(e);
    }

    for (int i = 0; i < dataTypes.length; i++) {
      // skip failed Measurements
      if (dataTypes[i] == null || measurements[i] == null) {
        continue;
      }
      if (workMemTable.checkIfChunkDoesNotExist(deviceID, measurements[i])) {
        // ChunkMetadataIncrement
        chunkMetadataIncrement += ChunkMetadata.calculateRamSize(measurements[i], dataTypes[i]);
        memTableIncrement += TVList.tvListArrayMemCost(dataTypes[i]);
      } else {
        // here currentChunkPointNum >= 1
        long currentChunkPointNum = workMemTable.getCurrentTVListSize(deviceID, measurements[i]);
        memTableIncrement +=
            (currentChunkPointNum % PrimitiveArrayManager.ARRAY_SIZE) == 0
                ? TVList.tvListArrayMemCost(dataTypes[i])
                : 0;
      }
      // TEXT data mem size
      if (dataTypes[i] == TSDataType.TEXT && values[i] != null) {
        textDataIncrement += MemUtils.getBinarySize((Binary) values[i]);
      }
    }
    updateMemoryInfo(memTableIncrement, chunkMetadataIncrement, textDataIncrement);
    return new long[] {memTableIncrement, textDataIncrement, chunkMetadataIncrement};
  }

  @SuppressWarnings("squid:S3776") // high Cognitive Complexity
  private long[] checkAlignedMemCostAndAddToTspInfo(
      String deviceId, String[] measurements, TSDataType[] dataTypes, Object[] values)
      throws WriteProcessException {
    // memory of increased PrimitiveArray and TEXT values, e.g., add a long[128], add 128*8
    long memTableIncrement = 0L;
    long textDataIncrement = 0L;
    long chunkMetadataIncrement = 0L;
    AlignedWritableMemChunk alignedMemChunk = null;
    // get device id
    IDeviceID deviceID;
    try {
      deviceID = getDeviceID(deviceId);
    } catch (IllegalPathException e) {
      throw new WriteProcessException(e);
    }

    if (workMemTable.checkIfChunkDoesNotExist(deviceID, AlignedPath.VECTOR_PLACEHOLDER)) {
      // ChunkMetadataIncrement
      chunkMetadataIncrement +=
          ChunkMetadata.calculateRamSize(AlignedPath.VECTOR_PLACEHOLDER, TSDataType.VECTOR)
              * dataTypes.length;
      memTableIncrement += AlignedTVList.alignedTvListArrayMemCost(dataTypes);
    } else {
      // here currentChunkPointNum >= 1
      long currentChunkPointNum =
          workMemTable.getCurrentTVListSize(deviceID, AlignedPath.VECTOR_PLACEHOLDER);
      memTableIncrement +=
          (currentChunkPointNum % PrimitiveArrayManager.ARRAY_SIZE) == 0
              ? AlignedTVList.alignedTvListArrayMemCost(dataTypes)
              : 0;
      alignedMemChunk =
          ((AlignedWritableMemChunkGroup) workMemTable.getMemTableMap().get(deviceID))
              .getAlignedMemChunk();
    }
    for (int i = 0; i < dataTypes.length; i++) {
      // skip failed Measurements
      if (dataTypes[i] == null || measurements[i] == null) {
        continue;
      }
      // extending the column of aligned mem chunk
      if (alignedMemChunk != null && !alignedMemChunk.containsMeasurement(measurements[i])) {
        memTableIncrement +=
            (alignedMemChunk.alignedListSize() / PrimitiveArrayManager.ARRAY_SIZE + 1)
                * dataTypes[i].getDataTypeSize();
      }
      // TEXT data mem size
      if (dataTypes[i] == TSDataType.TEXT && values[i] != null) {
        textDataIncrement += MemUtils.getBinarySize((Binary) values[i]);
      }
    }
    updateMemoryInfo(memTableIncrement, chunkMetadataIncrement, textDataIncrement);
    return new long[] {memTableIncrement, textDataIncrement, chunkMetadataIncrement};
  }

  private long[] checkMemCostAndAddToTspInfo(
      String deviceId,
      String[] measurements,
      TSDataType[] dataTypes,
      Object[] columns,
      int start,
      int end)
      throws WriteProcessException {
    if (start >= end) {
      return new long[] {0, 0, 0};
    }
    long[] memIncrements = new long[3]; // memTable, text, chunk metadata

    // get device id
    IDeviceID deviceID;
    try {
      deviceID = getDeviceID(deviceId);
    } catch (IllegalPathException e) {
      throw new WriteProcessException(e);
    }

    for (int i = 0; i < dataTypes.length; i++) {
      // skip failed Measurements
      if (dataTypes[i] == null || columns[i] == null || measurements[i] == null) {
        continue;
      }
      updateMemCost(dataTypes[i], measurements[i], deviceID, start, end, memIncrements, columns[i]);
    }
    long memTableIncrement = memIncrements[0];
    long textDataIncrement = memIncrements[1];
    long chunkMetadataIncrement = memIncrements[2];
    updateMemoryInfo(memTableIncrement, chunkMetadataIncrement, textDataIncrement);
    return memIncrements;
  }

  private long[] checkAlignedMemCostAndAddToTsp(
      String deviceId,
      String[] measurements,
      TSDataType[] dataTypes,
      Object[] columns,
      int start,
      int end)
      throws WriteProcessException {
    if (start >= end) {
      return new long[] {0, 0, 0};
    }
    long[] memIncrements = new long[3]; // memTable, text, chunk metadata

    // get device id
    IDeviceID deviceID;
    try {
      deviceID = getDeviceID(deviceId);
    } catch (IllegalPathException e) {
      throw new WriteProcessException(e);
    }

    updateAlignedMemCost(dataTypes, deviceID, measurements, start, end, memIncrements, columns);
    long memTableIncrement = memIncrements[0];
    long textDataIncrement = memIncrements[1];
    long chunkMetadataIncrement = memIncrements[2];
    updateMemoryInfo(memTableIncrement, chunkMetadataIncrement, textDataIncrement);
    return memIncrements;
  }

  private void updateMemCost(
      TSDataType dataType,
      String measurement,
      IDeviceID deviceId,
      int start,
      int end,
      long[] memIncrements,
      Object column) {
    // memIncrements = [memTable, text, chunk metadata] respectively

    if (workMemTable.checkIfChunkDoesNotExist(deviceId, measurement)) {
      // ChunkMetadataIncrement
      memIncrements[2] += ChunkMetadata.calculateRamSize(measurement, dataType);
      memIncrements[0] +=
          ((end - start) / PrimitiveArrayManager.ARRAY_SIZE + 1)
              * TVList.tvListArrayMemCost(dataType);
    } else {
      long currentChunkPointNum = workMemTable.getCurrentTVListSize(deviceId, measurement);
      if (currentChunkPointNum % PrimitiveArrayManager.ARRAY_SIZE == 0) {
        memIncrements[0] +=
            ((end - start) / PrimitiveArrayManager.ARRAY_SIZE + 1)
                * TVList.tvListArrayMemCost(dataType);
      } else {
        long acquireArray =
            (end - start - 1 + (currentChunkPointNum % PrimitiveArrayManager.ARRAY_SIZE))
                / PrimitiveArrayManager.ARRAY_SIZE;
        memIncrements[0] +=
            acquireArray == 0 ? 0 : acquireArray * TVList.tvListArrayMemCost(dataType);
      }
    }
    // TEXT data size
    if (dataType == TSDataType.TEXT) {
      Binary[] binColumn = (Binary[]) column;
      memIncrements[1] += MemUtils.getBinaryColumnSize(binColumn, start, end);
    }
  }

  private void updateAlignedMemCost(
      TSDataType[] dataTypes,
      IDeviceID deviceId,
      String[] measurementIds,
      int start,
      int end,
      long[] memIncrements,
      Object[] columns) {
    AlignedWritableMemChunk vectorMemChunk = null;
    // memIncrements = [memTable, text, chunk metadata] respectively
    if (workMemTable.checkIfChunkDoesNotExist(deviceId, AlignedPath.VECTOR_PLACEHOLDER)) {
      // ChunkMetadataIncrement
      memIncrements[2] +=
          dataTypes.length
              * ChunkMetadata.calculateRamSize(AlignedPath.VECTOR_PLACEHOLDER, TSDataType.VECTOR);
      memIncrements[0] +=
          ((end - start) / PrimitiveArrayManager.ARRAY_SIZE + 1)
              * AlignedTVList.alignedTvListArrayMemCost(dataTypes);
    } else {
      int currentChunkPointNum =
          (int) workMemTable.getCurrentTVListSize(deviceId, AlignedPath.VECTOR_PLACEHOLDER);
      if (currentChunkPointNum % PrimitiveArrayManager.ARRAY_SIZE == 0) {
        memIncrements[0] +=
            ((end - start) / PrimitiveArrayManager.ARRAY_SIZE + 1)
                * AlignedTVList.alignedTvListArrayMemCost(dataTypes);
      } else {
        int acquireArray =
            (end - start - 1 + (currentChunkPointNum % PrimitiveArrayManager.ARRAY_SIZE))
                / PrimitiveArrayManager.ARRAY_SIZE;
        memIncrements[0] +=
            acquireArray == 0
                ? 0
                : acquireArray * AlignedTVList.alignedTvListArrayMemCost(dataTypes);
      }
      vectorMemChunk =
          ((AlignedWritableMemChunkGroup) workMemTable.getMemTableMap().get(deviceId))
              .getAlignedMemChunk();
    }
    for (int i = 0; i < dataTypes.length; i++) {
      TSDataType dataType = dataTypes[i];
      String measurement = measurementIds[i];
      Object column = columns[i];
      if (dataType == null || column == null || measurement == null) {
        continue;
      }
      // extending the column of aligned mem chunk
      if (vectorMemChunk != null && !vectorMemChunk.containsMeasurement(measurementIds[i])) {
        memIncrements[0] +=
            (vectorMemChunk.alignedListSize() / PrimitiveArrayManager.ARRAY_SIZE + 1)
                * dataType.getDataTypeSize();
      }
      // TEXT data size
      if (dataType == TSDataType.TEXT) {
        Binary[] binColumn = (Binary[]) columns[i];
        memIncrements[1] += MemUtils.getBinaryColumnSize(binColumn, start, end);
      }
    }
  }

  private void updateMemoryInfo(
      long memTableIncrement, long chunkMetadataIncrement, long textDataIncrement)
      throws WriteProcessException {
    memTableIncrement += textDataIncrement;
    dataRegionInfo.addStorageGroupMemCost(memTableIncrement);
    tsFileProcessorInfo.addTSPMemCost(chunkMetadataIncrement);
    if (dataRegionInfo.needToReportToSystem()) {
      try {
        if (!SystemInfo.getInstance().reportStorageGroupStatus(dataRegionInfo, this)) {
          StorageEngine.blockInsertionIfReject(this);
        }
      } catch (WriteProcessRejectException e) {
        dataRegionInfo.releaseStorageGroupMemCost(memTableIncrement);
        tsFileProcessorInfo.releaseTSPMemCost(chunkMetadataIncrement);
        SystemInfo.getInstance().resetStorageGroupStatus(dataRegionInfo);
        throw e;
      }
    }
    workMemTable.addTVListRamCost(memTableIncrement);
    workMemTable.addTextDataSize(textDataIncrement);
  }

  private void rollbackMemoryInfo(long[] memIncrements) {
    long memTableIncrement = memIncrements[0];
    long textDataIncrement = memIncrements[1];
    long chunkMetadataIncrement = memIncrements[2];

    memTableIncrement += textDataIncrement;
    dataRegionInfo.releaseStorageGroupMemCost(memTableIncrement);
    tsFileProcessorInfo.releaseTSPMemCost(chunkMetadataIncrement);
    SystemInfo.getInstance().resetStorageGroupStatus(dataRegionInfo);
    workMemTable.releaseTVListRamCost(memTableIncrement);
    workMemTable.releaseTextDataSize(textDataIncrement);
  }

  /**
   * Delete data which belongs to the timeseries `deviceId.measurementId` and the timestamp of which
   * <= 'timestamp' in the deletion. <br>
   *
   * <p>Delete data in both working MemTable and flushing MemTables.
   */
  public void deleteDataInMemory(Deletion deletion, Set<PartialPath> devicePaths) {
    flushQueryLock.writeLock().lock();
    if (logger.isDebugEnabled()) {
      logger.debug(
          FLUSH_QUERY_WRITE_LOCKED, storageGroupName, tsFileResource.getTsFile().getName());
    }
    try {
      if (workMemTable != null) {
        for (PartialPath device : devicePaths) {
          workMemTable.delete(
              deletion.getPath(), device, deletion.getStartTime(), deletion.getEndTime());
        }
      }
      // flushing memTables are immutable, only record this deletion in these memTables for query
      if (!flushingMemTables.isEmpty()) {
        modsToMemtable.add(new Pair<>(deletion, flushingMemTables.getLast()));
      }
      for (ISyncManager syncManager :
          SyncService.getInstance()
              .getOrCreateSyncManager(storageGroupInfo.getDataRegion().getDataRegionId())) {
        syncManager.syncRealTimeDeletion(deletion);
      }
    } finally {
      flushQueryLock.writeLock().unlock();
      if (logger.isDebugEnabled()) {
        logger.debug(
            FLUSH_QUERY_WRITE_RELEASE, storageGroupName, tsFileResource.getTsFile().getName());
      }
    }
  }

  WALFlushListener logDeleteInWAL(DeletePlan deletePlan) {
    return walNode.log(workMemTable.getMemTableId(), deletePlan);
  }

  WALFlushListener logDeleteDataNodeInWAL(DeleteDataNode deleteDataNode) {
    return walNode.log(workMemTable.getMemTableId(), deleteDataNode);
  }

  public TsFileResource getTsFileResource() {
    return tsFileResource;
  }

  public boolean shouldFlush() {
    if (workMemTable == null) {
      return false;
    }
    if (workMemTable.shouldFlush()) {
      logger.info(
          "The memtable size {} of tsfile {} reaches the mem control threshold",
          workMemTable.memSize(),
          tsFileResource.getTsFile().getAbsolutePath());
      return true;
    }
    if (!enableMemControl && workMemTable.memSize() >= getMemtableSizeThresholdBasedOnSeriesNum()) {
      logger.info(
          "The memtable size {} of tsfile {} reaches the threshold",
          workMemTable.memSize(),
          tsFileResource.getTsFile().getAbsolutePath());
      return true;
    }
    if (workMemTable.reachTotalPointNumThreshold()) {
      logger.info(
          "The avg series points num {} of tsfile {} reaches the threshold",
          workMemTable.getTotalPointsNum() / workMemTable.getSeriesNumber(),
          tsFileResource.getTsFile().getAbsolutePath());
      return true;
    }
    return false;
  }

  private long getMemtableSizeThresholdBasedOnSeriesNum() {
    return config.getMemtableSizeThreshold();
  }

  public boolean shouldClose() {
    long fileSize = tsFileResource.getTsFileSize();
    long fileSizeThreshold = sequence ? config.getSeqTsFileSize() : config.getUnSeqTsFileSize();

    if (fileSize >= fileSizeThreshold) {
      logger.info(
          "{} fileSize {} >= fileSizeThreshold {}",
          tsFileResource.getTsFilePath(),
          fileSize,
          fileSizeThreshold);
    }
    return fileSize >= fileSizeThreshold;
  }

  void syncClose() {
    logger.info(
        "Sync close file: {}, will firstly async close it",
        tsFileResource.getTsFile().getAbsolutePath());
    if (shouldClose) {
      return;
    }
    synchronized (flushingMemTables) {
      try {
        asyncClose();
        logger.info("Start to wait until file {} is closed", tsFileResource);
        long startTime = System.currentTimeMillis();
        while (!flushingMemTables.isEmpty()) {
          flushingMemTables.wait(60_000);
          if (System.currentTimeMillis() - startTime > 60_000 && !flushingMemTables.isEmpty()) {
            logger.warn(
                "{} has spent {}s for waiting flushing one memtable; {} left (first: {}). FlushingManager info: {}",
                this.tsFileResource.getTsFile().getAbsolutePath(),
                (System.currentTimeMillis() - startTime) / 1000,
                flushingMemTables.size(),
                flushingMemTables.getFirst(),
                FlushManager.getInstance());
          }
        }
      } catch (InterruptedException e) {
        logger.error(
            "{}: {} wait close interrupted",
            storageGroupName,
            tsFileResource.getTsFile().getName(),
            e);
        Thread.currentThread().interrupt();
      }
    }
    logger.info("File {} is closed synchronously", tsFileResource.getTsFile().getAbsolutePath());
  }

  /** async close one tsfile, register and close it by another thread */
  void asyncClose() {
    flushQueryLock.writeLock().lock();
    if (logger.isDebugEnabled()) {
      logger.debug(
          FLUSH_QUERY_WRITE_LOCKED, storageGroupName, tsFileResource.getTsFile().getName());
    }
    try {

      if (logger.isInfoEnabled()) {
        if (workMemTable != null) {
          logger.info(
              "{}: flush a working memtable in async close tsfile {}, memtable size: {}, tsfile "
                  + "size: {}, plan index: [{}, {}]",
              storageGroupName,
              tsFileResource.getTsFile().getAbsolutePath(),
              workMemTable.memSize(),
              tsFileResource.getTsFileSize(),
              workMemTable.getMinPlanIndex(),
              workMemTable.getMaxPlanIndex());
        } else {
          logger.info(
              "{}: flush a NotifyFlushMemTable in async close tsfile {}, tsfile size: {}",
              storageGroupName,
              tsFileResource.getTsFile().getAbsolutePath(),
              tsFileResource.getTsFileSize());
        }
      }

      if (shouldClose) {
        return;
      }
      // when a flush thread serves this TsFileProcessor (because the processor is submitted by
      // registerTsFileProcessor()), the thread will seal the corresponding TsFile and
      // execute other cleanup works if "shouldClose == true and flushingMemTables is empty".

      // To ensure there must be a flush thread serving this processor after the field `shouldClose`
      // is set true, we need to generate a NotifyFlushMemTable as a signal task and submit it to
      // the FlushManager.

      // we have to add the memtable into flushingList first and then set the shouldClose tag.
      // see https://issues.apache.org/jira/browse/IOTDB-510
      IMemTable tmpMemTable =
          workMemTable == null || workMemTable.memSize() == 0
              ? new NotifyFlushMemTable()
              : workMemTable;

      try {
        // When invoke closing TsFile after insert data to memTable, we shouldn't flush until invoke
        // flushing memTable in System module.
        addAMemtableIntoFlushingList(tmpMemTable);
        for (ISyncManager syncManager :
            SyncService.getInstance()
                .getOrCreateSyncManager(storageGroupInfo.getDataRegion().getDataRegionId())) {
          syncManager.syncRealTimeTsFile(tsFileResource.getTsFile());
        }
        logger.info("Memtable {} has been added to flushing list", tmpMemTable);
        shouldClose = true;
      } catch (Exception e) {
        logger.error(
            "{}: {} async close failed, because",
            storageGroupName,
            tsFileResource.getTsFile().getName(),
            e);
      }
    } finally {
      flushQueryLock.writeLock().unlock();
      if (logger.isDebugEnabled()) {
        logger.debug(
            FLUSH_QUERY_WRITE_RELEASE, storageGroupName, tsFileResource.getTsFile().getName());
      }
    }
  }

  /**
   * TODO if the flushing thread is too fast, the tmpMemTable.wait() may never wakeup Tips: I am
   * trying to solve this issue by checking whether the table exist before wait()
   */
  public void syncFlush() throws IOException {
    IMemTable tmpMemTable;
    flushQueryLock.writeLock().lock();
    if (logger.isDebugEnabled()) {
      logger.debug(
          FLUSH_QUERY_WRITE_LOCKED, storageGroupName, tsFileResource.getTsFile().getName());
    }
    try {
      tmpMemTable = workMemTable == null ? new NotifyFlushMemTable() : workMemTable;
      if (logger.isDebugEnabled() && tmpMemTable.isSignalMemTable()) {
        logger.debug(
            "{}: {} add a signal memtable into flushing memtable list when sync flush",
            storageGroupName,
            tsFileResource.getTsFile().getName());
      }
      addAMemtableIntoFlushingList(tmpMemTable);
    } finally {
      flushQueryLock.writeLock().unlock();
      if (logger.isDebugEnabled()) {
        logger.debug(
            FLUSH_QUERY_WRITE_RELEASE, storageGroupName, tsFileResource.getTsFile().getName());
      }
    }

    synchronized (tmpMemTable) {
      try {
        long startWait = System.currentTimeMillis();
        while (flushingMemTables.contains(tmpMemTable)) {
          tmpMemTable.wait(1000);

          if ((System.currentTimeMillis() - startWait) > 60_000) {
            logger.warn(
                "has waited for synced flushing a memtable in {} for 60 seconds.",
                this.tsFileResource.getTsFile().getAbsolutePath());
            startWait = System.currentTimeMillis();
          }
        }
      } catch (InterruptedException e) {
        logger.error(
            "{}: {} wait flush finished meets error",
            storageGroupName,
            tsFileResource.getTsFile().getName(),
            e);
        Thread.currentThread().interrupt();
      }
    }
  }

  /** put the working memtable into flushing list and set the working memtable to null */
  public void asyncFlush() {
    flushQueryLock.writeLock().lock();
    if (logger.isDebugEnabled()) {
      logger.debug(
          FLUSH_QUERY_WRITE_LOCKED, storageGroupName, tsFileResource.getTsFile().getName());
    }
    try {
      if (workMemTable == null) {
        return;
      }
      logger.info(
          "Async flush a memtable to tsfile: {}", tsFileResource.getTsFile().getAbsolutePath());
      addAMemtableIntoFlushingList(workMemTable);
    } catch (Exception e) {
      logger.error(
          "{}: {} add a memtable into flushing list failed",
          storageGroupName,
          tsFileResource.getTsFile().getName(),
          e);
    } finally {
      flushQueryLock.writeLock().unlock();
      if (logger.isDebugEnabled()) {
        logger.debug(
            FLUSH_QUERY_WRITE_RELEASE, storageGroupName, tsFileResource.getTsFile().getName());
      }
    }
  }

  /**
   * this method calls updateLatestFlushTimeCallback and move the given memtable into the flushing
   * queue, set the current working memtable as null and then register the tsfileProcessor into the
   * flushManager again.
   */
  private void addAMemtableIntoFlushingList(IMemTable tobeFlushed) throws IOException {
    if (!tobeFlushed.isSignalMemTable()
        && (!updateLatestFlushTimeCallback.call(this) || tobeFlushed.memSize() == 0)) {
      logger.warn(
          "This normal memtable is empty, skip it in flush. {}: {} Memetable info: {}",
          storageGroupName,
          tsFileResource.getTsFile().getName(),
          tobeFlushed.getMemTableMap());
      return;
    }

    for (FlushListener flushListener : flushListeners) {
      flushListener.onMemTableFlushStarted(tobeFlushed);
    }

    if (enableMemControl) {
      SystemInfo.getInstance().addFlushingMemTableCost(tobeFlushed.getTVListsRamCost());
    }
    flushingMemTables.addLast(tobeFlushed);
    if (logger.isDebugEnabled()) {
      logger.debug(
          "{}: {} Memtable (signal = {}) is added into the flushing Memtable, queue size = {}",
          storageGroupName,
          tsFileResource.getTsFile().getName(),
          tobeFlushed.isSignalMemTable(),
          flushingMemTables.size());
    }

    if (!tobeFlushed.isSignalMemTable()) {
      totalMemTableSize += tobeFlushed.memSize();
    }
    workMemTable = null;
    lastWorkMemtableFlushTime = System.currentTimeMillis();
    FlushManager.getInstance().registerTsFileProcessor(this);
  }

  /** put back the memtable to MemTablePool and make metadata in writer visible */
  private void releaseFlushedMemTable(IMemTable memTable) {
    flushQueryLock.writeLock().lock();
    if (logger.isDebugEnabled()) {
      logger.debug(
          FLUSH_QUERY_WRITE_LOCKED, storageGroupName, tsFileResource.getTsFile().getName());
    }
    try {
      writer.makeMetadataVisible();
      if (!flushingMemTables.remove(memTable)) {
        logger.warn(
            "{}: {} put the memtable (signal={}) out of flushingMemtables but it is not in the queue.",
            storageGroupName,
            tsFileResource.getTsFile().getName(),
            memTable.isSignalMemTable());
      } else if (logger.isDebugEnabled()) {
        logger.debug(
            "{}: {} memtable (signal={}) is removed from the queue. {} left.",
            storageGroupName,
            tsFileResource.getTsFile().getName(),
            memTable.isSignalMemTable(),
            flushingMemTables.size());
      }
      memTable.release();
      MemTableManager.getInstance().decreaseMemtableNumber();
      if (enableMemControl) {
        // reset the mem cost in StorageGroupProcessorInfo
        dataRegionInfo.releaseStorageGroupMemCost(memTable.getTVListsRamCost());
        if (logger.isDebugEnabled()) {
          logger.debug(
              "[mem control] {}: {} flush finished, try to reset system memcost, "
                  + "flushing memtable list size: {}",
              storageGroupName,
              tsFileResource.getTsFile().getName(),
              flushingMemTables.size());
        }
        // report to System
        SystemInfo.getInstance().resetStorageGroupStatus(dataRegionInfo);
        SystemInfo.getInstance().resetFlushingMemTableCost(memTable.getTVListsRamCost());
      }
      if (logger.isDebugEnabled()) {
        logger.debug(
            "{}: {} flush finished, remove a memtable from flushing list, "
                + "flushing memtable list size: {}",
            storageGroupName,
            tsFileResource.getTsFile().getName(),
            flushingMemTables.size());
      }
    } catch (Exception e) {
      logger.error("{}: {}", storageGroupName, tsFileResource.getTsFile().getName(), e);
    } finally {
      flushQueryLock.writeLock().unlock();
      if (logger.isDebugEnabled()) {
        logger.debug(
            FLUSH_QUERY_WRITE_RELEASE, storageGroupName, tsFileResource.getTsFile().getName());
      }
    }
  }

  /** This method will synchronize the memTable and release its flushing resources */
  private void syncReleaseFlushedMemTable(IMemTable memTable) {
    synchronized (memTable) {
      releaseFlushedMemTable(memTable);
      memTable.notifyAll();
      if (logger.isDebugEnabled()) {
        logger.debug(
            "{}: {} released a memtable (signal={}), flushingMemtables size ={}",
            storageGroupName,
            tsFileResource.getTsFile().getName(),
            memTable.isSignalMemTable(),
            flushingMemTables.size());
      }
    }
  }

  /**
   * Take the first MemTable from the flushingMemTables and flush it. Called by a flush thread of
   * the flush manager pool
   */
  @SuppressWarnings("squid:S3776") // Suppress high Cognitive Complexity warning
  public void flushOneMemTable() {
    IMemTable memTableToFlush = flushingMemTables.getFirst();

    // signal memtable only may appear when calling asyncClose()
    if (!memTableToFlush.isSignalMemTable()) {
      try {
        writer.mark();
        MemTableFlushTask flushTask =
            new MemTableFlushTask(memTableToFlush, writer, storageGroupName);
        flushTask.syncFlushMemTable();
      } catch (Throwable e) {
        if (writer == null) {
          logger.info(
              "{}: {} is closed during flush, abandon flush task",
              storageGroupName,
              tsFileResource.getTsFile().getAbsolutePath());
          synchronized (flushingMemTables) {
            flushingMemTables.notifyAll();
          }
        } else {
          logger.error(
              "{}: {} meet error when flushing a memtable, change system mode to error",
              storageGroupName,
              tsFileResource.getTsFile().getAbsolutePath(),
              e);
          CommonDescriptor.getInstance().getConfig().handleUnrecoverableError();
          try {
            logger.error(
                "{}: {} IOTask meets error, truncate the corrupted data",
                storageGroupName,
                tsFileResource.getTsFile().getAbsolutePath(),
                e);
            writer.reset();
          } catch (IOException e1) {
            logger.error(
                "{}: {} Truncate corrupted data meets error",
                storageGroupName,
                tsFileResource.getTsFile().getAbsolutePath(),
                e1);
          }
          // release resource
          try {
            syncReleaseFlushedMemTable(memTableToFlush);
            // make sure no query will search this file
            tsFileResource.setTimeIndex(config.getTimeIndexLevel().getTimeIndex());
            // this callback method will register this empty tsfile into TsFileManager
            for (CloseFileListener closeFileListener : closeFileListeners) {
              closeFileListener.onClosed(this);
            }
            // close writer
            writer.close();
            writer = null;
            synchronized (flushingMemTables) {
              flushingMemTables.notifyAll();
            }
          } catch (Exception e1) {
            logger.error(
                "{}: {} Release resource meets error",
                storageGroupName,
                tsFileResource.getTsFile().getAbsolutePath(),
                e1);
          }
          return;
        }
      }
    }

    for (FlushListener flushListener : flushListeners) {
      flushListener.onMemTableFlushed(memTableToFlush);
    }

    try {
      flushQueryLock.writeLock().lock();
      Iterator<Pair<Modification, IMemTable>> iterator = modsToMemtable.iterator();
      while (iterator.hasNext()) {
        Pair<Modification, IMemTable> entry = iterator.next();
        if (entry.right.equals(memTableToFlush)) {
          entry.left.setFileOffset(tsFileResource.getTsFileSize());
          this.tsFileResource.getModFile().write(entry.left);
          tsFileResource.getModFile().close();
          iterator.remove();
          logger.info(
              "[Deletion] Deletion with path: {}, time:{}-{} written when flush memtable",
              entry.left.getPath(),
              ((Deletion) (entry.left)).getStartTime(),
              ((Deletion) (entry.left)).getEndTime());
        }
      }
    } catch (IOException e) {
      logger.error(
          "Meet error when writing into ModificationFile file of {} ",
          tsFileResource.getTsFile().getAbsolutePath(),
          e);
    } finally {
      flushQueryLock.writeLock().unlock();
    }

    if (logger.isDebugEnabled()) {
      logger.debug(
          "{}: {} try get lock to release a memtable (signal={})",
          storageGroupName,
          tsFileResource.getTsFile().getAbsolutePath(),
          memTableToFlush.isSignalMemTable());
    }

    // for sync flush
    syncReleaseFlushedMemTable(memTableToFlush);

    // retry to avoid unnecessary read-only mode
    int retryCnt = 0;
    while (shouldClose && flushingMemTables.isEmpty() && writer != null) {
      try {
        writer.mark();
        updateCompressionRatio(memTableToFlush);
        if (logger.isDebugEnabled()) {
          logger.debug(
              "{}: {} flushingMemtables is empty and will close the file",
              storageGroupName,
              tsFileResource.getTsFile().getAbsolutePath());
        }
        endFile();
        if (logger.isDebugEnabled()) {
          logger.debug("{} flushingMemtables is clear", storageGroupName);
        }
      } catch (Exception e) {
        logger.error(
            "{}: {} marking or ending file meet error",
            storageGroupName,
            tsFileResource.getTsFile().getAbsolutePath(),
            e);
        // truncate broken metadata
        try {
          writer.reset();
        } catch (IOException e1) {
          logger.error(
              "{}: {} truncate corrupted data meets error",
              storageGroupName,
              tsFileResource.getTsFile().getAbsolutePath(),
              e1);
        }
        // retry or set read-only
        if (retryCnt < 3) {
          logger.warn(
              "{} meet error when flush FileMetadata to {}, retry it again",
              storageGroupName,
              tsFileResource.getTsFile().getAbsolutePath(),
              e);
          retryCnt++;
          continue;
        } else {
          logger.error(
              "{} meet error when flush FileMetadata to {}, change system mode to error",
              storageGroupName,
              tsFileResource.getTsFile().getAbsolutePath(),
              e);
          CommonDescriptor.getInstance().getConfig().handleUnrecoverableError();
          break;
        }
      }
      // for sync close
      if (logger.isDebugEnabled()) {
        logger.debug(
            "{}: {} try to get flushingMemtables lock.",
            storageGroupName,
            tsFileResource.getTsFile().getAbsolutePath());
      }
      synchronized (flushingMemTables) {
        flushingMemTables.notifyAll();
      }
    }
  }

  private void updateCompressionRatio(IMemTable memTableToFlush) {
    try {
      double compressionRatio = ((double) totalMemTableSize) / writer.getPos();
      if (logger.isDebugEnabled()) {
        logger.debug(
            "The compression ratio of tsfile {} is {}, totalMemTableSize: {}, the file size: {}",
            writer.getFile().getAbsolutePath(),
            compressionRatio,
            totalMemTableSize,
            writer.getPos());
      }
      if (compressionRatio == 0 && !memTableToFlush.isSignalMemTable()) {
        logger.error(
            "{} The compression ratio of tsfile {} is 0, totalMemTableSize: {}, the file size: {}",
            storageGroupName,
            writer.getFile().getAbsolutePath(),
            totalMemTableSize,
            writer.getPos());
      }
      CompressionRatio.getInstance().updateRatio(compressionRatio);
    } catch (IOException e) {
      logger.error(
          "{}: {} update compression ratio failed",
          storageGroupName,
          tsFileResource.getTsFile().getName(),
          e);
    }
  }

  /** end file and write some meta */
  private void endFile() throws IOException, TsFileProcessorException {
    logger.info("Start to end file {}", tsFileResource);
    long closeStartTime = System.currentTimeMillis();
    writer.endFile();
    tsFileResource.serialize();
    for (ISyncManager syncManager :
        SyncService.getInstance()
            .getOrCreateSyncManager(storageGroupInfo.getDataRegion().getDataRegionId())) {
      syncManager.syncRealTimeResource(tsFileResource.getTsFile());
    }
    logger.info("Ended file {}", tsFileResource);

    // remove this processor from Closing list in StorageGroupProcessor,
    // mark the TsFileResource closed, no need writer anymore
    for (CloseFileListener closeFileListener : closeFileListeners) {
      closeFileListener.onClosed(this);
    }

    if (enableMemControl) {
      tsFileProcessorInfo.clear();
      dataRegionInfo.closeTsFileProcessorAndReportToSystem(this);
    }
    if (logger.isInfoEnabled()) {
      long closeEndTime = System.currentTimeMillis();
      logger.info(
          "Storage group {} close the file {}, TsFile size is {}, "
              + "time consumption of flushing metadata is {}ms",
          storageGroupName,
          tsFileResource.getTsFile().getAbsoluteFile(),
          writer.getFile().length(),
          closeEndTime - closeStartTime);
    }
    TsFileMetricManager.getInstance().addFile(tsFileResource.getTsFile().length(), sequence);

    writer = null;
  }

  public boolean isManagedByFlushManager() {
    return managedByFlushManager;
  }

  public void setManagedByFlushManager(boolean managedByFlushManager) {
    this.managedByFlushManager = managedByFlushManager;
  }

  /** sync method */
  public boolean isMemtableNotNull() {
    flushQueryLock.writeLock().lock();
    try {
      return workMemTable != null;
    } finally {
      flushQueryLock.writeLock().unlock();
    }
  }

  /** close this tsfile */
  public void close() throws TsFileProcessorException {
    try {
      // when closing resource file, its corresponding mod file is also closed.
      tsFileResource.close();
    } catch (IOException e) {
      throw new TsFileProcessorException(e);
    }
  }

  public int getFlushingMemTableSize() {
    return flushingMemTables.size();
  }

  RestorableTsFileIOWriter getWriter() {
    return writer;
  }

  public String getStorageGroupName() {
    return storageGroupName;
  }

  /**
   * get the chunk(s) in the memtable (one from work memtable and the other ones in flushing
   * memtables and then compact them into one TimeValuePairSorter). Then get the related
   * ChunkMetadata of data on disk.
   *
   * @param seriesPaths selected paths
   */
  public void query(
      List<PartialPath> seriesPaths,
      QueryContext context,
      List<TsFileResource> tsfileResourcesForQuery)
      throws IOException {
    Map<PartialPath, List<IChunkMetadata>> pathToChunkMetadataListMap = new HashMap<>();
    Map<PartialPath, List<ReadOnlyMemChunk>> pathToReadOnlyMemChunkMap = new HashMap<>();

    flushQueryLock.readLock().lock();
    try {
      for (PartialPath seriesPath : seriesPaths) {
        List<ReadOnlyMemChunk> readOnlyMemChunks = new ArrayList<>();
        for (IMemTable flushingMemTable : flushingMemTables) {
          if (flushingMemTable.isSignalMemTable()) {
            continue;
          }
          ReadOnlyMemChunk memChunk =
              flushingMemTable.query(seriesPath, context.getQueryTimeLowerBound(), modsToMemtable);
          if (memChunk != null) {
            readOnlyMemChunks.add(memChunk);
          }
        }
        if (workMemTable != null) {
          ReadOnlyMemChunk memChunk =
              workMemTable.query(seriesPath, context.getQueryTimeLowerBound(), null);
          if (memChunk != null) {
            readOnlyMemChunks.add(memChunk);
          }
        }

        List<IChunkMetadata> chunkMetadataList =
            ResourceByPathUtils.getResourceInstance(seriesPath)
                .getVisibleMetadataListFromWriter(writer, tsFileResource, context);

        // get in memory data
        if (!readOnlyMemChunks.isEmpty() || !chunkMetadataList.isEmpty()) {
          pathToReadOnlyMemChunkMap.put(seriesPath, readOnlyMemChunks);
          pathToChunkMetadataListMap.put(seriesPath, chunkMetadataList);
        }
      }
    } catch (QueryProcessException | MetadataException e) {
      logger.error(
          "{}: {} get ReadOnlyMemChunk has error",
          storageGroupName,
          tsFileResource.getTsFile().getName(),
          e);
    } finally {
      flushQueryLock.readLock().unlock();
      if (logger.isDebugEnabled()) {
        logger.debug(
            "{}: {} release flushQueryLock",
            storageGroupName,
            tsFileResource.getTsFile().getName());
      }
    }

    if (!pathToReadOnlyMemChunkMap.isEmpty() || !pathToChunkMetadataListMap.isEmpty()) {
      tsfileResourcesForQuery.add(
          new TsFileResource(
              pathToReadOnlyMemChunkMap, pathToChunkMetadataListMap, tsFileResource));
    }
  }

  public long getTimeRangeId() {
    return timeRangeId;
  }

  public void setTimeRangeId(long timeRangeId) {
    this.timeRangeId = timeRangeId;
  }

  /** release resource of a memtable */
  public void putMemTableBackAndClose() throws TsFileProcessorException {
    if (workMemTable != null) {
      workMemTable.release();
      workMemTable = null;
    }
    try {
      writer.close();
    } catch (IOException e) {
      throw new TsFileProcessorException(e);
    }
  }

  public TsFileProcessorInfo getTsFileProcessorInfo() {
    return tsFileProcessorInfo;
  }

  public void setTsFileProcessorInfo(TsFileProcessorInfo tsFileProcessorInfo) {
    this.tsFileProcessorInfo = tsFileProcessorInfo;
  }

  public long getWorkMemTableRamCost() {
    return workMemTable != null ? workMemTable.getTVListsRamCost() : 0;
  }

  /** Return Long.MAX_VALUE if workMemTable is null */
  public long getWorkMemTableCreatedTime() {
    return workMemTable != null ? workMemTable.getCreatedTime() : Long.MAX_VALUE;
  }

  public long getLastWorkMemtableFlushTime() {
    return lastWorkMemtableFlushTime;
  }

  public boolean isSequence() {
    return sequence;
  }

  public void setWorkMemTableShouldFlush() {
    workMemTable.setShouldFlush();
  }

  public void addFlushListener(FlushListener listener) {
    flushListeners.add(listener);
  }

  public void addCloseFileListener(CloseFileListener listener) {
    closeFileListeners.add(listener);
  }

  public void addFlushListeners(Collection<FlushListener> listeners) {
    flushListeners.addAll(listeners);
  }

  public void addCloseFileListeners(Collection<CloseFileListener> listeners) {
    closeFileListeners.addAll(listeners);
  }

  public void submitAFlushTask() {
    this.dataRegionInfo.getDataRegion().submitAFlushTaskWhenShouldFlush(this);
  }

  public boolean alreadyMarkedClosing() {
    return shouldClose;
  }

  private IDeviceID getDeviceID(String deviceId) throws IllegalPathException {
    try {
      return DeviceIDFactory.getInstance().getDeviceID(new PartialPath(deviceId));
    } catch (IllegalPathException e) {
      logger.error("device id is illegal");
      throw e;
    }
  }

  @TestOnly
  public IMemTable getWorkMemTable() {
    return workMemTable;
  }

  @TestOnly
  public ConcurrentLinkedDeque<IMemTable> getFlushingMemTable() {
    return flushingMemTables;
  }
}<|MERGE_RESOLUTION|>--- conflicted
+++ resolved
@@ -178,11 +178,7 @@
       throws IOException {
     this.storageGroupName = storageGroupName;
     this.tsFileResource = new TsFileResource(tsfile, this);
-<<<<<<< HEAD
     this.dataRegionInfo = dataRegionInfo;
-    this.writer = new RestorableTsFileIOWriter(tsfile);
-=======
-    this.storageGroupInfo = storageGroupInfo;
     this.writer =
         new RestorableTsFileIOWriter(
             tsfile,
@@ -191,7 +187,6 @@
                     * IoTDBDescriptor.getInstance()
                         .getConfig()
                         .getChunkMetadataSizeProportionInWrite()));
->>>>>>> e8bbc70c
     this.updateLatestFlushTimeCallback = updateLatestFlushTimeCallback;
     this.sequence = sequence;
     this.walNode = WALManager.getInstance().applyForWALNode(storageGroupName);
@@ -851,7 +846,7 @@
       }
       for (ISyncManager syncManager :
           SyncService.getInstance()
-              .getOrCreateSyncManager(storageGroupInfo.getDataRegion().getDataRegionId())) {
+              .getOrCreateSyncManager(dataRegionInfo.getDataRegion().getDataRegionId())) {
         syncManager.syncRealTimeDeletion(deletion);
       }
     } finally {
@@ -1010,7 +1005,7 @@
         addAMemtableIntoFlushingList(tmpMemTable);
         for (ISyncManager syncManager :
             SyncService.getInstance()
-                .getOrCreateSyncManager(storageGroupInfo.getDataRegion().getDataRegionId())) {
+                .getOrCreateSyncManager(dataRegionInfo.getDataRegion().getDataRegionId())) {
           syncManager.syncRealTimeTsFile(tsFileResource.getTsFile());
         }
         logger.info("Memtable {} has been added to flushing list", tmpMemTable);
@@ -1442,7 +1437,7 @@
     tsFileResource.serialize();
     for (ISyncManager syncManager :
         SyncService.getInstance()
-            .getOrCreateSyncManager(storageGroupInfo.getDataRegion().getDataRegionId())) {
+            .getOrCreateSyncManager(dataRegionInfo.getDataRegion().getDataRegionId())) {
       syncManager.syncRealTimeResource(tsFileResource.getTsFile());
     }
     logger.info("Ended file {}", tsFileResource);
