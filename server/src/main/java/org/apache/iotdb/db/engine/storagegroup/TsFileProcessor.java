--- conflicted
+++ resolved
@@ -121,17 +121,17 @@
     this.tsFileResource.setHistoricalVersions(Collections.singleton(versionController.currVersion()));
   }
 
-<<<<<<< HEAD
   public VersionController getVersionController() {
     return versionController;
   }
 
   public void setVersionController(VersionController versionController) {
     this.versionController = versionController;
-=======
+  }
+
   public TsFileProcessor(String storageGroupName, TsFileResource tsFileResource, Schema schema,
       VersionController versionController, CloseTsFileCallBack closeUnsealedTsFileProcessor,
-      Supplier updateLatestFlushTimeCallback, boolean sequence, RestorableTsFileIOWriter writer) {
+      UpdateEndTimeCallBack updateLatestFlushTimeCallback, boolean sequence, RestorableTsFileIOWriter writer) {
     this.storageGroupName =storageGroupName;
     this.tsFileResource = tsFileResource;
     this.schema = schema;
@@ -141,7 +141,6 @@
     this.updateLatestFlushTimeCallback = updateLatestFlushTimeCallback;
     this.sequence = sequence;
     logger.info("reopen a tsfile processor {}", tsFileResource.getFile());
->>>>>>> 939bfde6
   }
 
   /**
