--- conflicted
+++ resolved
@@ -691,11 +691,8 @@
         }
         if (targetFile.getName().endsWith(TSFILE_SUFFIX)) {
           if (!isMergeFinished) {
-<<<<<<< HEAD
-=======
             logger.info("{}: {} merge recover {} level vms to TsFile", storageGroupName,
                 tsFileResource.getTsFile().getName(), vmWriters.size());
->>>>>>> 2e9b9955
             if (offset > 0) {
               writer.getIOWriterOut().truncate(offset - 1);
             }
