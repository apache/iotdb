/*
 * Licensed to the Apache Software Foundation (ASF) under one
 * or more contributor license agreements.  See the NOTICE file
 * distributed with this work for additional information
 * regarding copyright ownership.  The ASF licenses this file
 * to you under the Apache License, Version 2.0 (the
 * "License"); you may not use this file except in compliance
 * with the License.  You may obtain a copy of the License at
 *
 *     http://www.apache.org/licenses/LICENSE-2.0
 *
 * Unless required by applicable law or agreed to in writing,
 * software distributed under the License is distributed on an
 * "AS IS" BASIS, WITHOUT WARRANTIES OR CONDITIONS OF ANY
 * KIND, either express or implied.  See the License for the
 * specific language governing permissions and limitations
 * under the License.
 */
package org.apache.iotdb.db.engine.storagegroup;

import java.io.File;
import java.io.IOException;
import java.util.ArrayList;
import java.util.Collection;
import java.util.Collections;
import java.util.List;
import java.util.Map;
import java.util.Set;
import java.util.concurrent.ConcurrentLinkedDeque;
import java.util.concurrent.locks.ReadWriteLock;
import java.util.concurrent.locks.ReentrantReadWriteLock;

import org.apache.iotdb.db.conf.IoTDBConfig;
import org.apache.iotdb.db.conf.IoTDBConstant;
import org.apache.iotdb.db.conf.IoTDBDescriptor;
import org.apache.iotdb.db.conf.adapter.CompressionRatio;
import org.apache.iotdb.db.engine.StorageEngine;
import org.apache.iotdb.db.engine.flush.CloseFileListener;
import org.apache.iotdb.db.engine.flush.FlushListener;
import org.apache.iotdb.db.engine.flush.FlushManager;
import org.apache.iotdb.db.engine.flush.MemTableFlushTask;
import org.apache.iotdb.db.engine.flush.NotifyFlushMemTable;
import org.apache.iotdb.db.engine.memtable.IMemTable;
import org.apache.iotdb.db.engine.memtable.PrimitiveMemTable;
import org.apache.iotdb.db.engine.modification.Deletion;
import org.apache.iotdb.db.engine.modification.Modification;
import org.apache.iotdb.db.engine.modification.ModificationFile;
import org.apache.iotdb.db.engine.querycontext.ReadOnlyMemChunk;
import org.apache.iotdb.db.engine.storagegroup.StorageGroupProcessor.UpdateEndTimeCallBack;
import org.apache.iotdb.db.engine.version.VersionController;
import org.apache.iotdb.db.exception.WriteProcessRejectException;
import org.apache.iotdb.db.exception.TsFileProcessorException;
import org.apache.iotdb.db.exception.WriteProcessException;
import org.apache.iotdb.db.exception.metadata.MetadataException;
import org.apache.iotdb.db.exception.query.QueryProcessException;
import org.apache.iotdb.db.metadata.PartialPath;
import org.apache.iotdb.db.qp.physical.crud.InsertRowPlan;
import org.apache.iotdb.db.qp.physical.crud.InsertTabletPlan;
import org.apache.iotdb.db.query.context.QueryContext;
import org.apache.iotdb.db.rescon.PrimitiveArrayManager;
import org.apache.iotdb.db.rescon.SystemInfo;
import org.apache.iotdb.db.utils.MemUtils;
import org.apache.iotdb.db.utils.QueryUtils;
import org.apache.iotdb.db.utils.datastructure.TVList;
import org.apache.iotdb.db.writelog.WALFlushListener;
import org.apache.iotdb.db.writelog.manager.MultiFileLogNodeManager;
import org.apache.iotdb.db.writelog.node.WriteLogNode;
import org.apache.iotdb.rpc.RpcUtils;
import org.apache.iotdb.rpc.TSStatusCode;
import org.apache.iotdb.service.rpc.thrift.TSStatus;
import org.apache.iotdb.tsfile.file.metadata.ChunkMetadata;
import org.apache.iotdb.tsfile.file.metadata.enums.TSDataType;
import org.apache.iotdb.tsfile.file.metadata.enums.TSEncoding;
import org.apache.iotdb.tsfile.utils.Binary;
import org.apache.iotdb.tsfile.write.writer.RestorableTsFileIOWriter;
import org.slf4j.Logger;
import org.slf4j.LoggerFactory;

public class TsFileProcessor {

  private static final Logger logger = LoggerFactory.getLogger(TsFileProcessor.class);

  private final String storageGroupName;

  private final IoTDBConfig config = IoTDBDescriptor.getInstance().getConfig();
  private final boolean enableMemControl = config.isEnableMemControl();
  private StorageGroupInfo storageGroupInfo;
  private TsFileProcessorInfo tsFileProcessorInfo;

  /**
   * sync this object in query() and asyncTryToFlush()
   */
  private final ConcurrentLinkedDeque<IMemTable> flushingMemTables = new ConcurrentLinkedDeque<>();
  private RestorableTsFileIOWriter writer;
  private final TsFileResource tsFileResource;
  // time range index to indicate this processor belongs to which time range
  private long timeRangeId;
  /**
   * Whether the processor is in the queue of the FlushManager or being flushed by a flush thread.
   */
  private volatile boolean managedByFlushManager;
  private final ReadWriteLock flushQueryLock = new ReentrantReadWriteLock();
  /**
   * It is set by the StorageGroupProcessor and checked by flush threads. (If shouldClose == true
   * and its flushingMemTables are all flushed, then the flush thread will close this file.)
   */
  private volatile boolean shouldClose;
  private IMemTable workMemTable;

  private final VersionController versionController;

  /**
   * this callback is called before the workMemtable is added into the flushingMemTables.
   */
  private final UpdateEndTimeCallBack updateLatestFlushTimeCallback;
  private WriteLogNode logNode;
  private final boolean sequence;
  private long totalMemTableSize;
  private boolean shouldFlush = false;

  private static final String FLUSH_QUERY_WRITE_LOCKED = "{}: {} get flushQueryLock write lock";
  private static final String FLUSH_QUERY_WRITE_RELEASE = "{}: {} get flushQueryLock write lock released";

  private List<CloseFileListener> closeFileListeners = new ArrayList<>();
  private List<FlushListener> flushListeners = new ArrayList<>();

  TsFileProcessor(String storageGroupName, File tsfile,
      StorageGroupInfo storageGroupInfo,
      VersionController versionController,
      CloseFileListener closeTsFileCallback,
      UpdateEndTimeCallBack updateLatestFlushTimeCallback, boolean sequence, long fileVersion)
      throws IOException {
    this.storageGroupName = storageGroupName;
    this.tsFileResource = new TsFileResource(tsfile, this);
    if (enableMemControl) {
      this.storageGroupInfo = storageGroupInfo;
    }
    this.versionController = versionController;
    this.writer = new RestorableTsFileIOWriter(tsfile);
    this.updateLatestFlushTimeCallback = updateLatestFlushTimeCallback;
    this.sequence = sequence;
    logger.info("create a new tsfile processor {}", tsfile.getAbsolutePath());
    // a file generated by flush has only one historical version, which is itself
    this.tsFileResource
        .setHistoricalVersions(Collections.singleton(fileVersion));
    flushListeners.add(new WALFlushListener(this));
    closeFileListeners.add(closeTsFileCallback);
  }

  public TsFileProcessor(String storageGroupName, StorageGroupInfo storageGroupInfo, TsFileResource tsFileResource,
      VersionController versionController, CloseFileListener closeUnsealedTsFileProcessor,
      UpdateEndTimeCallBack updateLatestFlushTimeCallback, boolean sequence,
      RestorableTsFileIOWriter writer) {
    this.storageGroupName = storageGroupName;
    this.tsFileResource = tsFileResource;
    if (enableMemControl) {
      this.storageGroupInfo = storageGroupInfo;
    }
    this.versionController = versionController;
    this.writer = writer;
    this.updateLatestFlushTimeCallback = updateLatestFlushTimeCallback;
    this.sequence = sequence;
    logger.info("reopen a tsfile processor {}", tsFileResource.getTsFile());
    flushListeners.add(new WALFlushListener(this));
    closeFileListeners.add(closeUnsealedTsFileProcessor);
  }

  /**
   * insert data in an InsertRowPlan into the workingMemtable.
   *
   * @param insertRowPlan physical plan of insertion
   */
  public void insert(InsertRowPlan insertRowPlan) throws WriteProcessException {

    if (workMemTable == null) {
      workMemTable = new PrimitiveMemTable(enableMemControl);
    }
    if (enableMemControl) {
      checkMemCostAndAddToTspInfo(insertRowPlan);
    }

    workMemTable.insert(insertRowPlan);
    if (IoTDBDescriptor.getInstance().getConfig().isEnableWal()) {
      try {
        getLogNode().write(insertRowPlan);
      } catch (Exception e) {
        throw new WriteProcessException(String.format("%s: %s write WAL failed",
            storageGroupName, tsFileResource.getTsFile().getAbsolutePath()), e);
      }
    }

    // update start time of this memtable
    tsFileResource
        .updateStartTime(insertRowPlan.getDeviceId().getFullPath(), insertRowPlan.getTime());
    //for sequence tsfile, we update the endTime only when the file is prepared to be closed.
    //for unsequence tsfile, we have to update the endTime for each insertion.
    if (!sequence) {
      tsFileResource
          .updateEndTime(insertRowPlan.getDeviceId().getFullPath(), insertRowPlan.getTime());
    }
    tsFileResource.updatePlanIndexes(insertRowPlan.getIndex());
  }

  /**
   * insert batch data of insertTabletPlan into the workingMemtable The rows to be inserted are in
   * the range [start, end)
   *
   * @param insertTabletPlan insert a tablet of a device
   * @param start start index of rows to be inserted in insertTabletPlan
   * @param end end index of rows to be inserted in insertTabletPlan
   * @param results result array
   */
  public void insertTablet(InsertTabletPlan insertTabletPlan, int start, int end,
      TSStatus[] results) throws WriteProcessException {

    if (workMemTable == null) {
      workMemTable = new PrimitiveMemTable(enableMemControl);
    }

    try {
      if (enableMemControl) {
        checkMemCostAndAddToTspInfo(insertTabletPlan, start, end);
      }
      workMemTable.insertTablet(insertTabletPlan, start, end);
      if (IoTDBDescriptor.getInstance().getConfig().isEnableWal()) {
        insertTabletPlan.setStart(start);
        insertTabletPlan.setEnd(end);
        getLogNode().write(insertTabletPlan);
      }
    } catch (Exception e) {
      for (int i = start; i < end; i++) {
        results[i] = RpcUtils.getStatus(TSStatusCode.INTERNAL_SERVER_ERROR, e.getMessage());
      }
      throw new WriteProcessException(e);
    }
    for (int i = start; i < end; i++) {
      results[i] = RpcUtils.SUCCESS_STATUS;
    }
    tsFileResource
        .updateStartTime(insertTabletPlan.getDeviceId().getFullPath(),
            insertTabletPlan.getTimes()[start]);
    //for sequence tsfile, we update the endTime only when the file is prepared to be closed.
    //for unsequence tsfile, we have to update the endTime for each insertion.
    if (!sequence) {
      tsFileResource
          .updateEndTime(
              insertTabletPlan.getDeviceId().getFullPath(), insertTabletPlan.getTimes()[end - 1]);
    }
    tsFileResource.updatePlanIndexes(insertTabletPlan.getIndex());
  }

  private void checkMemCostAndAddToTspInfo(InsertRowPlan insertRowPlan) 
      throws WriteProcessException {
    // memory of increased PrimitiveArray and TEXT values, e.g., add a long[128], add 128*8
    long memTableIncrement = 0L;
    long textDataIncrement = 0L;
    long chunkMetadataIncrement = 0L;
    String deviceId = insertRowPlan.getDeviceId().getFullPath();
    long unsealedResourceIncrement = 
        tsFileResource.estimateRamIncrement(deviceId);
    for (int i = 0; i < insertRowPlan.getDataTypes().length; i++) {
      // skip failed Measurements
      if (insertRowPlan.getDataTypes()[i] == null) {
        continue;
      }
      if (workMemTable.checkIfChunkDoesNotExist(deviceId, insertRowPlan.getMeasurements()[i])) {
        // ChunkMetadataIncrement
        chunkMetadataIncrement += ChunkMetadata.calculateRamSize(insertRowPlan.getMeasurements()[i],
            insertRowPlan.getDataTypes()[i]);
        memTableIncrement += TVList.tvListArrayMemSize(insertRowPlan.getDataTypes()[i]);
      }
      else {
        // here currentChunkPointNum >= 1
        int currentChunkPointNum = workMemTable.getCurrentChunkPointNum(deviceId,
            insertRowPlan.getMeasurements()[i]);
        memTableIncrement += (currentChunkPointNum % PrimitiveArrayManager.ARRAY_SIZE) == 0 ? TVList
            .tvListArrayMemSize(insertRowPlan.getDataTypes()[i]) : 0;
      }
      // TEXT data mem size
      if (insertRowPlan.getDataTypes()[i] == TSDataType.TEXT) {
        textDataIncrement += MemUtils.getBinarySize((Binary) insertRowPlan.getValues()[i]);
      }
    }
<<<<<<< HEAD
    memTableIncrement += textDataIncrement;
    storageGroupInfo.addStorageGroupMemCost(memTableIncrement);
    tsFileProcessorInfo.addTSPMemCost(unsealedResourceIncrement + chunkMetadataIncrement);
    if (storageGroupInfo.needToReportToSystem()) {
      SystemInfo.getInstance().reportStorageGroupStatus(storageGroupInfo);
      try {
        blockInsertionIfReject();
      } catch (WriteProcessRejectException e) {
        storageGroupInfo.releaseStorageGroupMemCost(memTableIncrement);
        tsFileProcessorInfo.releaseTSPMemCost(unsealedResourceIncrement + chunkMetadataIncrement);
        SystemInfo.getInstance().resetStorageGroupStatus(storageGroupInfo, false);
        throw e;
      }
    }
    workMemTable.addTVListRamCost(memTableIncrement);
    workMemTable.addTextDataSize(textDataIncrement);
=======
    updateMemoryInfo(memTableIncrement, unsealedResourceIncrement, 
        chunkMetadataIncrement, textDataIncrement);
>>>>>>> b5eb03b4
  }

  private void checkMemCostAndAddToTspInfo(InsertTabletPlan insertTabletPlan, int start, int end)
      throws WriteProcessException {
    if (start >= end) {
      return;
    }
    long memTableIncrement = 0L;
    long textDataIncrement = 0L;
    long chunkMetadataIncrement = 0L;
    String deviceId = insertTabletPlan.getDeviceId().getFullPath();
    long unsealedResourceIncrement = tsFileResource.estimateRamIncrement(deviceId);

    for (int i = 0; i < insertTabletPlan.getDataTypes().length; i++) {
      // skip failed Measurements
      TSDataType dataType = insertTabletPlan.getDataTypes()[i];
      String measurement = insertTabletPlan.getMeasurements()[i];
      if (dataType == null) {
        continue;
      }

      if (workMemTable.checkIfChunkDoesNotExist(deviceId, measurement)) {
        // ChunkMetadataIncrement
        chunkMetadataIncrement += ChunkMetadata.calculateRamSize(measurement, dataType);
        memTableIncrement += ((end - start) / PrimitiveArrayManager.ARRAY_SIZE + 1)
            * TVList.tvListArrayMemSize(dataType);
      }
      else {
        int currentChunkPointNum = workMemTable
            .getCurrentChunkPointNum(deviceId, measurement);
        if (currentChunkPointNum % PrimitiveArrayManager.ARRAY_SIZE == 0) {
          memTableIncrement += ((end - start) / PrimitiveArrayManager.ARRAY_SIZE + 1)
              * TVList.tvListArrayMemSize(dataType);
        }
        else {
          int acquireArray =
              (end - start - 1 + (currentChunkPointNum % PrimitiveArrayManager.ARRAY_SIZE))
                  / PrimitiveArrayManager.ARRAY_SIZE;
          memTableIncrement += acquireArray == 0 ? 0
              : acquireArray * TVList.tvListArrayMemSize(dataType);
        }
      }
      // TEXT data size
      if (dataType == TSDataType.TEXT) {
        Binary[] column = (Binary[]) insertTabletPlan.getColumns()[i];
        textDataIncrement += MemUtils.getBinaryColumnSize(column, start, end);
      }
    }
    updateMemoryInfo(memTableIncrement, unsealedResourceIncrement, 
        chunkMetadataIncrement, textDataIncrement);
  }

  private void updateMemoryInfo(long memTableIncrement, long unsealedResourceIncrement,
      long chunkMetadataIncrement, long textDataIncrement) throws WriteProcessException {
    memTableIncrement += textDataIncrement;
    storageGroupInfo.addStorageGroupMemCost(memTableIncrement);
    tsFileProcessorInfo.addTSPMemCost(unsealedResourceIncrement + chunkMetadataIncrement);
    if (storageGroupInfo.needToReportToSystem()) {
      SystemInfo.getInstance().reportStorageGroupStatus(storageGroupInfo);
      try {
<<<<<<< HEAD
        blockInsertionIfReject();
      } catch (WriteProcessRejectException e) {
=======
        StorageEngine.blockInsertionIfReject();
      } catch (WriteProcessException e) {
>>>>>>> b5eb03b4
        storageGroupInfo.releaseStorageGroupMemCost(memTableIncrement);
        tsFileProcessorInfo.releaseTSPMemCost(unsealedResourceIncrement + chunkMetadataIncrement);
        SystemInfo.getInstance().resetStorageGroupStatus(storageGroupInfo, false);
        throw e;
      }
    }
    workMemTable.addTVListRamCost(memTableIncrement);
    workMemTable.addTextDataSize(textDataIncrement);
  }

<<<<<<< HEAD
  private void blockInsertionIfReject() throws WriteProcessRejectException {
    long startTime = System.currentTimeMillis();
    while (SystemInfo.getInstance().isRejected()) {
      try {
        TimeUnit.MILLISECONDS.sleep(waitingTimeWhenInsertBlocked);
        if (System.currentTimeMillis() - startTime > maxWaitingTimeWhenInsertBlocked) {
          throw new WriteProcessRejectException("System rejected over " + maxWaitingTimeWhenInsertBlocked + "ms");
        }
      } catch (InterruptedException e) {
        logger.error("Failed when waiting for getting memory for insertion ", e);
        Thread.currentThread().interrupt();
      }
    }
  }

=======
>>>>>>> b5eb03b4
  /**
   * Delete data which belongs to the timeseries `deviceId.measurementId` and the timestamp of which
   * <= 'timestamp' in the deletion. <br/>
   * <p>
   * Delete data in both working MemTable and flushing MemTables.
   */
  public void deleteDataInMemory(Deletion deletion, Set<PartialPath> devicePaths) {
    flushQueryLock.writeLock().lock();
    if (logger.isDebugEnabled()) {
      logger
          .debug(FLUSH_QUERY_WRITE_LOCKED, storageGroupName, tsFileResource.getTsFile().getName());
    }
    try {
      if (workMemTable != null) {
        for (PartialPath device : devicePaths) {
          workMemTable.delete(deletion.getPath(), device, deletion.getStartTime(),
              deletion.getEndTime());
        }
      }
      // flushing memTables are immutable, only record this deletion in these memTables for query
      for (IMemTable memTable : flushingMemTables) {
        memTable.delete(deletion);
      }
    } finally {
      flushQueryLock.writeLock().unlock();
      if (logger.isDebugEnabled()) {
        logger.debug(FLUSH_QUERY_WRITE_RELEASE, storageGroupName,
            tsFileResource.getTsFile().getName());
      }
    }
  }

  public TsFileResource getTsFileResource() {
    return tsFileResource;
  }

  public boolean shouldFlush() {
    if (workMemTable == null) {
      return false;
    }
    if (shouldFlush) {
      logger.info("The memtable size {} of tsfile {} reaches the mem control threshold",
          workMemTable.memSize(), tsFileResource.getTsFile().getAbsolutePath());
      return true;
    }
    if (!enableMemControl && workMemTable.memSize() >= getMemtableSizeThresholdBasedOnSeriesNum()) {
      logger.info("The memtable size {} of tsfile {} reaches the threshold",
          workMemTable.memSize(), tsFileResource.getTsFile().getAbsolutePath());
      return true;
    }
    if (workMemTable.reachTotalPointNumThreshold()) {
      logger.info("The avg series points num {} of tsfile {} reaches the threshold",
          workMemTable.getTotalPointsNum() / workMemTable.getSeriesNumber(),
          tsFileResource.getTsFile().getAbsolutePath());
      return true;
    }
    return false;
  }

  private long getMemtableSizeThresholdBasedOnSeriesNum() {
    return config.getMemtableSizeThreshold();
  }

  public boolean shouldClose() {
    long fileSize = tsFileResource.getTsFileSize();
    long fileSizeThreshold = IoTDBDescriptor.getInstance().getConfig()
        .getTsFileSizeThreshold();
    if (fileSize >= fileSizeThreshold) {
      logger.info("{} fileSize {} >= fileSizeThreshold {}", tsFileResource.getTsFilePath(),
          fileSize, fileSizeThreshold);
    }
    return fileSize >= fileSizeThreshold;
  }

  void syncClose() {
    logger.info("Sync close file: {}, will firstly async close it",
        tsFileResource.getTsFile().getAbsolutePath());
    if (shouldClose) {
      return;
    }
    synchronized (flushingMemTables) {
      try {
        asyncClose();
        long startTime = System.currentTimeMillis();
        while (!flushingMemTables.isEmpty()) {
          flushingMemTables.wait(60_000);
          if (System.currentTimeMillis() - startTime > 60_000) {
            logger.warn(
                "{} has spent {}s for waiting flushing one memtable; {} left (first: {}). FlushingManager info: {}",
                this.tsFileResource.getTsFile().getAbsolutePath(),
                (System.currentTimeMillis() - startTime) / 1000,
                flushingMemTables.size(),
                flushingMemTables.getFirst(),
                FlushManager.getInstance()
            );
          }
        }
      } catch (InterruptedException e) {
        logger.error("{}: {} wait close interrupted", storageGroupName,
            tsFileResource.getTsFile().getName(), e);
        Thread.currentThread().interrupt();
      }
    }
    logger.info("File {} is closed synchronously", tsFileResource.getTsFile().getAbsolutePath());
  }


  void asyncClose() {
    flushQueryLock.writeLock().lock();
    if (logger.isDebugEnabled()) {
      logger
          .debug(FLUSH_QUERY_WRITE_LOCKED, storageGroupName, tsFileResource.getTsFile().getName());
    }
    try {

      if (logger.isInfoEnabled()) {
        if (workMemTable != null) {
          logger.info(
              "{}: flush a working memtable in async close tsfile {}, memtable size: {}, tsfile size: {}",
              storageGroupName, tsFileResource.getTsFile().getAbsolutePath(),
              workMemTable.memSize(),
              tsFileResource.getTsFileSize());
        } else {
          logger.info("{}: flush a NotifyFlushMemTable in async close tsfile {}, tsfile size: {}",
              storageGroupName, tsFileResource.getTsFile().getAbsolutePath(),
              tsFileResource.getTsFileSize());
        }
      }

      if (shouldClose) {
        return;
      }
      // when a flush thread serves this TsFileProcessor (because the processor is submitted by
      // registerTsFileProcessor()), the thread will seal the corresponding TsFile and
      // execute other cleanup works if (shouldClose == true and flushingMemTables is empty).

      // To ensure there must be a flush thread serving this processor after the field `shouldClose`
      // is set true, we need to generate a NotifyFlushMemTable as a signal task and submit it to
      // the FlushManager.

      // we have to add the memtable into flushingList first and then set the shouldClose tag.
      // see https://issues.apache.org/jira/browse/IOTDB-510
      IMemTable tmpMemTable = workMemTable == null || workMemTable.memSize() == 0 
          ? new NotifyFlushMemTable() 
          : workMemTable;

      try {
        // When invoke closing TsFile after insert data to memTable, we shouldn't flush until invoke
        // flushing memTable in System module.
        addAMemtableIntoFlushingList(tmpMemTable);
        shouldClose = true;
        tsFileResource.setCloseFlag();
      } catch (Exception e) {
        logger.error("{}: {} async close failed, because", storageGroupName,
            tsFileResource.getTsFile().getName(), e);
      }
    } finally {
      flushQueryLock.writeLock().unlock();
      if (logger.isDebugEnabled()) {
        logger.debug(FLUSH_QUERY_WRITE_RELEASE, storageGroupName,
            tsFileResource.getTsFile().getName());
      }
    }
  }

  /**
   * TODO if the flushing thread is too fast, the tmpMemTable.wait() may never wakeup Tips: I am
   * trying to solve this issue by checking whether the table exist before wait()
   */
  public void syncFlush() throws IOException {
    IMemTable tmpMemTable;
    flushQueryLock.writeLock().lock();
    if (logger.isDebugEnabled()) {
      logger
          .debug(FLUSH_QUERY_WRITE_LOCKED, storageGroupName, tsFileResource.getTsFile().getName());
    }
    try {
      tmpMemTable = workMemTable == null ? new NotifyFlushMemTable() : workMemTable;
      if (logger.isDebugEnabled() && tmpMemTable.isSignalMemTable()) {
        logger.debug("{}: {} add a signal memtable into flushing memtable list when sync flush",
            storageGroupName, tsFileResource.getTsFile().getName());
      }
      addAMemtableIntoFlushingList(tmpMemTable);
    } finally {
      flushQueryLock.writeLock().unlock();
      if (logger.isDebugEnabled()) {
        logger.error(FLUSH_QUERY_WRITE_RELEASE, storageGroupName,
            tsFileResource.getTsFile().getName());
      }
    }

    synchronized (tmpMemTable) {
      try {
        long startWait = System.currentTimeMillis();
        while (flushingMemTables.contains(tmpMemTable)) {
          tmpMemTable.wait(1000);

          if ((System.currentTimeMillis() - startWait) > 60_000) {
            logger.warn("has waited for synced flushing a memtable in {} for 60 seconds.",
                this.tsFileResource.getTsFile().getAbsolutePath());
            startWait = System.currentTimeMillis();
          }
        }
      } catch (InterruptedException e) {
        logger.error("{}: {} wait flush finished meets error", storageGroupName,
            tsFileResource.getTsFile().getName(), e);
        Thread.currentThread().interrupt();
      }
    }
  }

  /**
   * put the working memtable into flushing list and set the working memtable to null
   */
  public void asyncFlush() {
    flushQueryLock.writeLock().lock();
    if (logger.isDebugEnabled()) {
      logger
          .debug(FLUSH_QUERY_WRITE_LOCKED, storageGroupName, tsFileResource.getTsFile().getName());
    }
    try {
      if (workMemTable == null) {
        return;
      }
      logger.info("Async flush a memtable to tsfile: {}",
          tsFileResource.getTsFile().getAbsolutePath());
      addAMemtableIntoFlushingList(workMemTable);
    } catch (Exception e) {
      logger.error("{}: {} add a memtable into flushing list failed", storageGroupName,
          tsFileResource.getTsFile().getName(), e);
    } finally {
      flushQueryLock.writeLock().unlock();
      if (logger.isDebugEnabled()) {
        logger.debug(FLUSH_QUERY_WRITE_RELEASE, storageGroupName,
            tsFileResource.getTsFile().getName());
      }
    }
  }

  /**
   * this method calls updateLatestFlushTimeCallback and move the given memtable into the flushing
   * queue, set the current working memtable as null and then register the tsfileProcessor into the
   * flushManager again.
   */
  private void addAMemtableIntoFlushingList(IMemTable tobeFlushed) throws IOException {
    if (!tobeFlushed.isSignalMemTable() &&
        (!updateLatestFlushTimeCallback.call(this) || tobeFlushed.memSize() == 0)) {
      logger.warn("This normal memtable is empty, skip it in flush. {}: {} Memetable info: {}",
          storageGroupName, tsFileResource.getTsFile().getName(), tobeFlushed.getMemTableMap());
      return;
    }

    for (FlushListener flushListener : flushListeners) {
      flushListener.onFlushStart(tobeFlushed);
    }

    flushingMemTables.addLast(tobeFlushed);
    if (logger.isDebugEnabled()) {
      logger.debug(
          "{}: {} Memtable (signal = {}) is added into the flushing Memtable, queue size = {}",
          storageGroupName, tsFileResource.getTsFile().getName(),
          tobeFlushed.isSignalMemTable(), flushingMemTables.size());
    }
    long cur = versionController.nextVersion();
    tobeFlushed.setVersion(cur);

    if (!tobeFlushed.isSignalMemTable()) {
      totalMemTableSize += tobeFlushed.memSize();
    }
    workMemTable = null;
    shouldFlush = false;
    FlushManager.getInstance().registerTsFileProcessor(this);
  }


  /**
   * put back the memtable to MemTablePool and make metadata in writer visible
   */
  private void releaseFlushedMemTable(IMemTable memTable) {
    flushQueryLock.writeLock().lock();
    if (logger.isDebugEnabled()) {
      logger.debug(FLUSH_QUERY_WRITE_LOCKED, storageGroupName,
          tsFileResource.getTsFile().getName());
    }
    try {
      writer.makeMetadataVisible();
      if (!flushingMemTables.remove(memTable)) {
        logger.warn(
            "{}: {} put the memtable (signal={}) out of flushingMemtables but it is not in the queue.",
            storageGroupName, tsFileResource.getTsFile().getName(), memTable.isSignalMemTable());
      } else if (logger.isDebugEnabled()) {
        logger.debug(
            "{}: {} memtable (signal={}) is removed from the queue. {} left.", storageGroupName,
            tsFileResource.getTsFile().getName(),
            memTable.isSignalMemTable(), flushingMemTables.size());
      }
      memTable.release();
      if (enableMemControl) {
        // reset the mem cost in StorageGroupProcessorInfo
        storageGroupInfo.releaseStorageGroupMemCost(memTable.getTVListsRamCost());
        if (logger.isDebugEnabled()) {
          logger.debug("[mem control] {}: {} flush finished, try to reset system memcost, "
              + "flushing memtable list size: {}", storageGroupName,
          tsFileResource.getTsFile().getName(), flushingMemTables.size());
        }
        // report to System
        SystemInfo.getInstance().resetStorageGroupStatus(storageGroupInfo, true);
      }
      if (logger.isDebugEnabled()) {
        logger.debug("{}: {} flush finished, remove a memtable from flushing list, "
                + "flushing memtable list size: {}", storageGroupName,
            tsFileResource.getTsFile().getName(), flushingMemTables.size());
      }
    } catch (Exception e) {
      logger.error("{}: {}", storageGroupName, tsFileResource.getTsFile().getName(), e);
    } finally {
      flushQueryLock.writeLock().unlock();
      if (logger.isDebugEnabled()) {
        logger.debug(FLUSH_QUERY_WRITE_RELEASE, storageGroupName,
            tsFileResource.getTsFile().getName());
      }
    }
  }

  /**
   * Take the first MemTable from the flushingMemTables and flush it. Called by a flush thread of
   * the flush manager pool
   */
  @SuppressWarnings("squid:S3776") // Suppress high Cognitive Complexity warning
  public void flushOneMemTable() {
    IMemTable memTableToFlush;
    memTableToFlush = flushingMemTables.getFirst();

    // signal memtable only may appear when calling asyncClose()
    if (!memTableToFlush.isSignalMemTable()) {
      try {
        MemTableFlushTask flushTask;
        writer.mark();
        flushTask = new MemTableFlushTask(memTableToFlush, writer, storageGroupName);
        flushTask.syncFlushMemTable();
      } catch (Exception e) {
        logger.error("{}: {} meet error when flushing a memtable, change system mode to read-only",
            storageGroupName, tsFileResource.getTsFile().getName(), e);
        IoTDBDescriptor.getInstance().getConfig().setReadOnly(true);
        try {
          logger.error("{}: {} IOTask meets error, truncate the corrupted data", storageGroupName,
              tsFileResource.getTsFile().getName(), e);
          writer.reset();
        } catch (IOException e1) {
          logger.error("{}: {} Truncate corrupted data meets error", storageGroupName,
              tsFileResource.getTsFile().getName(), e1);
        }
        Thread.currentThread().interrupt();
      }
    }

    for (FlushListener flushListener : flushListeners) {
      flushListener.onFlushEnd(memTableToFlush);
    }

    if (logger.isDebugEnabled()) {
      logger.debug("{}: {} try get lock to release a memtable (signal={})", storageGroupName,
          tsFileResource.getTsFile().getName(), memTableToFlush.isSignalMemTable());
    }
    // for sync flush
    synchronized (memTableToFlush) {
      releaseFlushedMemTable(memTableToFlush);
      memTableToFlush.notifyAll();
      if (logger.isDebugEnabled()) {
        logger.debug("{}: {} released a memtable (signal={}), flushingMemtables size ={}",
            storageGroupName, tsFileResource.getTsFile().getName(),
            memTableToFlush.isSignalMemTable(), flushingMemTables.size());
      }
    }

    if (shouldClose && flushingMemTables.isEmpty()) {
      try {
        writer.mark();
        try {
          double compressionRatio = ((double) totalMemTableSize) / writer.getPos();
          if (logger.isDebugEnabled()) {
            logger.debug(
                "The compression ratio of tsfile {} is {}, totalMemTableSize: {}, the file size: {}",
                writer.getFile().getAbsolutePath(), compressionRatio, totalMemTableSize,
                writer.getPos());
          }
          if (compressionRatio == 0 && !memTableToFlush.isSignalMemTable()) {
            logger.error(
                "{} The compression ratio of tsfile {} is 0, totalMemTableSize: {}, the file size: {}",
                storageGroupName, writer.getFile().getAbsolutePath(), totalMemTableSize,
                writer.getPos());
          }
          CompressionRatio.getInstance().updateRatio(compressionRatio);
        } catch (IOException e) {
          logger.error("{}: {} update compression ratio failed", storageGroupName,
              tsFileResource.getTsFile().getName(), e);
        }
        if (logger.isDebugEnabled()) {
          logger
              .debug("{}: {} flushingMemtables is empty and will close the file", storageGroupName,
                  tsFileResource.getTsFile().getName());
        }
        endFile();
        if (logger.isDebugEnabled()) {
          logger.debug("{} flushingMemtables is clear", storageGroupName);
        }
      } catch (Exception e) {
        logger.error("{} meet error when flush FileMetadata to {}, change system mode to read-only",
            storageGroupName, tsFileResource.getTsFile().getAbsolutePath(), e);
        IoTDBDescriptor.getInstance().getConfig().setReadOnly(true);
        try {
          writer.reset();
        } catch (IOException e1) {
          logger.error("{}: {} truncate corrupted data meets error", storageGroupName,
              tsFileResource.getTsFile().getName(), e1);
        }
        logger.error("{}: {} marking or ending file meet error", storageGroupName,
            tsFileResource.getTsFile().getName(), e);
      }
      // for sync close
      if (logger.isDebugEnabled()) {
        logger.debug("{}: {} try to get flushingMemtables lock.", storageGroupName,
            tsFileResource.getTsFile().getName());
      }
      synchronized (flushingMemTables) {
        flushingMemTables.notifyAll();
      }
    }
  }

  private void endFile() throws IOException, TsFileProcessorException {
    long closeStartTime = System.currentTimeMillis();
    tsFileResource.serialize();
    writer.endFile();
    tsFileResource.cleanCloseFlag();

    // remove this processor from Closing list in StorageGroupProcessor,
    // mark the TsFileResource closed, no need writer anymore
    for (CloseFileListener closeFileListener : closeFileListeners) {
      closeFileListener.onClosed(this);
    }

    if (enableMemControl) {
      tsFileProcessorInfo.clear();
      storageGroupInfo.closeTsFileProcessorAndReportToSystem(this);
    }
    if (logger.isInfoEnabled()) {
      long closeEndTime = System.currentTimeMillis();
      logger.info("Storage group {} close the file {}, TsFile size is {}, "
              + "time consumption of flushing metadata is {}ms",
          storageGroupName, tsFileResource.getTsFile().getAbsoluteFile(),
          writer.getFile().length(),
          closeEndTime - closeStartTime);
    }

    writer = null;
  }

  public boolean isManagedByFlushManager() {
    return managedByFlushManager;
  }

  public void setManagedByFlushManager(boolean managedByFlushManager) {
    this.managedByFlushManager = managedByFlushManager;
  }

  public WriteLogNode getLogNode() {
    if (logNode == null) {
      logNode = MultiFileLogNodeManager.getInstance()
          .getNode(storageGroupName + "-" + tsFileResource.getTsFile().getName());
    }
    return logNode;
  }

  public void close() throws TsFileProcessorException {
    try {
      //when closing resource file, its corresponding mod file is also closed.
      tsFileResource.close();
      MultiFileLogNodeManager.getInstance()
          .deleteNode(storageGroupName + "-" + tsFileResource.getTsFile().getName());
    } catch (IOException e) {
      throw new TsFileProcessorException(e);
    }
  }

  public int getFlushingMemTableSize() {
    return flushingMemTables.size();
  }

  RestorableTsFileIOWriter getWriter() {
    return writer;
  }

  public String getStorageGroupName() {
    return storageGroupName;
  }

  /**
   * get the chunk(s) in the memtable (one from work memtable and the other ones in flushing
   * memtables and then compact them into one TimeValuePairSorter). Then get the related
   * ChunkMetadata of data on disk.
   *
   * @param deviceId device id
   * @param measurementId measurements id
   * @param dataType data type
   * @param encoding encoding
   */
  @SuppressWarnings("squid:S3776") // Suppress high Cognitive Complexity warning
  public void query(String deviceId, String measurementId, TSDataType dataType, TSEncoding encoding,
      Map<String, String> props, QueryContext context,
      List<TsFileResource> tsfileResourcesForQuery) throws IOException, MetadataException {
    if (logger.isDebugEnabled()) {
      logger.debug("{}: {} get flushQueryLock and hotCompactionMergeLock read lock", storageGroupName,
          tsFileResource.getTsFile().getName());
    }
    flushQueryLock.readLock().lock();
    try {
      List<ReadOnlyMemChunk> readOnlyMemChunks = new ArrayList<>();
      for (IMemTable flushingMemTable : flushingMemTables) {
        if (flushingMemTable.isSignalMemTable()) {
          continue;
        }
        ReadOnlyMemChunk memChunk = flushingMemTable.query(deviceId, measurementId,
            dataType, encoding, props, context.getQueryTimeLowerBound());
        if (memChunk != null) {
          readOnlyMemChunks.add(memChunk);
        }
      }
      if (workMemTable != null) {
        ReadOnlyMemChunk memChunk = workMemTable.query(deviceId, measurementId, dataType, encoding,
            props, context.getQueryTimeLowerBound());
        if (memChunk != null) {
          readOnlyMemChunks.add(memChunk);
        }
      }

      ModificationFile modificationFile = tsFileResource.getModFile();
      List<Modification> modifications = context.getPathModifications(modificationFile,
          new PartialPath(deviceId + IoTDBConstant.PATH_SEPARATOR + measurementId));

      List<ChunkMetadata> chunkMetadataList = writer
          .getVisibleMetadataList(deviceId, measurementId, dataType);
      QueryUtils.modifyChunkMetaData(chunkMetadataList,
          modifications);
      chunkMetadataList.removeIf(context::chunkNotSatisfy);

      // get in memory data
      if (!readOnlyMemChunks.isEmpty() || !chunkMetadataList.isEmpty()) {
        tsfileResourcesForQuery.add(new TsFileResource(tsFileResource.getTsFile(),
            tsFileResource.getDeviceToIndexMap(),
            tsFileResource.getStartTimes(), tsFileResource.getEndTimes(), readOnlyMemChunks,
            chunkMetadataList, tsFileResource));
      }
    } catch (QueryProcessException e) {
      logger.error("{}: {} get ReadOnlyMemChunk has error", storageGroupName,
          tsFileResource.getTsFile().getName(), e);
    } finally {
      flushQueryLock.readLock().unlock();
      if (logger.isDebugEnabled()) {
        logger.debug("{}: {} release flushQueryLock", storageGroupName,
            tsFileResource.getTsFile().getName());
      }
    }
  }

  public long getTimeRangeId() {
    return timeRangeId;
  }

  public void setTimeRangeId(long timeRangeId) {
    this.timeRangeId = timeRangeId;
  }

  public void putMemTableBackAndClose() throws TsFileProcessorException {
    if (workMemTable != null) {
      workMemTable.release();
      workMemTable = null;
    }
    try {
      writer.close();
    } catch (IOException e) {
      throw new TsFileProcessorException(e);
    }
  }

  public TsFileProcessorInfo getTsFileProcessorInfo() {
    return tsFileProcessorInfo;
  }

  public void setTsFileProcessorInfo(TsFileProcessorInfo tsFileProcessorInfo) {
    this.tsFileProcessorInfo = tsFileProcessorInfo;
  }

  public long getWorkMemTableRamCost() {
    return workMemTable != null ? workMemTable.getTVListsRamCost() : 0;
  }

  public boolean isSequence() {
    return sequence;
  }

  public void startAsyncFlush() {
    storageGroupInfo.getStorageGroupProcessor().asyncFlushMemTableInTsFileProcessor(this);
  }

  public void setFlush() {
    shouldFlush = true;
  }

  public void addFlushListener(FlushListener listener) {
    flushListeners.add(listener);
  }

  public void addCloseFileListener(CloseFileListener listener) {
    closeFileListeners.add(listener);
  }

  public void addFlushListeners(Collection<FlushListener> listeners) {
    flushListeners.addAll(listeners);
  }

  public void addCloseFileListeners(Collection<CloseFileListener> listeners) {
    closeFileListeners.addAll(listeners);
  }
}<|MERGE_RESOLUTION|>--- conflicted
+++ resolved
@@ -221,6 +221,13 @@
       if (enableMemControl) {
         checkMemCostAndAddToTspInfo(insertTabletPlan, start, end);
       }
+    } catch (WriteProcessRejectException e) {
+      for (int i = start; i < end; i++) {
+        results[i] = RpcUtils.getStatus(TSStatusCode.WRITE_PROCESS_REJECT, e.getMessage());
+      }
+      throw new WriteProcessException(e);
+    }
+    try {
       workMemTable.insertTablet(insertTabletPlan, start, end);
       if (IoTDBDescriptor.getInstance().getConfig().isEnableWal()) {
         insertTabletPlan.setStart(start);
@@ -281,27 +288,8 @@
         textDataIncrement += MemUtils.getBinarySize((Binary) insertRowPlan.getValues()[i]);
       }
     }
-<<<<<<< HEAD
-    memTableIncrement += textDataIncrement;
-    storageGroupInfo.addStorageGroupMemCost(memTableIncrement);
-    tsFileProcessorInfo.addTSPMemCost(unsealedResourceIncrement + chunkMetadataIncrement);
-    if (storageGroupInfo.needToReportToSystem()) {
-      SystemInfo.getInstance().reportStorageGroupStatus(storageGroupInfo);
-      try {
-        blockInsertionIfReject();
-      } catch (WriteProcessRejectException e) {
-        storageGroupInfo.releaseStorageGroupMemCost(memTableIncrement);
-        tsFileProcessorInfo.releaseTSPMemCost(unsealedResourceIncrement + chunkMetadataIncrement);
-        SystemInfo.getInstance().resetStorageGroupStatus(storageGroupInfo, false);
-        throw e;
-      }
-    }
-    workMemTable.addTVListRamCost(memTableIncrement);
-    workMemTable.addTextDataSize(textDataIncrement);
-=======
     updateMemoryInfo(memTableIncrement, unsealedResourceIncrement, 
         chunkMetadataIncrement, textDataIncrement);
->>>>>>> b5eb03b4
   }
 
   private void checkMemCostAndAddToTspInfo(InsertTabletPlan insertTabletPlan, int start, int end)
@@ -362,13 +350,8 @@
     if (storageGroupInfo.needToReportToSystem()) {
       SystemInfo.getInstance().reportStorageGroupStatus(storageGroupInfo);
       try {
-<<<<<<< HEAD
-        blockInsertionIfReject();
+        StorageEngine.blockInsertionIfReject();
       } catch (WriteProcessRejectException e) {
-=======
-        StorageEngine.blockInsertionIfReject();
-      } catch (WriteProcessException e) {
->>>>>>> b5eb03b4
         storageGroupInfo.releaseStorageGroupMemCost(memTableIncrement);
         tsFileProcessorInfo.releaseTSPMemCost(unsealedResourceIncrement + chunkMetadataIncrement);
         SystemInfo.getInstance().resetStorageGroupStatus(storageGroupInfo, false);
@@ -379,24 +362,6 @@
     workMemTable.addTextDataSize(textDataIncrement);
   }
 
-<<<<<<< HEAD
-  private void blockInsertionIfReject() throws WriteProcessRejectException {
-    long startTime = System.currentTimeMillis();
-    while (SystemInfo.getInstance().isRejected()) {
-      try {
-        TimeUnit.MILLISECONDS.sleep(waitingTimeWhenInsertBlocked);
-        if (System.currentTimeMillis() - startTime > maxWaitingTimeWhenInsertBlocked) {
-          throw new WriteProcessRejectException("System rejected over " + maxWaitingTimeWhenInsertBlocked + "ms");
-        }
-      } catch (InterruptedException e) {
-        logger.error("Failed when waiting for getting memory for insertion ", e);
-        Thread.currentThread().interrupt();
-      }
-    }
-  }
-
-=======
->>>>>>> b5eb03b4
   /**
    * Delete data which belongs to the timeseries `deviceId.measurementId` and the timestamp of which
    * <= 'timestamp' in the deletion. <br/>
