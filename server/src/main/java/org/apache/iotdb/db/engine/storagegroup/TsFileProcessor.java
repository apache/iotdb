/*
 * Licensed to the Apache Software Foundation (ASF) under one
 * or more contributor license agreements.  See the NOTICE file
 * distributed with this work for additional information
 * regarding copyright ownership.  The ASF licenses this file
 * to you under the Apache License, Version 2.0 (the
 * "License"); you may not use this file except in compliance
 * with the License.  You may obtain a copy of the License at
 *
 *     http://www.apache.org/licenses/LICENSE-2.0
 *
 * Unless required by applicable law or agreed to in writing,
 * software distributed under the License is distributed on an
 * "AS IS" BASIS, WITHOUT WARRANTIES OR CONDITIONS OF ANY
 * KIND, either express or implied.  See the License for the
 * specific language governing permissions and limitations
 * under the License.
 */
package org.apache.iotdb.db.engine.storagegroup;

import java.io.File;
import java.io.IOException;
import java.util.Collections;
import java.util.List;
import java.util.Map;
import java.util.concurrent.ConcurrentLinkedDeque;
import java.util.concurrent.ExecutionException;
import java.util.concurrent.locks.ReadWriteLock;
import java.util.concurrent.locks.ReentrantReadWriteLock;
import org.apache.iotdb.db.conf.IoTDBConfig;
import org.apache.iotdb.db.conf.IoTDBConstant;
import org.apache.iotdb.db.conf.IoTDBDescriptor;
import org.apache.iotdb.db.conf.adapter.ActiveTimeSeriesCounter;
import org.apache.iotdb.db.conf.adapter.CompressionRatio;
import org.apache.iotdb.db.conf.adapter.IoTDBConfigDynamicAdapter;
import org.apache.iotdb.db.engine.flush.FlushManager;
import org.apache.iotdb.db.engine.flush.MemTableFlushTask;
import org.apache.iotdb.db.engine.flush.NotifyFlushMemTable;
import org.apache.iotdb.db.engine.memtable.IMemTable;
import org.apache.iotdb.db.engine.memtable.MemSeriesLazyMerger;
import org.apache.iotdb.db.engine.modification.Deletion;
import org.apache.iotdb.db.engine.modification.Modification;
import org.apache.iotdb.db.engine.modification.ModificationFile;
import org.apache.iotdb.db.engine.querycontext.ReadOnlyMemChunk;
import org.apache.iotdb.db.engine.storagegroup.StorageGroupProcessor.CloseTsFileCallBack;
import org.apache.iotdb.db.engine.storagegroup.StorageGroupProcessor.UpdateEndTimeCallBack;
import org.apache.iotdb.db.engine.version.VersionController;
import org.apache.iotdb.db.exception.TsFileProcessorException;
import org.apache.iotdb.db.exception.query.QueryProcessException;
import org.apache.iotdb.db.qp.constant.DatetimeUtils;
import org.apache.iotdb.db.qp.physical.crud.BatchInsertPlan;
import org.apache.iotdb.db.qp.physical.crud.InsertPlan;
import org.apache.iotdb.db.query.context.QueryContext;
import org.apache.iotdb.db.rescon.MemTablePool;
import org.apache.iotdb.db.utils.QueryUtils;
import org.apache.iotdb.db.writelog.manager.MultiFileLogNodeManager;
import org.apache.iotdb.db.writelog.node.WriteLogNode;
import org.apache.iotdb.rpc.TSStatusCode;
import org.apache.iotdb.tsfile.file.metadata.ChunkMetaData;
import org.apache.iotdb.tsfile.file.metadata.enums.TSDataType;
import org.apache.iotdb.tsfile.utils.Pair;
import org.apache.iotdb.tsfile.write.schema.Schema;
import org.apache.iotdb.tsfile.write.writer.RestorableTsFileIOWriter;
import org.slf4j.Logger;
import org.slf4j.LoggerFactory;

public class TsFileProcessor {

  private static final Logger logger = LoggerFactory.getLogger(TsFileProcessor.class);
  private final String storageGroupName;
  /**
   * sync this object in query() and asyncTryToFlush()
   */
  private final ConcurrentLinkedDeque<IMemTable> flushingMemTables = new ConcurrentLinkedDeque<>();
  private RestorableTsFileIOWriter writer;
  private Schema schema;
  private TsFileResource tsFileResource;
  // time range index to indicate this processor belongs to which time range
  private long timeRangeId;
  /**
   * Whether the processor is in the queue of the FlushManager or being flushed by a flush thread.
   */
  private volatile boolean managedByFlushManager;
  private ReadWriteLock flushQueryLock = new ReentrantReadWriteLock();
  /**
   * It is set by the StorageGroupProcessor and checked by flush threads. (If shouldClose == true
   * and its flushingMemTables are all flushed, then the flush thread will close this file.)
   */
  private volatile boolean shouldClose;
  private IMemTable workMemTable;
  private VersionController versionController;
  /**
   * this callback is called after the corresponding TsFile is called endFile().
   */
  private CloseTsFileCallBack closeTsFileCallback;
  /**
   * this callback is called before the workMemtable is added into the flushingMemTables.
   */
  private UpdateEndTimeCallBack updateLatestFlushTimeCallback;
  private WriteLogNode logNode;
  private boolean sequence;
  private long totalMemTableSize;

  TsFileProcessor(String storageGroupName, File tsfile, Schema schema,
      VersionController versionController,
      CloseTsFileCallBack closeTsFileCallback,
      UpdateEndTimeCallBack updateLatestFlushTimeCallback, boolean sequence)
      throws IOException {
    this.storageGroupName = storageGroupName;
    this.schema = schema;
    this.tsFileResource = new TsFileResource(tsfile, this);
    this.versionController = versionController;
    this.writer = new RestorableTsFileIOWriter(tsfile);
    this.closeTsFileCallback = closeTsFileCallback;
    this.updateLatestFlushTimeCallback = updateLatestFlushTimeCallback;
    this.sequence = sequence;
    logger.info("create a new tsfile processor {}", tsfile.getAbsolutePath());

    // a file generated by flush has only one historical version, which is itself
    this.tsFileResource.setHistoricalVersions(Collections.singleton(versionController.currVersion()));
  }

  public VersionController getVersionController() {
    return versionController;
  }

  public void setVersionController(VersionController versionController) {
    this.versionController = versionController;
  }

  public TsFileProcessor(String storageGroupName, TsFileResource tsFileResource, Schema schema,
      VersionController versionController, CloseTsFileCallBack closeUnsealedTsFileProcessor,
      UpdateEndTimeCallBack updateLatestFlushTimeCallback, boolean sequence, RestorableTsFileIOWriter writer) {
    this.storageGroupName =storageGroupName;
    this.tsFileResource = tsFileResource;
    this.schema = schema;
    this.versionController = versionController;
    this.writer = writer;
    this.closeTsFileCallback = closeUnsealedTsFileProcessor;
    this.updateLatestFlushTimeCallback = updateLatestFlushTimeCallback;
    this.sequence = sequence;
    logger.info("reopen a tsfile processor {}", tsFileResource.getFile());
  }

  /**
   * insert data in an InsertPlan into the workingMemtable.
   *
   * @param insertPlan physical plan of insertion
   * @return succeed or fail
   */
  public boolean insert(InsertPlan insertPlan) throws QueryProcessException {

    if (workMemTable == null) {
      workMemTable = MemTablePool.getInstance().getAvailableMemTable(this);
    }

    // insert insertPlan to the work memtable
    workMemTable.insert(insertPlan);

    if (IoTDBDescriptor.getInstance().getConfig().isEnableWal()) {
      try {
        getLogNode().write(insertPlan);
      } catch (IOException e) {
        logger.error("write WAL failed", e);
        return false;
      }
    }

    // update start time of this memtable
    tsFileResource.updateStartTime(insertPlan.getDeviceId(), insertPlan.getTime());
    //for sequence tsfile, we update the endTime only when the file is prepared to be closed.
    //for unsequence tsfile, we have to update the endTime for each insertion.
    if (!sequence) {
      tsFileResource.updateEndTime(insertPlan.getDeviceId(), insertPlan.getTime());
    }

    return true;
  }

  public boolean insertBatch(BatchInsertPlan batchInsertPlan, int start, int end,
      Integer[] results) throws QueryProcessException {

    if (workMemTable == null) {
      workMemTable = MemTablePool.getInstance().getAvailableMemTable(this);
    }

    // insert insertPlan to the work memtable
    workMemTable.insertBatch(batchInsertPlan, start, end);

    if (IoTDBDescriptor.getInstance().getConfig().isEnableWal()) {
      try {
        batchInsertPlan.setStart(start);
        batchInsertPlan.setEnd(end);
        getLogNode().write(batchInsertPlan);
      } catch (IOException e) {
        logger.error("write WAL failed", e);
<<<<<<< HEAD
        for (int index : indexes) {
          results[index] = TSStatusCode.INTERNAL_SERVER_ERROR.getStatusCode();
=======
        for (int i = start; i < end; i++) {
          results[i] = TSStatusCode.INTERNAL_SERVER_ERROR.getStatusCode();
>>>>>>> 09da9344
        }
        return false;
      }
    }

<<<<<<< HEAD
    long minTime = Long.MAX_VALUE;
    for (int i : indexes) {
      minTime = Math.min(minTime, batchInsertPlan.getTimes()[i]);
    }
    tsFileResource.updateStartTime(batchInsertPlan.getDeviceId(), minTime);
=======
    tsFileResource.updateStartTime(batchInsertPlan.getDeviceId(), batchInsertPlan.getTimes()[start]);
>>>>>>> 09da9344

    //for sequence tsfile, we update the endTime only when the file is prepared to be closed.
    //for unsequence tsfile, we have to update the endTime for each insertion.
    if (!sequence) {
<<<<<<< HEAD
      long maxTime = Long.MIN_VALUE;
      for (int i : indexes) {
        maxTime = Math.max(maxTime, batchInsertPlan.getTimes()[i]);
      }
      tsFileResource.updateEndTime(batchInsertPlan.getDeviceId(), maxTime);
=======
      tsFileResource.updateEndTime(batchInsertPlan.getDeviceId(), batchInsertPlan.getTimes()[end - 1]);
>>>>>>> 09da9344
    }

    return true;
  }

  /**
   * Delete data which belongs to the timeseries `deviceId.measurementId` and the timestamp of which
   * <= 'timestamp' in the deletion. <br/>
   *
   * Delete data in both working MemTable and flushing MemTables.
   */
  public void deleteDataInMemory(Deletion deletion) {
    flushQueryLock.writeLock().lock();
    try {
      if (workMemTable != null) {
        workMemTable
            .delete(deletion.getDevice(), deletion.getMeasurement(), deletion.getTimestamp());
      }
      // flushing memTables are immutable, only record this deletion in these memTables for query
      for (IMemTable memTable : flushingMemTables) {
        memTable.delete(deletion);
      }
    } finally {
      flushQueryLock.writeLock().unlock();
    }
  }

  public TsFileResource getTsFileResource() {
    return tsFileResource;
  }


  boolean shouldFlush() {
    return workMemTable != null
        && workMemTable.memSize() > getMemtableSizeThresholdBasedOnSeriesNum();
  }

  /**
   * <p>In the dynamic parameter adjustment module{@link IoTDBConfigDynamicAdapter}, it calculated
   * the average size of each metatable{@link IoTDBConfigDynamicAdapter#tryToAdaptParameters()}.
   * However, considering that the number of timeseries between storage groups may vary greatly,
   * it's inappropriate to judge whether to flush the memtable according to the average memtable
   * size. We need to adjust it according to the number of timeseries in a specific storage group.
   */
  private long getMemtableSizeThresholdBasedOnSeriesNum() {
    IoTDBConfig config = IoTDBDescriptor.getInstance().getConfig();
    long memTableSize = (long) (config.getMemtableSizeThreshold() * config.getMaxMemtableNumber()
        / IoTDBDescriptor.getInstance().getConfig().getMemtableNumInEachStorageGroup() * ActiveTimeSeriesCounter.getInstance()
        .getActiveRatio(storageGroupName));
    return Math.max(memTableSize, config.getMemtableSizeThreshold());
  }


  public boolean shouldClose() {
    long fileSize = tsFileResource.getFileSize();
    long fileSizeThreshold = IoTDBDescriptor.getInstance().getConfig()
        .getTsFileSizeThreshold();
    return fileSize > fileSizeThreshold;
  }

  void syncClose() {
    logger.info("Sync close file: {}, will firstly async close it",
        tsFileResource.getFile().getAbsolutePath());
    if (shouldClose) {
      return;
    }
    synchronized (flushingMemTables) {
      try {
        asyncClose();
        flushingMemTables.wait();
      } catch (InterruptedException e) {
        logger.error("wait close interrupted", e);
        Thread.currentThread().interrupt();
      }
    }
    logger.info("File {} is closed synchronously", tsFileResource.getFile().getAbsolutePath());
  }


  void asyncClose() {
    flushQueryLock.writeLock().lock();
    try {
      logger.info("Async close the file: {}", tsFileResource.getFile().getAbsolutePath());
      if (shouldClose) {
        return;
      }
      shouldClose = true;
      tsFileResource.setCloseFlag();
      // when a flush thread serves this TsFileProcessor (because the processor is submitted by
      // registerTsFileProcessor()), the thread will seal the corresponding TsFile and
      // execute other cleanup works if (shouldClose == true and flushingMemTables is empty).

      // To ensure there must be a flush thread serving this processor after the field `shouldClose`
      // is set true, we need to generate a NotifyFlushMemTable as a signal task and submit it to
      // the FlushManager.
      IMemTable tmpMemTable = workMemTable == null ? new NotifyFlushMemTable() : workMemTable;
      if (logger.isDebugEnabled()) {
        if (tmpMemTable.isSignalMemTable()) {
          logger.debug(
              "storage group {} add a signal memtable into flushing memtable list when async close",
              storageGroupName);
        } else {
          logger
              .debug("storage group {} async flush a memtable when async close", storageGroupName);
        }
      }
      try {
        addAMemtableIntoFlushingList(tmpMemTable);
      } catch (IOException e) {
        logger.error("async close failed, because", e);
      }
    } finally {
      flushQueryLock.writeLock().unlock();
    }
  }

  /**
   * TODO if the flushing thread is too fast, the tmpMemTable.wait() may never wakeup
   */
  public void syncFlush() throws IOException {
    IMemTable tmpMemTable;
    flushQueryLock.writeLock().lock();
    try {
      tmpMemTable = workMemTable == null ? new NotifyFlushMemTable() : workMemTable;
      if (tmpMemTable.isSignalMemTable()) {
        logger.debug("add a signal memtable into flushing memtable list when sync flush");
      }
      addAMemtableIntoFlushingList(tmpMemTable);
    } finally {
      flushQueryLock.writeLock().unlock();
    }

    synchronized (tmpMemTable) {
      try {
        long startWait = System.currentTimeMillis();
        while (true) {
          tmpMemTable.wait(1000);

          flushQueryLock.readLock().lock();
          try {
            if (!flushingMemTables.contains(tmpMemTable)) {
              break;
            }
          } finally {
            flushQueryLock.readLock().unlock();
          }

          if ((System.currentTimeMillis() - startWait) > 60_000) {
            logger.warn("has waited for synced flushing a memtable in {} for 60 seconds.",
                this.tsFileResource.getFile().getAbsolutePath());
            startWait = System.currentTimeMillis();
          }
        }
      } catch (InterruptedException e) {
        logger.error("wait flush finished meets error", e);
        Thread.currentThread().interrupt();
      }
    }
  }

  /**
   * put the working memtable into flushing list and set the working memtable to null
   */
  public void asyncFlush() {
    flushQueryLock.writeLock().lock();
    try {
      if (workMemTable == null) {
        return;
      }

      addAMemtableIntoFlushingList(workMemTable);

    } catch (IOException e) {
      logger.error("WAL notify start flush failed", e);
    } finally {
      flushQueryLock.writeLock().unlock();
    }
  }

  /**
   * this method calls updateLatestFlushTimeCallback and move the given memtable into the flushing
   * queue, set the current working memtable as null and then register the tsfileProcessor into the
   * flushManager again.
   */
  private void addAMemtableIntoFlushingList(IMemTable tobeFlushed) throws IOException {
    updateLatestFlushTimeCallback.call(this);
    flushingMemTables.addLast(tobeFlushed);
    long cur = versionController.nextVersion();
    tobeFlushed.setVersion(cur);
    if (IoTDBDescriptor.getInstance().getConfig().isEnableWal()) {
      getLogNode().notifyStartFlush();
    }
    if (!tobeFlushed.isSignalMemTable()) {
      totalMemTableSize += tobeFlushed.memSize();
    }
    workMemTable = null;
    FlushManager.getInstance().registerTsFileProcessor(this);
  }


  /**
   * put back the memtable to MemTablePool and make metadata in writer visible
   */
  private void releaseFlushedMemTable(IMemTable memTable) {
    flushQueryLock.writeLock().lock();
    try {
      writer.makeMetadataVisible();
      flushingMemTables.remove(memTable);
      memTable.release();
      MemTablePool.getInstance().putBack(memTable, storageGroupName);
      logger.debug("storage group {} flush finished, remove a memtable from flushing list, "
          + "flushing memtable list size: {}", storageGroupName, flushingMemTables.size());
    } finally {
      flushQueryLock.writeLock().unlock();
    }
  }

  /**
   * Take the first MemTable from the flushingMemTables and flush it. Called by a flush thread of
   * the flush manager pool
   */
  public void flushOneMemTable() {
    IMemTable memTableToFlush;
    memTableToFlush = flushingMemTables.getFirst();

    logger.info("storage group {} starts to flush a memtable in a flush thread", storageGroupName);

    // signal memtable only may appear when calling asyncClose()
    if (!memTableToFlush.isSignalMemTable()) {
      MemTableFlushTask flushTask = new MemTableFlushTask(memTableToFlush, schema, writer,
          storageGroupName);
      try {
        writer.mark();
        flushTask.syncFlushMemTable();
      } catch (ExecutionException | InterruptedException | IOException e) {
        logger.error("meet error when flushing a memtable, change system mode to read-only", e);
        IoTDBDescriptor.getInstance().getConfig().setReadOnly(true);
        try {
          logger.error("IOTask meets error, truncate the corrupted data", e);
          writer.reset();
        } catch (IOException e1) {
          logger.error("Truncate corrupted data meets error", e1);
        }
        Thread.currentThread().interrupt();
      }

      if (IoTDBDescriptor.getInstance().getConfig().isEnableWal()) {
        getLogNode().notifyEndFlush();
      }
    }

    releaseFlushedMemTable(memTableToFlush);

    // for sync flush
    synchronized (memTableToFlush) {
      memTableToFlush.notifyAll();
    }

    if (shouldClose && flushingMemTables.isEmpty()) {
      try {
        writer.mark();
        try {
          double compressionRatio = ((double) totalMemTableSize) / writer.getPos();
          logger.debug("totalMemTableSize: {}, writer.getPos(): {}", totalMemTableSize,
              writer.getPos());
          if (compressionRatio == 0) {
            logger.error("compressionRatio = 0, please check the log.");
          }
          CompressionRatio.getInstance().updateRatio(compressionRatio);
        } catch (IOException e) {
          logger.error("update compression ratio failed", e);
        }
        endFile();
      } catch (IOException | TsFileProcessorException e) {
        logger.error("meet error when flush FileMetadata to {}, change system mode to read-only",
            tsFileResource.getFile().getAbsolutePath());
        IoTDBDescriptor.getInstance().getConfig().setReadOnly(true);
        try {
          writer.reset();
        } catch (IOException e1) {
          logger.error("truncate corrupted data meets error", e1);
        }
        logger.error("marking or ending file meet error", e);
      }

      // for sync close
      synchronized (flushingMemTables) {
        flushingMemTables.notifyAll();
      }
    }
  }

  private void endFile() throws IOException, TsFileProcessorException {
    long closeStartTime = System.currentTimeMillis();

    tsFileResource.serialize();
    writer.endFile(schema);
    tsFileResource.cleanCloseFlag();

    // remove this processor from Closing list in StorageGroupProcessor,
    // mark the TsFileResource closed, no need writer anymore
    closeTsFileCallback.call(this);

    writer = null;

    if (logger.isInfoEnabled()) {
      long closeEndTime = System.currentTimeMillis();
      logger.info("Storage group {} close the file {}, start time is {}, end time is {}, "
              + "time consumption of flushing metadata is {}ms",
          storageGroupName, tsFileResource.getFile().getAbsoluteFile(),
          DatetimeUtils.convertMillsecondToZonedDateTime(closeStartTime),
          DatetimeUtils.convertMillsecondToZonedDateTime(closeEndTime),
          closeEndTime - closeStartTime);
    }
  }


  public boolean isManagedByFlushManager() {
    return managedByFlushManager;
  }

  public void setManagedByFlushManager(boolean managedByFlushManager) {
    this.managedByFlushManager = managedByFlushManager;
  }

  WriteLogNode getLogNode() {
    if (logNode == null) {
      logNode = MultiFileLogNodeManager.getInstance()
          .getNode(storageGroupName + "-" + tsFileResource.getFile().getName());
    }
    return logNode;
  }

  public void close() throws TsFileProcessorException {
    try {
      //when closing resource file, its corresponding mod file is also closed.
      tsFileResource.close();
      MultiFileLogNodeManager.getInstance()
          .deleteNode(storageGroupName + "-" + tsFileResource.getFile().getName());
    } catch (IOException e) {
      throw new TsFileProcessorException(e);
    }
  }

  public int getFlushingMemTableSize() {
    return flushingMemTables.size();
  }

  public long getWorkMemTableMemory() {
    return workMemTable.memSize();
  }

  RestorableTsFileIOWriter getWriter() {
    return writer;
  }

  public String getStorageGroupName() {
    return storageGroupName;
  }

  /**
   * get the chunk(s) in the memtable (one from work memtable and the other ones in flushing
   * memtables and then compact them into one TimeValuePairSorter). Then get the related
   * ChunkMetadata of data on disk.
   *
   * @param deviceId device id
   * @param measurementId sensor id
   * @param dataType data type
   * @return left: the chunk data in memory; right: the chunkMetadatas of data on disk
   */
  public Pair<ReadOnlyMemChunk, List<ChunkMetaData>> query(String deviceId,
      String measurementId, TSDataType dataType, Map<String, String> props, QueryContext context) {
    flushQueryLock.readLock().lock();
    try {
      MemSeriesLazyMerger memSeriesLazyMerger = new MemSeriesLazyMerger();
      for (IMemTable flushingMemTable : flushingMemTables) {
        if (flushingMemTable.isSignalMemTable()) {
          continue;
        }
        ReadOnlyMemChunk memChunk = flushingMemTable
            .query(deviceId, measurementId, dataType, props, context.getQueryTimeLowerBound());
        if (memChunk != null) {
          memSeriesLazyMerger.addMemSeries(memChunk);
        }
      }
      if (workMemTable != null) {
        ReadOnlyMemChunk memChunk = workMemTable.query(deviceId, measurementId, dataType, props,
            context.getQueryTimeLowerBound());
        if (memChunk != null) {
          memSeriesLazyMerger.addMemSeries(memChunk);
        }
      }
      // memSeriesLazyMerger has handled the props,
      // so we do not need to handle it again in the following readOnlyMemChunk
      ReadOnlyMemChunk timeValuePairSorter = new ReadOnlyMemChunk(dataType, memSeriesLazyMerger,
          Collections.emptyMap());

      ModificationFile modificationFile = tsFileResource.getModFile();
      List<Modification> modifications = context.getPathModifications(modificationFile,
          deviceId + IoTDBConstant.PATH_SEPARATOR + measurementId);

      List<ChunkMetaData> chunkMetaDataList = writer
          .getVisibleMetadataList(deviceId, measurementId, dataType);
      QueryUtils.modifyChunkMetaData(chunkMetaDataList,
          modifications);

      chunkMetaDataList.removeIf(context::chunkNotSatisfy);

      return new Pair<>(timeValuePairSorter, chunkMetaDataList);
    } finally {
      flushQueryLock.readLock().unlock();
    }
  }

  public long getTimeRangeId() {
    return timeRangeId;
  }

  public void setTimeRangeId(long timeRangeId) {
    this.timeRangeId = timeRangeId;
  }
}<|MERGE_RESOLUTION|>--- conflicted
+++ resolved
@@ -194,40 +194,19 @@
         getLogNode().write(batchInsertPlan);
       } catch (IOException e) {
         logger.error("write WAL failed", e);
-<<<<<<< HEAD
-        for (int index : indexes) {
-          results[index] = TSStatusCode.INTERNAL_SERVER_ERROR.getStatusCode();
-=======
         for (int i = start; i < end; i++) {
           results[i] = TSStatusCode.INTERNAL_SERVER_ERROR.getStatusCode();
->>>>>>> 09da9344
         }
         return false;
       }
     }
 
-<<<<<<< HEAD
-    long minTime = Long.MAX_VALUE;
-    for (int i : indexes) {
-      minTime = Math.min(minTime, batchInsertPlan.getTimes()[i]);
-    }
-    tsFileResource.updateStartTime(batchInsertPlan.getDeviceId(), minTime);
-=======
     tsFileResource.updateStartTime(batchInsertPlan.getDeviceId(), batchInsertPlan.getTimes()[start]);
->>>>>>> 09da9344
 
     //for sequence tsfile, we update the endTime only when the file is prepared to be closed.
     //for unsequence tsfile, we have to update the endTime for each insertion.
     if (!sequence) {
-<<<<<<< HEAD
-      long maxTime = Long.MIN_VALUE;
-      for (int i : indexes) {
-        maxTime = Math.max(maxTime, batchInsertPlan.getTimes()[i]);
-      }
-      tsFileResource.updateEndTime(batchInsertPlan.getDeviceId(), maxTime);
-=======
       tsFileResource.updateEndTime(batchInsertPlan.getDeviceId(), batchInsertPlan.getTimes()[end - 1]);
->>>>>>> 09da9344
     }
 
     return true;
