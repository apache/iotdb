--- conflicted
+++ resolved
@@ -372,36 +372,9 @@
     } catch (IllegalPathException e) {
       throw new WriteProcessException(e);
     }
-<<<<<<< HEAD
     memTableLock.readLock().lock();
     try {
       for (int i = 0; i < insertRowPlan.getDataTypes().length; i++) {
-        // skip failed Measurements
-        if (insertRowPlan.getDataTypes()[i] == null || insertRowPlan.getMeasurements()[i] == null) {
-          continue;
-        }
-        if (workMemTable.checkIfChunkDoesNotExist(deviceID, insertRowPlan.getMeasurements()[i])) {
-          // ChunkMetadataIncrement
-          chunkMetadataIncrement +=
-              ChunkMetadata.calculateRamSize(
-                  insertRowPlan.getMeasurements()[i], insertRowPlan.getDataTypes()[i]);
-          memTableIncrement += TVList.tvListArrayMemCost(insertRowPlan.getDataTypes()[i]);
-        } else {
-          // here currentChunkPointNum >= 1
-          long currentChunkPointNum =
-              workMemTable.getCurrentTVListSize(deviceID, insertRowPlan.getMeasurements()[i]);
-          memTableIncrement +=
-              (currentChunkPointNum % PrimitiveArrayManager.ARRAY_SIZE) == 0
-                  ? TVList.tvListArrayMemCost(insertRowPlan.getDataTypes()[i])
-                  : 0;
-        }
-        // TEXT data mem size
-        if (insertRowPlan.getDataTypes()[i] == TSDataType.TEXT) {
-          textDataIncrement += MemUtils.getBinarySize((Binary) insertRowPlan.getValues()[i]);
-        }
-=======
-
-    for (int i = 0; i < insertRowPlan.getDataTypes().length; i++) {
       // skip failed Measurements
       if (insertRowPlan.getDataTypes()[i] == null || insertRowPlan.getMeasurements()[i] == null) {
         continue;
@@ -425,7 +398,6 @@
       if (insertRowPlan.getDataTypes()[i] == TSDataType.TEXT
           && insertRowPlan.getValues()[i] != null) {
         textDataIncrement += MemUtils.getBinarySize((Binary) insertRowPlan.getValues()[i]);
->>>>>>> 144729f2
       }
     } finally {
       memTableLock.readLock().unlock();
