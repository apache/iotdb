/*
 * Licensed to the Apache Software Foundation (ASF) under one
 * or more contributor license agreements.  See the NOTICE file
 * distributed with this work for additional information
 * regarding copyright ownership.  The ASF licenses this file
 * to you under the Apache License, Version 2.0 (the
 * "License"); you may not use this file except in compliance
 * with the License.  You may obtain a copy of the License at
 *
 *     http://www.apache.org/licenses/LICENSE-2.0
 *
 * Unless required by applicable law or agreed to in writing,
 * software distributed under the License is distributed on an
 * "AS IS" BASIS, WITHOUT WARRANTIES OR CONDITIONS OF ANY
 * KIND, either express or implied.  See the License for the
 * specific language governing permissions and limitations
 * under the License.
 */
package org.apache.iotdb.db.engine.storagegroup;

import java.io.File;
import java.io.IOException;
import java.util.ArrayList;
import java.util.Collection;
import java.util.List;
import java.util.Map;
import java.util.Set;
import java.util.concurrent.ConcurrentLinkedDeque;
import java.util.concurrent.locks.ReadWriteLock;
import java.util.concurrent.locks.ReentrantReadWriteLock;
import org.apache.iotdb.db.conf.IoTDBConfig;
import org.apache.iotdb.db.conf.IoTDBConstant;
import org.apache.iotdb.db.conf.IoTDBDescriptor;
import org.apache.iotdb.db.conf.adapter.CompressionRatio;
import org.apache.iotdb.db.engine.StorageEngine;
import org.apache.iotdb.db.engine.flush.CloseFileListener;
import org.apache.iotdb.db.engine.flush.FlushListener;
import org.apache.iotdb.db.engine.flush.FlushManager;
import org.apache.iotdb.db.engine.flush.MemTableFlushTask;
import org.apache.iotdb.db.engine.flush.NotifyFlushMemTable;
import org.apache.iotdb.db.engine.memtable.IMemTable;
import org.apache.iotdb.db.engine.memtable.PrimitiveMemTable;
import org.apache.iotdb.db.engine.modification.Deletion;
import org.apache.iotdb.db.engine.modification.Modification;
import org.apache.iotdb.db.engine.modification.ModificationFile;
import org.apache.iotdb.db.engine.querycontext.ReadOnlyMemChunk;
import org.apache.iotdb.db.engine.storagegroup.StorageGroupProcessor.UpdateEndTimeCallBack;
import org.apache.iotdb.db.engine.version.VersionController;
import org.apache.iotdb.db.exception.TsFileProcessorException;
import org.apache.iotdb.db.exception.WriteProcessException;
import org.apache.iotdb.db.exception.WriteProcessRejectException;
import org.apache.iotdb.db.exception.metadata.MetadataException;
import org.apache.iotdb.db.exception.query.QueryProcessException;
import org.apache.iotdb.db.metadata.PartialPath;
import org.apache.iotdb.db.qp.physical.crud.InsertRowPlan;
import org.apache.iotdb.db.qp.physical.crud.InsertTabletPlan;
import org.apache.iotdb.db.query.context.QueryContext;
import org.apache.iotdb.db.rescon.MemTableManager;
import org.apache.iotdb.db.rescon.PrimitiveArrayManager;
import org.apache.iotdb.db.rescon.SystemInfo;
import org.apache.iotdb.db.utils.MemUtils;
import org.apache.iotdb.db.utils.QueryUtils;
import org.apache.iotdb.db.utils.datastructure.TVList;
import org.apache.iotdb.db.writelog.WALFlushListener;
import org.apache.iotdb.db.writelog.manager.MultiFileLogNodeManager;
import org.apache.iotdb.db.writelog.node.WriteLogNode;
import org.apache.iotdb.rpc.RpcUtils;
import org.apache.iotdb.rpc.TSStatusCode;
import org.apache.iotdb.service.rpc.thrift.TSStatus;
import org.apache.iotdb.tsfile.file.metadata.ChunkMetadata;
import org.apache.iotdb.tsfile.file.metadata.enums.TSDataType;
import org.apache.iotdb.tsfile.file.metadata.enums.TSEncoding;
import org.apache.iotdb.tsfile.read.common.TimeRange;
import org.apache.iotdb.tsfile.utils.Binary;
import org.apache.iotdb.tsfile.utils.Pair;
import org.apache.iotdb.tsfile.write.writer.RestorableTsFileIOWriter;
import org.slf4j.Logger;
import org.slf4j.LoggerFactory;

@SuppressWarnings("java:S1135") // ignore todos
public class TsFileProcessor {

  private static final Logger logger = LoggerFactory.getLogger(TsFileProcessor.class);

  private final String storageGroupName;

  private final IoTDBConfig config = IoTDBDescriptor.getInstance().getConfig();
  private final boolean enableMemControl = config.isEnableMemControl();
  private StorageGroupInfo storageGroupInfo;
  private TsFileProcessorInfo tsFileProcessorInfo;

  /**
   * sync this object in query() and asyncTryToFlush()
   */
  private final ConcurrentLinkedDeque<IMemTable> flushingMemTables = new ConcurrentLinkedDeque<>();
  private List<Pair<Modification, IMemTable>> modsToMemtable = new ArrayList<>();
  private RestorableTsFileIOWriter writer;
  private final TsFileResource tsFileResource;
  // time range index to indicate this processor belongs to which time range
  private long timeRangeId;
  /**
   * Whether the processor is in the queue of the FlushManager or being flushed by a flush thread.
   */
  private volatile boolean managedByFlushManager;
  private final ReadWriteLock flushQueryLock = new ReentrantReadWriteLock();
  /**
   * It is set by the StorageGroupProcessor and checked by flush threads. (If shouldClose == true
   * and its flushingMemTables are all flushed, then the flush thread will close this file.)
   */
  private volatile boolean shouldClose;
  private IMemTable workMemTable;

  /**
   * this callback is called before the workMemtable is added into the flushingMemTables.
   */
  private final UpdateEndTimeCallBack updateLatestFlushTimeCallback;
  private WriteLogNode logNode;
  private final boolean sequence;
  private long totalMemTableSize;
  private boolean shouldFlush = false;

  private static final String FLUSH_QUERY_WRITE_LOCKED = "{}: {} get flushQueryLock write lock";
  private static final String FLUSH_QUERY_WRITE_RELEASE = "{}: {} get flushQueryLock write lock released";

  private List<CloseFileListener> closeFileListeners = new ArrayList<>();
  private List<FlushListener> flushListeners = new ArrayList<>();

  @SuppressWarnings("squid:S107")
  TsFileProcessor(String storageGroupName, File tsfile,
      StorageGroupInfo storageGroupInfo,
      CloseFileListener closeTsFileCallback,
      UpdateEndTimeCallBack updateLatestFlushTimeCallback, boolean sequence,
      int deviceNumInLastClosedTsFile)
      throws IOException {
    this.storageGroupName = storageGroupName;
    this.tsFileResource = new TsFileResource(tsfile, this, deviceNumInLastClosedTsFile);
    if (enableMemControl) {
      this.storageGroupInfo = storageGroupInfo;
    }
    this.writer = new RestorableTsFileIOWriter(tsfile);
    this.updateLatestFlushTimeCallback = updateLatestFlushTimeCallback;
    this.sequence = sequence;
    logger.info("create a new tsfile processor {}", tsfile.getAbsolutePath());
    flushListeners.add(new WALFlushListener(this));
    closeFileListeners.add(closeTsFileCallback);
  }

  @SuppressWarnings("java:S107") // ignore number of arguments
  public TsFileProcessor(String storageGroupName, StorageGroupInfo storageGroupInfo,
<<<<<<< HEAD
      TsFileResource tsFileResource, CloseFileListener closeUnsealedTsFileProcessor,
=======
      TsFileResource tsFileResource,
      VersionController versionController, CloseFileListener closeUnsealedTsFileProcessor,
>>>>>>> 7e2f27c7
      UpdateEndTimeCallBack updateLatestFlushTimeCallback, boolean sequence,
      RestorableTsFileIOWriter writer) {
    this.storageGroupName = storageGroupName;
    this.tsFileResource = tsFileResource;
    if (enableMemControl) {
      this.storageGroupInfo = storageGroupInfo;
    }
    this.writer = writer;
    this.updateLatestFlushTimeCallback = updateLatestFlushTimeCallback;
    this.sequence = sequence;
    logger.info("reopen a tsfile processor {}", tsFileResource.getTsFile());
    flushListeners.add(new WALFlushListener(this));
    closeFileListeners.add(closeUnsealedTsFileProcessor);
  }

  /**
   * insert data in an InsertRowPlan into the workingMemtable.
   *
   * @param insertRowPlan physical plan of insertion
   */
  public void insert(InsertRowPlan insertRowPlan) throws WriteProcessException {

    if (workMemTable == null) {
      if (enableMemControl) {
        workMemTable = new PrimitiveMemTable(enableMemControl);
        MemTableManager.getInstance().addMemtableNumber();
      }
      else {
        workMemTable = MemTableManager.getInstance().getAvailableMemTable(storageGroupName);
      }
    }

    if (enableMemControl) {
      checkMemCostAndAddToTspInfo(insertRowPlan);
    }

    workMemTable.insert(insertRowPlan);

    if (IoTDBDescriptor.getInstance().getConfig().isEnableWal()) {
      try {
        getLogNode().write(insertRowPlan);
      } catch (Exception e) {
        throw new WriteProcessException(String.format("%s: %s write WAL failed",
            storageGroupName, tsFileResource.getTsFile().getAbsolutePath()), e);
      }
    }

    // update start time of this memtable
    tsFileResource
        .updateStartTime(insertRowPlan.getDeviceId().getFullPath(), insertRowPlan.getTime());
    //for sequence tsfile, we update the endTime only when the file is prepared to be closed.
    //for unsequence tsfile, we have to update the endTime for each insertion.
    if (!sequence) {
      tsFileResource
          .updateEndTime(insertRowPlan.getDeviceId().getFullPath(), insertRowPlan.getTime());
    }
    tsFileResource.updatePlanIndexes(insertRowPlan.getIndex());
  }

  /**
   * insert batch data of insertTabletPlan into the workingMemtable The rows to be inserted are in
   * the range [start, end)
   *
   * @param insertTabletPlan insert a tablet of a device
   * @param start            start index of rows to be inserted in insertTabletPlan
   * @param end              end index of rows to be inserted in insertTabletPlan
   * @param results          result array
   */
  public void insertTablet(InsertTabletPlan insertTabletPlan, int start, int end,
      TSStatus[] results) throws WriteProcessException {

    if (workMemTable == null) {
      if (enableMemControl) {
        workMemTable = new PrimitiveMemTable(enableMemControl);
        MemTableManager.getInstance().addMemtableNumber();
      }
      else {
        workMemTable = MemTableManager.getInstance().getAvailableMemTable(storageGroupName);
      }
    }

    try {
      if (enableMemControl) {
        checkMemCostAndAddToTspInfo(insertTabletPlan, start, end);
      }
    } catch (WriteProcessException e) {
      for (int i = start; i < end; i++) {
        results[i] = RpcUtils.getStatus(TSStatusCode.WRITE_PROCESS_REJECT, e.getMessage());
      }
      throw new WriteProcessException(e);
    }
    try {
      workMemTable.insertTablet(insertTabletPlan, start, end);
      if (IoTDBDescriptor.getInstance().getConfig().isEnableWal()) {
        insertTabletPlan.setStart(start);
        insertTabletPlan.setEnd(end);
        getLogNode().write(insertTabletPlan);
      }
    } catch (Exception e) {
      for (int i = start; i < end; i++) {
        results[i] = RpcUtils.getStatus(TSStatusCode.INTERNAL_SERVER_ERROR, e.getMessage());
      }
      throw new WriteProcessException(e);
    }
    for (int i = start; i < end; i++) {
      results[i] = RpcUtils.SUCCESS_STATUS;
    }
    tsFileResource
        .updateStartTime(insertTabletPlan.getDeviceId().getFullPath(),
            insertTabletPlan.getTimes()[start]);

    //for sequence tsfile, we update the endTime only when the file is prepared to be closed.
    //for unsequence tsfile, we have to update the endTime for each insertion.
    if (!sequence) {
      tsFileResource
          .updateEndTime(
              insertTabletPlan.getDeviceId().getFullPath(), insertTabletPlan.getTimes()[end - 1]);
    }
    tsFileResource.updatePlanIndexes(insertTabletPlan.getIndex());
  }

  private void checkMemCostAndAddToTspInfo(InsertRowPlan insertRowPlan)
      throws WriteProcessException {
    // memory of increased PrimitiveArray and TEXT values, e.g., add a long[128], add 128*8
    long memTableIncrement = 0L;
    long textDataIncrement = 0L;
    long chunkMetadataIncrement = 0L;
    String deviceId = insertRowPlan.getDeviceId().getFullPath();
    long unsealedResourceIncrement =
        tsFileResource.estimateRamIncrement(deviceId);
    for (int i = 0; i < insertRowPlan.getDataTypes().length; i++) {
      // skip failed Measurements
      if (insertRowPlan.getDataTypes()[i] == null) {
        continue;
      }
      if (workMemTable.checkIfChunkDoesNotExist(deviceId, insertRowPlan.getMeasurements()[i])) {
        // ChunkMetadataIncrement
        chunkMetadataIncrement += ChunkMetadata.calculateRamSize(insertRowPlan.getMeasurements()[i],
            insertRowPlan.getDataTypes()[i]);
        memTableIncrement += TVList.tvListArrayMemSize(insertRowPlan.getDataTypes()[i]);
      } else {
        // here currentChunkPointNum >= 1
        int currentChunkPointNum = workMemTable.getCurrentChunkPointNum(deviceId,
            insertRowPlan.getMeasurements()[i]);
        memTableIncrement += (currentChunkPointNum % PrimitiveArrayManager.ARRAY_SIZE) == 0 ? TVList
            .tvListArrayMemSize(insertRowPlan.getDataTypes()[i]) : 0;
      }
      // TEXT data mem size
      if (insertRowPlan.getDataTypes()[i] == TSDataType.TEXT) {
        textDataIncrement += MemUtils.getBinarySize((Binary) insertRowPlan.getValues()[i]);
      }
    }
    updateMemoryInfo(memTableIncrement, unsealedResourceIncrement,
        chunkMetadataIncrement, textDataIncrement);
  }

  private void checkMemCostAndAddToTspInfo(InsertTabletPlan insertTabletPlan, int start, int end)
      throws WriteProcessException {
    if (start >= end) {
      return;
    }
    long[] memIncrements = new long[3]; // memTable, text, chunk metadata

    String deviceId = insertTabletPlan.getDeviceId().getFullPath();
    long unsealedResourceIncrement = tsFileResource.estimateRamIncrement(deviceId);

    for (int i = 0; i < insertTabletPlan.getDataTypes().length; i++) {
      // skip failed Measurements
      TSDataType dataType = insertTabletPlan.getDataTypes()[i];
      String measurement = insertTabletPlan.getMeasurements()[i];
      Object column = insertTabletPlan.getColumns()[i];
      if (dataType == null) {
        continue;
      }
      updateMemCost(dataType, measurement, deviceId, start, end, memIncrements, column);
    }
    long memTableIncrement = memIncrements[0];
    long textDataIncrement = memIncrements[1];
    long chunkMetadataIncrement = memIncrements[2];
    updateMemoryInfo(memTableIncrement, unsealedResourceIncrement,
        chunkMetadataIncrement, textDataIncrement);
  }

  private void updateMemCost(TSDataType dataType, String measurement, String deviceId, int start,
      int end, long[] memIncrements, Object column) {
    // memIncrements = [memTable, text, chunk metadata] respectively

    if (workMemTable.checkIfChunkDoesNotExist(deviceId, measurement)) {
      // ChunkMetadataIncrement
      memIncrements[2] += ChunkMetadata.calculateRamSize(measurement, dataType);
      memIncrements[0] += ((end - start) / PrimitiveArrayManager.ARRAY_SIZE + 1)
          * TVList.tvListArrayMemSize(dataType);
    } else {
      int currentChunkPointNum = workMemTable
          .getCurrentChunkPointNum(deviceId, measurement);
      if (currentChunkPointNum % PrimitiveArrayManager.ARRAY_SIZE == 0) {
        memIncrements[0] += ((end - start) / PrimitiveArrayManager.ARRAY_SIZE + 1)
            * TVList.tvListArrayMemSize(dataType);
      } else {
        int acquireArray =
            (end - start - 1 + (currentChunkPointNum % PrimitiveArrayManager.ARRAY_SIZE))
                / PrimitiveArrayManager.ARRAY_SIZE;
        memIncrements[0] += acquireArray == 0 ? 0
            : acquireArray * TVList.tvListArrayMemSize(dataType);
      }
    }
    // TEXT data size
    if (dataType == TSDataType.TEXT) {
      Binary[] binColumn = (Binary[]) column;
      memIncrements[1] += MemUtils.getBinaryColumnSize(binColumn, start, end);
    }
  }


  private void updateMemoryInfo(long memTableIncrement, long unsealedResourceIncrement,
      long chunkMetadataIncrement, long textDataIncrement) throws WriteProcessException {
    memTableIncrement += textDataIncrement;
    storageGroupInfo.addStorageGroupMemCost(memTableIncrement);
    tsFileProcessorInfo.addTSPMemCost(unsealedResourceIncrement + chunkMetadataIncrement);
    if (storageGroupInfo.needToReportToSystem()) {
      SystemInfo.getInstance().reportStorageGroupStatus(storageGroupInfo);
      try {
        StorageEngine.blockInsertionIfReject();
      } catch (WriteProcessRejectException e) {
        storageGroupInfo.releaseStorageGroupMemCost(memTableIncrement);
        tsFileProcessorInfo.releaseTSPMemCost(unsealedResourceIncrement + chunkMetadataIncrement);
        SystemInfo.getInstance().resetStorageGroupStatus(storageGroupInfo, false);
        throw e;
      }
    }
    workMemTable.addTVListRamCost(memTableIncrement);
    workMemTable.addTextDataSize(textDataIncrement);
  }

  /**
   * Delete data which belongs to the timeseries `deviceId.measurementId` and the timestamp of which
   * <= 'timestamp' in the deletion. <br/>
   * <p>
   * Delete data in both working MemTable and flushing MemTables.
   */
  public void deleteDataInMemory(Deletion deletion, Set<PartialPath> devicePaths) {
    flushQueryLock.writeLock().lock();
    if (logger.isDebugEnabled()) {
      logger
          .debug(FLUSH_QUERY_WRITE_LOCKED, storageGroupName, tsFileResource.getTsFile().getName());
    }
    try {
      if (workMemTable != null) {
        for (PartialPath device : devicePaths) {
          workMemTable.delete(deletion.getPath(), device, deletion.getStartTime(),
              deletion.getEndTime());
        }
      }
      // flushing memTables are immutable, only record this deletion in these memTables for query
      modsToMemtable.add(new Pair<>(deletion, flushingMemTables.getLast()));
      /*for (IMemTable memTable : flushingMemTables) {
        memTable.delete(deletion);
      }*/
    } finally {
      flushQueryLock.writeLock().unlock();
      if (logger.isDebugEnabled()) {
        logger.debug(FLUSH_QUERY_WRITE_RELEASE, storageGroupName,
            tsFileResource.getTsFile().getName());
      }
    }
  }

  public TsFileResource getTsFileResource() {
    return tsFileResource;
  }

  public boolean shouldFlush() {
    if (workMemTable == null) {
      return false;
    }
    if (shouldFlush) {
      logger.info("The memtable size {} of tsfile {} reaches the mem control threshold",
          workMemTable.memSize(), tsFileResource.getTsFile().getAbsolutePath());
      return true;
    }
    if (!enableMemControl && workMemTable.memSize() >= getMemtableSizeThresholdBasedOnSeriesNum()) {
      logger.info("The memtable size {} of tsfile {} reaches the threshold",
          workMemTable.memSize(), tsFileResource.getTsFile().getAbsolutePath());
      return true;
    }
    if (workMemTable.reachTotalPointNumThreshold()) {
      logger.info("The avg series points num {} of tsfile {} reaches the threshold",
          workMemTable.getTotalPointsNum() / workMemTable.getSeriesNumber(),
          tsFileResource.getTsFile().getAbsolutePath());
      return true;
    }
    return false;
  }

  private long getMemtableSizeThresholdBasedOnSeriesNum() {
    return config.getMemtableSizeThreshold();
  }

  public boolean shouldClose() {
    long fileSize = tsFileResource.getTsFileSize();
    long fileSizeThreshold = IoTDBDescriptor.getInstance().getConfig()
        .getTsFileSizeThreshold();
    if (fileSize >= fileSizeThreshold) {
      logger.info("{} fileSize {} >= fileSizeThreshold {}", tsFileResource.getTsFilePath(),
          fileSize, fileSizeThreshold);
    }
    return fileSize >= fileSizeThreshold;
  }

  void syncClose() {
    logger.info("Sync close file: {}, will firstly async close it",
        tsFileResource.getTsFile().getAbsolutePath());
    if (shouldClose) {
      return;
    }
    synchronized (flushingMemTables) {
      try {
        asyncClose();
        logger.info("Start to wait until file {} is closed", tsFileResource);
        long startTime = System.currentTimeMillis();
        while (!flushingMemTables.isEmpty()) {
          flushingMemTables.wait(60_000);
          if (System.currentTimeMillis() - startTime > 60_000 && !flushingMemTables.isEmpty()) {
            logger.warn(
                "{} has spent {}s for waiting flushing one memtable; {} left (first: {}). FlushingManager info: {}",
                this.tsFileResource.getTsFile().getAbsolutePath(),
                (System.currentTimeMillis() - startTime) / 1000,
                flushingMemTables.size(),
                flushingMemTables.getFirst(),
                FlushManager.getInstance()
            );
          }
        }
      } catch (InterruptedException e) {
        logger.error("{}: {} wait close interrupted", storageGroupName,
            tsFileResource.getTsFile().getName(), e);
        Thread.currentThread().interrupt();
      }
    }
    logger.info("File {} is closed synchronously", tsFileResource.getTsFile().getAbsolutePath());
  }


  void asyncClose() {
    flushQueryLock.writeLock().lock();
    if (logger.isDebugEnabled()) {
      logger
          .debug(FLUSH_QUERY_WRITE_LOCKED, storageGroupName, tsFileResource.getTsFile().getName());
    }
    try {

      if (logger.isInfoEnabled()) {
        if (workMemTable != null) {
          logger.info(
              "{}: flush a working memtable in async close tsfile {}, memtable size: {}, tsfile "
                  + "size: {}, plan index: [{}, {}]",
              storageGroupName, tsFileResource.getTsFile().getAbsolutePath(),
              workMemTable.memSize(),
              tsFileResource.getTsFileSize(), workMemTable.getMinPlanIndex(),
              workMemTable.getMaxPlanIndex());
        } else {
          logger.info("{}: flush a NotifyFlushMemTable in async close tsfile {}, tsfile size: {}",
              storageGroupName, tsFileResource.getTsFile().getAbsolutePath(),
              tsFileResource.getTsFileSize());
        }
      }

      if (shouldClose) {
        return;
      }
      // when a flush thread serves this TsFileProcessor (because the processor is submitted by
      // registerTsFileProcessor()), the thread will seal the corresponding TsFile and
      // execute other cleanup works if "shouldClose == true and flushingMemTables is empty".

      // To ensure there must be a flush thread serving this processor after the field `shouldClose`
      // is set true, we need to generate a NotifyFlushMemTable as a signal task and submit it to
      // the FlushManager.

      // we have to add the memtable into flushingList first and then set the shouldClose tag.
      // see https://issues.apache.org/jira/browse/IOTDB-510
      IMemTable tmpMemTable = workMemTable == null || workMemTable.memSize() == 0
          ? new NotifyFlushMemTable()
          : workMemTable;

      try {
        // When invoke closing TsFile after insert data to memTable, we shouldn't flush until invoke
        // flushing memTable in System module.
        addAMemtableIntoFlushingList(tmpMemTable);
        logger.info("Memtable {} has been added to flushing list", tmpMemTable);
        shouldClose = true;
      } catch (Exception e) {
        logger.error("{}: {} async close failed, because", storageGroupName,
            tsFileResource.getTsFile().getName(), e);
      }
    } finally {
      flushQueryLock.writeLock().unlock();
      if (logger.isDebugEnabled()) {
        logger.debug(FLUSH_QUERY_WRITE_RELEASE, storageGroupName,
            tsFileResource.getTsFile().getName());
      }
    }
  }

  /**
   * TODO if the flushing thread is too fast, the tmpMemTable.wait() may never wakeup Tips: I am
   * trying to solve this issue by checking whether the table exist before wait()
   */
  public void syncFlush() throws IOException {
    IMemTable tmpMemTable;
    flushQueryLock.writeLock().lock();
    if (logger.isDebugEnabled()) {
      logger
          .debug(FLUSH_QUERY_WRITE_LOCKED, storageGroupName, tsFileResource.getTsFile().getName());
    }
    try {
      tmpMemTable = workMemTable == null ? new NotifyFlushMemTable() : workMemTable;
      if (logger.isDebugEnabled() && tmpMemTable.isSignalMemTable()) {
        logger.debug("{}: {} add a signal memtable into flushing memtable list when sync flush",
            storageGroupName, tsFileResource.getTsFile().getName());
      }
      addAMemtableIntoFlushingList(tmpMemTable);
    } finally {
      flushQueryLock.writeLock().unlock();
      if (logger.isDebugEnabled()) {
        logger.debug(FLUSH_QUERY_WRITE_RELEASE, storageGroupName,
            tsFileResource.getTsFile().getName());
      }
    }

    synchronized (tmpMemTable) {
      try {
        long startWait = System.currentTimeMillis();
        while (flushingMemTables.contains(tmpMemTable)) {
          tmpMemTable.wait(1000);

          if ((System.currentTimeMillis() - startWait) > 60_000) {
            logger.warn("has waited for synced flushing a memtable in {} for 60 seconds.",
                this.tsFileResource.getTsFile().getAbsolutePath());
            startWait = System.currentTimeMillis();
          }
        }
      } catch (InterruptedException e) {
        logger.error("{}: {} wait flush finished meets error", storageGroupName,
            tsFileResource.getTsFile().getName(), e);
        Thread.currentThread().interrupt();
      }
    }
  }

  /**
   * put the working memtable into flushing list and set the working memtable to null
   */
  public void asyncFlush() {
    flushQueryLock.writeLock().lock();
    if (logger.isDebugEnabled()) {
      logger
          .debug(FLUSH_QUERY_WRITE_LOCKED, storageGroupName, tsFileResource.getTsFile().getName());
    }
    try {
      if (workMemTable == null) {
        return;
      }
      logger.info("Async flush a memtable to tsfile: {}",
          tsFileResource.getTsFile().getAbsolutePath());
      addAMemtableIntoFlushingList(workMemTable);
    } catch (Exception e) {
      logger.error("{}: {} add a memtable into flushing list failed", storageGroupName,
          tsFileResource.getTsFile().getName(), e);
    } finally {
      flushQueryLock.writeLock().unlock();
      if (logger.isDebugEnabled()) {
        logger.debug(FLUSH_QUERY_WRITE_RELEASE, storageGroupName,
            tsFileResource.getTsFile().getName());
      }
    }
  }

  /**
   * this method calls updateLatestFlushTimeCallback and move the given memtable into the flushing
   * queue, set the current working memtable as null and then register the tsfileProcessor into the
   * flushManager again.
   */
  private void addAMemtableIntoFlushingList(IMemTable tobeFlushed) throws IOException {
    if (!tobeFlushed.isSignalMemTable() &&
        (!updateLatestFlushTimeCallback.call(this) || tobeFlushed.memSize() == 0)) {
      logger.warn("This normal memtable is empty, skip it in flush. {}: {} Memetable info: {}",
          storageGroupName, tsFileResource.getTsFile().getName(), tobeFlushed.getMemTableMap());
      return;
    }

    for (FlushListener flushListener : flushListeners) {
      flushListener.onFlushStart(tobeFlushed);
    }

    flushingMemTables.addLast(tobeFlushed);
    if (logger.isDebugEnabled()) {
      logger.debug(
          "{}: {} Memtable (signal = {}) is added into the flushing Memtable, queue size = {}",
          storageGroupName, tsFileResource.getTsFile().getName(),
          tobeFlushed.isSignalMemTable(), flushingMemTables.size());
    }

    if (!tobeFlushed.isSignalMemTable()) {
      totalMemTableSize += tobeFlushed.memSize();
    }
    workMemTable = null;
    shouldFlush = false;
    FlushManager.getInstance().registerTsFileProcessor(this);
  }


  /**
   * put back the memtable to MemTablePool and make metadata in writer visible
   */
  private void releaseFlushedMemTable(IMemTable memTable) {
    flushQueryLock.writeLock().lock();
    if (logger.isDebugEnabled()) {
      logger.debug(FLUSH_QUERY_WRITE_LOCKED, storageGroupName,
          tsFileResource.getTsFile().getName());
    }
    try {
      writer.makeMetadataVisible();
      if (!flushingMemTables.remove(memTable)) {
        logger.warn(
            "{}: {} put the memtable (signal={}) out of flushingMemtables but it is not in the queue.",
            storageGroupName, tsFileResource.getTsFile().getName(), memTable.isSignalMemTable());
      } else if (logger.isDebugEnabled()) {
        logger.debug(
            "{}: {} memtable (signal={}) is removed from the queue. {} left.", storageGroupName,
            tsFileResource.getTsFile().getName(),
            memTable.isSignalMemTable(), flushingMemTables.size());
      }
      memTable.release();
      MemTableManager.getInstance().decreaseMemtableNumber();
      if (enableMemControl) {
        // reset the mem cost in StorageGroupProcessorInfo
        storageGroupInfo.releaseStorageGroupMemCost(memTable.getTVListsRamCost());
        if (logger.isDebugEnabled()) {
          logger.debug("[mem control] {}: {} flush finished, try to reset system memcost, "
                  + "flushing memtable list size: {}", storageGroupName,
              tsFileResource.getTsFile().getName(), flushingMemTables.size());
        }
        // report to System
        SystemInfo.getInstance().resetStorageGroupStatus(storageGroupInfo, true);
      }
      if (logger.isDebugEnabled()) {
        logger.debug("{}: {} flush finished, remove a memtable from flushing list, "
                + "flushing memtable list size: {}", storageGroupName,
            tsFileResource.getTsFile().getName(), flushingMemTables.size());
      }
    } catch (Exception e) {
      logger.error("{}: {}", storageGroupName, tsFileResource.getTsFile().getName(), e);
    } finally {
      flushQueryLock.writeLock().unlock();
      if (logger.isDebugEnabled()) {
        logger.debug(FLUSH_QUERY_WRITE_RELEASE, storageGroupName,
            tsFileResource.getTsFile().getName());
      }
    }
  }

  /**
   * Take the first MemTable from the flushingMemTables and flush it. Called by a flush thread of
   * the flush manager pool
   */
  @SuppressWarnings("squid:S3776") // Suppress high Cognitive Complexity warning
  public void flushOneMemTable() {
    IMemTable memTableToFlush = flushingMemTables.getFirst();

    // signal memtable only may appear when calling asyncClose()
    if (!memTableToFlush.isSignalMemTable()) {
      try {
        writer.mark();
        MemTableFlushTask flushTask = new MemTableFlushTask(memTableToFlush, writer,
            storageGroupName);
        flushTask.syncFlushMemTable();
      } catch (Exception e) {
        if (writer == null) {
          logger.info("{}: {} is closed during flush, abandon flush task",
              storageGroupName, tsFileResource.getTsFile().getName());
          synchronized (flushingMemTables) {
            flushingMemTables.notifyAll();
          }
        } else {
          logger
              .error("{}: {} meet error when flushing a memtable, change system mode to read-only",
                  storageGroupName, tsFileResource.getTsFile().getName(), e);
          IoTDBDescriptor.getInstance().getConfig().setReadOnly(true);
          try {
            logger.error("{}: {} IOTask meets error, truncate the corrupted data", storageGroupName,
                tsFileResource.getTsFile().getName(), e);
            writer.reset();
          } catch (IOException e1) {
            logger.error("{}: {} Truncate corrupted data meets error", storageGroupName,
                tsFileResource.getTsFile().getName(), e1);
          }
          Thread.currentThread().interrupt();
        }
      }
    }

    for (FlushListener flushListener : flushListeners) {
      flushListener.onFlushEnd(memTableToFlush);
    }

    try {
      for (Pair<Modification, IMemTable> entry : modsToMemtable) {
        if (entry.right.equals(memTableToFlush)) {
          entry.left.setFileOffset(tsFileResource.getTsFileSize());
          this.tsFileResource.getModFile().write(entry.left);
          tsFileResource.getModFile().close();
          modsToMemtable.remove(entry);
        }
      }
    } catch (IOException e) {
      logger.error("Meet error when writing into ModificationFile file of {} ",
              tsFileResource.getTsFile().getName(), e);
    }

    if (logger.isDebugEnabled()) {
      logger.debug("{}: {} try get lock to release a memtable (signal={})", storageGroupName,
          tsFileResource.getTsFile().getName(), memTableToFlush.isSignalMemTable());
    }
    // for sync flush
    synchronized (memTableToFlush) {
      releaseFlushedMemTable(memTableToFlush);
      memTableToFlush.notifyAll();
      if (logger.isDebugEnabled()) {
        logger.debug("{}: {} released a memtable (signal={}), flushingMemtables size ={}",
            storageGroupName, tsFileResource.getTsFile().getName(),
            memTableToFlush.isSignalMemTable(), flushingMemTables.size());
      }
    }

    if (shouldClose && flushingMemTables.isEmpty() && writer != null) {
      try {
        writer.mark();
        updateCompressionRatio(memTableToFlush);
        if (logger.isDebugEnabled()) {
          logger
              .debug("{}: {} flushingMemtables is empty and will close the file", storageGroupName,
                  tsFileResource.getTsFile().getName());
        }
        endFile();
        if (logger.isDebugEnabled()) {
          logger.debug("{} flushingMemtables is clear", storageGroupName);
        }
      } catch (Exception e) {
        logger.error("{} meet error when flush FileMetadata to {}, change system mode to read-only",
            storageGroupName, tsFileResource.getTsFile().getAbsolutePath(), e);
        IoTDBDescriptor.getInstance().getConfig().setReadOnly(true);
        try {
          writer.reset();
        } catch (IOException e1) {
          logger.error("{}: {} truncate corrupted data meets error", storageGroupName,
              tsFileResource.getTsFile().getName(), e1);
        }
        logger.error("{}: {} marking or ending file meet error", storageGroupName,
            tsFileResource.getTsFile().getName(), e);
      }
      // for sync close
      if (logger.isDebugEnabled()) {
        logger.debug("{}: {} try to get flushingMemtables lock.", storageGroupName,
            tsFileResource.getTsFile().getName());
      }
      synchronized (flushingMemTables) {
        flushingMemTables.notifyAll();
      }
    }
  }

  private void updateCompressionRatio(IMemTable memTableToFlush) {
    try {
      double compressionRatio = ((double) totalMemTableSize) / writer.getPos();
      if (logger.isDebugEnabled()) {
        logger.debug(
            "The compression ratio of tsfile {} is {}, totalMemTableSize: {}, the file size: {}",
            writer.getFile().getAbsolutePath(), compressionRatio, totalMemTableSize,
            writer.getPos());
      }
      if (compressionRatio == 0 && !memTableToFlush.isSignalMemTable()) {
        logger.error(
            "{} The compression ratio of tsfile {} is 0, totalMemTableSize: {}, the file size: {}",
            storageGroupName, writer.getFile().getAbsolutePath(), totalMemTableSize,
            writer.getPos());
      }
      CompressionRatio.getInstance().updateRatio(compressionRatio);
    } catch (IOException e) {
      logger.error("{}: {} update compression ratio failed", storageGroupName,
          tsFileResource.getTsFile().getName(), e);
    }
  }

  private void endFile() throws IOException, TsFileProcessorException {
    logger.info("Start to end file {}", tsFileResource);
    long closeStartTime = System.currentTimeMillis();
    tsFileResource.serialize();
    writer.endFile();
    logger.info("Ended file {}", tsFileResource);

    // remove this processor from Closing list in StorageGroupProcessor,
    // mark the TsFileResource closed, no need writer anymore
    for (CloseFileListener closeFileListener : closeFileListeners) {
      closeFileListener.onClosed(this);
    }

    if (enableMemControl) {
      tsFileProcessorInfo.clear();
      storageGroupInfo.closeTsFileProcessorAndReportToSystem(this);
    }
    if (logger.isInfoEnabled()) {
      long closeEndTime = System.currentTimeMillis();
      logger.info("Storage group {} close the file {}, TsFile size is {}, "
              + "time consumption of flushing metadata is {}ms",
          storageGroupName, tsFileResource.getTsFile().getAbsoluteFile(),
          writer.getFile().length(),
          closeEndTime - closeStartTime);
    }

    writer = null;
  }

  public boolean isManagedByFlushManager() {
    return managedByFlushManager;
  }

  public void setManagedByFlushManager(boolean managedByFlushManager) {
    this.managedByFlushManager = managedByFlushManager;
  }

  public WriteLogNode getLogNode() {
    if (logNode == null) {
      logNode = MultiFileLogNodeManager.getInstance()
          .getNode(storageGroupName + "-" + tsFileResource.getTsFile().getName());
    }
    return logNode;
  }

  public void close() throws TsFileProcessorException {
    try {
      // when closing resource file, its corresponding mod file is also closed.
      tsFileResource.close();
      MultiFileLogNodeManager.getInstance()
          .deleteNode(storageGroupName + "-" + tsFileResource.getTsFile().getName());
    } catch (IOException e) {
      throw new TsFileProcessorException(e);
    }
  }

  public int getFlushingMemTableSize() {
    return flushingMemTables.size();
  }

  RestorableTsFileIOWriter getWriter() {
    return writer;
  }

  public String getStorageGroupName() {
    return storageGroupName;
  }

  private List<Modification> getModificationsForMemtable(IMemTable memTable) {
    List<Modification> modifications = new ArrayList<>();
    for (Pair<Modification, IMemTable> entry : modsToMemtable) {
      if (entry.right.equals(memTable)) {
        modifications.add(entry.left);
      }
    }
    return modifications;
  }

  private List<TimeRange> constructDeletionList(IMemTable memTable, String deviceId, String measurement,
                                                long timeLowerBound) throws MetadataException {
    List<TimeRange> deletionList = new ArrayList<>();
    deletionList.add(new TimeRange(Long.MIN_VALUE, timeLowerBound));
    for (Modification modification : getModificationsForMemtable(memTable)) {
      if (modification instanceof Deletion) {
        Deletion deletion = (Deletion) modification;
        if (deletion.getPath().matchFullPath(new PartialPath(deviceId, measurement))
                && deletion.getEndTime() > timeLowerBound) {
          long lowerBound = Math.max(deletion.getStartTime(), timeLowerBound);
          deletionList.add(new TimeRange(lowerBound, deletion.getEndTime()));
        }
      }
    }
    return TimeRange.sortAndMerge(deletionList);
  }

  /**
   * get the chunk(s) in the memtable (one from work memtable and the other ones in flushing
   * memtables and then compact them into one TimeValuePairSorter). Then get the related
   * ChunkMetadata of data on disk.
   *
   * @param deviceId      device id
   * @param measurementId measurements id
   * @param dataType      data type
   * @param encoding      encoding
   */
  @SuppressWarnings("squid:S3776") // Suppress high Cognitive Complexity warning
  public void query(String deviceId, String measurementId, TSDataType dataType, TSEncoding encoding,
      Map<String, String> props, QueryContext context,
      List<TsFileResource> tsfileResourcesForQuery) throws IOException, MetadataException {
    if (logger.isDebugEnabled()) {
      logger
          .debug("{}: {} get flushQueryLock and hotCompactionMergeLock read lock", storageGroupName,
              tsFileResource.getTsFile().getName());
    }
    flushQueryLock.readLock().lock();
    try {
      List<ReadOnlyMemChunk> readOnlyMemChunks = new ArrayList<>();
      for (IMemTable flushingMemTable : flushingMemTables) {
        if (flushingMemTable.isSignalMemTable()) {
          continue;
        }
        List<TimeRange> deletionList = constructDeletionList(flushingMemTable,
                deviceId, measurementId, context.getQueryTimeLowerBound());
        ReadOnlyMemChunk memChunk = flushingMemTable.query(deviceId, measurementId,
            dataType, encoding, props, context.getQueryTimeLowerBound(), deletionList);
        if (memChunk != null) {
          readOnlyMemChunks.add(memChunk);
        }
      }
      if (workMemTable != null) {
        ReadOnlyMemChunk memChunk = workMemTable.query(deviceId, measurementId, dataType, encoding,
            props, context.getQueryTimeLowerBound(), null);
        if (memChunk != null) {
          readOnlyMemChunks.add(memChunk);
        }
      }

      ModificationFile modificationFile = tsFileResource.getModFile();
      List<Modification> modifications = context.getPathModifications(modificationFile,
          new PartialPath(deviceId + IoTDBConstant.PATH_SEPARATOR + measurementId));

      List<ChunkMetadata> chunkMetadataList = writer
          .getVisibleMetadataList(deviceId, measurementId, dataType);
      QueryUtils.modifyChunkMetaData(chunkMetadataList,
          modifications);
      chunkMetadataList.removeIf(context::chunkNotSatisfy);

      // get in memory data
      if (!readOnlyMemChunks.isEmpty() || !chunkMetadataList.isEmpty()) {
        tsfileResourcesForQuery
            .add(new TsFileResource(readOnlyMemChunks, chunkMetadataList, tsFileResource));
      }
    } catch (QueryProcessException e) {
      logger.error("{}: {} get ReadOnlyMemChunk has error", storageGroupName,
          tsFileResource.getTsFile().getName(), e);
    } finally {
      flushQueryLock.readLock().unlock();
      if (logger.isDebugEnabled()) {
        logger.debug("{}: {} release flushQueryLock", storageGroupName,
            tsFileResource.getTsFile().getName());
      }
    }
  }

  public long getTimeRangeId() {
    return timeRangeId;
  }

  public void setTimeRangeId(long timeRangeId) {
    this.timeRangeId = timeRangeId;
  }

  public void putMemTableBackAndClose() throws TsFileProcessorException {
    if (workMemTable != null) {
      workMemTable.release();
      workMemTable = null;
    }
    try {
      writer.close();
    } catch (IOException e) {
      throw new TsFileProcessorException(e);
    }
  }

  public TsFileProcessorInfo getTsFileProcessorInfo() {
    return tsFileProcessorInfo;
  }

  public void setTsFileProcessorInfo(TsFileProcessorInfo tsFileProcessorInfo) {
    this.tsFileProcessorInfo = tsFileProcessorInfo;
  }

  public long getWorkMemTableRamCost() {
    return workMemTable != null ? workMemTable.getTVListsRamCost() : 0;
  }

  public boolean isSequence() {
    return sequence;
  }

  public void startAsyncFlush() {
    storageGroupInfo.getStorageGroupProcessor().asyncFlushMemTableInTsFileProcessor(this);
  }

  public void setFlush() {
    shouldFlush = true;
  }

  public void addFlushListener(FlushListener listener) {
    flushListeners.add(listener);
  }

  public void addCloseFileListener(CloseFileListener listener) {
    closeFileListeners.add(listener);
  }

  public void addFlushListeners(Collection<FlushListener> listeners) {
    flushListeners.addAll(listeners);
  }

  public void addCloseFileListeners(Collection<CloseFileListener> listeners) {
    closeFileListeners.addAll(listeners);
  }
}<|MERGE_RESOLUTION|>--- conflicted
+++ resolved
@@ -147,12 +147,7 @@
 
   @SuppressWarnings("java:S107") // ignore number of arguments
   public TsFileProcessor(String storageGroupName, StorageGroupInfo storageGroupInfo,
-<<<<<<< HEAD
       TsFileResource tsFileResource, CloseFileListener closeUnsealedTsFileProcessor,
-=======
-      TsFileResource tsFileResource,
-      VersionController versionController, CloseFileListener closeUnsealedTsFileProcessor,
->>>>>>> 7e2f27c7
       UpdateEndTimeCallBack updateLatestFlushTimeCallback, boolean sequence,
       RestorableTsFileIOWriter writer) {
     this.storageGroupName = storageGroupName;
