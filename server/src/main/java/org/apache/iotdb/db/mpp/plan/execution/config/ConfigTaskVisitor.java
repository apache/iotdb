--- conflicted
+++ resolved
@@ -93,7 +93,12 @@
   }
 
   @Override
-<<<<<<< HEAD
+  public IConfigTask visitCreateFunction(
+      CreateFunctionStatement createFunctionStatement, TaskContext context) {
+    return new CreateFunctionTask(createFunctionStatement);
+  }
+
+  @Override
   public IConfigTask visitOperatePipe(
       OperateReceiverPipeStatement operateReceiverPipeStatement, TaskContext context) {
     return new OperateReceiverPipeTask(operateReceiverPipeStatement);
@@ -102,11 +107,6 @@
   @Override
   public IConfigTask visitShowPipe(ShowPipeStatement showPipeStatement, TaskContext context) {
     return new ShowPipeTask(showPipeStatement);
-=======
-  public IConfigTask visitCreateFunction(
-      CreateFunctionStatement createFunctionStatement, TaskContext context) {
-    return new CreateFunctionTask(createFunctionStatement);
->>>>>>> c6436677
   }
 
   public static class TaskContext {}
