/*
 * Licensed to the Apache Software Foundation (ASF) under one
 * or more contributor license agreements.  See the NOTICE file
 * distributed with this work for additional information
 * regarding copyright ownership.  The ASF licenses this file
 * to you under the Apache License, Version 2.0 (the
 * "License"); you may not use this file except in compliance
 * with the License.  You may obtain a copy of the License at
 *
 *     http://www.apache.org/licenses/LICENSE-2.0
 *
 * Unless required by applicable law or agreed to in writing,
 * software distributed under the License is distributed on an
 * "AS IS" BASIS, WITHOUT WARRANTIES OR CONDITIONS OF ANY
 * KIND, either express or implied.  See the License for the
 * specific language governing permissions and limitations
 * under the License.
 */

package org.apache.iotdb.db.mpp.plan.execution.config;

import org.apache.iotdb.db.mpp.plan.statement.Statement;
import org.apache.iotdb.db.mpp.plan.statement.StatementNode;
import org.apache.iotdb.db.mpp.plan.statement.StatementVisitor;
import org.apache.iotdb.db.mpp.plan.statement.metadata.CountStorageGroupStatement;
import org.apache.iotdb.db.mpp.plan.statement.metadata.CreateFunctionStatement;
import org.apache.iotdb.db.mpp.plan.statement.metadata.DeleteStorageGroupStatement;
import org.apache.iotdb.db.mpp.plan.statement.metadata.DropFunctionStatement;
import org.apache.iotdb.db.mpp.plan.statement.metadata.SetStorageGroupStatement;
import org.apache.iotdb.db.mpp.plan.statement.metadata.SetTTLStatement;
import org.apache.iotdb.db.mpp.plan.statement.metadata.ShowClusterStatement;
import org.apache.iotdb.db.mpp.plan.statement.metadata.ShowFunctionsStatement;
import org.apache.iotdb.db.mpp.plan.statement.metadata.ShowStorageGroupStatement;
import org.apache.iotdb.db.mpp.plan.statement.metadata.ShowTTLStatement;
import org.apache.iotdb.db.mpp.plan.statement.metadata.UnSetTTLStatement;
import org.apache.iotdb.db.mpp.plan.statement.sync.OperateReceiverPipeStatement;
import org.apache.iotdb.db.mpp.plan.statement.sync.ShowPipeStatement;
import org.apache.iotdb.db.mpp.plan.statement.sys.AuthorStatement;
import org.apache.iotdb.tsfile.exception.NotImplementedException;

public class ConfigTaskVisitor
    extends StatementVisitor<IConfigTask, ConfigTaskVisitor.TaskContext> {

  @Override
  public IConfigTask visitNode(StatementNode node, TaskContext context) {
    throw new UnsupportedOperationException(
        "Unsupported statement type: " + node.getClass().getName());
  }

  @Override
  public IConfigTask visitStatement(Statement statement, TaskContext context) {
    throw new NotImplementedException("ConfigTask is not implemented for: " + statement);
  }

  @Override
  public IConfigTask visitSetStorageGroup(SetStorageGroupStatement statement, TaskContext context) {
    return new SetStorageGroupTask(statement);
  }

  @Override
  public IConfigTask visitDeleteStorageGroup(
      DeleteStorageGroupStatement statement, TaskContext context) {
    return new DeleteStorageGroupTask(statement);
  }

  @Override
  public IConfigTask visitShowStorageGroup(
      ShowStorageGroupStatement statement, TaskContext context) {
    return new ShowStorageGroupTask(statement);
  }

  @Override
  public IConfigTask visitCountStorageGroup(
      CountStorageGroupStatement statement, TaskContext context) {
    return new CountStorageGroupTask(statement);
  }

  @Override
  public IConfigTask visitSetTTL(SetTTLStatement statement, TaskContext context) {
    return new SetTTLTask(statement);
  }

  @Override
  public IConfigTask visitUnSetTTL(UnSetTTLStatement statement, TaskContext context) {
    return new UnSetTTLTask(statement);
  }

  @Override
  public IConfigTask visitShowTTL(ShowTTLStatement showTTLStatement, TaskContext context) {
    return new ShowTTLTask(showTTLStatement);
  }

  @Override
  public IConfigTask visitShowCluster(
      ShowClusterStatement showClusterStatement, TaskContext context) {
    return new ShowClusterTask(showClusterStatement);
  }

  @Override
  public IConfigTask visitAuthor(AuthorStatement statement, TaskContext context) {
    return new AuthorizerConfigTask(statement);
  }

  @Override
  public IConfigTask visitCreateFunction(
      CreateFunctionStatement createFunctionStatement, TaskContext context) {
    return new CreateFunctionTask(createFunctionStatement);
  }

  @Override
  public IConfigTask visitDropFunction(
      DropFunctionStatement dropFunctionStatement, TaskContext context) {
    return new DropFunctionTask(dropFunctionStatement);
  }

  @Override
<<<<<<< HEAD
  public IConfigTask visitOperatePipe(
      OperateReceiverPipeStatement operateReceiverPipeStatement, TaskContext context) {
    return new OperateReceiverPipeTask(operateReceiverPipeStatement);
  }

  @Override
  public IConfigTask visitShowPipe(ShowPipeStatement showPipeStatement, TaskContext context) {
    return new ShowPipeTask(showPipeStatement);
=======
  public IConfigTask visitShowFunctions(
      ShowFunctionsStatement showFunctionsStatement, TaskContext context) {
    return new ShowFunctionsTask();
>>>>>>> 464cbfe4
  }

  public static class TaskContext {}
}<|MERGE_RESOLUTION|>--- conflicted
+++ resolved
@@ -114,7 +114,12 @@
   }
 
   @Override
-<<<<<<< HEAD
+  public IConfigTask visitShowFunctions(
+      ShowFunctionsStatement showFunctionsStatement, TaskContext context) {
+    return new ShowFunctionsTask();
+  }
+
+  @Override
   public IConfigTask visitOperatePipe(
       OperateReceiverPipeStatement operateReceiverPipeStatement, TaskContext context) {
     return new OperateReceiverPipeTask(operateReceiverPipeStatement);
@@ -123,11 +128,6 @@
   @Override
   public IConfigTask visitShowPipe(ShowPipeStatement showPipeStatement, TaskContext context) {
     return new ShowPipeTask(showPipeStatement);
-=======
-  public IConfigTask visitShowFunctions(
-      ShowFunctionsStatement showFunctionsStatement, TaskContext context) {
-    return new ShowFunctionsTask();
->>>>>>> 464cbfe4
   }
 
   public static class TaskContext {}
