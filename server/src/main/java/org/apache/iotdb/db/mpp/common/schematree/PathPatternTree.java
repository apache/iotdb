--- conflicted
+++ resolved
@@ -19,25 +19,20 @@
 
 package org.apache.iotdb.db.mpp.common.schematree;
 
-<<<<<<< HEAD
-import org.apache.iotdb.db.metadata.path.PartialPath;
-=======
 import org.apache.iotdb.commons.utils.TestOnly;
 import org.apache.iotdb.db.exception.metadata.IllegalPathException;
 import org.apache.iotdb.db.metadata.path.PartialPath;
 import org.apache.iotdb.db.qp.constant.SQLConstant;
->>>>>>> bcd53d74
+
+import org.apache.iotdb.db.metadata.path.PartialPath;
 
 import java.io.IOException;
 import java.nio.ByteBuffer;
-<<<<<<< HEAD
-import java.util.List;
-import java.util.Map;
-=======
 import java.util.ArrayList;
 import java.util.List;
 import java.util.stream.Collectors;
->>>>>>> bcd53d74
+import java.util.List;
+import java.util.Map;
 
 public class PathPatternTree {
 
@@ -51,13 +46,11 @@
    */
   protected boolean isPrefixMatchPath;
 
-<<<<<<< HEAD
   public PathPatternTree(PartialPath deivcePath, String[] measurements) {};
 
   public PathPatternTree(Map<PartialPath, List<String>> devices) {};
 
   public void serialize(OutputStream baos) throws IOException {
-=======
   public PathPatternTree() {
     this.root = new PathPatternNode(SQLConstant.ROOT);
     this.pathList = new ArrayList<>();
@@ -139,7 +132,6 @@
 
   public void serialize(ByteBuffer buffer) throws IOException {
     constructTree();
->>>>>>> bcd53d74
     // TODO
   }
 
