--- conflicted
+++ resolved
@@ -27,6 +27,7 @@
 import org.apache.iotdb.tsfile.utils.PublicBAOS;
 import org.apache.iotdb.tsfile.utils.ReadWriteIOUtils;
 
+import java.io.IOException;
 import java.nio.ByteBuffer;
 import java.util.ArrayList;
 import java.util.Arrays;
@@ -168,11 +169,7 @@
     }
   }
 
-<<<<<<< HEAD
-  public void serialize(ByteBuffer buffer) {
-=======
   public void serialize(PublicBAOS outputStream) throws IOException {
->>>>>>> 5d5f67f3
     constructTree();
     root.serialize(outputStream);
   }
@@ -182,11 +179,6 @@
     return new PathPatternTree(root);
   }
 
-<<<<<<< HEAD
-  public static PathPatternTree deserialize(ByteBuffer buffer) {
-    // TODO
-    return null;
-=======
   private static PathPatternNode deserializeNode(ByteBuffer buffer) {
     PathPatternNode node = new PathPatternNode(ReadWriteIOUtils.readString(buffer));
     int childrenSize = ReadWriteIOUtils.readInt(buffer);
@@ -196,7 +188,6 @@
       childrenSize--;
     }
     return node;
->>>>>>> 5d5f67f3
   }
 
   @TestOnly
