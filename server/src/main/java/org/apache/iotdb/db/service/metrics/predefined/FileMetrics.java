--- conflicted
+++ resolved
@@ -43,12 +43,9 @@
 import java.util.stream.Stream;
 
 public class FileMetrics implements IMetricSet {
-<<<<<<< HEAD
   private static final Logger logger = LoggerFactory.getLogger(FileMetrics.class);
   private final String[] walDirs = IoTDBDescriptor.getInstance().getConfig().getWalDirs();
   private final String[] dataDirs = IoTDBDescriptor.getInstance().getConfig().getDataDirs();
-=======
->>>>>>> f34c20cb
   private final ScheduledExecutorService service = Executors.newSingleThreadScheduledExecutor();
   private long walFileTotalSize = 0L;
   private long walFileTotalCount = 0L;
