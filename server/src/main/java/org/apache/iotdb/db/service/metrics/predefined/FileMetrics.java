/*
 * Licensed to the Apache Software Foundation (ASF) under one
 * or more contributor license agreements.  See the NOTICE file
 * distributed with this work for additional information
 * regarding copyright ownership.  The ASF licenses this file
 * to you under the Apache License, Version 2.0 (the
 * "License"); you may not use this file except in compliance
 * with the License.  You may obtain a copy of the License at
 *
 *      http://www.apache.org/licenses/LICENSE-2.0
 *
 * Unless required by applicable law or agreed to in writing,
 * software distributed under the License is distributed on an
 * "AS IS" BASIS, WITHOUT WARRANTIES OR CONDITIONS OF ANY
 * KIND, either express or implied.  See the License for the
 * specific language governing permissions and limitations
 * under the License.
 */

package org.apache.iotdb.db.service.metrics.predefined;

import org.apache.iotdb.db.conf.IoTDBConstant;
import org.apache.iotdb.db.conf.IoTDBDescriptor;
import org.apache.iotdb.db.conf.directories.DirectoryManager;
import org.apache.iotdb.db.service.metrics.enums.Metric;
import org.apache.iotdb.db.service.metrics.enums.Tag;
import org.apache.iotdb.db.utils.FileUtils;
import org.apache.iotdb.metrics.MetricManager;
import org.apache.iotdb.metrics.predefined.IMetricSet;
import org.apache.iotdb.metrics.utils.MetricLevel;
import org.apache.iotdb.metrics.utils.PredefinedMetric;

import org.slf4j.Logger;
import org.slf4j.LoggerFactory;

import java.io.File;
<<<<<<< HEAD
import java.util.stream.Stream;

public class FileMetrics implements IMetricSet {
=======
import java.io.UncheckedIOException;
import java.util.concurrent.Executors;
import java.util.concurrent.ScheduledExecutorService;
import java.util.concurrent.TimeUnit;
import java.util.stream.Stream;

public class FileMetrics implements IMetricSet {
  private static final Logger logger = LoggerFactory.getLogger(FileMetrics.class);
  private final String[] walDirs = IoTDBDescriptor.getInstance().getConfig().getWalDirs();
  private final String[] dataDirs = IoTDBDescriptor.getInstance().getConfig().getDataDirs();
  private final ScheduledExecutorService service = Executors.newSingleThreadScheduledExecutor();
  private long walFileTotalSize = 0L;
  private long walFileTotalCount = 0L;
  private long sequenceFileTotalSize = 0L;
  private long sequenceFileTotalCount = 0L;
  private long unsequenceFileTotalSize = 0L;
  private long unsequenceFileTotalCount = 0L;

>>>>>>> 04d6ecd9
  @Override
  public void bindTo(MetricManager metricManager) {
    String walDir = DirectoryManager.getInstance().getWALFolder();
    metricManager.getOrCreateAutoGauge(
        Metric.FILE_SIZE.toString(),
        MetricLevel.IMPORTANT,
        walDir,
        FileUtils::getDirSize,
        Tag.NAME.toString(),
        "wal");

    String[] dataDirs = IoTDBDescriptor.getInstance().getConfig().getDataDirs();
    metricManager.getOrCreateAutoGauge(
        Metric.FILE_SIZE.toString(),
        MetricLevel.IMPORTANT,
        dataDirs,
        value ->
            Stream.of(value)
                .mapToLong(
                    dir -> {
                      dir += File.separator + IoTDBConstant.SEQUENCE_FLODER_NAME;
                      return FileUtils.getDirSize(dir);
                    })
                .sum(),
        Tag.NAME.toString(),
        "seq");
    metricManager.getOrCreateAutoGauge(
        Metric.FILE_SIZE.toString(),
        MetricLevel.IMPORTANT,
        dataDirs,
        value ->
            Stream.of(value)
                .mapToLong(
                    dir -> {
                      dir += File.separator + IoTDBConstant.UNSEQUENCE_FLODER_NAME;
                      return FileUtils.getDirSize(dir);
                    })
                .sum(),
        Tag.NAME.toString(),
        "unseq");
    metricManager.getOrCreateAutoGauge(
        Metric.FILE_COUNT.toString(),
        MetricLevel.IMPORTANT,
        walDir,
        value -> {
          File walFolder = new File(value);
          if (walFolder.exists() && walFolder.isDirectory()) {
            return org.apache.commons.io.FileUtils.listFiles(new File(value), null, true).size();
          }
          return 0L;
        },
        Tag.NAME.toString(),
        "wal");
    metricManager.getOrCreateAutoGauge(
        Metric.FILE_COUNT.toString(),
        MetricLevel.IMPORTANT,
        dataDirs,
        value ->
            Stream.of(value)
                .mapToLong(
                    dir -> {
                      dir += File.separator + IoTDBConstant.SEQUENCE_FLODER_NAME;
                      return org.apache.commons.io.FileUtils.listFiles(
                              new File(dir), new String[] {"tsfile"}, true)
                          .size();
                    })
                .sum(),
        Tag.NAME.toString(),
        "seq");
    metricManager.getOrCreateAutoGauge(
        Metric.FILE_COUNT.toString(),
        MetricLevel.IMPORTANT,
        dataDirs,
        value ->
            Stream.of(value)
                .mapToLong(
                    dir -> {
                      dir += File.separator + IoTDBConstant.UNSEQUENCE_FLODER_NAME;
                      return org.apache.commons.io.FileUtils.listFiles(
                              new File(dir), new String[] {"tsfile"}, true)
                          .size();
                    })
                .sum(),
        Tag.NAME.toString(),
        "unseq");
  }

  @Override
  public PredefinedMetric getType() {
    return PredefinedMetric.FILE;
  }
<<<<<<< HEAD
=======

  @Override
  public void startAsyncCollectedMetrics() {
    ScheduledExecutorUtil.safelyScheduleAtFixedRate(
        service,
        this::collect,
        1,
        MetricConfigDescriptor.getInstance().getMetricConfig().getAsyncCollectPeriodInSecond(),
        TimeUnit.SECONDS);
  }

  @Override
  public void stopAsyncCollectedMetrics() {
    service.shutdown();
  }

  private void collect() {
    String[] dataDirs = IoTDBDescriptor.getInstance().getConfig().getDataDirs();
    String[] walDirs = IoTDBDescriptor.getInstance().getConfig().getWalDirs();
    walFileTotalSize = WALManager.getInstance().getTotalDiskUsage();
    sequenceFileTotalSize =
        Stream.of(dataDirs)
            .mapToLong(
                dir -> {
                  dir += File.separator + IoTDBConstant.SEQUENCE_FLODER_NAME;
                  return FileUtils.getDirSize(dir);
                })
            .sum();
    unsequenceFileTotalSize =
        Stream.of(dataDirs)
            .mapToLong(
                dir -> {
                  dir += File.separator + IoTDBConstant.UNSEQUENCE_FLODER_NAME;
                  return FileUtils.getDirSize(dir);
                })
            .sum();
    walFileTotalCount =
        Stream.of(walDirs)
            .mapToLong(
                dir -> {
                  File walFolder = new File(dir);
                  if (walFolder.exists()) {
                    File[] walNodeFolders = walFolder.listFiles(File::isDirectory);
                    long result = 0L;
                    if (null != walNodeFolders) {
                      for (File walNodeFolder : walNodeFolders) {
                        if (walNodeFolder.exists() && walNodeFolder.isDirectory()) {
                          try {
                            result +=
                                org.apache.commons.io.FileUtils.listFiles(walFolder, null, true)
                                    .size();
                          } catch (UncheckedIOException exception) {
                            // do nothing
                            logger.debug(
                                "Failed when count wal folder {}: ",
                                walNodeFolder.getName(),
                                exception);
                          }
                        }
                      }
                    }
                    return result;
                  } else {
                    return 0L;
                  }
                })
            .sum();
    sequenceFileTotalCount =
        Stream.of(dataDirs)
            .mapToLong(
                dir -> {
                  dir += File.separator + IoTDBConstant.SEQUENCE_FLODER_NAME;
                  File folder = new File(dir);
                  if (folder.exists()) {
                    try {
                      return org.apache.commons.io.FileUtils.listFiles(
                              new File(dir), new String[] {"tsfile"}, true)
                          .size();
                    } catch (UncheckedIOException exception) {
                      // do nothing
                      logger.debug("Failed when count sequence tsfile: ", exception);
                    }
                  }
                  return 0L;
                })
            .sum();
    unsequenceFileTotalCount =
        Stream.of(dataDirs)
            .mapToLong(
                dir -> {
                  dir += File.separator + IoTDBConstant.UNSEQUENCE_FLODER_NAME;
                  File folder = new File(dir);
                  if (folder.exists()) {
                    try {
                      return org.apache.commons.io.FileUtils.listFiles(
                              new File(dir), new String[] {"tsfile"}, true)
                          .size();
                    } catch (UncheckedIOException exception) {
                      // do nothing
                      logger.debug("Failed when count unsequence tsfile: ", exception);
                    }
                  }
                  return 0L;
                })
            .sum();
  }

  public long getWalFileTotalSize() {
    return walFileTotalSize;
  }

  public long getWalFileTotalCount() {
    return walFileTotalCount;
  }

  public long getSequenceFileTotalSize() {
    return sequenceFileTotalSize;
  }

  public long getSequenceFileTotalCount() {
    return sequenceFileTotalCount;
  }

  public long getUnsequenceFileTotalSize() {
    return unsequenceFileTotalSize;
  }

  public long getUnsequenceFileTotalCount() {
    return unsequenceFileTotalCount;
  }
>>>>>>> 04d6ecd9
}<|MERGE_RESOLUTION|>--- conflicted
+++ resolved
@@ -19,26 +19,23 @@
 
 package org.apache.iotdb.db.service.metrics.predefined;
 
-import org.apache.iotdb.db.conf.IoTDBConstant;
+import org.apache.iotdb.commons.concurrent.threadpool.ScheduledExecutorUtil;
+import org.apache.iotdb.commons.conf.IoTDBConstant;
+import org.apache.iotdb.commons.utils.FileUtils;
 import org.apache.iotdb.db.conf.IoTDBDescriptor;
-import org.apache.iotdb.db.conf.directories.DirectoryManager;
 import org.apache.iotdb.db.service.metrics.enums.Metric;
 import org.apache.iotdb.db.service.metrics.enums.Tag;
-import org.apache.iotdb.db.utils.FileUtils;
-import org.apache.iotdb.metrics.MetricManager;
+import org.apache.iotdb.db.wal.WALManager;
+import org.apache.iotdb.metrics.AbstractMetricManager;
+import org.apache.iotdb.metrics.config.MetricConfigDescriptor;
 import org.apache.iotdb.metrics.predefined.IMetricSet;
+import org.apache.iotdb.metrics.predefined.PredefinedMetric;
 import org.apache.iotdb.metrics.utils.MetricLevel;
-import org.apache.iotdb.metrics.utils.PredefinedMetric;
 
 import org.slf4j.Logger;
 import org.slf4j.LoggerFactory;
 
 import java.io.File;
-<<<<<<< HEAD
-import java.util.stream.Stream;
-
-public class FileMetrics implements IMetricSet {
-=======
 import java.io.UncheckedIOException;
 import java.util.concurrent.Executors;
 import java.util.concurrent.ScheduledExecutorService;
@@ -57,90 +54,48 @@
   private long unsequenceFileTotalSize = 0L;
   private long unsequenceFileTotalCount = 0L;
 
->>>>>>> 04d6ecd9
-  @Override
-  public void bindTo(MetricManager metricManager) {
-    String walDir = DirectoryManager.getInstance().getWALFolder();
+  @Override
+  public void bindTo(AbstractMetricManager metricManager) {
     metricManager.getOrCreateAutoGauge(
         Metric.FILE_SIZE.toString(),
         MetricLevel.IMPORTANT,
-        walDir,
-        FileUtils::getDirSize,
+        this,
+        FileMetrics::getWalFileTotalSize,
         Tag.NAME.toString(),
         "wal");
-
-    String[] dataDirs = IoTDBDescriptor.getInstance().getConfig().getDataDirs();
     metricManager.getOrCreateAutoGauge(
         Metric.FILE_SIZE.toString(),
         MetricLevel.IMPORTANT,
-        dataDirs,
-        value ->
-            Stream.of(value)
-                .mapToLong(
-                    dir -> {
-                      dir += File.separator + IoTDBConstant.SEQUENCE_FLODER_NAME;
-                      return FileUtils.getDirSize(dir);
-                    })
-                .sum(),
+        this,
+        FileMetrics::getSequenceFileTotalSize,
         Tag.NAME.toString(),
         "seq");
     metricManager.getOrCreateAutoGauge(
         Metric.FILE_SIZE.toString(),
         MetricLevel.IMPORTANT,
-        dataDirs,
-        value ->
-            Stream.of(value)
-                .mapToLong(
-                    dir -> {
-                      dir += File.separator + IoTDBConstant.UNSEQUENCE_FLODER_NAME;
-                      return FileUtils.getDirSize(dir);
-                    })
-                .sum(),
+        this,
+        FileMetrics::getUnsequenceFileTotalSize,
         Tag.NAME.toString(),
         "unseq");
     metricManager.getOrCreateAutoGauge(
         Metric.FILE_COUNT.toString(),
         MetricLevel.IMPORTANT,
-        walDir,
-        value -> {
-          File walFolder = new File(value);
-          if (walFolder.exists() && walFolder.isDirectory()) {
-            return org.apache.commons.io.FileUtils.listFiles(new File(value), null, true).size();
-          }
-          return 0L;
-        },
+        this,
+        FileMetrics::getWalFileTotalCount,
         Tag.NAME.toString(),
         "wal");
     metricManager.getOrCreateAutoGauge(
         Metric.FILE_COUNT.toString(),
         MetricLevel.IMPORTANT,
-        dataDirs,
-        value ->
-            Stream.of(value)
-                .mapToLong(
-                    dir -> {
-                      dir += File.separator + IoTDBConstant.SEQUENCE_FLODER_NAME;
-                      return org.apache.commons.io.FileUtils.listFiles(
-                              new File(dir), new String[] {"tsfile"}, true)
-                          .size();
-                    })
-                .sum(),
+        this,
+        FileMetrics::getSequenceFileTotalCount,
         Tag.NAME.toString(),
         "seq");
     metricManager.getOrCreateAutoGauge(
         Metric.FILE_COUNT.toString(),
         MetricLevel.IMPORTANT,
-        dataDirs,
-        value ->
-            Stream.of(value)
-                .mapToLong(
-                    dir -> {
-                      dir += File.separator + IoTDBConstant.UNSEQUENCE_FLODER_NAME;
-                      return org.apache.commons.io.FileUtils.listFiles(
-                              new File(dir), new String[] {"tsfile"}, true)
-                          .size();
-                    })
-                .sum(),
+        this,
+        FileMetrics::getUnsequenceFileTotalCount,
         Tag.NAME.toString(),
         "unseq");
   }
@@ -149,8 +104,6 @@
   public PredefinedMetric getType() {
     return PredefinedMetric.FILE;
   }
-<<<<<<< HEAD
-=======
 
   @Override
   public void startAsyncCollectedMetrics() {
@@ -281,5 +234,4 @@
   public long getUnsequenceFileTotalCount() {
     return unsequenceFileTotalCount;
   }
->>>>>>> 04d6ecd9
 }