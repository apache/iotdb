/*
 * Licensed to the Apache Software Foundation (ASF) under one
 * or more contributor license agreements.  See the NOTICE file
 * distributed with this work for additional information
 * regarding copyright ownership.  The ASF licenses this file
 * to you under the Apache License, Version 2.0 (the
 * "License"); you may not use this file except in compliance
 * with the License.  You may obtain a copy of the License at
 *
 *      http://www.apache.org/licenses/LICENSE-2.0
 *
 * Unless required by applicable law or agreed to in writing,
 * software distributed under the License is distributed on an
 * "AS IS" BASIS, WITHOUT WARRANTIES OR CONDITIONS OF ANY
 * KIND, either express or implied.  See the License for the
 * specific language governing permissions and limitations
 * under the License.
 */

package org.apache.iotdb.db.service.metrics.predefined;

import org.apache.iotdb.commons.concurrent.threadpool.ScheduledExecutorUtil;
import org.apache.iotdb.commons.conf.CommonDescriptor;
import org.apache.iotdb.commons.conf.IoTDBConstant;
import org.apache.iotdb.commons.utils.FileUtils;
import org.apache.iotdb.db.conf.IoTDBDescriptor;
import org.apache.iotdb.db.service.metrics.enums.Metric;
import org.apache.iotdb.db.service.metrics.enums.Tag;
import org.apache.iotdb.db.wal.WALManager;
import org.apache.iotdb.metrics.AbstractMetricService;
import org.apache.iotdb.metrics.config.MetricConfigDescriptor;
import org.apache.iotdb.metrics.metricsets.IMetricSet;
import org.apache.iotdb.metrics.utils.MetricLevel;
import org.apache.iotdb.metrics.utils.MetricType;

import org.slf4j.Logger;
import org.slf4j.LoggerFactory;

import java.io.File;
import java.io.UncheckedIOException;
import java.util.concurrent.Executors;
import java.util.concurrent.Future;
import java.util.concurrent.ScheduledExecutorService;
import java.util.concurrent.TimeUnit;
import java.util.stream.Stream;

public class FileMetrics implements IMetricSet {
  private static final Logger logger = LoggerFactory.getLogger(FileMetrics.class);
<<<<<<< HEAD
=======
  private Future<?> currentServiceFuture;
>>>>>>> ecee9381
  private final ScheduledExecutorService service = Executors.newSingleThreadScheduledExecutor();
  private long walFileTotalSize = 0L;
  private long walFileTotalCount = 0L;
  private long sequenceFileTotalSize = 0L;
  private long sequenceFileTotalCount = 0L;
  private long unsequenceFileTotalSize = 0L;
  private long unsequenceFileTotalCount = 0L;

  @Override
  public void bindTo(AbstractMetricService metricService) {
    metricService.getOrCreateAutoGauge(
        Metric.FILE_SIZE.toString(),
        MetricLevel.IMPORTANT,
        this,
        FileMetrics::getWalFileTotalSize,
        Tag.NAME.toString(),
        "wal");
    metricService.getOrCreateAutoGauge(
        Metric.FILE_SIZE.toString(),
        MetricLevel.IMPORTANT,
        this,
        FileMetrics::getSequenceFileTotalSize,
        Tag.NAME.toString(),
        "seq");
    metricService.getOrCreateAutoGauge(
        Metric.FILE_SIZE.toString(),
        MetricLevel.IMPORTANT,
        this,
        FileMetrics::getUnsequenceFileTotalSize,
        Tag.NAME.toString(),
        "unseq");
    metricService.getOrCreateAutoGauge(
        Metric.FILE_COUNT.toString(),
        MetricLevel.IMPORTANT,
        this,
        FileMetrics::getWalFileTotalCount,
        Tag.NAME.toString(),
        "wal");
    metricService.getOrCreateAutoGauge(
        Metric.FILE_COUNT.toString(),
        MetricLevel.IMPORTANT,
        this,
        FileMetrics::getSequenceFileTotalCount,
        Tag.NAME.toString(),
        "seq");
    metricService.getOrCreateAutoGauge(
        Metric.FILE_COUNT.toString(),
        MetricLevel.IMPORTANT,
        this,
        FileMetrics::getUnsequenceFileTotalCount,
        Tag.NAME.toString(),
        "unseq");

    // finally start to update the value of some metrics in async way
    if (metricService.isEnable() && null != currentServiceFuture) {
      currentServiceFuture =
          ScheduledExecutorUtil.safelyScheduleAtFixedRate(
              service,
              this::collect,
              1,
              MetricConfigDescriptor.getInstance()
                  .getMetricConfig()
                  .getAsyncCollectPeriodInSecond(),
              TimeUnit.SECONDS);
    }
  }

  @Override
  public void unbindFrom(AbstractMetricService metricService) {
    // first stop to update the value of some metrics in async way
    if (currentServiceFuture != null) {
      currentServiceFuture.cancel(false);
      currentServiceFuture = null;
    }

    metricService.remove(MetricType.GAUGE, Metric.FILE_SIZE.toString(), Tag.NAME.toString(), "wal");
    metricService.remove(MetricType.GAUGE, Metric.FILE_SIZE.toString(), Tag.NAME.toString(), "seq");
    metricService.remove(
        MetricType.GAUGE, Metric.FILE_SIZE.toString(), Tag.NAME.toString(), "unseq");
    metricService.remove(
        MetricType.GAUGE, Metric.FILE_COUNT.toString(), Tag.NAME.toString(), "wal");
    metricService.remove(
        MetricType.GAUGE, Metric.FILE_COUNT.toString(), Tag.NAME.toString(), "seq");
    metricService.remove(
        MetricType.GAUGE, Metric.FILE_COUNT.toString(), Tag.NAME.toString(), "unseq");
  }

  private void collect() {
    String[] dataDirs = IoTDBDescriptor.getInstance().getConfig().getDataDirs();
    String[] walDirs = CommonDescriptor.getInstance().getConfig().getWalDirs();
    walFileTotalSize = WALManager.getInstance().getTotalDiskUsage();
    sequenceFileTotalSize =
        Stream.of(dataDirs)
            .mapToLong(
                dir -> {
                  dir += File.separator + IoTDBConstant.SEQUENCE_FLODER_NAME;
                  return FileUtils.getDirSize(dir);
                })
            .sum();
    unsequenceFileTotalSize =
        Stream.of(dataDirs)
            .mapToLong(
                dir -> {
                  dir += File.separator + IoTDBConstant.UNSEQUENCE_FLODER_NAME;
                  return FileUtils.getDirSize(dir);
                })
            .sum();
    walFileTotalCount =
        Stream.of(walDirs)
            .mapToLong(
                dir -> {
                  File walFolder = new File(dir);
                  if (walFolder.exists()) {
                    File[] walNodeFolders = walFolder.listFiles(File::isDirectory);
                    long result = 0L;
                    if (null != walNodeFolders) {
                      for (File walNodeFolder : walNodeFolders) {
                        if (walNodeFolder.exists() && walNodeFolder.isDirectory()) {
                          try {
                            result +=
                                org.apache.commons.io.FileUtils.listFiles(walFolder, null, true)
                                    .size();
                          } catch (UncheckedIOException exception) {
                            // do nothing
                            logger.debug(
                                "Failed when count wal folder {}: ",
                                walNodeFolder.getName(),
                                exception);
                          }
                        }
                      }
                    }
                    return result;
                  } else {
                    return 0L;
                  }
                })
            .sum();
    sequenceFileTotalCount =
        Stream.of(dataDirs)
            .mapToLong(
                dir -> {
                  dir += File.separator + IoTDBConstant.SEQUENCE_FLODER_NAME;
                  File folder = new File(dir);
                  if (folder.exists()) {
                    try {
                      return org.apache.commons.io.FileUtils.listFiles(
                              new File(dir), new String[] {"tsfile"}, true)
                          .size();
                    } catch (UncheckedIOException exception) {
                      // do nothing
                      logger.debug("Failed when count sequence tsfile: ", exception);
                    }
                  }
                  return 0L;
                })
            .sum();
    unsequenceFileTotalCount =
        Stream.of(dataDirs)
            .mapToLong(
                dir -> {
                  dir += File.separator + IoTDBConstant.UNSEQUENCE_FLODER_NAME;
                  File folder = new File(dir);
                  if (folder.exists()) {
                    try {
                      return org.apache.commons.io.FileUtils.listFiles(
                              new File(dir), new String[] {"tsfile"}, true)
                          .size();
                    } catch (UncheckedIOException exception) {
                      // do nothing
                      logger.debug("Failed when count unsequence tsfile: ", exception);
                    }
                  }
                  return 0L;
                })
            .sum();
  }

  public long getWalFileTotalSize() {
    return walFileTotalSize;
  }

  public long getWalFileTotalCount() {
    return walFileTotalCount;
  }

  public long getSequenceFileTotalSize() {
    return sequenceFileTotalSize;
  }

  public long getSequenceFileTotalCount() {
    return sequenceFileTotalCount;
  }

  public long getUnsequenceFileTotalSize() {
    return unsequenceFileTotalSize;
  }

  public long getUnsequenceFileTotalCount() {
    return unsequenceFileTotalCount;
  }
}<|MERGE_RESOLUTION|>--- conflicted
+++ resolved
@@ -46,10 +46,7 @@
 
 public class FileMetrics implements IMetricSet {
   private static final Logger logger = LoggerFactory.getLogger(FileMetrics.class);
-<<<<<<< HEAD
-=======
   private Future<?> currentServiceFuture;
->>>>>>> ecee9381
   private final ScheduledExecutorService service = Executors.newSingleThreadScheduledExecutor();
   private long walFileTotalSize = 0L;
   private long walFileTotalCount = 0L;
