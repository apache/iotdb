/*
 * Licensed to the Apache Software Foundation (ASF) under one
 * or more contributor license agreements.  See the NOTICE file
 * distributed with this work for additional information
 * regarding copyright ownership.  The ASF licenses this file
 * to you under the Apache License, Version 2.0 (the
 * "License"); you may not use this file except in compliance
 * with the License.  You may obtain a copy of the License at
 *
 *     http://www.apache.org/licenses/LICENSE-2.0
 *
 * Unless required by applicable law or agreed to in writing,
 * software distributed under the License is distributed on an
 * "AS IS" BASIS, WITHOUT WARRANTIES OR CONDITIONS OF ANY
 * KIND, either express or implied.  See the License for the
 * specific language governing permissions and limitations
 * under the License.
 *
 */
package org.apache.iotdb.db.newsync.sender.recovery;

import org.apache.iotdb.db.conf.IoTDBConstant;
import org.apache.iotdb.db.engine.modification.ModificationFile;
import org.apache.iotdb.db.engine.storagegroup.TsFileResource;
import org.apache.iotdb.db.newsync.pipedata.PipeData;
import org.apache.iotdb.db.newsync.pipedata.TsFilePipeData;
import org.apache.iotdb.db.newsync.sender.conf.SenderConf;
import org.apache.iotdb.db.newsync.sender.pipe.TsFilePipe;
import org.apache.iotdb.db.utils.FileUtils;

import org.slf4j.Logger;
import org.slf4j.LoggerFactory;

import java.io.BufferedWriter;
import java.io.DataOutputStream;
import java.io.File;
import java.io.FileOutputStream;
import java.io.FileWriter;
import java.io.IOException;
import java.nio.file.FileSystems;
import java.nio.file.Files;
import java.nio.file.NoSuchFileException;
import java.nio.file.Path;
import java.util.ArrayList;
import java.util.Collections;
import java.util.List;
import java.util.concurrent.BlockingDeque;
import java.util.concurrent.LinkedBlockingDeque;

public class TsFilePipeLog {
  private static final Logger logger = LoggerFactory.getLogger(TsFilePipeLog.class);

  private final String pipeDir;
  private final String tsFileDir;
  private final String pipeLogDir;

  private DataOutputStream historyOutputStream;

  private BlockingDeque<Long> realTimePipeLogStartNumber;
  private DataOutputStream realTimeOutputStream;
  private long currentPipeLogSize;

  private BufferedWriter removeSerialNumberWriter;
  private long currentRemoveLogSize;

  public TsFilePipeLog(TsFilePipe tsFilePipe) {
    pipeDir = SenderConf.getPipeDir(tsFilePipe);
    tsFileDir = new File(pipeDir, SenderConf.tsFileDirName).getPath();
    pipeLogDir = new File(pipeDir, SenderConf.pipeLogDirName).getPath();
  }

  /** make hard link for tsfile * */
  public File addHistoryTsFile(File tsFile, long modsOffset) throws IOException {
    File mods = new File(tsFile.getPath() + ModificationFile.FILE_SUFFIX);

    if (mods.exists()) {
      File modsHardLink = createHardLink(mods);
      if (modsOffset != 0L) {
        serializeModsOffset(
            new File(modsHardLink.getPath() + SenderConf.modsOffsetFileSuffix), modsOffset);
      }
    } else if (modsOffset != 0L) {
      logger.warn(
          String.format(
              "Can not find %s mods to create hard link. The mods offset is %d.",
              mods.getPath(), modsOffset));
    }
    addTsFileResource(tsFile);
    return addRealTimeTsFile(tsFile);
  }

  private void serializeModsOffset(File modsOffsetFile, long modsOffset) {
    try {
      createFile(modsOffsetFile);
      BufferedWriter bw = new BufferedWriter(new FileWriter(modsOffsetFile));
      bw.write(String.valueOf(modsOffset));
      bw.flush();
      bw.close();
    } catch (IOException e) {
      logger.warn(
          String.format(
              "Serialize mods offset in %s error. The mods offset is %d",
              modsOffsetFile.getPath(), modsOffset));
    }
  }

  public File addRealTimeTsFile(File tsFile) throws IOException {
    return createHardLink(tsFile);
  }

  public void addTsFileResource(File tsFile) throws IOException {
    File tsFileResource = new File(tsFile.getPath() + TsFileResource.RESOURCE_SUFFIX);
    try {
      createHardLink(tsFileResource);
    } catch (IOException e) {
      logger.warn(
          String.format(
              "Record tsfile resource %s on disk error, make a empty to close it.",
              tsFileResource.getPath()));
      createFile(new File(tsFileDir, getRelativeFilePath(tsFileResource)));
    }
  }

  private File createHardLink(File file) throws IOException {
    File link = new File(tsFileDir, getRelativeFilePath(file));
    if (!link.getParentFile().exists()) {
      link.getParentFile().mkdirs();
    }

    Path sourcePath = FileSystems.getDefault().getPath(file.getAbsolutePath());
    Path linkPath = FileSystems.getDefault().getPath(link.getAbsolutePath());
    Files.createLink(linkPath, sourcePath);
    return link;
  }

  private String getRelativeFilePath(File file) {
    StringBuilder builder = new StringBuilder(file.getName());
    while (!file.getName().equals(IoTDBConstant.SEQUENCE_FLODER_NAME)
        && !file.getName().equals(IoTDBConstant.UNSEQUENCE_FLODER_NAME)) {
      file = file.getParentFile();
      builder = new StringBuilder(file.getName()).append(File.separator).append(builder);
    }
    return builder.toString();
  }

  /** add pipe log data */
  public void addHistoryPipeData(PipeData pipeData) throws IOException {
    getHistoryOutputStream();
    pipeData.serialize(historyOutputStream);
    historyOutputStream.flush();
  }

  private void getHistoryOutputStream() throws IOException {
    if (historyOutputStream != null) {
      return;
    }

    // recover history pipe log
    File logDir = new File(pipeLogDir);
    logDir.mkdirs();
    File historyPipeLog = new File(pipeLogDir, SenderConf.historyPipeLogName);
    createFile(historyPipeLog);
    historyOutputStream = new DataOutputStream(new FileOutputStream(historyPipeLog, true));
  }

  public synchronized void addRealTimePipeData(PipeData pipeData) throws IOException {
    getRealTimeOutputStream(pipeData.getSerialNumber());
    currentPipeLogSize += pipeData.serialize(realTimeOutputStream);
    realTimeOutputStream.flush();
  }

  private void getRealTimeOutputStream(long serialNumber) throws IOException {
    if (realTimeOutputStream == null) {
      // recover real time pipe log
      if (realTimePipeLogStartNumber == null) {
        recoverRealTimePipeLogStartNumber();
      }
      if (!realTimePipeLogStartNumber.isEmpty()) {
        File writingPipeLog =
            new File(
                pipeLogDir,
                SenderConf.getRealTimePipeLogName(realTimePipeLogStartNumber.peekLast()));
        realTimeOutputStream = new DataOutputStream(new FileOutputStream(writingPipeLog, true));
        currentPipeLogSize = writingPipeLog.length();
      } else {
        moveToNextPipeLog(serialNumber);
      }
    }

    if (currentPipeLogSize > SenderConf.defaultPipeLogSizeInByte) {
      moveToNextPipeLog(serialNumber);
    }
  }

  private void recoverRealTimePipeLogStartNumber() {
    realTimePipeLogStartNumber = new LinkedBlockingDeque<>();
    File logDir = new File(pipeLogDir);
    List<Long> startNumbers = new ArrayList<>();

    logDir.mkdirs();
    for (File file : logDir.listFiles())
      if (file.getName().endsWith(SenderConf.realTimePipeLogNameSuffix)) {
        startNumbers.add(SenderConf.getSerialNumberFromPipeLogName(file.getName()));
      }
    if (startNumbers.size() != 0) {
      Collections.sort(startNumbers);
      for (Long startTime : startNumbers) {
        realTimePipeLogStartNumber.offer(startTime);
      }
    }
  }

  private void moveToNextPipeLog(long startSerialNumber) throws IOException {
    if (realTimeOutputStream != null) {
      realTimeOutputStream.close();
    }
    File newPipeLog = new File(pipeLogDir, SenderConf.getRealTimePipeLogName(startSerialNumber));
    createFile(newPipeLog);

    realTimeOutputStream = new DataOutputStream(new FileOutputStream(newPipeLog));
    realTimePipeLogStartNumber.offer(startSerialNumber);
    currentPipeLogSize = 0;
  }

  /** remove pipe log data */
  public void removePipeData(PipeData pipeData) throws IOException {
    long serialNumber = pipeData.getSerialNumber();
    serializeRemoveSerialNumber(serialNumber);

    // delete tsfile
    if (PipeData.Type.TSFILE.equals(pipeData.getType())) {
      List<File> tsFiles = ((TsFilePipeData) pipeData).getTsFiles();
      for (File file : tsFiles) {
        Files.deleteIfExists(file.toPath());
      }
    }

    // delete pipe log
    if (serialNumber >= 0) {
      if (historyOutputStream != null) {
        removeHistoryPipeLog();
      }
      if (realTimePipeLogStartNumber == null) {
        recoverRealTimePipeLogStartNumber();
      }
      if (realTimePipeLogStartNumber.size() >= 2) {
        long pipeLogStartNumber;
        while (true) {
          pipeLogStartNumber = realTimePipeLogStartNumber.poll();
          if (!realTimePipeLogStartNumber.isEmpty()
              && realTimePipeLogStartNumber.peek() < serialNumber) {
            removeRealTimePipeLog(pipeLogStartNumber);
          } else {
            break;
          }
        }
        realTimePipeLogStartNumber.addFirst(pipeLogStartNumber);
      }
    }
  }

  private void removeHistoryPipeLog() throws IOException {
    historyOutputStream.close();
    historyOutputStream = null;
    File historyPipeLog = new File(pipeLogDir, SenderConf.historyPipeLogName);
    try {
      Files.delete(historyPipeLog.toPath());
    } catch (NoSuchFileException e) {
      logger.warn(
          String.format("delete history pipe log in %s error, %s", historyPipeLog.getPath(), e));
    }
  }

  private void removeRealTimePipeLog(long serialNumber) throws IOException {
    File realTimePipeLog = new File(pipeLogDir, SenderConf.getRealTimePipeLogName(serialNumber));
    try {
      Files.delete(realTimePipeLog.toPath());
    } catch (NoSuchFileException e) {
      logger.warn(
          String.format("delete real time pipe log in %s error, %s", realTimePipeLog.getPath(), e));
    }
  }

<<<<<<< HEAD
  private void removeTsFile(File realTimePipeLog) {
    try {
      List<PipeData> pipeData = TsFilePipeLogAnalyzer.parseFile(realTimePipeLog);
      List<File> tsFiles;
      for (PipeData data : pipeData)
        if (PipeData.Type.TSFILE.equals(data.getType())) {
          tsFiles = ((TsFilePipeData) data).getTsFiles();
          for (File file : tsFiles) {
            Files.deleteIfExists(file.toPath());
          }
        }
    } catch (IOException e) {
      logger.warn(
          String.format(
              "Can not parse pipe log %s, the tsfiles in this pipe log will not be deleted, because %s",
              realTimePipeLog.getPath(), e));
    }
  }

=======
>>>>>>> 86951141
  private void serializeRemoveSerialNumber(long serialNumber) throws IOException {
    if (removeSerialNumberWriter == null) {
      removeSerialNumberWriter =
          new BufferedWriter(
              new FileWriter(new File(pipeLogDir, SenderConf.removeSerialNumberLogName)));
      currentRemoveLogSize = 0;
    }
    removeSerialNumberWriter.write(String.valueOf(serialNumber));
    removeSerialNumberWriter.newLine();
    removeSerialNumberWriter.flush();
    currentRemoveLogSize += Long.BYTES;
    if (currentRemoveLogSize >= SenderConf.defaultPipeLogSizeInByte) {
      removeSerialNumberWriter.close();
      removeSerialNumberWriter = null;
    }
  }

  public void finishCollect() {
    try {
      if (createFile(new File(pipeDir, SenderConf.pipeCollectFinishLockName))) {
        logger.info(String.format("Create finish collecting Lock file in %s.", pipeDir));
      }
    } catch (IOException e) {
      logger.warn(String.format("Can not make lock file in %s, because %s", pipeDir, e));
    }
  }

  private boolean createFile(File file) throws IOException {
    if (!file.getParentFile().exists()) {
      file.getParentFile().mkdirs();
    }
    return file.createNewFile();
  }

  public void clear() throws IOException {
    if (historyOutputStream != null) {
      removeHistoryPipeLog();
    }
    if (realTimeOutputStream != null) {
      realTimeOutputStream.close();
      realTimeOutputStream = null;
    }
    if (removeSerialNumberWriter != null) {
      removeSerialNumberWriter.close();
      removeSerialNumberWriter = null;
    }

    realTimePipeLogStartNumber = null;
    File pipeDir = new File(this.pipeDir);
    if (pipeDir.exists()) {
      FileUtils.deleteDirectory(pipeDir);
    }
  }
}<|MERGE_RESOLUTION|>--- conflicted
+++ resolved
@@ -281,28 +281,6 @@
     }
   }
 
-<<<<<<< HEAD
-  private void removeTsFile(File realTimePipeLog) {
-    try {
-      List<PipeData> pipeData = TsFilePipeLogAnalyzer.parseFile(realTimePipeLog);
-      List<File> tsFiles;
-      for (PipeData data : pipeData)
-        if (PipeData.Type.TSFILE.equals(data.getType())) {
-          tsFiles = ((TsFilePipeData) data).getTsFiles();
-          for (File file : tsFiles) {
-            Files.deleteIfExists(file.toPath());
-          }
-        }
-    } catch (IOException e) {
-      logger.warn(
-          String.format(
-              "Can not parse pipe log %s, the tsfiles in this pipe log will not be deleted, because %s",
-              realTimePipeLog.getPath(), e));
-    }
-  }
-
-=======
->>>>>>> 86951141
   private void serializeRemoveSerialNumber(long serialNumber) throws IOException {
     if (removeSerialNumberWriter == null) {
       removeSerialNumberWriter =
