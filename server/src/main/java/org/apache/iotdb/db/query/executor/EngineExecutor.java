/*
 * Licensed to the Apache Software Foundation (ASF) under one
 * or more contributor license agreements.  See the NOTICE file
 * distributed with this work for additional information
 * regarding copyright ownership.  The ASF licenses this file
 * to you under the Apache License, Version 2.0 (the
 * "License"); you may not use this file except in compliance
 * with the License.  You may obtain a copy of the License at
 *
 *     http://www.apache.org/licenses/LICENSE-2.0
 *
 * Unless required by applicable law or agreed to in writing,
 * software distributed under the License is distributed on an
 * "AS IS" BASIS, WITHOUT WARRANTIES OR CONDITIONS OF ANY
 * KIND, either express or implied.  See the License for the
 * specific language governing permissions and limitations
 * under the License.
 */
package org.apache.iotdb.db.query.executor;


import java.io.IOException;
import java.util.ArrayList;
import java.util.List;
import org.apache.iotdb.db.exception.StorageEngineException;
import org.apache.iotdb.db.query.context.QueryContext;
import org.apache.iotdb.db.query.dataset.EngineDataSetWithValueFilter;
import org.apache.iotdb.db.query.dataset.NewEngineDataSetWithoutValueFilter;
import org.apache.iotdb.db.query.dataset.NonAlignEngineDataSet;
import org.apache.iotdb.db.query.reader.IReaderByTimestamp;
import org.apache.iotdb.db.query.reader.ManagedSeriesReader;
import org.apache.iotdb.db.query.reader.seriesRelated.SeriesReaderByTimestamp;
import org.apache.iotdb.db.query.reader.seriesRelated.SeriesReaderWithoutValueFilter;
import org.apache.iotdb.db.query.timegenerator.EngineTimeGenerator;
import org.apache.iotdb.tsfile.file.metadata.enums.TSDataType;
import org.apache.iotdb.tsfile.read.common.Path;
import org.apache.iotdb.tsfile.read.expression.IExpression;
import org.apache.iotdb.tsfile.read.expression.impl.GlobalTimeExpression;
import org.apache.iotdb.tsfile.read.filter.basic.Filter;
import org.apache.iotdb.tsfile.read.query.dataset.QueryDataSet;

/**
 * IoTDB query executor.
 */
public class EngineExecutor implements DataQueryExecutor {

  private List<Path> deduplicatedPaths;
  private List<TSDataType> deduplicatedDataTypes;
  private IExpression optimizedExpression;

  public EngineExecutor(List<Path> deduplicatedPaths, List<TSDataType> deduplicatedDataTypes,
      IExpression optimizedExpression) {
    this.deduplicatedPaths = deduplicatedPaths;
    this.deduplicatedDataTypes = deduplicatedDataTypes;
    this.optimizedExpression = optimizedExpression;
  }

  public EngineExecutor(List<Path> deduplicatedPaths, List<TSDataType> deduplicatedDataTypes) {
    this.deduplicatedPaths = deduplicatedPaths;
    this.deduplicatedDataTypes = deduplicatedDataTypes;
  }

  protected ManagedSeriesReader getSeriesReaderWithoutValueFilter(Path path,
      TSDataType dataType, Filter timeFilter,
      QueryContext context, boolean pushdownUnseq) throws IOException, StorageEngineException {
    return new SeriesReaderWithoutValueFilter(path, dataType, timeFilter, context, true);
  }

  protected IReaderByTimestamp getReaderByTimestamp(Path path, QueryContext context)
      throws IOException, StorageEngineException {
    return new SeriesReaderByTimestamp(path, context);
  }


  /**
   * without filter or with global time filter.
   */
  @Override
  public QueryDataSet executeWithoutValueFilter(QueryContext context)
      throws StorageEngineException, IOException {

    Filter timeFilter = null;
    if (optimizedExpression != null) {
      timeFilter = ((GlobalTimeExpression) optimizedExpression).getFilter();
    }

    List<ManagedSeriesReader> readersOfSelectedSeries = new ArrayList<>();
    for (int i = 0; i < deduplicatedPaths.size(); i++) {
      Path path = deduplicatedPaths.get(i);
      TSDataType dataType = deduplicatedDataTypes.get(i);

<<<<<<< HEAD
      ManagedSeriesReader reader = getSeriesReaderWithoutValueFilter(path, dataType, timeFilter, context,
          true);
=======
      ManagedSeriesReader reader = new SeriesReaderWithoutValueFilter(path, dataType, timeFilter, context,
          true, null);
>>>>>>> 9355a1fa
      readersOfSelectedSeries.add(reader);
    }

    try {
      return new NewEngineDataSetWithoutValueFilter(deduplicatedPaths, deduplicatedDataTypes,
          readersOfSelectedSeries);
    } catch (InterruptedException e) {
      throw new StorageEngineException(e.getMessage());
    }
  }
  
  public QueryDataSet executeNonAlign(QueryContext context)
      throws StorageEngineException, IOException {

    Filter timeFilter = null;
    if (optimizedExpression != null) {
      timeFilter = ((GlobalTimeExpression) optimizedExpression).getFilter();
    }

    List<ManagedSeriesReader> readersOfSelectedSeries = new ArrayList<>();
    for (int i = 0; i < deduplicatedPaths.size(); i++) {
      Path path = deduplicatedPaths.get(i);
      TSDataType dataType = deduplicatedDataTypes.get(i);

      ManagedSeriesReader reader = new SeriesReaderWithoutValueFilter(path, dataType, timeFilter, context,
          true, null);
      readersOfSelectedSeries.add(reader);
    }

    return new NonAlignEngineDataSet(deduplicatedPaths, deduplicatedDataTypes,
        readersOfSelectedSeries);
  }

  /**
   * executeWithValueFilter query.
   *
   * @return QueryDataSet object
   * @throws StorageEngineException StorageEngineException
   */
  @Override
  public QueryDataSet executeWithValueFilter(QueryContext context)
      throws StorageEngineException, IOException {

    EngineTimeGenerator timestampGenerator = getTimeGenerator(
        optimizedExpression, context);

    List<IReaderByTimestamp> readersOfSelectedSeries = new ArrayList<>();
    for (Path path : deduplicatedPaths) {
      IReaderByTimestamp seriesReaderByTimestamp = getReaderByTimestamp(path, context);
      readersOfSelectedSeries.add(seriesReaderByTimestamp);
    }
    return new EngineDataSetWithValueFilter(deduplicatedPaths, deduplicatedDataTypes,
        timestampGenerator, readersOfSelectedSeries);
  }

  protected EngineTimeGenerator getTimeGenerator(IExpression expression,
      QueryContext context) throws StorageEngineException {
    return new EngineTimeGenerator(expression, context);
  }
}<|MERGE_RESOLUTION|>--- conflicted
+++ resolved
@@ -27,6 +27,7 @@
 import org.apache.iotdb.db.query.dataset.EngineDataSetWithValueFilter;
 import org.apache.iotdb.db.query.dataset.NewEngineDataSetWithoutValueFilter;
 import org.apache.iotdb.db.query.dataset.NonAlignEngineDataSet;
+import org.apache.iotdb.db.query.filter.TsFileFilter;
 import org.apache.iotdb.db.query.reader.IReaderByTimestamp;
 import org.apache.iotdb.db.query.reader.ManagedSeriesReader;
 import org.apache.iotdb.db.query.reader.seriesRelated.SeriesReaderByTimestamp;
@@ -62,8 +63,10 @@
 
   protected ManagedSeriesReader getSeriesReaderWithoutValueFilter(Path path,
       TSDataType dataType, Filter timeFilter,
-      QueryContext context, boolean pushdownUnseq) throws IOException, StorageEngineException {
-    return new SeriesReaderWithoutValueFilter(path, dataType, timeFilter, context, true);
+      QueryContext context, boolean pushdownUnseq, TsFileFilter fileFilter) throws IOException,
+      StorageEngineException {
+    return new SeriesReaderWithoutValueFilter(path, dataType, timeFilter, context, pushdownUnseq,
+        fileFilter);
   }
 
   protected IReaderByTimestamp getReaderByTimestamp(Path path, QueryContext context)
@@ -89,13 +92,8 @@
       Path path = deduplicatedPaths.get(i);
       TSDataType dataType = deduplicatedDataTypes.get(i);
 
-<<<<<<< HEAD
       ManagedSeriesReader reader = getSeriesReaderWithoutValueFilter(path, dataType, timeFilter, context,
-          true);
-=======
-      ManagedSeriesReader reader = new SeriesReaderWithoutValueFilter(path, dataType, timeFilter, context,
           true, null);
->>>>>>> 9355a1fa
       readersOfSelectedSeries.add(reader);
     }
 
