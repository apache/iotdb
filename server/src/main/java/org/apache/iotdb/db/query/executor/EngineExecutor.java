/*
 * Licensed to the Apache Software Foundation (ASF) under one
 * or more contributor license agreements.  See the NOTICE file
 * distributed with this work for additional information
 * regarding copyright ownership.  The ASF licenses this file
 * to you under the Apache License, Version 2.0 (the
 * "License"); you may not use this file except in compliance
 * with the License.  You may obtain a copy of the License at
 *
 *     http://www.apache.org/licenses/LICENSE-2.0
 *
 * Unless required by applicable law or agreed to in writing,
 * software distributed under the License is distributed on an
 * "AS IS" BASIS, WITHOUT WARRANTIES OR CONDITIONS OF ANY
 * KIND, either express or implied.  See the License for the
 * specific language governing permissions and limitations
 * under the License.
 */
package org.apache.iotdb.db.query.executor;

<<<<<<< HEAD
import org.apache.iotdb.db.exception.StorageEngineException;
import org.apache.iotdb.db.exception.path.PathException;
import org.apache.iotdb.db.metadata.MManager;
=======
import java.io.IOException;
import java.util.ArrayList;
import java.util.List;
import org.apache.iotdb.db.exception.StorageEngineException;
>>>>>>> 22001156
import org.apache.iotdb.db.query.context.QueryContext;
import org.apache.iotdb.db.query.dataset.EngineDataSetWithValueFilter;
import org.apache.iotdb.db.query.dataset.NewEngineDataSetWithoutValueFilter;
import org.apache.iotdb.db.query.reader.IReaderByTimestamp;
import org.apache.iotdb.db.query.reader.seriesRelated.SeriesReaderByTimestamp;
import org.apache.iotdb.db.query.reader.seriesRelated.SeriesReaderWithoutValueFilter;
import org.apache.iotdb.db.query.timegenerator.EngineTimeGenerator;
import org.apache.iotdb.tsfile.file.metadata.enums.TSDataType;
import org.apache.iotdb.tsfile.read.common.Path;
import org.apache.iotdb.tsfile.read.expression.IExpression;
import org.apache.iotdb.tsfile.read.expression.impl.GlobalTimeExpression;
import org.apache.iotdb.tsfile.read.filter.basic.Filter;
import org.apache.iotdb.tsfile.read.query.dataset.QueryDataSet;

import java.io.IOException;
import java.util.ArrayList;
import java.util.List;

/**
 * IoTDB query executor.
 */
public class EngineExecutor {

  private List<Path> deduplicatedPaths;
  private List<TSDataType> deduplicatedDataTypes;
  private IExpression optimizedExpression;

  public EngineExecutor(List<Path> deduplicatedPaths, List<TSDataType> deduplicatedDataTypes,
      IExpression optimizedExpression) {
    this.deduplicatedPaths = deduplicatedPaths;
    this.deduplicatedDataTypes = deduplicatedDataTypes;
    this.optimizedExpression = optimizedExpression;
  }

  public EngineExecutor(List<Path> deduplicatedPaths, List<TSDataType> deduplicatedDataTypes) {
    this.deduplicatedPaths = deduplicatedPaths;
    this.deduplicatedDataTypes = deduplicatedDataTypes;
  }

  /**
   * without filter or with global time filter.
   */
  public QueryDataSet executeWithoutValueFilter(QueryContext context)
      throws StorageEngineException, IOException {

    Filter timeFilter = null;
    if (optimizedExpression != null) {
      timeFilter = ((GlobalTimeExpression) optimizedExpression).getFilter();
    }

<<<<<<< HEAD
    List<SeriesReaderWithoutValueFilter> readersOfSelectedSeries = new ArrayList<>();
    List<TSDataType> dataTypes = new ArrayList<>();
    for (Path path : queryExpression.getSelectedSeries()) {
      TSDataType dataType;
      try {
        // add data type
        dataType = MManager.getInstance().getSeriesType(path.getFullPath());
        dataTypes.add(dataType);
      } catch (PathException e) {
        throw new StorageEngineException(e);
      }

      SeriesReaderWithoutValueFilter reader = new SeriesReaderWithoutValueFilter(path, dataType, timeFilter, context, true);
=======
    List<IBatchReader> readersOfSelectedSeries = new ArrayList<>();
    for (int i = 0; i < deduplicatedPaths.size(); i++) {
      Path path = deduplicatedPaths.get(i);
      TSDataType dataType = deduplicatedDataTypes.get(i);

      IBatchReader reader = new SeriesReaderWithoutValueFilter(path, dataType, timeFilter, context,
          true);
>>>>>>> 22001156
      readersOfSelectedSeries.add(reader);
    }

    try {
      return new NewEngineDataSetWithoutValueFilter(deduplicatedPaths, deduplicatedDataTypes,
          readersOfSelectedSeries);
    } catch (InterruptedException e) {
      throw new StorageEngineException(e.getMessage());
    }
  }

  /**
   * executeWithValueFilter query.
   *
   * @return QueryDataSet object
   * @throws StorageEngineException StorageEngineException
   */
  public QueryDataSet executeWithValueFilter(QueryContext context)
      throws StorageEngineException, IOException {

    EngineTimeGenerator timestampGenerator = new EngineTimeGenerator(
        optimizedExpression, context);

    List<IReaderByTimestamp> readersOfSelectedSeries = new ArrayList<>();
    for (Path path : deduplicatedPaths) {
      SeriesReaderByTimestamp seriesReaderByTimestamp = new SeriesReaderByTimestamp(path, context);
      readersOfSelectedSeries.add(seriesReaderByTimestamp);
    }
    return new EngineDataSetWithValueFilter(deduplicatedPaths, deduplicatedDataTypes,
        timestampGenerator, readersOfSelectedSeries);
  }

}<|MERGE_RESOLUTION|>--- conflicted
+++ resolved
@@ -18,16 +18,8 @@
  */
 package org.apache.iotdb.db.query.executor;
 
-<<<<<<< HEAD
+
 import org.apache.iotdb.db.exception.StorageEngineException;
-import org.apache.iotdb.db.exception.path.PathException;
-import org.apache.iotdb.db.metadata.MManager;
-=======
-import java.io.IOException;
-import java.util.ArrayList;
-import java.util.List;
-import org.apache.iotdb.db.exception.StorageEngineException;
->>>>>>> 22001156
 import org.apache.iotdb.db.query.context.QueryContext;
 import org.apache.iotdb.db.query.dataset.EngineDataSetWithValueFilter;
 import org.apache.iotdb.db.query.dataset.NewEngineDataSetWithoutValueFilter;
@@ -78,29 +70,13 @@
       timeFilter = ((GlobalTimeExpression) optimizedExpression).getFilter();
     }
 
-<<<<<<< HEAD
     List<SeriesReaderWithoutValueFilter> readersOfSelectedSeries = new ArrayList<>();
-    List<TSDataType> dataTypes = new ArrayList<>();
-    for (Path path : queryExpression.getSelectedSeries()) {
-      TSDataType dataType;
-      try {
-        // add data type
-        dataType = MManager.getInstance().getSeriesType(path.getFullPath());
-        dataTypes.add(dataType);
-      } catch (PathException e) {
-        throw new StorageEngineException(e);
-      }
-
-      SeriesReaderWithoutValueFilter reader = new SeriesReaderWithoutValueFilter(path, dataType, timeFilter, context, true);
-=======
-    List<IBatchReader> readersOfSelectedSeries = new ArrayList<>();
     for (int i = 0; i < deduplicatedPaths.size(); i++) {
       Path path = deduplicatedPaths.get(i);
       TSDataType dataType = deduplicatedDataTypes.get(i);
 
-      IBatchReader reader = new SeriesReaderWithoutValueFilter(path, dataType, timeFilter, context,
+      SeriesReaderWithoutValueFilter reader = new SeriesReaderWithoutValueFilter(path, dataType, timeFilter, context,
           true);
->>>>>>> 22001156
       readersOfSelectedSeries.add(reader);
     }
 
