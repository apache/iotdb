--- conflicted
+++ resolved
@@ -466,17 +466,10 @@
   }
 
   /**
-<<<<<<< HEAD
-   * The engine file means that the file is in the engine, which is different from those external
-   * files which are not loaded.
-   *
-   * @param file engine file
-=======
    * The internal file means that the file is in the engine, which is different from those external
    * files which are not loaded.
    *
    * @param file internal file
->>>>>>> 09da9344
    * @return sg name
    */
   private String getSgByEngineFile(File file) {
