/*
 * Licensed to the Apache Software Foundation (ASF) under one
 * or more contributor license agreements.  See the NOTICE file
 * distributed with this work for additional information
 * regarding copyright ownership.  The ASF licenses this file
 * to you under the Apache License, Version 2.0 (the
 * "License"); you may not use this file except in compliance
 * with the License.  You may obtain a copy of the License at
 *
 *     http://www.apache.org/licenses/LICENSE-2.0
 *
 * Unless required by applicable law or agreed to in writing,
 * software distributed under the License is distributed on an
 * "AS IS" BASIS, WITHOUT WARRANTIES OR CONDITIONS OF ANY
 * KIND, either express or implied.  See the License for the
 * specific language governing permissions and limitations
 * under the License.
 */
package org.apache.iotdb.db.engine;

import org.apache.iotdb.db.concurrent.IoTDBThreadPoolFactory;
import org.apache.iotdb.db.concurrent.ThreadName;
import org.apache.iotdb.db.conf.IoTDBConfig;
import org.apache.iotdb.db.conf.IoTDBDescriptor;
import org.apache.iotdb.db.conf.ServerConfigConsistent;
import org.apache.iotdb.db.doublelive.OperationSyncConsumer;
import org.apache.iotdb.db.doublelive.OperationSyncDDLProtector;
import org.apache.iotdb.db.doublelive.OperationSyncDMLProtector;
import org.apache.iotdb.db.doublelive.OperationSyncLogService;
import org.apache.iotdb.db.doublelive.OperationSyncPlanTypeUtils;
import org.apache.iotdb.db.doublelive.OperationSyncProducer;
import org.apache.iotdb.db.doublelive.OperationSyncWriteTask;
import org.apache.iotdb.db.engine.fileSystem.SystemFileFactory;
import org.apache.iotdb.db.engine.flush.CloseFileListener;
import org.apache.iotdb.db.engine.flush.FlushListener;
import org.apache.iotdb.db.engine.flush.TsFileFlushPolicy;
import org.apache.iotdb.db.engine.flush.TsFileFlushPolicy.DirectFlushPolicy;
import org.apache.iotdb.db.engine.storagegroup.TsFileProcessor;
import org.apache.iotdb.db.engine.storagegroup.TsFileResource;
import org.apache.iotdb.db.engine.storagegroup.VirtualStorageGroupProcessor;
import org.apache.iotdb.db.engine.storagegroup.VirtualStorageGroupProcessor.TimePartitionFilter;
import org.apache.iotdb.db.engine.storagegroup.virtualSg.StorageGroupManager;
import org.apache.iotdb.db.exception.BatchProcessException;
import org.apache.iotdb.db.exception.LoadFileException;
import org.apache.iotdb.db.exception.ShutdownException;
import org.apache.iotdb.db.exception.StorageEngineException;
import org.apache.iotdb.db.exception.StorageGroupProcessorException;
import org.apache.iotdb.db.exception.TsFileProcessorException;
import org.apache.iotdb.db.exception.WriteProcessException;
import org.apache.iotdb.db.exception.WriteProcessRejectException;
import org.apache.iotdb.db.exception.metadata.IllegalPathException;
import org.apache.iotdb.db.exception.metadata.MetadataException;
import org.apache.iotdb.db.exception.metadata.StorageGroupNotSetException;
import org.apache.iotdb.db.exception.query.QueryProcessException;
import org.apache.iotdb.db.exception.runtime.StorageEngineFailureException;
import org.apache.iotdb.db.metadata.idtable.entry.DeviceIDFactory;
import org.apache.iotdb.db.metadata.mnode.IMeasurementMNode;
import org.apache.iotdb.db.metadata.mnode.IStorageGroupMNode;
import org.apache.iotdb.db.metadata.path.PartialPath;
import org.apache.iotdb.db.qp.physical.PhysicalPlan;
import org.apache.iotdb.db.qp.physical.crud.InsertPlan;
import org.apache.iotdb.db.qp.physical.crud.InsertRowPlan;
import org.apache.iotdb.db.qp.physical.crud.InsertRowsOfOneDevicePlan;
import org.apache.iotdb.db.qp.physical.crud.InsertTabletPlan;
import org.apache.iotdb.db.rescon.SystemInfo;
import org.apache.iotdb.db.service.IService;
import org.apache.iotdb.db.service.IoTDB;
import org.apache.iotdb.db.service.ServiceType;
import org.apache.iotdb.db.utils.TestOnly;
import org.apache.iotdb.db.utils.ThreadUtils;
import org.apache.iotdb.db.utils.UpgradeUtils;
import org.apache.iotdb.rpc.RpcUtils;
import org.apache.iotdb.rpc.TSStatusCode;
import org.apache.iotdb.service.rpc.thrift.TSStatus;
import org.apache.iotdb.session.pool.SessionPool;
import org.apache.iotdb.tsfile.utils.FilePathUtils;
import org.apache.iotdb.tsfile.utils.Pair;

import org.apache.commons.io.FileUtils;
import org.slf4j.Logger;
import org.slf4j.LoggerFactory;

import java.io.ByteArrayOutputStream;
import java.io.DataOutputStream;
import java.io.File;
import java.io.IOException;
import java.nio.ByteBuffer;
import java.nio.file.Files;
import java.nio.file.Paths;
import java.util.ArrayList;
import java.util.Arrays;
import java.util.Comparator;
import java.util.ConcurrentModificationException;
import java.util.HashMap;
import java.util.Iterator;
import java.util.LinkedList;
import java.util.List;
import java.util.Map;
import java.util.Map.Entry;
import java.util.Set;
import java.util.concurrent.ArrayBlockingQueue;
import java.util.concurrent.BlockingQueue;
import java.util.concurrent.ConcurrentHashMap;
import java.util.concurrent.ExecutionException;
import java.util.concurrent.ExecutorService;
import java.util.concurrent.Future;
import java.util.concurrent.ScheduledExecutorService;
import java.util.concurrent.TimeUnit;
import java.util.concurrent.atomic.AtomicBoolean;
import java.util.stream.Collectors;

public class StorageEngine implements IService {
  private static final Logger logger = LoggerFactory.getLogger(StorageEngine.class);

  private static final IoTDBConfig config = IoTDBDescriptor.getInstance().getConfig();
  private static final long TTL_CHECK_INTERVAL = 60 * 1000L;

  /* OperationSync module */
  private static final boolean isEnableOperationSync =
      IoTDBDescriptor.getInstance().getConfig().isEnableOperationSync();
  private static SessionPool operationSyncsessionPool;
  private static OperationSyncProducer operationSyncProducer;
  private static OperationSyncDDLProtector operationSyncDDLProtector;
  private static OperationSyncLogService operationSyncDDLLogService;

  /**
   * Time range for dividing storage group, the time unit is the same with IoTDB's
   * TimestampPrecision
   */
  @ServerConfigConsistent private static long timePartitionInterval = -1;
  /** whether enable data partition if disabled, all data belongs to partition 0 */
  @ServerConfigConsistent private static boolean enablePartition = config.isEnablePartition();

  private final boolean enableMemControl = config.isEnableMemControl();

  /**
   * a folder (system/storage_groups/ by default) that persist system info. Each Storage Processor
   * will have a subfolder under the systemDir.
   */
  private final String systemDir =
      FilePathUtils.regularizePath(config.getSystemDir()) + "storage_groups";

  /** storage group name -> storage group processor */
  private final ConcurrentHashMap<PartialPath, StorageGroupManager> processorMap =
      new ConcurrentHashMap<>();

  private AtomicBoolean isAllSgReady = new AtomicBoolean(false);

  private ScheduledExecutorService ttlCheckThread;
  private ScheduledExecutorService seqMemtableTimedFlushCheckThread;
  private ScheduledExecutorService unseqMemtableTimedFlushCheckThread;
  private ScheduledExecutorService tsFileTimedCloseCheckThread;

  private TsFileFlushPolicy fileFlushPolicy = new DirectFlushPolicy();
  private ExecutorService recoveryThreadPool;
  // add customized listeners here for flush and close events
  private List<CloseFileListener> customCloseFileListeners = new ArrayList<>();
  private List<FlushListener> customFlushListeners = new ArrayList<>();

  private StorageEngine() {
    if (isEnableOperationSync) {
      /* Open OperationSync */
      IoTDBConfig config = IoTDBDescriptor.getInstance().getConfig();
      // create SessionPool for OperationSync
      operationSyncsessionPool =
          new SessionPool(
              config.getSecondaryAddress(),
              config.getSecondaryPort(),
              config.getSecondaryUser(),
              config.getSecondaryPassword(),
              5,
              config.isRpcThriftCompressionEnable());

      // create operationSyncDDLProtector and operationSyncDDLLogService
      operationSyncDDLProtector = new OperationSyncDDLProtector(operationSyncsessionPool);
      new Thread(operationSyncDDLProtector).start();
      operationSyncDDLLogService =
          new OperationSyncLogService("OperationSyncDDLLog", operationSyncDDLProtector);
      new Thread(operationSyncDDLLogService).start();

      // create OperationSyncProducer
      BlockingQueue<Pair<ByteBuffer, OperationSyncPlanTypeUtils.OperationSyncPlanType>>
          blockingQueue = new ArrayBlockingQueue<>(config.getOperationSyncProducerCacheSize());
      operationSyncProducer = new OperationSyncProducer(blockingQueue);

      // create OperationSyncDMLProtector and OperationSyncDMLLogService
      OperationSyncDMLProtector operationSyncDMLProtector =
          new OperationSyncDMLProtector(operationSyncDDLProtector, operationSyncProducer);
      new Thread(operationSyncDMLProtector).start();
      OperationSyncLogService operationSyncDMLLogService =
          new OperationSyncLogService("OperationSyncDMLLog", operationSyncDMLProtector);
      new Thread(operationSyncDMLLogService).start();

      // create OperationSyncConsumer
      for (int i = 0; i < config.getOperationSyncConsumerConcurrencySize(); i++) {
        OperationSyncConsumer consumer =
            new OperationSyncConsumer(
                blockingQueue, operationSyncsessionPool, operationSyncDMLLogService);
        new Thread(consumer).start();
      }

      logger.info("Successfully initialize OperationSync!");
    } else {
      operationSyncsessionPool = null;
      operationSyncProducer = null;
      operationSyncDDLProtector = null;
      operationSyncDDLLogService = null;
    }
  }

  public static StorageEngine getInstance() {
    return InstanceHolder.INSTANCE;
  }

  private static void initTimePartition() {
    timePartitionInterval =
        convertMilliWithPrecision(
            IoTDBDescriptor.getInstance().getConfig().getPartitionInterval() * 1000L);
  }

  public static void transmitOperationSync(PhysicalPlan physicalPlan) {

    OperationSyncPlanTypeUtils.OperationSyncPlanType planType =
        OperationSyncPlanTypeUtils.getOperationSyncPlanType(physicalPlan);
    if (planType == null) {
      // Don't need OperationSync
      return;
    }

    // serialize physical plan
    ByteBuffer buffer;
    try {
      int size = physicalPlan.getSerializedSize();
      ByteArrayOutputStream operationSyncByteStream = new ByteArrayOutputStream(size);
      DataOutputStream operationSyncSerializeStream = new DataOutputStream(operationSyncByteStream);
      physicalPlan.serialize(operationSyncSerializeStream);
      buffer = ByteBuffer.wrap(operationSyncByteStream.toByteArray());
    } catch (IOException e) {
      logger.error("OperationSync can't serialize PhysicalPlan", e);
      return;
    }

    switch (planType) {
      case DDLPlan:
        // Create OperationSyncWriteTask and wait
        OperationSyncWriteTask ddlTask =
            new OperationSyncWriteTask(
                buffer,
                operationSyncsessionPool,
                operationSyncDDLProtector,
                operationSyncDDLLogService);
        ddlTask.run();
        break;
      case DMLPlan:
        // Put into OperationSyncProducer
        operationSyncProducer.put(new Pair<>(buffer, planType));
    }
  }

  public static long convertMilliWithPrecision(long milliTime) {
    long result = milliTime;
    String timePrecision = IoTDBDescriptor.getInstance().getConfig().getTimestampPrecision();
    switch (timePrecision) {
      case "ns":
        result = milliTime * 1000_000L;
        break;
      case "us":
        result = milliTime * 1000L;
        break;
      default:
        break;
    }
    return result;
  }

  public static long getTimePartitionInterval() {
    if (timePartitionInterval == -1) {
      initTimePartition();
    }
    return timePartitionInterval;
  }

  @TestOnly
  public static void setTimePartitionInterval(long timePartitionInterval) {
    StorageEngine.timePartitionInterval = timePartitionInterval;
  }

  public static long getTimePartition(long time) {
    return enablePartition ? time / timePartitionInterval : 0;
  }

  public static boolean isEnablePartition() {
    return enablePartition;
  }

  @TestOnly
  public static void setEnablePartition(boolean enablePartition) {
    StorageEngine.enablePartition = enablePartition;
  }

  /** block insertion if the insertion is rejected by memory control */
  public static void blockInsertionIfReject(TsFileProcessor tsFileProcessor)
      throws WriteProcessRejectException {
    long startTime = System.currentTimeMillis();
    while (SystemInfo.getInstance().isRejected()) {
      if (tsFileProcessor != null && tsFileProcessor.shouldFlush()) {
        break;
      }
      try {
        TimeUnit.MILLISECONDS.sleep(config.getCheckPeriodWhenInsertBlocked());
        if (System.currentTimeMillis() - startTime > config.getMaxWaitingTimeWhenInsertBlocked()) {
          throw new WriteProcessRejectException(
              "System rejected over " + (System.currentTimeMillis() - startTime) + "ms");
        }
      } catch (InterruptedException e) {
        Thread.currentThread().interrupt();
      }
    }
  }

  public boolean isAllSgReady() {
    return isAllSgReady.get();
  }

  public void setAllSgReady(boolean allSgReady) {
    isAllSgReady.set(allSgReady);
  }

  public void recover() {
    setAllSgReady(false);
    recoveryThreadPool =
        IoTDBThreadPoolFactory.newFixedThreadPool(
            Runtime.getRuntime().availableProcessors(), "Recovery-Thread-Pool");

    // recover all logic storage group processors
    List<IStorageGroupMNode> sgNodes = IoTDB.metaManager.getAllStorageGroupNodes();
    List<Future<Void>> futures = new LinkedList<>();
    for (IStorageGroupMNode storageGroup : sgNodes) {
      StorageGroupManager storageGroupManager =
          processorMap.computeIfAbsent(
              storageGroup.getPartialPath(), id -> new StorageGroupManager(true));

      // recover all virtual storage groups in one logic storage group
      storageGroupManager.asyncRecover(storageGroup, recoveryThreadPool, futures);
    }

    // operations after all virtual storage groups are recovered
    Thread recoverEndTrigger =
        new Thread(
            () -> {
              for (Future<Void> future : futures) {
                try {
                  future.get();
                } catch (ExecutionException e) {
                  throw new StorageEngineFailureException("StorageEngine failed to recover.", e);
                } catch (InterruptedException e) {
                  Thread.currentThread().interrupt();
                  throw new StorageEngineFailureException("StorageEngine failed to recover.", e);
                }
              }
              recoveryThreadPool.shutdown();
              setAllSgReady(true);
            });
    recoverEndTrigger.start();
  }

  @Override
  public void start() {
    // build time Interval to divide time partition
    if (!enablePartition) {
      timePartitionInterval = Long.MAX_VALUE;
    } else {
      initTimePartition();
    }

    // create systemDir
    try {
      FileUtils.forceMkdir(SystemFileFactory.INSTANCE.getFile(systemDir));
    } catch (IOException e) {
      throw new StorageEngineFailureException(e);
    }

    // recover upgrade process
    UpgradeUtils.recoverUpgrade();

    recover();

    ttlCheckThread = IoTDBThreadPoolFactory.newSingleThreadScheduledExecutor("TTL-Check");
    ttlCheckThread.scheduleAtFixedRate(
        this::checkTTL, TTL_CHECK_INTERVAL, TTL_CHECK_INTERVAL, TimeUnit.MILLISECONDS);
    logger.info("start ttl check thread successfully.");

    startTimedService();
  }

  private void checkTTL() {
    try {
      IoTDB.metaManager.checkTTLOnLastCache();
      for (StorageGroupManager processor : processorMap.values()) {
        processor.checkTTL();
      }
    } catch (ConcurrentModificationException e) {
      // ignore
    } catch (Exception e) {
      logger.error("An error occurred when checking TTL", e);
    }
  }

  private void startTimedService() {
    // timed flush sequence memtable
    if (config.isEnableTimedFlushSeqMemtable()) {
      seqMemtableTimedFlushCheckThread =
          IoTDBThreadPoolFactory.newSingleThreadScheduledExecutor(
              ThreadName.TIMED_FlUSH_SEQ_MEMTABLE.getName());
      seqMemtableTimedFlushCheckThread.scheduleAtFixedRate(
          this::timedFlushSeqMemTable,
          config.getSeqMemtableFlushCheckInterval(),
          config.getSeqMemtableFlushCheckInterval(),
          TimeUnit.MILLISECONDS);
      logger.info("start sequence memtable timed flush check thread successfully.");
    }
    // timed flush unsequence memtable
    if (config.isEnableTimedFlushUnseqMemtable()) {
      unseqMemtableTimedFlushCheckThread =
          IoTDBThreadPoolFactory.newSingleThreadScheduledExecutor(
              ThreadName.TIMED_FlUSH_UNSEQ_MEMTABLE.getName());
      unseqMemtableTimedFlushCheckThread.scheduleAtFixedRate(
          this::timedFlushUnseqMemTable,
          config.getUnseqMemtableFlushCheckInterval(),
          config.getUnseqMemtableFlushCheckInterval(),
          TimeUnit.MILLISECONDS);
      logger.info("start unsequence memtable timed flush check thread successfully.");
    }
    // timed close tsfile
    if (config.isEnableTimedCloseTsFile()) {
      tsFileTimedCloseCheckThread =
          IoTDBThreadPoolFactory.newSingleThreadScheduledExecutor(
              ThreadName.TIMED_CLOSE_TSFILE.getName());
      tsFileTimedCloseCheckThread.scheduleAtFixedRate(
          this::timedCloseTsFileProcessor,
          config.getCloseTsFileCheckInterval(),
          config.getCloseTsFileCheckInterval(),
          TimeUnit.MILLISECONDS);
      logger.info("start tsfile timed close check thread successfully.");
    }
  }

  private void timedFlushSeqMemTable() {
    try {
      for (StorageGroupManager processor : processorMap.values()) {
        processor.timedFlushSeqMemTable();
      }
    } catch (Exception e) {
      logger.error("An error occurred when timed flushing sequence memtables", e);
    }
  }

  private void timedFlushUnseqMemTable() {
    try {
      for (StorageGroupManager processor : processorMap.values()) {
        processor.timedFlushUnseqMemTable();
      }
    } catch (Exception e) {
      logger.error("An error occurred when timed flushing unsequence memtables", e);
    }
  }

  private void timedCloseTsFileProcessor() {
    try {
      for (StorageGroupManager processor : processorMap.values()) {
        processor.timedCloseTsFileProcessor();
      }
    } catch (Exception e) {
      logger.error("An error occurred when timed closing tsfiles interval", e);
    }
  }

  @Override
  public void stop() {
    for (StorageGroupManager storageGroupManager : processorMap.values()) {
      storageGroupManager.stopSchedulerPool();
    }
    syncCloseAllProcessor();
    ThreadUtils.stopThreadPool(ttlCheckThread, ThreadName.TTL_CHECK_SERVICE);
    ThreadUtils.stopThreadPool(
        seqMemtableTimedFlushCheckThread, ThreadName.TIMED_FlUSH_SEQ_MEMTABLE);
    ThreadUtils.stopThreadPool(
        unseqMemtableTimedFlushCheckThread, ThreadName.TIMED_FlUSH_UNSEQ_MEMTABLE);
    ThreadUtils.stopThreadPool(tsFileTimedCloseCheckThread, ThreadName.TIMED_CLOSE_TSFILE);
    recoveryThreadPool.shutdownNow();
    for (PartialPath storageGroup : IoTDB.metaManager.getAllStorageGroupPaths()) {
      this.releaseWalDirectByteBufferPoolInOneStorageGroup(storageGroup);
    }
    processorMap.clear();
  }

  @Override
  public void shutdown(long milliseconds) throws ShutdownException {
    try {
      for (StorageGroupManager storageGroupManager : processorMap.values()) {
        storageGroupManager.stopSchedulerPool();
      }
      forceCloseAllProcessor();
    } catch (TsFileProcessorException e) {
      throw new ShutdownException(e);
    }
    shutdownTimedService(ttlCheckThread, "TTlCheckThread");
    shutdownTimedService(seqMemtableTimedFlushCheckThread, "SeqMemtableTimedFlushCheckThread");
    shutdownTimedService(unseqMemtableTimedFlushCheckThread, "UnseqMemtableTimedFlushCheckThread");
    shutdownTimedService(tsFileTimedCloseCheckThread, "TsFileTimedCloseCheckThread");
    recoveryThreadPool.shutdownNow();
    processorMap.clear();
  }

  private void shutdownTimedService(ScheduledExecutorService pool, String poolName) {
    if (pool != null) {
      pool.shutdownNow();
      try {
        pool.awaitTermination(30, TimeUnit.SECONDS);
      } catch (InterruptedException e) {
        logger.warn("{} still doesn't exit after 30s", poolName);
        Thread.currentThread().interrupt();
      }
    }
  }

  /** reboot timed flush sequence/unsequence memetable thread, timed close tsfile thread */
  public void rebootTimedService() throws ShutdownException {
    logger.info("Start rebooting all timed service.");

    // exclude ttl check thread
    stopTimedServiceAndThrow(seqMemtableTimedFlushCheckThread, "SeqMemtableTimedFlushCheckThread");
    stopTimedServiceAndThrow(
        unseqMemtableTimedFlushCheckThread, "UnseqMemtableTimedFlushCheckThread");
    stopTimedServiceAndThrow(tsFileTimedCloseCheckThread, "TsFileTimedCloseCheckThread");

    logger.info("Stop all timed service successfully, and now restart them.");

    startTimedService();

    logger.info("Reboot all timed service successfully");
  }

  private void stopTimedServiceAndThrow(ScheduledExecutorService pool, String poolName)
      throws ShutdownException {
    if (pool != null) {
      pool.shutdownNow();
      try {
        pool.awaitTermination(30, TimeUnit.SECONDS);
      } catch (InterruptedException e) {
        logger.warn("{} still doesn't exit after 30s", poolName);
        throw new ShutdownException(e);
      }
    }
  }

  @Override
  public ServiceType getID() {
    return ServiceType.STORAGE_ENGINE_SERVICE;
  }

  /**
   * This method is for sync, delete tsfile or sth like them, just get storage group directly by sg
   * name
   *
   * @param path storage group path
   * @return storage group processor
   */
  public VirtualStorageGroupProcessor getProcessorDirectly(PartialPath path)
      throws StorageEngineException {
    PartialPath storageGroupPath;
    try {
      IStorageGroupMNode storageGroupMNode = IoTDB.metaManager.getStorageGroupNodeByPath(path);
      storageGroupPath = storageGroupMNode.getPartialPath();
      return getStorageGroupProcessorByPath(storageGroupPath, storageGroupMNode);
    } catch (StorageGroupProcessorException | MetadataException e) {
      throw new StorageEngineException(e);
    }
  }

  /**
   * This method is for sync, delete tsfile or sth like them, just get storage group directly by
   * virtualStorageGroupId
   *
   * @param path storage group path
   * @param virtualStorageGroupId virtual storage group partition id
   * @return storage group processor
   */
  public VirtualStorageGroupProcessor getProcessorDirectly(
      PartialPath path, int virtualStorageGroupId) throws StorageEngineException {
    try {
      IStorageGroupMNode storageGroupMNode = IoTDB.metaManager.getStorageGroupNodeByPath(path);
      return getStorageGroupProcessorById(virtualStorageGroupId, storageGroupMNode);
    } catch (StorageGroupProcessorException | MetadataException e) {
      throw new StorageEngineException(e);
    }
  }

  /**
   * This method is for insert and query or sth like them, this may get a virtual storage group
   *
   * @param path device path
   * @return storage group processor
   */
  public VirtualStorageGroupProcessor getProcessor(PartialPath path) throws StorageEngineException {
    try {
      IStorageGroupMNode storageGroupMNode = IoTDB.metaManager.getStorageGroupNodeByPath(path);
      return getStorageGroupProcessorByPath(path, storageGroupMNode);
    } catch (StorageGroupProcessorException | MetadataException e) {
      throw new StorageEngineException(e);
    }
  }

  /**
   * get lock holder for each sg
   *
   * @return storage group processor
   */
  public List<String> getLockInfo(List<PartialPath> pathList) throws StorageEngineException {
    try {
      List<String> lockHolderList = new ArrayList<>(pathList.size());
      for (PartialPath path : pathList) {
        IStorageGroupMNode storageGroupMNode = IoTDB.metaManager.getStorageGroupNodeByPath(path);
        VirtualStorageGroupProcessor virtualStorageGroupProcessor =
            getStorageGroupProcessorByPath(path, storageGroupMNode);
        lockHolderList.add(virtualStorageGroupProcessor.getInsertWriteLockHolder());
      }
      return lockHolderList;
    } catch (StorageGroupProcessorException | MetadataException e) {
      throw new StorageEngineException(e);
    }
  }

  /**
   * get storage group processor by device path
   *
   * @param devicePath path of the device
   * @param storageGroupMNode mnode of the storage group, we need synchronize this to avoid
   *     modification in mtree
   * @return found or new storage group processor
   */
  @SuppressWarnings("java:S2445")
  // actually storageGroupMNode is a unique object on the mtree, synchronize it is reasonable
  private VirtualStorageGroupProcessor getStorageGroupProcessorByPath(
      PartialPath devicePath, IStorageGroupMNode storageGroupMNode)
      throws StorageGroupProcessorException, StorageEngineException {
    StorageGroupManager storageGroupManager = processorMap.get(storageGroupMNode.getPartialPath());
    if (storageGroupManager == null) {
      synchronized (this) {
        storageGroupManager = processorMap.get(storageGroupMNode.getPartialPath());
        if (storageGroupManager == null) {
          storageGroupManager = new StorageGroupManager();
          processorMap.put(storageGroupMNode.getPartialPath(), storageGroupManager);
        }
      }
    }
    return storageGroupManager.getProcessor(devicePath, storageGroupMNode);
  }

  /**
   * get storage group processor by virtualStorageGroupId
   *
   * @param virtualStorageGroupId virtual storage group partition id
   * @param storageGroupMNode mnode of the storage group, we need synchronize this to avoid
   *     modification in mtree
   * @return found or new storage group processor
   */
  @SuppressWarnings("java:S2445")
  // actually storageGroupMNode is a unique object on the mtree, synchronize it is reasonable
  private VirtualStorageGroupProcessor getStorageGroupProcessorById(
      int virtualStorageGroupId, IStorageGroupMNode storageGroupMNode)
      throws StorageGroupProcessorException, StorageEngineException {
    StorageGroupManager storageGroupManager = processorMap.get(storageGroupMNode.getPartialPath());
    if (storageGroupManager == null) {
      synchronized (this) {
        storageGroupManager = processorMap.get(storageGroupMNode.getPartialPath());
        if (storageGroupManager == null) {
          storageGroupManager = new StorageGroupManager();
          processorMap.put(storageGroupMNode.getPartialPath(), storageGroupManager);
        }
      }
    }
    return storageGroupManager.getProcessor(virtualStorageGroupId, storageGroupMNode);
  }

  /**
   * build a new storage group processor
   *
   * @param virtualStorageGroupId virtual storage group id e.g. 1
   * @param logicalStorageGroupName logical storage group name e.g. root.sg1
   */
  public VirtualStorageGroupProcessor buildNewStorageGroupProcessor(
      PartialPath logicalStorageGroupName,
      IStorageGroupMNode storageGroupMNode,
      String virtualStorageGroupId)
      throws StorageGroupProcessorException {
    VirtualStorageGroupProcessor processor;
    logger.info(
        "construct a processor instance, the storage group is {}, Thread is {}",
        logicalStorageGroupName,
        Thread.currentThread().getId());
    processor =
        new VirtualStorageGroupProcessor(
            systemDir + File.separator + logicalStorageGroupName,
            virtualStorageGroupId,
            fileFlushPolicy,
            storageGroupMNode.getFullPath());
    processor.setDataTTL(storageGroupMNode.getDataTTL());
    processor.setCustomFlushListeners(customFlushListeners);
    processor.setCustomCloseFileListeners(customCloseFileListeners);
    return processor;
  }

  /** This function is just for unit test. */
  @TestOnly
  public synchronized void reset() {
    for (StorageGroupManager storageGroupManager : processorMap.values()) {
      storageGroupManager.reset();
    }
  }

  /**
   * insert an InsertRowPlan to a storage group.
   *
   * @param insertRowPlan physical plan of insertion
   */
  public void insert(InsertRowPlan insertRowPlan) throws StorageEngineException, MetadataException {
    if (enableMemControl) {
      try {
        blockInsertionIfReject(null);
      } catch (WriteProcessException e) {
        throw new StorageEngineException(e);
      }
    }

    VirtualStorageGroupProcessor virtualStorageGroupProcessor =
        getProcessor(insertRowPlan.getDevicePath());
    getSeriesSchemas(insertRowPlan, virtualStorageGroupProcessor);
    try {
      insertRowPlan.transferType();
    } catch (QueryProcessException e) {
      throw new StorageEngineException(e);
    }

    try {
      virtualStorageGroupProcessor.insert(insertRowPlan);
    } catch (WriteProcessException e) {
      throw new StorageEngineException(e);
    }
  }

  public void insert(InsertRowsOfOneDevicePlan insertRowsOfOneDevicePlan)
      throws StorageEngineException, MetadataException {
    if (enableMemControl) {
      try {
        blockInsertionIfReject(null);
      } catch (WriteProcessException e) {
        throw new StorageEngineException(e);
      }
    }

    VirtualStorageGroupProcessor virtualStorageGroupProcessor =
        getProcessor(insertRowsOfOneDevicePlan.getDevicePath());

    for (InsertRowPlan plan : insertRowsOfOneDevicePlan.getRowPlans()) {
      plan.setMeasurementMNodes(new IMeasurementMNode[plan.getMeasurements().length]);
      // check whether types are match
      getSeriesSchemas(plan, virtualStorageGroupProcessor);
    }

    // TODO monitor: update statistics
    try {
      virtualStorageGroupProcessor.insert(insertRowsOfOneDevicePlan);
    } catch (WriteProcessException e) {
      throw new StorageEngineException(e);
    }
  }

  /** insert a InsertTabletPlan to a storage group */
  public void insertTablet(InsertTabletPlan insertTabletPlan)
      throws StorageEngineException, BatchProcessException, MetadataException {
    if (enableMemControl) {
      try {
        blockInsertionIfReject(null);
      } catch (WriteProcessRejectException e) {
        TSStatus[] results = new TSStatus[insertTabletPlan.getRowCount()];
        Arrays.fill(results, RpcUtils.getStatus(TSStatusCode.WRITE_PROCESS_REJECT));
        throw new BatchProcessException(results);
      }
    }
    VirtualStorageGroupProcessor virtualStorageGroupProcessor;
    try {
      virtualStorageGroupProcessor = getProcessor(insertTabletPlan.getDevicePath());
    } catch (StorageEngineException e) {
      throw new StorageEngineException(
          String.format(
              "Get StorageGroupProcessor of device %s " + "failed",
              insertTabletPlan.getDevicePath()),
          e);
    }

    getSeriesSchemas(insertTabletPlan, virtualStorageGroupProcessor);
    virtualStorageGroupProcessor.insertTablet(insertTabletPlan);
  }

  /** flush command Sync asyncCloseOneProcessor all file node processors. */
  public void syncCloseAllProcessor() {
    logger.info("Start closing all storage group processor");
    for (StorageGroupManager processor : processorMap.values()) {
      processor.syncCloseAllWorkingTsFileProcessors();
    }
  }

  public void forceCloseAllProcessor() throws TsFileProcessorException {
    logger.info("Start force closing all storage group processor");
    for (StorageGroupManager processor : processorMap.values()) {
      processor.forceCloseAllWorkingTsFileProcessors();
    }
  }

  public void closeStorageGroupProcessor(
      PartialPath storageGroupPath, boolean isSeq, boolean isSync) {
    if (!processorMap.containsKey(storageGroupPath)) {
      return;
    }

    StorageGroupManager storageGroupManager = processorMap.get(storageGroupPath);
    storageGroupManager.closeStorageGroupProcessor(isSeq, isSync);
  }

  /**
   * @param storageGroupPath the storage group name
   * @param partitionId the partition id
   * @param isSeq is sequence tsfile or unsequence tsfile
   * @param isSync close tsfile synchronously or asynchronously
   * @throws StorageGroupNotSetException
   */
  public void closeStorageGroupProcessor(
      PartialPath storageGroupPath, long partitionId, boolean isSeq, boolean isSync)
      throws StorageGroupNotSetException {
    if (!processorMap.containsKey(storageGroupPath)) {
      throw new StorageGroupNotSetException(storageGroupPath.getFullPath());
    }

    StorageGroupManager storageGroupManager = processorMap.get(storageGroupPath);
    storageGroupManager.closeStorageGroupProcessor(partitionId, isSeq, isSync);
  }

  public void delete(
      PartialPath path,
      long startTime,
      long endTime,
      long planIndex,
      TimePartitionFilter timePartitionFilter)
      throws StorageEngineException {
    try {
      List<PartialPath> sgPaths = IoTDB.metaManager.getBelongedStorageGroups(path);
      for (PartialPath storageGroupPath : sgPaths) {
        // storage group has no data
        if (!processorMap.containsKey(storageGroupPath)) {
          continue;
        }

        List<PartialPath> possiblePaths = path.alterPrefixPath(storageGroupPath);
        for (PartialPath possiblePath : possiblePaths) {
          processorMap
              .get(storageGroupPath)
              .delete(possiblePath, startTime, endTime, planIndex, timePartitionFilter);
        }
      }
    } catch (IOException | MetadataException e) {
      throw new StorageEngineException(e.getMessage());
    }
  }

  /** delete data of timeseries "{deviceId}.{measurementId}" */
  public void deleteTimeseries(
      PartialPath path, long planIndex, TimePartitionFilter timePartitionFilter)
      throws StorageEngineException {
    try {
      List<PartialPath> sgPaths = IoTDB.metaManager.getBelongedStorageGroups(path);
      for (PartialPath storageGroupPath : sgPaths) {
        // storage group has no data
        if (!processorMap.containsKey(storageGroupPath)) {
          continue;
        }

        List<PartialPath> possiblePaths = path.alterPrefixPath(storageGroupPath);
        for (PartialPath possiblePath : possiblePaths) {
          processorMap
              .get(storageGroupPath)
              .delete(possiblePath, Long.MIN_VALUE, Long.MAX_VALUE, planIndex, timePartitionFilter);
        }
      }
    } catch (IOException | MetadataException e) {
      throw new StorageEngineException(e.getMessage());
    }
  }

  /**
   * count all Tsfiles which need to be upgraded
   *
   * @return total num of the tsfiles which need to be upgraded
   */
  public int countUpgradeFiles() {
    int totalUpgradeFileNum = 0;
    for (StorageGroupManager storageGroupManager : processorMap.values()) {
      totalUpgradeFileNum += storageGroupManager.countUpgradeFiles();
    }
    return totalUpgradeFileNum;
  }

  /**
   * upgrade all storage groups.
   *
   * @throws StorageEngineException StorageEngineException
   */
  public void upgradeAll() throws StorageEngineException {
    if (IoTDBDescriptor.getInstance().getConfig().isReadOnly()) {
      throw new StorageEngineException(
          "Current system mode is read only, does not support file upgrade");
    }
    for (StorageGroupManager storageGroupManager : processorMap.values()) {
      storageGroupManager.upgradeAll();
    }
  }

  public void getResourcesToBeSettled(
      PartialPath sgPath,
      List<TsFileResource> seqResourcesToBeSettled,
      List<TsFileResource> unseqResourcesToBeSettled,
      List<String> tsFilePaths)
      throws StorageEngineException {
    StorageGroupManager vsg = processorMap.get(sgPath);
    if (vsg == null) {
      throw new StorageEngineException(
          "The Storage Group " + sgPath.toString() + " is not existed.");
    }
    if (!vsg.getIsSettling().compareAndSet(false, true)) {
      throw new StorageEngineException(
          "Storage Group " + sgPath.getFullPath() + " is already being settled now.");
    }
    vsg.getResourcesToBeSettled(seqResourcesToBeSettled, unseqResourcesToBeSettled, tsFilePaths);
  }

  public void setSettling(PartialPath sgPath, boolean isSettling) {
    if (processorMap.get(sgPath) == null) {
      return;
    }
    processorMap.get(sgPath).setSettling(isSettling);
  }

  /**
   * merge all storage groups.
   *
   * @throws StorageEngineException StorageEngineException
   */
  public void mergeAll() throws StorageEngineException {
    if (IoTDBDescriptor.getInstance().getConfig().isReadOnly()) {
      throw new StorageEngineException("Current system mode is read only, does not support merge");
    }

    for (StorageGroupManager storageGroupManager : processorMap.values()) {
      storageGroupManager.mergeAll();
    }
  }

  /**
   * delete all data files (both memory data and file on disk) in a storage group. It is used when
   * there is no timeseries (which are all deleted) in this storage group)
   */
  public void deleteAllDataFilesInOneStorageGroup(PartialPath storageGroupPath) {
    if (processorMap.containsKey(storageGroupPath)) {
      syncDeleteDataFiles(storageGroupPath);
    }
  }

  private void syncDeleteDataFiles(PartialPath storageGroupPath) {
    logger.info("Force to delete the data in storage group processor {}", storageGroupPath);
    processorMap.get(storageGroupPath).syncDeleteDataFiles();
  }

  /** release all the allocated non-heap */
  public void releaseWalDirectByteBufferPoolInOneStorageGroup(PartialPath storageGroupPath) {
    if (processorMap.containsKey(storageGroupPath)) {
      processorMap.get(storageGroupPath).releaseWalDirectByteBufferPool();
    }
  }

  /** delete all data of storage groups' timeseries. */
  @TestOnly
  public synchronized boolean deleteAll() {
    logger.info("Start deleting all storage groups' timeseries");
    syncCloseAllProcessor();
    for (PartialPath storageGroup : IoTDB.metaManager.getAllStorageGroupPaths()) {
      this.deleteAllDataFilesInOneStorageGroup(storageGroup);
    }
    processorMap.clear();
    return true;
  }

  public void setTTL(PartialPath storageGroup, long dataTTL) {
    // storage group has no data
    if (!processorMap.containsKey(storageGroup)) {
      return;
    }

    processorMap.get(storageGroup).setTTL(dataTTL);
  }

  public void deleteStorageGroup(PartialPath storageGroupPath) {
    if (!processorMap.containsKey(storageGroupPath)) {
      return;
    }

    deleteAllDataFilesInOneStorageGroup(storageGroupPath);
    releaseWalDirectByteBufferPoolInOneStorageGroup(storageGroupPath);
    StorageGroupManager storageGroupManager = processorMap.remove(storageGroupPath);
    storageGroupManager.deleteStorageGroupSystemFolder(
        systemDir + File.pathSeparator + storageGroupPath);
    storageGroupManager.stopSchedulerPool();
  }

  public void loadNewTsFileForSync(TsFileResource newTsFileResource)
      throws StorageEngineException, LoadFileException, IllegalPathException {
    getProcessorDirectly(new PartialPath(getSgByEngineFile(newTsFileResource.getTsFile(), false)))
        .loadNewTsFileForSync(newTsFileResource);
  }

  public void loadNewTsFile(TsFileResource newTsFileResource)
      throws LoadFileException, StorageEngineException, MetadataException {
    Set<String> deviceSet = newTsFileResource.getDevices();
    if (deviceSet == null || deviceSet.isEmpty()) {
      throw new StorageEngineException("The TsFile is empty, cannot be loaded.");
    }
    String device = deviceSet.iterator().next();
    PartialPath devicePath = new PartialPath(device);
    PartialPath storageGroupPath = IoTDB.metaManager.getBelongedStorageGroup(devicePath);
    getProcessorDirectly(storageGroupPath).loadNewTsFile(newTsFileResource);
  }

  public boolean deleteTsfileForSync(File deletedTsfile)
      throws StorageEngineException, IllegalPathException {
    return getProcessorDirectly(new PartialPath(getSgByEngineFile(deletedTsfile, false)))
        .deleteTsfile(deletedTsfile);
  }

  public boolean deleteTsfile(File deletedTsfile)
      throws StorageEngineException, IllegalPathException {
    return getProcessorDirectly(
            new PartialPath(getSgByEngineFile(deletedTsfile, true)),
            getVirtualSgIdByEngineFile(deletedTsfile, true))
        .deleteTsfile(deletedTsfile);
  }

  public boolean unloadTsfile(File tsfileToBeUnloaded, File targetDir)
      throws StorageEngineException, IllegalPathException {
    return getProcessorDirectly(
            new PartialPath(getSgByEngineFile(tsfileToBeUnloaded, true)),
            getVirtualSgIdByEngineFile(tsfileToBeUnloaded, true))
        .unloadTsfile(tsfileToBeUnloaded, targetDir);
  }

  /**
   * The internal file means that the file is in the engine, which is different from those external
   * files which are not loaded.
   *
   * @param file internal file
   * @param needCheck check if the tsfile is an internal TsFile. If you make sure it is inside, no
   *     need to check
   * @return sg name
   * @throws IllegalPathException throw if tsfile is not an internal TsFile
   */
  public String getSgByEngineFile(File file, boolean needCheck) throws IllegalPathException {
    if (needCheck) {
      File dataDir =
          file.getParentFile().getParentFile().getParentFile().getParentFile().getParentFile();
      if (dataDir.exists()) {
        String[] dataDirs = IoTDBDescriptor.getInstance().getConfig().getDataDirs();
        for (String dir : dataDirs) {
          try {
            if (Files.isSameFile(Paths.get(dir), dataDir.toPath())) {
              return file.getParentFile().getParentFile().getParentFile().getName();
            }
          } catch (IOException e) {
            throw new IllegalPathException(file.getAbsolutePath(), e.getMessage());
          }
        }
      }
      throw new IllegalPathException(file.getAbsolutePath(), "it's not an internal tsfile.");
    } else {
      return file.getParentFile().getParentFile().getParentFile().getName();
    }
  }

  /**
   * The internal file means that the file is in the engine, which is different from those external
   * files which are not loaded.
   *
   * @param file internal file
   * @param needCheck check if the tsfile is an internal TsFile. If you make sure it is inside, no
   *     need to check
   * @return virtual storage group partition id
   * @throws IllegalPathException throw if tsfile is not an internal TsFile
   */
  public int getVirtualSgIdByEngineFile(File file, boolean needCheck) throws IllegalPathException {
    if (needCheck) {
      File dataDir =
          file.getParentFile().getParentFile().getParentFile().getParentFile().getParentFile();
      if (dataDir.exists()) {
        String[] dataDirs = IoTDBDescriptor.getInstance().getConfig().getDataDirs();
        for (String dir : dataDirs) {
          try {
            if (Files.isSameFile(Paths.get(dir), dataDir.toPath())) {
              return Integer.parseInt(file.getParentFile().getParentFile().getName());
            }
          } catch (IOException e) {
            throw new IllegalPathException(file.getAbsolutePath(), e.getMessage());
          }
        }
      }
      throw new IllegalPathException(file.getAbsolutePath(), "it's not an internal tsfile.");
    } else {
      return Integer.parseInt(file.getParentFile().getParentFile().getName());
    }
  }

  /** @return TsFiles (seq or unseq) grouped by their storage group and partition number. */
  public Map<PartialPath, Map<Long, List<TsFileResource>>> getAllClosedStorageGroupTsFile() {
    Map<PartialPath, Map<Long, List<TsFileResource>>> ret = new HashMap<>();
    for (Entry<PartialPath, StorageGroupManager> entry : processorMap.entrySet()) {
      entry.getValue().getAllClosedStorageGroupTsFile(entry.getKey(), ret);
    }
    return ret;
  }

  public void setFileFlushPolicy(TsFileFlushPolicy fileFlushPolicy) {
    this.fileFlushPolicy = fileFlushPolicy;
  }

  public boolean isFileAlreadyExist(
      TsFileResource tsFileResource, PartialPath storageGroup, long partitionNum) {
    StorageGroupManager storageGroupManager = processorMap.get(storageGroup);
    if (storageGroupManager == null) {
      return false;
    }

    Iterator<String> partialPathIterator = tsFileResource.getDevices().iterator();
    try {
      return getProcessor(new PartialPath(partialPathIterator.next()))
          .isFileAlreadyExist(tsFileResource, partitionNum);
    } catch (StorageEngineException | IllegalPathException e) {
      logger.error("can't find processor with: " + tsFileResource, e);
    }

    return false;
  }

  /**
   * Set the version of given partition to newMaxVersion if it is larger than the current version.
   */
  public void setPartitionVersionToMax(
      PartialPath storageGroup, long partitionId, long newMaxVersion) {
    processorMap.get(storageGroup).setPartitionVersionToMax(partitionId, newMaxVersion);
  }

  public void removePartitions(PartialPath storageGroupPath, TimePartitionFilter filter) {
    if (processorMap.get(storageGroupPath) != null) {
      processorMap.get(storageGroupPath).removePartitions(filter);
    }
  }

  public Map<PartialPath, StorageGroupManager> getProcessorMap() {
    return processorMap;
  }

  /**
   * Get a map indicating which storage groups have working TsFileProcessors and its associated
   * partitionId and whether it is sequence or not.
   *
   * @return storage group -> a list of partitionId-isSequence pairs
   */
  public Map<String, List<Pair<Long, Boolean>>> getWorkingStorageGroupPartitions() {
    Map<String, List<Pair<Long, Boolean>>> res = new ConcurrentHashMap<>();
    for (Entry<PartialPath, StorageGroupManager> entry : processorMap.entrySet()) {
      entry.getValue().getWorkingStorageGroupPartitions(entry.getKey().getFullPath(), res);
    }
    return res;
  }

  /**
   * Add a listener to listen flush start/end events. Notice that this addition only applies to
   * TsFileProcessors created afterwards.
   *
   * @param listener
   */
  public void registerFlushListener(FlushListener listener) {
    customFlushListeners.add(listener);
  }

  /**
   * Add a listener to listen file close events. Notice that this addition only applies to
   * TsFileProcessors created afterwards.
   *
   * @param listener
   */
  public void registerCloseFileListener(CloseFileListener listener) {
    customCloseFileListeners.add(listener);
  }

  /** get all merge lock of the storage group processor related to the query */
  public Pair<
          List<VirtualStorageGroupProcessor>, Map<VirtualStorageGroupProcessor, List<PartialPath>>>
      mergeLock(List<PartialPath> pathList) throws StorageEngineException {
    Map<VirtualStorageGroupProcessor, List<PartialPath>> map = new HashMap<>();
    for (PartialPath path : pathList) {
      map.computeIfAbsent(getProcessor(path.getDevicePath()), key -> new ArrayList<>()).add(path);
    }
    List<VirtualStorageGroupProcessor> list =
        map.keySet().stream()
            .sorted(Comparator.comparing(VirtualStorageGroupProcessor::getVirtualStorageGroupId))
            .collect(Collectors.toList());
    list.forEach(VirtualStorageGroupProcessor::readLock);

    return new Pair<>(list, map);
  }

  /** unlock all merge lock of the storage group processor related to the query */
  public void mergeUnLock(List<VirtualStorageGroupProcessor> list) {
    list.forEach(VirtualStorageGroupProcessor::readUnlock);
  }

  /** @return virtual storage group name, like root.sg1/0 */
  public String getStorageGroupPath(PartialPath path) throws StorageEngineException {
    PartialPath deviceId = path.getDevicePath();
<<<<<<< HEAD
    VirtualStorageGroupProcessor storageGroupProcessor = getProcessor(deviceId);
    return storageGroupProcessor.getLogicalStorageGroupName()
=======
    DataRegion storageGroupProcessor = getProcessor(deviceId);
    return storageGroupProcessor.getStorageGroupName()
>>>>>>> 04d6ecd9
        + File.separator
        + storageGroupProcessor.getVirtualStorageGroupId();
  }

  protected void getSeriesSchemas(InsertPlan insertPlan, VirtualStorageGroupProcessor processor)
      throws StorageEngineException, MetadataException {
    try {
      if (config.isEnableIDTable()) {
        processor.getIdTable().getSeriesSchemas(insertPlan);
      } else {
        IoTDB.metaManager.getSeriesSchemasAndReadLockDevice(insertPlan);
        insertPlan.setDeviceID(
            DeviceIDFactory.getInstance().getDeviceID(insertPlan.getDevicePath()));
      }
    } catch (IOException e) {
      throw new StorageEngineException(e);
    }
  }

  static class InstanceHolder {

    private static final StorageEngine INSTANCE = new StorageEngine();

    private InstanceHolder() {
      // forbidding instantiation
    }
  }
}<|MERGE_RESOLUTION|>--- conflicted
+++ resolved
@@ -18,61 +18,55 @@
  */
 package org.apache.iotdb.db.engine;
 
-import org.apache.iotdb.db.concurrent.IoTDBThreadPoolFactory;
-import org.apache.iotdb.db.concurrent.ThreadName;
+import org.apache.iotdb.common.rpc.thrift.TSStatus;
+import org.apache.iotdb.commons.concurrent.IoTDBThreadPoolFactory;
+import org.apache.iotdb.commons.concurrent.ThreadName;
+import org.apache.iotdb.commons.concurrent.threadpool.ScheduledExecutorUtil;
+import org.apache.iotdb.commons.exception.IllegalPathException;
+import org.apache.iotdb.commons.exception.MetadataException;
+import org.apache.iotdb.commons.exception.ShutdownException;
+import org.apache.iotdb.commons.file.SystemFileFactory;
+import org.apache.iotdb.commons.path.PartialPath;
+import org.apache.iotdb.commons.service.IService;
+import org.apache.iotdb.commons.service.ServiceType;
+import org.apache.iotdb.commons.utils.TestOnly;
 import org.apache.iotdb.db.conf.IoTDBConfig;
 import org.apache.iotdb.db.conf.IoTDBDescriptor;
 import org.apache.iotdb.db.conf.ServerConfigConsistent;
-import org.apache.iotdb.db.doublelive.OperationSyncConsumer;
-import org.apache.iotdb.db.doublelive.OperationSyncDDLProtector;
-import org.apache.iotdb.db.doublelive.OperationSyncDMLProtector;
-import org.apache.iotdb.db.doublelive.OperationSyncLogService;
-import org.apache.iotdb.db.doublelive.OperationSyncPlanTypeUtils;
-import org.apache.iotdb.db.doublelive.OperationSyncProducer;
-import org.apache.iotdb.db.doublelive.OperationSyncWriteTask;
-import org.apache.iotdb.db.engine.fileSystem.SystemFileFactory;
 import org.apache.iotdb.db.engine.flush.CloseFileListener;
 import org.apache.iotdb.db.engine.flush.FlushListener;
 import org.apache.iotdb.db.engine.flush.TsFileFlushPolicy;
 import org.apache.iotdb.db.engine.flush.TsFileFlushPolicy.DirectFlushPolicy;
+import org.apache.iotdb.db.engine.storagegroup.DataRegion;
+import org.apache.iotdb.db.engine.storagegroup.DataRegion.TimePartitionFilter;
 import org.apache.iotdb.db.engine.storagegroup.TsFileProcessor;
 import org.apache.iotdb.db.engine.storagegroup.TsFileResource;
-import org.apache.iotdb.db.engine.storagegroup.VirtualStorageGroupProcessor;
-import org.apache.iotdb.db.engine.storagegroup.VirtualStorageGroupProcessor.TimePartitionFilter;
-import org.apache.iotdb.db.engine.storagegroup.virtualSg.StorageGroupManager;
+import org.apache.iotdb.db.engine.storagegroup.dataregion.StorageGroupManager;
 import org.apache.iotdb.db.exception.BatchProcessException;
+import org.apache.iotdb.db.exception.DataRegionException;
 import org.apache.iotdb.db.exception.LoadFileException;
-import org.apache.iotdb.db.exception.ShutdownException;
 import org.apache.iotdb.db.exception.StorageEngineException;
-import org.apache.iotdb.db.exception.StorageGroupProcessorException;
 import org.apache.iotdb.db.exception.TsFileProcessorException;
 import org.apache.iotdb.db.exception.WriteProcessException;
 import org.apache.iotdb.db.exception.WriteProcessRejectException;
-import org.apache.iotdb.db.exception.metadata.IllegalPathException;
-import org.apache.iotdb.db.exception.metadata.MetadataException;
 import org.apache.iotdb.db.exception.metadata.StorageGroupNotSetException;
 import org.apache.iotdb.db.exception.query.QueryProcessException;
 import org.apache.iotdb.db.exception.runtime.StorageEngineFailureException;
 import org.apache.iotdb.db.metadata.idtable.entry.DeviceIDFactory;
 import org.apache.iotdb.db.metadata.mnode.IMeasurementMNode;
 import org.apache.iotdb.db.metadata.mnode.IStorageGroupMNode;
-import org.apache.iotdb.db.metadata.path.PartialPath;
-import org.apache.iotdb.db.qp.physical.PhysicalPlan;
 import org.apache.iotdb.db.qp.physical.crud.InsertPlan;
 import org.apache.iotdb.db.qp.physical.crud.InsertRowPlan;
 import org.apache.iotdb.db.qp.physical.crud.InsertRowsOfOneDevicePlan;
 import org.apache.iotdb.db.qp.physical.crud.InsertTabletPlan;
 import org.apache.iotdb.db.rescon.SystemInfo;
-import org.apache.iotdb.db.service.IService;
 import org.apache.iotdb.db.service.IoTDB;
-import org.apache.iotdb.db.service.ServiceType;
-import org.apache.iotdb.db.utils.TestOnly;
 import org.apache.iotdb.db.utils.ThreadUtils;
 import org.apache.iotdb.db.utils.UpgradeUtils;
+import org.apache.iotdb.db.wal.exception.WALException;
+import org.apache.iotdb.db.wal.recover.WALRecoverManager;
 import org.apache.iotdb.rpc.RpcUtils;
 import org.apache.iotdb.rpc.TSStatusCode;
-import org.apache.iotdb.service.rpc.thrift.TSStatus;
-import org.apache.iotdb.session.pool.SessionPool;
 import org.apache.iotdb.tsfile.utils.FilePathUtils;
 import org.apache.iotdb.tsfile.utils.Pair;
 
@@ -80,11 +74,8 @@
 import org.slf4j.Logger;
 import org.slf4j.LoggerFactory;
 
-import java.io.ByteArrayOutputStream;
-import java.io.DataOutputStream;
 import java.io.File;
 import java.io.IOException;
-import java.nio.ByteBuffer;
 import java.nio.file.Files;
 import java.nio.file.Paths;
 import java.util.ArrayList;
@@ -98,9 +89,8 @@
 import java.util.Map;
 import java.util.Map.Entry;
 import java.util.Set;
-import java.util.concurrent.ArrayBlockingQueue;
-import java.util.concurrent.BlockingQueue;
 import java.util.concurrent.ConcurrentHashMap;
+import java.util.concurrent.CountDownLatch;
 import java.util.concurrent.ExecutionException;
 import java.util.concurrent.ExecutorService;
 import java.util.concurrent.Future;
@@ -115,14 +105,6 @@
   private static final IoTDBConfig config = IoTDBDescriptor.getInstance().getConfig();
   private static final long TTL_CHECK_INTERVAL = 60 * 1000L;
 
-  /* OperationSync module */
-  private static final boolean isEnableOperationSync =
-      IoTDBDescriptor.getInstance().getConfig().isEnableOperationSync();
-  private static SessionPool operationSyncsessionPool;
-  private static OperationSyncProducer operationSyncProducer;
-  private static OperationSyncDDLProtector operationSyncDDLProtector;
-  private static OperationSyncLogService operationSyncDDLLogService;
-
   /**
    * Time range for dividing storage group, the time unit is the same with IoTDB's
    * TimestampPrecision
@@ -149,7 +131,6 @@
   private ScheduledExecutorService ttlCheckThread;
   private ScheduledExecutorService seqMemtableTimedFlushCheckThread;
   private ScheduledExecutorService unseqMemtableTimedFlushCheckThread;
-  private ScheduledExecutorService tsFileTimedCloseCheckThread;
 
   private TsFileFlushPolicy fileFlushPolicy = new DirectFlushPolicy();
   private ExecutorService recoveryThreadPool;
@@ -157,56 +138,7 @@
   private List<CloseFileListener> customCloseFileListeners = new ArrayList<>();
   private List<FlushListener> customFlushListeners = new ArrayList<>();
 
-  private StorageEngine() {
-    if (isEnableOperationSync) {
-      /* Open OperationSync */
-      IoTDBConfig config = IoTDBDescriptor.getInstance().getConfig();
-      // create SessionPool for OperationSync
-      operationSyncsessionPool =
-          new SessionPool(
-              config.getSecondaryAddress(),
-              config.getSecondaryPort(),
-              config.getSecondaryUser(),
-              config.getSecondaryPassword(),
-              5,
-              config.isRpcThriftCompressionEnable());
-
-      // create operationSyncDDLProtector and operationSyncDDLLogService
-      operationSyncDDLProtector = new OperationSyncDDLProtector(operationSyncsessionPool);
-      new Thread(operationSyncDDLProtector).start();
-      operationSyncDDLLogService =
-          new OperationSyncLogService("OperationSyncDDLLog", operationSyncDDLProtector);
-      new Thread(operationSyncDDLLogService).start();
-
-      // create OperationSyncProducer
-      BlockingQueue<Pair<ByteBuffer, OperationSyncPlanTypeUtils.OperationSyncPlanType>>
-          blockingQueue = new ArrayBlockingQueue<>(config.getOperationSyncProducerCacheSize());
-      operationSyncProducer = new OperationSyncProducer(blockingQueue);
-
-      // create OperationSyncDMLProtector and OperationSyncDMLLogService
-      OperationSyncDMLProtector operationSyncDMLProtector =
-          new OperationSyncDMLProtector(operationSyncDDLProtector, operationSyncProducer);
-      new Thread(operationSyncDMLProtector).start();
-      OperationSyncLogService operationSyncDMLLogService =
-          new OperationSyncLogService("OperationSyncDMLLog", operationSyncDMLProtector);
-      new Thread(operationSyncDMLLogService).start();
-
-      // create OperationSyncConsumer
-      for (int i = 0; i < config.getOperationSyncConsumerConcurrencySize(); i++) {
-        OperationSyncConsumer consumer =
-            new OperationSyncConsumer(
-                blockingQueue, operationSyncsessionPool, operationSyncDMLLogService);
-        new Thread(consumer).start();
-      }
-
-      logger.info("Successfully initialize OperationSync!");
-    } else {
-      operationSyncsessionPool = null;
-      operationSyncProducer = null;
-      operationSyncDDLProtector = null;
-      operationSyncDDLLogService = null;
-    }
-  }
+  private StorageEngine() {}
 
   public static StorageEngine getInstance() {
     return InstanceHolder.INSTANCE;
@@ -216,45 +148,6 @@
     timePartitionInterval =
         convertMilliWithPrecision(
             IoTDBDescriptor.getInstance().getConfig().getPartitionInterval() * 1000L);
-  }
-
-  public static void transmitOperationSync(PhysicalPlan physicalPlan) {
-
-    OperationSyncPlanTypeUtils.OperationSyncPlanType planType =
-        OperationSyncPlanTypeUtils.getOperationSyncPlanType(physicalPlan);
-    if (planType == null) {
-      // Don't need OperationSync
-      return;
-    }
-
-    // serialize physical plan
-    ByteBuffer buffer;
-    try {
-      int size = physicalPlan.getSerializedSize();
-      ByteArrayOutputStream operationSyncByteStream = new ByteArrayOutputStream(size);
-      DataOutputStream operationSyncSerializeStream = new DataOutputStream(operationSyncByteStream);
-      physicalPlan.serialize(operationSyncSerializeStream);
-      buffer = ByteBuffer.wrap(operationSyncByteStream.toByteArray());
-    } catch (IOException e) {
-      logger.error("OperationSync can't serialize PhysicalPlan", e);
-      return;
-    }
-
-    switch (planType) {
-      case DDLPlan:
-        // Create OperationSyncWriteTask and wait
-        OperationSyncWriteTask ddlTask =
-            new OperationSyncWriteTask(
-                buffer,
-                operationSyncsessionPool,
-                operationSyncDDLProtector,
-                operationSyncDDLLogService);
-        ddlTask.run();
-        break;
-      case DMLPlan:
-        // Put into OperationSyncProducer
-        operationSyncProducer.put(new Pair<>(buffer, planType));
-    }
   }
 
   public static long convertMilliWithPrecision(long milliTime) {
@@ -286,6 +179,9 @@
   }
 
   public static long getTimePartition(long time) {
+    if (timePartitionInterval == -1) {
+      initTimePartition();
+    }
     return enablePartition ? time / timePartitionInterval : 0;
   }
 
@@ -329,19 +225,30 @@
   public void recover() {
     setAllSgReady(false);
     recoveryThreadPool =
-        IoTDBThreadPoolFactory.newFixedThreadPool(
-            Runtime.getRuntime().availableProcessors(), "Recovery-Thread-Pool");
-
-    // recover all logic storage group processors
-    List<IStorageGroupMNode> sgNodes = IoTDB.metaManager.getAllStorageGroupNodes();
+        IoTDBThreadPoolFactory.newCachedThreadPool(
+            ThreadName.DATA_REGION_RECOVER_SERVICE.getName());
+
+    List<IStorageGroupMNode> sgNodes = IoTDB.schemaProcessor.getAllStorageGroupNodes();
+    // init wal recover manager
+    WALRecoverManager.getInstance()
+        .setAllDataRegionScannedLatch(
+            new CountDownLatch(sgNodes.size() * config.getDataRegionNum()));
+    // recover all logic storage groups
     List<Future<Void>> futures = new LinkedList<>();
     for (IStorageGroupMNode storageGroup : sgNodes) {
       StorageGroupManager storageGroupManager =
           processorMap.computeIfAbsent(
               storageGroup.getPartialPath(), id -> new StorageGroupManager(true));
 
-      // recover all virtual storage groups in one logic storage group
+      // recover all virtual storage groups in each logic storage group
       storageGroupManager.asyncRecover(storageGroup, recoveryThreadPool, futures);
+    }
+
+    // wait until wal is recovered
+    try {
+      WALRecoverManager.getInstance().recover();
+    } catch (WALException e) {
+      logger.error("Fail to recover wal.", e);
     }
 
     // operations after all virtual storage groups are recovered
@@ -386,8 +293,12 @@
     recover();
 
     ttlCheckThread = IoTDBThreadPoolFactory.newSingleThreadScheduledExecutor("TTL-Check");
-    ttlCheckThread.scheduleAtFixedRate(
-        this::checkTTL, TTL_CHECK_INTERVAL, TTL_CHECK_INTERVAL, TimeUnit.MILLISECONDS);
+    ScheduledExecutorUtil.safelyScheduleAtFixedRate(
+        ttlCheckThread,
+        this::checkTTL,
+        TTL_CHECK_INTERVAL,
+        TTL_CHECK_INTERVAL,
+        TimeUnit.MILLISECONDS);
     logger.info("start ttl check thread successfully.");
 
     startTimedService();
@@ -395,7 +306,6 @@
 
   private void checkTTL() {
     try {
-      IoTDB.metaManager.checkTTLOnLastCache();
       for (StorageGroupManager processor : processorMap.values()) {
         processor.checkTTL();
       }
@@ -412,7 +322,8 @@
       seqMemtableTimedFlushCheckThread =
           IoTDBThreadPoolFactory.newSingleThreadScheduledExecutor(
               ThreadName.TIMED_FlUSH_SEQ_MEMTABLE.getName());
-      seqMemtableTimedFlushCheckThread.scheduleAtFixedRate(
+      ScheduledExecutorUtil.safelyScheduleAtFixedRate(
+          seqMemtableTimedFlushCheckThread,
           this::timedFlushSeqMemTable,
           config.getSeqMemtableFlushCheckInterval(),
           config.getSeqMemtableFlushCheckInterval(),
@@ -424,54 +335,25 @@
       unseqMemtableTimedFlushCheckThread =
           IoTDBThreadPoolFactory.newSingleThreadScheduledExecutor(
               ThreadName.TIMED_FlUSH_UNSEQ_MEMTABLE.getName());
-      unseqMemtableTimedFlushCheckThread.scheduleAtFixedRate(
+      ScheduledExecutorUtil.safelyScheduleAtFixedRate(
+          unseqMemtableTimedFlushCheckThread,
           this::timedFlushUnseqMemTable,
           config.getUnseqMemtableFlushCheckInterval(),
           config.getUnseqMemtableFlushCheckInterval(),
           TimeUnit.MILLISECONDS);
       logger.info("start unsequence memtable timed flush check thread successfully.");
     }
-    // timed close tsfile
-    if (config.isEnableTimedCloseTsFile()) {
-      tsFileTimedCloseCheckThread =
-          IoTDBThreadPoolFactory.newSingleThreadScheduledExecutor(
-              ThreadName.TIMED_CLOSE_TSFILE.getName());
-      tsFileTimedCloseCheckThread.scheduleAtFixedRate(
-          this::timedCloseTsFileProcessor,
-          config.getCloseTsFileCheckInterval(),
-          config.getCloseTsFileCheckInterval(),
-          TimeUnit.MILLISECONDS);
-      logger.info("start tsfile timed close check thread successfully.");
-    }
   }
 
   private void timedFlushSeqMemTable() {
-    try {
-      for (StorageGroupManager processor : processorMap.values()) {
-        processor.timedFlushSeqMemTable();
-      }
-    } catch (Exception e) {
-      logger.error("An error occurred when timed flushing sequence memtables", e);
+    for (StorageGroupManager processor : processorMap.values()) {
+      processor.timedFlushSeqMemTable();
     }
   }
 
   private void timedFlushUnseqMemTable() {
-    try {
-      for (StorageGroupManager processor : processorMap.values()) {
-        processor.timedFlushUnseqMemTable();
-      }
-    } catch (Exception e) {
-      logger.error("An error occurred when timed flushing unsequence memtables", e);
-    }
-  }
-
-  private void timedCloseTsFileProcessor() {
-    try {
-      for (StorageGroupManager processor : processorMap.values()) {
-        processor.timedCloseTsFileProcessor();
-      }
-    } catch (Exception e) {
-      logger.error("An error occurred when timed closing tsfiles interval", e);
+    for (StorageGroupManager processor : processorMap.values()) {
+      processor.timedFlushUnseqMemTable();
     }
   }
 
@@ -486,11 +368,7 @@
         seqMemtableTimedFlushCheckThread, ThreadName.TIMED_FlUSH_SEQ_MEMTABLE);
     ThreadUtils.stopThreadPool(
         unseqMemtableTimedFlushCheckThread, ThreadName.TIMED_FlUSH_UNSEQ_MEMTABLE);
-    ThreadUtils.stopThreadPool(tsFileTimedCloseCheckThread, ThreadName.TIMED_CLOSE_TSFILE);
     recoveryThreadPool.shutdownNow();
-    for (PartialPath storageGroup : IoTDB.metaManager.getAllStorageGroupPaths()) {
-      this.releaseWalDirectByteBufferPoolInOneStorageGroup(storageGroup);
-    }
     processorMap.clear();
   }
 
@@ -507,7 +385,6 @@
     shutdownTimedService(ttlCheckThread, "TTlCheckThread");
     shutdownTimedService(seqMemtableTimedFlushCheckThread, "SeqMemtableTimedFlushCheckThread");
     shutdownTimedService(unseqMemtableTimedFlushCheckThread, "UnseqMemtableTimedFlushCheckThread");
-    shutdownTimedService(tsFileTimedCloseCheckThread, "TsFileTimedCloseCheckThread");
     recoveryThreadPool.shutdownNow();
     processorMap.clear();
   }
@@ -524,7 +401,7 @@
     }
   }
 
-  /** reboot timed flush sequence/unsequence memetable thread, timed close tsfile thread */
+  /** reboot timed flush sequence/unsequence memetable thread */
   public void rebootTimedService() throws ShutdownException {
     logger.info("Start rebooting all timed service.");
 
@@ -532,7 +409,6 @@
     stopTimedServiceAndThrow(seqMemtableTimedFlushCheckThread, "SeqMemtableTimedFlushCheckThread");
     stopTimedServiceAndThrow(
         unseqMemtableTimedFlushCheckThread, "UnseqMemtableTimedFlushCheckThread");
-    stopTimedServiceAndThrow(tsFileTimedCloseCheckThread, "TsFileTimedCloseCheckThread");
 
     logger.info("Stop all timed service successfully, and now restart them.");
 
@@ -566,32 +442,31 @@
    * @param path storage group path
    * @return storage group processor
    */
-  public VirtualStorageGroupProcessor getProcessorDirectly(PartialPath path)
-      throws StorageEngineException {
+  public DataRegion getProcessorDirectly(PartialPath path) throws StorageEngineException {
     PartialPath storageGroupPath;
     try {
-      IStorageGroupMNode storageGroupMNode = IoTDB.metaManager.getStorageGroupNodeByPath(path);
+      IStorageGroupMNode storageGroupMNode = IoTDB.schemaProcessor.getStorageGroupNodeByPath(path);
       storageGroupPath = storageGroupMNode.getPartialPath();
       return getStorageGroupProcessorByPath(storageGroupPath, storageGroupMNode);
-    } catch (StorageGroupProcessorException | MetadataException e) {
+    } catch (DataRegionException | MetadataException e) {
       throw new StorageEngineException(e);
     }
   }
 
   /**
    * This method is for sync, delete tsfile or sth like them, just get storage group directly by
-   * virtualStorageGroupId
+   * dataRegionId
    *
    * @param path storage group path
-   * @param virtualStorageGroupId virtual storage group partition id
+   * @param dataRegionId dataRegionId
    * @return storage group processor
    */
-  public VirtualStorageGroupProcessor getProcessorDirectly(
-      PartialPath path, int virtualStorageGroupId) throws StorageEngineException {
-    try {
-      IStorageGroupMNode storageGroupMNode = IoTDB.metaManager.getStorageGroupNodeByPath(path);
-      return getStorageGroupProcessorById(virtualStorageGroupId, storageGroupMNode);
-    } catch (StorageGroupProcessorException | MetadataException e) {
+  public DataRegion getProcessorDirectly(PartialPath path, int dataRegionId)
+      throws StorageEngineException {
+    try {
+      IStorageGroupMNode storageGroupMNode = IoTDB.schemaProcessor.getStorageGroupNodeByPath(path);
+      return getStorageGroupProcessorById(dataRegionId, storageGroupMNode);
+    } catch (DataRegionException | MetadataException e) {
       throw new StorageEngineException(e);
     }
   }
@@ -602,11 +477,22 @@
    * @param path device path
    * @return storage group processor
    */
-  public VirtualStorageGroupProcessor getProcessor(PartialPath path) throws StorageEngineException {
-    try {
-      IStorageGroupMNode storageGroupMNode = IoTDB.metaManager.getStorageGroupNodeByPath(path);
+  public DataRegion getProcessor(PartialPath path) throws StorageEngineException {
+    try {
+      IStorageGroupMNode storageGroupMNode = IoTDB.schemaProcessor.getStorageGroupNodeByPath(path);
       return getStorageGroupProcessorByPath(path, storageGroupMNode);
-    } catch (StorageGroupProcessorException | MetadataException e) {
+    } catch (DataRegionException | MetadataException e) {
+      throw new StorageEngineException(e);
+    }
+  }
+
+  public DataRegion getProcessorByDataRegionId(PartialPath path, int dataRegionId)
+      throws StorageEngineException {
+    try {
+      IStorageGroupMNode storageGroupMNode = IoTDB.schemaProcessor.getStorageGroupNodeByPath(path);
+      return getStorageGroupManager(storageGroupMNode)
+          .getProcessor(storageGroupMNode, dataRegionId);
+    } catch (DataRegionException | MetadataException e) {
       throw new StorageEngineException(e);
     }
   }
@@ -620,13 +506,13 @@
     try {
       List<String> lockHolderList = new ArrayList<>(pathList.size());
       for (PartialPath path : pathList) {
-        IStorageGroupMNode storageGroupMNode = IoTDB.metaManager.getStorageGroupNodeByPath(path);
-        VirtualStorageGroupProcessor virtualStorageGroupProcessor =
-            getStorageGroupProcessorByPath(path, storageGroupMNode);
-        lockHolderList.add(virtualStorageGroupProcessor.getInsertWriteLockHolder());
+        IStorageGroupMNode storageGroupMNode =
+            IoTDB.schemaProcessor.getStorageGroupNodeByPath(path);
+        DataRegion dataRegion = getStorageGroupProcessorByPath(path, storageGroupMNode);
+        lockHolderList.add(dataRegion.getInsertWriteLockHolder());
       }
       return lockHolderList;
-    } catch (StorageGroupProcessorException | MetadataException e) {
+    } catch (DataRegionException | MetadataException e) {
       throw new StorageEngineException(e);
     }
   }
@@ -639,11 +525,35 @@
    *     modification in mtree
    * @return found or new storage group processor
    */
+  private DataRegion getStorageGroupProcessorByPath(
+      PartialPath devicePath, IStorageGroupMNode storageGroupMNode)
+      throws DataRegionException, StorageEngineException {
+    return getStorageGroupManager(storageGroupMNode).getProcessor(devicePath, storageGroupMNode);
+  }
+
+  /**
+   * get storage group processor by dataRegionId
+   *
+   * @param dataRegionId dataRegionId
+   * @param storageGroupMNode mnode of the storage group, we need synchronize this to avoid
+   *     modification in mtree
+   * @return found or new storage group processor
+   */
+  private DataRegion getStorageGroupProcessorById(
+      int dataRegionId, IStorageGroupMNode storageGroupMNode)
+      throws DataRegionException, StorageEngineException {
+    return getStorageGroupManager(storageGroupMNode).getProcessor(dataRegionId, storageGroupMNode);
+  }
+  /**
+   * get storage group manager by storage group mnode
+   *
+   * @param storageGroupMNode mnode of the storage group, we need synchronize this to avoid
+   *     modification in mtree
+   * @return found or new storage group manager
+   */
   @SuppressWarnings("java:S2445")
   // actually storageGroupMNode is a unique object on the mtree, synchronize it is reasonable
-  private VirtualStorageGroupProcessor getStorageGroupProcessorByPath(
-      PartialPath devicePath, IStorageGroupMNode storageGroupMNode)
-      throws StorageGroupProcessorException, StorageEngineException {
+  private StorageGroupManager getStorageGroupManager(IStorageGroupMNode storageGroupMNode) {
     StorageGroupManager storageGroupManager = processorMap.get(storageGroupMNode.getPartialPath());
     if (storageGroupManager == null) {
       synchronized (this) {
@@ -654,33 +564,7 @@
         }
       }
     }
-    return storageGroupManager.getProcessor(devicePath, storageGroupMNode);
-  }
-
-  /**
-   * get storage group processor by virtualStorageGroupId
-   *
-   * @param virtualStorageGroupId virtual storage group partition id
-   * @param storageGroupMNode mnode of the storage group, we need synchronize this to avoid
-   *     modification in mtree
-   * @return found or new storage group processor
-   */
-  @SuppressWarnings("java:S2445")
-  // actually storageGroupMNode is a unique object on the mtree, synchronize it is reasonable
-  private VirtualStorageGroupProcessor getStorageGroupProcessorById(
-      int virtualStorageGroupId, IStorageGroupMNode storageGroupMNode)
-      throws StorageGroupProcessorException, StorageEngineException {
-    StorageGroupManager storageGroupManager = processorMap.get(storageGroupMNode.getPartialPath());
-    if (storageGroupManager == null) {
-      synchronized (this) {
-        storageGroupManager = processorMap.get(storageGroupMNode.getPartialPath());
-        if (storageGroupManager == null) {
-          storageGroupManager = new StorageGroupManager();
-          processorMap.put(storageGroupMNode.getPartialPath(), storageGroupManager);
-        }
-      }
-    }
-    return storageGroupManager.getProcessor(virtualStorageGroupId, storageGroupMNode);
+    return storageGroupManager;
   }
 
   /**
@@ -689,18 +573,18 @@
    * @param virtualStorageGroupId virtual storage group id e.g. 1
    * @param logicalStorageGroupName logical storage group name e.g. root.sg1
    */
-  public VirtualStorageGroupProcessor buildNewStorageGroupProcessor(
+  public DataRegion buildNewStorageGroupProcessor(
       PartialPath logicalStorageGroupName,
       IStorageGroupMNode storageGroupMNode,
       String virtualStorageGroupId)
-      throws StorageGroupProcessorException {
-    VirtualStorageGroupProcessor processor;
+      throws DataRegionException {
+    DataRegion processor;
     logger.info(
         "construct a processor instance, the storage group is {}, Thread is {}",
         logicalStorageGroupName,
         Thread.currentThread().getId());
     processor =
-        new VirtualStorageGroupProcessor(
+        new DataRegion(
             systemDir + File.separator + logicalStorageGroupName,
             virtualStorageGroupId,
             fileFlushPolicy,
@@ -733,9 +617,8 @@
       }
     }
 
-    VirtualStorageGroupProcessor virtualStorageGroupProcessor =
-        getProcessor(insertRowPlan.getDevicePath());
-    getSeriesSchemas(insertRowPlan, virtualStorageGroupProcessor);
+    DataRegion dataRegion = getProcessor(insertRowPlan.getDevicePath());
+    getSeriesSchemas(insertRowPlan, dataRegion);
     try {
       insertRowPlan.transferType();
     } catch (QueryProcessException e) {
@@ -743,7 +626,7 @@
     }
 
     try {
-      virtualStorageGroupProcessor.insert(insertRowPlan);
+      dataRegion.insert(insertRowPlan);
     } catch (WriteProcessException e) {
       throw new StorageEngineException(e);
     }
@@ -759,18 +642,17 @@
       }
     }
 
-    VirtualStorageGroupProcessor virtualStorageGroupProcessor =
-        getProcessor(insertRowsOfOneDevicePlan.getDevicePath());
+    DataRegion dataRegion = getProcessor(insertRowsOfOneDevicePlan.getDevicePath());
 
     for (InsertRowPlan plan : insertRowsOfOneDevicePlan.getRowPlans()) {
       plan.setMeasurementMNodes(new IMeasurementMNode[plan.getMeasurements().length]);
       // check whether types are match
-      getSeriesSchemas(plan, virtualStorageGroupProcessor);
+      getSeriesSchemas(plan, dataRegion);
     }
 
     // TODO monitor: update statistics
     try {
-      virtualStorageGroupProcessor.insert(insertRowsOfOneDevicePlan);
+      dataRegion.insert(insertRowsOfOneDevicePlan);
     } catch (WriteProcessException e) {
       throw new StorageEngineException(e);
     }
@@ -788,9 +670,9 @@
         throw new BatchProcessException(results);
       }
     }
-    VirtualStorageGroupProcessor virtualStorageGroupProcessor;
-    try {
-      virtualStorageGroupProcessor = getProcessor(insertTabletPlan.getDevicePath());
+    DataRegion dataRegion;
+    try {
+      dataRegion = getProcessor(insertTabletPlan.getDevicePath());
     } catch (StorageEngineException e) {
       throw new StorageEngineException(
           String.format(
@@ -799,8 +681,8 @@
           e);
     }
 
-    getSeriesSchemas(insertTabletPlan, virtualStorageGroupProcessor);
-    virtualStorageGroupProcessor.insertTablet(insertTabletPlan);
+    getSeriesSchemas(insertTabletPlan, dataRegion);
+    dataRegion.insertTablet(insertTabletPlan);
   }
 
   /** flush command Sync asyncCloseOneProcessor all file node processors. */
@@ -854,7 +736,7 @@
       TimePartitionFilter timePartitionFilter)
       throws StorageEngineException {
     try {
-      List<PartialPath> sgPaths = IoTDB.metaManager.getBelongedStorageGroups(path);
+      List<PartialPath> sgPaths = IoTDB.schemaProcessor.getBelongedStorageGroups(path);
       for (PartialPath storageGroupPath : sgPaths) {
         // storage group has no data
         if (!processorMap.containsKey(storageGroupPath)) {
@@ -878,7 +760,7 @@
       PartialPath path, long planIndex, TimePartitionFilter timePartitionFilter)
       throws StorageEngineException {
     try {
-      List<PartialPath> sgPaths = IoTDB.metaManager.getBelongedStorageGroups(path);
+      List<PartialPath> sgPaths = IoTDB.schemaProcessor.getBelongedStorageGroups(path);
       for (PartialPath storageGroupPath : sgPaths) {
         // storage group has no data
         if (!processorMap.containsKey(storageGroupPath)) {
@@ -931,16 +813,17 @@
       List<TsFileResource> unseqResourcesToBeSettled,
       List<String> tsFilePaths)
       throws StorageEngineException {
-    StorageGroupManager vsg = processorMap.get(sgPath);
-    if (vsg == null) {
+    StorageGroupManager storageGroupManager = processorMap.get(sgPath);
+    if (storageGroupManager == null) {
       throw new StorageEngineException(
           "The Storage Group " + sgPath.toString() + " is not existed.");
     }
-    if (!vsg.getIsSettling().compareAndSet(false, true)) {
+    if (!storageGroupManager.getIsSettling().compareAndSet(false, true)) {
       throw new StorageEngineException(
           "Storage Group " + sgPath.getFullPath() + " is already being settled now.");
     }
-    vsg.getResourcesToBeSettled(seqResourcesToBeSettled, unseqResourcesToBeSettled, tsFilePaths);
+    storageGroupManager.getResourcesToBeSettled(
+        seqResourcesToBeSettled, unseqResourcesToBeSettled, tsFilePaths);
   }
 
   public void setSettling(PartialPath sgPath, boolean isSettling) {
@@ -978,13 +861,6 @@
   private void syncDeleteDataFiles(PartialPath storageGroupPath) {
     logger.info("Force to delete the data in storage group processor {}", storageGroupPath);
     processorMap.get(storageGroupPath).syncDeleteDataFiles();
-  }
-
-  /** release all the allocated non-heap */
-  public void releaseWalDirectByteBufferPoolInOneStorageGroup(PartialPath storageGroupPath) {
-    if (processorMap.containsKey(storageGroupPath)) {
-      processorMap.get(storageGroupPath).releaseWalDirectByteBufferPool();
-    }
   }
 
   /** delete all data of storage groups' timeseries. */
@@ -992,7 +868,7 @@
   public synchronized boolean deleteAll() {
     logger.info("Start deleting all storage groups' timeseries");
     syncCloseAllProcessor();
-    for (PartialPath storageGroup : IoTDB.metaManager.getAllStorageGroupPaths()) {
+    for (PartialPath storageGroup : IoTDB.schemaProcessor.getAllStorageGroupPaths()) {
       this.deleteAllDataFilesInOneStorageGroup(storageGroup);
     }
     processorMap.clear();
@@ -1012,22 +888,24 @@
     if (!processorMap.containsKey(storageGroupPath)) {
       return;
     }
-
+    abortCompactionTaskForStorageGroup(storageGroupPath);
     deleteAllDataFilesInOneStorageGroup(storageGroupPath);
-    releaseWalDirectByteBufferPoolInOneStorageGroup(storageGroupPath);
     StorageGroupManager storageGroupManager = processorMap.remove(storageGroupPath);
-    storageGroupManager.deleteStorageGroupSystemFolder(
-        systemDir + File.pathSeparator + storageGroupPath);
+    storageGroupManager.deleteStorageGroupSystemFolder(systemDir);
     storageGroupManager.stopSchedulerPool();
   }
 
-  public void loadNewTsFileForSync(TsFileResource newTsFileResource)
-      throws StorageEngineException, LoadFileException, IllegalPathException {
-    getProcessorDirectly(new PartialPath(getSgByEngineFile(newTsFileResource.getTsFile(), false)))
-        .loadNewTsFileForSync(newTsFileResource);
-  }
-
-  public void loadNewTsFile(TsFileResource newTsFileResource)
+  private void abortCompactionTaskForStorageGroup(PartialPath storageGroupPath) {
+    if (!processorMap.containsKey(storageGroupPath)) {
+      return;
+    }
+
+    StorageGroupManager manager = processorMap.get(storageGroupPath);
+    manager.setAllowCompaction(false);
+    manager.abortCompaction();
+  }
+
+  public void loadNewTsFile(TsFileResource newTsFileResource, boolean deleteOriginFile)
       throws LoadFileException, StorageEngineException, MetadataException {
     Set<String> deviceSet = newTsFileResource.getDevices();
     if (deviceSet == null || deviceSet.isEmpty()) {
@@ -1035,21 +913,15 @@
     }
     String device = deviceSet.iterator().next();
     PartialPath devicePath = new PartialPath(device);
-    PartialPath storageGroupPath = IoTDB.metaManager.getBelongedStorageGroup(devicePath);
-    getProcessorDirectly(storageGroupPath).loadNewTsFile(newTsFileResource);
-  }
-
-  public boolean deleteTsfileForSync(File deletedTsfile)
-      throws StorageEngineException, IllegalPathException {
-    return getProcessorDirectly(new PartialPath(getSgByEngineFile(deletedTsfile, false)))
-        .deleteTsfile(deletedTsfile);
+    PartialPath storageGroupPath = IoTDB.schemaProcessor.getBelongedStorageGroup(devicePath);
+    getProcessorDirectly(storageGroupPath).loadNewTsFile(newTsFileResource, deleteOriginFile);
   }
 
   public boolean deleteTsfile(File deletedTsfile)
       throws StorageEngineException, IllegalPathException {
     return getProcessorDirectly(
             new PartialPath(getSgByEngineFile(deletedTsfile, true)),
-            getVirtualSgIdByEngineFile(deletedTsfile, true))
+            getDataRegionIdByEngineFile(deletedTsfile, true))
         .deleteTsfile(deletedTsfile);
   }
 
@@ -1057,7 +929,7 @@
       throws StorageEngineException, IllegalPathException {
     return getProcessorDirectly(
             new PartialPath(getSgByEngineFile(tsfileToBeUnloaded, true)),
-            getVirtualSgIdByEngineFile(tsfileToBeUnloaded, true))
+            getDataRegionIdByEngineFile(tsfileToBeUnloaded, true))
         .unloadTsfile(tsfileToBeUnloaded, targetDir);
   }
 
@@ -1100,10 +972,10 @@
    * @param file internal file
    * @param needCheck check if the tsfile is an internal TsFile. If you make sure it is inside, no
    *     need to check
-   * @return virtual storage group partition id
+   * @return dataRegionId
    * @throws IllegalPathException throw if tsfile is not an internal TsFile
    */
-  public int getVirtualSgIdByEngineFile(File file, boolean needCheck) throws IllegalPathException {
+  public int getDataRegionIdByEngineFile(File file, boolean needCheck) throws IllegalPathException {
     if (needCheck) {
       File dataDir =
           file.getParentFile().getParentFile().getParentFile().getParentFile().getParentFile();
@@ -1125,7 +997,11 @@
     }
   }
 
-  /** @return TsFiles (seq or unseq) grouped by their storage group and partition number. */
+  /**
+   * Get all the closed tsfiles of each storage group.
+   *
+   * @return TsFiles (seq or unseq) grouped by their storage group and partition number.
+   */
   public Map<PartialPath, Map<Long, List<TsFileResource>>> getAllClosedStorageGroupTsFile() {
     Map<PartialPath, Map<Long, List<TsFileResource>>> ret = new HashMap<>();
     for (Entry<PartialPath, StorageGroupManager> entry : processorMap.entrySet()) {
@@ -1209,48 +1085,46 @@
   }
 
   /** get all merge lock of the storage group processor related to the query */
-  public Pair<
-          List<VirtualStorageGroupProcessor>, Map<VirtualStorageGroupProcessor, List<PartialPath>>>
-      mergeLock(List<PartialPath> pathList) throws StorageEngineException {
-    Map<VirtualStorageGroupProcessor, List<PartialPath>> map = new HashMap<>();
+  public Pair<List<DataRegion>, Map<DataRegion, List<PartialPath>>> mergeLock(
+      List<PartialPath> pathList) throws StorageEngineException {
+    Map<DataRegion, List<PartialPath>> map = new HashMap<>();
     for (PartialPath path : pathList) {
       map.computeIfAbsent(getProcessor(path.getDevicePath()), key -> new ArrayList<>()).add(path);
     }
-    List<VirtualStorageGroupProcessor> list =
+    List<DataRegion> list =
         map.keySet().stream()
-            .sorted(Comparator.comparing(VirtualStorageGroupProcessor::getVirtualStorageGroupId))
+            .sorted(Comparator.comparing(DataRegion::getDataRegionId))
             .collect(Collectors.toList());
-    list.forEach(VirtualStorageGroupProcessor::readLock);
+    list.forEach(DataRegion::readLock);
 
     return new Pair<>(list, map);
   }
 
   /** unlock all merge lock of the storage group processor related to the query */
-  public void mergeUnLock(List<VirtualStorageGroupProcessor> list) {
-    list.forEach(VirtualStorageGroupProcessor::readUnlock);
-  }
-
-  /** @return virtual storage group name, like root.sg1/0 */
+  public void mergeUnLock(List<DataRegion> list) {
+    list.forEach(DataRegion::readUnlock);
+  }
+
+  /**
+   * Get the virtual storage group name.
+   *
+   * @return virtual storage group name, like root.sg1/0
+   */
   public String getStorageGroupPath(PartialPath path) throws StorageEngineException {
     PartialPath deviceId = path.getDevicePath();
-<<<<<<< HEAD
-    VirtualStorageGroupProcessor storageGroupProcessor = getProcessor(deviceId);
-    return storageGroupProcessor.getLogicalStorageGroupName()
-=======
     DataRegion storageGroupProcessor = getProcessor(deviceId);
     return storageGroupProcessor.getStorageGroupName()
->>>>>>> 04d6ecd9
         + File.separator
-        + storageGroupProcessor.getVirtualStorageGroupId();
-  }
-
-  protected void getSeriesSchemas(InsertPlan insertPlan, VirtualStorageGroupProcessor processor)
+        + storageGroupProcessor.getDataRegionId();
+  }
+
+  protected void getSeriesSchemas(InsertPlan insertPlan, DataRegion processor)
       throws StorageEngineException, MetadataException {
     try {
       if (config.isEnableIDTable()) {
         processor.getIdTable().getSeriesSchemas(insertPlan);
       } else {
-        IoTDB.metaManager.getSeriesSchemasAndReadLockDevice(insertPlan);
+        IoTDB.schemaProcessor.getSeriesSchemasAndReadLockDevice(insertPlan);
         insertPlan.setDeviceID(
             DeviceIDFactory.getInstance().getDeviceID(insertPlan.getDevicePath()));
       }
