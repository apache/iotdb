--- conflicted
+++ resolved
@@ -488,7 +488,7 @@
    * This function is just for unit test.
    */
   public synchronized void reset() {
-    for(VirtualStorageGroupManager virtualStorageGroupManager : processorMap.values()){
+    for (VirtualStorageGroupManager virtualStorageGroupManager : processorMap.values()) {
       virtualStorageGroupManager.reset();
     }
   }
@@ -760,19 +760,12 @@
   }
 
   public void deleteStorageGroup(PartialPath storageGroupPath) {
-<<<<<<< HEAD
+    if (!processorMap.containsKey(storageGroupPath)) {
+      return;
+    }
+
     deleteAllDataFilesInOneStorageGroup(storageGroupPath);
     releaseWalDirectByteBufferPoolInOneStorageGroup(storageGroupPath);
-    StorageGroupProcessor processor = processorMap.remove(storageGroupPath);
-    if (processor != null) {
-      processor.deleteFolder(systemDir);
-=======
-    if (!processorMap.containsKey(storageGroupPath)) {
-      return;
->>>>>>> 44e764b1
-    }
-
-    deleteAllDataFilesInOneStorageGroup(storageGroupPath);
     VirtualStorageGroupManager virtualStorageGroupManager = processorMap.remove(storageGroupPath);
     virtualStorageGroupManager
         .deleteStorageGroup(systemDir + File.pathSeparator + storageGroupPath);
