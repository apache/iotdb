/*
 * Licensed to the Apache Software Foundation (ASF) under one
 * or more contributor license agreements.  See the NOTICE file
 * distributed with this work for additional information
 * regarding copyright ownership.  The ASF licenses this file
 * to you under the Apache License, Version 2.0 (the
 * "License"); you may not use this file except in compliance
 * with the License.  You may obtain a copy of the License at
 *
 *     http://www.apache.org/licenses/LICENSE-2.0
 *
 * Unless required by applicable law or agreed to in writing,
 * software distributed under the License is distributed on an
 * "AS IS" BASIS, WITHOUT WARRANTIES OR CONDITIONS OF ANY
 * KIND, either express or implied.  See the License for the
 * specific language governing permissions and limitations
 * under the License.
 */
package org.apache.iotdb.db.engine;

import org.apache.iotdb.commons.concurrent.IoTDBThreadPoolFactory;
import org.apache.iotdb.commons.concurrent.ThreadName;
import org.apache.iotdb.commons.exception.ShutdownException;
<<<<<<< HEAD
import org.apache.iotdb.commons.partition.DataRegionId;
=======
import org.apache.iotdb.commons.partition.TimePartitionSlot;
>>>>>>> fbfb3ebe
import org.apache.iotdb.commons.service.IService;
import org.apache.iotdb.commons.service.ServiceType;
import org.apache.iotdb.commons.utils.TestOnly;
import org.apache.iotdb.db.conf.IoTDBConfig;
import org.apache.iotdb.db.conf.IoTDBDescriptor;
import org.apache.iotdb.db.conf.ServerConfigConsistent;
import org.apache.iotdb.db.engine.fileSystem.SystemFileFactory;
import org.apache.iotdb.db.engine.flush.CloseFileListener;
import org.apache.iotdb.db.engine.flush.FlushListener;
import org.apache.iotdb.db.engine.flush.TsFileFlushPolicy;
import org.apache.iotdb.db.engine.flush.TsFileFlushPolicy.DirectFlushPolicy;
import org.apache.iotdb.db.engine.storagegroup.TsFileProcessor;
import org.apache.iotdb.db.engine.storagegroup.TsFileResource;
import org.apache.iotdb.db.engine.storagegroup.VirtualStorageGroupProcessor;
import org.apache.iotdb.db.engine.storagegroup.VirtualStorageGroupProcessor.TimePartitionFilter;
import org.apache.iotdb.db.engine.storagegroup.virtualSg.StorageGroupManager;
import org.apache.iotdb.db.exception.BatchProcessException;
import org.apache.iotdb.db.exception.LoadFileException;
import org.apache.iotdb.db.exception.StorageEngineException;
import org.apache.iotdb.db.exception.StorageGroupProcessorException;
import org.apache.iotdb.db.exception.TsFileProcessorException;
import org.apache.iotdb.db.exception.WriteProcessException;
import org.apache.iotdb.db.exception.WriteProcessRejectException;
import org.apache.iotdb.db.exception.metadata.IllegalPathException;
import org.apache.iotdb.db.exception.metadata.MetadataException;
import org.apache.iotdb.db.exception.metadata.StorageGroupNotSetException;
import org.apache.iotdb.db.exception.query.QueryProcessException;
import org.apache.iotdb.db.exception.runtime.StorageEngineFailureException;
import org.apache.iotdb.db.metadata.idtable.entry.DeviceIDFactory;
import org.apache.iotdb.db.metadata.mnode.IMeasurementMNode;
import org.apache.iotdb.db.metadata.mnode.IStorageGroupMNode;
import org.apache.iotdb.db.metadata.path.PartialPath;
import org.apache.iotdb.db.mpp.sql.planner.plan.node.write.InsertTabletNode;
import org.apache.iotdb.db.qp.physical.crud.InsertPlan;
import org.apache.iotdb.db.qp.physical.crud.InsertRowPlan;
import org.apache.iotdb.db.qp.physical.crud.InsertRowsOfOneDevicePlan;
import org.apache.iotdb.db.qp.physical.crud.InsertTabletPlan;
import org.apache.iotdb.db.rescon.SystemInfo;
import org.apache.iotdb.db.service.IoTDB;
import org.apache.iotdb.db.utils.ThreadUtils;
import org.apache.iotdb.db.utils.UpgradeUtils;
import org.apache.iotdb.rpc.RpcUtils;
import org.apache.iotdb.rpc.TSStatusCode;
import org.apache.iotdb.service.rpc.thrift.TSStatus;
import org.apache.iotdb.tsfile.utils.FilePathUtils;
import org.apache.iotdb.tsfile.utils.Pair;

import org.apache.commons.io.FileUtils;
import org.slf4j.Logger;
import org.slf4j.LoggerFactory;

import java.io.File;
import java.io.IOException;
import java.nio.file.Files;
import java.nio.file.Paths;
import java.util.ArrayList;
import java.util.Arrays;
import java.util.Comparator;
import java.util.ConcurrentModificationException;
import java.util.HashMap;
import java.util.Iterator;
import java.util.LinkedList;
import java.util.List;
import java.util.Map;
import java.util.Map.Entry;
import java.util.Set;
import java.util.concurrent.*;
import java.util.concurrent.atomic.AtomicBoolean;
import java.util.stream.Collectors;

public class StorageEngine implements IService {
  private static final Logger logger = LoggerFactory.getLogger(StorageEngine.class);

  private static final IoTDBConfig config = IoTDBDescriptor.getInstance().getConfig();
  private static final long TTL_CHECK_INTERVAL = 60 * 1000L;

  /**
   * Time range for dividing storage group, the time unit is the same with IoTDB's
   * TimestampPrecision
   */
  @ServerConfigConsistent private static long timePartitionInterval = -1;
  /** whether enable data partition if disabled, all data belongs to partition 0 */
  @ServerConfigConsistent private static boolean enablePartition = config.isEnablePartition();

  private final boolean enableMemControl = config.isEnableMemControl();

  /**
   * a folder (system/storage_groups/ by default) that persist system info. Each Storage Processor
   * will have a subfolder under the systemDir.
   */
  private final String systemDir =
      FilePathUtils.regularizePath(config.getSystemDir()) + "storage_groups";

  /** storage group name -> storage group processor */
  private final ConcurrentHashMap<PartialPath, StorageGroupManager> processorMap =
      new ConcurrentHashMap<>();

  /** DataRegionId -> DataRegion */
  private final ConcurrentHashMap<DataRegionId, VirtualStorageGroupProcessor> dataRegionMap =
      new ConcurrentHashMap<>();

  private AtomicBoolean isAllSgReady = new AtomicBoolean(false);

  private ScheduledExecutorService ttlCheckThread;
  private ScheduledExecutorService seqMemtableTimedFlushCheckThread;
  private ScheduledExecutorService unseqMemtableTimedFlushCheckThread;
  private ScheduledExecutorService tsFileTimedCloseCheckThread;

  private TsFileFlushPolicy fileFlushPolicy = new DirectFlushPolicy();
  private ExecutorService recoveryThreadPool;
  // add customized listeners here for flush and close events
  private List<CloseFileListener> customCloseFileListeners = new ArrayList<>();
  private List<FlushListener> customFlushListeners = new ArrayList<>();

  private StorageEngine() {}

  public static StorageEngine getInstance() {
    return InstanceHolder.INSTANCE;
  }

  private static void initTimePartition() {
    timePartitionInterval =
        convertMilliWithPrecision(
            IoTDBDescriptor.getInstance().getConfig().getPartitionInterval() * 1000L);
  }

  public static long convertMilliWithPrecision(long milliTime) {
    long result = milliTime;
    String timePrecision = IoTDBDescriptor.getInstance().getConfig().getTimestampPrecision();
    switch (timePrecision) {
      case "ns":
        result = milliTime * 1000_000L;
        break;
      case "us":
        result = milliTime * 1000L;
        break;
      default:
        break;
    }
    return result;
  }

  public static long getTimePartitionInterval() {
    if (timePartitionInterval == -1) {
      initTimePartition();
    }
    return timePartitionInterval;
  }

  @TestOnly
  public static void setTimePartitionInterval(long timePartitionInterval) {
    StorageEngine.timePartitionInterval = timePartitionInterval;
  }

  public static long getTimePartition(long time) {
    return enablePartition ? time / timePartitionInterval : 0;
  }

  public static TimePartitionSlot getTimePartitionSlot(long time) {
    TimePartitionSlot timePartitionSlot = new TimePartitionSlot();
    if (enablePartition) {
      timePartitionSlot.setStartTime(time - time % timePartitionInterval);
    } else {
      timePartitionSlot.setStartTime(0);
    }
    return timePartitionSlot;
  }

  public static boolean isEnablePartition() {
    return enablePartition;
  }

  @TestOnly
  public static void setEnablePartition(boolean enablePartition) {
    StorageEngine.enablePartition = enablePartition;
  }

  /** block insertion if the insertion is rejected by memory control */
  public static void blockInsertionIfReject(TsFileProcessor tsFileProcessor)
      throws WriteProcessRejectException {
    long startTime = System.currentTimeMillis();
    while (SystemInfo.getInstance().isRejected()) {
      if (tsFileProcessor != null && tsFileProcessor.shouldFlush()) {
        break;
      }
      try {
        TimeUnit.MILLISECONDS.sleep(config.getCheckPeriodWhenInsertBlocked());
        if (System.currentTimeMillis() - startTime > config.getMaxWaitingTimeWhenInsertBlocked()) {
          throw new WriteProcessRejectException(
              "System rejected over " + (System.currentTimeMillis() - startTime) + "ms");
        }
      } catch (InterruptedException e) {
        Thread.currentThread().interrupt();
      }
    }
  }

  public boolean isAllSgReady() {
    return isAllSgReady.get();
  }

  public void setAllSgReady(boolean allSgReady) {
    isAllSgReady.set(allSgReady);
  }

  public void recover() {
    setAllSgReady(false);
    recoveryThreadPool =
        IoTDBThreadPoolFactory.newFixedThreadPool(
            Runtime.getRuntime().availableProcessors(), "Recovery-Thread-Pool");

    // recover all logic storage group processors
    List<IStorageGroupMNode> sgNodes = IoTDB.schemaProcessor.getAllStorageGroupNodes();
    List<Future<Void>> futures = new LinkedList<>();
    for (IStorageGroupMNode storageGroup : sgNodes) {
      StorageGroupManager storageGroupManager =
          processorMap.computeIfAbsent(
              storageGroup.getPartialPath(), id -> new StorageGroupManager(true));

      // recover all virtual storage groups in one logic storage group
      storageGroupManager.asyncRecover(storageGroup, recoveryThreadPool, futures);
    }

    // operations after all virtual storage groups are recovered
    Thread recoverEndTrigger =
        new Thread(
            () -> {
              for (Future<Void> future : futures) {
                try {
                  future.get();
                } catch (ExecutionException e) {
                  throw new StorageEngineFailureException("StorageEngine failed to recover.", e);
                } catch (InterruptedException e) {
                  Thread.currentThread().interrupt();
                  throw new StorageEngineFailureException("StorageEngine failed to recover.", e);
                }
              }
              recoveryThreadPool.shutdown();
              setAllSgReady(true);
            });
    recoverEndTrigger.start();
  }

  public void recoverV2() {
    setAllSgReady(false);
    recoveryThreadPool =
        IoTDBThreadPoolFactory.newFixedThreadPool(
            Runtime.getRuntime().availableProcessors(), "Recovery-Thread-Pool");
    try {
      getLocalDataRegion();
    } catch (Exception e) {
      throw new StorageEngineFailureException("StorageEngine failed to recover.", e);
    }
    List<Future<Void>> futures = new LinkedList<>();
    asyncRecoverV2(recoveryThreadPool, futures);

    // operations after all virtual storage groups are recovered
    Thread recoverEndTrigger =
        new Thread(
            () -> {
              for (Future<Void> future : futures) {
                try {
                  future.get();
                } catch (ExecutionException e) {
                  throw new StorageEngineFailureException("StorageEngine failed to recover.", e);
                } catch (InterruptedException e) {
                  Thread.currentThread().interrupt();
                  throw new StorageEngineFailureException("StorageEngine failed to recover.", e);
                }
              }
              recoveryThreadPool.shutdown();
              setAllSgReady(true);
            });
    recoverEndTrigger.start();
  }

  private void getLocalDataRegion() throws MetadataException, StorageGroupProcessorException {
    File system = SystemFileFactory.INSTANCE.getFile(systemDir);
    File[] sgDirs = system.listFiles();
    for (File sgDir : sgDirs) {
      if (!sgDir.isDirectory()) {
        continue;
      }
      PartialPath sg = new PartialPath(sgDir.getName());
      // TODO: need to get TTL Info from config node
      IStorageGroupMNode storageGroupMNode = IoTDB.schemaEngine.getStorageGroupNodeByPath(sg);
      for (File dataRegionDir : sgDir.listFiles()) {
        if (!dataRegionDir.isDirectory()) {
          continue;
        }
        DataRegionId dataRegionId = new DataRegionId(Integer.parseInt(dataRegionDir.getName()));
        VirtualStorageGroupProcessor dataRegion =
            buildNewStorageGroupProcessorV2(sg, storageGroupMNode, dataRegionDir.getName());
        dataRegionMap.putIfAbsent(dataRegionId, dataRegion);
      }
    }
  }

  private void asyncRecoverV2(ExecutorService pool, List<Future<Void>> futures) {
    for (VirtualStorageGroupProcessor processor : dataRegionMap.values()) {
      Callable<Void> recoverVsgTask =
          () -> {
            processor.setReady(true);
            return null;
          };
      futures.add(pool.submit(recoverVsgTask));
    }
  }

  @Override
  public void start() {
    // build time Interval to divide time partition
    if (!enablePartition) {
      timePartitionInterval = Long.MAX_VALUE;
    } else {
      initTimePartition();
    }

    // create systemDir
    try {
      FileUtils.forceMkdir(SystemFileFactory.INSTANCE.getFile(systemDir));
    } catch (IOException e) {
      throw new StorageEngineFailureException(e);
    }

    // recover upgrade process
    UpgradeUtils.recoverUpgrade();

    recover();
    // recoverV2();

    ttlCheckThread = IoTDBThreadPoolFactory.newSingleThreadScheduledExecutor("TTL-Check");
    ttlCheckThread.scheduleAtFixedRate(
        this::checkTTL, TTL_CHECK_INTERVAL, TTL_CHECK_INTERVAL, TimeUnit.MILLISECONDS);
    logger.info("start ttl check thread successfully.");

    startTimedService();
  }

  private void checkTTL() {
    try {
      for (StorageGroupManager processor : processorMap.values()) {
        processor.checkTTL();
      }
    } catch (ConcurrentModificationException e) {
      // ignore
    } catch (Exception e) {
      logger.error("An error occurred when checking TTL", e);
    }
  }

  private void checkTTLV2() {
    try {
      for (VirtualStorageGroupProcessor virtualStorageGroupProcessor : dataRegionMap.values()) {
        if (virtualStorageGroupProcessor != null) {
          virtualStorageGroupProcessor.checkFilesTTL();
        }
      }
    } catch (ConcurrentModificationException e) {
      // ignore
    } catch (Exception e) {
      logger.error("An error occurred when checking TTL", e);
    }
  }

  private void startTimedService() {
    // timed flush sequence memtable
    if (config.isEnableTimedFlushSeqMemtable()) {
      seqMemtableTimedFlushCheckThread =
          IoTDBThreadPoolFactory.newSingleThreadScheduledExecutor(
              ThreadName.TIMED_FlUSH_SEQ_MEMTABLE.getName());
      seqMemtableTimedFlushCheckThread.scheduleAtFixedRate(
          this::timedFlushSeqMemTable,
          config.getSeqMemtableFlushCheckInterval(),
          config.getSeqMemtableFlushCheckInterval(),
          TimeUnit.MILLISECONDS);
      logger.info("start sequence memtable timed flush check thread successfully.");
    }
    // timed flush unsequence memtable
    if (config.isEnableTimedFlushUnseqMemtable()) {
      unseqMemtableTimedFlushCheckThread =
          IoTDBThreadPoolFactory.newSingleThreadScheduledExecutor(
              ThreadName.TIMED_FlUSH_UNSEQ_MEMTABLE.getName());
      unseqMemtableTimedFlushCheckThread.scheduleAtFixedRate(
          this::timedFlushUnseqMemTable,
          config.getUnseqMemtableFlushCheckInterval(),
          config.getUnseqMemtableFlushCheckInterval(),
          TimeUnit.MILLISECONDS);
      logger.info("start unsequence memtable timed flush check thread successfully.");
    }
    // timed close tsfile
    if (config.isEnableTimedCloseTsFile()) {
      tsFileTimedCloseCheckThread =
          IoTDBThreadPoolFactory.newSingleThreadScheduledExecutor(
              ThreadName.TIMED_CLOSE_TSFILE.getName());
      tsFileTimedCloseCheckThread.scheduleAtFixedRate(
          this::timedCloseTsFileProcessor,
          config.getCloseTsFileCheckInterval(),
          config.getCloseTsFileCheckInterval(),
          TimeUnit.MILLISECONDS);
      logger.info("start tsfile timed close check thread successfully.");
    }
  }

  private void timedFlushSeqMemTable() {
    try {
      for (StorageGroupManager processor : processorMap.values()) {
        processor.timedFlushSeqMemTable();
      }
    } catch (Exception e) {
      logger.error("An error occurred when timed flushing sequence memtables", e);
    }
  }

  private void timedFlushSeqMemTableV2() {
    try {
      for (VirtualStorageGroupProcessor virtualStorageGroupProcessor : dataRegionMap.values()) {
        if (virtualStorageGroupProcessor != null) {
          virtualStorageGroupProcessor.timedFlushSeqMemTable();
        }
      }
    } catch (Exception e) {
      logger.error("An error occurred when timed flushing sequence memtables", e);
    }
  }

  private void timedFlushUnseqMemTable() {
    try {
      for (StorageGroupManager processor : processorMap.values()) {
        processor.timedFlushUnseqMemTable();
      }
    } catch (Exception e) {
      logger.error("An error occurred when timed flushing unsequence memtables", e);
    }
  }

  private void timedFlushUnseqMemTableV2() {
    try {
      for (VirtualStorageGroupProcessor virtualStorageGroupProcessor : dataRegionMap.values()) {
        if (virtualStorageGroupProcessor != null) {
          virtualStorageGroupProcessor.timedFlushUnseqMemTable();
        }
      }
    } catch (Exception e) {
      logger.error("An error occurred when timed flushing unsequence memtables", e);
    }
  }

  private void timedCloseTsFileProcessor() {
    try {
      for (StorageGroupManager processor : processorMap.values()) {
        processor.timedCloseTsFileProcessor();
      }
    } catch (Exception e) {
      logger.error("An error occurred when timed closing tsfiles interval", e);
    }
  }

  private void timedCloseTsFileProcessorV2() {
    try {
      for (VirtualStorageGroupProcessor virtualStorageGroupProcessor : dataRegionMap.values()) {
        if (virtualStorageGroupProcessor != null) {
          virtualStorageGroupProcessor.timedCloseTsFileProcessor();
        }
      }
    } catch (Exception e) {
      logger.error("An error occurred when timed closing tsfiles interval", e);
    }
  }

  @Override
  public void stop() {
    for (StorageGroupManager storageGroupManager : processorMap.values()) {
      storageGroupManager.stopSchedulerPool();
    }
    syncCloseAllProcessor();
    ThreadUtils.stopThreadPool(ttlCheckThread, ThreadName.TTL_CHECK_SERVICE);
    ThreadUtils.stopThreadPool(
        seqMemtableTimedFlushCheckThread, ThreadName.TIMED_FlUSH_SEQ_MEMTABLE);
    ThreadUtils.stopThreadPool(
        unseqMemtableTimedFlushCheckThread, ThreadName.TIMED_FlUSH_UNSEQ_MEMTABLE);
    ThreadUtils.stopThreadPool(tsFileTimedCloseCheckThread, ThreadName.TIMED_CLOSE_TSFILE);
    recoveryThreadPool.shutdownNow();
    for (PartialPath storageGroup : IoTDB.schemaProcessor.getAllStorageGroupPaths()) {
      this.releaseWalDirectByteBufferPoolInOneStorageGroup(storageGroup);
    }
    processorMap.clear();
  }

  public void stopV2() {
    for (VirtualStorageGroupProcessor vsg : dataRegionMap.values()) {
      if (vsg != null) {
        ThreadUtils.stopThreadPool(
            vsg.getTimedCompactionScheduleTask(), ThreadName.COMPACTION_SCHEDULE);
        ThreadUtils.stopThreadPool(vsg.getWALTrimScheduleTask(), ThreadName.WAL_TRIM);
      }
    }
    syncCloseAllProcessor();
    ThreadUtils.stopThreadPool(ttlCheckThread, ThreadName.TTL_CHECK_SERVICE);
    ThreadUtils.stopThreadPool(
        seqMemtableTimedFlushCheckThread, ThreadName.TIMED_FlUSH_SEQ_MEMTABLE);
    ThreadUtils.stopThreadPool(
        unseqMemtableTimedFlushCheckThread, ThreadName.TIMED_FlUSH_UNSEQ_MEMTABLE);
    ThreadUtils.stopThreadPool(tsFileTimedCloseCheckThread, ThreadName.TIMED_CLOSE_TSFILE);
    recoveryThreadPool.shutdownNow();
    // TODO(new wal)
    //    for (PartialPath storageGroup : IoTDB.schemaEngine.getAllStorageGroupPaths()) {
    //      this.releaseWalDirectByteBufferPoolInOneStorageGroup(storageGroup);
    //    }
    processorMap.clear();
  }

  @Override
  public void shutdown(long milliseconds) throws ShutdownException {
    try {
      for (StorageGroupManager storageGroupManager : processorMap.values()) {
        storageGroupManager.stopSchedulerPool();
      }
      forceCloseAllProcessor();
    } catch (TsFileProcessorException e) {
      throw new ShutdownException(e);
    }
    shutdownTimedService(ttlCheckThread, "TTlCheckThread");
    shutdownTimedService(seqMemtableTimedFlushCheckThread, "SeqMemtableTimedFlushCheckThread");
    shutdownTimedService(unseqMemtableTimedFlushCheckThread, "UnseqMemtableTimedFlushCheckThread");
    shutdownTimedService(tsFileTimedCloseCheckThread, "TsFileTimedCloseCheckThread");
    recoveryThreadPool.shutdownNow();
    processorMap.clear();
  }

  public void shutdownV2(long milliseconds) throws ShutdownException {
    try {
      for (VirtualStorageGroupProcessor virtualStorageGroupProcessor : dataRegionMap.values()) {
        ThreadUtils.stopThreadPool(
            virtualStorageGroupProcessor.getTimedCompactionScheduleTask(),
            ThreadName.COMPACTION_SCHEDULE);
        ThreadUtils.stopThreadPool(
            virtualStorageGroupProcessor.getWALTrimScheduleTask(), ThreadName.WAL_TRIM);
      }
      forceCloseAllProcessor();
    } catch (TsFileProcessorException e) {
      throw new ShutdownException(e);
    }
    shutdownTimedService(ttlCheckThread, "TTlCheckThread");
    shutdownTimedService(seqMemtableTimedFlushCheckThread, "SeqMemtableTimedFlushCheckThread");
    shutdownTimedService(unseqMemtableTimedFlushCheckThread, "UnseqMemtableTimedFlushCheckThread");
    shutdownTimedService(tsFileTimedCloseCheckThread, "TsFileTimedCloseCheckThread");
    recoveryThreadPool.shutdownNow();
    processorMap.clear();
  }

  private void shutdownTimedService(ScheduledExecutorService pool, String poolName) {
    if (pool != null) {
      pool.shutdownNow();
      try {
        pool.awaitTermination(30, TimeUnit.SECONDS);
      } catch (InterruptedException e) {
        logger.warn("{} still doesn't exit after 30s", poolName);
        Thread.currentThread().interrupt();
      }
    }
  }

  /** reboot timed flush sequence/unsequence memetable thread, timed close tsfile thread */
  public void rebootTimedService() throws ShutdownException {
    logger.info("Start rebooting all timed service.");

    // exclude ttl check thread
    stopTimedServiceAndThrow(seqMemtableTimedFlushCheckThread, "SeqMemtableTimedFlushCheckThread");
    stopTimedServiceAndThrow(
        unseqMemtableTimedFlushCheckThread, "UnseqMemtableTimedFlushCheckThread");
    stopTimedServiceAndThrow(tsFileTimedCloseCheckThread, "TsFileTimedCloseCheckThread");

    logger.info("Stop all timed service successfully, and now restart them.");

    startTimedService();

    logger.info("Reboot all timed service successfully");
  }

  private void stopTimedServiceAndThrow(ScheduledExecutorService pool, String poolName)
      throws ShutdownException {
    if (pool != null) {
      pool.shutdownNow();
      try {
        pool.awaitTermination(30, TimeUnit.SECONDS);
      } catch (InterruptedException e) {
        logger.warn("{} still doesn't exit after 30s", poolName);
        throw new ShutdownException(e);
      }
    }
  }

  @Override
  public ServiceType getID() {
    return ServiceType.STORAGE_ENGINE_SERVICE;
  }

  /**
   * This method is for sync, delete tsfile or sth like them, just get storage group directly by sg
   * name
   *
   * @param path storage group path
   * @return storage group processor
   */
  public VirtualStorageGroupProcessor getProcessorDirectly(PartialPath path)
      throws StorageEngineException {
    PartialPath storageGroupPath;
    try {
      IStorageGroupMNode storageGroupMNode = IoTDB.schemaProcessor.getStorageGroupNodeByPath(path);
      storageGroupPath = storageGroupMNode.getPartialPath();
      return getStorageGroupProcessorByPath(storageGroupPath, storageGroupMNode);
    } catch (StorageGroupProcessorException | MetadataException e) {
      throw new StorageEngineException(e);
    }
  }

  /**
   * This method is for insert and query or sth like them, this may get a virtual storage group
   *
   * @param path device path
   * @return storage group processor
   */
  public VirtualStorageGroupProcessor getProcessor(PartialPath path) throws StorageEngineException {
    try {
      IStorageGroupMNode storageGroupMNode = IoTDB.schemaProcessor.getStorageGroupNodeByPath(path);
      return getStorageGroupProcessorByPath(path, storageGroupMNode);
    } catch (StorageGroupProcessorException | MetadataException e) {
      throw new StorageEngineException(e);
    }
  }

  /**
   * get lock holder for each sg
   *
   * @return storage group processor
   */
  public List<String> getLockInfo(List<PartialPath> pathList) throws StorageEngineException {
    try {
      List<String> lockHolderList = new ArrayList<>(pathList.size());
      for (PartialPath path : pathList) {
        IStorageGroupMNode storageGroupMNode =
            IoTDB.schemaProcessor.getStorageGroupNodeByPath(path);
        VirtualStorageGroupProcessor virtualStorageGroupProcessor =
            getStorageGroupProcessorByPath(path, storageGroupMNode);
        lockHolderList.add(virtualStorageGroupProcessor.getInsertWriteLockHolder());
      }
      return lockHolderList;
    } catch (StorageGroupProcessorException | MetadataException e) {
      throw new StorageEngineException(e);
    }
  }

  public List<String> getLockInfoV2(List<DataRegionId> dataRegionIdList)
      throws StorageEngineException {
    List<String> lockHolderList = new ArrayList<>(dataRegionIdList.size());
    for (DataRegionId dataRegionId : dataRegionIdList) {
      VirtualStorageGroupProcessor virtualStorageGroupProcessor = dataRegionMap.get(dataRegionId);
      lockHolderList.add(virtualStorageGroupProcessor.getInsertWriteLockHolder());
    }
    return lockHolderList;
  }

  /**
   * get storage group processor by device path
   *
   * @param devicePath path of the device
   * @param storageGroupMNode mnode of the storage group, we need synchronize this to avoid
   *     modification in mtree
   * @return found or new storage group processor
   */
  @SuppressWarnings("java:S2445")
  // actually storageGroupMNode is a unique object on the mtree, synchronize it is reasonable
  private VirtualStorageGroupProcessor getStorageGroupProcessorByPath(
      PartialPath devicePath, IStorageGroupMNode storageGroupMNode)
      throws StorageGroupProcessorException, StorageEngineException {
    StorageGroupManager storageGroupManager = processorMap.get(storageGroupMNode.getPartialPath());
    if (storageGroupManager == null) {
      synchronized (this) {
        storageGroupManager = processorMap.get(storageGroupMNode.getPartialPath());
        if (storageGroupManager == null) {
          storageGroupManager = new StorageGroupManager();
          processorMap.put(storageGroupMNode.getPartialPath(), storageGroupManager);
        }
      }
    }
    return storageGroupManager.getProcessor(devicePath, storageGroupMNode);
  }

  /**
   * build a new storage group processor
   *
   * @param virtualStorageGroupId virtual storage group id e.g. 1
   * @param logicalStorageGroupName logical storage group name e.g. root.sg1
   */
  public VirtualStorageGroupProcessor buildNewStorageGroupProcessor(
      PartialPath logicalStorageGroupName,
      IStorageGroupMNode storageGroupMNode,
      String virtualStorageGroupId)
      throws StorageGroupProcessorException {
    VirtualStorageGroupProcessor processor;
    logger.info(
        "construct a processor instance, the storage group is {}, Thread is {}",
        logicalStorageGroupName,
        Thread.currentThread().getId());
    processor =
        new VirtualStorageGroupProcessor(
            systemDir + File.separator + logicalStorageGroupName,
            virtualStorageGroupId,
            fileFlushPolicy,
            storageGroupMNode.getFullPath());
    processor.setDataTTL(storageGroupMNode.getDataTTL());
    processor.setCustomFlushListeners(customFlushListeners);
    processor.setCustomCloseFileListeners(customCloseFileListeners);
    return processor;
  }

  public VirtualStorageGroupProcessor buildNewStorageGroupProcessorV2(
      PartialPath logicalStorageGroupName,
      IStorageGroupMNode storageGroupMNode,
      String virtualStorageGroupId)
      throws StorageGroupProcessorException {
    VirtualStorageGroupProcessor processor;
    logger.info(
        "construct a processor instance, the storage group is {}, Thread is {}",
        logicalStorageGroupName,
        Thread.currentThread().getId());
    processor =
        new VirtualStorageGroupProcessor(
            systemDir + File.separator + logicalStorageGroupName,
            virtualStorageGroupId,
            fileFlushPolicy,
            storageGroupMNode.getFullPath());
    processor.setDataTTL(storageGroupMNode.getDataTTL());
    processor.setCustomFlushListeners(customFlushListeners);
    processor.setCustomCloseFileListeners(customCloseFileListeners);
    return processor;
  }

  /** This function is just for unit test. */
  @TestOnly
  public synchronized void reset() {
    for (StorageGroupManager storageGroupManager : processorMap.values()) {
      storageGroupManager.reset();
    }
  }

  public synchronized void resetV2() {
    dataRegionMap.clear();
  }

  /**
   * insert an InsertRowPlan to a storage group.
   *
   * @param insertRowPlan physical plan of insertion
   */
  public void insert(InsertRowPlan insertRowPlan) throws StorageEngineException, MetadataException {
    if (enableMemControl) {
      try {
        blockInsertionIfReject(null);
      } catch (WriteProcessException e) {
        throw new StorageEngineException(e);
      }
    }

    VirtualStorageGroupProcessor virtualStorageGroupProcessor =
        getProcessor(insertRowPlan.getDevicePath());
    getSeriesSchemas(insertRowPlan, virtualStorageGroupProcessor);
    try {
      insertRowPlan.transferType();
    } catch (QueryProcessException e) {
      throw new StorageEngineException(e);
    }

    try {
      virtualStorageGroupProcessor.insert(insertRowPlan);
    } catch (WriteProcessException e) {
      throw new StorageEngineException(e);
    }
  }

  //  // TODO:(New insert)
  //  public void insertV2(DataRegionId dataRegionId, InsertRowNode insertRowNode)
  //      throws StorageEngineException, MetadataException {
  //    if (enableMemControl) {
  //      try {
  //        blockInsertionIfReject(null);
  //      } catch (WriteProcessException e) {
  //        throw new StorageEngineException(e);
  //      }
  //    }
  //
  //    VirtualStorageGroupProcessor dataRegion = dataRegionMap.get(dataRegionId);
  //
  //    try {
  //      dataRegion.insert(insertRowNode);
  //    } catch (WriteProcessException e) {
  //      throw new StorageEngineException(e);
  //    }
  //  }

  public void insert(InsertRowsOfOneDevicePlan insertRowsOfOneDevicePlan)
      throws StorageEngineException, MetadataException {
    if (enableMemControl) {
      try {
        blockInsertionIfReject(null);
      } catch (WriteProcessException e) {
        throw new StorageEngineException(e);
      }
    }

    VirtualStorageGroupProcessor virtualStorageGroupProcessor =
        getProcessor(insertRowsOfOneDevicePlan.getDevicePath());

    for (InsertRowPlan plan : insertRowsOfOneDevicePlan.getRowPlans()) {
      plan.setMeasurementMNodes(new IMeasurementMNode[plan.getMeasurements().length]);
      // check whether types are match
      getSeriesSchemas(plan, virtualStorageGroupProcessor);
    }

    // TODO monitor: update statistics
    try {
      virtualStorageGroupProcessor.insert(insertRowsOfOneDevicePlan);
    } catch (WriteProcessException e) {
      throw new StorageEngineException(e);
    }
  }

  /** insert a InsertTabletPlan to a storage group */
  public void insertTablet(InsertTabletPlan insertTabletPlan)
      throws StorageEngineException, BatchProcessException, MetadataException {
    if (enableMemControl) {
      try {
        blockInsertionIfReject(null);
      } catch (WriteProcessRejectException e) {
        TSStatus[] results = new TSStatus[insertTabletPlan.getRowCount()];
        Arrays.fill(results, RpcUtils.getStatus(TSStatusCode.WRITE_PROCESS_REJECT));
        throw new BatchProcessException(results);
      }
    }
    VirtualStorageGroupProcessor virtualStorageGroupProcessor;
    try {
      virtualStorageGroupProcessor = getProcessor(insertTabletPlan.getDevicePath());
    } catch (StorageEngineException e) {
      throw new StorageEngineException(
          String.format(
              "Get StorageGroupProcessor of device %s " + "failed",
              insertTabletPlan.getDevicePath()),
          e);
    }

    getSeriesSchemas(insertTabletPlan, virtualStorageGroupProcessor);
    virtualStorageGroupProcessor.insertTablet(insertTabletPlan);
  }

  /** insert an InsertTabletNode to a storage group */
  // TODO:(New insert)
  public void insertTabletV2(DataRegionId dataRegionId, InsertTabletNode insertTabletNode)
      throws StorageEngineException, BatchProcessException {
    if (enableMemControl) {
      try {
        blockInsertionIfReject(null);
      } catch (WriteProcessRejectException e) {
        TSStatus[] results = new TSStatus[insertTabletNode.getRowCount()];
        Arrays.fill(results, RpcUtils.getStatus(TSStatusCode.WRITE_PROCESS_REJECT));
        throw new BatchProcessException(results);
      }
    }
    VirtualStorageGroupProcessor dataRegion = dataRegionMap.get(dataRegionId);
    dataRegion.insertTablet(insertTabletNode);
  }

  /** flush command Sync asyncCloseOneProcessor all file node processors. */
  public void syncCloseAllProcessor() {
    logger.info("Start closing all storage group processor");
    for (StorageGroupManager processor : processorMap.values()) {
      processor.syncCloseAllWorkingTsFileProcessors();
    }
  }

  public void syncCloseAllProcessorV2() {
    logger.info("Start closing all storage group processor");
    for (VirtualStorageGroupProcessor virtualStorageGroupProcessor : dataRegionMap.values()) {
      if (virtualStorageGroupProcessor != null) {
        virtualStorageGroupProcessor.syncCloseAllWorkingTsFileProcessors();
      }
    }
  }

  public void forceCloseAllProcessor() throws TsFileProcessorException {
    logger.info("Start force closing all storage group processor");
    for (StorageGroupManager processor : processorMap.values()) {
      processor.forceCloseAllWorkingTsFileProcessors();
    }
  }

  public void forceCloseAllProcessorV2() throws TsFileProcessorException {
    logger.info("Start force closing all storage group processor");
    for (VirtualStorageGroupProcessor virtualStorageGroupProcessor : dataRegionMap.values()) {
      if (virtualStorageGroupProcessor != null) {
        virtualStorageGroupProcessor.forceCloseAllWorkingTsFileProcessors();
      }
    }
  }

  public void closeStorageGroupProcessor(
      PartialPath storageGroupPath, boolean isSeq, boolean isSync) {
    if (!processorMap.containsKey(storageGroupPath)) {
      return;
    }

    StorageGroupManager storageGroupManager = processorMap.get(storageGroupPath);
    storageGroupManager.closeStorageGroupProcessor(isSeq, isSync);
  }

  public void closeStorageGroupProcessorV2(
      List<DataRegionId> dataRegionIdList, boolean isSeq, boolean isSync) {

    for (DataRegionId dataRegionId : dataRegionIdList) {
      VirtualStorageGroupProcessor processor = dataRegionMap.get(dataRegionId);
      if (processor == null) {
        continue;
      }

      if (logger.isInfoEnabled()) {
        logger.info(
            "{} closing sg processor is called for closing {}, seq = {}",
            isSync ? "sync" : "async",
            processor.getVirtualStorageGroupId() + "-" + processor.getLogicalStorageGroupName(),
            isSeq);
      }

      processor.writeLock("VirtualCloseStorageGroupProcessor-204");
      try {
        if (isSeq) {
          // to avoid concurrent modification problem, we need a new array list
          for (TsFileProcessor tsfileProcessor :
              new ArrayList<>(processor.getWorkSequenceTsFileProcessors())) {
            if (isSync) {
              processor.syncCloseOneTsFileProcessor(true, tsfileProcessor);
            } else {
              processor.asyncCloseOneTsFileProcessor(true, tsfileProcessor);
            }
          }
        } else {
          // to avoid concurrent modification problem, we need a new array list
          for (TsFileProcessor tsfileProcessor :
              new ArrayList<>(processor.getWorkUnsequenceTsFileProcessors())) {
            if (isSync) {
              processor.syncCloseOneTsFileProcessor(false, tsfileProcessor);
            } else {
              processor.asyncCloseOneTsFileProcessor(false, tsfileProcessor);
            }
          }
        }
      } finally {
        processor.writeUnlock();
      }
    }
  }

  /**
   * @param storageGroupPath the storage group name
   * @param partitionId the partition id
   * @param isSeq is sequence tsfile or unsequence tsfile
   * @param isSync close tsfile synchronously or asynchronously
   * @throws StorageGroupNotSetException
   */
  public void closeStorageGroupProcessor(
      PartialPath storageGroupPath, long partitionId, boolean isSeq, boolean isSync)
      throws StorageGroupNotSetException {
    if (!processorMap.containsKey(storageGroupPath)) {
      throw new StorageGroupNotSetException(storageGroupPath.getFullPath());
    }

    StorageGroupManager storageGroupManager = processorMap.get(storageGroupPath);
    storageGroupManager.closeStorageGroupProcessor(partitionId, isSeq, isSync);
  }

  public void closeStorageGroupProcessorV2(
      List<DataRegionId> dataRegionIdList, long partitionId, boolean isSeq, boolean isSync) {

    for (DataRegionId dataRegionId : dataRegionIdList) {
      VirtualStorageGroupProcessor processor = dataRegionMap.get(dataRegionId);

      if (processor != null) {
        logger.info(
            "async closing sg processor is called for closing {}, seq = {}, partitionId = {}",
            processor.getVirtualStorageGroupId() + "-" + processor.getLogicalStorageGroupName(),
            isSeq,
            partitionId);
        processor.writeLock("VirtualCloseStorageGroupProcessor-242");
        try {
          // to avoid concurrent modification problem, we need a new array list
          List<TsFileProcessor> processors =
              isSeq
                  ? new ArrayList<>(processor.getWorkSequenceTsFileProcessors())
                  : new ArrayList<>(processor.getWorkUnsequenceTsFileProcessors());
          for (TsFileProcessor tsfileProcessor : processors) {
            if (tsfileProcessor.getTimeRangeId() == partitionId) {
              if (isSync) {
                processor.syncCloseOneTsFileProcessor(isSeq, tsfileProcessor);
              } else {
                processor.asyncCloseOneTsFileProcessor(isSeq, tsfileProcessor);
              }
              break;
            }
          }
        } finally {
          processor.writeUnlock();
        }
      }
    }
  }

  public void delete(
      PartialPath path,
      long startTime,
      long endTime,
      long planIndex,
      TimePartitionFilter timePartitionFilter)
      throws StorageEngineException {
    try {
      List<PartialPath> sgPaths = IoTDB.schemaProcessor.getBelongedStorageGroups(path);
      for (PartialPath storageGroupPath : sgPaths) {
        // storage group has no data
        if (!processorMap.containsKey(storageGroupPath)) {
          continue;
        }

        List<PartialPath> possiblePaths = path.alterPrefixPath(storageGroupPath);
        for (PartialPath possiblePath : possiblePaths) {
          processorMap
              .get(storageGroupPath)
              .delete(possiblePath, startTime, endTime, planIndex, timePartitionFilter);
        }
      }
    } catch (IOException | MetadataException e) {
      throw new StorageEngineException(e.getMessage());
    }
  }

  public void deleteV2(
      List<DataRegionId> dataRegionIdList,
      PartialPath path,
      long startTime,
      long endTime,
      long planIndex,
      TimePartitionFilter timePartitionFilter)
      throws StorageEngineException {
    try {
      for (DataRegionId dataRegionId : dataRegionIdList) {
        VirtualStorageGroupProcessor processor = dataRegionMap.get(dataRegionId);
        if (processor != null) {
          processor.delete(path, startTime, endTime, planIndex, timePartitionFilter);
        }
      }
    } catch (IOException e) {
      throw new StorageEngineException(e.getMessage());
    }
  }

  /** delete data of timeseries "{deviceId}.{measurementId}" */
  public void deleteTimeseries(
      PartialPath path, long planIndex, TimePartitionFilter timePartitionFilter)
      throws StorageEngineException {
    try {
      List<PartialPath> sgPaths = IoTDB.schemaProcessor.getBelongedStorageGroups(path);
      for (PartialPath storageGroupPath : sgPaths) {
        // storage group has no data
        if (!processorMap.containsKey(storageGroupPath)) {
          continue;
        }

        List<PartialPath> possiblePaths = path.alterPrefixPath(storageGroupPath);
        for (PartialPath possiblePath : possiblePaths) {
          processorMap
              .get(storageGroupPath)
              .delete(possiblePath, Long.MIN_VALUE, Long.MAX_VALUE, planIndex, timePartitionFilter);
        }
      }
    } catch (IOException | MetadataException e) {
      throw new StorageEngineException(e.getMessage());
    }
  }

  public void deleteTimeseriesV2(
      List<DataRegionId> dataRegionIdList,
      PartialPath path,
      long planIndex,
      TimePartitionFilter timePartitionFilter)
      throws StorageEngineException {
    try {
      for (DataRegionId dataRegionId : dataRegionIdList) {
        // storage group has no data
        if (!dataRegionMap.containsKey(dataRegionId)) {
          continue;
        }
        VirtualStorageGroupProcessor virtualStorageGroupProcessor = dataRegionMap.get(dataRegionId);
        if (virtualStorageGroupProcessor != null) {
          virtualStorageGroupProcessor.delete(
              path, Long.MIN_VALUE, Long.MAX_VALUE, planIndex, timePartitionFilter);
        }
      }
    } catch (IOException e) {
      throw new StorageEngineException(e.getMessage());
    }
  }

  /**
   * count all Tsfiles which need to be upgraded
   *
   * @return total num of the tsfiles which need to be upgraded
   */
  public int countUpgradeFiles() {
    int totalUpgradeFileNum = 0;
    for (StorageGroupManager storageGroupManager : processorMap.values()) {
      totalUpgradeFileNum += storageGroupManager.countUpgradeFiles();
    }
    return totalUpgradeFileNum;
  }

  public int countUpgradeFilesV2() {
    int totalUpgradeFileNum = 0;
    for (VirtualStorageGroupProcessor processor : dataRegionMap.values()) {
      if (processor != null) {
        totalUpgradeFileNum += processor.countUpgradeFiles();
      }
    }
    return totalUpgradeFileNum;
  }

  /**
   * upgrade all storage groups.
   *
   * @throws StorageEngineException StorageEngineException
   */
  public void upgradeAll() throws StorageEngineException {
    if (IoTDBDescriptor.getInstance().getConfig().isReadOnly()) {
      throw new StorageEngineException(
          "Current system mode is read only, does not support file upgrade");
    }
    for (StorageGroupManager storageGroupManager : processorMap.values()) {
      storageGroupManager.upgradeAll();
    }
  }

  public void upgradeAllV2() throws StorageEngineException {
    if (IoTDBDescriptor.getInstance().getConfig().isReadOnly()) {
      throw new StorageEngineException(
          "Current system mode is read only, does not support file upgrade");
    }
    for (VirtualStorageGroupProcessor virtualStorageGroupProcessor : dataRegionMap.values()) {
      if (virtualStorageGroupProcessor != null) {
        virtualStorageGroupProcessor.upgrade();
      }
    }
  }

  public void getResourcesToBeSettled(
      PartialPath sgPath,
      List<TsFileResource> seqResourcesToBeSettled,
      List<TsFileResource> unseqResourcesToBeSettled,
      List<String> tsFilePaths)
      throws StorageEngineException {
    StorageGroupManager vsg = processorMap.get(sgPath);
    if (vsg == null) {
      throw new StorageEngineException(
          "The Storage Group " + sgPath.toString() + " is not existed.");
    }
    if (!vsg.getIsSettling().compareAndSet(false, true)) {
      throw new StorageEngineException(
          "Storage Group " + sgPath.getFullPath() + " is already being settled now.");
    }
    vsg.getResourcesToBeSettled(seqResourcesToBeSettled, unseqResourcesToBeSettled, tsFilePaths);
  }

  public void getResourcesToBeSettledV2(
      List<DataRegionId> dataRegionIdList,
      List<TsFileResource> seqResourcesToBeSettled,
      List<TsFileResource> unseqResourcesToBeSettled,
      List<String> tsFilePaths)
      throws StorageEngineException {

    for (DataRegionId dataRegionId : dataRegionIdList) {
      VirtualStorageGroupProcessor virtualStorageGroupProcessor = dataRegionMap.get(dataRegionId);
      if (virtualStorageGroupProcessor != null) {
        if (!virtualStorageGroupProcessor.getIsSettling().compareAndSet(false, true)) {
          throw new StorageEngineException(
              "Storage Group "
                  + virtualStorageGroupProcessor.getStorageGroupPath()
                  + " is already being settled now.");
        }
        virtualStorageGroupProcessor.addSettleFilesToList(
            seqResourcesToBeSettled, unseqResourcesToBeSettled, tsFilePaths);
      }
    }
  }

  public void setSettling(PartialPath sgPath, boolean isSettling) {
    if (processorMap.get(sgPath) == null) {
      return;
    }
    processorMap.get(sgPath).setSettling(isSettling);
  }

  public void setSettlingV2(List<DataRegionId> dataRegionIdList, boolean isSettling) {
    for (DataRegionId dataRegionId : dataRegionIdList) {
      VirtualStorageGroupProcessor virtualStorageGroupProcessor = dataRegionMap.get(dataRegionId);
      if (virtualStorageGroupProcessor != null) {
        virtualStorageGroupProcessor.setSettling(isSettling);
      }
    }
  }

  /**
   * merge all storage groups.
   *
   * @throws StorageEngineException StorageEngineException
   */
  public void mergeAll() throws StorageEngineException {
    if (IoTDBDescriptor.getInstance().getConfig().isReadOnly()) {
      throw new StorageEngineException("Current system mode is read only, does not support merge");
    }

    for (StorageGroupManager storageGroupManager : processorMap.values()) {
      storageGroupManager.mergeAll();
    }
  }

  public void mergeAllV2() throws StorageEngineException {
    if (IoTDBDescriptor.getInstance().getConfig().isReadOnly()) {
      throw new StorageEngineException("Current system mode is read only, does not support merge");
    }
    for (VirtualStorageGroupProcessor virtualStorageGroupProcessor : dataRegionMap.values()) {
      if (virtualStorageGroupProcessor != null) {
        virtualStorageGroupProcessor.compact();
      }
    }
  }

  /**
   * delete all data files (both memory data and file on disk) in a storage group. It is used when
   * there is no timeseries (which are all deleted) in this storage group)
   */
  public void deleteAllDataFilesInOneStorageGroup(PartialPath storageGroupPath) {
    if (processorMap.containsKey(storageGroupPath)) {
      syncDeleteDataFiles(storageGroupPath);
    }
  }

  public void deleteAllDataFilesInOneDataRegion(DataRegionId dataRegionId) {
    if (dataRegionMap.containsKey(dataRegionId)) {
      syncDeleteDataFilesV2(dataRegionId);
    }
  }

  private void syncDeleteDataFiles(PartialPath storageGroupPath) {
    logger.info("Force to delete the data in storage group processor {}", storageGroupPath);
    processorMap.get(storageGroupPath).syncDeleteDataFiles();
  }

  private void syncDeleteDataFilesV2(DataRegionId dataRegionId) {
    logger.info("Force to delete the data in data region {}", dataRegionId);
    VirtualStorageGroupProcessor dataRegion = dataRegionMap.get(dataRegionId);
    if (dataRegion != null) {
      dataRegion.syncDeleteDataFiles();
    }
  }

  /** release all the allocated non-heap */
  public void releaseWalDirectByteBufferPoolInOneStorageGroup(PartialPath storageGroupPath) {
    if (processorMap.containsKey(storageGroupPath)) {
      processorMap.get(storageGroupPath).releaseWalDirectByteBufferPool();
    }
  }

  /** delete all data of storage groups' timeseries. */
  public synchronized boolean deleteAll() {
    logger.info("Start deleting all storage groups' timeseries");
    syncCloseAllProcessor();
    for (PartialPath storageGroup : IoTDB.schemaProcessor.getAllStorageGroupPaths()) {
      this.deleteAllDataFilesInOneStorageGroup(storageGroup);
    }
    return true;
  }

  public synchronized boolean deleteAllV2() {
    logger.info("Start deleting all storage groups' timeseries");
    syncCloseAllProcessor();
    for (DataRegionId dataRegionId : dataRegionMap.keySet()) {
      this.deleteAllDataFilesInOneDataRegion(dataRegionId);
    }
    return true;
  }

  public void setTTL(PartialPath storageGroup, long dataTTL) {
    // storage group has no data
    if (!processorMap.containsKey(storageGroup)) {
      return;
    }

    processorMap.get(storageGroup).setTTL(dataTTL);
  }

  public void setTTLV2(List<DataRegionId> dataRegionIdList, long dataTTL) {
    for (DataRegionId dataRegionId : dataRegionIdList) {
      VirtualStorageGroupProcessor dataRegion = dataRegionMap.get(dataRegionId);
      if (dataRegion != null) {
        dataRegion.setDataTTL(dataTTL);
      }
    }
  }

  public void deleteStorageGroup(PartialPath storageGroupPath) {
    if (!processorMap.containsKey(storageGroupPath)) {
      return;
    }
    abortCompactionTaskForStorageGroup(storageGroupPath);
    deleteAllDataFilesInOneStorageGroup(storageGroupPath);
    releaseWalDirectByteBufferPoolInOneStorageGroup(storageGroupPath);
    StorageGroupManager storageGroupManager = processorMap.remove(storageGroupPath);
    storageGroupManager.deleteStorageGroupSystemFolder(
        systemDir + File.pathSeparator + storageGroupPath);
    storageGroupManager.stopSchedulerPool();
  }

<<<<<<< HEAD
  public void deleteStorageGroupV2(List<DataRegionId> dataRegionIdList) {
    // TODO:should be removed by new wal
    // releaseWalDirectByteBufferPoolInOneStorageGroup(storageGroupPath);
    for (DataRegionId dataRegionId : dataRegionIdList) {
      deleteAllDataFilesInOneDataRegion(dataRegionId);
      VirtualStorageGroupProcessor dataRegion = dataRegionMap.remove(dataRegionId);
      dataRegion.deleteFolder(systemDir + File.pathSeparator + dataRegion.getStorageGroupPath());
      ThreadUtils.stopThreadPool(
          dataRegion.getTimedCompactionScheduleTask(), ThreadName.COMPACTION_SCHEDULE);
      ThreadUtils.stopThreadPool(dataRegion.getWALTrimScheduleTask(), ThreadName.WAL_TRIM);
    }
=======
  private void abortCompactionTaskForStorageGroup(PartialPath storageGroupPath) {
    if (!processorMap.containsKey(storageGroupPath)) {
      return;
    }

    StorageGroupManager manager = processorMap.get(storageGroupPath);
    manager.setAllowCompaction(false);
    manager.abortCompaction();
>>>>>>> fbfb3ebe
  }

  public void loadNewTsFileForSync(TsFileResource newTsFileResource)
      throws StorageEngineException, LoadFileException, IllegalPathException {
    getProcessorDirectly(new PartialPath(getSgByEngineFile(newTsFileResource.getTsFile(), false)))
        .loadNewTsFileForSync(newTsFileResource);
  }

  public void loadNewTsFile(TsFileResource newTsFileResource)
      throws LoadFileException, StorageEngineException, MetadataException {
    Set<String> deviceSet = newTsFileResource.getDevices();
    if (deviceSet == null || deviceSet.isEmpty()) {
      throw new StorageEngineException("Can not get the corresponding storage group.");
    }
    String device = deviceSet.iterator().next();
    PartialPath devicePath = new PartialPath(device);
    PartialPath storageGroupPath = IoTDB.schemaProcessor.getBelongedStorageGroup(devicePath);
    getProcessorDirectly(storageGroupPath).loadNewTsFile(newTsFileResource);
  }

  public boolean deleteTsfileForSync(File deletedTsfile)
      throws StorageEngineException, IllegalPathException {
    return getProcessorDirectly(new PartialPath(getSgByEngineFile(deletedTsfile, false)))
        .deleteTsfile(deletedTsfile);
  }

  public boolean deleteTsfile(File deletedTsfile)
      throws StorageEngineException, IllegalPathException {
    return getProcessorDirectly(new PartialPath(getSgByEngineFile(deletedTsfile, true)))
        .deleteTsfile(deletedTsfile);
  }

  public boolean unloadTsfile(File tsfileToBeUnloaded, File targetDir)
      throws StorageEngineException, IllegalPathException {
    return getProcessorDirectly(new PartialPath(getSgByEngineFile(tsfileToBeUnloaded, true)))
        .unloadTsfile(tsfileToBeUnloaded, targetDir);
  }

  /**
   * The internal file means that the file is in the engine, which is different from those external
   * files which are not loaded.
   *
   * @param file internal file
   * @param needCheck check if the tsfile is an internal TsFile. If you make sure it is inside, no
   *     need to check
   * @return sg name
   * @throws IllegalPathException throw if tsfile is not an internal TsFile
   */
  public String getSgByEngineFile(File file, boolean needCheck) throws IllegalPathException {
    if (needCheck) {
      File dataDir =
          file.getParentFile().getParentFile().getParentFile().getParentFile().getParentFile();
      if (dataDir.exists()) {
        String[] dataDirs = IoTDBDescriptor.getInstance().getConfig().getDataDirs();
        for (String dir : dataDirs) {
          try {
            if (Files.isSameFile(Paths.get(dir), dataDir.toPath())) {
              return file.getParentFile().getParentFile().getParentFile().getName();
            }
          } catch (IOException e) {
            throw new IllegalPathException(file.getAbsolutePath(), e.getMessage());
          }
        }
      }
      throw new IllegalPathException(file.getAbsolutePath(), "it's not an internal tsfile.");
    } else {
      return file.getParentFile().getParentFile().getParentFile().getName();
    }
  }

  /** @return TsFiles (seq or unseq) grouped by their storage group and partition number. */
  public Map<PartialPath, Map<Long, List<TsFileResource>>> getAllClosedStorageGroupTsFile() {
    Map<PartialPath, Map<Long, List<TsFileResource>>> ret = new HashMap<>();
    for (Entry<PartialPath, StorageGroupManager> entry : processorMap.entrySet()) {
      entry.getValue().getAllClosedStorageGroupTsFile(entry.getKey(), ret);
    }
    return ret;
  }

  public void setFileFlushPolicy(TsFileFlushPolicy fileFlushPolicy) {
    this.fileFlushPolicy = fileFlushPolicy;
  }

  public boolean isFileAlreadyExist(
      TsFileResource tsFileResource, PartialPath storageGroup, long partitionNum) {
    StorageGroupManager storageGroupManager = processorMap.get(storageGroup);
    if (storageGroupManager == null) {
      return false;
    }

    Iterator<String> partialPathIterator = tsFileResource.getDevices().iterator();
    try {
      return getProcessor(new PartialPath(partialPathIterator.next()))
          .isFileAlreadyExist(tsFileResource, partitionNum);
    } catch (StorageEngineException | IllegalPathException e) {
      logger.error("can't find processor with: " + tsFileResource, e);
    }

    return false;
  }

  /**
   * Set the version of given partition to newMaxVersion if it is larger than the current version.
   */
  public void setPartitionVersionToMax(
      PartialPath storageGroup, long partitionId, long newMaxVersion) {
    processorMap.get(storageGroup).setPartitionVersionToMax(partitionId, newMaxVersion);
  }

  public void setPartitionVersionToMaxV2(
      List<DataRegionId> dataRegionIdList, long partitionId, long newMaxVersion) {
    for (DataRegionId dataRegionId : dataRegionIdList) {
      dataRegionMap.get(dataRegionId).setPartitionFileVersionToMax(partitionId, newMaxVersion);
    }
  }

  public void removePartitions(PartialPath storageGroupPath, TimePartitionFilter filter) {
    if (processorMap.get(storageGroupPath) != null) {
      processorMap.get(storageGroupPath).removePartitions(filter);
    }
  }

  public void removePartitionsV2(List<DataRegionId> dataRegionIdList, TimePartitionFilter filter) {
    for (DataRegionId dataRegionId : dataRegionIdList) {
      dataRegionMap.get(dataRegionId).removePartitions(filter);
    }
  }

  public Map<PartialPath, StorageGroupManager> getProcessorMap() {
    return processorMap;
  }

  /**
   * Get a map indicating which storage groups have working TsFileProcessors and its associated
   * partitionId and whether it is sequence or not.
   *
   * @return storage group -> a list of partitionId-isSequence pairs
   */
  public Map<String, List<Pair<Long, Boolean>>> getWorkingStorageGroupPartitions() {
    Map<String, List<Pair<Long, Boolean>>> res = new ConcurrentHashMap<>();
    for (Entry<PartialPath, StorageGroupManager> entry : processorMap.entrySet()) {
      entry.getValue().getWorkingStorageGroupPartitions(entry.getKey().getFullPath(), res);
    }
    return res;
  }

  public Map<String, List<Pair<Long, Boolean>>> getWorkingStorageGroupPartitionsV2() {
    Map<String, List<Pair<Long, Boolean>>> res = new ConcurrentHashMap<>();
    for (Entry<DataRegionId, VirtualStorageGroupProcessor> entry : dataRegionMap.entrySet()) {
      VirtualStorageGroupProcessor virtualStorageGroupProcessor = entry.getValue();
      if (virtualStorageGroupProcessor != null) {
        List<Pair<Long, Boolean>> partitionIdList = new ArrayList<>();
        for (TsFileProcessor tsFileProcessor :
            virtualStorageGroupProcessor.getWorkSequenceTsFileProcessors()) {
          Pair<Long, Boolean> tmpPair = new Pair<>(tsFileProcessor.getTimeRangeId(), true);
          partitionIdList.add(tmpPair);
        }

        for (TsFileProcessor tsFileProcessor :
            virtualStorageGroupProcessor.getWorkUnsequenceTsFileProcessors()) {
          Pair<Long, Boolean> tmpPair = new Pair<>(tsFileProcessor.getTimeRangeId(), false);
          partitionIdList.add(tmpPair);
        }

        res.put(virtualStorageGroupProcessor.getStorageGroupPath(), partitionIdList);
      }
    }

    return res;
  }

  /**
   * Add a listener to listen flush start/end events. Notice that this addition only applies to
   * TsFileProcessors created afterwards.
   *
   * @param listener
   */
  public void registerFlushListener(FlushListener listener) {
    customFlushListeners.add(listener);
  }

  /**
   * Add a listener to listen file close events. Notice that this addition only applies to
   * TsFileProcessors created afterwards.
   *
   * @param listener
   */
  public void registerCloseFileListener(CloseFileListener listener) {
    customCloseFileListeners.add(listener);
  }

  /** get all merge lock of the storage group processor related to the query */
  // TODO: mergelockV2
  public Pair<
          List<VirtualStorageGroupProcessor>, Map<VirtualStorageGroupProcessor, List<PartialPath>>>
      mergeLock(List<PartialPath> pathList) throws StorageEngineException {
    Map<VirtualStorageGroupProcessor, List<PartialPath>> map = new HashMap<>();
    for (PartialPath path : pathList) {
      map.computeIfAbsent(getProcessor(path.getDevicePath()), key -> new ArrayList<>()).add(path);
    }
    List<VirtualStorageGroupProcessor> list =
        map.keySet().stream()
            .sorted(Comparator.comparing(VirtualStorageGroupProcessor::getVirtualStorageGroupId))
            .collect(Collectors.toList());
    list.forEach(VirtualStorageGroupProcessor::readLock);

    return new Pair<>(list, map);
  }

  /** unlock all merge lock of the storage group processor related to the query */
  public void mergeUnLock(List<VirtualStorageGroupProcessor> list) {
    list.forEach(VirtualStorageGroupProcessor::readUnlock);
  }

  /** @return virtual storage group name, like root.sg1/0 */
  public String getStorageGroupPath(PartialPath path) throws StorageEngineException {
    PartialPath deviceId = path.getDevicePath();
    VirtualStorageGroupProcessor storageGroupProcessor = getProcessor(deviceId);
    return storageGroupProcessor.getLogicalStorageGroupName()
        + File.separator
        + storageGroupProcessor.getVirtualStorageGroupId();
  }

  protected void getSeriesSchemas(InsertPlan insertPlan, VirtualStorageGroupProcessor processor)
      throws StorageEngineException, MetadataException {
    try {
      if (config.isEnableIDTable()) {
        processor.getIdTable().getSeriesSchemas(insertPlan);
      } else {
        IoTDB.schemaProcessor.getSeriesSchemasAndReadLockDevice(insertPlan);
        insertPlan.setDeviceID(
            DeviceIDFactory.getInstance().getDeviceID(insertPlan.getDevicePath()));
      }
    } catch (IOException e) {
      throw new StorageEngineException(e);
    }
  }

  static class InstanceHolder {

    private static final StorageEngine INSTANCE = new StorageEngine();

    private InstanceHolder() {
      // forbidding instantiation
    }
  }
}<|MERGE_RESOLUTION|>--- conflicted
+++ resolved
@@ -20,12 +20,10 @@
 
 import org.apache.iotdb.commons.concurrent.IoTDBThreadPoolFactory;
 import org.apache.iotdb.commons.concurrent.ThreadName;
+import org.apache.iotdb.commons.consensus.ConsensusGroupId;
+import org.apache.iotdb.commons.consensus.GroupType;
 import org.apache.iotdb.commons.exception.ShutdownException;
-<<<<<<< HEAD
-import org.apache.iotdb.commons.partition.DataRegionId;
-=======
 import org.apache.iotdb.commons.partition.TimePartitionSlot;
->>>>>>> fbfb3ebe
 import org.apache.iotdb.commons.service.IService;
 import org.apache.iotdb.commons.service.ServiceType;
 import org.apache.iotdb.commons.utils.TestOnly;
@@ -123,8 +121,8 @@
   private final ConcurrentHashMap<PartialPath, StorageGroupManager> processorMap =
       new ConcurrentHashMap<>();
 
-  /** DataRegionId -> DataRegion */
-  private final ConcurrentHashMap<DataRegionId, VirtualStorageGroupProcessor> dataRegionMap =
+  /** ConsensusGroupId -> DataRegion */
+  private final ConcurrentHashMap<ConsensusGroupId, VirtualStorageGroupProcessor> dataRegionMap =
       new ConcurrentHashMap<>();
 
   private AtomicBoolean isAllSgReady = new AtomicBoolean(false);
@@ -311,12 +309,13 @@
       }
       PartialPath sg = new PartialPath(sgDir.getName());
       // TODO: need to get TTL Info from config node
-      IStorageGroupMNode storageGroupMNode = IoTDB.schemaEngine.getStorageGroupNodeByPath(sg);
+      IStorageGroupMNode storageGroupMNode = IoTDB.schemaProcessor.getStorageGroupNodeByPath(sg);
       for (File dataRegionDir : sgDir.listFiles()) {
         if (!dataRegionDir.isDirectory()) {
           continue;
         }
-        DataRegionId dataRegionId = new DataRegionId(Integer.parseInt(dataRegionDir.getName()));
+        ConsensusGroupId dataRegionId =
+            new ConsensusGroupId(GroupType.DataRegion, Integer.parseInt(dataRegionDir.getName()));
         VirtualStorageGroupProcessor dataRegion =
             buildNewStorageGroupProcessorV2(sg, storageGroupMNode, dataRegionDir.getName());
         dataRegionMap.putIfAbsent(dataRegionId, dataRegion);
@@ -679,10 +678,10 @@
     }
   }
 
-  public List<String> getLockInfoV2(List<DataRegionId> dataRegionIdList)
+  public List<String> getLockInfoV2(List<ConsensusGroupId> dataRegionIdList)
       throws StorageEngineException {
     List<String> lockHolderList = new ArrayList<>(dataRegionIdList.size());
-    for (DataRegionId dataRegionId : dataRegionIdList) {
+    for (ConsensusGroupId dataRegionId : dataRegionIdList) {
       VirtualStorageGroupProcessor virtualStorageGroupProcessor = dataRegionMap.get(dataRegionId);
       lockHolderList.add(virtualStorageGroupProcessor.getInsertWriteLockHolder());
     }
@@ -883,7 +882,7 @@
 
   /** insert an InsertTabletNode to a storage group */
   // TODO:(New insert)
-  public void insertTabletV2(DataRegionId dataRegionId, InsertTabletNode insertTabletNode)
+  public void insertTabletV2(ConsensusGroupId dataRegionId, InsertTabletNode insertTabletNode)
       throws StorageEngineException, BatchProcessException {
     if (enableMemControl) {
       try {
@@ -942,9 +941,9 @@
   }
 
   public void closeStorageGroupProcessorV2(
-      List<DataRegionId> dataRegionIdList, boolean isSeq, boolean isSync) {
-
-    for (DataRegionId dataRegionId : dataRegionIdList) {
+      List<ConsensusGroupId> dataRegionIdList, boolean isSeq, boolean isSync) {
+
+    for (ConsensusGroupId dataRegionId : dataRegionIdList) {
       VirtualStorageGroupProcessor processor = dataRegionMap.get(dataRegionId);
       if (processor == null) {
         continue;
@@ -1006,9 +1005,9 @@
   }
 
   public void closeStorageGroupProcessorV2(
-      List<DataRegionId> dataRegionIdList, long partitionId, boolean isSeq, boolean isSync) {
-
-    for (DataRegionId dataRegionId : dataRegionIdList) {
+      List<ConsensusGroupId> dataRegionIdList, long partitionId, boolean isSeq, boolean isSync) {
+
+    for (ConsensusGroupId dataRegionId : dataRegionIdList) {
       VirtualStorageGroupProcessor processor = dataRegionMap.get(dataRegionId);
 
       if (processor != null) {
@@ -1069,7 +1068,7 @@
   }
 
   public void deleteV2(
-      List<DataRegionId> dataRegionIdList,
+      List<ConsensusGroupId> dataRegionIdList,
       PartialPath path,
       long startTime,
       long endTime,
@@ -1077,7 +1076,7 @@
       TimePartitionFilter timePartitionFilter)
       throws StorageEngineException {
     try {
-      for (DataRegionId dataRegionId : dataRegionIdList) {
+      for (ConsensusGroupId dataRegionId : dataRegionIdList) {
         VirtualStorageGroupProcessor processor = dataRegionMap.get(dataRegionId);
         if (processor != null) {
           processor.delete(path, startTime, endTime, planIndex, timePartitionFilter);
@@ -1113,13 +1112,13 @@
   }
 
   public void deleteTimeseriesV2(
-      List<DataRegionId> dataRegionIdList,
+      List<ConsensusGroupId> dataRegionIdList,
       PartialPath path,
       long planIndex,
       TimePartitionFilter timePartitionFilter)
       throws StorageEngineException {
     try {
-      for (DataRegionId dataRegionId : dataRegionIdList) {
+      for (ConsensusGroupId dataRegionId : dataRegionIdList) {
         // storage group has no data
         if (!dataRegionMap.containsKey(dataRegionId)) {
           continue;
@@ -1204,13 +1203,13 @@
   }
 
   public void getResourcesToBeSettledV2(
-      List<DataRegionId> dataRegionIdList,
+      List<ConsensusGroupId> dataRegionIdList,
       List<TsFileResource> seqResourcesToBeSettled,
       List<TsFileResource> unseqResourcesToBeSettled,
       List<String> tsFilePaths)
       throws StorageEngineException {
 
-    for (DataRegionId dataRegionId : dataRegionIdList) {
+    for (ConsensusGroupId dataRegionId : dataRegionIdList) {
       VirtualStorageGroupProcessor virtualStorageGroupProcessor = dataRegionMap.get(dataRegionId);
       if (virtualStorageGroupProcessor != null) {
         if (!virtualStorageGroupProcessor.getIsSettling().compareAndSet(false, true)) {
@@ -1232,8 +1231,8 @@
     processorMap.get(sgPath).setSettling(isSettling);
   }
 
-  public void setSettlingV2(List<DataRegionId> dataRegionIdList, boolean isSettling) {
-    for (DataRegionId dataRegionId : dataRegionIdList) {
+  public void setSettlingV2(List<ConsensusGroupId> dataRegionIdList, boolean isSettling) {
+    for (ConsensusGroupId dataRegionId : dataRegionIdList) {
       VirtualStorageGroupProcessor virtualStorageGroupProcessor = dataRegionMap.get(dataRegionId);
       if (virtualStorageGroupProcessor != null) {
         virtualStorageGroupProcessor.setSettling(isSettling);
@@ -1277,7 +1276,7 @@
     }
   }
 
-  public void deleteAllDataFilesInOneDataRegion(DataRegionId dataRegionId) {
+  public void deleteAllDataFilesInOneDataRegion(ConsensusGroupId dataRegionId) {
     if (dataRegionMap.containsKey(dataRegionId)) {
       syncDeleteDataFilesV2(dataRegionId);
     }
@@ -1288,7 +1287,7 @@
     processorMap.get(storageGroupPath).syncDeleteDataFiles();
   }
 
-  private void syncDeleteDataFilesV2(DataRegionId dataRegionId) {
+  private void syncDeleteDataFilesV2(ConsensusGroupId dataRegionId) {
     logger.info("Force to delete the data in data region {}", dataRegionId);
     VirtualStorageGroupProcessor dataRegion = dataRegionMap.get(dataRegionId);
     if (dataRegion != null) {
@@ -1316,7 +1315,7 @@
   public synchronized boolean deleteAllV2() {
     logger.info("Start deleting all storage groups' timeseries");
     syncCloseAllProcessor();
-    for (DataRegionId dataRegionId : dataRegionMap.keySet()) {
+    for (ConsensusGroupId dataRegionId : dataRegionMap.keySet()) {
       this.deleteAllDataFilesInOneDataRegion(dataRegionId);
     }
     return true;
@@ -1331,8 +1330,8 @@
     processorMap.get(storageGroup).setTTL(dataTTL);
   }
 
-  public void setTTLV2(List<DataRegionId> dataRegionIdList, long dataTTL) {
-    for (DataRegionId dataRegionId : dataRegionIdList) {
+  public void setTTLV2(List<ConsensusGroupId> dataRegionIdList, long dataTTL) {
+    for (ConsensusGroupId dataRegionId : dataRegionIdList) {
       VirtualStorageGroupProcessor dataRegion = dataRegionMap.get(dataRegionId);
       if (dataRegion != null) {
         dataRegion.setDataTTL(dataTTL);
@@ -1353,11 +1352,10 @@
     storageGroupManager.stopSchedulerPool();
   }
 
-<<<<<<< HEAD
-  public void deleteStorageGroupV2(List<DataRegionId> dataRegionIdList) {
+  public void deleteStorageGroupV2(List<ConsensusGroupId> dataRegionIdList) {
     // TODO:should be removed by new wal
     // releaseWalDirectByteBufferPoolInOneStorageGroup(storageGroupPath);
-    for (DataRegionId dataRegionId : dataRegionIdList) {
+    for (ConsensusGroupId dataRegionId : dataRegionIdList) {
       deleteAllDataFilesInOneDataRegion(dataRegionId);
       VirtualStorageGroupProcessor dataRegion = dataRegionMap.remove(dataRegionId);
       dataRegion.deleteFolder(systemDir + File.pathSeparator + dataRegion.getStorageGroupPath());
@@ -1365,7 +1363,8 @@
           dataRegion.getTimedCompactionScheduleTask(), ThreadName.COMPACTION_SCHEDULE);
       ThreadUtils.stopThreadPool(dataRegion.getWALTrimScheduleTask(), ThreadName.WAL_TRIM);
     }
-=======
+  }
+
   private void abortCompactionTaskForStorageGroup(PartialPath storageGroupPath) {
     if (!processorMap.containsKey(storageGroupPath)) {
       return;
@@ -1374,7 +1373,6 @@
     StorageGroupManager manager = processorMap.get(storageGroupPath);
     manager.setAllowCompaction(false);
     manager.abortCompaction();
->>>>>>> fbfb3ebe
   }
 
   public void loadNewTsFileForSync(TsFileResource newTsFileResource)
@@ -1485,8 +1483,8 @@
   }
 
   public void setPartitionVersionToMaxV2(
-      List<DataRegionId> dataRegionIdList, long partitionId, long newMaxVersion) {
-    for (DataRegionId dataRegionId : dataRegionIdList) {
+      List<ConsensusGroupId> dataRegionIdList, long partitionId, long newMaxVersion) {
+    for (ConsensusGroupId dataRegionId : dataRegionIdList) {
       dataRegionMap.get(dataRegionId).setPartitionFileVersionToMax(partitionId, newMaxVersion);
     }
   }
@@ -1497,8 +1495,9 @@
     }
   }
 
-  public void removePartitionsV2(List<DataRegionId> dataRegionIdList, TimePartitionFilter filter) {
-    for (DataRegionId dataRegionId : dataRegionIdList) {
+  public void removePartitionsV2(
+      List<ConsensusGroupId> dataRegionIdList, TimePartitionFilter filter) {
+    for (ConsensusGroupId dataRegionId : dataRegionIdList) {
       dataRegionMap.get(dataRegionId).removePartitions(filter);
     }
   }
@@ -1523,7 +1522,7 @@
 
   public Map<String, List<Pair<Long, Boolean>>> getWorkingStorageGroupPartitionsV2() {
     Map<String, List<Pair<Long, Boolean>>> res = new ConcurrentHashMap<>();
-    for (Entry<DataRegionId, VirtualStorageGroupProcessor> entry : dataRegionMap.entrySet()) {
+    for (Entry<ConsensusGroupId, VirtualStorageGroupProcessor> entry : dataRegionMap.entrySet()) {
       VirtualStorageGroupProcessor virtualStorageGroupProcessor = entry.getValue();
       if (virtualStorageGroupProcessor != null) {
         List<Pair<Long, Boolean>> partitionIdList = new ArrayList<>();
