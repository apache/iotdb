/*
 * Licensed to the Apache Software Foundation (ASF) under one
 * or more contributor license agreements.  See the NOTICE file
 * distributed with this work for additional information
 * regarding copyright ownership.  The ASF licenses this file
 * to you under the Apache License, Version 2.0 (the
 * "License"); you may not use this file except in compliance
 * with the License.  You may obtain a copy of the License at
 *
 *     http://www.apache.org/licenses/LICENSE-2.0
 *
 * Unless required by applicable law or agreed to in writing,
 * software distributed under the License is distributed on an
 * "AS IS" BASIS, WITHOUT WARRANTIES OR CONDITIONS OF ANY
 * KIND, either express or implied.  See the License for the
 * specific language governing permissions and limitations
 * under the License.
 */
package org.apache.iotdb.db.engine;

import org.apache.iotdb.db.concurrent.IoTDBThreadPoolFactory;
import org.apache.iotdb.db.conf.IoTDBConfig;
import org.apache.iotdb.db.conf.IoTDBDescriptor;
import org.apache.iotdb.db.conf.ServerConfigConsistent;
import org.apache.iotdb.db.engine.fileSystem.SystemFileFactory;
import org.apache.iotdb.db.engine.flush.CloseFileListener;
import org.apache.iotdb.db.engine.flush.FlushListener;
import org.apache.iotdb.db.engine.flush.TsFileFlushPolicy;
import org.apache.iotdb.db.engine.flush.TsFileFlushPolicy.DirectFlushPolicy;
<<<<<<< HEAD
import org.apache.iotdb.db.engine.storagegroup.StorageGroupProcessor;
import org.apache.iotdb.db.engine.storagegroup.StorageGroupProcessor.TimePartitionFilter;
=======
import org.apache.iotdb.db.engine.querycontext.QueryDataSource;
>>>>>>> 421ee8b3
import org.apache.iotdb.db.engine.storagegroup.TsFileProcessor;
import org.apache.iotdb.db.engine.storagegroup.TsFileResource;
import org.apache.iotdb.db.engine.storagegroup.VirtualStorageGroupProcessor;
import org.apache.iotdb.db.engine.storagegroup.VirtualStorageGroupProcessor.TimePartitionFilter;
import org.apache.iotdb.db.engine.storagegroup.virtualSg.StorageGroupManager;
import org.apache.iotdb.db.exception.*;
import org.apache.iotdb.db.exception.metadata.IllegalPathException;
import org.apache.iotdb.db.exception.metadata.MetadataException;
import org.apache.iotdb.db.exception.metadata.StorageGroupNotSetException;
import org.apache.iotdb.db.exception.query.QueryProcessException;
import org.apache.iotdb.db.exception.runtime.StorageEngineFailureException;
import org.apache.iotdb.db.metadata.mnode.IStorageGroupMNode;
import org.apache.iotdb.db.metadata.path.PartialPath;
import org.apache.iotdb.db.monitor.StatMonitor;
import org.apache.iotdb.db.qp.physical.crud.InsertPlan;
import org.apache.iotdb.db.qp.physical.crud.InsertRowPlan;
import org.apache.iotdb.db.qp.physical.crud.InsertRowsOfOneDevicePlan;
import org.apache.iotdb.db.qp.physical.crud.InsertTabletPlan;
import org.apache.iotdb.db.query.context.QueryContext;
import org.apache.iotdb.db.query.control.QueryResourceManager;
import org.apache.iotdb.db.rescon.SystemInfo;
import org.apache.iotdb.db.service.IService;
import org.apache.iotdb.db.service.IoTDB;
import org.apache.iotdb.db.service.ServiceType;
import org.apache.iotdb.db.utils.TestOnly;
import org.apache.iotdb.db.utils.UpgradeUtils;
import org.apache.iotdb.rpc.RpcUtils;
import org.apache.iotdb.rpc.TSStatusCode;
import org.apache.iotdb.service.rpc.thrift.TSStatus;
import org.apache.iotdb.tsfile.read.filter.basic.Filter;
import org.apache.iotdb.tsfile.utils.FilePathUtils;
import org.apache.iotdb.tsfile.utils.Pair;

import org.apache.commons.io.FileUtils;
import org.slf4j.Logger;
import org.slf4j.LoggerFactory;

import java.io.File;
import java.io.IOException;
import java.util.*;
import java.util.Map.Entry;
import java.util.concurrent.ConcurrentHashMap;
import java.util.concurrent.ExecutionException;
import java.util.concurrent.ExecutorService;
import java.util.concurrent.Executors;
import java.util.concurrent.Future;
import java.util.concurrent.ScheduledExecutorService;
import java.util.concurrent.TimeUnit;
import java.util.concurrent.atomic.AtomicBoolean;
import java.util.stream.Collectors;

public class StorageEngine implements IService {
  private static final Logger logger = LoggerFactory.getLogger(StorageEngine.class);

  private static final IoTDBConfig config = IoTDBDescriptor.getInstance().getConfig();
  private static final long TTL_CHECK_INTERVAL = 60 * 1000L;

  /**
   * Time range for dividing storage group, the time unit is the same with IoTDB's
   * TimestampPrecision
   */
  @ServerConfigConsistent private static long timePartitionInterval = -1;
  /** whether enable data partition if disabled, all data belongs to partition 0 */
  @ServerConfigConsistent private static boolean enablePartition = config.isEnablePartition();

  private final boolean enableMemControl = config.isEnableMemControl();

  /**
   * a folder (system/storage_groups/ by default) that persist system info. Each Storage Processor
   * will have a subfolder under the systemDir.
   */
  private final String systemDir =
      FilePathUtils.regularizePath(config.getSystemDir()) + "storage_groups";

  /** storage group name -> storage group processor */
  private final ConcurrentHashMap<PartialPath, StorageGroupManager> processorMap =
      new ConcurrentHashMap<>();

  private AtomicBoolean isAllSgReady = new AtomicBoolean(false);

  private ScheduledExecutorService ttlCheckThread;
  private ScheduledExecutorService seqMemtableTimedFlushCheckThread;
  private ScheduledExecutorService unseqMemtableTimedFlushCheckThread;
  private ScheduledExecutorService tsFileTimedCloseCheckThread;

  private TsFileFlushPolicy fileFlushPolicy = new DirectFlushPolicy();
  private ExecutorService recoveryThreadPool;
  // add customized listeners here for flush and close events
  private List<CloseFileListener> customCloseFileListeners = new ArrayList<>();
  private List<FlushListener> customFlushListeners = new ArrayList<>();

  private StorageEngine() {}

  public static StorageEngine getInstance() {
    return InstanceHolder.INSTANCE;
  }

  private static void initTimePartition() {
    timePartitionInterval =
        convertMilliWithPrecision(
            IoTDBDescriptor.getInstance().getConfig().getPartitionInterval() * 1000L);
  }

  public static long convertMilliWithPrecision(long milliTime) {
    long result = milliTime;
    String timePrecision = IoTDBDescriptor.getInstance().getConfig().getTimestampPrecision();
    switch (timePrecision) {
      case "ns":
        result = milliTime * 1000_000L;
        break;
      case "us":
        result = milliTime * 1000L;
        break;
      default:
        break;
    }
    return result;
  }

  public static long getTimePartitionInterval() {
    if (timePartitionInterval == -1) {
      initTimePartition();
    }
    return timePartitionInterval;
  }

  @TestOnly
  public static void setTimePartitionInterval(long timePartitionInterval) {
    StorageEngine.timePartitionInterval = timePartitionInterval;
  }

  public static long getTimePartition(long time) {
    return enablePartition ? time / timePartitionInterval : 0;
  }

  public static boolean isEnablePartition() {
    return enablePartition;
  }

  @TestOnly
  public static void setEnablePartition(boolean enablePartition) {
    StorageEngine.enablePartition = enablePartition;
  }

  /** block insertion if the insertion is rejected by memory control */
  public static void blockInsertionIfReject(TsFileProcessor tsFileProcessor)
      throws WriteProcessRejectException {
    long startTime = System.currentTimeMillis();
    while (SystemInfo.getInstance().isRejected()) {
      if (tsFileProcessor != null && tsFileProcessor.shouldFlush()) {
        break;
      }
      try {
        TimeUnit.MILLISECONDS.sleep(config.getCheckPeriodWhenInsertBlocked());
        if (System.currentTimeMillis() - startTime > config.getMaxWaitingTimeWhenInsertBlocked()) {
          throw new WriteProcessRejectException(
              "System rejected over " + (System.currentTimeMillis() - startTime) + "ms");
        }
      } catch (InterruptedException e) {
        Thread.currentThread().interrupt();
      }
    }
  }

  public boolean isAllSgReady() {
    return isAllSgReady.get();
  }

  public void setAllSgReady(boolean allSgReady) {
    isAllSgReady.set(allSgReady);
  }

  public void recover() {
    setAllSgReady(false);
    recoveryThreadPool =
        IoTDBThreadPoolFactory.newFixedThreadPool(
            Runtime.getRuntime().availableProcessors(), "Recovery-Thread-Pool");

    // recover all logic storage group processors
    List<IStorageGroupMNode> sgNodes = IoTDB.metaManager.getAllStorageGroupNodes();
    List<Future<Void>> futures = new LinkedList<>();
    for (IStorageGroupMNode storageGroup : sgNodes) {
      StorageGroupManager storageGroupManager =
          processorMap.computeIfAbsent(
              storageGroup.getPartialPath(), id -> new StorageGroupManager(true));

      // recover all virtual storage groups in one logic storage group
      storageGroupManager.asyncRecover(storageGroup, recoveryThreadPool, futures);
    }

    // operations after all virtual storage groups are recovered
    Thread recoverEndTrigger =
        new Thread(
            () -> {
              for (Future<Void> future : futures) {
                try {
                  future.get();
                } catch (ExecutionException e) {
                  throw new StorageEngineFailureException("StorageEngine failed to recover.", e);
                } catch (InterruptedException e) {
                  Thread.currentThread().interrupt();
                  throw new StorageEngineFailureException("StorageEngine failed to recover.", e);
                }
              }
              recoveryThreadPool.shutdown();
              setAllSgReady(true);
            });
    recoverEndTrigger.start();
  }

  @Override
  public void start() {
    // build time Interval to divide time partition
    if (!enablePartition) {
      timePartitionInterval = Long.MAX_VALUE;
    } else {
      initTimePartition();
    }

    // create systemDir
    try {
      FileUtils.forceMkdir(SystemFileFactory.INSTANCE.getFile(systemDir));
    } catch (IOException e) {
      throw new StorageEngineFailureException(e);
    }

    // recover upgrade process
    UpgradeUtils.recoverUpgrade();

    recover();

    ttlCheckThread = Executors.newSingleThreadScheduledExecutor();
    ttlCheckThread.scheduleAtFixedRate(
        this::checkTTL, TTL_CHECK_INTERVAL, TTL_CHECK_INTERVAL, TimeUnit.MILLISECONDS);
    logger.info("start ttl check thread successfully.");

    startTimedService();
  }

  private void checkTTL() {
    try {
      for (StorageGroupManager processor : processorMap.values()) {
        processor.checkTTL();
      }
    } catch (ConcurrentModificationException e) {
      // ignore
    } catch (Exception e) {
      logger.error("An error occurred when checking TTL", e);
    }
  }

  private void startTimedService() {
    // timed flush sequence memtable
    if (config.isEnableTimedFlushSeqMemtable()) {
      seqMemtableTimedFlushCheckThread = Executors.newSingleThreadScheduledExecutor();
      seqMemtableTimedFlushCheckThread.scheduleAtFixedRate(
          this::timedFlushSeqMemTable,
          config.getSeqMemtableFlushCheckInterval(),
          config.getSeqMemtableFlushCheckInterval(),
          TimeUnit.MILLISECONDS);
      logger.info("start sequence memtable timed flush check thread successfully.");
    }
    // timed flush unsequence memtable
    if (config.isEnableTimedFlushUnseqMemtable()) {
      unseqMemtableTimedFlushCheckThread = Executors.newSingleThreadScheduledExecutor();
      unseqMemtableTimedFlushCheckThread.scheduleAtFixedRate(
          this::timedFlushUnseqMemTable,
          config.getUnseqMemtableFlushCheckInterval(),
          config.getUnseqMemtableFlushCheckInterval(),
          TimeUnit.MILLISECONDS);
      logger.info("start unsequence memtable timed flush check thread successfully.");
    }
    // timed close tsfile
    if (config.isEnableTimedCloseTsFile()) {
      tsFileTimedCloseCheckThread = Executors.newSingleThreadScheduledExecutor();
      tsFileTimedCloseCheckThread.scheduleAtFixedRate(
          this::timedCloseTsFileProcessor,
          config.getCloseTsFileCheckInterval(),
          config.getCloseTsFileCheckInterval(),
          TimeUnit.MILLISECONDS);
      logger.info("start tsfile timed close check thread successfully.");
    }
  }

  private void timedFlushSeqMemTable() {
    try {
      for (StorageGroupManager processor : processorMap.values()) {
        processor.timedFlushSeqMemTable();
      }
    } catch (Exception e) {
      logger.error("An error occurred when timed flushing sequence memtables", e);
    }
  }

  private void timedFlushUnseqMemTable() {
    try {
      for (StorageGroupManager processor : processorMap.values()) {
        processor.timedFlushUnseqMemTable();
      }
    } catch (Exception e) {
      logger.error("An error occurred when timed flushing unsequence memtables", e);
    }
  }

  private void timedCloseTsFileProcessor() {
    try {
      for (StorageGroupManager processor : processorMap.values()) {
        processor.timedCloseTsFileProcessor();
      }
    } catch (Exception e) {
      logger.error("An error occurred when timed closing tsfiles interval", e);
    }
  }

  @Override
  public void stop() {
    for (StorageGroupManager storageGroupManager : processorMap.values()) {
      storageGroupManager.stopCompactionSchedulerPool();
    }
    syncCloseAllProcessor();
    stopTimedService(ttlCheckThread, "TTlCheckThread");
    stopTimedService(seqMemtableTimedFlushCheckThread, "SeqMemtableTimedFlushCheckThread");
    stopTimedService(unseqMemtableTimedFlushCheckThread, "UnseqMemtableTimedFlushCheckThread");
    stopTimedService(tsFileTimedCloseCheckThread, "TsFileTimedCloseCheckThread");
    recoveryThreadPool.shutdownNow();
    for (PartialPath storageGroup : IoTDB.metaManager.getAllStorageGroupPaths()) {
      this.releaseWalDirectByteBufferPoolInOneStorageGroup(storageGroup);
    }
    processorMap.clear();
  }

  private void stopTimedService(ScheduledExecutorService pool, String poolName) {
    if (pool != null) {
      pool.shutdownNow();
      try {
        pool.awaitTermination(60, TimeUnit.SECONDS);
      } catch (InterruptedException e) {
        logger.warn("{} still doesn't exit after 60s", poolName);
        Thread.currentThread().interrupt();
        throw new StorageEngineFailureException(
            String.format("StorageEngine failed to stop because of %s.", poolName), e);
      }
    }
  }

  @Override
  public void shutdown(long milliseconds) throws ShutdownException {
    try {
      for (StorageGroupManager storageGroupManager : processorMap.values()) {
        storageGroupManager.stopCompactionSchedulerPool();
      }
      forceCloseAllProcessor();
    } catch (TsFileProcessorException e) {
      throw new ShutdownException(e);
    }
    shutdownTimedService(ttlCheckThread, "TTlCheckThread");
    shutdownTimedService(seqMemtableTimedFlushCheckThread, "SeqMemtableTimedFlushCheckThread");
    shutdownTimedService(unseqMemtableTimedFlushCheckThread, "UnseqMemtableTimedFlushCheckThread");
    shutdownTimedService(tsFileTimedCloseCheckThread, "TsFileTimedCloseCheckThread");
    recoveryThreadPool.shutdownNow();
    processorMap.clear();
  }

  private void shutdownTimedService(ScheduledExecutorService pool, String poolName) {
    if (pool != null) {
      pool.shutdownNow();
      try {
        pool.awaitTermination(30, TimeUnit.SECONDS);
      } catch (InterruptedException e) {
        logger.warn("{} still doesn't exit after 30s", poolName);
        Thread.currentThread().interrupt();
      }
    }
  }

  /** reboot timed flush sequence/unsequence memetable thread, timed close tsfile thread */
  public void rebootTimedService() throws ShutdownException {
    logger.info("Start rebooting all timed service.");

    // exclude ttl check thread
    stopTimedServiceAndThrow(seqMemtableTimedFlushCheckThread, "SeqMemtableTimedFlushCheckThread");
    stopTimedServiceAndThrow(
        unseqMemtableTimedFlushCheckThread, "UnseqMemtableTimedFlushCheckThread");
    stopTimedServiceAndThrow(tsFileTimedCloseCheckThread, "TsFileTimedCloseCheckThread");

    logger.info("Stop all timed service successfully, and now restart them.");

    startTimedService();

    logger.info("Reboot all timed service successfully");
  }

  private void stopTimedServiceAndThrow(ScheduledExecutorService pool, String poolName)
      throws ShutdownException {
    if (pool != null) {
      pool.shutdownNow();
      try {
        pool.awaitTermination(30, TimeUnit.SECONDS);
      } catch (InterruptedException e) {
        logger.warn("{} still doesn't exit after 30s", poolName);
        throw new ShutdownException(e);
      }
    }
  }

  @Override
  public ServiceType getID() {
    return ServiceType.STORAGE_ENGINE_SERVICE;
  }

  /**
   * This method is for sync, delete tsfile or sth like them, just get storage group directly by sg
   * name
   *
   * @param path storage group path
   * @return storage group processor
   */
  public VirtualStorageGroupProcessor getProcessorDirectly(PartialPath path)
      throws StorageEngineException {
    PartialPath storageGroupPath;
    try {
      IStorageGroupMNode storageGroupMNode = IoTDB.metaManager.getStorageGroupNodeByPath(path);
      storageGroupPath = storageGroupMNode.getPartialPath();
      return getStorageGroupProcessorByPath(storageGroupPath, storageGroupMNode);
    } catch (StorageGroupProcessorException | MetadataException e) {
      throw new StorageEngineException(e);
    }
  }

  /**
   * This method is for insert and query or sth like them, this may get a virtual storage group
   *
   * @param path device path
   * @return storage group processor
   */
  public VirtualStorageGroupProcessor getProcessor(PartialPath path) throws StorageEngineException {
    try {
      IStorageGroupMNode storageGroupMNode = IoTDB.metaManager.getStorageGroupNodeByPath(path);
      return getStorageGroupProcessorByPath(path, storageGroupMNode);
    } catch (StorageGroupProcessorException | MetadataException e) {
      throw new StorageEngineException(e);
    }
  }

  /**
   * get lock holder for each sg
   *
   * @return storage group processor
   */
  public List<String> getLockInfo(List<PartialPath> pathList) throws StorageEngineException {
    try {
      List<String> lockHolderList = new ArrayList<>(pathList.size());
      for (PartialPath path : pathList) {
        IStorageGroupMNode storageGroupMNode = IoTDB.metaManager.getStorageGroupNodeByPath(path);
        VirtualStorageGroupProcessor virtualStorageGroupProcessor =
            getStorageGroupProcessorByPath(path, storageGroupMNode);
        lockHolderList.add(virtualStorageGroupProcessor.getInsertWriteLockHolder());
      }
      return lockHolderList;
    } catch (StorageGroupProcessorException | MetadataException e) {
      throw new StorageEngineException(e);
    }
  }

  /**
   * get storage group processor by device path
   *
   * @param devicePath path of the device
   * @param storageGroupMNode mnode of the storage group, we need synchronize this to avoid
   *     modification in mtree
   * @return found or new storage group processor
   */
  @SuppressWarnings("java:S2445")
  // actually storageGroupMNode is a unique object on the mtree, synchronize it is reasonable
  private VirtualStorageGroupProcessor getStorageGroupProcessorByPath(
      PartialPath devicePath, IStorageGroupMNode storageGroupMNode)
      throws StorageGroupProcessorException, StorageEngineException {
    StorageGroupManager storageGroupManager = processorMap.get(storageGroupMNode.getPartialPath());
    if (storageGroupManager == null) {
      synchronized (this) {
        storageGroupManager = processorMap.get(storageGroupMNode.getPartialPath());
        if (storageGroupManager == null) {
          storageGroupManager = new StorageGroupManager();
          processorMap.put(storageGroupMNode.getPartialPath(), storageGroupManager);
        }
      }
    }
    return storageGroupManager.getProcessor(devicePath, storageGroupMNode);
  }

  /**
   * build a new storage group processor
   *
   * @param virtualStorageGroupId virtual storage group id e.g. 1
   * @param logicalStorageGroupName logical storage group name e.g. root.sg1
   */
  public VirtualStorageGroupProcessor buildNewStorageGroupProcessor(
      PartialPath logicalStorageGroupName,
      IStorageGroupMNode storageGroupMNode,
      String virtualStorageGroupId)
      throws StorageGroupProcessorException {
    VirtualStorageGroupProcessor processor;
    logger.info(
        "construct a processor instance, the storage group is {}, Thread is {}",
        logicalStorageGroupName,
        Thread.currentThread().getId());
    processor =
        new VirtualStorageGroupProcessor(
            systemDir + File.separator + logicalStorageGroupName,
            virtualStorageGroupId,
            fileFlushPolicy,
            storageGroupMNode.getFullPath());
    processor.setDataTTL(storageGroupMNode.getDataTTL());
    processor.setCustomFlushListeners(customFlushListeners);
    processor.setCustomCloseFileListeners(customCloseFileListeners);
    return processor;
  }

  /** This function is just for unit test. */
  @TestOnly
  public synchronized void reset() {
    for (StorageGroupManager storageGroupManager : processorMap.values()) {
      storageGroupManager.reset();
    }
  }

  /**
   * insert an InsertRowPlan to a storage group.
   *
   * @param insertRowPlan physical plan of insertion
   */
  public void insert(InsertRowPlan insertRowPlan) throws StorageEngineException {
    if (enableMemControl) {
      try {
        blockInsertionIfReject(null);
      } catch (WriteProcessException e) {
        throw new StorageEngineException(e);
      }
    }
    VirtualStorageGroupProcessor virtualStorageGroupProcessor =
        getProcessor(insertRowPlan.getDeviceId());

    try {
      virtualStorageGroupProcessor.insert(insertRowPlan);
      if (config.isEnableStatMonitor()) {
        try {
          updateMonitorStatistics(
              processorMap.get(
                  IoTDB.metaManager.getBelongedStorageGroup(insertRowPlan.getDeviceId())),
              insertRowPlan);
        } catch (MetadataException e) {
          logger.error("failed to record status", e);
        }
      }
    } catch (WriteProcessException e) {
      throw new StorageEngineException(e);
    }
  }

  public void insert(InsertRowsOfOneDevicePlan insertRowsOfOneDevicePlan)
      throws StorageEngineException {
    if (enableMemControl) {
      try {
        blockInsertionIfReject(null);
      } catch (WriteProcessException e) {
        throw new StorageEngineException(e);
      }
    }
    VirtualStorageGroupProcessor virtualStorageGroupProcessor =
        getProcessor(insertRowsOfOneDevicePlan.getDeviceId());

    // TODO monitor: update statistics
    try {
      virtualStorageGroupProcessor.insert(insertRowsOfOneDevicePlan);
    } catch (WriteProcessException e) {
      throw new StorageEngineException(e);
    }
  }

  /** insert a InsertTabletPlan to a storage group */
  public void insertTablet(InsertTabletPlan insertTabletPlan)
      throws StorageEngineException, BatchProcessException {
    if (enableMemControl) {
      try {
        blockInsertionIfReject(null);
      } catch (WriteProcessRejectException e) {
        TSStatus[] results = new TSStatus[insertTabletPlan.getRowCount()];
        Arrays.fill(results, RpcUtils.getStatus(TSStatusCode.WRITE_PROCESS_REJECT));
        throw new BatchProcessException(results);
      }
    }
    VirtualStorageGroupProcessor virtualStorageGroupProcessor;
    try {
      virtualStorageGroupProcessor = getProcessor(insertTabletPlan.getDeviceId());
    } catch (StorageEngineException e) {
      throw new StorageEngineException(
          String.format(
              "Get StorageGroupProcessor of device %s " + "failed", insertTabletPlan.getDeviceId()),
          e);
    }

    virtualStorageGroupProcessor.insertTablet(insertTabletPlan);

    if (config.isEnableStatMonitor()) {
      try {
        updateMonitorStatistics(
            processorMap.get(
                IoTDB.metaManager.getBelongedStorageGroup(insertTabletPlan.getDeviceId())),
            insertTabletPlan);
      } catch (MetadataException e) {
        logger.error("failed to record status", e);
      }
    }
  }

  private void updateMonitorStatistics(
      StorageGroupManager storageGroupManager, InsertPlan insertPlan) {
    StatMonitor monitor = StatMonitor.getInstance();
    int successPointsNum =
        insertPlan.getMeasurements().length - insertPlan.getFailedMeasurementNumber();
    // update to storage group statistics
    storageGroupManager.updateMonitorSeriesValue(successPointsNum);
    // update to global statistics
    monitor.updateStatGlobalValue(successPointsNum);
  }

  /** flush command Sync asyncCloseOneProcessor all file node processors. */
  public void syncCloseAllProcessor() {
    logger.info("Start closing all storage group processor");
    for (StorageGroupManager processor : processorMap.values()) {
      processor.syncCloseAllWorkingTsFileProcessors();
    }
  }

  public void forceCloseAllProcessor() throws TsFileProcessorException {
    logger.info("Start force closing all storage group processor");
    for (StorageGroupManager processor : processorMap.values()) {
      processor.forceCloseAllWorkingTsFileProcessors();
    }
  }

  public void closeStorageGroupProcessor(
      PartialPath storageGroupPath, boolean isSeq, boolean isSync) {
    if (!processorMap.containsKey(storageGroupPath)) {
      return;
    }

    StorageGroupManager storageGroupManager = processorMap.get(storageGroupPath);
    storageGroupManager.closeStorageGroupProcessor(isSeq, isSync);
  }

  /**
   * @param storageGroupPath the storage group name
   * @param partitionId the partition id
   * @param isSeq is sequence tsfile or unsequence tsfile
   * @param isSync close tsfile synchronously or asynchronously
   * @throws StorageGroupNotSetException
   */
  public void closeStorageGroupProcessor(
      PartialPath storageGroupPath, long partitionId, boolean isSeq, boolean isSync)
      throws StorageGroupNotSetException {
    if (!processorMap.containsKey(storageGroupPath)) {
      throw new StorageGroupNotSetException(storageGroupPath.getFullPath());
    }

    StorageGroupManager storageGroupManager = processorMap.get(storageGroupPath);
    storageGroupManager.closeStorageGroupProcessor(partitionId, isSeq, isSync);
  }

  public void delete(
      PartialPath path,
      long startTime,
      long endTime,
      long planIndex,
      TimePartitionFilter timePartitionFilter)
      throws StorageEngineException {
    try {
      List<PartialPath> sgPaths = IoTDB.metaManager.getBelongedStorageGroups(path);
      for (PartialPath storageGroupPath : sgPaths) {
        // storage group has no data
        if (!processorMap.containsKey(storageGroupPath)) {
          continue;
        }

        PartialPath newPath = path.alterPrefixPath(storageGroupPath);
        processorMap
            .get(storageGroupPath)
            .delete(newPath, startTime, endTime, planIndex, timePartitionFilter);
      }
    } catch (IOException | MetadataException e) {
      throw new StorageEngineException(e.getMessage());
    }
  }

  /** delete data of timeseries "{deviceId}.{measurementId}" */
  public void deleteTimeseries(
      PartialPath path, long planIndex, TimePartitionFilter timePartitionFilter)
      throws StorageEngineException {
    try {
      List<PartialPath> sgPaths = IoTDB.metaManager.getBelongedStorageGroups(path);
      for (PartialPath storageGroupPath : sgPaths) {
        // storage group has no data
        if (!processorMap.containsKey(storageGroupPath)) {
          continue;
        }

        PartialPath newPath = path.alterPrefixPath(storageGroupPath);
        processorMap
            .get(storageGroupPath)
            .delete(newPath, Long.MIN_VALUE, Long.MAX_VALUE, planIndex, timePartitionFilter);
      }
    } catch (IOException | MetadataException e) {
      throw new StorageEngineException(e.getMessage());
    }
  }

<<<<<<< HEAD
=======
  /** query data. */
  public QueryDataSource query(
      PartialPath fullPath, Filter filter, QueryContext context, QueryFileManager filePathsManager)
      throws StorageEngineException, QueryProcessException {
    PartialPath deviceId = fullPath.getDevicePath();
    VirtualStorageGroupProcessor virtualStorageGroupProcessor = getProcessor(deviceId);
    return virtualStorageGroupProcessor.query(fullPath, context, filePathsManager, filter);
  }

>>>>>>> 421ee8b3
  /**
   * count all Tsfiles which need to be upgraded
   *
   * @return total num of the tsfiles which need to be upgraded
   */
  public int countUpgradeFiles() {
    int totalUpgradeFileNum = 0;
    for (StorageGroupManager storageGroupManager : processorMap.values()) {
      totalUpgradeFileNum += storageGroupManager.countUpgradeFiles();
    }
    return totalUpgradeFileNum;
  }

  /**
   * upgrade all storage groups.
   *
   * @throws StorageEngineException StorageEngineException
   */
  public void upgradeAll() throws StorageEngineException {
    if (IoTDBDescriptor.getInstance().getConfig().isReadOnly()) {
      throw new StorageEngineException(
          "Current system mode is read only, does not support file upgrade");
    }
    for (StorageGroupManager storageGroupManager : processorMap.values()) {
      storageGroupManager.upgradeAll();
    }
  }

  public void getResourcesToBeSettled(
      PartialPath sgPath,
      List<TsFileResource> seqResourcesToBeSettled,
      List<TsFileResource> unseqResourcesToBeSettled,
      List<String> tsFilePaths)
      throws StorageEngineException {
    StorageGroupManager vsg = processorMap.get(sgPath);
    if (vsg == null) {
      throw new StorageEngineException(
          "The Storage Group " + sgPath.toString() + " is not existed.");
    }
    if (!vsg.getIsSettling().compareAndSet(false, true)) {
      throw new StorageEngineException(
          "Storage Group " + sgPath.getFullPath() + " is already being settled now.");
    }
    vsg.getResourcesToBeSettled(seqResourcesToBeSettled, unseqResourcesToBeSettled, tsFilePaths);
  }

  public void setSettling(PartialPath sgPath, boolean isSettling) {
    if (processorMap.get(sgPath) == null) {
      return;
    }
    processorMap.get(sgPath).setSettling(isSettling);
  }

  /**
   * merge all storage groups.
   *
   * @throws StorageEngineException StorageEngineException
   */
  public void mergeAll(boolean isFullMerge) throws StorageEngineException {
    if (IoTDBDescriptor.getInstance().getConfig().isReadOnly()) {
      throw new StorageEngineException("Current system mode is read only, does not support merge");
    }

    for (StorageGroupManager storageGroupManager : processorMap.values()) {
      storageGroupManager.mergeAll(isFullMerge);
    }
  }

  /**
   * delete all data files (both memory data and file on disk) in a storage group. It is used when
   * there is no timeseries (which are all deleted) in this storage group)
   */
  public void deleteAllDataFilesInOneStorageGroup(PartialPath storageGroupPath) {
    if (processorMap.containsKey(storageGroupPath)) {
      syncDeleteDataFiles(storageGroupPath);
    }
  }

  private void syncDeleteDataFiles(PartialPath storageGroupPath) {
    logger.info("Force to delete the data in storage group processor {}", storageGroupPath);
    processorMap.get(storageGroupPath).syncDeleteDataFiles();
  }

  /** release all the allocated non-heap */
  public void releaseWalDirectByteBufferPoolInOneStorageGroup(PartialPath storageGroupPath) {
    if (processorMap.containsKey(storageGroupPath)) {
      processorMap.get(storageGroupPath).releaseWalDirectByteBufferPool();
    }
  }

  /** delete all data of storage groups' timeseries. */
  public synchronized boolean deleteAll() {
    logger.info("Start deleting all storage groups' timeseries");
    syncCloseAllProcessor();
    for (PartialPath storageGroup : IoTDB.metaManager.getAllStorageGroupPaths()) {
      this.deleteAllDataFilesInOneStorageGroup(storageGroup);
    }
    return true;
  }

  public void setTTL(PartialPath storageGroup, long dataTTL) {
    // storage group has no data
    if (!processorMap.containsKey(storageGroup)) {
      return;
    }

    processorMap.get(storageGroup).setTTL(dataTTL);
  }

  public void deleteStorageGroup(PartialPath storageGroupPath) {
    if (!processorMap.containsKey(storageGroupPath)) {
      return;
    }

    deleteAllDataFilesInOneStorageGroup(storageGroupPath);
    releaseWalDirectByteBufferPoolInOneStorageGroup(storageGroupPath);
    StorageGroupManager storageGroupManager = processorMap.remove(storageGroupPath);
    storageGroupManager.deleteStorageGroupSystemFolder(
        systemDir + File.pathSeparator + storageGroupPath);
  }

  public void loadNewTsFileForSync(TsFileResource newTsFileResource)
      throws StorageEngineException, LoadFileException, IllegalPathException {
    getProcessorDirectly(new PartialPath(getSgByEngineFile(newTsFileResource.getTsFile())))
        .loadNewTsFileForSync(newTsFileResource);
  }

  public void loadNewTsFile(TsFileResource newTsFileResource)
      throws LoadFileException, StorageEngineException, MetadataException {
    Set<String> deviceSet = newTsFileResource.getDevices();
    if (deviceSet == null || deviceSet.isEmpty()) {
      throw new StorageEngineException("Can not get the corresponding storage group.");
    }
    String device = deviceSet.iterator().next();
    PartialPath devicePath = new PartialPath(device);
    PartialPath storageGroupPath = IoTDB.metaManager.getBelongedStorageGroup(devicePath);
    getProcessorDirectly(storageGroupPath).loadNewTsFile(newTsFileResource);
  }

  public boolean deleteTsfileForSync(File deletedTsfile)
      throws StorageEngineException, IllegalPathException {
    return getProcessorDirectly(new PartialPath(getSgByEngineFile(deletedTsfile)))
        .deleteTsfile(deletedTsfile);
  }

  public boolean deleteTsfile(File deletedTsfile)
      throws StorageEngineException, IllegalPathException {
    return getProcessorDirectly(new PartialPath(getSgByEngineFile(deletedTsfile)))
        .deleteTsfile(deletedTsfile);
  }

  public boolean unloadTsfile(File tsfileToBeUnloaded, File targetDir)
      throws StorageEngineException, IllegalPathException {
    return getProcessorDirectly(new PartialPath(getSgByEngineFile(tsfileToBeUnloaded)))
        .unloadTsfile(tsfileToBeUnloaded, targetDir);
  }

  /**
   * The internal file means that the file is in the engine, which is different from those external
   * files which are not loaded.
   *
   * @param file internal file
   * @return sg name
   */
  public String getSgByEngineFile(File file) {
    return file.getParentFile().getParentFile().getParentFile().getName();
  }

  /** @return TsFiles (seq or unseq) grouped by their storage group and partition number. */
  public Map<PartialPath, Map<Long, List<TsFileResource>>> getAllClosedStorageGroupTsFile() {
    Map<PartialPath, Map<Long, List<TsFileResource>>> ret = new HashMap<>();
    for (Entry<PartialPath, StorageGroupManager> entry : processorMap.entrySet()) {
      entry.getValue().getAllClosedStorageGroupTsFile(entry.getKey(), ret);
    }
    return ret;
  }

  public void setFileFlushPolicy(TsFileFlushPolicy fileFlushPolicy) {
    this.fileFlushPolicy = fileFlushPolicy;
  }

  public boolean isFileAlreadyExist(
      TsFileResource tsFileResource, PartialPath storageGroup, long partitionNum) {
    StorageGroupManager storageGroupManager = processorMap.get(storageGroup);
    if (storageGroupManager == null) {
      return false;
    }

    Iterator<String> partialPathIterator = tsFileResource.getDevices().iterator();
    try {
      return getProcessor(new PartialPath(partialPathIterator.next()))
          .isFileAlreadyExist(tsFileResource, partitionNum);
    } catch (StorageEngineException | IllegalPathException e) {
      logger.error("can't find processor with: " + tsFileResource, e);
    }

    return false;
  }

  /**
   * Set the version of given partition to newMaxVersion if it is larger than the current version.
   */
  public void setPartitionVersionToMax(
      PartialPath storageGroup, long partitionId, long newMaxVersion) {
    processorMap.get(storageGroup).setPartitionVersionToMax(partitionId, newMaxVersion);
  }

  public void removePartitions(PartialPath storageGroupPath, TimePartitionFilter filter) {
    if (processorMap.get(storageGroupPath) != null) {
      processorMap.get(storageGroupPath).removePartitions(filter);
    }
  }

  public Map<PartialPath, StorageGroupManager> getProcessorMap() {
    return processorMap;
  }

  /**
   * Get a map indicating which storage groups have working TsFileProcessors and its associated
   * partitionId and whether it is sequence or not.
   *
   * @return storage group -> a list of partitionId-isSequence pairs
   */
  public Map<String, List<Pair<Long, Boolean>>> getWorkingStorageGroupPartitions() {
    Map<String, List<Pair<Long, Boolean>>> res = new ConcurrentHashMap<>();
    for (Entry<PartialPath, StorageGroupManager> entry : processorMap.entrySet()) {
      entry.getValue().getWorkingStorageGroupPartitions(entry.getKey().getFullPath(), res);
    }
    return res;
  }

  /**
   * Add a listener to listen flush start/end events. Notice that this addition only applies to
   * TsFileProcessors created afterwards.
   *
   * @param listener
   */
  public void registerFlushListener(FlushListener listener) {
    customFlushListeners.add(listener);
  }

  /**
   * Add a listener to listen file close events. Notice that this addition only applies to
   * TsFileProcessors created afterwards.
   *
   * @param listener
   */
  public void registerCloseFileListener(CloseFileListener listener) {
    customCloseFileListeners.add(listener);
  }

  /** get all merge lock of the storage group processor related to the query */
  public List<VirtualStorageGroupProcessor> mergeLock(List<PartialPath> pathList)
      throws StorageEngineException {
    Set<VirtualStorageGroupProcessor> set = new HashSet<>();
    for (PartialPath path : pathList) {
      set.add(getProcessor(path.getDevicePath()));
    }
    List<VirtualStorageGroupProcessor> list =
        set.stream()
            .sorted(Comparator.comparing(VirtualStorageGroupProcessor::getVirtualStorageGroupId))
            .collect(Collectors.toList());
    list.forEach(VirtualStorageGroupProcessor::readLock);
    return list;
  }

  /** unlock all merge lock of the storage group processor related to the query */
  public void mergeUnLock(List<VirtualStorageGroupProcessor> list) {
    list.forEach(VirtualStorageGroupProcessor::readUnlock);
  }

  /**
   * get all merge lock of the storage group processor related to the query and init QueryDataSource
   */
  public List<StorageGroupProcessor> mergeLockAndInitQueryDataSource(
      List<PartialPath> pathList, QueryContext context, Filter timeFilter)
      throws StorageEngineException, QueryProcessException {
    Map<StorageGroupProcessor, List<PartialPath>> map = new HashMap<>();
    for (PartialPath path : pathList) {
      map.computeIfAbsent(getProcessor(path.getDevicePath()), key -> new ArrayList<>()).add(path);
    }
    List<StorageGroupProcessor> list =
        map.keySet().stream()
            .sorted(Comparator.comparing(StorageGroupProcessor::getVirtualStorageGroupId))
            .collect(Collectors.toList());
    list.forEach(StorageGroupProcessor::readLock);

    // init QueryDataSource
    QueryResourceManager.getInstance().initQueryDataSource(map, context, timeFilter);

    return list;
  }

  /** @return virtual storage group name, like root.sg1/0 */
  public String getStorageGroupPath(PartialPath path) throws StorageEngineException {
    PartialPath deviceId = path.getDevicePath();
    StorageGroupProcessor storageGroupProcessor = getProcessor(deviceId);
    return storageGroupProcessor.getLogicalStorageGroupName()
        + File.separator
        + storageGroupProcessor.getVirtualStorageGroupId();
  }

  static class InstanceHolder {

    private static final StorageEngine INSTANCE = new StorageEngine();

    private InstanceHolder() {
      // forbidding instantiation
    }
  }
}<|MERGE_RESOLUTION|>--- conflicted
+++ resolved
@@ -27,17 +27,13 @@
 import org.apache.iotdb.db.engine.flush.FlushListener;
 import org.apache.iotdb.db.engine.flush.TsFileFlushPolicy;
 import org.apache.iotdb.db.engine.flush.TsFileFlushPolicy.DirectFlushPolicy;
-<<<<<<< HEAD
-import org.apache.iotdb.db.engine.storagegroup.StorageGroupProcessor;
-import org.apache.iotdb.db.engine.storagegroup.StorageGroupProcessor.TimePartitionFilter;
-=======
 import org.apache.iotdb.db.engine.querycontext.QueryDataSource;
->>>>>>> 421ee8b3
 import org.apache.iotdb.db.engine.storagegroup.TsFileProcessor;
 import org.apache.iotdb.db.engine.storagegroup.TsFileResource;
 import org.apache.iotdb.db.engine.storagegroup.VirtualStorageGroupProcessor;
 import org.apache.iotdb.db.engine.storagegroup.VirtualStorageGroupProcessor.TimePartitionFilter;
 import org.apache.iotdb.db.engine.storagegroup.virtualSg.StorageGroupManager;
+import org.apache.iotdb.db.engine.storagegroup.virtualSg.VirtualStorageGroupManager;
 import org.apache.iotdb.db.exception.*;
 import org.apache.iotdb.db.exception.metadata.IllegalPathException;
 import org.apache.iotdb.db.exception.metadata.MetadataException;
@@ -72,8 +68,18 @@
 
 import java.io.File;
 import java.io.IOException;
-import java.util.*;
+import java.util.ArrayList;
+import java.util.Arrays;
+import java.util.Comparator;
+import java.util.ConcurrentModificationException;
+import java.util.HashMap;
+import java.util.HashSet;
+import java.util.Iterator;
+import java.util.LinkedList;
+import java.util.List;
+import java.util.Map;
 import java.util.Map.Entry;
+import java.util.Set;
 import java.util.concurrent.ConcurrentHashMap;
 import java.util.concurrent.ExecutionException;
 import java.util.concurrent.ExecutorService;
@@ -749,18 +755,6 @@
     }
   }
 
-<<<<<<< HEAD
-=======
-  /** query data. */
-  public QueryDataSource query(
-      PartialPath fullPath, Filter filter, QueryContext context, QueryFileManager filePathsManager)
-      throws StorageEngineException, QueryProcessException {
-    PartialPath deviceId = fullPath.getDevicePath();
-    VirtualStorageGroupProcessor virtualStorageGroupProcessor = getProcessor(deviceId);
-    return virtualStorageGroupProcessor.query(fullPath, context, filePathsManager, filter);
-  }
-
->>>>>>> 421ee8b3
   /**
    * count all Tsfiles which need to be upgraded
    *
@@ -1035,18 +1029,18 @@
   /**
    * get all merge lock of the storage group processor related to the query and init QueryDataSource
    */
-  public List<StorageGroupProcessor> mergeLockAndInitQueryDataSource(
+  public List<VirtualStorageGroupManager> mergeLockAndInitQueryDataSource(
       List<PartialPath> pathList, QueryContext context, Filter timeFilter)
       throws StorageEngineException, QueryProcessException {
-    Map<StorageGroupProcessor, List<PartialPath>> map = new HashMap<>();
+    Map<VirtualStorageGroupManager, List<PartialPath>> map = new HashMap<>();
     for (PartialPath path : pathList) {
       map.computeIfAbsent(getProcessor(path.getDevicePath()), key -> new ArrayList<>()).add(path);
     }
-    List<StorageGroupProcessor> list =
+    List<VirtualStorageGroupManager> list =
         map.keySet().stream()
-            .sorted(Comparator.comparing(StorageGroupProcessor::getVirtualStorageGroupId))
+            .sorted(Comparator.comparing(VirtualStorageGroupManager::getVirtualStorageGroupId))
             .collect(Collectors.toList());
-    list.forEach(StorageGroupProcessor::readLock);
+    list.forEach(VirtualStorageGroupManager::readLock);
 
     // init QueryDataSource
     QueryResourceManager.getInstance().initQueryDataSource(map, context, timeFilter);
@@ -1057,7 +1051,7 @@
   /** @return virtual storage group name, like root.sg1/0 */
   public String getStorageGroupPath(PartialPath path) throws StorageEngineException {
     PartialPath deviceId = path.getDevicePath();
-    StorageGroupProcessor storageGroupProcessor = getProcessor(deviceId);
+    VirtualStorageGroupManager storageGroupProcessor = getProcessor(deviceId);
     return storageGroupProcessor.getLogicalStorageGroupName()
         + File.separator
         + storageGroupProcessor.getVirtualStorageGroupId();
