--- conflicted
+++ resolved
@@ -89,6 +89,7 @@
 import java.util.concurrent.ConcurrentHashMap;
 import java.util.concurrent.ExecutionException;
 import java.util.concurrent.ExecutorService;
+import java.util.concurrent.Executors;
 import java.util.concurrent.Future;
 import java.util.concurrent.ScheduledExecutorService;
 import java.util.concurrent.TimeUnit;
@@ -256,9 +257,6 @@
 
   @Override
   public void start() {
-<<<<<<< HEAD
-    ttlCheckThread = IoTDBThreadPoolFactory.newSingleThreadScheduledExecutor("TTL");
-=======
     // build time Interval to divide time partition
     if (!enablePartition) {
       timePartitionInterval = Long.MAX_VALUE;
@@ -279,10 +277,10 @@
     recover();
 
     ttlCheckThread = Executors.newSingleThreadScheduledExecutor();
->>>>>>> edbb3612
     ttlCheckThread.scheduleAtFixedRate(
         this::checkTTL, TTL_CHECK_INTERVAL, TTL_CHECK_INTERVAL, TimeUnit.MILLISECONDS);
     logger.info("start ttl check thread successfully.");
+
     startTimedService();
   }
 
@@ -301,8 +299,7 @@
   private void startTimedService() {
     // timed flush sequence memtable
     if (config.isEnableTimedFlushSeqMemtable()) {
-      seqMemtableTimedFlushCheckThread =
-          IoTDBThreadPoolFactory.newSingleThreadScheduledExecutor("TimedFlushSeqMemtable");
+      seqMemtableTimedFlushCheckThread = Executors.newSingleThreadScheduledExecutor();
       seqMemtableTimedFlushCheckThread.scheduleAtFixedRate(
           this::timedFlushSeqMemTable,
           config.getSeqMemtableFlushCheckInterval(),
@@ -312,8 +309,7 @@
     }
     // timed flush unsequence memtable
     if (config.isEnableTimedFlushUnseqMemtable()) {
-      unseqMemtableTimedFlushCheckThread =
-          IoTDBThreadPoolFactory.newSingleThreadScheduledExecutor("TimedFlushUnSeqMemtable");
+      unseqMemtableTimedFlushCheckThread = Executors.newSingleThreadScheduledExecutor();
       unseqMemtableTimedFlushCheckThread.scheduleAtFixedRate(
           this::timedFlushUnseqMemTable,
           config.getUnseqMemtableFlushCheckInterval(),
@@ -323,8 +319,7 @@
     }
     // timed close tsfile
     if (config.isEnableTimedCloseTsFile()) {
-      tsFileTimedCloseCheckThread =
-          IoTDBThreadPoolFactory.newSingleThreadScheduledExecutor("TsFileCloseChecker");
+      tsFileTimedCloseCheckThread = Executors.newSingleThreadScheduledExecutor();
       tsFileTimedCloseCheckThread.scheduleAtFixedRate(
           this::timedCloseTsFileProcessor,
           config.getCloseTsFileCheckInterval(),
