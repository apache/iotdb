--- conflicted
+++ resolved
@@ -613,14 +613,8 @@
       boolean isSeq,
       boolean isSync)
       throws StorageGroupNotSetException {
-<<<<<<< HEAD
     if (!processorMap.containsKey(storageGroupPath)) {
       throw new StorageGroupNotSetException(storageGroupPath.getFullPath());
-=======
-    StorageGroupProcessor processor = processorMap.get(storageGroupPath);
-    if (processor == null) {
-      throw new StorageGroupNotSetException(storageGroupPath.getFullPath(), true);
->>>>>>> 652be969
     }
 
     VirtualStorageGroupManager virtualStorageGroupManager = processorMap.get(storageGroupPath);
@@ -1039,31 +1033,12 @@
     list.forEach(storageGroupProcessor -> storageGroupProcessor.getTsFileManagement().readUnLock());
   }
 
-<<<<<<< HEAD
   static class InstanceHolder {
 
     private static final StorageEngine INSTANCE = new StorageEngine();
 
     private InstanceHolder() {
       // forbidding instantiation
-=======
-  /**
-   * block insertion if the insertion is rejected by memory control
-   */
-  public static void blockInsertionIfReject() throws WriteProcessRejectException {
-    long startTime = System.currentTimeMillis();
-    while (SystemInfo.getInstance().isRejected()) {
-      try {
-        TimeUnit.MILLISECONDS.sleep(config.getCheckPeriodWhenInsertBlocked());
-        if (System.currentTimeMillis() - startTime > config.getMaxWaitingTimeWhenInsertBlocked()) {
-          throw new WriteProcessRejectException(
-              "System rejected over " + config.getMaxWaitingTimeWhenInsertBlocked() +
-                  "ms");
-        }
-      } catch (InterruptedException e) {
-        Thread.currentThread().interrupt();
-      }
->>>>>>> 652be969
     }
   }
 }