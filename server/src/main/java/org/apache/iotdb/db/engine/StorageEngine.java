/*
 * Licensed to the Apache Software Foundation (ASF) under one
 * or more contributor license agreements.  See the NOTICE file
 * distributed with this work for additional information
 * regarding copyright ownership.  The ASF licenses this file
 * to you under the Apache License, Version 2.0 (the
 * "License"); you may not use this file except in compliance
 * with the License.  You may obtain a copy of the License at
 *
 *     http://www.apache.org/licenses/LICENSE-2.0
 *
 * Unless required by applicable law or agreed to in writing,
 * software distributed under the License is distributed on an
 * "AS IS" BASIS, WITHOUT WARRANTIES OR CONDITIONS OF ANY
 * KIND, either express or implied.  See the License for the
 * specific language governing permissions and limitations
 * under the License.
 */
package org.apache.iotdb.db.engine;

import java.io.File;
import java.io.IOException;
import java.util.Collections;
import java.util.ConcurrentModificationException;
import java.util.List;
import java.util.Map;
import java.util.Set;
import java.util.concurrent.ConcurrentHashMap;
import java.util.concurrent.Executors;
import java.util.concurrent.ScheduledExecutorService;
import java.util.concurrent.TimeUnit;
import org.apache.commons.io.FileUtils;
import org.apache.iotdb.db.conf.IoTDBConfig;
import org.apache.iotdb.db.conf.IoTDBDescriptor;
import org.apache.iotdb.db.engine.fileSystem.SystemFileFactory;
import org.apache.iotdb.db.engine.querycontext.QueryDataSource;
import org.apache.iotdb.db.engine.storagegroup.StorageGroupProcessor;
import org.apache.iotdb.db.engine.storagegroup.TsFileResource;
import org.apache.iotdb.db.exception.PathErrorException;
import org.apache.iotdb.db.exception.ProcessorException;
import org.apache.iotdb.db.exception.StorageEngineException;
import org.apache.iotdb.db.exception.StorageEngineFailureException;
import org.apache.iotdb.db.exception.StorageGroupException;
import org.apache.iotdb.db.exception.TsFileProcessorException;
import org.apache.iotdb.db.exception.qp.QueryProcessorException;
import org.apache.iotdb.db.metadata.MManager;
import org.apache.iotdb.db.metadata.MNode;
import org.apache.iotdb.db.qp.physical.crud.BatchInsertPlan;
import org.apache.iotdb.db.qp.physical.crud.InsertPlan;
import org.apache.iotdb.db.query.context.QueryContext;
import org.apache.iotdb.db.query.control.JobFileManager;
import org.apache.iotdb.db.service.IService;
import org.apache.iotdb.db.service.ServiceType;
import org.apache.iotdb.db.utils.FilePathUtils;
import org.apache.iotdb.tsfile.file.metadata.enums.CompressionType;
import org.apache.iotdb.tsfile.file.metadata.enums.TSDataType;
import org.apache.iotdb.tsfile.file.metadata.enums.TSEncoding;
import org.apache.iotdb.tsfile.read.common.Path;
import org.apache.iotdb.tsfile.read.expression.impl.SingleSeriesExpression;
import org.slf4j.Logger;
import org.slf4j.LoggerFactory;

public class StorageEngine implements IService {

  private static final Logger logger = LoggerFactory.getLogger(StorageEngine.class);
  private static final IoTDBConfig config = IoTDBDescriptor.getInstance().getConfig();
  private static final long TTL_CHECK_INTERVAL = 60 * 1000;

  /**
   * a folder (system/storage_groups/ by default) that persist system info. Each Storage Processor
   * will have a subfolder under the systemDir.
   */
  private final String systemDir;

  /**
   * storage group name -> storage group processor
   */
  private final ConcurrentHashMap<String, StorageGroupProcessor> processorMap = new ConcurrentHashMap<>();

  private static final StorageEngine INSTANCE = new StorageEngine();

  public static StorageEngine getInstance() {
    return INSTANCE;
  }

  private ScheduledExecutorService ttlCheckThread;

  private StorageEngine() {
    systemDir = FilePathUtils.regularizePath(config.getSystemDir()) + "storage_groups";
    // create systemDir
    try {
      FileUtils.forceMkdir(SystemFileFactory.INSTANCE.getFile(systemDir));
    } catch (IOException e) {
      throw new StorageEngineFailureException("create system directory failed!");
    }

    /*
     * recover all storage group processors.
     */
    try {
      List<MNode> sgNodes = MManager.getInstance().getAllStorageGroups();
      for (MNode storageGroup : sgNodes) {
        StorageGroupProcessor processor = new StorageGroupProcessor(systemDir, storageGroup.getFullPath());
        processor.setDataTTL(storageGroup.getDataTTL());
        logger.info("Storage Group Processor {} is recovered successfully", storageGroup.getFullPath());
        processorMap.put(storageGroup.getFullPath(), processor);
      }
    } catch (ProcessorException e) {
      logger.error("init a storage group processor failed. ", e);
      throw new StorageEngineFailureException(e);
    }
  }

  @Override
  public void start() {
    ttlCheckThread = Executors.newSingleThreadScheduledExecutor();
    ttlCheckThread.scheduleAtFixedRate(this::checkTTL, TTL_CHECK_INTERVAL, TTL_CHECK_INTERVAL
    ,TimeUnit.MILLISECONDS);
  }

  private void checkTTL() {
    try {
      for (StorageGroupProcessor processor : processorMap.values()) {
        processor.checkFilesTTL();
      }
    } catch (ConcurrentModificationException e) {
      // ignore
    } catch (Exception e) {
      logger.error("An error occurred when checking TTL", e);
    }
  }

  @Override
  public void stop() {
    syncCloseAllProcessor();
    ttlCheckThread.shutdownNow();
    try {
      ttlCheckThread.awaitTermination(30, TimeUnit.SECONDS);
    } catch (InterruptedException e) {
      logger.warn("TTL check thread still doesn't exit after 30s");
    }
  }

  @Override
  public ServiceType getID() {
    return ServiceType.STORAGE_ENGINE_SERVICE;
  }

  public StorageGroupProcessor getProcessor(String path) throws StorageEngineException {
    String storageGroupName = "";
    try {
      storageGroupName = MManager.getInstance().getStorageGroupNameByPath(path);
      StorageGroupProcessor processor;
      processor = processorMap.get(storageGroupName);
      if (processor == null) {
        storageGroupName = storageGroupName.intern();
        synchronized (storageGroupName) {
          processor = processorMap.get(storageGroupName);
          if (processor == null) {
            logger.info("construct a processor instance, the storage group is {}, Thread is {}",
                storageGroupName, Thread.currentThread().getId());
            processor = new StorageGroupProcessor(systemDir, storageGroupName);
            processor.setDataTTL(MManager.getInstance().getNodeByPathWithCheck(storageGroupName).getDataTTL());
            processorMap.put(storageGroupName, processor);
          }
        }
      }
      return processor;
    } catch (StorageGroupException | ProcessorException | PathErrorException e) {
      logger.error("Fail to get StorageGroupProcessor {}", storageGroupName, e);
      throw new StorageEngineException(e);
    }
  }


  /**
   * This function is just for unit test.
   */
  public synchronized void reset() {
    processorMap.clear();
  }


  /**
   * insert an InsertPlan to a storage group.
   *
   * @param insertPlan physical plan of insertion
   * @return true if and only if this insertion succeeds
   */
  public boolean insert(InsertPlan insertPlan) throws ProcessorException {

    StorageGroupProcessor storageGroupProcessor;
    try {
      storageGroupProcessor = getProcessor(insertPlan.getDeviceId());
    } catch (Exception e) {
      logger.warn("get StorageGroupProcessor of device {} failed, because {}",
          insertPlan.getDeviceId(),
          e.getMessage(), e);
      throw new ProcessorException(e);
    }

    // TODO monitor: update statistics
    try {
      return storageGroupProcessor.insert(insertPlan);
    } catch (QueryProcessorException e) {
      throw new ProcessorException(e);
    }
  }

  /**
   * insert a BatchInsertPlan to a storage group
   * @return result of each row
   */
  public Integer[] insertBatch(BatchInsertPlan batchInsertPlan) throws StorageEngineException {
    StorageGroupProcessor storageGroupProcessor;
    try {
      storageGroupProcessor = getProcessor(batchInsertPlan.getDeviceId());
    } catch (Exception e) {
      logger.warn("get StorageGroupProcessor of device {} failed, because {}",
          batchInsertPlan.getDeviceId(),
          e.getMessage(), e);
      throw new StorageEngineException(e);
    }

    // TODO monitor: update statistics
    try {
      return storageGroupProcessor.insertBatch(batchInsertPlan);
    } catch (QueryProcessorException e) {
      throw new StorageEngineException(e);
    }
  }

  /**
   * flush command Sync asyncCloseOneProcessor all file node processors.
   */
  public void syncCloseAllProcessor() {
    logger.info("Start closing all storage group processor");
    for (StorageGroupProcessor processor : processorMap.values()) {
      processor.waitForAllCurrentTsFileProcessorsClosed();
    }
  }

  /**
   * update data.
   */
  public void update(String deviceId, String measurementId, long startTime, long endTime,
      TSDataType type, String v) {
    // TODO
  }

  /**
   * delete data of timeseries "{deviceId}.{measurementId}" with time <= timestamp.
   */
  public void delete(String deviceId, String measurementId, long timestamp)
      throws StorageEngineException {
    StorageGroupProcessor storageGroupProcessor = getProcessor(deviceId);
    try {
      storageGroupProcessor.delete(deviceId, measurementId, timestamp);
    } catch (IOException e) {
      throw new StorageEngineException(e);
    }
  }

  /**
   * query data.
   */
  public QueryDataSource query(SingleSeriesExpression seriesExpression, QueryContext context,
      JobFileManager filePathsManager)
      throws StorageEngineException {
    //TODO use context.
    String deviceId = seriesExpression.getSeriesPath().getDevice();
    String measurementId = seriesExpression.getSeriesPath().getMeasurement();
    StorageGroupProcessor storageGroupProcessor = getProcessor(deviceId);
    return storageGroupProcessor.query(deviceId, measurementId, context, filePathsManager);
  }

  /**
   * returns the top k% measurements that are recently used in queries.
   */
  public Set calTopKMeasurement(String deviceId, String sensorId, double k)
      throws StorageEngineException {
    StorageGroupProcessor storageGroupProcessor = getProcessor(deviceId);
    return storageGroupProcessor.calTopKMeasurement(sensorId, k);
  }

  /**
   * Append one specified tsfile to the storage group. <b>This method is only provided for
   * transmission module</b>
   *
   * @param storageGroupName the seriesPath of storage group
   * @param appendFile the appended tsfile information
   */
  @SuppressWarnings("unused") // reimplement sync module
  public boolean appendFileToStorageGroupProcessor(String storageGroupName,
      TsFileResource appendFile,
      String appendFilePath) throws StorageEngineException {
    // TODO reimplement sync module
    return true;
  }

  /**
   * get all overlap TsFiles which are conflict with the appendFile.
   *
   * @param storageGroupName the seriesPath of storage group
   * @param appendFile the appended tsfile information
   */
  @SuppressWarnings("unused") // reimplement sync module
  public List<String> getOverlapFiles(String storageGroupName, TsFileResource appendFile,
      String uuid) throws StorageEngineException {
    // TODO reimplement sync module
    return Collections.emptyList();
  }

  /**
   * merge all storage groups.
   *
   * @throws StorageEngineException StorageEngineException
   */
  public void mergeAll(boolean fullMerge) throws StorageEngineException {
    if (IoTDBDescriptor.getInstance().getConfig().isReadOnly()) {
      throw new StorageEngineException("Current system mode is read only, does not support merge");
    }
    for (StorageGroupProcessor storageGroupProcessor : processorMap.values()) {
      storageGroupProcessor.merge(fullMerge);
    }
  }

  /**
   * delete all data files (both memory data and file on disk) in a storage group. It is used when
   * there is no timeseries (which are all deleted) in this storage group)
   */
  public void deleteAllDataFilesInOneStorageGroup(String storageGroupName) {
    if (processorMap.containsKey(storageGroupName)) {
      syncDeleteDataFiles(storageGroupName);
    }
  }

  private void syncDeleteDataFiles(String storageGroupName) {
    logger.info("Force to delete the data in storage group processor {}", storageGroupName);
    StorageGroupProcessor processor = processorMap.get(storageGroupName);
    processor.syncDeleteDataFiles();
  }

  /**
   * add time series.
   */
  public void addTimeSeries(Path path, TSDataType dataType, TSEncoding encoding,
      CompressionType compressor, Map<String, String> props) throws StorageEngineException {
    StorageGroupProcessor storageGroupProcessor = getProcessor(path.getDevice());
    storageGroupProcessor
        .addMeasurement(path.getMeasurement(), dataType, encoding, compressor, props);
  }


  /**
   * delete all data of storage groups' timeseries.
   */
  public synchronized boolean deleteAll() {
    logger.info("Start deleting all storage groups' timeseries");
    for (String storageGroup : MManager.getInstance().getAllStorageGroupNames()) {
      this.deleteAllDataFilesInOneStorageGroup(storageGroup);
    }
    return true;
  }

  public void setTTL(String storageGroup, long dataTTL) throws StorageEngineException {
    StorageGroupProcessor storageGroupProcessor = getProcessor(storageGroup);
    storageGroupProcessor.setDataTTL(dataTTL);
  }

  public void deleteStorageGroup(String storageGroupName) {
    deleteAllDataFilesInOneStorageGroup(storageGroupName);
    StorageGroupProcessor processor = processorMap.remove(storageGroupName);
    if(processor != null) {
      processor.deleteFolder(systemDir);
    }
  }
<<<<<<< HEAD
=======

  public void loadNewTsFile(TsFileResource newTsFileResource)
      throws TsFileProcessorException, StorageEngineException {
    getProcessor(newTsFileResource.getFile().getParentFile().getName()).loadNewTsFile(newTsFileResource);
  }

  public void deleteTsfile(File deletedTsfile) throws StorageEngineException {
    getProcessor(deletedTsfile.getParentFile().getName()).deleteTsfile(deletedTsfile);
  }

>>>>>>> 5dcb3660
}<|MERGE_RESOLUTION|>--- conflicted
+++ resolved
@@ -375,8 +375,6 @@
       processor.deleteFolder(systemDir);
     }
   }
-<<<<<<< HEAD
-=======
 
   public void loadNewTsFile(TsFileResource newTsFileResource)
       throws TsFileProcessorException, StorageEngineException {
@@ -387,5 +385,4 @@
     getProcessor(deletedTsfile.getParentFile().getName()).deleteTsfile(deletedTsfile);
   }
 
->>>>>>> 5dcb3660
 }