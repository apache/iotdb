/**
 * Licensed to the Apache Software Foundation (ASF) under one
 * or more contributor license agreements.  See the NOTICE file
 * distributed with this work for additional information
 * regarding copyright ownership.  The ASF licenses this file
 * to you under the Apache License, Version 2.0 (the
 * "License"); you may not use this file except in compliance
 * with the License.  You may obtain a copy of the License at
 *
 *      http://www.apache.org/licenses/LICENSE-2.0
 *
 * Unless required by applicable law or agreed to in writing,
 * software distributed under the License is distributed on an
 * "AS IS" BASIS, WITHOUT WARRANTIES OR CONDITIONS OF ANY
 * KIND, either express or implied.  See the License for the
 * specific language governing permissions and limitations
 * under the License.
 */
package org.apache.iotdb.db.engine;

import java.io.File;
import java.io.IOException;
import java.util.Collections;
import java.util.List;
import java.util.Map;
import java.util.Set;
import java.util.concurrent.ConcurrentHashMap;
import org.apache.commons.io.FileUtils;
import org.apache.iotdb.db.conf.IoTDBConfig;
import org.apache.iotdb.db.conf.IoTDBDescriptor;
import org.apache.iotdb.db.engine.fileSystem.SystemFileFactory;
import org.apache.iotdb.db.engine.querycontext.QueryDataSource;
import org.apache.iotdb.db.engine.storagegroup.StorageGroupProcessor;
import org.apache.iotdb.db.engine.storagegroup.TsFileResource;
import org.apache.iotdb.db.exception.MetadataErrorException;
import org.apache.iotdb.db.exception.PathErrorException;
import org.apache.iotdb.db.exception.ProcessorException;
import org.apache.iotdb.db.exception.StorageEngineException;
import org.apache.iotdb.db.exception.StorageEngineFailureException;
import org.apache.iotdb.db.exception.TsFileProcessorException;
import org.apache.iotdb.db.exception.qp.QueryProcessorException;
import org.apache.iotdb.db.metadata.MManager;
import org.apache.iotdb.db.qp.physical.crud.BatchInsertPlan;
import org.apache.iotdb.db.qp.physical.crud.InsertPlan;
import org.apache.iotdb.db.query.context.QueryContext;
import org.apache.iotdb.db.query.control.JobFileManager;
import org.apache.iotdb.db.service.IService;
import org.apache.iotdb.db.service.ServiceType;
import org.apache.iotdb.db.utils.FilePathUtils;
import org.apache.iotdb.tsfile.file.metadata.enums.CompressionType;
import org.apache.iotdb.tsfile.file.metadata.enums.TSDataType;
import org.apache.iotdb.tsfile.file.metadata.enums.TSEncoding;
import org.apache.iotdb.tsfile.read.common.Path;
import org.apache.iotdb.tsfile.read.expression.impl.SingleSeriesExpression;
import org.slf4j.Logger;
import org.slf4j.LoggerFactory;

public class StorageEngine implements IService {

  private static final Logger logger = LoggerFactory.getLogger(StorageEngine.class);
  private static final IoTDBConfig config = IoTDBDescriptor.getInstance().getConfig();

  /**
   * a folder (system/storage_groups/ by default) that persist system info. Each Storage Processor
   * will have a subfolder under the systemDir.
   */
  private final String systemDir;

  /**
   * storage group name -> storage group processor
   */
  private final ConcurrentHashMap<String, StorageGroupProcessor> processorMap = new ConcurrentHashMap<>();

  private static final StorageEngine INSTANCE = new StorageEngine();

  public static StorageEngine getInstance() {
    return INSTANCE;
  }

  private StorageEngine() {
    systemDir = FilePathUtils.regularizePath(config.getSystemDir()) + "storage_groups";
    // create systemDir
    try {
      FileUtils.forceMkdir(SystemFileFactory.INSTANCE.getFile(systemDir));
    } catch (IOException e) {
      throw new StorageEngineFailureException("create system directory failed!");
    }

    /**
     * recover all storage group processors.
     */
    try {
      List<String> storageGroups = MManager.getInstance().getAllStorageGroupNames();
      for (String storageGroup : storageGroups) {
        StorageGroupProcessor processor = new StorageGroupProcessor(systemDir, storageGroup);
        logger.info("Storage Group Processor {} is recovered successfully", storageGroup);
        processorMap.put(storageGroup, processor);
      }
    } catch (ProcessorException | MetadataErrorException e) {
      logger.error("init a storage group processor failed. ", e);
      throw new StorageEngineFailureException(e);
    }
  }

  @Override
  public void start() {
    // nothing to be done
  }

  @Override
  public void stop() {
    syncCloseAllProcessor();
  }

  @Override
  public ServiceType getID() {
    return ServiceType.STORAGE_ENGINE_SERVICE;
  }

  public StorageGroupProcessor getProcessor(String path) throws StorageEngineException {
    String storageGroupName = "";
    try {
      storageGroupName = MManager.getInstance().getStorageGroupNameByPath(path);
      StorageGroupProcessor processor;
      processor = processorMap.get(storageGroupName);
      if (processor == null) {
        storageGroupName = storageGroupName.intern();
        synchronized (storageGroupName) {
          processor = processorMap.get(storageGroupName);
          if (processor == null) {
            logger.info("construct a processor instance, the storage group is {}, Thread is {}",
                storageGroupName, Thread.currentThread().getId());
            processor = new StorageGroupProcessor(systemDir, storageGroupName);
            processorMap.put(storageGroupName, processor);
          }
        }
      }
      return processor;
    } catch (PathErrorException | ProcessorException e) {
      logger.error("Fail to get StorageGroupProcessor {}", storageGroupName, e);
      throw new StorageEngineException(e);
    }
  }


  /**
   * This function is just for unit test.
   */
  public synchronized void reset() {
    processorMap.clear();
  }


  /**
   * insert an InsertPlan to a storage group.
   *
   * @param insertPlan physical plan of insertion
   * @return true if and only if this insertion succeeds
   */
  public boolean insert(InsertPlan insertPlan) throws StorageEngineException {

    StorageGroupProcessor storageGroupProcessor;
    try {
      storageGroupProcessor = getProcessor(insertPlan.getDeviceId());
    } catch (Exception e) {
      logger.warn("get StorageGroupProcessor of device {} failed, because {}",
          insertPlan.getDeviceId(),
          e.getMessage(), e);
      throw new StorageEngineException(e);
    }

    // TODO monitor: update statistics
    try {
      return storageGroupProcessor.insert(insertPlan);
    } catch (QueryProcessorException e) {
      throw new StorageEngineException(e.getMessage());
    }
  }

  /**
   * insert a BatchInsertPlan to a storage group
   * @return result of each row
   */
  public Integer[] insertBatch(BatchInsertPlan batchInsertPlan) throws StorageEngineException {
    StorageGroupProcessor storageGroupProcessor;
    try {
      storageGroupProcessor = getProcessor(batchInsertPlan.getDeviceId());
    } catch (Exception e) {
      logger.warn("get StorageGroupProcessor of device {} failed, because {}",
          batchInsertPlan.getDeviceId(),
          e.getMessage(), e);
      throw new StorageEngineException(e);
    }

    // TODO monitor: update statistics
    try {
      return storageGroupProcessor.insertBatch(batchInsertPlan);
    } catch (QueryProcessorException e) {
      throw new StorageEngineException(e);
    }
  }

  /**
   * only for unit test
   */
  public void asyncFlushAndSealAllFiles() {
    for (StorageGroupProcessor storageGroupProcessor : processorMap.values()) {
      storageGroupProcessor.putAllWorkingTsFileProcessorIntoClosingList();
    }
  }

  /**
   * flush command Sync asyncCloseOneProcessor all file node processors.
   */
  public void syncCloseAllProcessor() {
    logger.info("Start closing all storage group processor");
    for (StorageGroupProcessor processor : processorMap.values()) {
      processor.waitForAllCurrentTsFileProcessorsClosed();
    }
  }

  /**
   * update data.
   */
  public void update(String deviceId, String measurementId, long startTime, long endTime,
      TSDataType type, String v) {
    // TODO
  }

  /**
   * delete data of timeseries "{deviceId}.{measurementId}" with time <= timestamp.
   */
  public void delete(String deviceId, String measurementId, long timestamp)
      throws StorageEngineException {
    StorageGroupProcessor storageGroupProcessor = getProcessor(deviceId);
    try {
      storageGroupProcessor.delete(deviceId, measurementId, timestamp);
    } catch (IOException e) {
      throw new StorageEngineException(e);
    }
  }

  /**
   * query data.
   */
  public QueryDataSource query(SingleSeriesExpression seriesExpression, QueryContext context,
      JobFileManager filePathsManager)
      throws StorageEngineException {
    //TODO use context.
    String deviceId = seriesExpression.getSeriesPath().getDevice();
    String measurementId = seriesExpression.getSeriesPath().getMeasurement();
    StorageGroupProcessor storageGroupProcessor = getProcessor(deviceId);
    return storageGroupProcessor.query(deviceId, measurementId, context, filePathsManager);
  }

  /**
   * returns the top k% measurements that are recently used in queries.
   */
  public Set calTopKMeasurement(String deviceId, String sensorId, double k)
      throws StorageEngineException {
    StorageGroupProcessor storageGroupProcessor = getProcessor(deviceId);
    return storageGroupProcessor.calTopKMeasurement(sensorId, k);
  }

  /**
   * Append one specified tsfile to the storage group. <b>This method is only provided for
   * transmission module</b>
   *
   * @param storageGroupName the seriesPath of storage group
   * @param appendFile the appended tsfile information
   */
  @SuppressWarnings("unused") // reimplement sync module
  public boolean appendFileToStorageGroupProcessor(String storageGroupName,
      TsFileResource appendFile,
      String appendFilePath) throws StorageEngineException {
    // TODO reimplement sync module
    return true;
  }

  /**
   * get all overlap tsfiles which are conflict with the appendFile.
   *
   * @param storageGroupName the seriesPath of storage group
   * @param appendFile the appended tsfile information
   */
  @SuppressWarnings("unused") // reimplement sync module
  public List<String> getOverlapFiles(String storageGroupName, TsFileResource appendFile,
      String uuid) throws StorageEngineException {
    // TODO reimplement sync module
    return Collections.emptyList();
  }

  /**
   * merge all storage groups.
   *
   * @throws StorageEngineException StorageEngineException
   */
  public void mergeAll(boolean fullMerge) throws StorageEngineException {
    if (IoTDBDescriptor.getInstance().getConfig().isReadOnly()) {
      throw new StorageEngineException("Current system mode is read only, does not support merge");
    }
    for (StorageGroupProcessor storageGroupProcessor : processorMap.values()) {
      storageGroupProcessor.merge(fullMerge);
    }
  }

  /**
   * delete all data files (both memory data and file on disk) in a storage group. It is used when
   * there is no timeseries (which are all deleted) in this storage group)
   */
  public void deleteAllDataFilesInOneStorageGroup(String storageGroupName) {
    if (processorMap.containsKey(storageGroupName)) {
      syncDeleteDataFiles(storageGroupName);
    }
  }

  private void syncDeleteDataFiles(String storageGroupName) {
    logger.info("Force to delete the data in storage group processor {}", storageGroupName);
    StorageGroupProcessor processor = processorMap.get(storageGroupName);
    processor.syncDeleteDataFiles();
  }

  /**
   * add time series.
   */
  public void addTimeSeries(Path path, TSDataType dataType, TSEncoding encoding,
      CompressionType compressor, Map<String, String> props) throws StorageEngineException {
    StorageGroupProcessor storageGroupProcessor = getProcessor(path.getDevice());
    storageGroupProcessor
        .addMeasurement(path.getMeasurement(), dataType, encoding, compressor, props);
  }


  /**
   * delete all data of storage groups' timeseries.
   */
  public synchronized boolean deleteAll() {
    logger.info("Start deleting all storage groups' timeseries");
    try {
      for (String storageGroup : MManager.getInstance().getAllStorageGroupNames()) {
        this.deleteAllDataFilesInOneStorageGroup(storageGroup);
      }
    } catch (MetadataErrorException e) {
      logger.error("delete storage groups failed.", e);
      return false;
    }
    return true;
  }

<<<<<<< HEAD

  public void loadNewTsFile(TsFileResource newTsFileResource)
      throws TsFileProcessorException, StorageEngineException {
    getProcessor(newTsFileResource.getFile().getParentFile().getName()).loadNewTsFile(newTsFileResource);
  }

  public void deleteTsfile(File deletedTsfile) throws StorageEngineException {
    getProcessor(deletedTsfile.getParentFile().getName()).deleteTsfile(deletedTsfile);
=======
  public void deleteStorageGroup(String storageGroupName) {
    deleteAllDataFilesInOneStorageGroup(storageGroupName);
    StorageGroupProcessor processor = processorMap.remove(storageGroupName);
    processor.deleteFolder(systemDir);
>>>>>>> 9bae1f39
  }

}<|MERGE_RESOLUTION|>--- conflicted
+++ resolved
@@ -347,21 +347,19 @@
     return true;
   }
 
-<<<<<<< HEAD
-
-  public void loadNewTsFile(TsFileResource newTsFileResource)
-      throws TsFileProcessorException, StorageEngineException {
-    getProcessor(newTsFileResource.getFile().getParentFile().getName()).loadNewTsFile(newTsFileResource);
-  }
-
-  public void deleteTsfile(File deletedTsfile) throws StorageEngineException {
-    getProcessor(deletedTsfile.getParentFile().getName()).deleteTsfile(deletedTsfile);
-=======
   public void deleteStorageGroup(String storageGroupName) {
     deleteAllDataFilesInOneStorageGroup(storageGroupName);
     StorageGroupProcessor processor = processorMap.remove(storageGroupName);
     processor.deleteFolder(systemDir);
->>>>>>> 9bae1f39
+  }
+
+  public void loadNewTsFile(TsFileResource newTsFileResource)
+      throws TsFileProcessorException, StorageEngineException {
+    getProcessor(newTsFileResource.getFile().getParentFile().getName()).loadNewTsFile(newTsFileResource);
+  }
+
+  public void deleteTsfile(File deletedTsfile) throws StorageEngineException {
+    getProcessor(deletedTsfile.getParentFile().getName()).deleteTsfile(deletedTsfile);
   }
 
 }