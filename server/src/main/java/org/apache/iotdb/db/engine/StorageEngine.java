--- conflicted
+++ resolved
@@ -225,17 +225,12 @@
         IoTDBThreadPoolFactory.newFixedThreadPool(
             Runtime.getRuntime().availableProcessors(), "Recovery-Thread-Pool");
 
-<<<<<<< HEAD
-    List<IStorageGroupMNode> sgNodes = IoTDB.metaManager.getAllStorageGroupNodes();
+    List<IStorageGroupMNode> sgNodes = IoTDB.schemaEngine.getAllStorageGroupNodes();
     // init wal recover manager
     WALRecoverManager.getInstance()
         .setAllVsgScannedLatch(
             new CountDownLatch(sgNodes.size() * config.getVirtualStorageGroupNum()));
     // recover all logic storage groups
-=======
-    // recover all logic storage group processors
-    List<IStorageGroupMNode> sgNodes = IoTDB.schemaEngine.getAllStorageGroupNodes();
->>>>>>> e15c65fb
     List<Future<Void>> futures = new LinkedList<>();
     for (IStorageGroupMNode storageGroup : sgNodes) {
       StorageGroupManager storageGroupManager =
@@ -396,12 +391,6 @@
         unseqMemtableTimedFlushCheckThread, ThreadName.TIMED_FlUSH_UNSEQ_MEMTABLE);
     ThreadUtils.stopThreadPool(tsFileTimedCloseCheckThread, ThreadName.TIMED_CLOSE_TSFILE);
     recoveryThreadPool.shutdownNow();
-<<<<<<< HEAD
-=======
-    for (PartialPath storageGroup : IoTDB.schemaEngine.getAllStorageGroupPaths()) {
-      this.releaseWalDirectByteBufferPoolInOneStorageGroup(storageGroup);
-    }
->>>>>>> e15c65fb
     processorMap.clear();
   }
 
