--- conflicted
+++ resolved
@@ -61,23 +61,14 @@
           if (reader.hasNextBatch()) {
             BatchData batchData = reader.nextBatch();
             blockingQueue.put(batchData);
-<<<<<<< HEAD
-            // if the queue also has free space
-            // just submit another itself
-=======
             // if the queue also has free space, just submit another itself
->>>>>>> 18963b9c
             if (blockingQueue.remainingCapacity() > 0) {
               pool.submit(this);
             }
             // the queue has no more space
             // remove itself from the QueryTaskPoolManager
             else {
-<<<<<<< HEAD
-              reader.setManaged(false);
-=======
               reader.setManagedByQueryManager(false);
->>>>>>> 18963b9c
             }
           }
           // there are no batch data left in this reader
@@ -88,11 +79,7 @@
             // tell the Consumer not to submit another task for this reader any more
             reader.setHasRemaining(false);
             // remove itself from the QueryTaskPoolManager
-<<<<<<< HEAD
-            reader.setManaged(false);
-=======
             reader.setManagedByQueryManager(false);
->>>>>>> 18963b9c
           }
         }
       } catch (IOException | InterruptedException e) {
@@ -133,11 +120,7 @@
    * @param readers readers in List(IPointReader) structure
    */
   public NewEngineDataSetWithoutValueFilter(List<Path> paths, List<TSDataType> dataTypes,
-<<<<<<< HEAD
-      List<SeriesReaderWithoutValueFilter> readers) throws InterruptedException {
-=======
                                             List<SeriesReaderWithoutValueFilter> readers) throws InterruptedException {
->>>>>>> 18963b9c
     super(paths, dataTypes);
     this.seriesReaderWithoutValueFilterList = readers;
     blockingQueueList = new ArrayList<>(readers.size());
@@ -154,11 +137,7 @@
     for (int i = 0; i < seriesReaderWithoutValueFilterList.size(); i++) {
       SeriesReaderWithoutValueFilter reader = seriesReaderWithoutValueFilterList.get(i);
       reader.setHasRemaining(true);
-<<<<<<< HEAD
-      reader.setManaged(true);
-=======
       reader.setManagedByQueryManager(true);
->>>>>>> 18963b9c
       pool.submit(new ReadTask(reader, blockingQueueList.get(i)));
     }
     for (int i = 0; i < seriesReaderWithoutValueFilterList.size(); i++) {
@@ -348,22 +327,13 @@
 
       synchronized (seriesReaderWithoutValueFilterList.get(seriesIndex)) {
         // we only need to judge whether to submit another task when the queue is not full
-<<<<<<< HEAD
-        if (blockingQueueList.get(seriesIndex).size() < BLOCKING_QUEUE_CAPACITY) {
-=======
         if (blockingQueueList.get(seriesIndex).remainingCapacity() > 0) {
->>>>>>> 18963b9c
           SeriesReaderWithoutValueFilter reader = seriesReaderWithoutValueFilterList.get(seriesIndex);
           // if the reader isn't being managed and still has more data,
           // that means this read task leave the pool before because the queue has no more space
           // now we should submit it again
-<<<<<<< HEAD
-          if (!reader.isManaged() && reader.hasRemaining()) {
-            reader.setManaged(true);
-=======
           if (!reader.isManagedByQueryManager() && reader.hasRemaining()) {
             reader.setManagedByQueryManager(true);
->>>>>>> 18963b9c
             pool.submit(new ReadTask(reader, blockingQueueList.get(seriesIndex)));
           }
         }
@@ -408,7 +378,6 @@
 
         record.addField(
                 getField(cachedBatchDataArray[seriesIndex].currentValue(), dataTypes.get(seriesIndex)));
-
 
 
         // move next
