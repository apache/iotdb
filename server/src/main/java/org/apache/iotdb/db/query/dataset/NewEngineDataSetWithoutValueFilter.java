/*
 * Licensed to the Apache Software Foundation (ASF) under one
 * or more contributor license agreements.  See the NOTICE file
 * distributed with this work for additional information
 * regarding copyright ownership.  The ASF licenses this file
 * to you under the Apache License, Version 2.0 (the
 * "License"); you may not use this file except in compliance
 * with the License.  You may obtain a copy of the License at
 *
 *     http://www.apache.org/licenses/LICENSE-2.0
 *
 * Unless required by applicable law or agreed to in writing,
 * software distributed under the License is distributed on an
 * "AS IS" BASIS, WITHOUT WARRANTIES OR CONDITIONS OF ANY
 * KIND, either express or implied.  See the License for the
 * specific language governing permissions and limitations
 * under the License.
 */

package org.apache.iotdb.db.query.dataset;

import org.apache.iotdb.db.query.pool.QueryTaskPoolManager;
import org.apache.iotdb.db.query.reader.seriesRelated.SeriesReaderWithoutValueFilter;
import org.apache.iotdb.db.tools.watermark.WatermarkEncoder;
import org.apache.iotdb.service.rpc.thrift.TSQueryDataSet;
import org.apache.iotdb.tsfile.exception.write.UnSupportedDataTypeException;
import org.apache.iotdb.tsfile.file.metadata.enums.TSDataType;
import org.apache.iotdb.tsfile.read.common.*;
import org.apache.iotdb.tsfile.read.query.dataset.QueryDataSet;
import org.apache.iotdb.tsfile.utils.BytesUtils;
import org.apache.iotdb.tsfile.utils.PublicBAOS;
import org.apache.iotdb.tsfile.utils.ReadWriteIOUtils;
import org.slf4j.Logger;
import org.slf4j.LoggerFactory;

import java.io.IOException;
import java.nio.ByteBuffer;
import java.util.ArrayList;
import java.util.List;
import java.util.TreeSet;
import java.util.concurrent.BlockingQueue;
import java.util.concurrent.LinkedBlockingQueue;

public class NewEngineDataSetWithoutValueFilter extends QueryDataSet {

  private static class ReadTask implements Runnable {

    private final SeriesReaderWithoutValueFilter reader;
    private BlockingQueue<BatchData> blockingQueue;

    public ReadTask(SeriesReaderWithoutValueFilter reader, BlockingQueue<BatchData> blockingQueue) {
      this.reader = reader;
      this.blockingQueue = blockingQueue;
    }

    @Override
    public void run() {
      try {
        synchronized (reader) {
          // if the task is submitted, there must be free space in the queue
          // so here we don't need to check whether the queue has free space
          // the reader has next batch
          while (reader.hasNextBatch()) {
            BatchData batchData = reader.nextBatch();
            // iterate until we get first batch data with valid value
            if (batchData.isEmpty()) {
              continue;
            }
            blockingQueue.put(batchData);
            // if the queue also has free space, just submit another itself
            if (blockingQueue.remainingCapacity() > 0) {
              pool.submit(this);
            }
            // the queue has no more space
            // remove itself from the QueryTaskPoolManager
            else {
              reader.setManagedByQueryManager(false);
            }
            return;
          }
          // there are no batch data left in this reader
          // put the signal batch data into queue
          blockingQueue.put(SignalBatchData.getInstance());
          // set the hasRemaining field in reader to false
          // tell the Consumer not to submit another task for this reader any more
          reader.setHasRemaining(false);
          // remove itself from the QueryTaskPoolManager
          reader.setManagedByQueryManager(false);
        }
<<<<<<< HEAD
      } catch (IOException | InterruptedException e) {
        LOGGER.error(e.getMessage());
=======
      } catch (InterruptedException e) {
        LOGGER.error("Interrupted while putting into the blocking queue: ", e);
      } catch (IOException e) {
        LOGGER.error("Something gets wrong while reading from the series reader: ", e);
>>>>>>> a92e9247
      }
    }
  }

  private List<SeriesReaderWithoutValueFilter> seriesReaderWithoutValueFilterList;

  private TreeSet<Long> timeHeap;

  // Blocking queue list for each batch reader
  private BlockingQueue<BatchData>[] blockingQueueArray;

  // indicate that there is no more batch data in the corresponding queue
  // in case that the consumer thread is blocked on the queue and won't get runnable any more
  // this field is not same as the `hasRemaining` in SeriesReaderWithoutValueFilter
  // even though the `hasRemaining` in SeriesReaderWithoutValueFilter is false
  // noMoreDataInQueue can still be true
  // its usage is to tell the consumer thread not to call the take() method.
  private boolean[] noMoreDataInQueueArray;

  private BatchData[] cachedBatchDataArray;

  private static final int FLAG = 0x01;

  // capacity for blocking queue
  private static final int BLOCKING_QUEUE_CAPACITY = 5;

  private static final QueryTaskPoolManager pool = QueryTaskPoolManager.getInstance();

  private static final Logger LOGGER = LoggerFactory.getLogger(NewEngineDataSetWithoutValueFilter.class);


  /**
   * constructor of EngineDataSetWithoutValueFilter.
   *
   * @param paths paths in List structure
   * @param dataTypes time series data type
   * @param readers readers in List(IPointReader) structure
   */
  public NewEngineDataSetWithoutValueFilter(List<Path> paths, List<TSDataType> dataTypes,
                                            List<SeriesReaderWithoutValueFilter> readers) throws InterruptedException {
    super(paths, dataTypes);
    this.seriesReaderWithoutValueFilterList = readers;
    blockingQueueArray = new BlockingQueue[readers.size()];
    for (int i = 0; i < seriesReaderWithoutValueFilterList.size(); i++) {
      blockingQueueArray[i] = new LinkedBlockingQueue<>(BLOCKING_QUEUE_CAPACITY);
    }
    cachedBatchDataArray = new BatchData[readers.size()];
    noMoreDataInQueueArray = new boolean[readers.size()];
    init();
  }

  private void init() throws InterruptedException {
    timeHeap = new TreeSet<>();
    for (int i = 0; i < seriesReaderWithoutValueFilterList.size(); i++) {
      SeriesReaderWithoutValueFilter reader = seriesReaderWithoutValueFilterList.get(i);
      reader.setHasRemaining(true);
      reader.setManagedByQueryManager(true);
      pool.submit(new ReadTask(reader, blockingQueueArray[i]));
    }
    for (int i = 0; i < seriesReaderWithoutValueFilterList.size(); i++) {
      fillCache(i);
      // try to put the next timestamp into the heap
      if (cachedBatchDataArray[i] != null && cachedBatchDataArray[i].hasCurrent()) {
        long time = cachedBatchDataArray[i].currentTime();
        timeHeap.add(time);
      }
    }
  }


  /**
   * for RPC in RawData query between client and server
   * fill time buffer, value buffers and bitmap buffers
   */
  public TSQueryDataSet fillBuffer(int fetchSize, WatermarkEncoder encoder) throws IOException, InterruptedException {
    int seriesNum = seriesReaderWithoutValueFilterList.size();
    TSQueryDataSet tsQueryDataSet = new TSQueryDataSet();

    PublicBAOS timeBAOS = new PublicBAOS();
    PublicBAOS[] valueBAOSList = new PublicBAOS[seriesNum];
    PublicBAOS[] bitmapBAOSList = new PublicBAOS[seriesNum];

    for (int seriesIndex = 0; seriesIndex < seriesNum; seriesIndex++) {
      valueBAOSList[seriesIndex] = new PublicBAOS();
      bitmapBAOSList[seriesIndex] = new PublicBAOS();
    }

    // used to record a bitmap for every 8 row record
    int[] currentBitmapList = new int[seriesNum];
    int rowCount = 0;
    while (rowCount < fetchSize) {

      if ((rowLimit > 0 && alreadyReturnedRowNum >= rowLimit) || timeHeap.isEmpty()) {
        break;
      }

      long minTime = timeHeap.pollFirst();

      if (rowOffset == 0) {
        timeBAOS.write(BytesUtils.longToBytes(minTime));
      }

      for (int seriesIndex = 0; seriesIndex < seriesNum; seriesIndex++) {

        if (cachedBatchDataArray[seriesIndex] == null
                || !cachedBatchDataArray[seriesIndex].hasCurrent()
                || cachedBatchDataArray[seriesIndex].currentTime() != minTime) {
          // current batch is empty or does not have value at minTime
          if (rowOffset == 0) {
            currentBitmapList[seriesIndex] = (currentBitmapList[seriesIndex] << 1);
          }
        } else {
          // current batch has value at minTime, consume current value
          if (rowOffset == 0) {
            currentBitmapList[seriesIndex] = (currentBitmapList[seriesIndex] << 1) | FLAG;
            TSDataType type = cachedBatchDataArray[seriesIndex].getDataType();
            switch (type) {
              case INT32:
                int intValue = cachedBatchDataArray[seriesIndex].getInt();
                if (encoder != null && encoder.needEncode(minTime)) {
                  intValue = encoder.encodeInt(intValue, minTime);
                }
                ReadWriteIOUtils.write(intValue, valueBAOSList[seriesIndex]);
                break;
              case INT64:
                long longValue = cachedBatchDataArray[seriesIndex].getLong();
                if (encoder != null && encoder.needEncode(minTime)) {
                  longValue = encoder.encodeLong(longValue, minTime);
                }
                ReadWriteIOUtils.write(longValue, valueBAOSList[seriesIndex]);
                break;
              case FLOAT:
                float floatValue = cachedBatchDataArray[seriesIndex].getFloat();
                if (encoder != null && encoder.needEncode(minTime)) {
                  floatValue = encoder.encodeFloat(floatValue, minTime);
                }
                ReadWriteIOUtils.write(floatValue, valueBAOSList[seriesIndex]);
                break;
              case DOUBLE:
                double doubleValue = cachedBatchDataArray[seriesIndex].getDouble();
                if (encoder != null && encoder.needEncode(minTime)) {
                  doubleValue = encoder.encodeDouble(doubleValue, minTime);
                }
                ReadWriteIOUtils.write(doubleValue, valueBAOSList[seriesIndex]);
                break;
              case BOOLEAN:
                ReadWriteIOUtils.write(cachedBatchDataArray[seriesIndex].getBoolean(),
                        valueBAOSList[seriesIndex]);
                break;
              case TEXT:
                ReadWriteIOUtils
                        .write(cachedBatchDataArray[seriesIndex].getBinary(),
                                valueBAOSList[seriesIndex]);
                break;
              default:
                throw new UnSupportedDataTypeException(
                        String.format("Data type %s is not supported.", type));
            }
          }

          // move next
          cachedBatchDataArray[seriesIndex].next();

          // get next batch if current batch is empty
          if (!cachedBatchDataArray[seriesIndex].hasCurrent()) {
            // still have remaining batch data in queue
            if (!noMoreDataInQueueArray[seriesIndex]) {
              fillCache(seriesIndex);
            }
          }

          // try to put the next timestamp into the heap
          if (cachedBatchDataArray[seriesIndex].hasCurrent()) {
            long time = cachedBatchDataArray[seriesIndex].currentTime();
            timeHeap.add(time);
          }

        }
      }

      if (rowOffset == 0) {
        rowCount++;
        if (rowCount % 8 == 0) {
          for (int seriesIndex = 0; seriesIndex < seriesNum; seriesIndex++) {
            ReadWriteIOUtils
                    .write((byte) currentBitmapList[seriesIndex], bitmapBAOSList[seriesIndex]);
            // we should clear the bitmap every 8 row record
            currentBitmapList[seriesIndex] = 0;
          }
        }
        if (rowLimit > 0) {
          alreadyReturnedRowNum++;
        }
      } else {
        rowOffset--;
      }
    }

    /*
     * feed the bitmap with remaining 0 in the right
     * if current bitmap is 00011111 and remaining is 3, after feeding the bitmap is 11111000
     */
    if (rowCount > 0) {
      int remaining = rowCount % 8;
      if (remaining != 0) {
        for (int seriesIndex = 0; seriesIndex < seriesNum; seriesIndex++) {
          ReadWriteIOUtils.write((byte) (currentBitmapList[seriesIndex] << (8 - remaining)),
                  bitmapBAOSList[seriesIndex]);
        }
      }
    }

    // set time buffer
    ByteBuffer timeBuffer = ByteBuffer.allocate(timeBAOS.size());
    timeBuffer.put(timeBAOS.getBuf(), 0, timeBAOS.size());
    timeBuffer.flip();
    tsQueryDataSet.setTime(timeBuffer);

    List<ByteBuffer> valueBufferList = new ArrayList<>();
    List<ByteBuffer> bitmapBufferList = new ArrayList<>();

    for (int seriesIndex = 0; seriesIndex < seriesNum; seriesIndex++) {

      // add value buffer of current series
      putPBOSToBuffer(valueBAOSList, valueBufferList, seriesIndex);

      // add bitmap buffer of current series
      putPBOSToBuffer(bitmapBAOSList, bitmapBufferList, seriesIndex);
    }

    // set value buffers and bitmap buffers
    tsQueryDataSet.setValueList(valueBufferList);
    tsQueryDataSet.setBitmapList(bitmapBufferList);

    return tsQueryDataSet;
  }

  private void fillCache(int seriesIndex) throws InterruptedException {
    BatchData batchData = blockingQueueArray[seriesIndex].take();
    // no more batch data in this time series queue
    if (batchData instanceof SignalBatchData) {
      noMoreDataInQueueArray[seriesIndex] = true;
    }
    // there are more batch data in this time series queue
    else {
      cachedBatchDataArray[seriesIndex] = batchData;

      synchronized (seriesReaderWithoutValueFilterList.get(seriesIndex)) {
        // we only need to judge whether to submit another task when the queue is not full
        if (blockingQueueArray[seriesIndex].remainingCapacity() > 0) {
          SeriesReaderWithoutValueFilter reader = seriesReaderWithoutValueFilterList.get(seriesIndex);
          // if the reader isn't being managed and still has more data,
          // that means this read task leave the pool before because the queue has no more space
          // now we should submit it again
          if (!reader.isManagedByQueryManager() && reader.hasRemaining()) {
            reader.setManagedByQueryManager(true);
            pool.submit(new ReadTask(reader, blockingQueueArray[seriesIndex]));
          }
        }
      }
    }
  }

  private void putPBOSToBuffer(PublicBAOS[] bitmapBAOSList, List<ByteBuffer> bitmapBufferList,
                               int tsIndex) {
    ByteBuffer bitmapBuffer = ByteBuffer.allocate(bitmapBAOSList[tsIndex].size());
    bitmapBuffer.put(bitmapBAOSList[tsIndex].getBuf(), 0, bitmapBAOSList[tsIndex].size());
    bitmapBuffer.flip();
    bitmapBufferList.add(bitmapBuffer);
  }


  /**
   * for spark/hadoop/hive integration and test
   */
  @Override
  protected boolean hasNextWithoutConstraint() {
    return !timeHeap.isEmpty();
  }

  /**
   * for spark/hadoop/hive integration and test
   */
  @Override
  protected RowRecord nextWithoutConstraint() throws IOException {
    int seriesNum = seriesReaderWithoutValueFilterList.size();

    long minTime = timeHeap.pollFirst();

    RowRecord record = new RowRecord(minTime);

    for (int seriesIndex = 0; seriesIndex < seriesNum; seriesIndex++) {
      if (cachedBatchDataArray[seriesIndex] == null
              || !cachedBatchDataArray[seriesIndex].hasCurrent()
              || cachedBatchDataArray[seriesIndex].currentTime() != minTime) {
        record.addField(new Field(null));
      } else {

        record.addField(
                getField(cachedBatchDataArray[seriesIndex].currentValue(), dataTypes.get(seriesIndex)));


        // move next
        cachedBatchDataArray[seriesIndex].next();

        // get next batch if current batch is empty
        if (!cachedBatchDataArray[seriesIndex].hasCurrent()) {
          // still have remaining batch data in queue
          if (!noMoreDataInQueueArray[seriesIndex]) {
            try {
              fillCache(seriesIndex);
            } catch (InterruptedException e) {
<<<<<<< HEAD
              LOGGER.error(e.getMessage());
=======
              LOGGER.error("Interrupted while taking from the blocking queue: ", e);
>>>>>>> a92e9247
            }
          }
        }

        // try to put the next timestamp into the heap
        if (cachedBatchDataArray[seriesIndex].hasCurrent()) {
          timeHeap.add(cachedBatchDataArray[seriesIndex].currentTime());
        }
      }
    }

    return record;
  }

}<|MERGE_RESOLUTION|>--- conflicted
+++ resolved
@@ -87,15 +87,10 @@
           // remove itself from the QueryTaskPoolManager
           reader.setManagedByQueryManager(false);
         }
-<<<<<<< HEAD
-      } catch (IOException | InterruptedException e) {
-        LOGGER.error(e.getMessage());
-=======
       } catch (InterruptedException e) {
         LOGGER.error("Interrupted while putting into the blocking queue: ", e);
       } catch (IOException e) {
         LOGGER.error("Something gets wrong while reading from the series reader: ", e);
->>>>>>> a92e9247
       }
     }
   }
@@ -408,11 +403,7 @@
             try {
               fillCache(seriesIndex);
             } catch (InterruptedException e) {
-<<<<<<< HEAD
-              LOGGER.error(e.getMessage());
-=======
               LOGGER.error("Interrupted while taking from the blocking queue: ", e);
->>>>>>> a92e9247
             }
           }
         }
