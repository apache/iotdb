--- conflicted
+++ resolved
@@ -96,15 +96,10 @@
     } catch (PathAlreadyExistException ignored) {
       // ignore added timeseries
     } catch (MetadataException e) {
-<<<<<<< HEAD
-      logger.error("Cannot create timeseries {} in snapshot, ignored", schema.getFullPath(), e);
-=======
       if (!(e.getCause() instanceof ClosedByInterruptException) &&
           !(e.getCause() instanceof ClosedChannelException)) {
-        logger.error("Cannot create timeseries {} in snapshot, ignored", schema.getFullPath(),
-            e);
-      }
->>>>>>> 6fa424c5
+        logger.error("Cannot create timeseries {} in snapshot, ignored", schema.getFullPath(), e);
+      }
     }
   }
 
