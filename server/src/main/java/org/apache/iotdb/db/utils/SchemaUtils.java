--- conflicted
+++ resolved
@@ -61,26 +61,16 @@
     booleanSet.add(TSEncoding.PLAIN);
     booleanSet.add(TSEncoding.RLE);
     schemaChecker.put(TSDataType.BOOLEAN, booleanSet);
-<<<<<<< HEAD
-    Set<TSEncoding> int32Set = new HashSet<>();
-    int32Set.add(TSEncoding.PLAIN);
-    int32Set.add(TSEncoding.RLE);
-    int32Set.add(TSEncoding.DIFF);
-    int32Set.add(TSEncoding.TS_2DIFF);
-    int32Set.add(TSEncoding.REGULAR);
-    schemaChecker.put(TSDataType.INT32, int32Set);
-    schemaChecker.put(TSDataType.INT64, int32Set);
-=======
 
     Set<TSEncoding> intSet = new HashSet<>();
     intSet.add(TSEncoding.PLAIN);
     intSet.add(TSEncoding.RLE);
+    intSet.add(TSEncoding.DIFF);
     intSet.add(TSEncoding.TS_2DIFF);
     intSet.add(TSEncoding.GORILLA);
     schemaChecker.put(TSDataType.INT32, intSet);
     schemaChecker.put(TSDataType.INT64, intSet);
 
->>>>>>> fb18357e
     Set<TSEncoding> floatSet = new HashSet<>();
     floatSet.add(TSEncoding.PLAIN);
     floatSet.add(TSEncoding.RLE);
