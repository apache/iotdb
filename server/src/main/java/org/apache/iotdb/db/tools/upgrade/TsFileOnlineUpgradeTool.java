/*
 * Licensed to the Apache Software Foundation (ASF) under one
 * or more contributor license agreements.  See the NOTICE file
 * distributed with this work for additional information
 * regarding copyright ownership.  The ASF licenses this file
 * to you under the Apache License, Version 2.0 (the
 * "License"); you may not use this file except in compliance
 * with the License.  You may obtain a copy of the License at
 *
 *     http://www.apache.org/licenses/LICENSE-2.0
 *
 * Unless required by applicable law or agreed to in writing,
 * software distributed under the License is distributed on an
 * "AS IS" BASIS, WITHOUT WARRANTIES OR CONDITIONS OF ANY
 * KIND, either express or implied.  See the License for the
 * specific language governing permissions and limitations
 * under the License.
 */
package org.apache.iotdb.db.tools.upgrade;

import org.apache.iotdb.db.engine.modification.Deletion;
import org.apache.iotdb.db.engine.modification.ModificationFile;
import org.apache.iotdb.db.engine.storagegroup.TsFileResource;
import org.apache.iotdb.db.tools.TsFileRewriteTool;
import org.apache.iotdb.tsfile.common.conf.TSFileConfig;
import org.apache.iotdb.tsfile.common.constant.TsFileConstant;
import org.apache.iotdb.tsfile.exception.write.WriteProcessException;
import org.apache.iotdb.tsfile.file.MetaMarker;
import org.apache.iotdb.tsfile.file.header.ChunkGroupHeader;
import org.apache.iotdb.tsfile.file.header.ChunkHeader;
import org.apache.iotdb.tsfile.file.header.PageHeader;
import org.apache.iotdb.tsfile.file.metadata.enums.TSDataType;
import org.apache.iotdb.tsfile.file.metadata.enums.TSEncoding;
import org.apache.iotdb.tsfile.read.common.BatchData;
import org.apache.iotdb.tsfile.v2.read.TsFileSequenceReaderForV2;
import org.apache.iotdb.tsfile.v2.read.reader.page.PageReaderV2;
import org.apache.iotdb.tsfile.write.chunk.ChunkWriterImpl;
<<<<<<< HEAD
import org.apache.iotdb.tsfile.write.chunk.IChunkWriter;
import org.apache.iotdb.tsfile.write.schema.IMeasurementSchema;
=======
>>>>>>> 1e88f658
import org.apache.iotdb.tsfile.write.schema.MeasurementSchema;
import org.apache.iotdb.tsfile.write.writer.TsFileIOWriter;

import org.slf4j.Logger;
import org.slf4j.LoggerFactory;

import java.io.IOException;
import java.nio.ByteBuffer;
import java.util.ArrayList;
import java.util.List;
import java.util.Map;
import java.util.Map.Entry;

public class TsFileOnlineUpgradeTool extends TsFileRewriteTool {

  private static final Logger logger = LoggerFactory.getLogger(TsFileOnlineUpgradeTool.class);

  /**
   * Create a file reader of the given file. This reader will read the old file and rewrite it to a
   * new format(v3) file
   *
<<<<<<< HEAD
   * @param resourceToBeUpgraded resource to be updated
=======
   * @param resourceToBeUpgraded the old tsfile resource which need to be upgrade
>>>>>>> 1e88f658
   * @throws IOException If some I/O error occurs
   */
  public TsFileOnlineUpgradeTool(TsFileResource resourceToBeUpgraded) throws IOException {
    super(resourceToBeUpgraded);
    String file = oldTsFile.getAbsolutePath();
    reader = new TsFileSequenceReaderForV2(file);
  }

  /**
   * upgrade a single TsFile.
   *
<<<<<<< HEAD
   * @param resourceToBeUpgraded resource to be updated
=======
   * @param resourceToBeUpgraded the old file's resource which need to be upgrade.
>>>>>>> 1e88f658
   * @param upgradedResources new version tsFiles' resources
   */
  public static void upgradeOneTsFile(
      TsFileResource resourceToBeUpgraded, List<TsFileResource> upgradedResources)
      throws IOException, WriteProcessException {
    try (TsFileOnlineUpgradeTool updater = new TsFileOnlineUpgradeTool(resourceToBeUpgraded)) {
      updater.upgradeFile(upgradedResources);
    }
  }

  /**
   * upgrade file resource
   *
   * @throws IOException, WriteProcessException
   */
  @SuppressWarnings({"squid:S3776", "deprecation"}) // Suppress high Cognitive Complexity warning
  private void upgradeFile(List<TsFileResource> upgradedResources)
      throws IOException, WriteProcessException {

    // check if the old TsFile has correct header
    if (!fileCheck()) {
      return;
    }

    int headerLength =
        TSFileConfig.MAGIC_STRING.getBytes().length
            + TSFileConfig.VERSION_NUMBER_V2.getBytes().length;
    reader.position(headerLength);
    List<List<PageHeader>> pageHeadersInChunkGroup = new ArrayList<>();
    List<List<ByteBuffer>> pageDataInChunkGroup = new ArrayList<>();
    List<List<Boolean>> needToDecodeInfoInChunkGroup = new ArrayList<>();
    byte marker;
    List<IMeasurementSchema> measurementSchemaList = new ArrayList<>();
    try {
      while ((marker = reader.readMarker()) != MetaMarker.SEPARATOR) {
        switch (marker) {
          case MetaMarker.CHUNK_HEADER:
<<<<<<< HEAD
            // this is the first chunk of a new ChunkGroup.
            if (newChunkGroup) {
              newChunkGroup = false;
            }
            ChunkHeader header = reader.readChunkHeader();
            IMeasurementSchema measurementSchema =
=======
            ChunkHeader header = ((TsFileSequenceReaderForV2) reader).readChunkHeader();
            MeasurementSchema measurementSchema =
>>>>>>> 1e88f658
                new MeasurementSchema(
                    header.getMeasurementID(),
                    header.getDataType(),
                    header.getEncodingType(),
                    header.getCompressionType());
            measurementSchemaList.add(measurementSchema);
            TSDataType dataType = header.getDataType();
            TSEncoding encoding = header.getEncodingType();
            List<PageHeader> pageHeadersInChunk = new ArrayList<>();
            List<ByteBuffer> dataInChunk = new ArrayList<>();
            List<Boolean> needToDecodeInfo = new ArrayList<>();
            int dataSize = header.getDataSize();
            while (dataSize > 0) {
              // a new Page
              PageHeader pageHeader = ((TsFileSequenceReaderForV2) reader).readPageHeader(dataType);
              boolean needToDecode = checkIfNeedToDecode(dataType, encoding, pageHeader);
              needToDecodeInfo.add(needToDecode);
              ByteBuffer pageData =
                  !needToDecode
                      ? ((TsFileSequenceReaderForV2) reader).readCompressedPage(pageHeader)
                      : reader.readPage(pageHeader, header.getCompressionType());
              pageHeadersInChunk.add(pageHeader);
              dataInChunk.add(pageData);
              dataSize -=
                  (Integer.BYTES * 2 // the bytes size of uncompressedSize and compressedSize
                      // count, startTime, endTime bytes size in old statistics
                      + 24
                      // statistics bytes size
                      // new boolean StatsSize is 8 bytes larger than old one
                      + (pageHeader.getStatistics().getStatsSize()
                          - (dataType == TSDataType.BOOLEAN ? 8 : 0))
                      // page data bytes
                      + pageHeader.getCompressedSize());
            }
            pageHeadersInChunkGroup.add(pageHeadersInChunk);
            pageDataInChunkGroup.add(dataInChunk);
            needToDecodeInfoInChunkGroup.add(needToDecodeInfo);
            break;
          case MetaMarker.CHUNK_GROUP_HEADER:
            // this is the footer of a ChunkGroup in TsFileV2.
            ChunkGroupHeader chunkGroupFooter =
                ((TsFileSequenceReaderForV2) reader).readChunkGroupFooter();
            String deviceID = chunkGroupFooter.getDeviceID();
            rewrite(
                deviceID,
                measurementSchemaList,
                pageHeadersInChunkGroup,
                pageDataInChunkGroup,
                needToDecodeInfoInChunkGroup);
            pageHeadersInChunkGroup.clear();
            pageDataInChunkGroup.clear();
            measurementSchemaList.clear();
            needToDecodeInfoInChunkGroup.clear();
            break;
          case MetaMarker.VERSION:
            long version = ((TsFileSequenceReaderForV2) reader).readVersion();
            // convert old Modification to new
            if (oldModification != null && modsIterator.hasNext()) {
              if (currentMod == null) {
                currentMod = (Deletion) modsIterator.next();
              }
              if (currentMod.getFileOffset() <= version) {
                for (Entry<TsFileIOWriter, ModificationFile> entry :
                    fileModificationMap.entrySet()) {
                  TsFileIOWriter tsFileIOWriter = entry.getKey();
                  ModificationFile newMods = entry.getValue();
                  newMods.write(
                      new Deletion(
                          currentMod.getPath(),
                          tsFileIOWriter.getFile().length(),
                          currentMod.getStartTime(),
                          currentMod.getEndTime()));
                }
                currentMod = null;
              }
            }
            // write plan indices for ending memtable
            for (TsFileIOWriter tsFileIOWriter : partitionWriterMap.values()) {
              tsFileIOWriter.writePlanIndices();
            }
            break;
          default:
            // the disk file is corrupted, using this file may be dangerous
            throw new IOException("Unrecognized marker detected, " + "this file may be corrupted");
        }
      }
      // close upgraded tsFiles and generate resources for them
      for (TsFileIOWriter tsFileIOWriter : partitionWriterMap.values()) {
        upgradedResources.add(endFileAndGenerateResource(tsFileIOWriter));
      }
      // write the remain modification for new file
      if (oldModification != null) {
        while (currentMod != null || modsIterator.hasNext()) {
          if (currentMod == null) {
            currentMod = (Deletion) modsIterator.next();
          }
          for (Entry<TsFileIOWriter, ModificationFile> entry : fileModificationMap.entrySet()) {
            TsFileIOWriter tsFileIOWriter = entry.getKey();
            ModificationFile newMods = entry.getValue();
            newMods.write(
                new Deletion(
                    currentMod.getPath(),
                    tsFileIOWriter.getFile().length(),
                    currentMod.getStartTime(),
                    currentMod.getEndTime()));
          }
          currentMod = null;
        }
      }
    } catch (IOException e2) {
      throw new IOException(
          "TsFile upgrade process cannot proceed at position "
              + reader.position()
              + "because: "
              + e2.getMessage());
    } finally {
      if (reader != null) {
        reader.close();
      }
    }
  }

<<<<<<< HEAD
  /**
   * Due to TsFile version-3 changed the serialize way of integer in TEXT data and INT32 data with
   * PLAIN encoding, and also add a sum statistic for BOOLEAN data, these types of data need to
   * decode to points and rewrite in new TsFile.
   */
  private boolean checkIfNeedToDecode(
      TSDataType dataType, TSEncoding encoding, PageHeader pageHeader) {
    return dataType == TSDataType.BOOLEAN
        || dataType == TSDataType.TEXT
        || (dataType == TSDataType.INT32 && encoding == TSEncoding.PLAIN)
        || StorageEngine.getTimePartition(pageHeader.getStartTime())
            != StorageEngine.getTimePartition(pageHeader.getEndTime());
  }

  /**
   * This method is for rewriting the ChunkGroup which data is in the different time partitions. In
   * this case, we have to decode the data to points, and then rewrite the data points to different
   * chunkWriters, finally write chunks to their own upgraded TsFiles
   */
  private void rewrite(
      String deviceId,
      List<IMeasurementSchema> schemas,
      List<List<PageHeader>> pageHeadersInChunkGroup,
      List<List<ByteBuffer>> dataInChunkGroup,
      List<List<Boolean>> needToDecodeInfoInChunkGroup)
      throws IOException, PageException {
    Map<Long, Map<IMeasurementSchema, ChunkWriterImpl>> chunkWritersInChunkGroup = new HashMap<>();
    for (int i = 0; i < schemas.size(); i++) {
      IMeasurementSchema schema = schemas.get(i);
      List<ByteBuffer> pageDataInChunk = dataInChunkGroup.get(i);
      List<PageHeader> pageHeadersInChunk = pageHeadersInChunkGroup.get(i);
      List<Boolean> needToDecodeInfoInChunk = needToDecodeInfoInChunkGroup.get(i);
      valueDecoder = Decoder.getDecoderByType(schema.getEncodingType(), schema.getType());
      boolean isOnlyOnePageChunk = pageDataInChunk.size() == 1;
      for (int j = 0; j < pageDataInChunk.size(); j++) {
        if (Boolean.TRUE.equals(needToDecodeInfoInChunk.get(j))) {
          decodeAndWritePageInToFiles(
              oldTsFile, schema, pageDataInChunk.get(j), chunkWritersInChunkGroup);
        } else {
          writePageInToFile(
              oldTsFile,
              schema,
              pageHeadersInChunk.get(j),
              pageDataInChunk.get(j),
              chunkWritersInChunkGroup,
              isOnlyOnePageChunk);
        }
      }
    }

    for (Entry<Long, Map<IMeasurementSchema, ChunkWriterImpl>> entry :
        chunkWritersInChunkGroup.entrySet()) {
      long partitionId = entry.getKey();
      TsFileIOWriter tsFileIOWriter = partitionWriterMap.get(partitionId);
      tsFileIOWriter.startChunkGroup(deviceId);
      // write chunks to their own upgraded tsFiles
      for (IChunkWriter chunkWriter : entry.getValue().values()) {
        chunkWriter.writeToFileWriter(tsFileIOWriter);
      }
      tsFileIOWriter.endChunkGroup();
    }
  }

  private TsFileIOWriter getOrDefaultTsFileIOWriter(File oldTsFile, long partition) {
    return partitionWriterMap.computeIfAbsent(
        partition,
        k -> {
          File partitionDir =
              FSFactoryProducer.getFSFactory()
                  .getFile(oldTsFile.getParent() + File.separator + partition);
          if (!partitionDir.exists()) {
            partitionDir.mkdirs();
          }
          File newFile =
              FSFactoryProducer.getFSFactory()
                  .getFile(partitionDir + File.separator + oldTsFile.getName());
          try {
            if (newFile.exists()) {
              logger.debug("delete uncomplated file {}", newFile);
              Files.delete(newFile.toPath());
            }
            if (!newFile.createNewFile()) {
              logger.error("Create new TsFile {} failed because it exists", newFile);
            }
            TsFileIOWriter writer = new TsFileIOWriter(newFile);
            if (oldModification != null) {
              fileModificationMap.put(
                  writer, new ModificationFile(newFile + ModificationFile.FILE_SUFFIX));
            }
            return writer;
          } catch (IOException e) {
            logger.error("Create new TsFile {} failed ", newFile, e);
            return null;
          }
        });
  }

  private void writePageInToFile(
      File oldTsFile,
      IMeasurementSchema schema,
      PageHeader pageHeader,
      ByteBuffer pageData,
      Map<Long, Map<IMeasurementSchema, ChunkWriterImpl>> chunkWritersInChunkGroup,
      boolean isOnlyOnePageChunk)
      throws PageException {
    long partitionId = StorageEngine.getTimePartition(pageHeader.getStartTime());
    getOrDefaultTsFileIOWriter(oldTsFile, partitionId);
    Map<IMeasurementSchema, ChunkWriterImpl> chunkWriters =
        chunkWritersInChunkGroup.getOrDefault(partitionId, new HashMap<>());
    ChunkWriterImpl chunkWriter = chunkWriters.getOrDefault(schema, new ChunkWriterImpl(schema));
    chunkWriter.writePageHeaderAndDataIntoBuff(pageData, pageHeader, isOnlyOnePageChunk);
    chunkWriters.put(schema, chunkWriter);
    chunkWritersInChunkGroup.put(partitionId, chunkWriters);
  }

  private void decodeAndWritePageInToFiles(
      File oldTsFile,
      IMeasurementSchema schema,
=======
  /** TsFileName is changing like from 1610635230693-1-0.tsfile to 1610635230693-1-0-0.tsfile */
  @Override
  public String upgradeTsFileName(String oldTsFileName) {
    String[] name = oldTsFileName.split(TsFileConstant.TSFILE_SUFFIX);
    return name[0] + "-0" + TsFileConstant.TSFILE_SUFFIX;
  }

  @Override
  protected void decodeAndWritePageInToFiles(
      MeasurementSchema schema,
>>>>>>> 1e88f658
      ByteBuffer pageData,
      Map<Long, Map<IMeasurementSchema, ChunkWriterImpl>> chunkWritersInChunkGroup)
      throws IOException {
    valueDecoder.reset();
    PageReaderV2 pageReader =
        new PageReaderV2(pageData, schema.getType(), valueDecoder, defaultTimeDecoder, null);
    BatchData batchData = pageReader.getAllSatisfiedPageData();
<<<<<<< HEAD
    while (batchData.hasCurrent()) {
      long time = batchData.currentTime();
      Object value = batchData.currentValue();
      long partitionId = StorageEngine.getTimePartition(time);

      Map<IMeasurementSchema, ChunkWriterImpl> chunkWriters =
          chunkWritersInChunkGroup.getOrDefault(partitionId, new HashMap<>());
      ChunkWriterImpl chunkWriter = chunkWriters.getOrDefault(schema, new ChunkWriterImpl(schema));
      getOrDefaultTsFileIOWriter(oldTsFile, partitionId);
      switch (schema.getType()) {
        case INT32:
          chunkWriter.write(time, (int) value, false);
          break;
        case INT64:
          chunkWriter.write(time, (long) value, false);
          break;
        case FLOAT:
          chunkWriter.write(time, (float) value, false);
          break;
        case DOUBLE:
          chunkWriter.write(time, (double) value, false);
          break;
        case BOOLEAN:
          chunkWriter.write(time, (boolean) value, false);
          break;
        case TEXT:
          chunkWriter.write(time, (Binary) value, false);
          break;
        default:
          throw new UnSupportedDataTypeException(
              String.format("Data type %s is not supported.", schema.getType()));
      }
      batchData.next();
      chunkWriters.put(schema, chunkWriter);
      chunkWritersInChunkGroup.put(partitionId, chunkWriters);
    }
=======
    rewritePageIntoFiles(batchData, schema, chunkWritersInChunkGroup);
>>>>>>> 1e88f658
  }

  /** check if the file to be upgraded has correct magic strings and version number */
  @Override
  protected boolean fileCheck() throws IOException {
    String magic = reader.readHeadMagic();
    if (!magic.equals(TSFileConfig.MAGIC_STRING)) {
      logger.error("the file's MAGIC STRING is incorrect, file path: {}", reader.getFileName());
      return false;
    }

    String versionNumber = ((TsFileSequenceReaderForV2) reader).readVersionNumberV2();
    if (!versionNumber.equals(TSFileConfig.VERSION_NUMBER_V2)) {
      logger.error("the file's Version Number is incorrect, file path: {}", reader.getFileName());
      return false;
    }

    if (!reader.readTailMagic().equals(TSFileConfig.MAGIC_STRING)) {
      logger.error("the file is not closed correctly, file path: {}", reader.getFileName());
      return false;
    }
    return true;
  }
}<|MERGE_RESOLUTION|>--- conflicted
+++ resolved
@@ -18,12 +18,21 @@
  */
 package org.apache.iotdb.db.tools.upgrade;
 
+import java.io.IOException;
+import java.nio.ByteBuffer;
+import java.util.ArrayList;
+import java.util.HashMap;
+import java.util.List;
+import java.util.Map;
+import java.util.Map.Entry;
+import org.apache.iotdb.db.engine.StorageEngine;
 import org.apache.iotdb.db.engine.modification.Deletion;
 import org.apache.iotdb.db.engine.modification.ModificationFile;
 import org.apache.iotdb.db.engine.storagegroup.TsFileResource;
 import org.apache.iotdb.db.tools.TsFileRewriteTool;
 import org.apache.iotdb.tsfile.common.conf.TSFileConfig;
 import org.apache.iotdb.tsfile.common.constant.TsFileConstant;
+import org.apache.iotdb.tsfile.exception.write.UnSupportedDataTypeException;
 import org.apache.iotdb.tsfile.exception.write.WriteProcessException;
 import org.apache.iotdb.tsfile.file.MetaMarker;
 import org.apache.iotdb.tsfile.file.header.ChunkGroupHeader;
@@ -32,26 +41,16 @@
 import org.apache.iotdb.tsfile.file.metadata.enums.TSDataType;
 import org.apache.iotdb.tsfile.file.metadata.enums.TSEncoding;
 import org.apache.iotdb.tsfile.read.common.BatchData;
+import org.apache.iotdb.tsfile.utils.Binary;
 import org.apache.iotdb.tsfile.v2.read.TsFileSequenceReaderForV2;
 import org.apache.iotdb.tsfile.v2.read.reader.page.PageReaderV2;
 import org.apache.iotdb.tsfile.write.chunk.ChunkWriterImpl;
-<<<<<<< HEAD
 import org.apache.iotdb.tsfile.write.chunk.IChunkWriter;
 import org.apache.iotdb.tsfile.write.schema.IMeasurementSchema;
-=======
->>>>>>> 1e88f658
 import org.apache.iotdb.tsfile.write.schema.MeasurementSchema;
 import org.apache.iotdb.tsfile.write.writer.TsFileIOWriter;
-
 import org.slf4j.Logger;
 import org.slf4j.LoggerFactory;
-
-import java.io.IOException;
-import java.nio.ByteBuffer;
-import java.util.ArrayList;
-import java.util.List;
-import java.util.Map;
-import java.util.Map.Entry;
 
 public class TsFileOnlineUpgradeTool extends TsFileRewriteTool {
 
@@ -61,11 +60,7 @@
    * Create a file reader of the given file. This reader will read the old file and rewrite it to a
    * new format(v3) file
    *
-<<<<<<< HEAD
-   * @param resourceToBeUpgraded resource to be updated
-=======
    * @param resourceToBeUpgraded the old tsfile resource which need to be upgrade
->>>>>>> 1e88f658
    * @throws IOException If some I/O error occurs
    */
   public TsFileOnlineUpgradeTool(TsFileResource resourceToBeUpgraded) throws IOException {
@@ -77,11 +72,7 @@
   /**
    * upgrade a single TsFile.
    *
-<<<<<<< HEAD
-   * @param resourceToBeUpgraded resource to be updated
-=======
    * @param resourceToBeUpgraded the old file's resource which need to be upgrade.
->>>>>>> 1e88f658
    * @param upgradedResources new version tsFiles' resources
    */
   public static void upgradeOneTsFile(
@@ -119,17 +110,8 @@
       while ((marker = reader.readMarker()) != MetaMarker.SEPARATOR) {
         switch (marker) {
           case MetaMarker.CHUNK_HEADER:
-<<<<<<< HEAD
-            // this is the first chunk of a new ChunkGroup.
-            if (newChunkGroup) {
-              newChunkGroup = false;
-            }
-            ChunkHeader header = reader.readChunkHeader();
+            ChunkHeader header = ((TsFileSequenceReaderForV2) reader).readChunkHeader();
             IMeasurementSchema measurementSchema =
-=======
-            ChunkHeader header = ((TsFileSequenceReaderForV2) reader).readChunkHeader();
-            MeasurementSchema measurementSchema =
->>>>>>> 1e88f658
                 new MeasurementSchema(
                     header.getMeasurementID(),
                     header.getDataType(),
@@ -252,126 +234,6 @@
     }
   }
 
-<<<<<<< HEAD
-  /**
-   * Due to TsFile version-3 changed the serialize way of integer in TEXT data and INT32 data with
-   * PLAIN encoding, and also add a sum statistic for BOOLEAN data, these types of data need to
-   * decode to points and rewrite in new TsFile.
-   */
-  private boolean checkIfNeedToDecode(
-      TSDataType dataType, TSEncoding encoding, PageHeader pageHeader) {
-    return dataType == TSDataType.BOOLEAN
-        || dataType == TSDataType.TEXT
-        || (dataType == TSDataType.INT32 && encoding == TSEncoding.PLAIN)
-        || StorageEngine.getTimePartition(pageHeader.getStartTime())
-            != StorageEngine.getTimePartition(pageHeader.getEndTime());
-  }
-
-  /**
-   * This method is for rewriting the ChunkGroup which data is in the different time partitions. In
-   * this case, we have to decode the data to points, and then rewrite the data points to different
-   * chunkWriters, finally write chunks to their own upgraded TsFiles
-   */
-  private void rewrite(
-      String deviceId,
-      List<IMeasurementSchema> schemas,
-      List<List<PageHeader>> pageHeadersInChunkGroup,
-      List<List<ByteBuffer>> dataInChunkGroup,
-      List<List<Boolean>> needToDecodeInfoInChunkGroup)
-      throws IOException, PageException {
-    Map<Long, Map<IMeasurementSchema, ChunkWriterImpl>> chunkWritersInChunkGroup = new HashMap<>();
-    for (int i = 0; i < schemas.size(); i++) {
-      IMeasurementSchema schema = schemas.get(i);
-      List<ByteBuffer> pageDataInChunk = dataInChunkGroup.get(i);
-      List<PageHeader> pageHeadersInChunk = pageHeadersInChunkGroup.get(i);
-      List<Boolean> needToDecodeInfoInChunk = needToDecodeInfoInChunkGroup.get(i);
-      valueDecoder = Decoder.getDecoderByType(schema.getEncodingType(), schema.getType());
-      boolean isOnlyOnePageChunk = pageDataInChunk.size() == 1;
-      for (int j = 0; j < pageDataInChunk.size(); j++) {
-        if (Boolean.TRUE.equals(needToDecodeInfoInChunk.get(j))) {
-          decodeAndWritePageInToFiles(
-              oldTsFile, schema, pageDataInChunk.get(j), chunkWritersInChunkGroup);
-        } else {
-          writePageInToFile(
-              oldTsFile,
-              schema,
-              pageHeadersInChunk.get(j),
-              pageDataInChunk.get(j),
-              chunkWritersInChunkGroup,
-              isOnlyOnePageChunk);
-        }
-      }
-    }
-
-    for (Entry<Long, Map<IMeasurementSchema, ChunkWriterImpl>> entry :
-        chunkWritersInChunkGroup.entrySet()) {
-      long partitionId = entry.getKey();
-      TsFileIOWriter tsFileIOWriter = partitionWriterMap.get(partitionId);
-      tsFileIOWriter.startChunkGroup(deviceId);
-      // write chunks to their own upgraded tsFiles
-      for (IChunkWriter chunkWriter : entry.getValue().values()) {
-        chunkWriter.writeToFileWriter(tsFileIOWriter);
-      }
-      tsFileIOWriter.endChunkGroup();
-    }
-  }
-
-  private TsFileIOWriter getOrDefaultTsFileIOWriter(File oldTsFile, long partition) {
-    return partitionWriterMap.computeIfAbsent(
-        partition,
-        k -> {
-          File partitionDir =
-              FSFactoryProducer.getFSFactory()
-                  .getFile(oldTsFile.getParent() + File.separator + partition);
-          if (!partitionDir.exists()) {
-            partitionDir.mkdirs();
-          }
-          File newFile =
-              FSFactoryProducer.getFSFactory()
-                  .getFile(partitionDir + File.separator + oldTsFile.getName());
-          try {
-            if (newFile.exists()) {
-              logger.debug("delete uncomplated file {}", newFile);
-              Files.delete(newFile.toPath());
-            }
-            if (!newFile.createNewFile()) {
-              logger.error("Create new TsFile {} failed because it exists", newFile);
-            }
-            TsFileIOWriter writer = new TsFileIOWriter(newFile);
-            if (oldModification != null) {
-              fileModificationMap.put(
-                  writer, new ModificationFile(newFile + ModificationFile.FILE_SUFFIX));
-            }
-            return writer;
-          } catch (IOException e) {
-            logger.error("Create new TsFile {} failed ", newFile, e);
-            return null;
-          }
-        });
-  }
-
-  private void writePageInToFile(
-      File oldTsFile,
-      IMeasurementSchema schema,
-      PageHeader pageHeader,
-      ByteBuffer pageData,
-      Map<Long, Map<IMeasurementSchema, ChunkWriterImpl>> chunkWritersInChunkGroup,
-      boolean isOnlyOnePageChunk)
-      throws PageException {
-    long partitionId = StorageEngine.getTimePartition(pageHeader.getStartTime());
-    getOrDefaultTsFileIOWriter(oldTsFile, partitionId);
-    Map<IMeasurementSchema, ChunkWriterImpl> chunkWriters =
-        chunkWritersInChunkGroup.getOrDefault(partitionId, new HashMap<>());
-    ChunkWriterImpl chunkWriter = chunkWriters.getOrDefault(schema, new ChunkWriterImpl(schema));
-    chunkWriter.writePageHeaderAndDataIntoBuff(pageData, pageHeader, isOnlyOnePageChunk);
-    chunkWriters.put(schema, chunkWriter);
-    chunkWritersInChunkGroup.put(partitionId, chunkWriters);
-  }
-
-  private void decodeAndWritePageInToFiles(
-      File oldTsFile,
-      IMeasurementSchema schema,
-=======
   /** TsFileName is changing like from 1610635230693-1-0.tsfile to 1610635230693-1-0-0.tsfile */
   @Override
   public String upgradeTsFileName(String oldTsFileName) {
@@ -381,8 +243,7 @@
 
   @Override
   protected void decodeAndWritePageInToFiles(
-      MeasurementSchema schema,
->>>>>>> 1e88f658
+      IMeasurementSchema schema,
       ByteBuffer pageData,
       Map<Long, Map<IMeasurementSchema, ChunkWriterImpl>> chunkWritersInChunkGroup)
       throws IOException {
@@ -390,46 +251,7 @@
     PageReaderV2 pageReader =
         new PageReaderV2(pageData, schema.getType(), valueDecoder, defaultTimeDecoder, null);
     BatchData batchData = pageReader.getAllSatisfiedPageData();
-<<<<<<< HEAD
-    while (batchData.hasCurrent()) {
-      long time = batchData.currentTime();
-      Object value = batchData.currentValue();
-      long partitionId = StorageEngine.getTimePartition(time);
-
-      Map<IMeasurementSchema, ChunkWriterImpl> chunkWriters =
-          chunkWritersInChunkGroup.getOrDefault(partitionId, new HashMap<>());
-      ChunkWriterImpl chunkWriter = chunkWriters.getOrDefault(schema, new ChunkWriterImpl(schema));
-      getOrDefaultTsFileIOWriter(oldTsFile, partitionId);
-      switch (schema.getType()) {
-        case INT32:
-          chunkWriter.write(time, (int) value, false);
-          break;
-        case INT64:
-          chunkWriter.write(time, (long) value, false);
-          break;
-        case FLOAT:
-          chunkWriter.write(time, (float) value, false);
-          break;
-        case DOUBLE:
-          chunkWriter.write(time, (double) value, false);
-          break;
-        case BOOLEAN:
-          chunkWriter.write(time, (boolean) value, false);
-          break;
-        case TEXT:
-          chunkWriter.write(time, (Binary) value, false);
-          break;
-        default:
-          throw new UnSupportedDataTypeException(
-              String.format("Data type %s is not supported.", schema.getType()));
-      }
-      batchData.next();
-      chunkWriters.put(schema, chunkWriter);
-      chunkWritersInChunkGroup.put(partitionId, chunkWriters);
-    }
-=======
     rewritePageIntoFiles(batchData, schema, chunkWritersInChunkGroup);
->>>>>>> 1e88f658
   }
 
   /** check if the file to be upgraded has correct magic strings and version number */
