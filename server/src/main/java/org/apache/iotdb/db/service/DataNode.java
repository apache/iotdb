/*
 * Licensed to the Apache Software Foundation (ASF) under one
 * or more contributor license agreements.  See the NOTICE file
 * distributed with this work for additional information
 * regarding copyright ownership.  The ASF licenses this file
 * to you under the Apache License, Version 2.0 (the
 * "License"); you may not use this file except in compliance
 * with the License.  You may obtain a copy of the License at
 *
 *     http://www.apache.org/licenses/LICENSE-2.0
 *
 * Unless required by applicable law or agreed to in writing,
 * software distributed under the License is distributed on an
 * "AS IS" BASIS, WITHOUT WARRANTIES OR CONDITIONS OF ANY
 * KIND, either express or implied.  See the License for the
 * specific language governing permissions and limitations
 * under the License.
 */
package org.apache.iotdb.db.service;

import org.apache.iotdb.common.rpc.thrift.TConfigNodeLocation;
import org.apache.iotdb.common.rpc.thrift.TDataNodeInfo;
import org.apache.iotdb.common.rpc.thrift.TDataNodeLocation;
import org.apache.iotdb.common.rpc.thrift.TEndPoint;
import org.apache.iotdb.common.rpc.thrift.TSStatus;
import org.apache.iotdb.commons.concurrent.IoTDBDefaultThreadExceptionHandler;
import org.apache.iotdb.commons.conf.IoTDBConstant;
import org.apache.iotdb.commons.exception.ConfigurationException;
import org.apache.iotdb.commons.exception.StartupException;
import org.apache.iotdb.commons.service.JMXService;
import org.apache.iotdb.commons.service.RegisterManager;
import org.apache.iotdb.commons.service.StartupChecks;
import org.apache.iotdb.commons.udf.service.UDFClassLoaderManager;
import org.apache.iotdb.commons.udf.service.UDFExecutableManager;
import org.apache.iotdb.commons.udf.service.UDFRegistrationService;
import org.apache.iotdb.confignode.rpc.thrift.TDataNodeActiveReq;
import org.apache.iotdb.confignode.rpc.thrift.TDataNodeRegisterReq;
import org.apache.iotdb.confignode.rpc.thrift.TDataNodeRegisterResp;
import org.apache.iotdb.db.client.ConfigNodeClient;
import org.apache.iotdb.db.client.ConfigNodeInfo;
import org.apache.iotdb.db.conf.IoTDBConfig;
import org.apache.iotdb.db.conf.IoTDBDescriptor;
import org.apache.iotdb.db.conf.IoTDBStartCheck;
import org.apache.iotdb.db.conf.rest.IoTDBRestServiceDescriptor;
import org.apache.iotdb.db.consensus.DataRegionConsensusImpl;
import org.apache.iotdb.db.consensus.SchemaRegionConsensusImpl;
import org.apache.iotdb.db.engine.StorageEngineV2;
import org.apache.iotdb.db.engine.cache.CacheHitRatioMonitor;
import org.apache.iotdb.db.engine.compaction.CompactionTaskManager;
import org.apache.iotdb.db.engine.cq.ContinuousQueryService;
import org.apache.iotdb.db.engine.flush.FlushManager;
import org.apache.iotdb.db.engine.trigger.service.TriggerRegistrationService;
import org.apache.iotdb.db.exception.query.QueryProcessException;
import org.apache.iotdb.db.mpp.execution.datatransfer.DataBlockService;
import org.apache.iotdb.db.mpp.execution.schedule.DriverScheduler;
import org.apache.iotdb.db.protocol.rest.RestService;
import org.apache.iotdb.db.service.basic.ServiceProvider;
import org.apache.iotdb.db.service.basic.StandaloneServiceProvider;
import org.apache.iotdb.db.service.metrics.MetricsService;
import org.apache.iotdb.db.service.thrift.impl.DataNodeTSIServiceImpl;
import org.apache.iotdb.db.sync.receiver.ReceiverService;
import org.apache.iotdb.db.sync.sender.service.SenderService;
import org.apache.iotdb.db.wal.WALManager;
import org.apache.iotdb.rpc.TSStatusCode;

import org.apache.thrift.TException;
import org.slf4j.Logger;
import org.slf4j.LoggerFactory;

import java.io.File;
import java.io.IOException;
import java.util.ArrayList;
import java.util.List;

public class DataNode implements DataNodeMBean {
  private static final Logger logger = LoggerFactory.getLogger(DataNode.class);

  private final String mbeanName =
      String.format(
          "%s:%s=%s", "org.apache.iotdb.datanode.service", IoTDBConstant.JMX_TYPE, "DataNode");

  /**
   * when joining a cluster this node will retry at most "DEFAULT_JOIN_RETRY" times before returning
   * a failure to the client
   */
  private static final int DEFAULT_JOIN_RETRY = 10;

  private TEndPoint thisNode = new TEndPoint();

  private DataNode() {
    // we do not init anything here, so that we can re-initialize the instance in IT.
  }

  private static final RegisterManager registerManager = new RegisterManager();
  public static ServiceProvider serviceProvider;

  // private IClientManager clientManager;

  public static DataNode getInstance() {
    return DataNodeHolder.INSTANCE;
  }

  public static void main(String[] args) {
    new DataNodeServerCommandLine().doMain(args);
  }

  protected void serverCheckAndInit() throws ConfigurationException, IOException {
    IoTDBStartCheck.getInstance().checkConfig();
    IoTDBConfig config = IoTDBDescriptor.getInstance().getConfig();
    // TODO: check configuration for data node

    // if client ip is the default address, set it same with internal ip
    if (config.getRpcAddress().equals("0.0.0.0")) {
      config.setRpcAddress(config.getInternalIp());
    }

    thisNode.setIp(IoTDBDescriptor.getInstance().getConfig().getInternalIp());
    thisNode.setPort(IoTDBDescriptor.getInstance().getConfig().getInternalPort());
  }

  protected void doAddNode(String[] args) {
    try {
      // setup InternalService
      setUpInternalService();
      // contact with config node to join into the cluster
      prepareJoinCluster();
      // setup DataNode
      active();
      // send message to config node stating that data node is ready
      joinCluster();
      // setup rpc service
      setUpRPCService();
      logger.info("Congratulation, IoTDB DataNode is set up successfully. Now, enjoy yourself!");
    } catch (StartupException e) {
      logger.error("Fail to start server", e);
      stop();
    }
  }

  protected void doRemoveNode(String[] args) {
    // TODO: remove data node
  }

  /** initialize the current node and its services */
  public boolean initLocalEngines() {
    IoTDB.setClusterMode();
    return true;
  }

  /** prepare iotdb and start InternalService */
  private void setUpInternalService() throws StartupException {
    // check iotdb server first
    StartupChecks checks = new StartupChecks().withDefaultTest();
    checks.verify();

    // Register services
    JMXService.registerMBean(getInstance(), mbeanName);
    // set the mpp mode to true
    IoTDBDescriptor.getInstance().getConfig().setMppMode(true);
    IoTDBDescriptor.getInstance().getConfig().setClusterMode(true);

    // start InternalService first so that it can respond to configNode's heartbeat before joining
    // cluster
    registerManager.register(InternalService.getInstance());
  }

  /** register DataNode with ConfigNode */
  private void prepareJoinCluster() throws StartupException {
    int retry = DEFAULT_JOIN_RETRY;

    ConfigNodeInfo.getInstance()
        .updateConfigNodeList(IoTDBDescriptor.getInstance().getConfig().getConfigNodeList());
    while (retry > 0) {
<<<<<<< HEAD
      logger.info("start registering to the cluster.");
      try (DataNodeToConfigNodeClient dataNodeToConfigNodeClient =
          new DataNodeToConfigNodeClient()) {
=======
      logger.info("start joining the cluster.");
      try (ConfigNodeClient configNodeClient = new ConfigNodeClient()) {
>>>>>>> 3c78969f
        IoTDBConfig config = IoTDBDescriptor.getInstance().getConfig();

        // Set DataNodeLocation
        TDataNodeLocation location = new TDataNodeLocation();
        location.setDataNodeId(config.getDataNodeId());
        location.setExternalEndPoint(new TEndPoint(config.getRpcAddress(), config.getRpcPort()));
        location.setInternalEndPoint(
            new TEndPoint(config.getInternalIp(), config.getInternalPort()));
        location.setDataBlockManagerEndPoint(
            new TEndPoint(config.getInternalIp(), config.getDataBlockManagerPort()));
        location.setDataRegionConsensusEndPoint(
            new TEndPoint(config.getInternalIp(), config.getDataRegionConsensusPort()));
        location.setSchemaRegionConsensusEndPoint(
            new TEndPoint(config.getInternalIp(), config.getSchemaRegionConsensusPort()));

        // Set DataNodeInfo
        TDataNodeInfo info = new TDataNodeInfo();
        info.setLocation(location);
        info.setCpuCoreNum(Runtime.getRuntime().availableProcessors());
        info.setMaxMemory(Runtime.getRuntime().totalMemory());

        TDataNodeRegisterReq req = new TDataNodeRegisterReq();
        req.setDataNodeInfo(info);
        TDataNodeRegisterResp dataNodeRegisterResp = configNodeClient.registerDataNode(req);

        // store config node lists from resp
        List<TEndPoint> configNodeList = new ArrayList<>();
        for (TConfigNodeLocation configNodeLocation : dataNodeRegisterResp.getConfigNodeList()) {
          configNodeList.add(configNodeLocation.getInternalEndPoint());
        }
        ConfigNodeInfo.getInstance().updateConfigNodeList(configNodeList);

        if (dataNodeRegisterResp.getStatus().getCode()
                == TSStatusCode.SUCCESS_STATUS.getStatusCode()
            || dataNodeRegisterResp.getStatus().getCode()
                == TSStatusCode.DATANODE_ALREADY_REGISTERED.getStatusCode()) {
          logger.info(dataNodeRegisterResp.getStatus().getMessage());
          int dataNodeID = dataNodeRegisterResp.getDataNodeId();
          if (dataNodeID != config.getDataNodeId()) {
            IoTDBStartCheck.getInstance().serializeDataNodeId(dataNodeID);
            config.setDataNodeId(dataNodeID);
          }
          IoTDBDescriptor.getInstance().loadGlobalConfig(dataNodeRegisterResp.globalConfig);
          logger.info("Register to the cluster successfully");
          return;
        }
      } catch (IOException e) {
        logger.warn("Cannot register to the cluster, because: {}", e.getMessage());
      } catch (TException e) {
        // read config nodes from system.properties
        logger.warn("Cannot register to the cluster, because: {}", e.getMessage());
        ConfigNodeInfo.getInstance().loadConfigNodeList();
      }

      try {
        // wait 5s to start the next try
        Thread.sleep(IoTDBDescriptor.getInstance().getConfig().getJoinClusterTimeOutMs());
      } catch (InterruptedException e) {
        Thread.currentThread().interrupt();
        logger.warn("Unexpected interruption when waiting to register to the cluster", e);
        break;
      }

      // start the next try
      retry--;
    }
    // all tries failed
    logger.error("Cannot register to the cluster after {} retries", DEFAULT_JOIN_RETRY);
    throw new StartupException("Cannot register to the cluster.");
  }

  /** register services and set up DataNode */
  private void active() throws StartupException {
    try {
      setUp();
    } catch (StartupException | QueryProcessException e) {
      logger.error("meet error while starting up.", e);
      deactivate();
      logger.error("IoTDB DataNode exit");
      return;
    }
    logger.info("IoTDB DataNode has started.");

    try {
      // TODO: Start consensus layer in some where else
      SchemaRegionConsensusImpl.getInstance().start();
      DataRegionConsensusImpl.getInstance().start();
    } catch (IOException e) {
      throw new StartupException(e);
    }
  }

  private void setUp() throws StartupException, QueryProcessException {
    logger.info("Setting up IoTDB DataNode...");

    Runtime.getRuntime().addShutdownHook(new IoTDBShutdownHook());
    setUncaughtExceptionHandler();
    initServiceProvider();

    // init metric service
    registerManager.register(MetricsService.getInstance());

    logger.info("recover the schema...");
    initConfigManager();
    registerManager.register(new JMXService());
    registerManager.register(FlushManager.getInstance());
    registerManager.register(CacheHitRatioMonitor.getInstance());
    registerManager.register(CompactionTaskManager.getInstance());
    JMXService.registerMBean(getInstance(), mbeanName);
    registerManager.register(WALManager.getInstance());

    // in mpp mode we need to start some other services
    registerManager.register(StorageEngineV2.getInstance());
    registerManager.register(DataBlockService.getInstance());
    registerManager.register(DriverScheduler.getInstance());

    registerUdfServices();

    registerManager.register(ReceiverService.getInstance());

    logger.info(
        "IoTDB DataNode is setting up, some storage groups may not be ready now, please wait several seconds...");

    while (!StorageEngineV2.getInstance().isAllSgReady()) {
      try {
        Thread.sleep(1000);
      } catch (InterruptedException e) {
        logger.warn("IoTDB DataNode failed to set up.", e);
        Thread.currentThread().interrupt();
        return;
      }
    }

    registerManager.register(SenderService.getInstance());
    registerManager.register(UpgradeSevice.getINSTANCE());
    // in mpp mode we temporarily don't start settle service because it uses StorageEngine directly
    // in itself, but currently we need to use StorageEngineV2 instead of StorageEngine in mpp mode.
    // registerManager.register(SettleService.getINSTANCE());
    registerManager.register(TriggerRegistrationService.getInstance());
    registerManager.register(ContinuousQueryService.getInstance());

    // start reporter
    MetricsService.getInstance().startAllReporter();
  }

  /** send a message to ConfigNode after DataNode is available */
  private void joinCluster() throws StartupException {
    int retry = DEFAULT_JOIN_RETRY;

    ConfigNodeInfo.getInstance()
        .updateConfigNodeList(IoTDBDescriptor.getInstance().getConfig().getConfigNodeList());
    while (retry > 0) {
      logger.info("start joining the cluster.");
      try (DataNodeToConfigNodeClient dataNodeToConfigNodeClient =
          new DataNodeToConfigNodeClient()) {
        IoTDBConfig config = IoTDBDescriptor.getInstance().getConfig();

        // Set DataNodeLocation
        TDataNodeLocation location = new TDataNodeLocation();
        location.setDataNodeId(config.getDataNodeId());
        location.setExternalEndPoint(new TEndPoint(config.getRpcAddress(), config.getRpcPort()));
        location.setInternalEndPoint(
            new TEndPoint(config.getInternalIp(), config.getInternalPort()));
        location.setDataBlockManagerEndPoint(
            new TEndPoint(config.getInternalIp(), config.getDataBlockManagerPort()));
        location.setDataRegionConsensusEndPoint(
            new TEndPoint(config.getInternalIp(), config.getDataRegionConsensusPort()));
        location.setSchemaRegionConsensusEndPoint(
            new TEndPoint(config.getInternalIp(), config.getSchemaRegionConsensusPort()));
        TDataNodeActiveReq req = new TDataNodeActiveReq();
        req.setLocation(location);
        req.setDataNodeId(config.getDataNodeId());
        TSStatus status = dataNodeToConfigNodeClient.activeDataNode(req);
        if (status.getCode() == TSStatusCode.SUCCESS_STATUS.getStatusCode()) {
          logger.info("Joined the cluster successfully");
          return;
        }
      } catch (TException e) {
        logger.warn("Cannot join the cluster, because: {}", e.getMessage());
      }

      try {
        // wait 5s to start the next try
        Thread.sleep(IoTDBDescriptor.getInstance().getConfig().getJoinClusterTimeOutMs());
      } catch (InterruptedException e) {
        Thread.currentThread().interrupt();
        logger.warn("Unexpected interruption when waiting to join the cluster", e);
        break;
      }
      // start the next try
      retry--;
    }
    // all tries failed
    logger.error("Cannot join the cluster after {} retries", DEFAULT_JOIN_RETRY);
    throw new StartupException("Cannot join the cluster.");
  }

  /** set up RPC and protocols after DataNode is available */
  private void setUpRPCService() throws StartupException {
    // init rpc service
    IoTDBDescriptor.getInstance()
        .getConfig()
        .setRpcImplClassName(DataNodeTSIServiceImpl.class.getName());
    if (IoTDBDescriptor.getInstance().getConfig().isEnableRpcService()) {
      registerManager.register(RPCService.getInstance());
    }
    // init service protocols
    initProtocols();
  }

  private void registerUdfServices() throws StartupException {
    registerManager.register(TemporaryQueryDataFileService.getInstance());
    registerManager.register(
        UDFExecutableManager.setupAndGetInstance(
            IoTDBDescriptor.getInstance().getConfig().getTemporaryLibDir(),
            IoTDBDescriptor.getInstance().getConfig().getUdfDir()));
    registerManager.register(
        UDFClassLoaderManager.setupAndGetInstance(
            IoTDBDescriptor.getInstance().getConfig().getUdfDir()));
    registerManager.register(
        UDFRegistrationService.setupAndGetInstance(
            IoTDBDescriptor.getInstance().getConfig().getSystemDir()
                + File.separator
                + "udf"
                + File.separator));
  }

  private void initConfigManager() {
    long time = System.currentTimeMillis();
    IoTDB.configManager.init();
    long end = System.currentTimeMillis() - time;
    logger.info("spend {}ms to recover schema.", end);
    logger.info(
        "After initializing, sequence tsFile threshold is {}, unsequence tsFile threshold is {}",
        IoTDBDescriptor.getInstance().getConfig().getSeqTsFileSize(),
        IoTDBDescriptor.getInstance().getConfig().getUnSeqTsFileSize());
  }

  public void stop() {
    deactivate();
  }

  private void initServiceProvider() throws QueryProcessException {
    serviceProvider = new StandaloneServiceProvider();
  }

  private void initProtocols() throws StartupException {
    if (IoTDBDescriptor.getInstance().getConfig().isEnableInfluxDBRpcService()) {
      registerManager.register(InfluxDBRPCService.getInstance());
      IoTDB.initInfluxDBMManager();
    }
    if (IoTDBDescriptor.getInstance().getConfig().isEnableMQTTService()) {
      registerManager.register(MQTTService.getInstance());
    }
    if (IoTDBRestServiceDescriptor.getInstance().getConfig().isEnableRestService()) {
      registerManager.register(RestService.getInstance());
    }
  }

  private void deactivate() {
    logger.info("Deactivating IoTDB DataNode...");
    // stopThreadPools();
    registerManager.deregisterAll();
    JMXService.deregisterMBean(mbeanName);
    logger.info("IoTDB DataNode is deactivated.");
  }

  private void setUncaughtExceptionHandler() {
    Thread.setDefaultUncaughtExceptionHandler(new IoTDBDefaultThreadExceptionHandler());
  }

  private void dataNodeIdChecker() {}

  private static class DataNodeHolder {

    private static final DataNode INSTANCE = new DataNode();

    private DataNodeHolder() {}
  }
}<|MERGE_RESOLUTION|>--- conflicted
+++ resolved
@@ -171,14 +171,8 @@
     ConfigNodeInfo.getInstance()
         .updateConfigNodeList(IoTDBDescriptor.getInstance().getConfig().getConfigNodeList());
     while (retry > 0) {
-<<<<<<< HEAD
       logger.info("start registering to the cluster.");
-      try (DataNodeToConfigNodeClient dataNodeToConfigNodeClient =
-          new DataNodeToConfigNodeClient()) {
-=======
-      logger.info("start joining the cluster.");
       try (ConfigNodeClient configNodeClient = new ConfigNodeClient()) {
->>>>>>> 3c78969f
         IoTDBConfig config = IoTDBDescriptor.getInstance().getConfig();
 
         // Set DataNodeLocation
