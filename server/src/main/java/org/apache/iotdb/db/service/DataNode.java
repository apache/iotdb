/*
 * Licensed to the Apache Software Foundation (ASF) under one
 * or more contributor license agreements.  See the NOTICE file
 * distributed with this work for additional information
 * regarding copyright ownership.  The ASF licenses this file
 * to you under the Apache License, Version 2.0 (the
 * "License"); you may not use this file except in compliance
 * with the License.  You may obtain a copy of the License at
 *
 *     http://www.apache.org/licenses/LICENSE-2.0
 *
 * Unless required by applicable law or agreed to in writing,
 * software distributed under the License is distributed on an
 * "AS IS" BASIS, WITHOUT WARRANTIES OR CONDITIONS OF ANY
 * KIND, either express or implied.  See the License for the
 * specific language governing permissions and limitations
 * under the License.
 */
package org.apache.iotdb.db.service;

import org.apache.iotdb.common.rpc.thrift.TConfigNodeLocation;
import org.apache.iotdb.common.rpc.thrift.TConsensusGroupType;
import org.apache.iotdb.common.rpc.thrift.TDataNodeConfiguration;
import org.apache.iotdb.common.rpc.thrift.TDataNodeLocation;
import org.apache.iotdb.common.rpc.thrift.TEndPoint;
import org.apache.iotdb.common.rpc.thrift.TNodeResource;
import org.apache.iotdb.commons.concurrent.IoTDBDefaultThreadExceptionHandler;
import org.apache.iotdb.commons.conf.CommonDescriptor;
import org.apache.iotdb.commons.conf.IoTDBConstant;
import org.apache.iotdb.commons.exception.ConfigurationException;
import org.apache.iotdb.commons.exception.StartupException;
import org.apache.iotdb.commons.service.JMXService;
import org.apache.iotdb.commons.service.RegisterManager;
import org.apache.iotdb.commons.service.StartupChecks;
import org.apache.iotdb.commons.trigger.TriggerInformation;
import org.apache.iotdb.commons.trigger.exception.TriggerManagementException;
import org.apache.iotdb.commons.trigger.service.TriggerExecutableManager;
import org.apache.iotdb.commons.udf.service.UDFClassLoaderManager;
import org.apache.iotdb.commons.udf.service.UDFExecutableManager;
import org.apache.iotdb.commons.udf.service.UDFRegistrationService;
import org.apache.iotdb.confignode.rpc.thrift.TDataNodeRegisterReq;
import org.apache.iotdb.confignode.rpc.thrift.TDataNodeRegisterResp;
import org.apache.iotdb.confignode.rpc.thrift.TGetTriggerJarReq;
import org.apache.iotdb.consensus.ConsensusFactory;
import org.apache.iotdb.db.client.ConfigNodeClient;
import org.apache.iotdb.db.client.ConfigNodeInfo;
import org.apache.iotdb.db.conf.IoTDBConfig;
import org.apache.iotdb.db.conf.IoTDBDescriptor;
import org.apache.iotdb.db.conf.IoTDBStartCheck;
import org.apache.iotdb.db.conf.rest.IoTDBRestServiceDescriptor;
import org.apache.iotdb.db.consensus.DataRegionConsensusImpl;
import org.apache.iotdb.db.consensus.SchemaRegionConsensusImpl;
import org.apache.iotdb.db.engine.StorageEngineV2;
import org.apache.iotdb.db.engine.cache.CacheHitRatioMonitor;
import org.apache.iotdb.db.engine.compaction.CompactionTaskManager;
import org.apache.iotdb.db.engine.cq.ContinuousQueryService;
import org.apache.iotdb.db.engine.flush.FlushManager;
import org.apache.iotdb.db.engine.trigger.service.TriggerRegistrationService;
import org.apache.iotdb.db.exception.query.QueryProcessException;
import org.apache.iotdb.db.metadata.schemaregion.SchemaEngine;
import org.apache.iotdb.db.metadata.template.ClusterTemplateManager;
import org.apache.iotdb.db.mpp.execution.exchange.MPPDataExchangeService;
import org.apache.iotdb.db.mpp.execution.schedule.DriverScheduler;
import org.apache.iotdb.db.protocol.mpprest.MPPRestService;
import org.apache.iotdb.db.service.basic.ServiceProvider;
import org.apache.iotdb.db.service.basic.StandaloneServiceProvider;
import org.apache.iotdb.db.service.metrics.MetricService;
import org.apache.iotdb.db.service.thrift.impl.ClientRPCServiceImpl;
import org.apache.iotdb.db.service.thrift.impl.DataNodeRegionManager;
import org.apache.iotdb.db.sync.SyncService;
import org.apache.iotdb.db.trigger.service.TriggerManagementService;
import org.apache.iotdb.db.wal.WALManager;
import org.apache.iotdb.db.wal.utils.WALMode;
import org.apache.iotdb.rpc.TSStatusCode;

import org.apache.thrift.TException;
import org.slf4j.Logger;
import org.slf4j.LoggerFactory;

import java.io.File;
import java.io.IOException;
import java.nio.ByteBuffer;
import java.util.ArrayList;
import java.util.List;
import java.util.stream.Collectors;

public class DataNode implements DataNodeMBean {
  private static final Logger logger = LoggerFactory.getLogger(DataNode.class);
  private static final IoTDBConfig config = IoTDBDescriptor.getInstance().getConfig();

  private final String mbeanName =
      String.format(
          "%s:%s=%s", "org.apache.iotdb.datanode.service", IoTDBConstant.JMX_TYPE, "DataNode");

  /**
   * when joining a cluster this node will retry at most "DEFAULT_JOIN_RETRY" times before returning
   * a failure to the client
   */
  private static final int DEFAULT_JOIN_RETRY = 10;

  private final TEndPoint thisNode = new TEndPoint();

  private DataNode() {
    // we do not init anything here, so that we can re-initialize the instance in IT.
  }

  private static final RegisterManager registerManager = new RegisterManager();
  public static ServiceProvider serviceProvider;

  /** store the list when registering in config node for preparing trigger related resources */
  private List<TriggerInformation> triggerInformationList;

  private static final int JAR_NUM_OF_ONE_RPC = 10;

  public static DataNode getInstance() {
    return DataNodeHolder.INSTANCE;
  }

  public static void main(String[] args) {
    new DataNodeServerCommandLine().doMain(args);
  }

  protected void serverCheckAndInit() throws ConfigurationException, IOException {
    IoTDBStartCheck.getInstance().checkConfig();
    // TODO: check configuration for data node

    for (TEndPoint endPoint : config.getTargetConfigNodeList()) {
      if (endPoint.getIp().equals("0.0.0.0")) {
        throw new ConfigurationException(
            "The ip address of any target_config_nodes couldn't be 0.0.0.0");
      }
    }

    // if client ip is the default address, set it same with internal ip
    if (config.getRpcAddress().equals("0.0.0.0")) {
      config.setRpcAddress(config.getInternalAddress());
    }
    thisNode.setIp(config.getInternalAddress());
    thisNode.setPort(config.getInternalPort());
  }

  protected void doAddNode() {
    try {
      // prepare cluster IoTDB-DataNode
      prepareDataNode();
      // register current DataNode to ConfigNode
      registerInConfigNode();
      // get resources for trigger,udf...
      prepareResources();
      // active DataNode
      active();
      // setup rpc service
      setUpRPCService();
      logger.info("IoTDB configuration: " + config.getConfigMessage());
      logger.info("Congratulation, IoTDB DataNode is set up successfully. Now, enjoy yourself!");
    } catch (StartupException e) {
      logger.error("Fail to start server", e);
      stop();
    }
  }

  /** initialize the current node and its services */
  public boolean initLocalEngines() {
    config.setClusterMode(true);
    return true;
  }

  /** Prepare cluster IoTDB-DataNode */
  private void prepareDataNode() throws StartupException {
    // check iotdb server first
    StartupChecks checks = new StartupChecks().withDefaultTest();
    checks.verify();

    // Register services
    JMXService.registerMBean(getInstance(), mbeanName);
    // set the mpp mode to true
    config.setMppMode(true);
    config.setClusterMode(true);
  }

  /** register DataNode with ConfigNode */
  private void registerInConfigNode() throws StartupException {
    int retry = DEFAULT_JOIN_RETRY;

    ConfigNodeInfo.getInstance().updateConfigNodeList(config.getTargetConfigNodeList());
    while (retry > 0) {
      logger.info("Start registering to the cluster.");
      try (ConfigNodeClient configNodeClient = new ConfigNodeClient()) {
        TDataNodeRegisterReq req = new TDataNodeRegisterReq();
        req.setDataNodeConfiguration(generateDataNodeConfiguration());
        TDataNodeRegisterResp dataNodeRegisterResp = configNodeClient.registerDataNode(req);

        // store config node lists from resp
        List<TEndPoint> configNodeList = new ArrayList<>();
        for (TConfigNodeLocation configNodeLocation : dataNodeRegisterResp.getConfigNodeList()) {
          configNodeList.add(configNodeLocation.getInternalEndPoint());
        }
        ConfigNodeInfo.getInstance().updateConfigNodeList(configNodeList);
        ClusterTemplateManager.getInstance()
            .updateTemplateSetInfo(dataNodeRegisterResp.getTemplateInfo());

        // store triggerInformationList
        getTriggerInformationList(dataNodeRegisterResp.getAllTriggerInformation());

        if (dataNodeRegisterResp.getStatus().getCode()
                == TSStatusCode.SUCCESS_STATUS.getStatusCode()
            || dataNodeRegisterResp.getStatus().getCode()
                == TSStatusCode.DATANODE_ALREADY_REGISTERED.getStatusCode()) {
          logger.info(dataNodeRegisterResp.getStatus().getMessage());
          int dataNodeID = dataNodeRegisterResp.getDataNodeId();
          if (dataNodeID != config.getDataNodeId()) {
            IoTDBStartCheck.getInstance().serializeDataNodeId(dataNodeID);
            config.setDataNodeId(dataNodeID);
          }
          IoTDBDescriptor.getInstance().loadGlobalConfig(dataNodeRegisterResp.globalConfig);
          IoTDBDescriptor.getInstance().loadRatisConfig(dataNodeRegisterResp.ratisConfig);
          IoTDBDescriptor.getInstance().initClusterSchemaMemoryAllocate();

          CommonDescriptor.getInstance().loadGlobalConfig(dataNodeRegisterResp.globalConfig);

          if (!IoTDBStartCheck.getInstance()
              .checkConsensusProtocolExists(TConsensusGroupType.DataRegion)) {
            config.setDataRegionConsensusProtocolClass(
                dataNodeRegisterResp.globalConfig.getDataRegionConsensusProtocolClass());
          }

          if (!IoTDBStartCheck.getInstance()
              .checkConsensusProtocolExists(TConsensusGroupType.SchemaRegion)) {
            config.setSchemaRegionConsensusProtocolClass(
                dataNodeRegisterResp.globalConfig.getSchemaRegionConsensusProtocolClass());
          }

          // In current implementation, only MultiLeader need separated memory from Consensus
          if (!config
              .getDataRegionConsensusProtocolClass()
              .equals(ConsensusFactory.MultiLeaderConsensus)) {
            IoTDBDescriptor.getInstance().reclaimConsensusMemory();
          }

          IoTDBStartCheck.getInstance().serializeGlobalConfig(dataNodeRegisterResp.globalConfig);

          logger.info("Register to the cluster successfully");
          return;
        }
      } catch (IOException e) {
        logger.warn("Cannot register to the cluster, because: {}", e.getMessage());
      } catch (TException e) {
        // read config nodes from system.properties
        logger.warn("Cannot register to the cluster, because: {}", e.getMessage());
        ConfigNodeInfo.getInstance().loadConfigNodeList();
      }

      try {
        // wait 5s to start the next try
        Thread.sleep(config.getJoinClusterTimeOutMs());
      } catch (InterruptedException e) {
        Thread.currentThread().interrupt();
        logger.warn("Unexpected interruption when waiting to register to the cluster", e);
        break;
      }

      // start the next try
      retry--;
    }
    // all tries failed
    logger.error("Cannot register to the cluster after {} retries", DEFAULT_JOIN_RETRY);
    throw new StartupException("Cannot register to the cluster.");
  }

  private void prepareResources() throws StartupException {
    prepareTriggerResources();
  }

  /** register services and set up DataNode */
  private void active() throws StartupException {
    try {
      setUp();
    } catch (StartupException | QueryProcessException e) {
      logger.error("Meet error while starting up.", e);
      throw new StartupException("Error in activating IoTDB DataNode.");
    }
    logger.info("IoTDB DataNode has started.");

    try {
      // TODO: Start consensus layer in some where else
      SchemaRegionConsensusImpl.setupAndGetInstance().start();
      DataRegionConsensusImpl.setupAndGetInstance().start();
    } catch (IOException e) {
      throw new StartupException(e);
    }
  }

  private void setUp() throws StartupException, QueryProcessException {
    logger.info("Setting up IoTDB DataNode...");

    Runtime.getRuntime().addShutdownHook(new IoTDBShutdownHook());
    setUncaughtExceptionHandler();
    initServiceProvider();

    logger.info("Recover the schema...");
    initSchemaEngine();
    registerManager.register(new JMXService());
    registerManager.register(FlushManager.getInstance());
    registerManager.register(CacheHitRatioMonitor.getInstance());
    JMXService.registerMBean(getInstance(), mbeanName);

    // close wal when using ratis consensus
    if (config.isClusterMode()
        && config.getDataRegionConsensusProtocolClass().equals(ConsensusFactory.RatisConsensus)) {
      config.setWalMode(WALMode.DISABLE);
    }
    registerManager.register(WALManager.getInstance());

    // in mpp mode we need to start some other services
    registerManager.register(StorageEngineV2.getInstance());
    registerManager.register(MPPDataExchangeService.getInstance());
    registerManager.register(DriverScheduler.getInstance());

    registerUdfServices();

    logger.info(
        "IoTDB DataNode is setting up, some storage groups may not be ready now, please wait several seconds...");

    while (!StorageEngineV2.getInstance().isAllSgReady()) {
      try {
        Thread.sleep(1000);
      } catch (InterruptedException e) {
        logger.warn("IoTDB DataNode failed to set up.", e);
        Thread.currentThread().interrupt();
        return;
      }
    }

    // must init after SchemaEngine and StorageEngine prepared well
    DataNodeRegionManager.getInstance().init();

    registerManager.register(SyncService.getInstance());
    registerManager.register(UpgradeSevice.getINSTANCE());
    // in mpp mode we temporarily don't start settle service because it uses StorageEngine directly
    // in itself, but currently we need to use StorageEngineV2 instead of StorageEngine in mpp mode.
    // registerManager.register(SettleService.getINSTANCE());
    registerManager.register(TriggerRegistrationService.getInstance());
    registerManager.register(ContinuousQueryService.getInstance());

    // start region migrate service
    registerManager.register(RegionMigrateService.getInstance());

    registerManager.register(MetricService.getInstance());
    registerManager.register(CompactionTaskManager.getInstance());
  }

  /** set up RPC and protocols after DataNode is available */
  private void setUpRPCService() throws StartupException {
    // Start InternalRPCService to indicate that the current DataNode can accept cluster scheduling
    registerManager.register(DataNodeInternalRPCService.getInstance());

    // Notice: During the period between starting the internal RPC service
    // and starting the client RPC service , some requests may fail because
    // DataNode is not marked as RUNNING by ConfigNode-leader yet.

    // Start client RPCService to indicate that the current DataNode provide external services
    IoTDBDescriptor.getInstance()
        .getConfig()
        .setRpcImplClassName(ClientRPCServiceImpl.class.getName());
    if (config.isEnableRpcService()) {
      registerManager.register(RPCService.getInstance());
    }
    // init service protocols
    initProtocols();
  }

  /**
   * generate dataNodeConfiguration
   *
   * @return TDataNodeConfiguration
   */
  private TDataNodeConfiguration generateDataNodeConfiguration() {
    // Set DataNodeLocation
    TDataNodeLocation location = new TDataNodeLocation();
    location.setDataNodeId(config.getDataNodeId());
    location.setClientRpcEndPoint(new TEndPoint(config.getRpcAddress(), config.getRpcPort()));
    location.setInternalEndPoint(
        new TEndPoint(config.getInternalAddress(), config.getInternalPort()));
    location.setMPPDataExchangeEndPoint(
        new TEndPoint(config.getInternalAddress(), config.getMppDataExchangePort()));
    location.setDataRegionConsensusEndPoint(
        new TEndPoint(config.getInternalAddress(), config.getDataRegionConsensusPort()));
    location.setSchemaRegionConsensusEndPoint(
        new TEndPoint(config.getInternalAddress(), config.getSchemaRegionConsensusPort()));

    // Set NodeResource
    TNodeResource resource = new TNodeResource();
    resource.setCpuCoreNum(Runtime.getRuntime().availableProcessors());
    resource.setMaxMemory(Runtime.getRuntime().totalMemory());

    return new TDataNodeConfiguration(location, resource);
  }

  private void registerUdfServices() throws StartupException {
    registerManager.register(TemporaryQueryDataFileService.getInstance());
    registerManager.register(
        UDFExecutableManager.setupAndGetInstance(
            config.getUdfTemporaryLibDir(), config.getUdfDir()));
    registerManager.register(UDFClassLoaderManager.setupAndGetInstance(config.getUdfDir()));
    registerManager.register(
        UDFRegistrationService.setupAndGetInstance(
            config.getSystemDir() + File.separator + "udf" + File.separator));
  }

  private void initTriggerRelatedInstance() throws StartupException {
    try {
      TriggerExecutableManager.setupAndGetInstance(
          config.getTriggerTemporaryLibDir(), config.getTriggerDir());
    } catch (IOException e) {
      throw new StartupException(e);
    }
  }

  private void prepareTriggerResources() throws StartupException {
    initTriggerRelatedInstance();
    if (triggerInformationList == null || triggerInformationList.isEmpty()) {
      return;
    }

    // get jars from config node
    List<TriggerInformation> triggerNeedJarList = getTriggerNeedJarList();
    int index = 0;
    while (index < triggerNeedJarList.size()) {
      List<TriggerInformation> curList = new ArrayList<>();
      int offset = 0;
      while (offset < JAR_NUM_OF_ONE_RPC && index + offset < triggerNeedJarList.size()) {
        curList.add(triggerNeedJarList.get(index + offset));
        offset++;
      }
      index += offset + 1;
      getJarOfTriggers(curList);
    }

    // create instances of stateless trigger and do registration
    try {
      for (TriggerInformation triggerInformation : triggerInformationList) {
        TriggerManagementService.getInstance().doRegister(triggerInformation);
      }
    } catch (Exception e) {
      throw new StartupException(e);
    }
  }

  private void getJarOfTriggers(List<TriggerInformation> triggerInformationList)
      throws StartupException {
    try (ConfigNodeClient configNodeClient = new ConfigNodeClient()) {
      List<String> jarNameList =
          triggerInformationList.stream()
              .map(TriggerInformation::getJarName)
              .collect(Collectors.toList());
      List<ByteBuffer> jarList =
<<<<<<< HEAD
          configNodeClient.getTriggerJar(new TGetTriggerJarReq(triggerNameList)).getJarList();
      // TODO getTriggerJar maybe error
=======
          configNodeClient.getTriggerJar(new TGetTriggerJarReq(jarNameList)).getJarList();
>>>>>>> 11c88f54
      for (int i = 0, n = triggerInformationList.size(); i < n; i++) {
        TriggerExecutableManager.getInstance()
            .writeToLibDir(jarList.get(i), triggerInformationList.get(i).getJarName());
      }
    } catch (IOException | TException e) {
      throw new StartupException(e);
    }
  }

  private List<TriggerInformation> getTriggerNeedJarList() {
    List<TriggerInformation> res = new ArrayList<>();
    for (TriggerInformation triggerInformation : triggerInformationList) {
      if (triggerInformation.isStateful()) {
        // jar of stateful trigger is not needed
        continue;
      }
      // jar does not exist, add current triggerName to list
      if (!TriggerExecutableManager.getInstance()
          .hasFileUnderLibRoot(triggerInformation.getJarName())) {
        res.add(triggerInformation);
      } else {
        try {
          // local jar has conflicts with jar on config node, add current triggerName to list
          if (!TriggerManagementService.getInstance().isLocalJarCorrect(triggerInformation)) {
            res.add(triggerInformation);
          }
        } catch (TriggerManagementException e) {
          res.add(triggerInformation);
        }
      }
    }
    return res;
  }

  private void getTriggerInformationList(List<ByteBuffer> allTriggerInformation) {
    if (allTriggerInformation != null && !allTriggerInformation.isEmpty()) {
      List<TriggerInformation> list = new ArrayList<>();
      for (ByteBuffer triggerInformationByteBuffer : allTriggerInformation) {
        list.add(TriggerInformation.deserialize(triggerInformationByteBuffer));
      }
      this.triggerInformationList = list;
    }
  }

  private void initSchemaEngine() {
    long time = System.currentTimeMillis();
    SchemaEngine.getInstance().init();
    long end = System.currentTimeMillis() - time;
    logger.info("Spent {}ms to recover schema.", end);
    logger.info(
        "After initializing, sequence tsFile threshold is {}, unsequence tsFile threshold is {}",
        config.getSeqTsFileSize(),
        config.getUnSeqTsFileSize());
  }

  public void stop() {
    deactivate();

    try {
      MetricService.getInstance().stop();
      SchemaRegionConsensusImpl.getInstance().stop();
      DataRegionConsensusImpl.getInstance().stop();
    } catch (Exception e) {
      logger.error("Stop data node error", e);
    }
  }

  private void initServiceProvider() throws QueryProcessException {
    serviceProvider = new StandaloneServiceProvider();
  }

  private void initProtocols() throws StartupException {
    if (config.isEnableInfluxDBRpcService()) {
      registerManager.register(InfluxDBRPCService.getInstance());
      IoTDB.initInfluxDBMManager();
    }
    if (config.isEnableMQTTService()) {
      registerManager.register(MQTTService.getInstance());
    }
    if (IoTDBRestServiceDescriptor.getInstance().getConfig().isEnableRestService()) {
      registerManager.register(MPPRestService.getInstance());
    }
  }

  private void deactivate() {
    logger.info("Deactivating IoTDB DataNode...");
    // stopThreadPools();
    registerManager.deregisterAll();
    JMXService.deregisterMBean(mbeanName);
    logger.info("IoTDB DataNode is deactivated.");
  }

  private void setUncaughtExceptionHandler() {
    Thread.setDefaultUncaughtExceptionHandler(new IoTDBDefaultThreadExceptionHandler());
  }

  private static class DataNodeHolder {

    private static final DataNode INSTANCE = new DataNode();

    private DataNodeHolder() {}
  }
}<|MERGE_RESOLUTION|>--- conflicted
+++ resolved
@@ -454,12 +454,8 @@
               .map(TriggerInformation::getJarName)
               .collect(Collectors.toList());
       List<ByteBuffer> jarList =
-<<<<<<< HEAD
-          configNodeClient.getTriggerJar(new TGetTriggerJarReq(triggerNameList)).getJarList();
+          configNodeClient.getTriggerJar(new TGetTriggerJarReq(jarNameList)).getJarList();
       // TODO getTriggerJar maybe error
-=======
-          configNodeClient.getTriggerJar(new TGetTriggerJarReq(jarNameList)).getJarList();
->>>>>>> 11c88f54
       for (int i = 0, n = triggerInformationList.size(); i < n; i++) {
         TriggerExecutableManager.getInstance()
             .writeToLibDir(jarList.get(i), triggerInformationList.get(i).getJarName());
