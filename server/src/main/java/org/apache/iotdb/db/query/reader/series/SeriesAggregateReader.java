--- conflicted
+++ resolved
@@ -35,11 +35,7 @@
 
   private final SeriesReader seriesReader;
 
-<<<<<<< HEAD
-  public SeriesAggregateReader(Path seriesPath, Set<String> allSensors, TSDataType dataType,
-=======
   public SeriesAggregateReader(PartialPath seriesPath, Set<String> allSensors,  TSDataType dataType,
->>>>>>> 4c224bc2
       QueryContext context, QueryDataSource dataSource, Filter timeFilter, Filter valueFilter,
       TsFileFilter fileFilter, boolean ascending) {
     this.seriesReader = new SeriesReader(seriesPath, allSensors, dataType, context, dataSource,
