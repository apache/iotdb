--- conflicted
+++ resolved
@@ -604,18 +604,12 @@
     logger.info("Start to sync names of deleted files in storage group {}", sgName);
     for (File file : deletedFilesName) {
       try {
-<<<<<<< HEAD
+        if (!isSyncConnect && !reconnect()) {
+          continue;
+        }
         if (serviceClient.syncDeletedFileName(getFileInfoWithVgAndTimePartition(file)).code
             == SUCCESS_CODE) {
           logger.info("Receiver has received deleted file name {} successfully.", file.getPath());
-=======
-        if (!isSyncConnect && !reconnect()) {
-          continue;
-        }
-        if (serviceClient.syncDeletedFileName(getFileNameWithSG(file)).code == SUCCESS_CODE) {
-          logger.info(
-              "Receiver has received deleted file name {} successfully.", getFileNameWithSG(file));
->>>>>>> a5185a07
           lastLocalFilesMap.get(sgName).get(vgId).get(timeRangeId).remove(file);
           syncLog.finishSyncDeletedFileName(file);
         }
