/*
 * Licensed to the Apache Software Foundation (ASF) under one
 * or more contributor license agreements.  See the NOTICE file
 * distributed with this work for additional information
 * regarding copyright ownership.  The ASF licenses this file
 * to you under the Apache License, Version 2.0 (the
 * "License"); you may not use this file except in compliance
 * with the License.  You may obtain a copy of the License at
 *
 *     http://www.apache.org/licenses/LICENSE-2.0
 *
 * Unless required by applicable law or agreed to in writing,
 * software distributed under the License is distributed on an
 * "AS IS" BASIS, WITHOUT WARRANTIES OR CONDITIONS OF ANY
 * KIND, either express or implied.  See the License for the
 * specific language governing permissions and limitations
 * under the License.
 *
 */
package org.apache.iotdb.db.qp.physical.sys;

import org.apache.iotdb.db.metadata.path.PartialPath;
import org.apache.iotdb.db.qp.logical.Operator.OperatorType;
import org.apache.iotdb.db.qp.physical.PhysicalPlan;

import java.util.Collections;
import java.util.List;

public class ShowPlan extends PhysicalPlan {

  private ShowContentType showContentType;
  protected int limit = 0;
  protected int offset = 0;
  protected PartialPath path;
  private boolean hasLimit;

  public ShowPlan(ShowContentType showContentType) {
    super(OperatorType.SHOW);
    setQuery(true);
    this.showContentType = showContentType;
  }

  public ShowPlan(ShowContentType showContentType, PartialPath path) {
    this(showContentType);
    this.path = path;
  }

  public ShowPlan(ShowContentType showContentType, PartialPath path, int limit, int offset) {
    this(showContentType, path);
    this.limit = limit;
    this.offset = offset;
    if (limit == 0) {
      this.hasLimit = false;
    } else {
      this.hasLimit = true;
    }
  }

  @Override
  public List<PartialPath> getPaths() {
    return Collections.emptyList();
  }

  public ShowContentType getShowContentType() {
    return showContentType;
  }

  public PartialPath getPath() {
    return this.path;
  }

  public int getLimit() {
    return limit;
  }

  public void setLimit(int limit) {
    this.limit = limit;
  }

  public int getOffset() {
    return offset;
  }

  public void setOffset(int offset) {
    this.offset = offset;
  }

  public boolean hasLimit() {
    return hasLimit;
  }

  public void setHasLimit(boolean hasLimit) {
    this.hasLimit = hasLimit;
  }

  @Override
  public String toString() {
    return String.format("%s %s", getOperatorType(), showContentType);
  }

  public enum ShowContentType {
    FLUSH_TASK_INFO,
    TTL,
    VERSION,
    TIMESERIES,
    STORAGE_GROUP,
    CHILD_PATH,
    CHILD_NODE,
    DEVICES,
    COUNT_TIMESERIES,
    COUNT_NODE_TIMESERIES,
    COUNT_NODES,
    MERGE_STATUS,
    FUNCTIONS,
    COUNT_DEVICES,
    COUNT_STORAGE_GROUP,
    QUERY_PROCESSLIST,
    TRIGGERS,
    LOCK_INFO,
    CONTINUOUS_QUERY,
<<<<<<< HEAD
=======
    PIPESINK,
    PIPESINKTYPE,
>>>>>>> 92038b23
    PIPE
  }
}<|MERGE_RESOLUTION|>--- conflicted
+++ resolved
@@ -118,11 +118,9 @@
     TRIGGERS,
     LOCK_INFO,
     CONTINUOUS_QUERY,
-<<<<<<< HEAD
-=======
     PIPESINK,
     PIPESINKTYPE,
->>>>>>> 92038b23
-    PIPE
+    PIPE,
+    PIPESERVER
   }
 }