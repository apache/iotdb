--- conflicted
+++ resolved
@@ -49,13 +49,8 @@
   }
 
   public enum ShowContentType {
-<<<<<<< HEAD
     FLUSH_TASK_INFO, TTL, VERSION, TIMESERIES, STORAGE_GROUP, CHILD_PATH, DEVICES,
-    COUNT_TIMESERIES, COUNT_NODE_TIMESERIES, COUNT_NODES, MERGE_STATUS, COUNT_DEVICES
-=======
-    DYNAMIC_PARAMETER, FLUSH_TASK_INFO, TTL, VERSION, TIMESERIES, STORAGE_GROUP, CHILD_PATH, DEVICES,
     COUNT_TIMESERIES, COUNT_NODE_TIMESERIES, COUNT_NODES, MERGE_STATUS, COUNT_DEVICES, COUNT_STORAGE_GROUP
->>>>>>> 7809b9c8
   }
 
 }