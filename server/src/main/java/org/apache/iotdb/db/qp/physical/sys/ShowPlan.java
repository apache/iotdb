/*
 * Licensed to the Apache Software Foundation (ASF) under one
 * or more contributor license agreements.  See the NOTICE file
 * distributed with this work for additional information
 * regarding copyright ownership.  The ASF licenses this file
 * to you under the Apache License, Version 2.0 (the
 * "License"); you may not use this file except in compliance
 * with the License.  You may obtain a copy of the License at
 *
 *     http://www.apache.org/licenses/LICENSE-2.0
 *
 * Unless required by applicable law or agreed to in writing,
 * software distributed under the License is distributed on an
 * "AS IS" BASIS, WITHOUT WARRANTIES OR CONDITIONS OF ANY
 * KIND, either express or implied.  See the License for the
 * specific language governing permissions and limitations
 * under the License.
 *
 */
package org.apache.iotdb.db.qp.physical.sys;

import org.apache.iotdb.db.metadata.path.PartialPath;
import org.apache.iotdb.db.qp.logical.Operator.OperatorType;
import org.apache.iotdb.db.qp.physical.PhysicalPlan;

import java.util.Collections;
import java.util.List;

public class ShowPlan extends PhysicalPlan {

  private ShowContentType showContentType;
  protected int limit = 0;
  protected int offset = 0;
  protected PartialPath path;
  private boolean hasLimit;

  public ShowPlan(ShowContentType showContentType) {
    super(OperatorType.SHOW);
    setQuery(true);
    this.showContentType = showContentType;
  }

  public ShowPlan(ShowContentType showContentType, PartialPath path) {
    this(showContentType);
    this.path = path;
  }

  public ShowPlan(ShowContentType showContentType, PartialPath path, int limit, int offset) {
    this(showContentType, path);
    this.limit = limit;
    this.offset = offset;
    if (limit == 0) {
      this.hasLimit = false;
    } else {
      this.hasLimit = true;
    }
  }

  @Override
  public List<PartialPath> getPaths() {
    return Collections.emptyList();
  }

  public ShowContentType getShowContentType() {
    return showContentType;
  }

  public PartialPath getPath() {
    return this.path;
  }

  public int getLimit() {
    return limit;
  }

  public void setLimit(int limit) {
    this.limit = limit;
  }

  public int getOffset() {
    return offset;
  }

  public void setOffset(int offset) {
    this.offset = offset;
  }

  public boolean hasLimit() {
    return hasLimit;
  }

  public void setHasLimit(boolean hasLimit) {
    this.hasLimit = hasLimit;
  }

  @Override
  public String toString() {
    return String.format("%s %s", getOperatorType(), showContentType);
  }

  public enum ShowContentType {
    FLUSH_TASK_INFO,
    TTL,
    VERSION,
    TIMESERIES,
    STORAGE_GROUP,
    CHILD_PATH,
    CHILD_NODE,
    DEVICES,
    COUNT_TIMESERIES,
    COUNT_NODE_TIMESERIES,
    COUNT_NODES,
    FUNCTIONS,
    COUNT_DEVICES,
    COUNT_STORAGE_GROUP,
    QUERY_PROCESSLIST,
    TRIGGERS,
    LOCK_INFO,
    CONTINUOUS_QUERY,
<<<<<<< HEAD
    PIPESINK,
    PIPESINKTYPE,
    PIPE
=======
    QUERY_RESOURCE
>>>>>>> 8af4682c
  }
}<|MERGE_RESOLUTION|>--- conflicted
+++ resolved
@@ -117,12 +117,9 @@
     TRIGGERS,
     LOCK_INFO,
     CONTINUOUS_QUERY,
-<<<<<<< HEAD
+    QUERY_RESOURCE,
     PIPESINK,
     PIPESINKTYPE,
     PIPE
-=======
-    QUERY_RESOURCE
->>>>>>> 8af4682c
   }
 }