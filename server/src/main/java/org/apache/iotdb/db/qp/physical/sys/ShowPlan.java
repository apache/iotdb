/*
 * Licensed to the Apache Software Foundation (ASF) under one
 * or more contributor license agreements.  See the NOTICE file
 * distributed with this work for additional information
 * regarding copyright ownership.  The ASF licenses this file
 * to you under the Apache License, Version 2.0 (the
 * "License"); you may not use this file except in compliance
 * with the License.  You may obtain a copy of the License at
 *
 *     http://www.apache.org/licenses/LICENSE-2.0
 *
 * Unless required by applicable law or agreed to in writing,
 * software distributed under the License is distributed on an
 * "AS IS" BASIS, WITHOUT WARRANTIES OR CONDITIONS OF ANY
 * KIND, either express or implied.  See the License for the
 * specific language governing permissions and limitations
 * under the License.
 *
 */
package org.apache.iotdb.db.qp.physical.sys;

import java.util.Collections;
import java.util.List;
import org.apache.iotdb.db.metadata.PartialPath;
import org.apache.iotdb.db.qp.constant.SQLConstant;
import org.apache.iotdb.db.qp.logical.Operator.OperatorType;
import org.apache.iotdb.db.qp.physical.PhysicalPlan;

public class ShowPlan extends PhysicalPlan {

  private ShowContentType showContentType;
  protected int limit = 0;
  protected int offset = 0;
  protected PartialPath path;
  private boolean hasLimit;

  public ShowPlan(ShowContentType showContentType) {
    super(true);
    this.showContentType = showContentType;
    setOperatorType(OperatorType.SHOW);
  }

  public ShowPlan(ShowContentType showContentType, PartialPath path) {
    this(showContentType);
    this.path = path;
  }

  public ShowPlan(ShowContentType showContentType, PartialPath path, int limit, int offset,
      int fetchSize) {
    this(showContentType, path);
    this.limit = limit;
    this.offset = offset;
    if (limit == 0) {
      this.limit = fetchSize;
      this.hasLimit = false;
    } else {
      this.hasLimit = true;
    }
  }

  @Override
  public List<PartialPath> getPaths() {
    return Collections.emptyList();
  }

  public ShowContentType getShowContentType() {
    return showContentType;
  }

  public PartialPath getPath() {
    return this.path;
  }

  public int getLimit() {
    return limit;
  }

  public void setLimit(int limit) {
    this.limit = limit;
  }

  public int getOffset() {
    return offset;
  }

  public void setOffset(int offset) {
    this.offset = offset;
  }

  public boolean hasLimit() {
    return hasLimit;
  }

  public void setHasLimit(boolean hasLimit) {
    this.hasLimit = hasLimit;
  }

  @Override
  public String toString() {
    return String.format("%s %s", getOperatorType().toString(), showContentType);
  }

  public enum ShowContentType {
    FLUSH_TASK_INFO, TTL, VERSION, TIMESERIES, STORAGE_GROUP, CHILD_PATH, DEVICES,
    COUNT_TIMESERIES, COUNT_NODE_TIMESERIES, COUNT_NODES, MERGE_STATUS, FUNCTIONS, COUNT_DEVICES,
<<<<<<< HEAD
    COUNT_STORAGE_GROUP;

    public static ShowContentType getFromOperatorType(int type) {
      switch (type) {
        case SQLConstant.TOK_FLUSH_TASK_INFO:
          return FLUSH_TASK_INFO;
        case SQLConstant.TOK_VERSION:
          return VERSION;
        case SQLConstant.TOK_STORAGE_GROUP:
          return STORAGE_GROUP;
        case SQLConstant.TOK_COUNT_DEVICES:
          return COUNT_DEVICES;
        case SQLConstant.TOK_COUNT_STORAGE_GROUP:
          return COUNT_STORAGE_GROUP;
        case SQLConstant.TOK_COUNT_NODE_TIMESERIES:
          return COUNT_NODE_TIMESERIES;
        case SQLConstant.TOK_COUNT_NODES:
          return COUNT_NODES;
        case SQLConstant.TOK_COUNT_TIMESERIES:
          return COUNT_TIMESERIES;
        case SQLConstant.TOK_CHILD_PATHS:
          return CHILD_PATH;
        default:
          return null;
      }
    }
=======
    COUNT_STORAGE_GROUP, QUERY_PROCESSLIST
>>>>>>> e09b3776
  }
}<|MERGE_RESOLUTION|>--- conflicted
+++ resolved
@@ -103,8 +103,7 @@
   public enum ShowContentType {
     FLUSH_TASK_INFO, TTL, VERSION, TIMESERIES, STORAGE_GROUP, CHILD_PATH, DEVICES,
     COUNT_TIMESERIES, COUNT_NODE_TIMESERIES, COUNT_NODES, MERGE_STATUS, FUNCTIONS, COUNT_DEVICES,
-<<<<<<< HEAD
-    COUNT_STORAGE_GROUP;
+    COUNT_STORAGE_GROUP, QUERY_PROCESSLIST
 
     public static ShowContentType getFromOperatorType(int type) {
       switch (type) {
@@ -130,8 +129,5 @@
           return null;
       }
     }
-=======
-    COUNT_STORAGE_GROUP, QUERY_PROCESSLIST
->>>>>>> e09b3776
   }
 }