--- conflicted
+++ resolved
@@ -123,16 +123,13 @@
     LOCK_INFO,
     CONTINUOUS_QUERY,
     QUERY_RESOURCE,
-<<<<<<< HEAD
+    SCHEMA_TEMPLATE,
+    NODES_IN_SCHEMA_TEMPLATE,
+    PATHS_SET_SCHEMA_TEMPLATE,
+    PATHS_USING_SCHEMA_TEMPLATE
     PIPESINK,
     PIPESINKTYPE,
     PIPE,
     PIPESERVER
-=======
-    SCHEMA_TEMPLATE,
-    NODES_IN_SCHEMA_TEMPLATE,
-    PATHS_SET_SCHEMA_TEMPLATE,
-    PATHS_USING_SCHEMA_TEMPLATE
->>>>>>> 0f21cef1
   }
 }