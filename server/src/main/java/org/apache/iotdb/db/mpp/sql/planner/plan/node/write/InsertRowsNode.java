--- conflicted
+++ resolved
@@ -34,8 +34,6 @@
 
 public class InsertRowsNode extends InsertNode {
 
-<<<<<<< HEAD
-=======
   /**
    * Suppose there is an InsertRowsNode, which contains 5 InsertRowNodes,
    * insertRowNodeList={InsertRowNode_0, InsertRowNode_1, InsertRowNode_2, InsertRowNode_3,
@@ -51,7 +49,6 @@
   /** the InsertRowsNode list */
   private List<InsertRowNode> insertRowNodeList;
 
->>>>>>> 600ba974
   public InsertRowsNode(PlanNodeId id) {
     super(id);
     insertRowNodeList = new ArrayList<>();
@@ -104,20 +101,6 @@
     return NO_CHILD_ALLOWED;
   }
 
-<<<<<<< HEAD
-  @Override
-  public List<String> getOutputColumnNames() {
-    return null;
-  }
-
-  @Override
-  public List<InsertNode> splitByPartition(Analysis analysis) {
-    return null;
-  }
-
-  public static InsertRowsNode deserialize(ByteBuffer byteBuffer) {
-    return null;
-=======
   public static InsertRowsNode deserialize(ByteBuffer byteBuffer) {
     return null;
   }
@@ -149,6 +132,5 @@
     }
 
     return new ArrayList<>(splitMap.values());
->>>>>>> 600ba974
   }
 }