/*
 * Licensed to the Apache Software Foundation (ASF) under one
 * or more contributor license agreements.  See the NOTICE file
 * distributed with this work for additional information
 * regarding copyright ownership.  The ASF licenses this file
 * to you under the Apache License, Version 2.0 (the
 * "License"); you may not use this file except in compliance
 * with the License.  You may obtain a copy of the License at
 *
 *     http://www.apache.org/licenses/LICENSE-2.0
 *
 * Unless required by applicable law or agreed to in writing,
 * software distributed under the License is distributed on an
 * "AS IS" BASIS, WITHOUT WARRANTIES OR CONDITIONS OF ANY
 * KIND, either express or implied.  See the License for the
 * specific language governing permissions and limitations
 * under the License.
 */
package org.apache.iotdb.db.mpp.sql.planner.plan.node.write;

import org.apache.iotdb.common.rpc.thrift.TRegionReplicaSet;
import org.apache.iotdb.common.rpc.thrift.TSStatus;
import org.apache.iotdb.commons.utils.StatusUtils;
import org.apache.iotdb.db.engine.StorageEngineV2;
<<<<<<< HEAD
=======
import org.apache.iotdb.db.metadata.path.PartialPath;
import org.apache.iotdb.db.mpp.common.header.ColumnHeader;
import org.apache.iotdb.db.mpp.common.schematree.SchemaTree;
>>>>>>> a9fd419f
import org.apache.iotdb.db.mpp.sql.analyze.Analysis;
import org.apache.iotdb.db.mpp.sql.planner.plan.node.PlanNode;
import org.apache.iotdb.db.mpp.sql.planner.plan.node.PlanNodeId;
import org.apache.iotdb.db.mpp.sql.planner.plan.node.PlanNodeType;
import org.apache.iotdb.db.mpp.sql.planner.plan.node.WritePlanNode;
import org.apache.iotdb.db.mpp.sql.statement.crud.BatchInsert;
import org.apache.iotdb.tsfile.exception.NotImplementedException;

import java.nio.ByteBuffer;
import java.util.ArrayList;
import java.util.HashMap;
import java.util.List;
import java.util.Map;
import java.util.Objects;

public class InsertRowsNode extends InsertNode implements BatchInsert {

  /**
   * Suppose there is an InsertRowsNode, which contains 5 InsertRowNodes,
   * insertRowNodeList={InsertRowNode_0, InsertRowNode_1, InsertRowNode_2, InsertRowNode_3,
   * InsertRowNode_4}, then the insertRowNodeIndexList={0, 1, 2, 3, 4} respectively. But when the
   * InsertRowsNode is split into two InsertRowsNodes according to different storage group in
   * cluster version, suppose that the InsertRowsNode_1's insertRowNodeList = {InsertRowNode_0,
   * InsertRowNode_3, InsertRowNode_4}, then InsertRowsNode_1's insertRowNodeIndexList = {0, 3, 4};
   * InsertRowsNode_2's insertRowNodeList = {InsertRowNode_1, * InsertRowNode_2} then
   * InsertRowsNode_2's insertRowNodeIndexList= {1, 2} respectively;
   */
  private List<Integer> insertRowNodeIndexList;

  /** the InsertRowsNode list */
  private List<InsertRowNode> insertRowNodeList;

  public InsertRowsNode(PlanNodeId id) {
    super(id);
    insertRowNodeList = new ArrayList<>();
    insertRowNodeIndexList = new ArrayList<>();
  }

  /** record the result of insert rows */
  private Map<Integer, TSStatus> results = new HashMap<>();

  public List<Integer> getInsertRowNodeIndexList() {
    return insertRowNodeIndexList;
  }

  public void setInsertRowNodeIndexList(List<Integer> insertRowNodeIndexList) {
    this.insertRowNodeIndexList = insertRowNodeIndexList;
  }

  public List<InsertRowNode> getInsertRowNodeList() {
    return insertRowNodeList;
  }

  public void setInsertRowNodeList(List<InsertRowNode> insertRowNodeList) {
    this.insertRowNodeList = insertRowNodeList;
  }

  public void addOneInsertRowNode(InsertRowNode node, int index) {
    insertRowNodeList.add(node);
    insertRowNodeIndexList.add(index);
  }

  public Map<Integer, TSStatus> getResults() {
    return results;
  }

  public TSStatus[] getFailingStatus() {
    return StatusUtils.getFailingStatus(results, insertRowNodeList.size());
  }

  @Override
  public List<PlanNode> getChildren() {
    return null;
  }

  @Override
  public void addChild(PlanNode child) {}

  @Override
  public boolean validateSchema(SchemaTree schemaTree) {
    for (InsertRowNode insertRowNode : insertRowNodeList) {
      if (!insertRowNode.validateSchema(schemaTree)) {
        return false;
      }
    }
    return true;
  }

  @Override
  public boolean equals(Object o) {
    if (this == o) return true;
    if (o == null || getClass() != o.getClass()) return false;
    if (!super.equals(o)) return false;
    InsertRowsNode that = (InsertRowsNode) o;
    return Objects.equals(insertRowNodeIndexList, that.insertRowNodeIndexList)
        && Objects.equals(insertRowNodeList, that.insertRowNodeList);
  }

  @Override
  public int hashCode() {
    return Objects.hash(super.hashCode(), insertRowNodeIndexList, insertRowNodeList);
  }

  @Override
  public PlanNode clone() {
    throw new NotImplementedException("clone of Insert is not implemented");
  }

  @Override
  public int allowedChildCount() {
    return NO_CHILD_ALLOWED;
  }

  @Override
  public List<String> getOutputColumnNames() {
    return null;
  }

<<<<<<< HEAD
=======
  @Override
  public List<TSDataType> getOutputColumnTypes() {
    return null;
  }

  @Override
  public List<PartialPath> getDevicePaths() {
    List<PartialPath> partialPaths = new ArrayList<>();
    for (InsertRowNode insertRowNode : insertRowNodeList) {
      partialPaths.add(insertRowNode.devicePath);
    }
    return partialPaths;
  }

  @Override
  public List<String[]> getMeasurementsList() {
    List<String[]> measurementsList = new ArrayList<>();
    for (InsertRowNode insertRowNode : insertRowNodeList) {
      measurementsList.add(insertRowNode.measurements);
    }
    return measurementsList;
  }

  @Override
  public List<TSDataType[]> getDataTypesList() {
    List<TSDataType[]> dataTypesList = new ArrayList<>();
    for (InsertRowNode insertRowNode : insertRowNodeList) {
      dataTypesList.add(insertRowNode.dataTypes);
    }
    return dataTypesList;
  }

  @Override
  public List<Boolean> getAlignedList() {
    List<Boolean> alignedList = new ArrayList<>();
    for (InsertRowNode insertRowNode : insertRowNodeList) {
      alignedList.add(insertRowNode.isAligned);
    }
    return alignedList;
  }

>>>>>>> a9fd419f
  public static InsertRowsNode deserialize(ByteBuffer byteBuffer) {
    PlanNodeId planNodeId;
    List<InsertRowNode> insertRowNodeList = new ArrayList<>();
    List<Integer> insertRowNodeIndex = new ArrayList<>();

    int size = byteBuffer.getInt();
    for (int i = 0; i < size; i++) {
      InsertRowNode insertRowNode = new InsertRowNode(new PlanNodeId(""));
      insertRowNode.subDeserialize(byteBuffer);
      insertRowNodeList.add(insertRowNode);
    }
    for (int i = 0; i < size; i++) {
      insertRowNodeIndex.add(byteBuffer.getInt());
    }

    planNodeId = PlanNodeId.deserialize(byteBuffer);
    for (InsertRowNode insertRowNode : insertRowNodeList) {
      insertRowNode.setPlanNodeId(planNodeId);
    }

    InsertRowsNode insertRowsNode = new InsertRowsNode(planNodeId);
    insertRowsNode.setInsertRowNodeList(insertRowNodeList);
    insertRowsNode.setInsertRowNodeIndexList(insertRowNodeIndex);
    return insertRowsNode;
  }

  @Override
  protected void serializeAttributes(ByteBuffer byteBuffer) {
    PlanNodeType.INSERT_ROWS.serialize(byteBuffer);

    byteBuffer.putInt(insertRowNodeList.size());

    for (InsertRowNode node : insertRowNodeList) {
      node.subSerialize(byteBuffer);
    }
    for (Integer index : insertRowNodeIndexList) {
      byteBuffer.putInt(index);
    }
  }

  @Override
  public List<WritePlanNode> splitByPartition(Analysis analysis) {
    Map<TRegionReplicaSet, InsertRowsNode> splitMap = new HashMap<>();
    for (int i = 0; i < insertRowNodeList.size(); i++) {
      InsertRowNode insertRowNode = insertRowNodeList.get(i);
      // data region for insert row node
      TRegionReplicaSet dataRegionReplicaSet =
          analysis
              .getDataPartitionInfo()
              .getDataRegionReplicaSetForWriting(
                  insertRowNode.devicePath.getFullPath(),
                  StorageEngineV2.getTimePartitionSlot(insertRowNode.getTime()));
      if (splitMap.containsKey(dataRegionReplicaSet)) {
        InsertRowsNode tmpNode = splitMap.get(dataRegionReplicaSet);
        tmpNode.addOneInsertRowNode(insertRowNode, i);
      } else {
        InsertRowsNode tmpNode = new InsertRowsNode(this.getPlanNodeId());
        tmpNode.setDataRegionReplicaSet(dataRegionReplicaSet);
        tmpNode.addOneInsertRowNode(insertRowNode, i);
        splitMap.put(dataRegionReplicaSet, tmpNode);
      }
    }

    return new ArrayList<>(splitMap.values());
  }
}<|MERGE_RESOLUTION|>--- conflicted
+++ resolved
@@ -22,12 +22,9 @@
 import org.apache.iotdb.common.rpc.thrift.TSStatus;
 import org.apache.iotdb.commons.utils.StatusUtils;
 import org.apache.iotdb.db.engine.StorageEngineV2;
-<<<<<<< HEAD
-=======
 import org.apache.iotdb.db.metadata.path.PartialPath;
 import org.apache.iotdb.db.mpp.common.header.ColumnHeader;
 import org.apache.iotdb.db.mpp.common.schematree.SchemaTree;
->>>>>>> a9fd419f
 import org.apache.iotdb.db.mpp.sql.analyze.Analysis;
 import org.apache.iotdb.db.mpp.sql.planner.plan.node.PlanNode;
 import org.apache.iotdb.db.mpp.sql.planner.plan.node.PlanNodeId;
@@ -146,13 +143,6 @@
     return null;
   }
 
-<<<<<<< HEAD
-=======
-  @Override
-  public List<TSDataType> getOutputColumnTypes() {
-    return null;
-  }
-
   @Override
   public List<PartialPath> getDevicePaths() {
     List<PartialPath> partialPaths = new ArrayList<>();
@@ -189,7 +179,6 @@
     return alignedList;
   }
 
->>>>>>> a9fd419f
   public static InsertRowsNode deserialize(ByteBuffer byteBuffer) {
     PlanNodeId planNodeId;
     List<InsertRowNode> insertRowNodeList = new ArrayList<>();
