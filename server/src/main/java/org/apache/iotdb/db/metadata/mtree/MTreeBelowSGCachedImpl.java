--- conflicted
+++ resolved
@@ -690,25 +690,13 @@
             plan.getOffset()) {
           @Override
           protected void collectEntity(IEntityMNode node) {
-<<<<<<< HEAD
             PartialPath device = getCurrentPartialPath();
-            if (plan.hasSgCol()) {
-              res.add(new ShowDevicesResult(device.getFullPath(), node.isAligned()));
-            } else {
-              res.add(new ShowDevicesResult(device.getFullPath(), node.isAligned()));
-            }
+            res.add(new ShowDevicesResult(device.getFullPath(), node.isAligned()));
           }
         };
-=======
-            PartialPath device = getCurrentPartialPath(node);
-            res.add(new ShowDevicesResult(device.getFullPath(), node.isAligned()));
-          }
-        };
-    collector.setPrefixMatch(plan.isPrefixMatch());
     if (plan.usingSchemaTemplate()) {
       collector.setSchemaTemplateFilter(plan.getSchemaTemplateId());
     }
->>>>>>> fface4c3
     collector.traverse();
 
     return res;
@@ -1116,27 +1104,6 @@
     }
   }
 
-<<<<<<< HEAD
-  @Override
-  public List<String> getPathsUsingTemplate(PartialPath pathPattern, int templateId)
-      throws MetadataException {
-    Set<String> result = new HashSet<>();
-
-    EntityCollector<Set<String>> collector =
-        new EntityCollector<Set<String>>(storageGroupMNode, pathPattern, store, false) {
-          @Override
-          protected void collectEntity(IEntityMNode node) {
-            if (node.getSchemaTemplateId() == templateId) {
-              result.add(node.getFullPath());
-            }
-          }
-        };
-    collector.traverse();
-    return new ArrayList<>(result);
-  }
-
-=======
->>>>>>> fface4c3
   public Map<PartialPath, List<Integer>> constructSchemaBlackListWithTemplate(
       Map<PartialPath, List<Integer>> templateSetInfo) throws MetadataException {
     Map<PartialPath, List<Integer>> resultTemplateSetInfo = new HashMap<>();
