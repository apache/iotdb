--- conflicted
+++ resolved
@@ -168,42 +168,8 @@
   public boolean validateAndSetSchema(SchemaTree schemaTree) {
     DeviceSchemaInfo deviceSchemaInfo =
         schemaTree.searchDeviceSchemaInfo(devicePath, Arrays.asList(measurements));
-<<<<<<< HEAD
-
-    List<MeasurementSchema> measurementSchemas = deviceSchemaInfo.getMeasurementSchemaList();
-    this.measurementSchemas = measurementSchemas.toArray(new MeasurementSchema[0]);
-
-    if (isNeedInferType) {
-      try {
-        transferType(measurementSchemas);
-      } catch (QueryProcessException e) {
-        return false;
-      }
-    } else {
-      // todo partial insert
-      if (deviceSchemaInfo.isAligned() != isAligned) {
-        return false;
-      }
-
-      for (int i = 0; i < measurementSchemas.size(); i++) {
-        if (dataTypes[i] != measurementSchemas.get(i).getType()) {
-          if (IoTDBDescriptor.getInstance().getConfig().isEnablePartialInsert()) {
-            return false;
-          } else {
-            markFailedMeasurementInsertion(
-                i,
-                new DataTypeMismatchException(
-                    devicePath.getFullPath(),
-                    measurements[i],
-                    measurementSchemas.get(i).getType(),
-                    dataTypes[i]));
-          }
-        }
-      }
-=======
     if (deviceSchemaInfo.isAligned() != isAligned) {
       return false;
->>>>>>> de84a863
     }
     this.measurementSchemas =
         deviceSchemaInfo.getMeasurementSchemaList().toArray(new MeasurementSchema[0]);
