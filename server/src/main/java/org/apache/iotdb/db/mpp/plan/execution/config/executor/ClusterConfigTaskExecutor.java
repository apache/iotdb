/*
 * Licensed to the Apache Software Foundation (ASF) under one
 * or more contributor license agreements.  See the NOTICE file
 * distributed with this work for additional information
 * regarding copyright ownership.  The ASF licenses this file
 * to you under the Apache License, Version 2.0 (the
 * "License"); you may not use this file except in compliance
 * with the License.  You may obtain a copy of the License at
 *
 *     http://www.apache.org/licenses/LICENSE-2.0
 *
 * Unless required by applicable law or agreed to in writing,
 * software distributed under the License is distributed on an
 * "AS IS" BASIS, WITHOUT WARRANTIES OR CONDITIONS OF ANY
 * KIND, either express or implied.  See the License for the
 * specific language governing permissions and limitations
 * under the License.
 */

package org.apache.iotdb.db.mpp.plan.execution.config.executor;

import org.apache.iotdb.common.rpc.thrift.TFlushReq;
import org.apache.iotdb.common.rpc.thrift.TSStatus;
import org.apache.iotdb.common.rpc.thrift.TSetTTLReq;
import org.apache.iotdb.commons.client.IClientManager;
import org.apache.iotdb.commons.cluster.NodeStatus;
import org.apache.iotdb.commons.consensus.PartitionRegionId;
import org.apache.iotdb.commons.exception.IoTDBException;
import org.apache.iotdb.commons.executable.ExecutableManager;
import org.apache.iotdb.commons.executable.ExecutableResource;
import org.apache.iotdb.commons.path.PartialPath;
import org.apache.iotdb.commons.path.PathPatternTree;
import org.apache.iotdb.commons.trigger.TriggerTable;
<<<<<<< HEAD
import org.apache.iotdb.commons.trigger.service.TriggerClassLoader;
import org.apache.iotdb.commons.trigger.service.TriggerClassLoaderManager;
=======
>>>>>>> 85329a92
import org.apache.iotdb.commons.trigger.service.TriggerExecutableManager;
import org.apache.iotdb.confignode.rpc.thrift.TCountStorageGroupResp;
import org.apache.iotdb.confignode.rpc.thrift.TCreateFunctionReq;
import org.apache.iotdb.confignode.rpc.thrift.TCreateTriggerReq;
import org.apache.iotdb.confignode.rpc.thrift.TDeleteStorageGroupsReq;
import org.apache.iotdb.confignode.rpc.thrift.TDeleteTimeSeriesReq;
import org.apache.iotdb.confignode.rpc.thrift.TDropFunctionReq;
import org.apache.iotdb.confignode.rpc.thrift.TDropPipeSinkReq;
import org.apache.iotdb.confignode.rpc.thrift.TDropTriggerReq;
import org.apache.iotdb.confignode.rpc.thrift.TGetPipeSinkReq;
import org.apache.iotdb.confignode.rpc.thrift.TGetPipeSinkResp;
import org.apache.iotdb.confignode.rpc.thrift.TGetTemplateResp;
import org.apache.iotdb.confignode.rpc.thrift.TGetTriggerTableResp;
<<<<<<< HEAD
=======
import org.apache.iotdb.confignode.rpc.thrift.TPipeSinkInfo;
>>>>>>> 85329a92
import org.apache.iotdb.confignode.rpc.thrift.TSetStorageGroupReq;
import org.apache.iotdb.confignode.rpc.thrift.TShowClusterResp;
import org.apache.iotdb.confignode.rpc.thrift.TShowConfigNodesResp;
import org.apache.iotdb.confignode.rpc.thrift.TShowDataNodesResp;
import org.apache.iotdb.confignode.rpc.thrift.TShowRegionReq;
import org.apache.iotdb.confignode.rpc.thrift.TShowRegionResp;
import org.apache.iotdb.confignode.rpc.thrift.TShowStorageGroupResp;
import org.apache.iotdb.confignode.rpc.thrift.TStorageGroupSchema;
import org.apache.iotdb.confignode.rpc.thrift.TStorageGroupSchemaResp;
import org.apache.iotdb.db.client.ConfigNodeClient;
import org.apache.iotdb.db.client.ConfigNodeInfo;
import org.apache.iotdb.db.client.DataNodeClientPoolFactory;
import org.apache.iotdb.db.localconfignode.LocalConfigNode;
import org.apache.iotdb.db.metadata.template.ClusterTemplateManager;
import org.apache.iotdb.db.metadata.template.Template;
import org.apache.iotdb.db.mpp.plan.execution.config.ConfigTaskResult;
import org.apache.iotdb.db.mpp.plan.execution.config.metadata.CountStorageGroupTask;
import org.apache.iotdb.db.mpp.plan.execution.config.metadata.SetStorageGroupTask;
import org.apache.iotdb.db.mpp.plan.execution.config.metadata.ShowClusterTask;
import org.apache.iotdb.db.mpp.plan.execution.config.metadata.ShowConfigNodesTask;
import org.apache.iotdb.db.mpp.plan.execution.config.metadata.ShowDataNodesTask;
import org.apache.iotdb.db.mpp.plan.execution.config.metadata.ShowRegionTask;
import org.apache.iotdb.db.mpp.plan.execution.config.metadata.ShowStorageGroupTask;
import org.apache.iotdb.db.mpp.plan.execution.config.metadata.ShowTTLTask;
import org.apache.iotdb.db.mpp.plan.execution.config.metadata.ShowTriggersTask;
import org.apache.iotdb.db.mpp.plan.execution.config.metadata.template.ShowNodesInSchemaTemplateTask;
import org.apache.iotdb.db.mpp.plan.execution.config.metadata.template.ShowPathSetTemplateTask;
import org.apache.iotdb.db.mpp.plan.execution.config.metadata.template.ShowSchemaTemplateTask;
import org.apache.iotdb.db.mpp.plan.execution.config.sys.sync.ShowPipeSinkTask;
import org.apache.iotdb.db.mpp.plan.statement.metadata.CountStorageGroupStatement;
import org.apache.iotdb.db.mpp.plan.statement.metadata.CreateTriggerStatement;
import org.apache.iotdb.db.mpp.plan.statement.metadata.DeleteStorageGroupStatement;
import org.apache.iotdb.db.mpp.plan.statement.metadata.DeleteTimeSeriesStatement;
import org.apache.iotdb.db.mpp.plan.statement.metadata.SetStorageGroupStatement;
import org.apache.iotdb.db.mpp.plan.statement.metadata.SetTTLStatement;
import org.apache.iotdb.db.mpp.plan.statement.metadata.ShowDataNodesStatement;
import org.apache.iotdb.db.mpp.plan.statement.metadata.ShowRegionStatement;
import org.apache.iotdb.db.mpp.plan.statement.metadata.ShowStorageGroupStatement;
import org.apache.iotdb.db.mpp.plan.statement.metadata.ShowTTLStatement;
import org.apache.iotdb.db.mpp.plan.statement.metadata.template.CreateSchemaTemplateStatement;
import org.apache.iotdb.db.mpp.plan.statement.metadata.template.SetSchemaTemplateStatement;
import org.apache.iotdb.db.mpp.plan.statement.metadata.template.ShowNodesInSchemaTemplateStatement;
import org.apache.iotdb.db.mpp.plan.statement.metadata.template.ShowPathSetTemplateStatement;
import org.apache.iotdb.db.mpp.plan.statement.metadata.template.ShowSchemaTemplateStatement;
import org.apache.iotdb.db.mpp.plan.statement.sys.sync.CreatePipeSinkStatement;
import org.apache.iotdb.db.mpp.plan.statement.sys.sync.CreatePipeStatement;
import org.apache.iotdb.db.mpp.plan.statement.sys.sync.DropPipeSinkStatement;
import org.apache.iotdb.db.mpp.plan.statement.sys.sync.DropPipeStatement;
import org.apache.iotdb.db.mpp.plan.statement.sys.sync.ShowPipeSinkStatement;
import org.apache.iotdb.db.mpp.plan.statement.sys.sync.ShowPipeStatement;
import org.apache.iotdb.db.mpp.plan.statement.sys.sync.StartPipeStatement;
import org.apache.iotdb.db.mpp.plan.statement.sys.sync.StopPipeStatement;
import org.apache.iotdb.db.trigger.service.TriggerClassLoader;
import org.apache.iotdb.rpc.RpcUtils;
import org.apache.iotdb.rpc.StatementExecutionException;
import org.apache.iotdb.rpc.TSStatusCode;
import org.apache.iotdb.trigger.api.Trigger;
import org.apache.iotdb.trigger.api.enums.FailureStrategy;

import com.google.common.util.concurrent.SettableFuture;
import org.apache.commons.codec.digest.DigestUtils;
<<<<<<< HEAD
=======
import org.apache.commons.lang3.StringUtils;
>>>>>>> 85329a92
import org.apache.thrift.TException;
import org.apache.thrift.transport.TTransportException;
import org.slf4j.Logger;
import org.slf4j.LoggerFactory;

import java.io.ByteArrayOutputStream;
import java.io.DataOutputStream;
import java.io.File;
import java.io.IOException;
import java.lang.reflect.InvocationTargetException;
import java.net.SocketTimeoutException;
import java.net.URISyntaxException;
import java.nio.ByteBuffer;
import java.nio.file.Files;
import java.nio.file.Paths;
import java.util.Arrays;
import java.util.Collections;
import java.util.HashMap;
import java.util.List;
import java.util.Map;
import java.util.stream.Collectors;

public class ClusterConfigTaskExecutor implements IConfigTaskExecutor {

  private static final Logger LOGGER = LoggerFactory.getLogger(ClusterConfigTaskExecutor.class);

  private static final IClientManager<PartitionRegionId, ConfigNodeClient>
      CONFIG_NODE_CLIENT_MANAGER =
          new IClientManager.Factory<PartitionRegionId, ConfigNodeClient>()
              .createClientManager(new DataNodeClientPoolFactory.ConfigNodeClientPoolFactory());

  private static final IClientManager<PartitionRegionId, ConfigNodeClient>
      CLUSTER_DELETION_CONFIG_NODE_CLIENT_MANAGER =
          new IClientManager.Factory<PartitionRegionId, ConfigNodeClient>()
              .createClientManager(
                  new DataNodeClientPoolFactory.ClusterDeletionConfigNodeClientPoolFactory());

  private static final class ClusterConfigTaskExecutorHolder {
    private static final ClusterConfigTaskExecutor INSTANCE = new ClusterConfigTaskExecutor();

    private ClusterConfigTaskExecutorHolder() {}
  }

  public static ClusterConfigTaskExecutor getInstance() {
    return ClusterConfigTaskExecutor.ClusterConfigTaskExecutorHolder.INSTANCE;
  }

  @Override
  public SettableFuture<ConfigTaskResult> setStorageGroup(
      SetStorageGroupStatement setStorageGroupStatement) {
    SettableFuture<ConfigTaskResult> future = SettableFuture.create();
    // Construct request using statement
    TStorageGroupSchema storageGroupSchema =
        SetStorageGroupTask.constructStorageGroupSchema(setStorageGroupStatement);
    TSetStorageGroupReq req = new TSetStorageGroupReq(storageGroupSchema);
    try (ConfigNodeClient configNodeClient =
        CONFIG_NODE_CLIENT_MANAGER.borrowClient(ConfigNodeInfo.partitionRegionId)) {
      // Send request to some API server
      TSStatus tsStatus = configNodeClient.setStorageGroup(req);
      // Get response or throw exception
      if (TSStatusCode.SUCCESS_STATUS.getStatusCode() != tsStatus.getCode()) {
        LOGGER.error(
            "Failed to execute set storage group {} in config node, status is {}.",
            setStorageGroupStatement.getStorageGroupPath(),
            tsStatus);
        future.setException(new IoTDBException(tsStatus.message, tsStatus.code));
      } else {
        future.set(new ConfigTaskResult(TSStatusCode.SUCCESS_STATUS));
      }
    } catch (TException | IOException e) {
      future.setException(e);
    }
    return future;
  }

  @Override
  public SettableFuture<ConfigTaskResult> showStorageGroup(
      ShowStorageGroupStatement showStorageGroupStatement) {
    SettableFuture<ConfigTaskResult> future = SettableFuture.create();
    // Construct request using statement
    List<String> storageGroupPathPattern =
        Arrays.asList(showStorageGroupStatement.getPathPattern().getNodes());
    try (ConfigNodeClient client =
        CONFIG_NODE_CLIENT_MANAGER.borrowClient(ConfigNodeInfo.partitionRegionId)) {
      // Send request to some API server
      TShowStorageGroupResp resp = client.showStorageGroup(storageGroupPathPattern);
      // build TSBlock
      ShowStorageGroupTask.buildTSBlock(resp.getStorageGroupInfoMap(), future);
    } catch (TException | IOException e) {
      future.setException(e);
    }
    return future;
  }

  @Override
  public SettableFuture<ConfigTaskResult> countStorageGroup(
      CountStorageGroupStatement countStorageGroupStatement) {
    SettableFuture<ConfigTaskResult> future = SettableFuture.create();
    int storageGroupNum;
    List<String> storageGroupPathPattern =
        Arrays.asList(countStorageGroupStatement.getPathPattern().getNodes());
    try (ConfigNodeClient client =
        CONFIG_NODE_CLIENT_MANAGER.borrowClient(ConfigNodeInfo.partitionRegionId)) {
      TCountStorageGroupResp resp = client.countMatchedStorageGroups(storageGroupPathPattern);
      storageGroupNum = resp.getCount();
      // build TSBlock
      CountStorageGroupTask.buildTSBlock(storageGroupNum, future);
    } catch (TException | IOException e) {
      future.setException(e);
    }
    return future;
  }

  @Override
  public SettableFuture<ConfigTaskResult> deleteStorageGroup(
      DeleteStorageGroupStatement deleteStorageGroupStatement) {
    SettableFuture<ConfigTaskResult> future = SettableFuture.create();
    TDeleteStorageGroupsReq req =
        new TDeleteStorageGroupsReq(deleteStorageGroupStatement.getPrefixPath());
    try (ConfigNodeClient client =
        CONFIG_NODE_CLIENT_MANAGER.borrowClient(ConfigNodeInfo.partitionRegionId)) {
      TSStatus tsStatus = client.deleteStorageGroups(req);
      if (TSStatusCode.SUCCESS_STATUS.getStatusCode() != tsStatus.getCode()) {
        LOGGER.error(
            "Failed to execute delete storage group {} in config node, status is {}.",
            deleteStorageGroupStatement.getPrefixPath(),
            tsStatus);
        future.setException(new IoTDBException(tsStatus.getMessage(), tsStatus.getCode()));
      } else {
        future.set(new ConfigTaskResult(TSStatusCode.SUCCESS_STATUS));
      }
    } catch (TException | IOException e) {
      future.setException(e);
    }
    return future;
  }

  @Override
  public SettableFuture<ConfigTaskResult> createFunction(
      String udfName, String className, List<String> uris) {
    SettableFuture<ConfigTaskResult> future = SettableFuture.create();
    try (ConfigNodeClient client =
        CONFIG_NODE_CLIENT_MANAGER.borrowClient(ConfigNodeInfo.partitionRegionId)) {
      final TSStatus executionStatus =
          client.createFunction(new TCreateFunctionReq(udfName, className, uris));

      if (TSStatusCode.SUCCESS_STATUS.getStatusCode() != executionStatus.getCode()) {
        LOGGER.error(
            "[{}] Failed to create function {}({}) in config node, URI: {}.",
            executionStatus,
            udfName,
            className,
            uris);
        future.setException(new IoTDBException(executionStatus.message, executionStatus.code));
      } else {
        future.set(new ConfigTaskResult(TSStatusCode.SUCCESS_STATUS));
      }
    } catch (TException | IOException e) {
      future.setException(e);
    }
    return future;
  }

  @Override
  public SettableFuture<ConfigTaskResult> dropFunction(String udfName) {
    SettableFuture<ConfigTaskResult> future = SettableFuture.create();
    try (ConfigNodeClient client =
        CONFIG_NODE_CLIENT_MANAGER.borrowClient(ConfigNodeInfo.partitionRegionId)) {
      final TSStatus executionStatus = client.dropFunction(new TDropFunctionReq(udfName));

      if (TSStatusCode.SUCCESS_STATUS.getStatusCode() != executionStatus.getCode()) {
        LOGGER.error("[{}] Failed to drop function {} in config node.", executionStatus, udfName);
        future.setException(new IoTDBException(executionStatus.message, executionStatus.code));
      } else {
        future.set(new ConfigTaskResult(TSStatusCode.SUCCESS_STATUS));
      }
    } catch (TException | IOException e) {
      future.setException(e);
    }
    return future;
  }

  @Override
  public SettableFuture<ConfigTaskResult> createTrigger(
      CreateTriggerStatement createTriggerStatement) {
    SettableFuture<ConfigTaskResult> future = SettableFuture.create();
    try (ConfigNodeClient client =
        CONFIG_NODE_CLIENT_MANAGER.borrowClient(ConfigNodeInfo.partitionRegionId)) {
      TCreateTriggerReq tCreateTriggerReq =
          new TCreateTriggerReq(
              createTriggerStatement.getTriggerName(),
              createTriggerStatement.getClassName(),
              createTriggerStatement.getJarPath(),
              createTriggerStatement.isUsingURI(),
              createTriggerStatement.getTriggerEvent().getId(),
              createTriggerStatement.getTriggerType().getId(),
              createTriggerStatement.getPathPattern().serialize(),
              createTriggerStatement.getAttributes(),
              FailureStrategy.OPTIMISTIC.getId()); // set default strategy

<<<<<<< HEAD
=======
      String libRoot = TriggerExecutableManager.getInstance().getLibRoot();
>>>>>>> 85329a92
      if (createTriggerStatement.isUsingURI()) {
        try {
          // download executable
          ExecutableResource resource =
              TriggerExecutableManager.getInstance()
                  .request(Collections.singletonList(createTriggerStatement.getJarPath()));
          String uriString = createTriggerStatement.getJarPath();
          String jarFileName = uriString.substring(uriString.lastIndexOf("/") + 1);
          // move to ext
          TriggerExecutableManager.getInstance()
              .moveFileUnderTempRootToExtLibDir(resource, jarFileName);
          tCreateTriggerReq.setJarPath(jarFileName);
          // jarFilePath after moving to ext lib
          String jarFilePathUnderLib =
              TriggerExecutableManager.getInstance().getFileStringUnderLibRootByName(jarFileName);
          tCreateTriggerReq.setJarFile(ExecutableManager.transferToBytebuffer(jarFilePathUnderLib));
          tCreateTriggerReq.setJarMD5(
              DigestUtils.md5Hex(Files.newInputStream(Paths.get(jarFilePathUnderLib))));

<<<<<<< HEAD
        } catch (Exception e) {
=======
        } catch (IOException | URISyntaxException e) {
>>>>>>> 85329a92
          LOGGER.warn(
              "Failed to download executable for trigger({}) using URI: {}, the cause is: {}",
              createTriggerStatement.getTriggerName(),
              createTriggerStatement.getJarPath(),
<<<<<<< HEAD
              e.getMessage());
          throw e;
        }
      } else {
        TriggerExecutableManager.getInstance()
            .copyFileToExtLibDir(createTriggerStatement.getJarPath());
=======
              e);
          future.setException(
              new IoTDBException(
                  "Failed to download executable for trigger '"
                      + createTriggerStatement.getTriggerName()
                      + "'",
                  TSStatusCode.TRIGGER_DOWNLOAD_ERROR.getStatusCode()));
          return future;
        }
      } else {
        // change libRoot
        libRoot = createTriggerStatement.getJarPath();
>>>>>>> 85329a92
        // set jarPath to file name instead of the full path
        tCreateTriggerReq.setJarPath(new File(createTriggerStatement.getJarPath()).getName());
        // If jarPath is a file path, we transfer it to ByteBuffer and send it to ConfigNode.
        tCreateTriggerReq.setJarFile(
            ExecutableManager.transferToBytebuffer(createTriggerStatement.getJarPath()));
        // set md5 of the jar file
        tCreateTriggerReq.setJarMD5(
            DigestUtils.md5Hex(
                Files.newInputStream(Paths.get(createTriggerStatement.getJarPath()))));
      }

      // try to create instance, this request will fail if creation is not successful
<<<<<<< HEAD
      try (TriggerClassLoader classLoader =
          TriggerClassLoaderManager.getInstance().updateAndGetActiveClassLoader()) {
=======
      try (TriggerClassLoader classLoader = new TriggerClassLoader(libRoot)) {
>>>>>>> 85329a92
        Class<?> triggerClass =
            Class.forName(createTriggerStatement.getClassName(), true, classLoader);
        Trigger trigger = (Trigger) triggerClass.getDeclaredConstructor().newInstance();
        tCreateTriggerReq.setFailureStrategy(trigger.getFailureStrategy().getId());
<<<<<<< HEAD
      } catch (Exception e) {
        LOGGER.warn(
            "Failed to create trigger when try to create trigger({}) instance first, the cause is: {}",
            createTriggerStatement.getTriggerName(),
            e.getMessage());
        throw e;
=======
      } catch (ClassNotFoundException
          | NoSuchMethodException
          | InstantiationException
          | IllegalAccessException
          | InvocationTargetException e) {
        LOGGER.warn(
            "Failed to create trigger when try to create trigger({}) instance first, the cause is: {}",
            createTriggerStatement.getTriggerName(),
            e);
        future.setException(
            new IoTDBException(
                "Failed to load class '"
                    + createTriggerStatement.getClassName()
                    + "', because it's not found in jar file: "
                    + createTriggerStatement.getJarPath(),
                TSStatusCode.TRIGGER_LOAD_CLASS.getStatusCode()));
        return future;
>>>>>>> 85329a92
      }

      final TSStatus executionStatus = client.createTrigger(tCreateTriggerReq);

      if (TSStatusCode.SUCCESS_STATUS.getStatusCode() != executionStatus.getCode()) {
        LOGGER.error(
            "[{}] Failed to create trigger {}. TSStatus is {}",
            executionStatus,
            createTriggerStatement.getTriggerName(),
            executionStatus.message);
        future.setException(new IoTDBException(executionStatus.message, executionStatus.code));
      } else {
        future.set(new ConfigTaskResult(TSStatusCode.SUCCESS_STATUS));
      }
    } catch (Exception e) {
      future.setException(e);
    }
    return future;
  }

  @Override
  public SettableFuture<ConfigTaskResult> dropTrigger(String triggerName) {
    SettableFuture<ConfigTaskResult> future = SettableFuture.create();
    try (ConfigNodeClient client =
        CONFIG_NODE_CLIENT_MANAGER.borrowClient(ConfigNodeInfo.partitionRegionId)) {
      // todo: implementation
      final TSStatus executionStatus = client.dropTrigger(new TDropTriggerReq(triggerName));

      if (TSStatusCode.SUCCESS_STATUS.getStatusCode() != executionStatus.getCode()) {
        LOGGER.error("[{}] Failed to drop trigger {}.", executionStatus, triggerName);
        future.setException(new IoTDBException(executionStatus.message, executionStatus.code));
      } else {
        future.set(new ConfigTaskResult(TSStatusCode.SUCCESS_STATUS));
      }
    } catch (TException | IOException e) {
      future.setException(e);
    }
    return future;
  }

  @Override
  public SettableFuture<ConfigTaskResult> showTriggers() {
    SettableFuture<ConfigTaskResult> future = SettableFuture.create();
    try (ConfigNodeClient client =
        CONFIG_NODE_CLIENT_MANAGER.borrowClient(ConfigNodeInfo.partitionRegionId)) {
      TGetTriggerTableResp getTriggerTableResp = client.getTriggerTable();
      if (getTriggerTableResp.getStatus().getCode()
          != TSStatusCode.SUCCESS_STATUS.getStatusCode()) {
        future.setException(
            new IoTDBException(
                getTriggerTableResp.getStatus().message, getTriggerTableResp.getStatus().code));
        return future;
      }
    } catch (TException | IOException e) {
      future.setException(e);
    }
    // convert triggerTable and buildTsBlock
    ShowTriggersTask.buildTsBlock(new TriggerTable(), future);
    return future;
  }

  @Override
  public SettableFuture<ConfigTaskResult> setTTL(SetTTLStatement setTTLStatement, String taskName) {
    SettableFuture<ConfigTaskResult> future = SettableFuture.create();
    List<String> storageGroupPathPattern =
        Arrays.asList(setTTLStatement.getStorageGroupPath().getNodes());
    TSetTTLReq setTTLReq = new TSetTTLReq(storageGroupPathPattern, setTTLStatement.getTTL());
    try (ConfigNodeClient configNodeClient =
        CONFIG_NODE_CLIENT_MANAGER.borrowClient(ConfigNodeInfo.partitionRegionId)) {
      // Send request to some API server
      TSStatus tsStatus = configNodeClient.setTTL(setTTLReq);
      // Get response or throw exception
      if (TSStatusCode.SUCCESS_STATUS.getStatusCode() != tsStatus.getCode()) {
        LOGGER.error(
            "Failed to execute {} {} in config node, status is {}.",
            taskName,
            setTTLStatement.getStorageGroupPath(),
            tsStatus);
        future.setException(new IoTDBException(tsStatus.getMessage(), tsStatus.getCode()));
      } else {
        future.set(new ConfigTaskResult(TSStatusCode.SUCCESS_STATUS));
      }
    } catch (TException | IOException e) {
      future.setException(e);
    }
    return future;
  }

  @Override
  public SettableFuture<ConfigTaskResult> merge(boolean onCluster) {
    SettableFuture<ConfigTaskResult> future = SettableFuture.create();
    TSStatus tsStatus = new TSStatus();
    if (onCluster) {
      try (ConfigNodeClient client =
          CONFIG_NODE_CLIENT_MANAGER.borrowClient(ConfigNodeInfo.partitionRegionId)) {
        // Send request to some API server
        tsStatus = client.merge();
      } catch (IOException | TException e) {
        future.setException(e);
      }
    } else {
      tsStatus = LocalConfigNode.getInstance().executeMergeOperation();
    }
    if (tsStatus.getCode() == TSStatusCode.SUCCESS_STATUS.getStatusCode()) {
      future.set(new ConfigTaskResult(TSStatusCode.SUCCESS_STATUS));
    } else {
      future.setException(new IoTDBException(tsStatus.message, tsStatus.code));
    }
    return future;
  }

  @Override
  public SettableFuture<ConfigTaskResult> flush(TFlushReq tFlushReq, boolean onCluster) {
    SettableFuture<ConfigTaskResult> future = SettableFuture.create();
    TSStatus tsStatus = new TSStatus();
    if (onCluster) {
      try (ConfigNodeClient client =
          CONFIG_NODE_CLIENT_MANAGER.borrowClient(ConfigNodeInfo.partitionRegionId)) {
        // Send request to some API server
        tsStatus = client.flush(tFlushReq);
      } catch (IOException | TException e) {
        future.setException(e);
      }
    } else {
      tsStatus = LocalConfigNode.getInstance().executeFlushOperation(tFlushReq);
    }
    if (tsStatus.getCode() == TSStatusCode.SUCCESS_STATUS.getStatusCode()) {
      future.set(new ConfigTaskResult(TSStatusCode.SUCCESS_STATUS));
    } else {
      future.setException(new IoTDBException(tsStatus.message, tsStatus.code));
    }
    return future;
  }

  @Override
  public SettableFuture<ConfigTaskResult> clearCache(boolean onCluster) {
    SettableFuture<ConfigTaskResult> future = SettableFuture.create();
    TSStatus tsStatus = new TSStatus();
    if (onCluster) {
      try (ConfigNodeClient client =
          CONFIG_NODE_CLIENT_MANAGER.borrowClient(ConfigNodeInfo.partitionRegionId)) {
        // Send request to some API server
        tsStatus = client.clearCache();
      } catch (IOException | TException e) {
        future.setException(e);
      }
    } else {
      tsStatus = LocalConfigNode.getInstance().executeClearCacheOperation();
    }
    if (tsStatus.getCode() == TSStatusCode.SUCCESS_STATUS.getStatusCode()) {
      future.set(new ConfigTaskResult(TSStatusCode.SUCCESS_STATUS));
    } else {
      future.setException(new IoTDBException(tsStatus.message, tsStatus.code));
    }
    return future;
  }

  @Override
  public SettableFuture<ConfigTaskResult> loadConfiguration(boolean onCluster) {
    SettableFuture<ConfigTaskResult> future = SettableFuture.create();
    TSStatus tsStatus = new TSStatus();
    if (onCluster) {
      try (ConfigNodeClient client =
          CONFIG_NODE_CLIENT_MANAGER.borrowClient(ConfigNodeInfo.partitionRegionId)) {
        // Send request to some API server
        tsStatus = client.loadConfiguration();
      } catch (IOException | TException e) {
        future.setException(e);
      }
    } else {
      tsStatus = LocalConfigNode.getInstance().executeLoadConfigurationOperation();
    }
    if (tsStatus.getCode() == TSStatusCode.SUCCESS_STATUS.getStatusCode()) {
      future.set(new ConfigTaskResult(TSStatusCode.SUCCESS_STATUS));
    } else {
      future.setException(new StatementExecutionException(tsStatus));
    }
    return future;
  }

  @Override
  public SettableFuture<ConfigTaskResult> setSystemStatus(boolean onCluster, NodeStatus status) {
    SettableFuture<ConfigTaskResult> future = SettableFuture.create();
    TSStatus tsStatus = new TSStatus();
    if (onCluster) {
      try (ConfigNodeClient client =
          CONFIG_NODE_CLIENT_MANAGER.borrowClient(ConfigNodeInfo.partitionRegionId)) {
        // Send request to some API server
        tsStatus = client.setSystemStatus(status.getStatus());
      } catch (IOException | TException e) {
        future.setException(e);
      }
    } else {
      tsStatus = LocalConfigNode.getInstance().executeSetSystemStatus(status);
    }
    if (tsStatus.getCode() == TSStatusCode.SUCCESS_STATUS.getStatusCode()) {
      future.set(new ConfigTaskResult(TSStatusCode.SUCCESS_STATUS));
    } else {
      future.setException(new StatementExecutionException(tsStatus));
    }
    return future;
  }

  @Override
  public SettableFuture<ConfigTaskResult> showCluster() {
    SettableFuture<ConfigTaskResult> future = SettableFuture.create();
    TShowClusterResp showClusterResp = new TShowClusterResp();
    try (ConfigNodeClient client =
        CONFIG_NODE_CLIENT_MANAGER.borrowClient(ConfigNodeInfo.partitionRegionId)) {
      showClusterResp = client.showCluster();
    } catch (TException | IOException e) {
      future.setException(e);
    }
    // build TSBlock
    ShowClusterTask.buildTSBlock(showClusterResp, future);
    return future;
  }

  @Override
  public SettableFuture<ConfigTaskResult> showTTL(ShowTTLStatement showTTLStatement) {
    SettableFuture<ConfigTaskResult> future = SettableFuture.create();
    List<PartialPath> storageGroupPaths = showTTLStatement.getPaths();
    Map<String, Long> storageGroupToTTL = new HashMap<>();
    try (ConfigNodeClient client =
        CONFIG_NODE_CLIENT_MANAGER.borrowClient(ConfigNodeInfo.partitionRegionId)) {
      if (showTTLStatement.isAll()) {
        List<String> allStorageGroupPathPattern = Arrays.asList("root", "**");
        TStorageGroupSchemaResp resp =
            client.getMatchedStorageGroupSchemas(allStorageGroupPathPattern);
        for (Map.Entry<String, TStorageGroupSchema> entry :
            resp.getStorageGroupSchemaMap().entrySet()) {
          storageGroupToTTL.put(entry.getKey(), entry.getValue().getTTL());
        }
      } else {
        for (PartialPath storageGroupPath : storageGroupPaths) {
          List<String> storageGroupPathPattern = Arrays.asList(storageGroupPath.getNodes());
          TStorageGroupSchemaResp resp =
              client.getMatchedStorageGroupSchemas(storageGroupPathPattern);
          for (Map.Entry<String, TStorageGroupSchema> entry :
              resp.getStorageGroupSchemaMap().entrySet()) {
            if (!storageGroupToTTL.containsKey(entry.getKey())) {
              storageGroupToTTL.put(entry.getKey(), entry.getValue().getTTL());
            }
          }
        }
      }
    } catch (TException | IOException e) {
      future.setException(e);
    }
    // build TSBlock
    ShowTTLTask.buildTSBlock(storageGroupToTTL, future);
    return future;
  }

  @Override
  public SettableFuture<ConfigTaskResult> showRegion(ShowRegionStatement showRegionStatement) {
    SettableFuture<ConfigTaskResult> future = SettableFuture.create();
    TShowRegionResp showRegionResp = new TShowRegionResp();
    TShowRegionReq showRegionReq = new TShowRegionReq();
    showRegionReq.setConsensusGroupType(showRegionStatement.getRegionType());
    if (showRegionStatement.getStorageGroups() == null) {
      showRegionReq.setStorageGroups(null);
    } else {
      showRegionReq.setStorageGroups(
          showRegionStatement.getStorageGroups().stream()
              .map(PartialPath::getFullPath)
              .collect(Collectors.toList()));
    }
    try (ConfigNodeClient client =
        CONFIG_NODE_CLIENT_MANAGER.borrowClient(ConfigNodeInfo.partitionRegionId)) {
      showRegionResp = client.showRegion(showRegionReq);
      if (showRegionResp.getStatus().getCode() != TSStatusCode.SUCCESS_STATUS.getStatusCode()) {
        future.setException(
            new IoTDBException(
                showRegionResp.getStatus().message, showRegionResp.getStatus().code));
        return future;
      }
    } catch (TException | IOException e) {
      future.setException(e);
    }
    // build TSBlock
    ShowRegionTask.buildTSBlock(showRegionResp, future);
    return future;
  }

  @Override
  public SettableFuture<ConfigTaskResult> showDataNodes(
      ShowDataNodesStatement showDataNodesStatement) {
    SettableFuture<ConfigTaskResult> future = SettableFuture.create();
    TShowDataNodesResp showDataNodesResp = new TShowDataNodesResp();
    try (ConfigNodeClient client =
        CONFIG_NODE_CLIENT_MANAGER.borrowClient(ConfigNodeInfo.partitionRegionId)) {
      showDataNodesResp = client.showDataNodes();
      if (showDataNodesResp.getStatus().getCode() != TSStatusCode.SUCCESS_STATUS.getStatusCode()) {
        future.setException(
            new IoTDBException(
                showDataNodesResp.getStatus().message, showDataNodesResp.getStatus().code));
        return future;
      }
    } catch (TException | IOException e) {
      future.setException(e);
    }
    // build TSBlock
    ShowDataNodesTask.buildTSBlock(showDataNodesResp, future);
    return future;
  }

  @Override
  public SettableFuture<ConfigTaskResult> showConfigNodes() {
    SettableFuture<ConfigTaskResult> future = SettableFuture.create();
    TShowConfigNodesResp showConfigNodesResp = new TShowConfigNodesResp();
    try (ConfigNodeClient client =
        CONFIG_NODE_CLIENT_MANAGER.borrowClient(ConfigNodeInfo.partitionRegionId)) {
      showConfigNodesResp = client.showConfigNodes();
      if (showConfigNodesResp.getStatus().getCode()
          != TSStatusCode.SUCCESS_STATUS.getStatusCode()) {
        future.setException(
            new IoTDBException(
                showConfigNodesResp.getStatus().message, showConfigNodesResp.getStatus().code));
        return future;
      }
    } catch (TException | IOException e) {
      future.setException(e);
    }
    // build TSBlock
    ShowConfigNodesTask.buildTSBlock(showConfigNodesResp, future);
    return future;
  }

  @Override
  public SettableFuture<ConfigTaskResult> createSchemaTemplate(
      CreateSchemaTemplateStatement createSchemaTemplateStatement) {
    SettableFuture<ConfigTaskResult> future = SettableFuture.create();
    // Construct request using statement
    try {
      // Send request to some API server
      TSStatus tsStatus =
          ClusterTemplateManager.getInstance().createSchemaTemplate(createSchemaTemplateStatement);
      // Get response or throw exception
      if (TSStatusCode.SUCCESS_STATUS.getStatusCode() != tsStatus.getCode()) {
        LOGGER.error(
            "Failed to execute create schema template {} in config node, status is {}.",
            createSchemaTemplateStatement.getName(),
            tsStatus);
        future.setException(new IoTDBException(tsStatus.getMessage(), tsStatus.getCode()));
      } else {
        future.set(new ConfigTaskResult(TSStatusCode.SUCCESS_STATUS));
      }
    } catch (Exception e) {
      future.setException(e.getCause());
    }
    return future;
  }

  @Override
  public SettableFuture<ConfigTaskResult> showSchemaTemplate(
      ShowSchemaTemplateStatement showSchemaTemplateStatement) {
    SettableFuture<ConfigTaskResult> future = SettableFuture.create();
    try (ConfigNodeClient configNodeClient =
        CONFIG_NODE_CLIENT_MANAGER.borrowClient(ConfigNodeInfo.partitionRegionId)) {
      // Send request to some API server
      List<Template> templateList = ClusterTemplateManager.getInstance().getAllTemplates();
      // build TSBlock
      ShowSchemaTemplateTask.buildTSBlock(templateList, future);
    } catch (Exception e) {
      future.setException(e);
    }
    return future;
  }

  @Override
  public SettableFuture<ConfigTaskResult> showNodesInSchemaTemplate(
      ShowNodesInSchemaTemplateStatement showNodesInSchemaTemplateStatement) {
    SettableFuture<ConfigTaskResult> future = SettableFuture.create();
    String req = showNodesInSchemaTemplateStatement.getTemplateName();
    TGetTemplateResp tGetTemplateResp = new TGetTemplateResp();
    try (ConfigNodeClient configNodeClient =
        CONFIG_NODE_CLIENT_MANAGER.borrowClient(ConfigNodeInfo.partitionRegionId)) {
      // Send request to some API server
      Template template = ClusterTemplateManager.getInstance().getTemplate(req);
      // build TSBlock
      ShowNodesInSchemaTemplateTask.buildTSBlock(template, future);
    } catch (Exception e) {
      future.setException(e);
    }
    return future;
  }

  @Override
  public SettableFuture<ConfigTaskResult> setSchemaTemplate(
      SetSchemaTemplateStatement setSchemaTemplateStatement) {
    SettableFuture<ConfigTaskResult> future = SettableFuture.create();
    String templateName = setSchemaTemplateStatement.getTemplateName();
    PartialPath path = setSchemaTemplateStatement.getPath();
    try {
      // Send request to some API server
      ClusterTemplateManager.getInstance().setSchemaTemplate(templateName, path);
      // build TSBlock
      future.set(new ConfigTaskResult(TSStatusCode.SUCCESS_STATUS));
    } catch (Exception e) {
      future.setException(e.getCause());
    }
    return future;
  }

  @Override
  public SettableFuture<ConfigTaskResult> showPathSetTemplate(
      ShowPathSetTemplateStatement showPathSetTemplateStatement) {
    SettableFuture<ConfigTaskResult> future = SettableFuture.create();
    String templateName = showPathSetTemplateStatement.getTemplateName();
    try (ConfigNodeClient configNodeClient =
        CONFIG_NODE_CLIENT_MANAGER.borrowClient(ConfigNodeInfo.partitionRegionId)) {
      // Send request to some API server
      List<PartialPath> listPath =
          ClusterTemplateManager.getInstance().getPathsSetTemplate(templateName);
      // build TSBlock
      ShowPathSetTemplateTask.buildTSBlock(listPath, future);
    } catch (Exception e) {
      future.setException(e);
    }
    return future;
  }

  @Override
  public SettableFuture<ConfigTaskResult> createPipeSink(
      CreatePipeSinkStatement createPipeSinkStatement) {
    SettableFuture<ConfigTaskResult> future = SettableFuture.create();
    try (ConfigNodeClient configNodeClient =
        CONFIG_NODE_CLIENT_MANAGER.borrowClient(ConfigNodeInfo.partitionRegionId)) {
      TPipeSinkInfo pipeSinkInfo = new TPipeSinkInfo();
      pipeSinkInfo.setPipeSinkName(createPipeSinkStatement.getPipeSinkName());
      pipeSinkInfo.setPipeSinkType(createPipeSinkStatement.getPipeSinkType());
      pipeSinkInfo.setAttributes(createPipeSinkStatement.getAttributes());
      TSStatus tsStatus = configNodeClient.createPipeSink(pipeSinkInfo);
      if (TSStatusCode.SUCCESS_STATUS.getStatusCode() != tsStatus.getCode()) {
        LOGGER.error(
            "Failed to create PipeSink {} with type {} in config node, status is {}.",
            createPipeSinkStatement.getPipeSinkName(),
            createPipeSinkStatement.getPipeSinkType(),
            tsStatus);
        future.setException(new IoTDBException(tsStatus.message, tsStatus.code));
      } else {
        future.set(new ConfigTaskResult(TSStatusCode.SUCCESS_STATUS));
      }
    } catch (Exception e) {
      future.setException(e);
    }
    return future;
  }

  @Override
  public SettableFuture<ConfigTaskResult> dropPipeSink(
      DropPipeSinkStatement dropPipeSinkStatement) {
    SettableFuture<ConfigTaskResult> future = SettableFuture.create();
    try (ConfigNodeClient configNodeClient =
        CONFIG_NODE_CLIENT_MANAGER.borrowClient(ConfigNodeInfo.partitionRegionId)) {
      TDropPipeSinkReq req = new TDropPipeSinkReq();
      req.setPipeSinkName(dropPipeSinkStatement.getPipeSinkName());
      TSStatus tsStatus = configNodeClient.dropPipeSink(req);
      if (TSStatusCode.SUCCESS_STATUS.getStatusCode() != tsStatus.getCode()) {
        LOGGER.error(
            "Failed to drop PipeSink {} in config node, status is {}.",
            dropPipeSinkStatement.getPipeSinkName(),
            tsStatus);
        future.setException(new IoTDBException(tsStatus.message, tsStatus.code));
      } else {
        future.set(new ConfigTaskResult(TSStatusCode.SUCCESS_STATUS));
      }
    } catch (Exception e) {
      future.setException(e);
    }
    return future;
  }

  @Override
  public SettableFuture<ConfigTaskResult> showPipeSink(
      ShowPipeSinkStatement showPipeSinkStatement) {
    SettableFuture<ConfigTaskResult> future = SettableFuture.create();
    try (ConfigNodeClient configNodeClient =
        CONFIG_NODE_CLIENT_MANAGER.borrowClient(ConfigNodeInfo.partitionRegionId)) {
      TGetPipeSinkReq tGetPipeSinkReq = new TGetPipeSinkReq();
      if (!StringUtils.isEmpty(showPipeSinkStatement.getPipeSinkName())) {
        tGetPipeSinkReq.setPipeSinkName(showPipeSinkStatement.getPipeSinkName());
      }
      TGetPipeSinkResp resp = configNodeClient.getPipeSink(tGetPipeSinkReq);
      ShowPipeSinkTask.buildTSBlockByTPipeSinkInfo(resp.getPipeSinkInfoList(), future);
    } catch (Exception e) {
      future.setException(e);
    }
    return future;
  }

  @Override
  public SettableFuture<ConfigTaskResult> createPipe(CreatePipeStatement createPipeStatement) {
    SettableFuture<ConfigTaskResult> future = SettableFuture.create();
    future.setException(
        new IoTDBException(
            "Executing create pipe is not supported",
            TSStatusCode.EXECUTE_STATEMENT_ERROR.getStatusCode()));
    return future;
  }

  @Override
  public SettableFuture<ConfigTaskResult> dropPipe(DropPipeStatement dropPipeStatement) {
    SettableFuture<ConfigTaskResult> future = SettableFuture.create();
    future.setException(
        new IoTDBException(
            "Executing drop pipe is not supported",
            TSStatusCode.EXECUTE_STATEMENT_ERROR.getStatusCode()));
    return future;
  }

  @Override
  public SettableFuture<ConfigTaskResult> showPipe(ShowPipeStatement showPipeStatement) {
    SettableFuture<ConfigTaskResult> future = SettableFuture.create();
    future.setException(
        new IoTDBException(
            "Executing show pipe is not supported",
            TSStatusCode.EXECUTE_STATEMENT_ERROR.getStatusCode()));
    return future;
  }

  @Override
  public SettableFuture<ConfigTaskResult> startPipe(StartPipeStatement startPipeStatement) {
    SettableFuture<ConfigTaskResult> future = SettableFuture.create();
    future.setException(
        new IoTDBException(
            "Executing Start pipe is not supported",
            TSStatusCode.EXECUTE_STATEMENT_ERROR.getStatusCode()));
    return future;
  }

  @Override
  public SettableFuture<ConfigTaskResult> stopPipe(StopPipeStatement stopPipeStatement) {
    SettableFuture<ConfigTaskResult> future = SettableFuture.create();
    future.setException(
        new IoTDBException(
            "Executing stop pipe is not supported",
            TSStatusCode.EXECUTE_STATEMENT_ERROR.getStatusCode()));
    return future;
  }

  @Override
  public SettableFuture<ConfigTaskResult> deleteTimeSeries(
      String queryId, DeleteTimeSeriesStatement deleteTimeSeriesStatement) {
    SettableFuture<ConfigTaskResult> future = SettableFuture.create();
    PathPatternTree patternTree = new PathPatternTree();
    for (PartialPath pathPattern : deleteTimeSeriesStatement.getPathPatternList()) {
      patternTree.appendPathPattern(pathPattern);
    }
    patternTree.constructTree();
    ByteArrayOutputStream byteArrayOutputStream = new ByteArrayOutputStream();
    DataOutputStream dataOutputStream = new DataOutputStream(byteArrayOutputStream);
    try {
      patternTree.serialize(dataOutputStream);
    } catch (IOException ignored) {
      // memory operation, won't happen
    }
    TDeleteTimeSeriesReq req =
        new TDeleteTimeSeriesReq(queryId, ByteBuffer.wrap(byteArrayOutputStream.toByteArray()));
    try (ConfigNodeClient client =
        CLUSTER_DELETION_CONFIG_NODE_CLIENT_MANAGER.borrowClient(
            ConfigNodeInfo.partitionRegionId)) {
      TSStatus tsStatus = null;
      do {
        try {
          tsStatus = client.deleteTimeSeries(req);
        } catch (TTransportException e) {
          if (e.getType() == TTransportException.TIMED_OUT
              || e.getCause() instanceof SocketTimeoutException) {
            // time out mainly caused by slow execution, wait until
            tsStatus = RpcUtils.getStatus(TSStatusCode.STILL_EXECUTING_STATUS);
          } else {
            throw e;
          }
        }
        // keep waiting until task ends
      } while (TSStatusCode.STILL_EXECUTING_STATUS.getStatusCode() == tsStatus.getCode());

      if (TSStatusCode.SUCCESS_STATUS.getStatusCode() != tsStatus.getCode()) {
        LOGGER.error(
            "Failed to execute delete timeseries {} in config node, status is {}.",
            deleteTimeSeriesStatement.getPathPatternList(),
            tsStatus);
        future.setException(new IoTDBException(tsStatus.getMessage(), tsStatus.getCode()));
      } else {
        future.set(new ConfigTaskResult(TSStatusCode.SUCCESS_STATUS));
      }
    } catch (TException | IOException e) {
      future.setException(e);
    }
    return future;
  }
}<|MERGE_RESOLUTION|>--- conflicted
+++ resolved
@@ -31,11 +31,6 @@
 import org.apache.iotdb.commons.path.PartialPath;
 import org.apache.iotdb.commons.path.PathPatternTree;
 import org.apache.iotdb.commons.trigger.TriggerTable;
-<<<<<<< HEAD
-import org.apache.iotdb.commons.trigger.service.TriggerClassLoader;
-import org.apache.iotdb.commons.trigger.service.TriggerClassLoaderManager;
-=======
->>>>>>> 85329a92
 import org.apache.iotdb.commons.trigger.service.TriggerExecutableManager;
 import org.apache.iotdb.confignode.rpc.thrift.TCountStorageGroupResp;
 import org.apache.iotdb.confignode.rpc.thrift.TCreateFunctionReq;
@@ -49,10 +44,7 @@
 import org.apache.iotdb.confignode.rpc.thrift.TGetPipeSinkResp;
 import org.apache.iotdb.confignode.rpc.thrift.TGetTemplateResp;
 import org.apache.iotdb.confignode.rpc.thrift.TGetTriggerTableResp;
-<<<<<<< HEAD
-=======
 import org.apache.iotdb.confignode.rpc.thrift.TPipeSinkInfo;
->>>>>>> 85329a92
 import org.apache.iotdb.confignode.rpc.thrift.TSetStorageGroupReq;
 import org.apache.iotdb.confignode.rpc.thrift.TShowClusterResp;
 import org.apache.iotdb.confignode.rpc.thrift.TShowConfigNodesResp;
@@ -114,10 +106,7 @@
 
 import com.google.common.util.concurrent.SettableFuture;
 import org.apache.commons.codec.digest.DigestUtils;
-<<<<<<< HEAD
-=======
 import org.apache.commons.lang3.StringUtils;
->>>>>>> 85329a92
 import org.apache.thrift.TException;
 import org.apache.thrift.transport.TTransportException;
 import org.slf4j.Logger;
@@ -318,10 +307,7 @@
               createTriggerStatement.getAttributes(),
               FailureStrategy.OPTIMISTIC.getId()); // set default strategy
 
-<<<<<<< HEAD
-=======
       String libRoot = TriggerExecutableManager.getInstance().getLibRoot();
->>>>>>> 85329a92
       if (createTriggerStatement.isUsingURI()) {
         try {
           // download executable
@@ -341,23 +327,11 @@
           tCreateTriggerReq.setJarMD5(
               DigestUtils.md5Hex(Files.newInputStream(Paths.get(jarFilePathUnderLib))));
 
-<<<<<<< HEAD
-        } catch (Exception e) {
-=======
         } catch (IOException | URISyntaxException e) {
->>>>>>> 85329a92
           LOGGER.warn(
               "Failed to download executable for trigger({}) using URI: {}, the cause is: {}",
               createTriggerStatement.getTriggerName(),
               createTriggerStatement.getJarPath(),
-<<<<<<< HEAD
-              e.getMessage());
-          throw e;
-        }
-      } else {
-        TriggerExecutableManager.getInstance()
-            .copyFileToExtLibDir(createTriggerStatement.getJarPath());
-=======
               e);
           future.setException(
               new IoTDBException(
@@ -370,7 +344,6 @@
       } else {
         // change libRoot
         libRoot = createTriggerStatement.getJarPath();
->>>>>>> 85329a92
         // set jarPath to file name instead of the full path
         tCreateTriggerReq.setJarPath(new File(createTriggerStatement.getJarPath()).getName());
         // If jarPath is a file path, we transfer it to ByteBuffer and send it to ConfigNode.
@@ -383,24 +356,11 @@
       }
 
       // try to create instance, this request will fail if creation is not successful
-<<<<<<< HEAD
-      try (TriggerClassLoader classLoader =
-          TriggerClassLoaderManager.getInstance().updateAndGetActiveClassLoader()) {
-=======
       try (TriggerClassLoader classLoader = new TriggerClassLoader(libRoot)) {
->>>>>>> 85329a92
         Class<?> triggerClass =
             Class.forName(createTriggerStatement.getClassName(), true, classLoader);
         Trigger trigger = (Trigger) triggerClass.getDeclaredConstructor().newInstance();
         tCreateTriggerReq.setFailureStrategy(trigger.getFailureStrategy().getId());
-<<<<<<< HEAD
-      } catch (Exception e) {
-        LOGGER.warn(
-            "Failed to create trigger when try to create trigger({}) instance first, the cause is: {}",
-            createTriggerStatement.getTriggerName(),
-            e.getMessage());
-        throw e;
-=======
       } catch (ClassNotFoundException
           | NoSuchMethodException
           | InstantiationException
@@ -418,7 +378,6 @@
                     + createTriggerStatement.getJarPath(),
                 TSStatusCode.TRIGGER_LOAD_CLASS.getStatusCode()));
         return future;
->>>>>>> 85329a92
       }
 
       final TSStatus executionStatus = client.createTrigger(tCreateTriggerReq);
