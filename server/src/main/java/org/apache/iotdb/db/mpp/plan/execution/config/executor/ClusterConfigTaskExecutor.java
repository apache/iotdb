--- conflicted
+++ resolved
@@ -290,11 +290,7 @@
       String jarMd5;
       if (createFunctionStatement.isUsingURI()) {
         String uriString = createFunctionStatement.getUriString();
-<<<<<<< HEAD
         jarFileName = new File(createFunctionStatement.getUriString()).getName();
-=======
-        jarFileName = uriString.substring(uriString.lastIndexOf("/") + 1);
->>>>>>> c2ba3ae3
         if (!new URI(uriString).getScheme().equals("file")) {
           try {
             // download executable
@@ -326,11 +322,7 @@
           }
         } else {
           // libRoot should be the path of the specified jar
-<<<<<<< HEAD
-          libRoot = new URI(uriString).getPath();
-=======
           libRoot = new URI(uriString).getRawPath();
->>>>>>> c2ba3ae3
           // If jarPath is a file path on datanode, we transfer it to ByteBuffer and send it to
           // ConfigNode.
           jarFile = ExecutableManager.transferToBytebuffer(libRoot);
@@ -346,11 +338,7 @@
                 "%s-%s.%s",
                 jarFileName.substring(0, jarFileName.lastIndexOf(".")),
                 jarMd5,
-<<<<<<< HEAD
-                jarFileName.substring(jarFileName.lastIndexOf("." + 1))));
-=======
                 jarFileName.substring(jarFileName.lastIndexOf(".") + 1)));
->>>>>>> c2ba3ae3
       }
 
       // try to create instance, this request will fail if creation is not successful
