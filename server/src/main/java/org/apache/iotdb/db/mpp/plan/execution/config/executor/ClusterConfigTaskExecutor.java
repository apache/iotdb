/*
 * Licensed to the Apache Software Foundation (ASF) under one
 * or more contributor license agreements.  See the NOTICE file
 * distributed with this work for additional information
 * regarding copyright ownership.  The ASF licenses this file
 * to you under the Apache License, Version 2.0 (the
 * "License"); you may not use this file except in compliance
 * with the License.  You may obtain a copy of the License at
 *
 *     http://www.apache.org/licenses/LICENSE-2.0
 *
 * Unless required by applicable law or agreed to in writing,
 * software distributed under the License is distributed on an
 * "AS IS" BASIS, WITHOUT WARRANTIES OR CONDITIONS OF ANY
 * KIND, either express or implied.  See the License for the
 * specific language governing permissions and limitations
 * under the License.
 */

package org.apache.iotdb.db.mpp.plan.execution.config.executor;

import org.apache.iotdb.common.rpc.thrift.TFlushReq;
import org.apache.iotdb.common.rpc.thrift.TSStatus;
import org.apache.iotdb.common.rpc.thrift.TSetSpaceQuotaReq;
import org.apache.iotdb.common.rpc.thrift.TSetTTLReq;
import org.apache.iotdb.common.rpc.thrift.TSetThrottleQuotaReq;
import org.apache.iotdb.common.rpc.thrift.TSpaceQuota;
import org.apache.iotdb.common.rpc.thrift.TThrottleQuota;
import org.apache.iotdb.commons.client.IClientManager;
import org.apache.iotdb.commons.client.exception.ClientManagerException;
import org.apache.iotdb.commons.cluster.NodeStatus;
import org.apache.iotdb.commons.conf.CommonDescriptor;
import org.apache.iotdb.commons.consensus.ConfigRegionId;
import org.apache.iotdb.commons.exception.IoTDBException;
import org.apache.iotdb.commons.executable.ExecutableManager;
import org.apache.iotdb.commons.executable.ExecutableResource;
import org.apache.iotdb.commons.path.PartialPath;
import org.apache.iotdb.commons.path.PathPatternTree;
import org.apache.iotdb.commons.pipe.plugin.service.PipePluginClassLoader;
import org.apache.iotdb.commons.pipe.plugin.service.PipePluginExecutableManager;
import org.apache.iotdb.commons.trigger.service.TriggerExecutableManager;
import org.apache.iotdb.commons.udf.service.UDFClassLoader;
import org.apache.iotdb.commons.udf.service.UDFExecutableManager;
import org.apache.iotdb.confignode.rpc.thrift.TCountDatabaseResp;
import org.apache.iotdb.confignode.rpc.thrift.TCreateCQReq;
import org.apache.iotdb.confignode.rpc.thrift.TCreateFunctionReq;
import org.apache.iotdb.confignode.rpc.thrift.TCreateModelReq;
import org.apache.iotdb.confignode.rpc.thrift.TCreatePipePluginReq;
import org.apache.iotdb.confignode.rpc.thrift.TCreatePipeReq;
import org.apache.iotdb.confignode.rpc.thrift.TCreateTriggerReq;
import org.apache.iotdb.confignode.rpc.thrift.TDatabaseSchema;
import org.apache.iotdb.confignode.rpc.thrift.TDatabaseSchemaResp;
import org.apache.iotdb.confignode.rpc.thrift.TDeactivateSchemaTemplateReq;
import org.apache.iotdb.confignode.rpc.thrift.TDeleteDatabasesReq;
import org.apache.iotdb.confignode.rpc.thrift.TDeleteTimeSeriesReq;
import org.apache.iotdb.confignode.rpc.thrift.TDropCQReq;
import org.apache.iotdb.confignode.rpc.thrift.TDropFunctionReq;
import org.apache.iotdb.confignode.rpc.thrift.TDropModelReq;
import org.apache.iotdb.confignode.rpc.thrift.TDropPipePluginReq;
import org.apache.iotdb.confignode.rpc.thrift.TDropPipeSinkReq;
import org.apache.iotdb.confignode.rpc.thrift.TDropTriggerReq;
import org.apache.iotdb.confignode.rpc.thrift.TGetPipePluginTableResp;
import org.apache.iotdb.confignode.rpc.thrift.TGetPipeSinkReq;
import org.apache.iotdb.confignode.rpc.thrift.TGetPipeSinkResp;
import org.apache.iotdb.confignode.rpc.thrift.TGetRegionIdReq;
import org.apache.iotdb.confignode.rpc.thrift.TGetRegionIdResp;
import org.apache.iotdb.confignode.rpc.thrift.TGetSeriesSlotListReq;
import org.apache.iotdb.confignode.rpc.thrift.TGetSeriesSlotListResp;
import org.apache.iotdb.confignode.rpc.thrift.TGetTimeSlotListReq;
import org.apache.iotdb.confignode.rpc.thrift.TGetTimeSlotListResp;
import org.apache.iotdb.confignode.rpc.thrift.TGetTriggerTableResp;
import org.apache.iotdb.confignode.rpc.thrift.TGetUDFTableResp;
import org.apache.iotdb.confignode.rpc.thrift.TMigrateRegionReq;
import org.apache.iotdb.confignode.rpc.thrift.TPipeSinkInfo;
import org.apache.iotdb.confignode.rpc.thrift.TRegionInfo;
import org.apache.iotdb.confignode.rpc.thrift.TShowCQResp;
import org.apache.iotdb.confignode.rpc.thrift.TShowClusterResp;
import org.apache.iotdb.confignode.rpc.thrift.TShowConfigNodesResp;
import org.apache.iotdb.confignode.rpc.thrift.TShowDataNodesResp;
import org.apache.iotdb.confignode.rpc.thrift.TShowDatabaseResp;
import org.apache.iotdb.confignode.rpc.thrift.TShowModelReq;
import org.apache.iotdb.confignode.rpc.thrift.TShowModelResp;
import org.apache.iotdb.confignode.rpc.thrift.TShowPipeInfo;
import org.apache.iotdb.confignode.rpc.thrift.TShowPipeReq;
import org.apache.iotdb.confignode.rpc.thrift.TShowPipeResp;
import org.apache.iotdb.confignode.rpc.thrift.TShowRegionReq;
import org.apache.iotdb.confignode.rpc.thrift.TShowRegionResp;
<<<<<<< HEAD
=======
import org.apache.iotdb.confignode.rpc.thrift.TShowThrottleReq;
>>>>>>> 44dfbf1b
import org.apache.iotdb.confignode.rpc.thrift.TShowTrailReq;
import org.apache.iotdb.confignode.rpc.thrift.TShowTrailResp;
import org.apache.iotdb.confignode.rpc.thrift.TShowVariablesResp;
import org.apache.iotdb.confignode.rpc.thrift.TSpaceQuotaResp;
import org.apache.iotdb.confignode.rpc.thrift.TThrottleQuotaResp;
import org.apache.iotdb.confignode.rpc.thrift.TUnsetSchemaTemplateReq;
import org.apache.iotdb.db.client.ConfigNodeClient;
import org.apache.iotdb.db.client.ConfigNodeClientManager;
import org.apache.iotdb.db.client.ConfigNodeInfo;
import org.apache.iotdb.db.client.DataNodeClientPoolFactory;
import org.apache.iotdb.db.conf.IoTDBDescriptor;
import org.apache.iotdb.db.engine.StorageEngine;
import org.apache.iotdb.db.exception.StorageEngineException;
import org.apache.iotdb.db.exception.sql.SemanticException;
import org.apache.iotdb.db.metadata.template.ClusterTemplateManager;
import org.apache.iotdb.db.metadata.template.Template;
import org.apache.iotdb.db.mpp.plan.analyze.Analysis;
import org.apache.iotdb.db.mpp.plan.analyze.Analyzer;
import org.apache.iotdb.db.mpp.plan.execution.config.ConfigTaskResult;
import org.apache.iotdb.db.mpp.plan.execution.config.metadata.CountDatabaseTask;
import org.apache.iotdb.db.mpp.plan.execution.config.metadata.DatabaseSchemaTask;
import org.apache.iotdb.db.mpp.plan.execution.config.metadata.GetRegionIdTask;
import org.apache.iotdb.db.mpp.plan.execution.config.metadata.GetSeriesSlotListTask;
import org.apache.iotdb.db.mpp.plan.execution.config.metadata.GetTimeSlotListTask;
import org.apache.iotdb.db.mpp.plan.execution.config.metadata.ShowClusterDetailsTask;
import org.apache.iotdb.db.mpp.plan.execution.config.metadata.ShowClusterTask;
import org.apache.iotdb.db.mpp.plan.execution.config.metadata.ShowConfigNodesTask;
import org.apache.iotdb.db.mpp.plan.execution.config.metadata.ShowContinuousQueriesTask;
import org.apache.iotdb.db.mpp.plan.execution.config.metadata.ShowDataNodesTask;
import org.apache.iotdb.db.mpp.plan.execution.config.metadata.ShowFunctionsTask;
import org.apache.iotdb.db.mpp.plan.execution.config.metadata.ShowPipePluginsTask;
import org.apache.iotdb.db.mpp.plan.execution.config.metadata.ShowRegionTask;
import org.apache.iotdb.db.mpp.plan.execution.config.metadata.ShowTTLTask;
import org.apache.iotdb.db.mpp.plan.execution.config.metadata.ShowTriggersTask;
import org.apache.iotdb.db.mpp.plan.execution.config.metadata.ShowVariablesTask;
import org.apache.iotdb.db.mpp.plan.execution.config.metadata.model.ShowModelsTask;
import org.apache.iotdb.db.mpp.plan.execution.config.metadata.model.ShowTrailsTask;
import org.apache.iotdb.db.mpp.plan.execution.config.metadata.template.ShowNodesInSchemaTemplateTask;
import org.apache.iotdb.db.mpp.plan.execution.config.metadata.template.ShowPathSetTemplateTask;
import org.apache.iotdb.db.mpp.plan.execution.config.metadata.template.ShowSchemaTemplateTask;
import org.apache.iotdb.db.mpp.plan.execution.config.sys.pipe.ShowPipeTask;
import org.apache.iotdb.db.mpp.plan.execution.config.sys.quota.ShowSpaceQuotaTask;
import org.apache.iotdb.db.mpp.plan.execution.config.sys.quota.ShowThrottleQuotaTask;
import org.apache.iotdb.db.mpp.plan.execution.config.sys.sync.ShowPipeSinkTask;
import org.apache.iotdb.db.mpp.plan.expression.Expression;
import org.apache.iotdb.db.mpp.plan.statement.metadata.CountDatabaseStatement;
import org.apache.iotdb.db.mpp.plan.statement.metadata.CreateContinuousQueryStatement;
import org.apache.iotdb.db.mpp.plan.statement.metadata.CreateFunctionStatement;
import org.apache.iotdb.db.mpp.plan.statement.metadata.CreatePipePluginStatement;
import org.apache.iotdb.db.mpp.plan.statement.metadata.CreateTriggerStatement;
import org.apache.iotdb.db.mpp.plan.statement.metadata.DatabaseSchemaStatement;
import org.apache.iotdb.db.mpp.plan.statement.metadata.DeleteDatabaseStatement;
import org.apache.iotdb.db.mpp.plan.statement.metadata.DeleteTimeSeriesStatement;
import org.apache.iotdb.db.mpp.plan.statement.metadata.GetRegionIdStatement;
import org.apache.iotdb.db.mpp.plan.statement.metadata.GetSeriesSlotListStatement;
import org.apache.iotdb.db.mpp.plan.statement.metadata.GetTimeSlotListStatement;
import org.apache.iotdb.db.mpp.plan.statement.metadata.MigrateRegionStatement;
import org.apache.iotdb.db.mpp.plan.statement.metadata.SetTTLStatement;
import org.apache.iotdb.db.mpp.plan.statement.metadata.ShowClusterStatement;
import org.apache.iotdb.db.mpp.plan.statement.metadata.ShowDataNodesStatement;
import org.apache.iotdb.db.mpp.plan.statement.metadata.ShowDatabaseStatement;
import org.apache.iotdb.db.mpp.plan.statement.metadata.ShowRegionStatement;
import org.apache.iotdb.db.mpp.plan.statement.metadata.ShowTTLStatement;
import org.apache.iotdb.db.mpp.plan.statement.metadata.model.CreateModelStatement;
import org.apache.iotdb.db.mpp.plan.statement.metadata.template.CreateSchemaTemplateStatement;
import org.apache.iotdb.db.mpp.plan.statement.metadata.template.DeactivateTemplateStatement;
import org.apache.iotdb.db.mpp.plan.statement.metadata.template.DropSchemaTemplateStatement;
import org.apache.iotdb.db.mpp.plan.statement.metadata.template.SetSchemaTemplateStatement;
import org.apache.iotdb.db.mpp.plan.statement.metadata.template.ShowNodesInSchemaTemplateStatement;
import org.apache.iotdb.db.mpp.plan.statement.metadata.template.ShowPathSetTemplateStatement;
import org.apache.iotdb.db.mpp.plan.statement.metadata.template.ShowSchemaTemplateStatement;
import org.apache.iotdb.db.mpp.plan.statement.metadata.template.UnsetSchemaTemplateStatement;
import org.apache.iotdb.db.mpp.plan.statement.sys.KillQueryStatement;
import org.apache.iotdb.db.mpp.plan.statement.sys.pipe.CreatePipeStatement;
import org.apache.iotdb.db.mpp.plan.statement.sys.pipe.DropPipeStatement;
import org.apache.iotdb.db.mpp.plan.statement.sys.pipe.ShowPipeStatement;
import org.apache.iotdb.db.mpp.plan.statement.sys.pipe.StartPipeStatement;
import org.apache.iotdb.db.mpp.plan.statement.sys.pipe.StopPipeStatement;
import org.apache.iotdb.db.mpp.plan.statement.sys.quota.SetSpaceQuotaStatement;
import org.apache.iotdb.db.mpp.plan.statement.sys.quota.SetThrottleQuotaStatement;
import org.apache.iotdb.db.mpp.plan.statement.sys.quota.ShowSpaceQuotaStatement;
import org.apache.iotdb.db.mpp.plan.statement.sys.quota.ShowThrottleQuotaStatement;
import org.apache.iotdb.db.mpp.plan.statement.sys.sync.CreatePipeSinkStatement;
import org.apache.iotdb.db.mpp.plan.statement.sys.sync.DropPipeSinkStatement;
import org.apache.iotdb.db.mpp.plan.statement.sys.sync.ShowPipeSinkStatement;
import org.apache.iotdb.db.trigger.service.TriggerClassLoader;
import org.apache.iotdb.rpc.RpcUtils;
import org.apache.iotdb.rpc.StatementExecutionException;
import org.apache.iotdb.rpc.TSStatusCode;
import org.apache.iotdb.trigger.api.Trigger;
import org.apache.iotdb.trigger.api.enums.FailureStrategy;
import org.apache.iotdb.udf.api.UDTF;

import com.google.common.util.concurrent.SettableFuture;
import org.apache.commons.codec.digest.DigestUtils;
import org.apache.commons.lang3.StringUtils;
import org.apache.thrift.TException;
import org.apache.thrift.transport.TTransportException;
import org.slf4j.Logger;
import org.slf4j.LoggerFactory;

import java.io.ByteArrayOutputStream;
import java.io.DataOutputStream;
import java.io.File;
import java.io.IOException;
import java.lang.reflect.InvocationTargetException;
import java.net.SocketTimeoutException;
import java.net.URI;
import java.net.URISyntaxException;
import java.nio.ByteBuffer;
import java.nio.file.Files;
import java.nio.file.Paths;
import java.util.ArrayList;
import java.util.Arrays;
import java.util.Collections;
import java.util.HashMap;
import java.util.List;
import java.util.Map;
import java.util.stream.Collectors;

import static org.apache.iotdb.db.client.ConfigNodeClient.MSG_RECONNECTION_FAIL;

public class ClusterConfigTaskExecutor implements IConfigTaskExecutor {

  private static final Logger LOGGER = LoggerFactory.getLogger(ClusterConfigTaskExecutor.class);

  private static final IClientManager<ConfigRegionId, ConfigNodeClient> CONFIG_NODE_CLIENT_MANAGER =
      ConfigNodeClientManager.getInstance();

  /** FIXME Consolidate this clientManager with the upper one. */
  private static final IClientManager<ConfigRegionId, ConfigNodeClient>
      CLUSTER_DELETION_CONFIG_NODE_CLIENT_MANAGER =
          new IClientManager.Factory<ConfigRegionId, ConfigNodeClient>()
              .createClientManager(
                  new DataNodeClientPoolFactory.ClusterDeletionConfigNodeClientPoolFactory());

  private static final class ClusterConfigTaskExecutorHolder {

    private static final ClusterConfigTaskExecutor INSTANCE = new ClusterConfigTaskExecutor();

    private ClusterConfigTaskExecutorHolder() {}
  }

  public static ClusterConfigTaskExecutor getInstance() {
    return ClusterConfigTaskExecutor.ClusterConfigTaskExecutorHolder.INSTANCE;
  }

  @Override
  public SettableFuture<ConfigTaskResult> setDatabase(
      DatabaseSchemaStatement databaseSchemaStatement) {
    SettableFuture<ConfigTaskResult> future = SettableFuture.create();
    // Construct request using statement
    TDatabaseSchema databaseSchema =
        DatabaseSchemaTask.constructDatabaseSchema(databaseSchemaStatement);
    try (ConfigNodeClient configNodeClient =
        CONFIG_NODE_CLIENT_MANAGER.borrowClient(ConfigNodeInfo.CONFIG_REGION_ID)) {
      // Send request to some API server
      TSStatus tsStatus = configNodeClient.setDatabase(databaseSchema);
      // Get response or throw exception
      if (TSStatusCode.SUCCESS_STATUS.getStatusCode() != tsStatus.getCode()) {
        LOGGER.warn(
            "Failed to execute create database {} in config node, status is {}.",
            databaseSchemaStatement.getDatabasePath(),
            tsStatus);
        future.setException(new IoTDBException(tsStatus.message, tsStatus.code));
      } else {
        future.set(new ConfigTaskResult(TSStatusCode.SUCCESS_STATUS));
      }
    } catch (ClientManagerException | TException e) {
      future.setException(e);
    }
    return future;
  }

  @Override
  public SettableFuture<ConfigTaskResult> alterDatabase(
      DatabaseSchemaStatement databaseSchemaStatement) {
    SettableFuture<ConfigTaskResult> future = SettableFuture.create();
    // Construct request using statement
    TDatabaseSchema databaseSchema =
        DatabaseSchemaTask.constructDatabaseSchema(databaseSchemaStatement);
    try (ConfigNodeClient configNodeClient =
        CONFIG_NODE_CLIENT_MANAGER.borrowClient(ConfigNodeInfo.CONFIG_REGION_ID)) {
      // Send request to some API server
      TSStatus tsStatus = configNodeClient.alterDatabase(databaseSchema);
      // Get response or throw exception
      if (TSStatusCode.SUCCESS_STATUS.getStatusCode() != tsStatus.getCode()) {
        LOGGER.warn(
            "Failed to execute create database {} in config node, status is {}.",
            databaseSchemaStatement.getDatabasePath(),
            tsStatus);
        future.setException(new IoTDBException(tsStatus.message, tsStatus.code));
      } else {
        future.set(new ConfigTaskResult(TSStatusCode.SUCCESS_STATUS));
      }
    } catch (ClientManagerException | TException e) {
      future.setException(e);
    }
    return future;
  }

  @Override
  public SettableFuture<ConfigTaskResult> showDatabase(
      ShowDatabaseStatement showDatabaseStatement) {
    SettableFuture<ConfigTaskResult> future = SettableFuture.create();
    // Construct request using statement
    List<String> databasePathPattern =
        Arrays.asList(showDatabaseStatement.getPathPattern().getNodes());
    try (ConfigNodeClient client =
        CONFIG_NODE_CLIENT_MANAGER.borrowClient(ConfigNodeInfo.CONFIG_REGION_ID)) {
      // Send request to some API server
      TShowDatabaseResp resp = client.showDatabase(databasePathPattern);
      // build TSBlock
      showDatabaseStatement.buildTSBlock(resp.getDatabaseInfoMap(), future);
    } catch (ClientManagerException | TException e) {
      future.setException(e);
    }
    return future;
  }

  @Override
  public SettableFuture<ConfigTaskResult> countDatabase(
      CountDatabaseStatement countDatabaseStatement) {
    SettableFuture<ConfigTaskResult> future = SettableFuture.create();
    int databaseNum;
    List<String> databasePathPattern =
        Arrays.asList(countDatabaseStatement.getPathPattern().getNodes());
    try (ConfigNodeClient client =
        CONFIG_NODE_CLIENT_MANAGER.borrowClient(ConfigNodeInfo.CONFIG_REGION_ID)) {
      TCountDatabaseResp resp = client.countMatchedDatabases(databasePathPattern);
      databaseNum = resp.getCount();
      // build TSBlock
      CountDatabaseTask.buildTSBlock(databaseNum, future);
    } catch (ClientManagerException | TException e) {
      future.setException(e);
    }
    return future;
  }

  @Override
  public SettableFuture<ConfigTaskResult> deleteDatabase(
      DeleteDatabaseStatement deleteDatabaseStatement) {
    SettableFuture<ConfigTaskResult> future = SettableFuture.create();
    TDeleteDatabasesReq req = new TDeleteDatabasesReq(deleteDatabaseStatement.getPrefixPath());
    try (ConfigNodeClient client =
        CONFIG_NODE_CLIENT_MANAGER.borrowClient(ConfigNodeInfo.CONFIG_REGION_ID)) {
      TSStatus tsStatus = client.deleteDatabases(req);
      if (TSStatusCode.SUCCESS_STATUS.getStatusCode() != tsStatus.getCode()) {
        LOGGER.warn(
            "Failed to execute delete database {} in config node, status is {}.",
            deleteDatabaseStatement.getPrefixPath(),
            tsStatus);
        future.setException(new IoTDBException(tsStatus.getMessage(), tsStatus.getCode()));
      } else {
        future.set(new ConfigTaskResult(TSStatusCode.SUCCESS_STATUS));
      }
    } catch (ClientManagerException | TException e) {
      future.setException(e);
    }
    return future;
  }

  @Override
  public SettableFuture<ConfigTaskResult> createFunction(
      CreateFunctionStatement createFunctionStatement) {
    SettableFuture<ConfigTaskResult> future = SettableFuture.create();
    String udfName = createFunctionStatement.getUdfName();
    String className = createFunctionStatement.getClassName();
    try (ConfigNodeClient client =
        CONFIG_NODE_CLIENT_MANAGER.borrowClient(ConfigNodeInfo.CONFIG_REGION_ID)) {
      TCreateFunctionReq tCreateFunctionReq = new TCreateFunctionReq(udfName, className, false);
      String libRoot = UDFExecutableManager.getInstance().getLibRoot();
      String jarFileName;
      ByteBuffer jarFile;
      String jarMd5;
      if (createFunctionStatement.isUsingURI()) {
        String uriString = createFunctionStatement.getUriString();
        if (uriString == null || uriString.isEmpty()) {
          future.setException(
              new IoTDBException(
                  "URI is empty, please specify the URI.",
                  TSStatusCode.UDF_DOWNLOAD_ERROR.getStatusCode()));
          return future;
        }
        jarFileName = new File(uriString).getName();
        try {
          URI uri = new URI(uriString);
          if (uri.getScheme() == null) {
            future.setException(
                new IoTDBException(
                    "The scheme of URI is not set, please specify the scheme of URI.",
                    TSStatusCode.UDF_DOWNLOAD_ERROR.getStatusCode()));
            return future;
          }
          if (!uri.getScheme().equals("file")) {
            // Download executable
            ExecutableResource resource =
                UDFExecutableManager.getInstance().request(Collections.singletonList(uriString));
            String jarFilePathUnderTempDir =
                UDFExecutableManager.getInstance()
                        .getDirStringUnderTempRootByRequestId(resource.getRequestId())
                    + File.separator
                    + jarFileName;
            // libRoot should be the path of the specified jar
            libRoot = jarFilePathUnderTempDir;
            jarFile = ExecutableManager.transferToBytebuffer(jarFilePathUnderTempDir);
            jarMd5 = DigestUtils.md5Hex(Files.newInputStream(Paths.get(jarFilePathUnderTempDir)));
          } else {
            // libRoot should be the path of the specified jar
            libRoot = new File(new URI(uriString)).getAbsolutePath();
            // If jarPath is a file path on datanode, we transfer it to ByteBuffer and send it to
            // ConfigNode.
            jarFile = ExecutableManager.transferToBytebuffer(libRoot);
            // Set md5 of the jar file
            jarMd5 = DigestUtils.md5Hex(Files.newInputStream(Paths.get(libRoot)));
          }
        } catch (IOException | URISyntaxException e) {
          LOGGER.warn(
              "Failed to get executable for UDF({}) using URI: {}, the cause is: {}",
              createFunctionStatement.getUdfName(),
              createFunctionStatement.getUriString(),
              e);
          future.setException(
              new IoTDBException(
                  "Failed to get executable for UDF '"
                      + createFunctionStatement.getUdfName()
                      + "', please check the URI.",
                  TSStatusCode.TRIGGER_DOWNLOAD_ERROR.getStatusCode()));
          return future;
        }
        // modify req
        tCreateFunctionReq.setJarFile(jarFile);
        tCreateFunctionReq.setJarMD5(jarMd5);
        tCreateFunctionReq.setIsUsingURI(true);
        tCreateFunctionReq.setJarName(
            String.format(
                "%s-%s.%s",
                jarFileName.substring(0, jarFileName.lastIndexOf(".")),
                jarMd5,
                jarFileName.substring(jarFileName.lastIndexOf(".") + 1)));
      }

      // try to create instance, this request will fail if creation is not successful
      try (UDFClassLoader classLoader = new UDFClassLoader(libRoot)) {
        // ensure that jar file contains the class and the class is a UDF
        Class<?> clazz = Class.forName(createFunctionStatement.getClassName(), true, classLoader);
        UDTF udtf = (UDTF) clazz.getDeclaredConstructor().newInstance();
      } catch (ClassNotFoundException
          | NoSuchMethodException
          | InstantiationException
          | IllegalAccessException
          | InvocationTargetException
          | ClassCastException e) {
        LOGGER.warn(
            "Failed to create function when try to create UDF({}) instance first, the cause is: {}",
            createFunctionStatement.getUdfName(),
            e);
        future.setException(
            new IoTDBException(
                "Failed to load class '"
                    + createFunctionStatement.getClassName()
                    + "', because it's not found in jar file: "
                    + createFunctionStatement.getUriString(),
                TSStatusCode.UDF_LOAD_CLASS_ERROR.getStatusCode()));
        return future;
      }

      final TSStatus executionStatus = client.createFunction(tCreateFunctionReq);
      if (TSStatusCode.SUCCESS_STATUS.getStatusCode() != executionStatus.getCode()) {
        LOGGER.warn(
            "Failed to create function {}({}) because {}",
            udfName,
            className,
            executionStatus.getMessage());
        future.setException(new IoTDBException(executionStatus.message, executionStatus.code));
      } else {
        future.set(new ConfigTaskResult(TSStatusCode.SUCCESS_STATUS));
      }
    } catch (ClientManagerException | IOException | TException e) {
      future.setException(e);
    }
    return future;
  }

  @Override
  public SettableFuture<ConfigTaskResult> dropFunction(String udfName) {
    SettableFuture<ConfigTaskResult> future = SettableFuture.create();
    try (ConfigNodeClient client =
        CONFIG_NODE_CLIENT_MANAGER.borrowClient(ConfigNodeInfo.CONFIG_REGION_ID)) {
      final TSStatus executionStatus = client.dropFunction(new TDropFunctionReq(udfName));

      if (TSStatusCode.SUCCESS_STATUS.getStatusCode() != executionStatus.getCode()) {
        LOGGER.warn("[{}] Failed to drop function {}.", executionStatus, udfName);
        future.setException(new IoTDBException(executionStatus.message, executionStatus.code));
      } else {
        future.set(new ConfigTaskResult(TSStatusCode.SUCCESS_STATUS));
      }
    } catch (ClientManagerException | TException e) {
      future.setException(e);
    }
    return future;
  }

  @Override
  public SettableFuture<ConfigTaskResult> showFunctions() {
    SettableFuture<ConfigTaskResult> future = SettableFuture.create();
    try (ConfigNodeClient client =
        CONFIG_NODE_CLIENT_MANAGER.borrowClient(ConfigNodeInfo.CONFIG_REGION_ID)) {
      TGetUDFTableResp getUDFTableResp = client.getUDFTable();
      if (getUDFTableResp.getStatus().getCode() != TSStatusCode.SUCCESS_STATUS.getStatusCode()) {
        future.setException(
            new IoTDBException(
                getUDFTableResp.getStatus().message, getUDFTableResp.getStatus().code));
        return future;
      }
      // convert UDFTable and buildTsBlock
      ShowFunctionsTask.buildTsBlock(getUDFTableResp.getAllUDFInformation(), future);
    } catch (ClientManagerException | TException e) {
      future.setException(e);
    }

    return future;
  }

  @Override
  public SettableFuture<ConfigTaskResult> createTrigger(
      CreateTriggerStatement createTriggerStatement) {
    SettableFuture<ConfigTaskResult> future = SettableFuture.create();
    try (ConfigNodeClient client =
        CONFIG_NODE_CLIENT_MANAGER.borrowClient(ConfigNodeInfo.CONFIG_REGION_ID)) {

      TCreateTriggerReq tCreateTriggerReq =
          new TCreateTriggerReq(
              createTriggerStatement.getTriggerName(),
              createTriggerStatement.getClassName(),
              createTriggerStatement.getTriggerEvent().getId(),
              createTriggerStatement.getTriggerType().getId(),
              createTriggerStatement.getPathPattern().serialize(),
              createTriggerStatement.getAttributes(),
              FailureStrategy.OPTIMISTIC.getId(),
              createTriggerStatement.isUsingURI()); // set default strategy

      String libRoot = TriggerExecutableManager.getInstance().getLibRoot();
      String jarFileName;
      ByteBuffer jarFile;
      String jarMd5;
      if (createTriggerStatement.isUsingURI()) {
        String uriString = createTriggerStatement.getUriString();
        if (uriString == null || uriString.isEmpty()) {
          future.setException(
              new IoTDBException(
                  "URI is empty, please specify the URI.",
                  TSStatusCode.TRIGGER_DOWNLOAD_ERROR.getStatusCode()));
          return future;
        }
        jarFileName = new File(uriString).getName();
        try {
          URI uri = new URI(uriString);
          if (uri.getScheme() == null) {
            future.setException(
                new IoTDBException(
                    "The scheme of URI is not set, please specify the scheme of URI.",
                    TSStatusCode.TRIGGER_DOWNLOAD_ERROR.getStatusCode()));
            return future;
          }
          if (!uri.getScheme().equals("file")) {
            // download executable
            ExecutableResource resource =
                TriggerExecutableManager.getInstance()
                    .request(Collections.singletonList(uriString));
            String jarFilePathUnderTempDir =
                TriggerExecutableManager.getInstance()
                        .getDirStringUnderTempRootByRequestId(resource.getRequestId())
                    + File.separator
                    + jarFileName;
            // libRoot should be the path of the specified jar
            libRoot = jarFilePathUnderTempDir;
            jarFile = ExecutableManager.transferToBytebuffer(jarFilePathUnderTempDir);
            jarMd5 = DigestUtils.md5Hex(Files.newInputStream(Paths.get(jarFilePathUnderTempDir)));

          } else {
            // libRoot should be the path of the specified jar
            libRoot = new File(new URI(uriString)).getAbsolutePath();
            // If jarPath is a file path on datanode, we transfer it to ByteBuffer and send it to
            // ConfigNode.
            jarFile = ExecutableManager.transferToBytebuffer(libRoot);
            // set md5 of the jar file
            jarMd5 = DigestUtils.md5Hex(Files.newInputStream(Paths.get(libRoot)));
          }
        } catch (IOException | URISyntaxException e) {
          LOGGER.warn(
              "Failed to get executable for Trigger({}) using URI: {}, the cause is: {}",
              createTriggerStatement.getTriggerName(),
              createTriggerStatement.getUriString(),
              e);
          future.setException(
              new IoTDBException(
                  "Failed to get executable for Trigger '"
                      + createTriggerStatement.getUriString()
                      + "', please check the URI.",
                  TSStatusCode.TRIGGER_DOWNLOAD_ERROR.getStatusCode()));
          return future;
        }
        // modify req
        tCreateTriggerReq.setJarFile(jarFile);
        tCreateTriggerReq.setJarMD5(jarMd5);
        tCreateTriggerReq.setIsUsingURI(true);
        tCreateTriggerReq.setJarName(
            String.format(
                "%s-%s.%s",
                jarFileName.substring(0, jarFileName.lastIndexOf(".")),
                jarMd5,
                jarFileName.substring(jarFileName.lastIndexOf(".") + 1)));
      }

      // try to create instance, this request will fail if creation is not successful
      try (TriggerClassLoader classLoader = new TriggerClassLoader(libRoot)) {
        Class<?> triggerClass =
            Class.forName(createTriggerStatement.getClassName(), true, classLoader);
        Trigger trigger = (Trigger) triggerClass.getDeclaredConstructor().newInstance();
        tCreateTriggerReq.setFailureStrategy(trigger.getFailureStrategy().getId());
      } catch (ClassNotFoundException
          | NoSuchMethodException
          | InstantiationException
          | IllegalAccessException
          | InvocationTargetException
          | ClassCastException e) {
        LOGGER.warn(
            "Failed to create trigger when try to create trigger({}) instance first, the cause is: {}",
            createTriggerStatement.getTriggerName(),
            e);
        future.setException(
            new IoTDBException(
                "Failed to load class '"
                    + createTriggerStatement.getClassName()
                    + "', because it's not found in jar file: "
                    + createTriggerStatement.getUriString(),
                TSStatusCode.TRIGGER_LOAD_CLASS_ERROR.getStatusCode()));
        return future;
      }

      final TSStatus executionStatus = client.createTrigger(tCreateTriggerReq);

      if (TSStatusCode.SUCCESS_STATUS.getStatusCode() != executionStatus.getCode()) {
        LOGGER.warn(
            "[{}] Failed to create trigger {}. TSStatus is {}",
            executionStatus,
            createTriggerStatement.getTriggerName(),
            executionStatus.message);
        future.setException(new IoTDBException(executionStatus.message, executionStatus.code));
      } else {
        future.set(new ConfigTaskResult(TSStatusCode.SUCCESS_STATUS));
      }
    } catch (ClientManagerException | TException | IOException e) {
      future.setException(e);
    }
    return future;
  }

  @Override
  public SettableFuture<ConfigTaskResult> dropTrigger(String triggerName) {
    SettableFuture<ConfigTaskResult> future = SettableFuture.create();
    try (ConfigNodeClient client =
        CONFIG_NODE_CLIENT_MANAGER.borrowClient(ConfigNodeInfo.CONFIG_REGION_ID)) {
      final TSStatus executionStatus = client.dropTrigger(new TDropTriggerReq(triggerName));
      if (TSStatusCode.SUCCESS_STATUS.getStatusCode() != executionStatus.getCode()) {
        LOGGER.warn("[{}] Failed to drop trigger {}.", executionStatus, triggerName);
        future.setException(new IoTDBException(executionStatus.message, executionStatus.code));
      } else {
        future.set(new ConfigTaskResult(TSStatusCode.SUCCESS_STATUS));
      }
    } catch (ClientManagerException | TException e) {
      future.setException(e);
    }
    return future;
  }

  @Override
  public SettableFuture<ConfigTaskResult> showTriggers() {
    SettableFuture<ConfigTaskResult> future = SettableFuture.create();
    try (ConfigNodeClient client =
        CONFIG_NODE_CLIENT_MANAGER.borrowClient(ConfigNodeInfo.CONFIG_REGION_ID)) {
      TGetTriggerTableResp getTriggerTableResp = client.getTriggerTable();
      if (getTriggerTableResp.getStatus().getCode()
          != TSStatusCode.SUCCESS_STATUS.getStatusCode()) {
        future.setException(
            new IoTDBException(
                getTriggerTableResp.getStatus().message, getTriggerTableResp.getStatus().code));
        return future;
      }
      // convert triggerTable and buildTsBlock
      ShowTriggersTask.buildTsBlock(getTriggerTableResp.getAllTriggerInformation(), future);
    } catch (ClientManagerException | TException e) {
      future.setException(e);
    }

    return future;
  }

  @Override
  public SettableFuture<ConfigTaskResult> createPipePlugin(
      CreatePipePluginStatement createPipePluginStatement) {
    final SettableFuture<ConfigTaskResult> future = SettableFuture.create();
    final String pluginName = createPipePluginStatement.getPluginName();
    final String className = createPipePluginStatement.getClassName();
    final String uriString = createPipePluginStatement.getUriString();

    if (uriString == null || uriString.isEmpty()) {
      future.setException(
          new IoTDBException(
              "Failed to create pipe plugin, because the URI is empty.",
              TSStatusCode.PIPE_PLUGIN_DOWNLOAD_ERROR.getStatusCode()));
      return future;
    }

    try (final ConfigNodeClient client =
        CONFIG_NODE_CLIENT_MANAGER.borrowClient(ConfigNodeInfo.CONFIG_REGION_ID)) {
      String libRoot;
      ByteBuffer jarFile;
      String jarMd5;

      final String jarFileName = new File(uriString).getName();
      try {
        URI uri = new URI(uriString);
        if (uri.getScheme() == null) {
          future.setException(
              new IoTDBException(
                  "The scheme of URI is not set, please specify the scheme of URI.",
                  TSStatusCode.PIPE_PLUGIN_DOWNLOAD_ERROR.getStatusCode()));
          return future;
        }
        if (!uri.getScheme().equals("file")) {
          // Download executable
          ExecutableResource resource =
              PipePluginExecutableManager.getInstance()
                  .request(Collections.singletonList(uriString));
          String jarFilePathUnderTempDir =
              PipePluginExecutableManager.getInstance()
                      .getDirStringUnderTempRootByRequestId(resource.getRequestId())
                  + File.separator
                  + jarFileName;
          // libRoot should be the path of the specified jar
          libRoot = jarFilePathUnderTempDir;
          jarFile = ExecutableManager.transferToBytebuffer(jarFilePathUnderTempDir);
          jarMd5 = DigestUtils.md5Hex(Files.newInputStream(Paths.get(jarFilePathUnderTempDir)));
        } else {
          // libRoot should be the path of the specified jar
          libRoot = new File(new URI(uriString)).getAbsolutePath();
          // If jarPath is a file path on datanode, we transfer it to ByteBuffer and send it to
          // ConfigNode.
          jarFile = ExecutableManager.transferToBytebuffer(libRoot);
          // Set md5 of the jar file
          jarMd5 = DigestUtils.md5Hex(Files.newInputStream(Paths.get(libRoot)));
        }
      } catch (IOException | URISyntaxException e) {
        LOGGER.warn(
            "Failed to get executable for PipePlugin({}) using URI: {}, the cause is: {}",
            createPipePluginStatement.getPluginName(),
            createPipePluginStatement.getUriString(),
            e);
        future.setException(
            new IoTDBException(
                "Failed to get executable for PipePlugin"
                    + createPipePluginStatement.getPluginName()
                    + "', please check the URI.",
                TSStatusCode.PIPE_PLUGIN_DOWNLOAD_ERROR.getStatusCode()));
        return future;
      }

      // try to create instance, this request will fail if creation is not successful
      try (PipePluginClassLoader classLoader = new PipePluginClassLoader(libRoot)) {
        // ensure that jar file contains the class and the class is a pipe plugin
        Class<?> clazz = Class.forName(createPipePluginStatement.getClassName(), true, classLoader);
        clazz.getDeclaredConstructor().newInstance();
      } catch (ClassNotFoundException
          | NoSuchMethodException
          | InstantiationException
          | IllegalAccessException
          | InvocationTargetException
          | ClassCastException e) {
        LOGGER.warn(
            "Failed to create function when try to create PipePlugin({}) instance first, the cause is: {}",
            createPipePluginStatement.getPluginName(),
            e);
        future.setException(
            new IoTDBException(
                "Failed to load class '"
                    + createPipePluginStatement.getClassName()
                    + "', because it's not found in jar file: "
                    + createPipePluginStatement.getUriString(),
                TSStatusCode.PIPE_PLUGIN_LOAD_CLASS_ERROR.getStatusCode()));
        return future;
      }

      final TSStatus executionStatus =
          client.createPipePlugin(
              new TCreatePipePluginReq()
                  .setPluginName(pluginName)
                  .setClassName(className)
                  .setJarFile(jarFile)
                  .setJarMD5(jarMd5)
                  .setJarName(
                      String.format(
                          "%s-%s.%s",
                          jarFileName.substring(0, jarFileName.lastIndexOf(".")),
                          jarMd5,
                          jarFileName.substring(jarFileName.lastIndexOf(".") + 1))));
      if (TSStatusCode.SUCCESS_STATUS.getStatusCode() != executionStatus.getCode()) {
        LOGGER.warn(
            "Failed to create PipePlugin {}({}) because {}",
            pluginName,
            className,
            executionStatus.getMessage());
        future.setException(new IoTDBException(executionStatus.message, executionStatus.code));
      } else {
        future.set(new ConfigTaskResult(TSStatusCode.SUCCESS_STATUS));
      }
    } catch (ClientManagerException | TException | IOException e) {
      future.setException(e);
    }
    return future;
  }

  @Override
  public SettableFuture<ConfigTaskResult> dropPipePlugin(String pluginName) {
    final SettableFuture<ConfigTaskResult> future = SettableFuture.create();
    try (final ConfigNodeClient client =
        CONFIG_NODE_CLIENT_MANAGER.borrowClient(ConfigNodeInfo.CONFIG_REGION_ID)) {
      final TSStatus executionStatus = client.dropPipePlugin(new TDropPipePluginReq(pluginName));
      if (TSStatusCode.SUCCESS_STATUS.getStatusCode() != executionStatus.getCode()) {
        LOGGER.warn("[{}] Failed to drop pipe plugin {}.", executionStatus, pluginName);
        future.setException(new IoTDBException(executionStatus.message, executionStatus.code));
      } else {
        future.set(new ConfigTaskResult(TSStatusCode.SUCCESS_STATUS));
      }
    } catch (ClientManagerException | TException e) {
      future.setException(e);
    }
    return future;
  }

  @Override
  public SettableFuture<ConfigTaskResult> showPipePlugins() {
    final SettableFuture<ConfigTaskResult> future = SettableFuture.create();
    try (final ConfigNodeClient client =
        CONFIG_NODE_CLIENT_MANAGER.borrowClient(ConfigNodeInfo.CONFIG_REGION_ID)) {
      TGetPipePluginTableResp getPipePluginTableResp = client.getPipePluginTable();
      if (getPipePluginTableResp.getStatus().getCode()
          != TSStatusCode.SUCCESS_STATUS.getStatusCode()) {
        future.setException(
            new IoTDBException(
                getPipePluginTableResp.getStatus().message,
                getPipePluginTableResp.getStatus().code));
        return future;
      }
      // convert PipePluginTable and buildTsBlock
      ShowPipePluginsTask.buildTsBlock(getPipePluginTableResp.getAllPipePluginMeta(), future);
    } catch (ClientManagerException | TException e) {
      future.setException(e);
    }
    return future;
  }

  @Override
  public SettableFuture<ConfigTaskResult> setTTL(SetTTLStatement setTTLStatement, String taskName) {
    SettableFuture<ConfigTaskResult> future = SettableFuture.create();
    List<String> databasePathPattern = Arrays.asList(setTTLStatement.getDatabasePath().getNodes());
    TSetTTLReq setTTLReq = new TSetTTLReq(databasePathPattern, setTTLStatement.getTTL());
    try (ConfigNodeClient configNodeClient =
        CONFIG_NODE_CLIENT_MANAGER.borrowClient(ConfigNodeInfo.CONFIG_REGION_ID)) {
      // Send request to some API server
      TSStatus tsStatus = configNodeClient.setTTL(setTTLReq);
      // Get response or throw exception
      if (TSStatusCode.SUCCESS_STATUS.getStatusCode() != tsStatus.getCode()) {
        LOGGER.warn(
            "Failed to execute {} {} in config node, status is {}.",
            taskName,
            setTTLStatement.getDatabasePath(),
            tsStatus);
        future.setException(new IoTDBException(tsStatus.getMessage(), tsStatus.getCode()));
      } else {
        future.set(new ConfigTaskResult(TSStatusCode.SUCCESS_STATUS));
      }
    } catch (ClientManagerException | TException e) {
      future.setException(e);
    }
    return future;
  }

  @Override
  public SettableFuture<ConfigTaskResult> merge(boolean onCluster) {
    SettableFuture<ConfigTaskResult> future = SettableFuture.create();
    TSStatus tsStatus = new TSStatus();
    if (onCluster) {
      try (ConfigNodeClient client =
          CONFIG_NODE_CLIENT_MANAGER.borrowClient(ConfigNodeInfo.CONFIG_REGION_ID)) {
        // Send request to some API server
        tsStatus = client.merge();
      } catch (ClientManagerException | TException e) {
        future.setException(e);
      }
    } else {
      try {
        StorageEngine.getInstance().mergeAll();
        tsStatus = RpcUtils.getStatus(TSStatusCode.SUCCESS_STATUS);
      } catch (StorageEngineException e) {
        tsStatus = RpcUtils.getStatus(TSStatusCode.EXECUTE_STATEMENT_ERROR, e.getMessage());
      }
    }
    if (tsStatus.getCode() == TSStatusCode.SUCCESS_STATUS.getStatusCode()) {
      future.set(new ConfigTaskResult(TSStatusCode.SUCCESS_STATUS));
    } else {
      future.setException(new IoTDBException(tsStatus.message, tsStatus.code));
    }
    return future;
  }

  @Override
  public SettableFuture<ConfigTaskResult> flush(TFlushReq tFlushReq, boolean onCluster) {
    SettableFuture<ConfigTaskResult> future = SettableFuture.create();
    TSStatus tsStatus = new TSStatus();
    if (onCluster) {
      try (ConfigNodeClient client =
          CONFIG_NODE_CLIENT_MANAGER.borrowClient(ConfigNodeInfo.CONFIG_REGION_ID)) {
        // Send request to some API server
        tsStatus = client.flush(tFlushReq);
      } catch (ClientManagerException | TException e) {
        future.setException(e);
      }
    } else {
      try {
        StorageEngine.getInstance().operateFlush(tFlushReq);
        tsStatus = RpcUtils.getStatus(TSStatusCode.SUCCESS_STATUS);
      } catch (Exception e) {
        tsStatus = RpcUtils.getStatus(TSStatusCode.EXECUTE_STATEMENT_ERROR, e.getMessage());
      }
    }
    if (tsStatus.getCode() == TSStatusCode.SUCCESS_STATUS.getStatusCode()) {
      future.set(new ConfigTaskResult(TSStatusCode.SUCCESS_STATUS));
    } else {
      future.setException(new IoTDBException(tsStatus.message, tsStatus.code));
    }
    return future;
  }

  @Override
  public SettableFuture<ConfigTaskResult> clearCache(boolean onCluster) {
    SettableFuture<ConfigTaskResult> future = SettableFuture.create();
    TSStatus tsStatus = new TSStatus();
    if (onCluster) {
      try (ConfigNodeClient client =
          CONFIG_NODE_CLIENT_MANAGER.borrowClient(ConfigNodeInfo.CONFIG_REGION_ID)) {
        // Send request to some API server
        tsStatus = client.clearCache();
      } catch (ClientManagerException | TException e) {
        future.setException(e);
      }
    } else {
      try {
        StorageEngine.getInstance().clearCache();
        tsStatus = RpcUtils.getStatus(TSStatusCode.SUCCESS_STATUS);
      } catch (Exception e) {
        tsStatus = RpcUtils.getStatus(TSStatusCode.EXECUTE_STATEMENT_ERROR, e.getMessage());
      }
    }
    if (tsStatus.getCode() == TSStatusCode.SUCCESS_STATUS.getStatusCode()) {
      future.set(new ConfigTaskResult(TSStatusCode.SUCCESS_STATUS));
    } else {
      future.setException(new IoTDBException(tsStatus.message, tsStatus.code));
    }
    return future;
  }

  @Override
  public SettableFuture<ConfigTaskResult> loadConfiguration(boolean onCluster) {
    SettableFuture<ConfigTaskResult> future = SettableFuture.create();
    TSStatus tsStatus = new TSStatus();
    if (onCluster) {
      try (ConfigNodeClient client =
          CONFIG_NODE_CLIENT_MANAGER.borrowClient(ConfigNodeInfo.CONFIG_REGION_ID)) {
        // Send request to some API server
        tsStatus = client.loadConfiguration();
      } catch (ClientManagerException | TException e) {
        future.setException(e);
      }
    } else {
      try {
        IoTDBDescriptor.getInstance().loadHotModifiedProps();
        tsStatus = RpcUtils.getStatus(TSStatusCode.SUCCESS_STATUS);
      } catch (Exception e) {
        tsStatus = RpcUtils.getStatus(TSStatusCode.EXECUTE_STATEMENT_ERROR, e.getMessage());
      }
    }
    if (tsStatus.getCode() == TSStatusCode.SUCCESS_STATUS.getStatusCode()) {
      future.set(new ConfigTaskResult(TSStatusCode.SUCCESS_STATUS));
    } else {
      future.setException(new StatementExecutionException(tsStatus));
    }
    return future;
  }

  @Override
  public SettableFuture<ConfigTaskResult> setSystemStatus(boolean onCluster, NodeStatus status) {
    SettableFuture<ConfigTaskResult> future = SettableFuture.create();
    TSStatus tsStatus = new TSStatus();
    if (onCluster) {
      try (ConfigNodeClient client =
          CONFIG_NODE_CLIENT_MANAGER.borrowClient(ConfigNodeInfo.CONFIG_REGION_ID)) {
        // Send request to some API server
        tsStatus = client.setSystemStatus(status.getStatus());
      } catch (ClientManagerException | TException e) {
        future.setException(e);
      }
    } else {
      try {
        CommonDescriptor.getInstance().getConfig().setNodeStatus(status);
        tsStatus = RpcUtils.getStatus(TSStatusCode.SUCCESS_STATUS);
      } catch (Exception e) {
        tsStatus = RpcUtils.getStatus(TSStatusCode.EXECUTE_STATEMENT_ERROR, e.getMessage());
      }
    }
    if (tsStatus.getCode() == TSStatusCode.SUCCESS_STATUS.getStatusCode()) {
      future.set(new ConfigTaskResult(TSStatusCode.SUCCESS_STATUS));
    } else {
      future.setException(new StatementExecutionException(tsStatus));
    }
    return future;
  }

  @Override
  public SettableFuture<ConfigTaskResult> killQuery(KillQueryStatement killQueryStatement) {
    int dataNodeId = -1;
    String queryId = killQueryStatement.getQueryId();
    if (!killQueryStatement.isKillAll()) {
      String[] splits = queryId.split("_");
      try {
        // We just judge the input queryId has three '_' and the DataNodeId from it is non-negative
        // here
        if (splits.length != 4 || ((dataNodeId = Integer.parseInt(splits[3])) < 0)) {
          throw new SemanticException("Please ensure your input <queryId> is correct");
        }
      } catch (NumberFormatException e) {
        throw new SemanticException("Please ensure your input <queryId> is correct");
      }
    }
    SettableFuture<ConfigTaskResult> future = SettableFuture.create();
    try (ConfigNodeClient client =
        CONFIG_NODE_CLIENT_MANAGER.borrowClient(ConfigNodeInfo.CONFIG_REGION_ID)) {
      final TSStatus executionStatus = client.killQuery(queryId, dataNodeId);
      if (TSStatusCode.SUCCESS_STATUS.getStatusCode() != executionStatus.getCode()) {
        LOGGER.warn("Failed to kill query [{}], because {}", queryId, executionStatus.message);
        future.setException(new IoTDBException(executionStatus.message, executionStatus.code));
      } else {
        future.set(new ConfigTaskResult(TSStatusCode.SUCCESS_STATUS));
      }
    } catch (ClientManagerException | TException e) {
      future.setException(e);
    }
    return future;
  }

  @Override
  public SettableFuture<ConfigTaskResult> showCluster(ShowClusterStatement showClusterStatement) {
    SettableFuture<ConfigTaskResult> future = SettableFuture.create();
    TShowClusterResp showClusterResp = new TShowClusterResp();
    try (ConfigNodeClient client =
        CONFIG_NODE_CLIENT_MANAGER.borrowClient(ConfigNodeInfo.CONFIG_REGION_ID)) {
      showClusterResp = client.showCluster();
    } catch (ClientManagerException | TException e) {
      if (showClusterResp.getConfigNodeList() == null) {
        future.setException(new TException(MSG_RECONNECTION_FAIL));
      } else {
        future.setException(e);
      }
      return future;
    }
    // build TSBlock
    if (showClusterStatement.isDetails()) {
      ShowClusterDetailsTask.buildTSBlock(showClusterResp, future);
    } else {
      ShowClusterTask.buildTSBlock(showClusterResp, future);
    }

    return future;
  }

  @Override
  public SettableFuture<ConfigTaskResult> showClusterParameters() {
    SettableFuture<ConfigTaskResult> future = SettableFuture.create();
    TShowVariablesResp showVariablesResp = new TShowVariablesResp();
    try (ConfigNodeClient client =
        CONFIG_NODE_CLIENT_MANAGER.borrowClient(ConfigNodeInfo.CONFIG_REGION_ID)) {
      showVariablesResp = client.showVariables();
    } catch (ClientManagerException | TException e) {
      future.setException(e);
    }

    // build TSBlock
    ShowVariablesTask.buildTSBlock(showVariablesResp, future);

    return future;
  }

  @Override
  public SettableFuture<ConfigTaskResult> showTTL(ShowTTLStatement showTTLStatement) {
    SettableFuture<ConfigTaskResult> future = SettableFuture.create();
    List<PartialPath> databasePaths = showTTLStatement.getPaths();
    Map<String, Long> databaseToTTL = new HashMap<>();
    try (ConfigNodeClient client =
        CONFIG_NODE_CLIENT_MANAGER.borrowClient(ConfigNodeInfo.CONFIG_REGION_ID)) {
      if (showTTLStatement.isAll()) {
        List<String> allStorageGroupPathPattern = Arrays.asList("root", "**");
        TDatabaseSchemaResp resp = client.getMatchedDatabaseSchemas(allStorageGroupPathPattern);
        for (Map.Entry<String, TDatabaseSchema> entry : resp.getDatabaseSchemaMap().entrySet()) {
          databaseToTTL.put(entry.getKey(), entry.getValue().getTTL());
        }
      } else {
        for (PartialPath databasePath : databasePaths) {
          List<String> databasePathPattern = Arrays.asList(databasePath.getNodes());
          TDatabaseSchemaResp resp = client.getMatchedDatabaseSchemas(databasePathPattern);
          for (Map.Entry<String, TDatabaseSchema> entry : resp.getDatabaseSchemaMap().entrySet()) {
            if (!databaseToTTL.containsKey(entry.getKey())) {
              databaseToTTL.put(entry.getKey(), entry.getValue().getTTL());
            }
          }
        }
      }
    } catch (ClientManagerException | TException e) {
      future.setException(e);
    }
    // build TSBlock
    ShowTTLTask.buildTSBlock(databaseToTTL, future);
    return future;
  }

  @Override
  public SettableFuture<ConfigTaskResult> showRegion(ShowRegionStatement showRegionStatement) {
    SettableFuture<ConfigTaskResult> future = SettableFuture.create();
    TShowRegionResp showRegionResp = new TShowRegionResp();
    TShowRegionReq showRegionReq = new TShowRegionReq();
    showRegionReq.setConsensusGroupType(showRegionStatement.getRegionType());
    if (showRegionStatement.getStorageGroups() == null) {
      showRegionReq.setDatabases(null);
    } else {
      showRegionReq.setDatabases(
          showRegionStatement.getStorageGroups().stream()
              .map(PartialPath::getFullPath)
              .collect(Collectors.toList()));
    }
    try (ConfigNodeClient client =
        CONFIG_NODE_CLIENT_MANAGER.borrowClient(ConfigNodeInfo.CONFIG_REGION_ID)) {
      showRegionResp = client.showRegion(showRegionReq);
      if (showRegionResp.getStatus().getCode() != TSStatusCode.SUCCESS_STATUS.getStatusCode()) {
        future.setException(
            new IoTDBException(
                showRegionResp.getStatus().message, showRegionResp.getStatus().code));
        return future;
      }
    } catch (ClientManagerException | TException e) {
      future.setException(e);
    }

    // filter the regions by nodeid
    if (showRegionStatement.getNodeIds() != null) {
      List<TRegionInfo> regionInfos = showRegionResp.getRegionInfoList();
      regionInfos =
          regionInfos.stream()
              .filter(
                  regionInfo ->
                      showRegionStatement.getNodeIds().contains(regionInfo.getDataNodeId()))
              .collect(Collectors.toList());
      showRegionResp.setRegionInfoList(regionInfos);
    }

    // build TSBlock
    ShowRegionTask.buildTSBlock(showRegionResp, future);
    return future;
  }

  @Override
  public SettableFuture<ConfigTaskResult> showDataNodes(
      ShowDataNodesStatement showDataNodesStatement) {
    SettableFuture<ConfigTaskResult> future = SettableFuture.create();
    TShowDataNodesResp showDataNodesResp = new TShowDataNodesResp();
    try (ConfigNodeClient client =
        CONFIG_NODE_CLIENT_MANAGER.borrowClient(ConfigNodeInfo.CONFIG_REGION_ID)) {
      showDataNodesResp = client.showDataNodes();
      if (showDataNodesResp.getStatus().getCode() != TSStatusCode.SUCCESS_STATUS.getStatusCode()) {
        future.setException(
            new IoTDBException(
                showDataNodesResp.getStatus().message, showDataNodesResp.getStatus().code));
        return future;
      }
    } catch (ClientManagerException | TException e) {
      future.setException(e);
    }
    // build TSBlock
    ShowDataNodesTask.buildTSBlock(showDataNodesResp, future);
    return future;
  }

  @Override
  public SettableFuture<ConfigTaskResult> showConfigNodes() {
    SettableFuture<ConfigTaskResult> future = SettableFuture.create();
    TShowConfigNodesResp showConfigNodesResp = new TShowConfigNodesResp();
    try (ConfigNodeClient client =
        CONFIG_NODE_CLIENT_MANAGER.borrowClient(ConfigNodeInfo.CONFIG_REGION_ID)) {
      showConfigNodesResp = client.showConfigNodes();
      if (showConfigNodesResp.getStatus().getCode()
          != TSStatusCode.SUCCESS_STATUS.getStatusCode()) {
        future.setException(
            new IoTDBException(
                showConfigNodesResp.getStatus().message, showConfigNodesResp.getStatus().code));
        return future;
      }
    } catch (ClientManagerException | TException e) {
      future.setException(e);
    }
    // build TSBlock
    ShowConfigNodesTask.buildTSBlock(showConfigNodesResp, future);
    return future;
  }

  @Override
  public SettableFuture<ConfigTaskResult> createSchemaTemplate(
      CreateSchemaTemplateStatement createSchemaTemplateStatement) {
    SettableFuture<ConfigTaskResult> future = SettableFuture.create();
    // Construct request using statement
    try {
      // Send request to some API server
      TSStatus tsStatus =
          ClusterTemplateManager.getInstance().createSchemaTemplate(createSchemaTemplateStatement);
      // Get response or throw exception
      if (TSStatusCode.SUCCESS_STATUS.getStatusCode() != tsStatus.getCode()) {
        LOGGER.warn(
            "Failed to execute create schema template {} in config node, status is {}.",
            createSchemaTemplateStatement.getName(),
            tsStatus);
        future.setException(new IoTDBException(tsStatus.getMessage(), tsStatus.getCode()));
      } else {
        future.set(new ConfigTaskResult(TSStatusCode.SUCCESS_STATUS));
      }
    } catch (Exception e) {
      future.setException(e.getCause());
    }
    return future;
  }

  @Override
  public SettableFuture<ConfigTaskResult> showSchemaTemplate(
      ShowSchemaTemplateStatement showSchemaTemplateStatement) {
    SettableFuture<ConfigTaskResult> future = SettableFuture.create();
    try {
      // Send request to some API server
      List<Template> templateList = ClusterTemplateManager.getInstance().getAllTemplates();
      // build TSBlock
      ShowSchemaTemplateTask.buildTSBlock(templateList, future);
    } catch (Exception e) {
      future.setException(e);
    }
    return future;
  }

  @Override
  public SettableFuture<ConfigTaskResult> showNodesInSchemaTemplate(
      ShowNodesInSchemaTemplateStatement showNodesInSchemaTemplateStatement) {
    SettableFuture<ConfigTaskResult> future = SettableFuture.create();
    String req = showNodesInSchemaTemplateStatement.getTemplateName();
    try {
      // Send request to some API server
      Template template = ClusterTemplateManager.getInstance().getTemplate(req);
      // Build TSBlock
      ShowNodesInSchemaTemplateTask.buildTSBlock(template, future);
    } catch (Exception e) {
      future.setException(e);
    }
    return future;
  }

  @Override
  public SettableFuture<ConfigTaskResult> setSchemaTemplate(
      SetSchemaTemplateStatement setSchemaTemplateStatement) {
    SettableFuture<ConfigTaskResult> future = SettableFuture.create();
    String templateName = setSchemaTemplateStatement.getTemplateName();
    PartialPath path = setSchemaTemplateStatement.getPath();
    try {
      // Send request to some API server
      ClusterTemplateManager.getInstance().setSchemaTemplate(templateName, path);
      // build TSBlock
      future.set(new ConfigTaskResult(TSStatusCode.SUCCESS_STATUS));
    } catch (Exception e) {
      future.setException(e.getCause());
    }
    return future;
  }

  @Override
  public SettableFuture<ConfigTaskResult> showPathSetTemplate(
      ShowPathSetTemplateStatement showPathSetTemplateStatement) {
    SettableFuture<ConfigTaskResult> future = SettableFuture.create();
    String templateName = showPathSetTemplateStatement.getTemplateName();
    try {
      // Send request to some API server
      List<PartialPath> listPath =
          ClusterTemplateManager.getInstance().getPathsSetTemplate(templateName);
      // Build TSBlock
      ShowPathSetTemplateTask.buildTSBlock(listPath, future);
    } catch (Exception e) {
      future.setException(e);
    }
    return future;
  }

  @Override
  public SettableFuture<ConfigTaskResult> deactivateSchemaTemplate(
      String queryId, DeactivateTemplateStatement deactivateTemplateStatement) {
    SettableFuture<ConfigTaskResult> future = SettableFuture.create();
    TDeactivateSchemaTemplateReq req = new TDeactivateSchemaTemplateReq();
    req.setQueryId(queryId);
    req.setTemplateName(deactivateTemplateStatement.getTemplateName());
    req.setPathPatternTree(
        serializePatternListToByteBuffer(deactivateTemplateStatement.getPathPatternList()));
    try (ConfigNodeClient client =
        CLUSTER_DELETION_CONFIG_NODE_CLIENT_MANAGER.borrowClient(ConfigNodeInfo.CONFIG_REGION_ID)) {
      TSStatus tsStatus;
      do {
        try {
          tsStatus = client.deactivateSchemaTemplate(req);
        } catch (TTransportException e) {
          if (e.getType() == TTransportException.TIMED_OUT
              || e.getCause() instanceof SocketTimeoutException) {
            // Time out mainly caused by slow execution, just wait
            tsStatus = RpcUtils.getStatus(TSStatusCode.OVERLAP_WITH_EXISTING_TASK);
          } else {
            throw e;
          }
        }
        // Keep waiting until task ends
      } while (TSStatusCode.OVERLAP_WITH_EXISTING_TASK.getStatusCode() == tsStatus.getCode());

      if (TSStatusCode.SUCCESS_STATUS.getStatusCode() != tsStatus.getCode()) {
        LOGGER.warn(
            "Failed to execute deactivate schema template {} from {} in config node, status is {}.",
            deactivateTemplateStatement.getTemplateName(),
            deactivateTemplateStatement.getPathPatternList(),
            tsStatus);
        future.setException(new IoTDBException(tsStatus.getMessage(), tsStatus.getCode()));
      } else {
        future.set(new ConfigTaskResult(TSStatusCode.SUCCESS_STATUS));
      }
    } catch (ClientManagerException | TException e) {
      future.setException(e);
    }
    return future;
  }

  @Override
  public SettableFuture<ConfigTaskResult> dropSchemaTemplate(
      DropSchemaTemplateStatement dropSchemaTemplateStatement) {
    SettableFuture<ConfigTaskResult> future = SettableFuture.create();
    try (ConfigNodeClient configNodeClient =
        CONFIG_NODE_CLIENT_MANAGER.borrowClient(ConfigNodeInfo.CONFIG_REGION_ID)) {
      // Send request to some API server
      TSStatus tsStatus =
          configNodeClient.dropSchemaTemplate(dropSchemaTemplateStatement.getTemplateName());
      // Get response or throw exception
      if (TSStatusCode.SUCCESS_STATUS.getStatusCode() != tsStatus.getCode()) {
        LOGGER.warn(
            "Failed to execute drop schema template {} in config node, status is {}.",
            dropSchemaTemplateStatement.getTemplateName(),
            tsStatus);
        future.setException(new IoTDBException(tsStatus.message, tsStatus.code));
      } else {
        future.set(new ConfigTaskResult(TSStatusCode.SUCCESS_STATUS));
      }
    } catch (ClientManagerException | TException e) {
      future.setException(e);
    }
    return future;
  }

  private ByteBuffer serializePatternListToByteBuffer(List<PartialPath> patternList) {
    PathPatternTree patternTree = new PathPatternTree();
    for (PartialPath pathPattern : patternList) {
      patternTree.appendPathPattern(pathPattern);
    }
    patternTree.constructTree();
    ByteArrayOutputStream byteArrayOutputStream = new ByteArrayOutputStream();
    DataOutputStream dataOutputStream = new DataOutputStream(byteArrayOutputStream);
    try {
      patternTree.serialize(dataOutputStream);
    } catch (IOException ignored) {
      // memory operation, won't happen
    }
    return ByteBuffer.wrap(byteArrayOutputStream.toByteArray());
  }

  @Override
  public SettableFuture<ConfigTaskResult> unsetSchemaTemplate(
      String queryId, UnsetSchemaTemplateStatement unsetSchemaTemplateStatement) {
    SettableFuture<ConfigTaskResult> future = SettableFuture.create();
    TUnsetSchemaTemplateReq req = new TUnsetSchemaTemplateReq();
    req.setQueryId(queryId);
    req.setTemplateName(unsetSchemaTemplateStatement.getTemplateName());
    req.setPath(unsetSchemaTemplateStatement.getPath().getFullPath());
    try (ConfigNodeClient client =
        CLUSTER_DELETION_CONFIG_NODE_CLIENT_MANAGER.borrowClient(ConfigNodeInfo.CONFIG_REGION_ID)) {
      TSStatus tsStatus;
      do {
        try {
          tsStatus = client.unsetSchemaTemplate(req);
        } catch (TTransportException e) {
          if (e.getType() == TTransportException.TIMED_OUT
              || e.getCause() instanceof SocketTimeoutException) {
            // time out mainly caused by slow execution, wait until
            tsStatus = RpcUtils.getStatus(TSStatusCode.OVERLAP_WITH_EXISTING_TASK);
          } else {
            throw e;
          }
        }
        // keep waiting until task ends
      } while (TSStatusCode.OVERLAP_WITH_EXISTING_TASK.getStatusCode() == tsStatus.getCode());

      if (TSStatusCode.SUCCESS_STATUS.getStatusCode() != tsStatus.getCode()) {
        LOGGER.warn(
            "Failed to execute unset schema template {} from {} in config node, status is {}.",
            unsetSchemaTemplateStatement.getTemplateName(),
            unsetSchemaTemplateStatement.getPath(),
            tsStatus);
        future.setException(new IoTDBException(tsStatus.getMessage(), tsStatus.getCode()));
      } else {
        future.set(new ConfigTaskResult(TSStatusCode.SUCCESS_STATUS));
      }
    } catch (ClientManagerException | TException e) {
      future.setException(e);
    }
    return future;
  }

  @Override
  public SettableFuture<ConfigTaskResult> createPipeSink(
      CreatePipeSinkStatement createPipeSinkStatement) {
    SettableFuture<ConfigTaskResult> future = SettableFuture.create();
    try (ConfigNodeClient configNodeClient =
        CONFIG_NODE_CLIENT_MANAGER.borrowClient(ConfigNodeInfo.CONFIG_REGION_ID)) {
      TPipeSinkInfo pipeSinkInfo = new TPipeSinkInfo();
      pipeSinkInfo.setPipeSinkName(createPipeSinkStatement.getPipeSinkName());
      pipeSinkInfo.setPipeSinkType(createPipeSinkStatement.getPipeSinkType());
      pipeSinkInfo.setAttributes(createPipeSinkStatement.getAttributes());
      TSStatus tsStatus = configNodeClient.createPipeSink(pipeSinkInfo);
      if (TSStatusCode.SUCCESS_STATUS.getStatusCode() != tsStatus.getCode()) {
        LOGGER.warn(
            "Failed to create PIPESINK {} with type {} in config node, status is {}.",
            createPipeSinkStatement.getPipeSinkName(),
            createPipeSinkStatement.getPipeSinkType(),
            tsStatus);
        future.setException(new IoTDBException(tsStatus.message, tsStatus.code));
      } else {
        future.set(new ConfigTaskResult(TSStatusCode.SUCCESS_STATUS));
      }
    } catch (Exception e) {
      future.setException(e);
    }
    return future;
  }

  @Override
  public SettableFuture<ConfigTaskResult> dropPipeSink(
      DropPipeSinkStatement dropPipeSinkStatement) {
    SettableFuture<ConfigTaskResult> future = SettableFuture.create();
    try (ConfigNodeClient configNodeClient =
        CONFIG_NODE_CLIENT_MANAGER.borrowClient(ConfigNodeInfo.CONFIG_REGION_ID)) {
      TDropPipeSinkReq req = new TDropPipeSinkReq();
      req.setPipeSinkName(dropPipeSinkStatement.getPipeSinkName());
      TSStatus tsStatus = configNodeClient.dropPipeSink(req);
      if (TSStatusCode.SUCCESS_STATUS.getStatusCode() != tsStatus.getCode()) {
        LOGGER.warn(
            "Failed to drop PIPESINK {} in config node, status is {}.",
            dropPipeSinkStatement.getPipeSinkName(),
            tsStatus);
        future.setException(new IoTDBException(tsStatus.message, tsStatus.code));
      } else {
        future.set(new ConfigTaskResult(TSStatusCode.SUCCESS_STATUS));
      }
    } catch (Exception e) {
      future.setException(e);
    }
    return future;
  }

  @Override
  public SettableFuture<ConfigTaskResult> showPipeSink(
      ShowPipeSinkStatement showPipeSinkStatement) {
    SettableFuture<ConfigTaskResult> future = SettableFuture.create();
    try (ConfigNodeClient configNodeClient =
        CONFIG_NODE_CLIENT_MANAGER.borrowClient(ConfigNodeInfo.CONFIG_REGION_ID)) {
      TGetPipeSinkReq tGetPipeSinkReq = new TGetPipeSinkReq();
      if (!StringUtils.isEmpty(showPipeSinkStatement.getPipeSinkName())) {
        tGetPipeSinkReq.setPipeSinkName(showPipeSinkStatement.getPipeSinkName());
      }
      TGetPipeSinkResp resp = configNodeClient.getPipeSink(tGetPipeSinkReq);
      ShowPipeSinkTask.buildTSBlockByTPipeSinkInfo(resp.getPipeSinkInfoList(), future);
    } catch (Exception e) {
      future.setException(e);
    }
    return future;
  }

  @Override
  public SettableFuture<ConfigTaskResult> createPipe(CreatePipeStatement createPipeStatement) {
    SettableFuture<ConfigTaskResult> future = SettableFuture.create();
    try (ConfigNodeClient configNodeClient =
        CONFIG_NODE_CLIENT_MANAGER.borrowClient(ConfigNodeInfo.CONFIG_REGION_ID)) {
      TCreatePipeReq req =
          new TCreatePipeReq()
              .setPipeName(createPipeStatement.getPipeName())
              .setCollectorAttributes(createPipeStatement.getCollectorAttributes())
              .setProcessorAttributes(createPipeStatement.getProcessorAttributes())
              .setConnectorAttributes(createPipeStatement.getConnectorAttributes());
      TSStatus tsStatus = configNodeClient.createPipe(req);
      if (TSStatusCode.SUCCESS_STATUS.getStatusCode() != tsStatus.getCode()) {
        LOGGER.warn(
            "Failed to create PIPE {} in config node, status is {}.",
            createPipeStatement.getPipeName(),
            tsStatus);
        future.setException(new IoTDBException(tsStatus.message, tsStatus.code));
      } else {
        future.set(new ConfigTaskResult(TSStatusCode.SUCCESS_STATUS));
      }
    } catch (Exception e) {
      future.setException(e);
    }
    return future;
  }

  @Override
  public SettableFuture<ConfigTaskResult> startPipe(StartPipeStatement startPipeStatement) {
    SettableFuture<ConfigTaskResult> future = SettableFuture.create();
    try (ConfigNodeClient configNodeClient =
        CONFIG_NODE_CLIENT_MANAGER.borrowClient(ConfigNodeInfo.CONFIG_REGION_ID)) {
      TSStatus tsStatus = configNodeClient.startPipe(startPipeStatement.getPipeName());
      if (TSStatusCode.SUCCESS_STATUS.getStatusCode() != tsStatus.getCode()) {
        LOGGER.warn(
            "Failed to start PIPE {}, status is {}.", startPipeStatement.getPipeName(), tsStatus);
        future.setException(new IoTDBException(tsStatus.message, tsStatus.code));
      } else {
        future.set(new ConfigTaskResult(TSStatusCode.SUCCESS_STATUS));
      }
    } catch (Exception e) {
      future.setException(e);
    }
    return future;
  }

  @Override
  public SettableFuture<ConfigTaskResult> dropPipe(DropPipeStatement dropPipeStatement) {
    SettableFuture<ConfigTaskResult> future = SettableFuture.create();
    try (ConfigNodeClient configNodeClient =
        CONFIG_NODE_CLIENT_MANAGER.borrowClient(ConfigNodeInfo.CONFIG_REGION_ID)) {
      TSStatus tsStatus = configNodeClient.dropPipe(dropPipeStatement.getPipeName());
      if (TSStatusCode.SUCCESS_STATUS.getStatusCode() != tsStatus.getCode()) {
        LOGGER.warn(
            "Failed to drop PIPE {}, status is {}.", dropPipeStatement.getPipeName(), tsStatus);
        future.setException(new IoTDBException(tsStatus.message, tsStatus.code));
      } else {
        future.set(new ConfigTaskResult(TSStatusCode.SUCCESS_STATUS));
      }
    } catch (Exception e) {
      future.setException(e);
    }
    return future;
  }

  @Override
  public SettableFuture<ConfigTaskResult> stopPipe(StopPipeStatement stopPipeStatement) {
    SettableFuture<ConfigTaskResult> future = SettableFuture.create();
    try (ConfigNodeClient configNodeClient =
        CONFIG_NODE_CLIENT_MANAGER.borrowClient(ConfigNodeInfo.CONFIG_REGION_ID)) {
      TSStatus tsStatus = configNodeClient.stopPipe(stopPipeStatement.getPipeName());
      if (TSStatusCode.SUCCESS_STATUS.getStatusCode() != tsStatus.getCode()) {
        LOGGER.warn(
            "Failed to stop PIPE {}, status is {}.", stopPipeStatement.getPipeName(), tsStatus);
        future.setException(new IoTDBException(tsStatus.message, tsStatus.code));
      } else {
        future.set(new ConfigTaskResult(TSStatusCode.SUCCESS_STATUS));
      }
    } catch (Exception e) {
      future.setException(e);
    }
    return future;
  }

  @Override
  public SettableFuture<ConfigTaskResult> showPipe(ShowPipeStatement showPipeStatement) {
    SettableFuture<ConfigTaskResult> future = SettableFuture.create();
    try (ConfigNodeClient configNodeClient =
        CONFIG_NODE_CLIENT_MANAGER.borrowClient(ConfigNodeInfo.CONFIG_REGION_ID)) {
      TShowPipeReq tShowPipeReq = new TShowPipeReq();
      if (!StringUtils.isEmpty(showPipeStatement.getPipeName())) {
        tShowPipeReq.setPipeName(showPipeStatement.getPipeName());
      }
      if (showPipeStatement.getWhereClause()) {
        tShowPipeReq.setWhereClause(true);
      }
      TShowPipeResp resp = configNodeClient.showPipe(tShowPipeReq);
      List<TShowPipeInfo> tShowPipeInfoList = new ArrayList<>();
      ShowPipeTask.buildTSBlock(tShowPipeInfoList, future);
    } catch (Exception e) {
      future.setException(e);
    }
    return future;
  }

  @Override
  public SettableFuture<ConfigTaskResult> deleteTimeSeries(
      String queryId, DeleteTimeSeriesStatement deleteTimeSeriesStatement) {
    SettableFuture<ConfigTaskResult> future = SettableFuture.create();
    TDeleteTimeSeriesReq req =
        new TDeleteTimeSeriesReq(
            queryId,
            serializePatternListToByteBuffer(deleteTimeSeriesStatement.getPathPatternList()));
    try (ConfigNodeClient client =
        CLUSTER_DELETION_CONFIG_NODE_CLIENT_MANAGER.borrowClient(ConfigNodeInfo.CONFIG_REGION_ID)) {
      TSStatus tsStatus;
      do {
        try {
          tsStatus = client.deleteTimeSeries(req);
        } catch (TTransportException e) {
          if (e.getType() == TTransportException.TIMED_OUT
              || e.getCause() instanceof SocketTimeoutException) {
            // time out mainly caused by slow execution, wait until
            tsStatus = RpcUtils.getStatus(TSStatusCode.OVERLAP_WITH_EXISTING_TASK);
          } else {
            throw e;
          }
        }
        // keep waiting until task ends
      } while (TSStatusCode.OVERLAP_WITH_EXISTING_TASK.getStatusCode() == tsStatus.getCode());

      if (TSStatusCode.SUCCESS_STATUS.getStatusCode() != tsStatus.getCode()) {
        LOGGER.warn(
            "Failed to execute delete timeseries {} in config node, status is {}.",
            deleteTimeSeriesStatement.getPathPatternList(),
            tsStatus);
        future.setException(new IoTDBException(tsStatus.getMessage(), tsStatus.getCode()));
      } else {
        future.set(new ConfigTaskResult(TSStatusCode.SUCCESS_STATUS));
      }
    } catch (ClientManagerException | TException e) {
      future.setException(e);
    }
    return future;
  }

  @Override
  public SettableFuture<ConfigTaskResult> getRegionId(GetRegionIdStatement getRegionIdStatement) {
    SettableFuture<ConfigTaskResult> future = SettableFuture.create();
    TGetRegionIdResp resp = new TGetRegionIdResp();
    try (ConfigNodeClient configNodeClient =
        CONFIG_NODE_CLIENT_MANAGER.borrowClient(ConfigNodeInfo.CONFIG_REGION_ID)) {
      TGetRegionIdReq tGetRegionIdReq =
          new TGetRegionIdReq(
              getRegionIdStatement.getStorageGroup(), getRegionIdStatement.getPartitionType());
      if (getRegionIdStatement.getSeriesSlotId() != null) {
        tGetRegionIdReq.setSeriesSlotId(getRegionIdStatement.getSeriesSlotId());
      } else {
        tGetRegionIdReq.setDeviceId(getRegionIdStatement.getDeviceId());
      }
      if (getRegionIdStatement.getTimeSlotId() != null) {
        tGetRegionIdReq.setTimeSlotId(getRegionIdStatement.getTimeSlotId());
      } else if (getRegionIdStatement.getTimeStamp() != -1) {
        tGetRegionIdReq.setTimeStamp(getRegionIdStatement.getTimeStamp());
      }
      resp = configNodeClient.getRegionId(tGetRegionIdReq);
      if (resp.getStatus().getCode() != TSStatusCode.SUCCESS_STATUS.getStatusCode()) {
        future.setException(new IoTDBException(resp.getStatus().message, resp.getStatus().code));
        return future;
      }
    } catch (Exception e) {
      future.setException(e);
    }
    GetRegionIdTask.buildTSBlock(resp, future);
    return future;
  }

  @Override
  public SettableFuture<ConfigTaskResult> getSeriesSlotList(
      GetSeriesSlotListStatement getSeriesSlotListStatement) {
    SettableFuture<ConfigTaskResult> future = SettableFuture.create();
    TGetSeriesSlotListResp resp = new TGetSeriesSlotListResp();
    try (ConfigNodeClient configNodeClient =
        CONFIG_NODE_CLIENT_MANAGER.borrowClient(ConfigNodeInfo.CONFIG_REGION_ID)) {
      TGetSeriesSlotListReq tGetSeriesSlotListReq =
          new TGetSeriesSlotListReq(getSeriesSlotListStatement.getStorageGroup());
      if (getSeriesSlotListStatement.getPartitionType() != null) {
        tGetSeriesSlotListReq.setType(getSeriesSlotListStatement.getPartitionType());
      }
      resp = configNodeClient.getSeriesSlotList(tGetSeriesSlotListReq);
      if (resp.getStatus().getCode() != TSStatusCode.SUCCESS_STATUS.getStatusCode()) {
        future.setException(new IoTDBException(resp.getStatus().message, resp.getStatus().code));
        return future;
      }
    } catch (Exception e) {
      future.setException(e);
    }
    GetSeriesSlotListTask.buildTSBlock(resp, future);
    return future;
  }

  @Override
  public SettableFuture<ConfigTaskResult> getTimeSlotList(
      GetTimeSlotListStatement getTimeSlotListStatement) {
    SettableFuture<ConfigTaskResult> future = SettableFuture.create();
    TGetTimeSlotListResp resp = new TGetTimeSlotListResp();
    try (ConfigNodeClient configNodeClient =
        CONFIG_NODE_CLIENT_MANAGER.borrowClient(ConfigNodeInfo.CONFIG_REGION_ID)) {
      TGetTimeSlotListReq tGetTimeSlotListReq =
          new TGetTimeSlotListReq(
              getTimeSlotListStatement.getStorageGroup(),
              getTimeSlotListStatement.getSeriesSlotId());
      if (getTimeSlotListStatement.getStartTime() != -1) {
        tGetTimeSlotListReq.setStartTime(getTimeSlotListStatement.getStartTime());
      }
      if (getTimeSlotListStatement.getEndTime() != -1) {
        tGetTimeSlotListReq.setEndTime(getTimeSlotListStatement.getEndTime());
      }
      resp = configNodeClient.getTimeSlotList(tGetTimeSlotListReq);
      if (resp.getStatus().getCode() != TSStatusCode.SUCCESS_STATUS.getStatusCode()) {
        future.setException(new IoTDBException(resp.getStatus().message, resp.getStatus().code));
        return future;
      }
    } catch (Exception e) {
      future.setException(e);
    }
    GetTimeSlotListTask.buildTSBlock(resp, future);
    return future;
  }

  @Override
  public SettableFuture<ConfigTaskResult> migrateRegion(
      MigrateRegionStatement migrateRegionStatement) {
    SettableFuture<ConfigTaskResult> future = SettableFuture.create();
    try (ConfigNodeClient configNodeClient =
        CONFIG_NODE_CLIENT_MANAGER.borrowClient(ConfigNodeInfo.CONFIG_REGION_ID)) {
      TMigrateRegionReq tMigrateRegionReq =
          new TMigrateRegionReq(
              migrateRegionStatement.getRegionId(),
              migrateRegionStatement.getFromId(),
              migrateRegionStatement.getToId());
      TSStatus status = configNodeClient.migrateRegion(tMigrateRegionReq);
      if (status.getCode() != TSStatusCode.SUCCESS_STATUS.getStatusCode()) {
        future.setException(new IoTDBException(status.message, status.code));
        return future;
      } else {
        future.set(new ConfigTaskResult(TSStatusCode.SUCCESS_STATUS));
      }
    } catch (Exception e) {
      future.setException(e);
    }
    return future;
  }

  @Override
  public SettableFuture<ConfigTaskResult> createContinuousQuery(
      CreateContinuousQueryStatement createContinuousQueryStatement, String sql, String username) {
    createContinuousQueryStatement.semanticCheck();

    String queryBody = createContinuousQueryStatement.getQueryBody();
    // TODO Do not modify Statement in Analyzer
    Analyzer.validate(createContinuousQueryStatement.getQueryBodyStatement());

    SettableFuture<ConfigTaskResult> future = SettableFuture.create();
    try (ConfigNodeClient client =
        CONFIG_NODE_CLIENT_MANAGER.borrowClient(ConfigNodeInfo.CONFIG_REGION_ID)) {
      TCreateCQReq tCreateCQReq =
          new TCreateCQReq(
              createContinuousQueryStatement.getCqId(),
              createContinuousQueryStatement.getEveryInterval(),
              createContinuousQueryStatement.getBoundaryTime(),
              createContinuousQueryStatement.getStartTimeOffset(),
              createContinuousQueryStatement.getEndTimeOffset(),
              createContinuousQueryStatement.getTimeoutPolicy().getType(),
              queryBody,
              sql,
              createContinuousQueryStatement.getZoneId(),
              username);
      final TSStatus executionStatus = client.createCQ(tCreateCQReq);
      if (TSStatusCode.SUCCESS_STATUS.getStatusCode() != executionStatus.getCode()) {
        LOGGER.warn(
            "[{}] Failed to create continuous query {}. TSStatus is {}",
            executionStatus,
            createContinuousQueryStatement.getCqId(),
            executionStatus.message);
        future.setException(new IoTDBException(executionStatus.message, executionStatus.code));
      } else {
        future.set(new ConfigTaskResult(TSStatusCode.SUCCESS_STATUS));
      }
    } catch (ClientManagerException | TException e) {
      future.setException(e);
    }
    return future;
  }

  @Override
  public SettableFuture<ConfigTaskResult> dropContinuousQuery(String cqId) {
    SettableFuture<ConfigTaskResult> future = SettableFuture.create();
    try (ConfigNodeClient client =
        CONFIG_NODE_CLIENT_MANAGER.borrowClient(ConfigNodeInfo.CONFIG_REGION_ID)) {
      final TSStatus executionStatus = client.dropCQ(new TDropCQReq(cqId));
      if (TSStatusCode.SUCCESS_STATUS.getStatusCode() != executionStatus.getCode()) {
        LOGGER.warn("[{}] Failed to drop continuous query {}.", executionStatus, cqId);
        future.setException(new IoTDBException(executionStatus.message, executionStatus.code));
      } else {
        future.set(new ConfigTaskResult(TSStatusCode.SUCCESS_STATUS));
      }
    } catch (ClientManagerException | TException e) {
      future.setException(e);
    }
    return future;
  }

  @Override
  public SettableFuture<ConfigTaskResult> showContinuousQueries() {
    SettableFuture<ConfigTaskResult> future = SettableFuture.create();
    try (ConfigNodeClient client =
        CONFIG_NODE_CLIENT_MANAGER.borrowClient(ConfigNodeInfo.CONFIG_REGION_ID)) {
      TShowCQResp showCQResp = client.showCQ();
      if (showCQResp.getStatus().getCode() != TSStatusCode.SUCCESS_STATUS.getStatusCode()) {
        future.setException(
            new IoTDBException(showCQResp.getStatus().message, showCQResp.getStatus().code));
        return future;
      }
      // convert cqList and buildTsBlock
      ShowContinuousQueriesTask.buildTsBlock(showCQResp.getCqList(), future);
    } catch (ClientManagerException | TException e) {
      future.setException(e);
    }

    return future;
  }

  @Override
<<<<<<< HEAD
=======
  public SettableFuture<ConfigTaskResult> setSpaceQuota(
      SetSpaceQuotaStatement setSpaceQuotaStatement) {
    SettableFuture<ConfigTaskResult> future = SettableFuture.create();
    TSStatus tsStatus = new TSStatus();
    TSetSpaceQuotaReq req = new TSetSpaceQuotaReq();
    req.setDatabase(setSpaceQuotaStatement.getPrefixPathList());
    TSpaceQuota spaceQuota = new TSpaceQuota();
    spaceQuota.setDeviceNum(setSpaceQuotaStatement.getDeviceNum());
    spaceQuota.setTimeserieNum(setSpaceQuotaStatement.getTimeSeriesNum());
    spaceQuota.setDiskSize(setSpaceQuotaStatement.getDiskSize());
    req.setSpaceLimit(spaceQuota);
    try (ConfigNodeClient client =
        CONFIG_NODE_CLIENT_MANAGER.borrowClient(ConfigNodeInfo.CONFIG_REGION_ID)) {
      // Send request to some API server
      tsStatus = client.setSpaceQuota(req);
    } catch (Exception e) {
      future.setException(e);
    }
    if (tsStatus.getCode() == TSStatusCode.SUCCESS_STATUS.getStatusCode()) {
      future.set(new ConfigTaskResult(TSStatusCode.SUCCESS_STATUS));
    } else {
      future.setException(new IoTDBException(tsStatus.message, tsStatus.code));
    }
    return future;
  }

  @Override
>>>>>>> 44dfbf1b
  public SettableFuture<ConfigTaskResult> createModel(CreateModelStatement createModelStatement) {
    createModelStatement.semanticCheck();

    Analyzer analyzer = Analyzer.getAnalyzer();
    Analysis analysis = analyzer.analyze(createModelStatement.getQueryStatement());

    List<String> queryExpressions = new ArrayList<>();
    for (Expression expression : analysis.getSelectExpressions()) {
      queryExpressions.add(expression.toString());
    }
    Expression whereExpression = analysis.getWhereExpression();
    String queryFilter = whereExpression == null ? null : whereExpression.toString();

    SettableFuture<ConfigTaskResult> future = SettableFuture.create();
    try (ConfigNodeClient client =
        CONFIG_NODE_CLIENT_MANAGER.borrowClient(ConfigNodeInfo.CONFIG_REGION_ID)) {
      TCreateModelReq createModelReq = new TCreateModelReq();
      createModelReq.setModelId(createModelStatement.getModelId());
      createModelReq.setModelTask(createModelStatement.getModelTask());
      createModelReq.setModelType(createModelStatement.getModelType());
      createModelReq.setIsAuto(createModelStatement.isAuto());
      createModelReq.setQueryExpressions(queryExpressions);
      createModelReq.setQueryFilter(queryFilter);
      createModelReq.setModelConfigs(createModelStatement.getAttributes());
      final TSStatus executionStatus = client.createModel(createModelReq);
      if (TSStatusCode.SUCCESS_STATUS.getStatusCode() != executionStatus.getCode()) {
        LOGGER.warn(
            "[{}] Failed to create model {}. TSStatus is {}",
            executionStatus,
            createModelStatement.getModelId(),
            executionStatus.message);
        future.setException(new IoTDBException(executionStatus.message, executionStatus.code));
      } else {
        future.set(new ConfigTaskResult(TSStatusCode.SUCCESS_STATUS));
      }
    } catch (ClientManagerException | TException e) {
      future.setException(e);
    }
    return future;
  }

  @Override
<<<<<<< HEAD
=======
  public SettableFuture<ConfigTaskResult> showSpaceQuota(
      ShowSpaceQuotaStatement showSpaceQuotaStatement) {
    SettableFuture<ConfigTaskResult> future = SettableFuture.create();

    try (ConfigNodeClient configNodeClient =
        CONFIG_NODE_CLIENT_MANAGER.borrowClient(ConfigNodeInfo.CONFIG_REGION_ID)) {
      List<String> databases = new ArrayList<>();
      if (showSpaceQuotaStatement.getDatabases() != null) {
        showSpaceQuotaStatement
            .getDatabases()
            .forEach(database -> databases.add(database.toString()));
      }
      // Send request to some API server
      TSpaceQuotaResp showSpaceQuotaResp = configNodeClient.showSpaceQuota(databases);
      // build TSBlock
      ShowSpaceQuotaTask.buildTSBlock(showSpaceQuotaResp, future);
    } catch (Exception e) {
      future.setException(e);
    }
    return future;
  }

  @Override
  public SettableFuture<ConfigTaskResult> setThrottleQuota(
      SetThrottleQuotaStatement setThrottleQuotaStatement) {
    SettableFuture<ConfigTaskResult> future = SettableFuture.create();
    TSStatus tsStatus = new TSStatus();
    TSetThrottleQuotaReq req = new TSetThrottleQuotaReq();
    req.setUserName(setThrottleQuotaStatement.getUserName());
    TThrottleQuota throttleQuota = new TThrottleQuota();
    throttleQuota.setThrottleLimit(setThrottleQuotaStatement.getThrottleLimit());
    throttleQuota.setMemLimit(setThrottleQuotaStatement.getMemLimit());
    throttleQuota.setCpuLimit(setThrottleQuotaStatement.getCpuLimit());
    req.setThrottleQuota(throttleQuota);
    try (ConfigNodeClient client =
        CONFIG_NODE_CLIENT_MANAGER.borrowClient(ConfigNodeInfo.CONFIG_REGION_ID)) {
      // Send request to some API server
      tsStatus = client.setThrottleQuota(req);
    } catch (Exception e) {
      future.setException(e);
    }
    if (tsStatus.getCode() == TSStatusCode.SUCCESS_STATUS.getStatusCode()) {
      future.set(new ConfigTaskResult(TSStatusCode.SUCCESS_STATUS));
    } else {
      future.setException(new IoTDBException(tsStatus.message, tsStatus.code));
    }
    return future;
  }

  @Override
  public SettableFuture<ConfigTaskResult> showThrottleQuota(
      ShowThrottleQuotaStatement showThrottleQuotaStatement) {
    SettableFuture<ConfigTaskResult> future = SettableFuture.create();

    try (ConfigNodeClient configNodeClient =
        CONFIG_NODE_CLIENT_MANAGER.borrowClient(ConfigNodeInfo.CONFIG_REGION_ID)) {
      // Send request to some API server
      TShowThrottleReq req = new TShowThrottleReq();
      req.setUserName(showThrottleQuotaStatement.getUserName());
      TThrottleQuotaResp throttleQuotaResp = configNodeClient.showThrottleQuota(req);
      // build TSBlock
      ShowThrottleQuotaTask.buildTSBlock(throttleQuotaResp, future);
    } catch (Exception e) {
      future.setException(e);
    }
    return future;
  }

  @Override
  public TThrottleQuotaResp getThrottleQuota() {
    TThrottleQuotaResp throttleQuotaResp = new TThrottleQuotaResp();
    try (ConfigNodeClient configNodeClient =
        CONFIG_NODE_CLIENT_MANAGER.borrowClient(ConfigNodeInfo.CONFIG_REGION_ID)) {
      // Send request to some API server
      throttleQuotaResp = configNodeClient.getThrottleQuota();
    } catch (Exception e) {
      LOGGER.error(e.getMessage());
    }
    return throttleQuotaResp;
  }

  @Override
>>>>>>> 44dfbf1b
  public SettableFuture<ConfigTaskResult> dropModel(String modelId) {
    SettableFuture<ConfigTaskResult> future = SettableFuture.create();
    try (ConfigNodeClient client =
        CONFIG_NODE_CLIENT_MANAGER.borrowClient(ConfigNodeInfo.CONFIG_REGION_ID)) {
      final TSStatus executionStatus = client.dropModel(new TDropModelReq(modelId));
      if (TSStatusCode.SUCCESS_STATUS.getStatusCode() != executionStatus.getCode()) {
        LOGGER.warn("[{}] Failed to drop model {}.", executionStatus, modelId);
        future.setException(new IoTDBException(executionStatus.message, executionStatus.code));
      } else {
        future.set(new ConfigTaskResult(TSStatusCode.SUCCESS_STATUS));
      }
    } catch (ClientManagerException | TException e) {
      future.setException(e);
    }
    return future;
  }

  @Override
  public SettableFuture<ConfigTaskResult> showModels() {
    SettableFuture<ConfigTaskResult> future = SettableFuture.create();
    try (ConfigNodeClient client =
        CONFIG_NODE_CLIENT_MANAGER.borrowClient(ConfigNodeInfo.CONFIG_REGION_ID)) {
      TShowModelResp showModelResp = client.showModel(new TShowModelReq());
      if (showModelResp.getStatus().getCode() != TSStatusCode.SUCCESS_STATUS.getStatusCode()) {
        future.setException(
            new IoTDBException(showModelResp.getStatus().message, showModelResp.getStatus().code));
        return future;
      }
      // convert model info list and buildTsBlock
      ShowModelsTask.buildTsBlock(showModelResp.getModelInfoList(), future);
    } catch (ClientManagerException | TException e) {
      future.setException(e);
    }
<<<<<<< HEAD

=======
>>>>>>> 44dfbf1b
    return future;
  }

  @Override
<<<<<<< HEAD
=======
  public TSpaceQuotaResp getSpaceQuota() {
    TSpaceQuotaResp spaceQuotaResp = new TSpaceQuotaResp();
    try (ConfigNodeClient configNodeClient =
        CONFIG_NODE_CLIENT_MANAGER.borrowClient(ConfigNodeInfo.CONFIG_REGION_ID)) {
      // Send request to some API server
      spaceQuotaResp = configNodeClient.getSpaceQuota();
    } catch (Exception e) {
      LOGGER.error(e.getMessage());
    }
    return spaceQuotaResp;
  }

  @Override
>>>>>>> 44dfbf1b
  public SettableFuture<ConfigTaskResult> showTrails(String modelId) {
    SettableFuture<ConfigTaskResult> future = SettableFuture.create();
    try (ConfigNodeClient client =
        CONFIG_NODE_CLIENT_MANAGER.borrowClient(ConfigNodeInfo.CONFIG_REGION_ID)) {
      TShowTrailResp showTrailResp = client.showTrail(new TShowTrailReq(modelId));
      if (showTrailResp.getStatus().getCode() != TSStatusCode.SUCCESS_STATUS.getStatusCode()) {
        future.setException(
            new IoTDBException(showTrailResp.getStatus().message, showTrailResp.getStatus().code));
        return future;
      }
      // convert trail info list and buildTsBlock
      ShowTrailsTask.buildTsBlock(showTrailResp.getTrailInfoList(), future);
    } catch (ClientManagerException | TException e) {
      future.setException(e);
    }
<<<<<<< HEAD

=======
>>>>>>> 44dfbf1b
    return future;
  }
}<|MERGE_RESOLUTION|>--- conflicted
+++ resolved
@@ -85,10 +85,7 @@
 import org.apache.iotdb.confignode.rpc.thrift.TShowPipeResp;
 import org.apache.iotdb.confignode.rpc.thrift.TShowRegionReq;
 import org.apache.iotdb.confignode.rpc.thrift.TShowRegionResp;
-<<<<<<< HEAD
-=======
 import org.apache.iotdb.confignode.rpc.thrift.TShowThrottleReq;
->>>>>>> 44dfbf1b
 import org.apache.iotdb.confignode.rpc.thrift.TShowTrailReq;
 import org.apache.iotdb.confignode.rpc.thrift.TShowTrailResp;
 import org.apache.iotdb.confignode.rpc.thrift.TShowVariablesResp;
@@ -1831,36 +1828,6 @@
   }
 
   @Override
-<<<<<<< HEAD
-=======
-  public SettableFuture<ConfigTaskResult> setSpaceQuota(
-      SetSpaceQuotaStatement setSpaceQuotaStatement) {
-    SettableFuture<ConfigTaskResult> future = SettableFuture.create();
-    TSStatus tsStatus = new TSStatus();
-    TSetSpaceQuotaReq req = new TSetSpaceQuotaReq();
-    req.setDatabase(setSpaceQuotaStatement.getPrefixPathList());
-    TSpaceQuota spaceQuota = new TSpaceQuota();
-    spaceQuota.setDeviceNum(setSpaceQuotaStatement.getDeviceNum());
-    spaceQuota.setTimeserieNum(setSpaceQuotaStatement.getTimeSeriesNum());
-    spaceQuota.setDiskSize(setSpaceQuotaStatement.getDiskSize());
-    req.setSpaceLimit(spaceQuota);
-    try (ConfigNodeClient client =
-        CONFIG_NODE_CLIENT_MANAGER.borrowClient(ConfigNodeInfo.CONFIG_REGION_ID)) {
-      // Send request to some API server
-      tsStatus = client.setSpaceQuota(req);
-    } catch (Exception e) {
-      future.setException(e);
-    }
-    if (tsStatus.getCode() == TSStatusCode.SUCCESS_STATUS.getStatusCode()) {
-      future.set(new ConfigTaskResult(TSStatusCode.SUCCESS_STATUS));
-    } else {
-      future.setException(new IoTDBException(tsStatus.message, tsStatus.code));
-    }
-    return future;
-  }
-
-  @Override
->>>>>>> 44dfbf1b
   public SettableFuture<ConfigTaskResult> createModel(CreateModelStatement createModelStatement) {
     createModelStatement.semanticCheck();
 
@@ -1903,8 +1870,91 @@
   }
 
   @Override
-<<<<<<< HEAD
-=======
+  public SettableFuture<ConfigTaskResult> dropModel(String modelId) {
+    SettableFuture<ConfigTaskResult> future = SettableFuture.create();
+    try (ConfigNodeClient client =
+        CONFIG_NODE_CLIENT_MANAGER.borrowClient(ConfigNodeInfo.CONFIG_REGION_ID)) {
+      final TSStatus executionStatus = client.dropModel(new TDropModelReq(modelId));
+      if (TSStatusCode.SUCCESS_STATUS.getStatusCode() != executionStatus.getCode()) {
+        LOGGER.warn("[{}] Failed to drop model {}.", executionStatus, modelId);
+        future.setException(new IoTDBException(executionStatus.message, executionStatus.code));
+      } else {
+        future.set(new ConfigTaskResult(TSStatusCode.SUCCESS_STATUS));
+      }
+    } catch (ClientManagerException | TException e) {
+      future.setException(e);
+    }
+    return future;
+  }
+
+  @Override
+  public SettableFuture<ConfigTaskResult> showModels() {
+    SettableFuture<ConfigTaskResult> future = SettableFuture.create();
+    try (ConfigNodeClient client =
+        CONFIG_NODE_CLIENT_MANAGER.borrowClient(ConfigNodeInfo.CONFIG_REGION_ID)) {
+      TShowModelResp showModelResp = client.showModel(new TShowModelReq());
+      if (showModelResp.getStatus().getCode() != TSStatusCode.SUCCESS_STATUS.getStatusCode()) {
+        future.setException(
+            new IoTDBException(showModelResp.getStatus().message, showModelResp.getStatus().code));
+        return future;
+      }
+      // convert model info list and buildTsBlock
+      ShowModelsTask.buildTsBlock(showModelResp.getModelInfoList(), future);
+    } catch (ClientManagerException | TException e) {
+      future.setException(e);
+    }
+
+    return future;
+  }
+
+  @Override
+  public SettableFuture<ConfigTaskResult> showTrails(String modelId) {
+    SettableFuture<ConfigTaskResult> future = SettableFuture.create();
+    try (ConfigNodeClient client =
+        CONFIG_NODE_CLIENT_MANAGER.borrowClient(ConfigNodeInfo.CONFIG_REGION_ID)) {
+      TShowTrailResp showTrailResp = client.showTrail(new TShowTrailReq(modelId));
+      if (showTrailResp.getStatus().getCode() != TSStatusCode.SUCCESS_STATUS.getStatusCode()) {
+        future.setException(
+            new IoTDBException(showTrailResp.getStatus().message, showTrailResp.getStatus().code));
+        return future;
+      }
+      // convert trail info list and buildTsBlock
+      ShowTrailsTask.buildTsBlock(showTrailResp.getTrailInfoList(), future);
+    } catch (ClientManagerException | TException e) {
+      future.setException(e);
+    }
+
+    return future;
+  }
+
+  @Override
+  public SettableFuture<ConfigTaskResult> setSpaceQuota(
+      SetSpaceQuotaStatement setSpaceQuotaStatement) {
+    SettableFuture<ConfigTaskResult> future = SettableFuture.create();
+    TSStatus tsStatus = new TSStatus();
+    TSetSpaceQuotaReq req = new TSetSpaceQuotaReq();
+    req.setDatabase(setSpaceQuotaStatement.getPrefixPathList());
+    TSpaceQuota spaceQuota = new TSpaceQuota();
+    spaceQuota.setDeviceNum(setSpaceQuotaStatement.getDeviceNum());
+    spaceQuota.setTimeserieNum(setSpaceQuotaStatement.getTimeSeriesNum());
+    spaceQuota.setDiskSize(setSpaceQuotaStatement.getDiskSize());
+    req.setSpaceLimit(spaceQuota);
+    try (ConfigNodeClient client =
+        CONFIG_NODE_CLIENT_MANAGER.borrowClient(ConfigNodeInfo.CONFIG_REGION_ID)) {
+      // Send request to some API server
+      tsStatus = client.setSpaceQuota(req);
+    } catch (Exception e) {
+      future.setException(e);
+    }
+    if (tsStatus.getCode() == TSStatusCode.SUCCESS_STATUS.getStatusCode()) {
+      future.set(new ConfigTaskResult(TSStatusCode.SUCCESS_STATUS));
+    } else {
+      future.setException(new IoTDBException(tsStatus.message, tsStatus.code));
+    }
+    return future;
+  }
+
+  @Override
   public SettableFuture<ConfigTaskResult> showSpaceQuota(
       ShowSpaceQuotaStatement showSpaceQuotaStatement) {
     SettableFuture<ConfigTaskResult> future = SettableFuture.create();
@@ -1987,50 +2037,6 @@
   }
 
   @Override
->>>>>>> 44dfbf1b
-  public SettableFuture<ConfigTaskResult> dropModel(String modelId) {
-    SettableFuture<ConfigTaskResult> future = SettableFuture.create();
-    try (ConfigNodeClient client =
-        CONFIG_NODE_CLIENT_MANAGER.borrowClient(ConfigNodeInfo.CONFIG_REGION_ID)) {
-      final TSStatus executionStatus = client.dropModel(new TDropModelReq(modelId));
-      if (TSStatusCode.SUCCESS_STATUS.getStatusCode() != executionStatus.getCode()) {
-        LOGGER.warn("[{}] Failed to drop model {}.", executionStatus, modelId);
-        future.setException(new IoTDBException(executionStatus.message, executionStatus.code));
-      } else {
-        future.set(new ConfigTaskResult(TSStatusCode.SUCCESS_STATUS));
-      }
-    } catch (ClientManagerException | TException e) {
-      future.setException(e);
-    }
-    return future;
-  }
-
-  @Override
-  public SettableFuture<ConfigTaskResult> showModels() {
-    SettableFuture<ConfigTaskResult> future = SettableFuture.create();
-    try (ConfigNodeClient client =
-        CONFIG_NODE_CLIENT_MANAGER.borrowClient(ConfigNodeInfo.CONFIG_REGION_ID)) {
-      TShowModelResp showModelResp = client.showModel(new TShowModelReq());
-      if (showModelResp.getStatus().getCode() != TSStatusCode.SUCCESS_STATUS.getStatusCode()) {
-        future.setException(
-            new IoTDBException(showModelResp.getStatus().message, showModelResp.getStatus().code));
-        return future;
-      }
-      // convert model info list and buildTsBlock
-      ShowModelsTask.buildTsBlock(showModelResp.getModelInfoList(), future);
-    } catch (ClientManagerException | TException e) {
-      future.setException(e);
-    }
-<<<<<<< HEAD
-
-=======
->>>>>>> 44dfbf1b
-    return future;
-  }
-
-  @Override
-<<<<<<< HEAD
-=======
   public TSpaceQuotaResp getSpaceQuota() {
     TSpaceQuotaResp spaceQuotaResp = new TSpaceQuotaResp();
     try (ConfigNodeClient configNodeClient =
@@ -2042,28 +2048,4 @@
     }
     return spaceQuotaResp;
   }
-
-  @Override
->>>>>>> 44dfbf1b
-  public SettableFuture<ConfigTaskResult> showTrails(String modelId) {
-    SettableFuture<ConfigTaskResult> future = SettableFuture.create();
-    try (ConfigNodeClient client =
-        CONFIG_NODE_CLIENT_MANAGER.borrowClient(ConfigNodeInfo.CONFIG_REGION_ID)) {
-      TShowTrailResp showTrailResp = client.showTrail(new TShowTrailReq(modelId));
-      if (showTrailResp.getStatus().getCode() != TSStatusCode.SUCCESS_STATUS.getStatusCode()) {
-        future.setException(
-            new IoTDBException(showTrailResp.getStatus().message, showTrailResp.getStatus().code));
-        return future;
-      }
-      // convert trail info list and buildTsBlock
-      ShowTrailsTask.buildTsBlock(showTrailResp.getTrailInfoList(), future);
-    } catch (ClientManagerException | TException e) {
-      future.setException(e);
-    }
-<<<<<<< HEAD
-
-=======
->>>>>>> 44dfbf1b
-    return future;
-  }
 }