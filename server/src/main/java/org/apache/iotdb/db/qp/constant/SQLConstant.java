/*
 * Licensed to the Apache Software Foundation (ASF) under one
 * or more contributor license agreements.  See the NOTICE file
 * distributed with this work for additional information
 * regarding copyright ownership.  The ASF licenses this file
 * to you under the Apache License, Version 2.0 (the
 * "License"); you may not use this file except in compliance
 * with the License.  You may obtain a copy of the License at
 *
 *     http://www.apache.org/licenses/LICENSE-2.0
 *
 * Unless required by applicable law or agreed to in writing,
 * software distributed under the License is distributed on an
 * "AS IS" BASIS, WITHOUT WARRANTIES OR CONDITIONS OF ANY
 * KIND, either express or implied.  See the License for the
 * specific language governing permissions and limitations
 * under the License.
 */
package org.apache.iotdb.db.qp.constant;

import org.apache.iotdb.tsfile.read.common.Path;

import java.util.HashMap;
import java.util.Map;
<<<<<<< HEAD
=======
import org.apache.iotdb.db.qp.strategy.SqlBaseLexer;
import org.apache.iotdb.tsfile.read.common.Path;
>>>>>>> 5f60ff42

/**
 * this class contains several constants used in SQL.
 */
@SuppressWarnings("unused") // some fields are for future features
public class SQLConstant {

  private SQLConstant() {
    // forbidding instantiation
  }

  public static final String GROUPBY_DEVICE_COLUMN_NAME = "Device";
  public static final String RESERVED_TIME = "time";
  public static final String RESERVED_FREQ = "freq";
  public static final String IS_AGGREGATION = "IS_AGGREGATION";
  public static final String NOW_FUNC = "now()";
  public static final String START_TIME_STR = "1970-1-01T00:00:00";

  public static final String LINE_FEED_SIGNAL = "\n";
  public static final String ROOT = "root";
  public static final String METADATA_PARAM_EQUAL = "=";
  public static final String QUOTE = "'";
  public static final String DQUOTE = "\"";
  public static final String BOOLEN_TRUE = "true";
  public static final String BOOLEN_FALSE = "false";
  public static final String BOOLEAN_TRUE_NUM = "1";
  public static final String BOOLEAN_FALSE_NUM = "0";

  // names of aggregations
  public static final String MIN_TIME = "min_time";
  public static final String MAX_TIME = "max_time";

  public static final String MAX_VALUE = "max_value";
  public static final String MIN_VALUE = "min_value";

  public static final String FIRST_VALUE = "first_value";
  public static final String LAST_VALUE = "last_value";

  public static final String COUNT = "count";
  public static final String AVG = "avg";
  public static final String SUM = "sum";

  public static final int KW_AND = 1;
  public static final int KW_OR = 2;
  public static final int KW_NOT = 3;

  public static final int EQUAL = SqlBaseLexer.OPERATOR_EQ;
  public static final int NOTEQUAL = SqlBaseLexer.OPERATOR_NEQ;
  public static final int LESSTHANOREQUALTO = SqlBaseLexer.OPERATOR_LTE;
  public static final int LESSTHAN = SqlBaseLexer.OPERATOR_LT;
  public static final int GREATERTHANOREQUALTO = SqlBaseLexer.OPERATOR_GTE;
  public static final int GREATERTHAN = SqlBaseLexer.OPERATOR_GT;
  public static final int EQUAL_NS = SqlBaseLexer.OPERATOR_NEQ;

  public static final int TOK_SELECT = 21;
  public static final int TOK_FROM = 22;
  public static final int TOK_WHERE = 23;
  public static final int TOK_INSERT = 24;
  public static final int TOK_DELETE = 25;
  public static final int TOK_UPDATE = 26;
  public static final int TOK_QUERY = 27;

  public static final int TOK_CREATE_INDEX = 31;
  public static final int TOK_DROP_INDEX = 32;
  public static final int TOK_QUERY_INDEX = 33;

  public static final int TOK_GRANT_WATERMARK_EMBEDDING = 34;
  public static final int TOK_REVOKE_WATERMARK_EMBEDDING = 35;

  public static final int TOK_AUTHOR_CREATE = 41;
  public static final int TOK_AUTHOR_DROP = 42;
  public static final int TOK_AUTHOR_GRANT = 43;
  public static final int TOK_AUTHOR_REVOKE = 44;
  public static final int TOK_AUTHOR_UPDATE_USER = 46;

  public static final int TOK_DATALOAD = 45;

  public static final int TOK_METADATA_CREATE = 51;
  public static final int TOK_METADATA_DELETE = 52;
  public static final int TOK_METADATA_SET_FILE_LEVEL = 53;
  public static final int TOK_PROPERTY_CREATE = 54;
  public static final int TOK_PROPERTY_ADD_LABEL = 55;
  public static final int TOK_PROPERTY_DELETE_LABEL = 56;
  public static final int TOK_PROPERTY_LINK = 57;
  public static final int TOK_PROPERTY_UNLINK = 58;
  public static final int TOK_LIST = 59;


  public static final int TOK_DURATION = 60;
  public static final int TOK_DATE_EXPR = 61;
  public static final int TOK_METADATA_DELETE_FILE_LEVEL = 62;

  public static final int TOK_SET = 63;
  public static final int TOK_UNSET = 64;
  public static final int TOK_SHOW = 65;
  public static final int TOK_LOAD_CONFIGURATION = 66;

  public static final int TOK_FLUSH_TASK_INFO = 67;
  public static final int TOK_DYNAMIC_PARAMETER = 68;

  public static final Map<Integer, String> tokenSymbol = new HashMap<>();
  public static final Map<Integer, String> tokenNames = new HashMap<>();
  public static final Map<Integer, Integer> reverseWords = new HashMap<>();

  static {
    tokenSymbol.put(KW_AND, "&");
    tokenSymbol.put(KW_OR, "|");
    tokenSymbol.put(KW_NOT, "!");
    tokenSymbol.put(EQUAL, "=");
    tokenSymbol.put(NOTEQUAL, "<>");
    tokenSymbol.put(EQUAL_NS, "<=>");
    tokenSymbol.put(LESSTHANOREQUALTO, "<=");
    tokenSymbol.put(LESSTHAN, "<");
    tokenSymbol.put(GREATERTHANOREQUALTO, ">=");
    tokenSymbol.put(GREATERTHAN, ">");
  }

  static {
    tokenNames.put(KW_AND, "and");
    tokenNames.put(KW_OR, "or");
    tokenNames.put(KW_NOT, "not");
    tokenNames.put(EQUAL, "equal");
    tokenNames.put(NOTEQUAL, "not_equal");
    tokenNames.put(EQUAL_NS, "equal_ns");
    tokenNames.put(LESSTHANOREQUALTO, "lessthan_or_equalto");
    tokenNames.put(LESSTHAN, "lessthan");
    tokenNames.put(GREATERTHANOREQUALTO, "greaterthan_or_equalto");
    tokenNames.put(GREATERTHAN, "greaterthan");

    tokenNames.put(TOK_SELECT, "TOK_SELECT");
    tokenNames.put(TOK_FROM, "TOK_FROM");
    tokenNames.put(TOK_WHERE, "TOK_WHERE");
    tokenNames.put(TOK_INSERT, "TOK_INSERT");
    tokenNames.put(TOK_DELETE, "TOK_DELETE");
    tokenNames.put(TOK_UPDATE, "TOK_UPDATE");
    tokenNames.put(TOK_QUERY, "TOK_QUERY");

    tokenNames.put(TOK_AUTHOR_CREATE, "TOK_AUTHOR_CREATE");
    tokenNames.put(TOK_AUTHOR_DROP, "TOK_AUTHOR_DROP");
    tokenNames.put(TOK_AUTHOR_GRANT, "TOK_AUTHOR_GRANT");
    tokenNames.put(TOK_AUTHOR_REVOKE, "TOK_AUTHOR_REVOKE");
    tokenNames.put(TOK_AUTHOR_UPDATE_USER, "TOK_AUTHOR_UPDATE_USER");
    tokenNames.put(TOK_DATALOAD, "TOK_DATALOAD");

    tokenNames.put(TOK_METADATA_CREATE, "TOK_METADATA_CREATE");
    tokenNames.put(TOK_METADATA_DELETE, "TOK_METADATA_DELETE");
    tokenNames.put(TOK_METADATA_SET_FILE_LEVEL, "TOK_METADATA_SET_FILE_LEVEL");
    tokenNames.put(TOK_METADATA_DELETE_FILE_LEVEL, "TOK_METADATA_DELETE_FILE_LEVEL");
    tokenNames.put(TOK_PROPERTY_CREATE, "TOK_PROPERTY_CREATE");
    tokenNames.put(TOK_PROPERTY_ADD_LABEL, "TOK_PROPERTY_ADD_LABEL");
    tokenNames.put(TOK_PROPERTY_DELETE_LABEL, "TOK_PROPERTY_DELETE_LABEL");
    tokenNames.put(TOK_PROPERTY_LINK, "TOK_PROPERTY_LINK");
    tokenNames.put(TOK_PROPERTY_UNLINK, "TOK_PROPERTY_UNLINK");

    tokenNames.put(TOK_LIST, "TOK_LIST");
    tokenNames.put(TOK_SET, "TOK_SET");
    tokenNames.put(TOK_UNSET, "TOK_UNSET");
    tokenNames.put(TOK_SHOW, "TOK_SHOW");

    tokenNames.put(TOK_LOAD_CONFIGURATION, "TOK_LOAD_CONFIGURATION");
    tokenNames.put(TOK_FLUSH_TASK_INFO, "TOK_FLUSH_TASK_INFO");
    tokenNames.put(TOK_DYNAMIC_PARAMETER, "TOK_DYNAMIC_PARAMETER");
  }

  static {
    reverseWords.put(KW_AND, KW_OR);
    reverseWords.put(KW_OR, KW_AND);
    reverseWords.put(EQUAL, NOTEQUAL);
    reverseWords.put(NOTEQUAL, EQUAL);
    reverseWords.put(LESSTHAN, GREATERTHANOREQUALTO);
    reverseWords.put(GREATERTHANOREQUALTO, LESSTHAN);
    reverseWords.put(LESSTHANOREQUALTO, GREATERTHAN);
    reverseWords.put(GREATERTHAN, LESSTHANOREQUALTO);
  }

  public static boolean isReservedPath(Path pathStr) {
    return pathStr.equals(SQLConstant.RESERVED_TIME) || pathStr.equals(SQLConstant.RESERVED_FREQ);

  }
}<|MERGE_RESOLUTION|>--- conflicted
+++ resolved
@@ -22,11 +22,9 @@
 
 import java.util.HashMap;
 import java.util.Map;
-<<<<<<< HEAD
-=======
+
 import org.apache.iotdb.db.qp.strategy.SqlBaseLexer;
 import org.apache.iotdb.tsfile.read.common.Path;
->>>>>>> 5f60ff42
 
 /**
  * this class contains several constants used in SQL.
