--- conflicted
+++ resolved
@@ -175,14 +175,11 @@
   public static final int TOK_SHOW_TRIGGERS = 104;
   public static final int TOK_LOCK_INFO = 105;
 
-<<<<<<< HEAD
-  public static final int TOK_CONTINUOUS_QUERY_CREATE = 105;
-  public static final int TOK_CONTINUOUS_QUERY_DROP = 106;
-  public static final int TOK_SHOW_CONTINUOUS_QUERIES = 107;
+  public static final int TOK_CONTINUOUS_QUERY_CREATE = 106;
+  public static final int TOK_CONTINUOUS_QUERY_DROP = 107;
+  public static final int TOK_SHOW_CONTINUOUS_QUERIES = 108;
 
   public static final Map<Integer, String> tokenSymbol = new HashMap<>();
-=======
->>>>>>> d8b4ce8e
   public static final Map<Integer, String> tokenNames = new HashMap<>();
 
   public static String[] getSingleRootArray() {
