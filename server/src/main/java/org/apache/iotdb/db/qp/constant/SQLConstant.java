/*
 * Licensed to the Apache Software Foundation (ASF) under one
 * or more contributor license agreements.  See the NOTICE file
 * distributed with this work for additional information
 * regarding copyright ownership.  The ASF licenses this file
 * to you under the Apache License, Version 2.0 (the
 * "License"); you may not use this file except in compliance
 * with the License.  You may obtain a copy of the License at
 *
 *     http://www.apache.org/licenses/LICENSE-2.0
 *
 * Unless required by applicable law or agreed to in writing,
 * software distributed under the License is distributed on an
 * "AS IS" BASIS, WITHOUT WARRANTIES OR CONDITIONS OF ANY
 * KIND, either express or implied.  See the License for the
 * specific language governing permissions and limitations
 * under the License.
 */
package org.apache.iotdb.db.qp.constant;

import org.apache.iotdb.db.metadata.path.PartialPath;

import java.util.Arrays;
import java.util.HashMap;
import java.util.HashSet;
import java.util.Map;
import java.util.Set;

/** this class contains several constants used in SQL. */
@SuppressWarnings("unused") // some fields are for future features
public class SQLConstant {

  private SQLConstant() {
    // forbidding instantiation
  }

  private static final String[] SINGLE_ROOT_ARRAY = {"root", "**"};
  private static final String[] SINGLE_TIME_ARRAY = {"time"};
  public static final PartialPath TIME_PATH = new PartialPath(SINGLE_TIME_ARRAY);
  public static final String ALIGNBY_DEVICE_COLUMN_NAME = "Device";
  public static final String RESERVED_TIME = "time";
  public static final String IS_AGGREGATION = "IS_AGGREGATION";
  public static final String NOW_FUNC = "now()";
  public static final String START_TIME_STR = "1970-1-01T00:00:00";

  public static final String LINE_FEED_SIGNAL = "\n";
  public static final String ROOT = "root";
  public static final String METADATA_PARAM_EQUAL = "=";
  public static final String QUOTE = "'";
  public static final String DQUOTE = "\"";
  public static final String BOOLEAN_TRUE = "true";
  public static final String BOOLEAN_FALSE = "false";
  public static final String BOOLEAN_TRUE_NUM = "1";
  public static final String BOOLEAN_FALSE_NUM = "0";

  // names of aggregations
  public static final String MIN_TIME = "min_time";
  public static final String MAX_TIME = "max_time";

  public static final String MAX_VALUE = "max_value";
  public static final String MIN_VALUE = "min_value";

  public static final String EXTREME = "extreme";

  public static final String FIRST_VALUE = "first_value";
  public static final String LAST_VALUE = "last_value";

  public static final String LAST = "last";

  public static final String COUNT = "count";
  public static final String AVG = "avg";
  public static final String SUM = "sum";

  public static final String ALL = "all";

  private static final Set<String> NATIVE_FUNCTION_NAMES =
      new HashSet<>(
          Arrays.asList(
              MIN_TIME,
              MAX_TIME,
              MIN_VALUE,
              MAX_VALUE,
              EXTREME,
              FIRST_VALUE,
              LAST_VALUE,
              COUNT,
              SUM,
              AVG));

  public static final int TOK_WHERE = 23;
  public static final int TOK_INSERT = 24;
  public static final int TOK_DELETE = 25;
  public static final int TOK_UPDATE = 26;
  public static final int TOK_QUERY = 27;

  public static final int TOK_CREATE_INDEX = 31;
  public static final int TOK_DROP_INDEX = 32;
  public static final int TOK_QUERY_INDEX = 33;

  public static final int TOK_GRANT_WATERMARK_EMBEDDING = 34;
  public static final int TOK_REVOKE_WATERMARK_EMBEDDING = 35;

  public static final int TOK_AUTHOR_CREATE = 41;
  public static final int TOK_AUTHOR_DROP = 42;
  public static final int TOK_AUTHOR_GRANT = 43;
  public static final int TOK_AUTHOR_REVOKE = 44;
  public static final int TOK_AUTHOR_UPDATE_USER = 46;

  public static final int TOK_DATALOAD = 45;

  public static final int TOK_METADATA_CREATE = 51;
  public static final int TOK_METADATA_DELETE = 52;
  public static final int TOK_METADATA_SET_FILE_LEVEL = 53;
  public static final int TOK_PROPERTY_CREATE = 54;
  public static final int TOK_PROPERTY_ADD_LABEL = 55;
  public static final int TOK_PROPERTY_DELETE_LABEL = 56;
  public static final int TOK_PROPERTY_LINK = 57;
  public static final int TOK_PROPERTY_UNLINK = 58;
  public static final int TOK_LIST = 59;

  public static final int TOK_DURATION = 60;
  public static final int TOK_DATE_EXPR = 61;
  public static final int TOK_METADATA_DELETE_FILE_LEVEL = 62;

  public static final int TOK_SET = 63;
  public static final int TOK_UNSET = 64;
  public static final int TOK_SHOW = 65;
  public static final int TOK_LOAD_CONFIGURATION = 66;

  public static final int TOK_FLUSH_TASK_INFO = 67;
  public static final int TOK_LOAD_FILES = 69;
  public static final int TOK_REMOVE_FILE = 70;
  public static final int TOK_UNLOAD_FILE = 71;
  public static final int TOK_VERSION = 72;
  public static final int TOK_TIMESERIES = 73;
  public static final int TOK_STORAGE_GROUP = 74;
  public static final int TOK_CHILD_PATHS = 75;
  public static final int TOK_DEVICES = 76;
  public static final int TOK_COUNT_TIMESERIES = 77;
  public static final int TOK_COUNT_NODE_TIMESERIES = 78;
  public static final int TOK_COUNT_NODES = 79;

  public static final int TOK_METADATA_ALTER = 80;

  public static final int TOK_FLUSH = 81;
  public static final int TOK_MERGE = 82;
  public static final int TOK_FULL_MERGE = 83;

  public static final int TOK_CLEAR_CACHE = 84;

  public static final int TOK_LOAD_CONFIGURATION_GLOBAL = 85;
  public static final int TOK_LOAD_CONFIGURATION_LOCAL = 86;

  public static final int TOK_SHOW_MERGE_STATUS = 87;
  public static final int TOK_DELETE_PARTITION = 88;

  public static final int TOK_CREATE_SCHEMA_SNAPSHOT = 89;
  public static final int TOK_TRACING = 91;

  public static final int TOK_FUNCTION_CREATE = 92;
  public static final int TOK_FUNCTION_DROP = 93;
  public static final int TOK_SHOW_FUNCTIONS = 94;

  public static final int TOK_COUNT_DEVICES = 95;
  public static final int TOK_COUNT_STORAGE_GROUP = 96;
  public static final int TOK_QUERY_PROCESSLIST = 97;
  public static final int TOK_KILL_QUERY = 98;

  public static final int TOK_CHILD_NODES = 99;

  public static final int TOK_TRIGGER_CREATE = 100;
  public static final int TOK_TRIGGER_DROP = 101;
  public static final int TOK_TRIGGER_START = 102;
  public static final int TOK_TRIGGER_STOP = 103;
  public static final int TOK_SHOW_TRIGGERS = 104;
  public static final int TOK_LOCK_INFO = 105;

  public static final int TOK_CONTINUOUS_QUERY_CREATE = 106;
  public static final int TOK_CONTINUOUS_QUERY_DROP = 107;
  public static final int TOK_SHOW_CONTINUOUS_QUERIES = 108;

  public static final int TOK_SELECT_INTO = 109;

  public static final int TOK_SET_SYSTEM_MODE = 110;

  public static final int TOK_SETTLE = 111;

  public static final int TOK_SCHEMA_TEMPLATE_CREATE = 112;
  public static final int TOK_SCHEMA_TEMPLATE_SET = 113;
  public static final int TOK_SCHEMA_TEMPLATE_ACTIVATE = 114;
  public static final int TOK_SCHEMA_TEMPLATE_UNSET = 115;

<<<<<<< HEAD
  public static final int TOK_CREATE_PIPESINK = 116;
  public static final int TOK_DROP_PIPESINK = 117;
  public static final int TOK_SHOW_PIPESINK = 118;
  public static final int TOK_SHOW_PIPESINKTYPE = 119;
  public static final int TOK_CREATE_PIPE = 120;
  public static final int TOK_SHOW_PIPE = 121;
  public static final int TOK_STOP_PIPE = 122;
  public static final int TOK_START_PIPE = 123;
  public static final int TOK_DROP_PIPE = 124;
  public static final int TOK_SHOW_PIPE_SERVER = 125;
  public static final int TOK_PIPE_SERVER_START = 126;
  public static final int TOK_PIPE_SERVER_STOP = 127;
=======
  public static final int TOK_SHOW_QUERY_RESOURCE = 116;

  public static final int TOK_CREATE_PIPESINK = 200;
  public static final int TOK_DROP_PIPESINK = 201;
  public static final int TOK_SHOW_PIPESINK = 202;
  public static final int TOK_SHOW_PIPESINKTYPE = 203;
  public static final int TOK_CREATE_PIPE = 204;
  public static final int TOK_SHOW_PIPE = 205;
  public static final int TOK_STOP_PIPE = 206;
  public static final int TOK_START_PIPE = 207;
  public static final int TOK_DROP_PIPE = 208;
>>>>>>> 1619b338

  public static final Map<Integer, String> tokenNames = new HashMap<>();

  public static String[] getSingleRootArray() {
    return SINGLE_ROOT_ARRAY;
  }

  public static String[] getSingleTimeArray() {
    return SINGLE_TIME_ARRAY;
  }

  static {
    tokenNames.put(TOK_WHERE, "TOK_WHERE");
    tokenNames.put(TOK_INSERT, "TOK_INSERT");
    tokenNames.put(TOK_DELETE, "TOK_DELETE");
    tokenNames.put(TOK_UPDATE, "TOK_UPDATE");
    tokenNames.put(TOK_QUERY, "TOK_QUERY");

    tokenNames.put(TOK_AUTHOR_CREATE, "TOK_AUTHOR_CREATE");
    tokenNames.put(TOK_AUTHOR_DROP, "TOK_AUTHOR_DROP");
    tokenNames.put(TOK_AUTHOR_GRANT, "TOK_AUTHOR_GRANT");
    tokenNames.put(TOK_AUTHOR_REVOKE, "TOK_AUTHOR_REVOKE");
    tokenNames.put(TOK_AUTHOR_UPDATE_USER, "TOK_AUTHOR_UPDATE_USER");
    tokenNames.put(TOK_DATALOAD, "TOK_DATALOAD");

    tokenNames.put(TOK_METADATA_CREATE, "TOK_METADATA_CREATE");
    tokenNames.put(TOK_METADATA_DELETE, "TOK_METADATA_DELETE");
    tokenNames.put(TOK_METADATA_SET_FILE_LEVEL, "TOK_METADATA_SET_FILE_LEVEL");
    tokenNames.put(TOK_METADATA_DELETE_FILE_LEVEL, "TOK_METADATA_DELETE_FILE_LEVEL");
    tokenNames.put(TOK_PROPERTY_CREATE, "TOK_PROPERTY_CREATE");
    tokenNames.put(TOK_PROPERTY_ADD_LABEL, "TOK_PROPERTY_ADD_LABEL");
    tokenNames.put(TOK_PROPERTY_DELETE_LABEL, "TOK_PROPERTY_DELETE_LABEL");
    tokenNames.put(TOK_PROPERTY_LINK, "TOK_PROPERTY_LINK");
    tokenNames.put(TOK_PROPERTY_UNLINK, "TOK_PROPERTY_UNLINK");

    tokenNames.put(TOK_LIST, "TOK_LIST");
    tokenNames.put(TOK_SET, "TOK_SET");
    tokenNames.put(TOK_UNSET, "TOK_UNSET");
    tokenNames.put(TOK_SHOW, "TOK_SHOW");

    tokenNames.put(TOK_LOAD_CONFIGURATION, "TOK_LOAD_CONFIGURATION");
    tokenNames.put(TOK_FLUSH_TASK_INFO, "TOK_FLUSH_TASK_INFO");

    tokenNames.put(TOK_LOAD_FILES, "TOK_LOAD_FILES");
    tokenNames.put(TOK_REMOVE_FILE, "TOK_REMOVE_FILE");
    tokenNames.put(TOK_UNLOAD_FILE, "TOK_UNLOAD_FILE");

    tokenNames.put(TOK_SHOW_MERGE_STATUS, "TOK_SHOW_MERGE_STATUS");
    tokenNames.put(TOK_DELETE_PARTITION, "TOK_DELETE_PARTITION");

    tokenNames.put(TOK_TRACING, "TOK_TRACING");

    tokenNames.put(TOK_FUNCTION_CREATE, "TOK_FUNCTION_CREATE");
    tokenNames.put(TOK_FUNCTION_DROP, "TOK_FUNCTION_DROP");
    tokenNames.put(TOK_SHOW_FUNCTIONS, "TOK_SHOW_FUNCTIONS");

    tokenNames.put(TOK_CREATE_INDEX, "TOK_CREATE_INDEX");
    tokenNames.put(TOK_DROP_INDEX, "TOK_DROP_INDEX");
    tokenNames.put(TOK_QUERY_INDEX, "TOK_QUERY_INDEX");

    tokenNames.put(TOK_TRIGGER_CREATE, "TOK_TRIGGER_CREATE");
    tokenNames.put(TOK_TRIGGER_DROP, "TOK_TRIGGER_DROP");
    tokenNames.put(TOK_TRIGGER_START, "TOK_TRIGGER_START");
    tokenNames.put(TOK_TRIGGER_STOP, "TOK_TRIGGER_STOP");
    tokenNames.put(TOK_SHOW_TRIGGERS, "TOK_SHOW_TRIGGERS");

    tokenNames.put(TOK_CONTINUOUS_QUERY_CREATE, "TOK_CONTINUOUS_QUERY_CREATE");
    tokenNames.put(TOK_CONTINUOUS_QUERY_DROP, "TOK_CONTINUOUS_QUERY_DROP");
    tokenNames.put(TOK_SHOW_CONTINUOUS_QUERIES, "TOK_SHOW_CONTINUOUS_QUERIES");

    tokenNames.put(TOK_SELECT_INTO, "TOK_SELECT_INTO");

    tokenNames.put(TOK_SETTLE, "TOK_SETTLE");

    tokenNames.put(TOK_SCHEMA_TEMPLATE_CREATE, "TOK_SCHEMA_TEMPLATE_CREATE");
    tokenNames.put(TOK_SCHEMA_TEMPLATE_SET, "TOK_SCHEMA_TEMPLATE_SET");
    tokenNames.put(TOK_SCHEMA_TEMPLATE_ACTIVATE, "TOK_SCHEMA_TEMPLATE_ACTIVATE");
    tokenNames.put(TOK_SCHEMA_TEMPLATE_UNSET, "TOK_SCHEMA_TEMPLATE_UNSET");

<<<<<<< HEAD
=======
    tokenNames.put(TOK_SHOW_QUERY_RESOURCE, "TOK_SHOW_QUERY_RESOURCE");

>>>>>>> 1619b338
    tokenNames.put(TOK_CREATE_PIPESINK, "TOK_CREATE_PIPESINK");
    tokenNames.put(TOK_DROP_PIPESINK, "TOK_DROP_PIPESINK");
    tokenNames.put(TOK_SHOW_PIPESINK, "TOK_SHOW_PIPESINK");
    tokenNames.put(TOK_SHOW_PIPESINKTYPE, "TOK_SHOW_PIPESINKTYPE");
    tokenNames.put(TOK_CREATE_PIPE, "TOK_CREATE_PIPE");
    tokenNames.put(TOK_SHOW_PIPE, "TOK_SHOW_PIPE");
    tokenNames.put(TOK_STOP_PIPE, "TOK_STOP_PIPE");
    tokenNames.put(TOK_START_PIPE, "TOK_START_PIPE");
    tokenNames.put(TOK_DROP_PIPE, "TOK_DROP_PIPE");
<<<<<<< HEAD
    tokenNames.put(TOK_SHOW_PIPE_SERVER, "TOK_SHOW_PIPE_SERVER");
    tokenNames.put(TOK_PIPE_SERVER_START, "TOK_PIPE_SERVER_START");
    tokenNames.put(TOK_PIPE_SERVER_STOP, "TOK_PIPE_SERVER_STOP");
=======
>>>>>>> 1619b338
  }

  public static boolean isReservedPath(PartialPath pathStr) {
    return pathStr.equals(TIME_PATH);
  }

  public static Set<String> getNativeFunctionNames() {
    return NATIVE_FUNCTION_NAMES;
  }
}<|MERGE_RESOLUTION|>--- conflicted
+++ resolved
@@ -190,20 +190,6 @@
   public static final int TOK_SCHEMA_TEMPLATE_ACTIVATE = 114;
   public static final int TOK_SCHEMA_TEMPLATE_UNSET = 115;
 
-<<<<<<< HEAD
-  public static final int TOK_CREATE_PIPESINK = 116;
-  public static final int TOK_DROP_PIPESINK = 117;
-  public static final int TOK_SHOW_PIPESINK = 118;
-  public static final int TOK_SHOW_PIPESINKTYPE = 119;
-  public static final int TOK_CREATE_PIPE = 120;
-  public static final int TOK_SHOW_PIPE = 121;
-  public static final int TOK_STOP_PIPE = 122;
-  public static final int TOK_START_PIPE = 123;
-  public static final int TOK_DROP_PIPE = 124;
-  public static final int TOK_SHOW_PIPE_SERVER = 125;
-  public static final int TOK_PIPE_SERVER_START = 126;
-  public static final int TOK_PIPE_SERVER_STOP = 127;
-=======
   public static final int TOK_SHOW_QUERY_RESOURCE = 116;
 
   public static final int TOK_CREATE_PIPESINK = 200;
@@ -215,7 +201,9 @@
   public static final int TOK_STOP_PIPE = 206;
   public static final int TOK_START_PIPE = 207;
   public static final int TOK_DROP_PIPE = 208;
->>>>>>> 1619b338
+  public static final int TOK_SHOW_PIPE_SERVER = 209;
+  public static final int TOK_PIPE_SERVER_START = 210;
+  public static final int TOK_PIPE_SERVER_STOP = 211;
 
   public static final Map<Integer, String> tokenNames = new HashMap<>();
 
@@ -295,11 +283,8 @@
     tokenNames.put(TOK_SCHEMA_TEMPLATE_ACTIVATE, "TOK_SCHEMA_TEMPLATE_ACTIVATE");
     tokenNames.put(TOK_SCHEMA_TEMPLATE_UNSET, "TOK_SCHEMA_TEMPLATE_UNSET");
 
-<<<<<<< HEAD
-=======
     tokenNames.put(TOK_SHOW_QUERY_RESOURCE, "TOK_SHOW_QUERY_RESOURCE");
 
->>>>>>> 1619b338
     tokenNames.put(TOK_CREATE_PIPESINK, "TOK_CREATE_PIPESINK");
     tokenNames.put(TOK_DROP_PIPESINK, "TOK_DROP_PIPESINK");
     tokenNames.put(TOK_SHOW_PIPESINK, "TOK_SHOW_PIPESINK");
@@ -309,12 +294,9 @@
     tokenNames.put(TOK_STOP_PIPE, "TOK_STOP_PIPE");
     tokenNames.put(TOK_START_PIPE, "TOK_START_PIPE");
     tokenNames.put(TOK_DROP_PIPE, "TOK_DROP_PIPE");
-<<<<<<< HEAD
     tokenNames.put(TOK_SHOW_PIPE_SERVER, "TOK_SHOW_PIPE_SERVER");
     tokenNames.put(TOK_PIPE_SERVER_START, "TOK_PIPE_SERVER_START");
     tokenNames.put(TOK_PIPE_SERVER_STOP, "TOK_PIPE_SERVER_STOP");
-=======
->>>>>>> 1619b338
   }
 
   public static boolean isReservedPath(PartialPath pathStr) {
