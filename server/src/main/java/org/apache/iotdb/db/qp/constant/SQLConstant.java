--- conflicted
+++ resolved
@@ -18,10 +18,9 @@
  */
 package org.apache.iotdb.db.qp.constant;
 
-import org.apache.iotdb.tsfile.read.common.Path;
-
 import java.util.HashMap;
 import java.util.Map;
+import org.apache.iotdb.tsfile.read.common.Path;
 
 /**
  * this class contains several constants used in SQL.
@@ -94,12 +93,9 @@
   public static final int TOK_PROPERTY_LINK = 57;
   public static final int TOK_PROPERTY_UNLINK = 58;
   public static final int TOK_LIST = 59;
-<<<<<<< HEAD
   public static final int TOK_DURATION = 60;
   public static final int TOK_DATE_EXPR = 61;
-=======
-  public static final int TOK_METADATA_DELETE_FILE_LEVEL = 60;
->>>>>>> d0d42222
+  public static final int TOK_METADATA_DELETE_FILE_LEVEL = 62;
 
   public static final Map<Integer, String> tokenSymbol = new HashMap<>();
   public static final Map<Integer, String> tokenNames = new HashMap<>();
