--- conflicted
+++ resolved
@@ -190,19 +190,17 @@
   public static final int TOK_SCHEMA_TEMPLATE_ACTIVATE = 114;
   public static final int TOK_SCHEMA_TEMPLATE_UNSET = 115;
 
-<<<<<<< HEAD
-  public static final int TOK_CREATE_PIPESINK = 116;
-  public static final int TOK_DROP_PIPESINK = 117;
-  public static final int TOK_SHOW_PIPESINK = 118;
-  public static final int TOK_SHOW_PIPESINKTYPE = 119;
-  public static final int TOK_CREATE_PIPE = 120;
-  public static final int TOK_SHOW_PIPE = 121;
-  public static final int TOK_STOP_PIPE = 122;
-  public static final int TOK_START_PIPE = 123;
-  public static final int TOK_DROP_PIPE = 124;
-=======
   public static final int TOK_SHOW_QUERY_RESOURCE = 116;
->>>>>>> 8af4682c
+
+  public static final int TOK_CREATE_PIPESINK = 200;
+  public static final int TOK_DROP_PIPESINK = 201;
+  public static final int TOK_SHOW_PIPESINK = 202;
+  public static final int TOK_SHOW_PIPESINKTYPE = 203;
+  public static final int TOK_CREATE_PIPE = 204;
+  public static final int TOK_SHOW_PIPE = 205;
+  public static final int TOK_STOP_PIPE = 206;
+  public static final int TOK_START_PIPE = 207;
+  public static final int TOK_DROP_PIPE = 208;
 
   public static final Map<Integer, String> tokenNames = new HashMap<>();
 
@@ -282,7 +280,8 @@
     tokenNames.put(TOK_SCHEMA_TEMPLATE_ACTIVATE, "TOK_SCHEMA_TEMPLATE_ACTIVATE");
     tokenNames.put(TOK_SCHEMA_TEMPLATE_UNSET, "TOK_SCHEMA_TEMPLATE_UNSET");
 
-<<<<<<< HEAD
+    tokenNames.put(TOK_SHOW_QUERY_RESOURCE, "TOK_SHOW_QUERY_RESOURCE");
+
     tokenNames.put(TOK_CREATE_PIPESINK, "TOK_CREATE_PIPESINK");
     tokenNames.put(TOK_DROP_PIPESINK, "TOK_DROP_PIPESINK");
     tokenNames.put(TOK_SHOW_PIPESINK, "TOK_SHOW_PIPESINK");
@@ -292,9 +291,6 @@
     tokenNames.put(TOK_STOP_PIPE, "TOK_STOP_PIPE");
     tokenNames.put(TOK_START_PIPE, "TOK_START_PIPE");
     tokenNames.put(TOK_DROP_PIPE, "TOK_DROP_PIPE");
-=======
-    tokenNames.put(TOK_SHOW_QUERY_RESOURCE, "TOK_SHOW_QUERY_RESOURCE");
->>>>>>> 8af4682c
   }
 
   public static boolean isReservedPath(PartialPath pathStr) {
