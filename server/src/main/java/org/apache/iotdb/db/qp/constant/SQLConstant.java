/*
 * Licensed to the Apache Software Foundation (ASF) under one
 * or more contributor license agreements.  See the NOTICE file
 * distributed with this work for additional information
 * regarding copyright ownership.  The ASF licenses this file
 * to you under the Apache License, Version 2.0 (the
 * "License"); you may not use this file except in compliance
 * with the License.  You may obtain a copy of the License at
 *
 *     http://www.apache.org/licenses/LICENSE-2.0
 *
 * Unless required by applicable law or agreed to in writing,
 * software distributed under the License is distributed on an
 * "AS IS" BASIS, WITHOUT WARRANTIES OR CONDITIONS OF ANY
 * KIND, either express or implied.  See the License for the
 * specific language governing permissions and limitations
 * under the License.
 */
package org.apache.iotdb.db.qp.constant;

import org.apache.iotdb.db.metadata.PartialPath;

import java.util.Arrays;
import java.util.HashMap;
import java.util.HashSet;
import java.util.Map;
import java.util.Set;

/** this class contains several constants used in SQL. */
@SuppressWarnings("unused") // some fields are for future features
public class SQLConstant {

  private SQLConstant() {
    // forbidding instantiation
  }

  private static final String[] SINGLE_ROOT_ARRAY = {"root"};
  private static final String[] SINGLE_TIME_ARRAY = {"time"};
  public static final PartialPath TIME_PATH = new PartialPath(SINGLE_TIME_ARRAY);
  public static final String ALIGNBY_DEVICE_COLUMN_NAME = "Device";
  public static final String RESERVED_TIME = "time";
  public static final String IS_AGGREGATION = "IS_AGGREGATION";
  public static final String NOW_FUNC = "now()";
  public static final String START_TIME_STR = "1970-1-01T00:00:00";

  public static final String LINE_FEED_SIGNAL = "\n";
  public static final String ROOT = "root";
  public static final String METADATA_PARAM_EQUAL = "=";
  public static final String QUOTE = "'";
  public static final String DQUOTE = "\"";
  public static final String BOOLEAN_TRUE = "true";
  public static final String BOOLEAN_FALSE = "false";
  public static final String BOOLEAN_TRUE_NUM = "1";
  public static final String BOOLEAN_FALSE_NUM = "0";

  // names of aggregations
  public static final String MIN_TIME = "min_time";
  public static final String MAX_TIME = "max_time";

  public static final String MAX_VALUE = "max_value";
  public static final String MIN_VALUE = "min_value";

  public static final String EXTREME = "extreme";

  public static final String FIRST_VALUE = "first_value";
  public static final String LAST_VALUE = "last_value";

  public static final String LAST = "last";

  public static final String COUNT = "count";
  public static final String AVG = "avg";
  public static final String SUM = "sum";

  public static final String ALL = "all";

  private static final Set<String> NATIVE_FUNCTION_NAMES =
      new HashSet<>(
          Arrays.asList(
              MIN_TIME,
              MAX_TIME,
              MIN_VALUE,
              MAX_VALUE,
              EXTREME,
              FIRST_VALUE,
              LAST_VALUE,
              COUNT,
              SUM,
              AVG));

  public static final int TOK_WHERE = 23;
  public static final int TOK_INSERT = 24;
  public static final int TOK_DELETE = 25;
  public static final int TOK_UPDATE = 26;
  public static final int TOK_QUERY = 27;

  public static final int TOK_CREATE_INDEX = 31;
  public static final int TOK_DROP_INDEX = 32;
  public static final int TOK_QUERY_INDEX = 33;

  public static final int TOK_GRANT_WATERMARK_EMBEDDING = 34;
  public static final int TOK_REVOKE_WATERMARK_EMBEDDING = 35;

  public static final int TOK_AUTHOR_CREATE = 41;
  public static final int TOK_AUTHOR_DROP = 42;
  public static final int TOK_AUTHOR_GRANT = 43;
  public static final int TOK_AUTHOR_REVOKE = 44;
  public static final int TOK_AUTHOR_UPDATE_USER = 46;

  public static final int TOK_DATALOAD = 45;

  public static final int TOK_METADATA_CREATE = 51;
  public static final int TOK_METADATA_DELETE = 52;
  public static final int TOK_METADATA_SET_FILE_LEVEL = 53;
  public static final int TOK_PROPERTY_CREATE = 54;
  public static final int TOK_PROPERTY_ADD_LABEL = 55;
  public static final int TOK_PROPERTY_DELETE_LABEL = 56;
  public static final int TOK_PROPERTY_LINK = 57;
  public static final int TOK_PROPERTY_UNLINK = 58;
  public static final int TOK_LIST = 59;

  public static final int TOK_DURATION = 60;
  public static final int TOK_DATE_EXPR = 61;
  public static final int TOK_METADATA_DELETE_FILE_LEVEL = 62;

  public static final int TOK_SET = 63;
  public static final int TOK_UNSET = 64;
  public static final int TOK_SHOW = 65;
  public static final int TOK_LOAD_CONFIGURATION = 66;

  public static final int TOK_FLUSH_TASK_INFO = 67;
  public static final int TOK_LOAD_FILES = 69;
  public static final int TOK_REMOVE_FILE = 70;
  public static final int TOK_MOVE_FILE = 71;
  public static final int TOK_VERSION = 72;
  public static final int TOK_TIMESERIES = 73;
  public static final int TOK_STORAGE_GROUP = 74;
  public static final int TOK_CHILD_PATHS = 75;
  public static final int TOK_DEVICES = 76;
  public static final int TOK_COUNT_TIMESERIES = 77;
  public static final int TOK_COUNT_NODE_TIMESERIES = 78;
  public static final int TOK_COUNT_NODES = 79;

  public static final int TOK_METADATA_ALTER = 80;

  public static final int TOK_FLUSH = 81;
  public static final int TOK_MERGE = 82;
  public static final int TOK_FULL_MERGE = 83;

  public static final int TOK_CLEAR_CACHE = 84;

  public static final int TOK_LOAD_CONFIGURATION_GLOBAL = 85;
  public static final int TOK_LOAD_CONFIGURATION_LOCAL = 86;

  public static final int TOK_SHOW_MERGE_STATUS = 87;
  public static final int TOK_DELETE_PARTITION = 88;

  public static final int TOK_CREATE_SCHEMA_SNAPSHOT = 89;
  public static final int TOK_TRACING = 91;

  public static final int TOK_FUNCTION_CREATE = 92;
  public static final int TOK_FUNCTION_DROP = 93;
  public static final int TOK_SHOW_FUNCTIONS = 94;

  public static final int TOK_COUNT_DEVICES = 95;
  public static final int TOK_COUNT_STORAGE_GROUP = 96;
  public static final int TOK_QUERY_PROCESSLIST = 97;
  public static final int TOK_KILL_QUERY = 98;

  public static final int TOK_CHILD_NODES = 99;

  public static final int TOK_TRIGGER_CREATE = 100;
  public static final int TOK_TRIGGER_DROP = 101;
  public static final int TOK_TRIGGER_START = 102;
  public static final int TOK_TRIGGER_STOP = 103;
  public static final int TOK_SHOW_TRIGGERS = 104;

<<<<<<< HEAD
=======
  public static final int TOK_LOCK_INFO = 105;

  public static final Map<Integer, String> tokenSymbol = new HashMap<>();
>>>>>>> 11c942a3
  public static final Map<Integer, String> tokenNames = new HashMap<>();

  public static String[] getSingleRootArray() {
    return SINGLE_ROOT_ARRAY;
  }

  public static String[] getSingleTimeArray() {
    return SINGLE_TIME_ARRAY;
  }

  static {
    tokenNames.put(TOK_WHERE, "TOK_WHERE");
    tokenNames.put(TOK_INSERT, "TOK_INSERT");
    tokenNames.put(TOK_DELETE, "TOK_DELETE");
    tokenNames.put(TOK_UPDATE, "TOK_UPDATE");
    tokenNames.put(TOK_QUERY, "TOK_QUERY");

    tokenNames.put(TOK_AUTHOR_CREATE, "TOK_AUTHOR_CREATE");
    tokenNames.put(TOK_AUTHOR_DROP, "TOK_AUTHOR_DROP");
    tokenNames.put(TOK_AUTHOR_GRANT, "TOK_AUTHOR_GRANT");
    tokenNames.put(TOK_AUTHOR_REVOKE, "TOK_AUTHOR_REVOKE");
    tokenNames.put(TOK_AUTHOR_UPDATE_USER, "TOK_AUTHOR_UPDATE_USER");
    tokenNames.put(TOK_DATALOAD, "TOK_DATALOAD");

    tokenNames.put(TOK_METADATA_CREATE, "TOK_METADATA_CREATE");
    tokenNames.put(TOK_METADATA_DELETE, "TOK_METADATA_DELETE");
    tokenNames.put(TOK_METADATA_SET_FILE_LEVEL, "TOK_METADATA_SET_FILE_LEVEL");
    tokenNames.put(TOK_METADATA_DELETE_FILE_LEVEL, "TOK_METADATA_DELETE_FILE_LEVEL");
    tokenNames.put(TOK_PROPERTY_CREATE, "TOK_PROPERTY_CREATE");
    tokenNames.put(TOK_PROPERTY_ADD_LABEL, "TOK_PROPERTY_ADD_LABEL");
    tokenNames.put(TOK_PROPERTY_DELETE_LABEL, "TOK_PROPERTY_DELETE_LABEL");
    tokenNames.put(TOK_PROPERTY_LINK, "TOK_PROPERTY_LINK");
    tokenNames.put(TOK_PROPERTY_UNLINK, "TOK_PROPERTY_UNLINK");

    tokenNames.put(TOK_LIST, "TOK_LIST");
    tokenNames.put(TOK_SET, "TOK_SET");
    tokenNames.put(TOK_UNSET, "TOK_UNSET");
    tokenNames.put(TOK_SHOW, "TOK_SHOW");

    tokenNames.put(TOK_LOAD_CONFIGURATION, "TOK_LOAD_CONFIGURATION");
    tokenNames.put(TOK_FLUSH_TASK_INFO, "TOK_FLUSH_TASK_INFO");

    tokenNames.put(TOK_LOAD_FILES, "TOK_LOAD_FILES");
    tokenNames.put(TOK_REMOVE_FILE, "TOK_REMOVE_FILE");
    tokenNames.put(TOK_MOVE_FILE, "TOK_MOVE_FILE");

    tokenNames.put(TOK_SHOW_MERGE_STATUS, "TOK_SHOW_MERGE_STATUS");
    tokenNames.put(TOK_DELETE_PARTITION, "TOK_DELETE_PARTITION");

    tokenNames.put(TOK_TRACING, "TOK_TRACING");

    tokenNames.put(TOK_FUNCTION_CREATE, "TOK_FUNCTION_CREATE");
    tokenNames.put(TOK_FUNCTION_DROP, "TOK_FUNCTION_DROP");
    tokenNames.put(TOK_SHOW_FUNCTIONS, "TOK_SHOW_FUNCTIONS");

    tokenNames.put(TOK_CREATE_INDEX, "TOK_CREATE_INDEX");
    tokenNames.put(TOK_DROP_INDEX, "TOK_DROP_INDEX");
    tokenNames.put(TOK_QUERY_INDEX, "TOK_QUERY_INDEX");

    tokenNames.put(TOK_TRIGGER_CREATE, "TOK_TRIGGER_CREATE");
    tokenNames.put(TOK_TRIGGER_DROP, "TOK_TRIGGER_DROP");
    tokenNames.put(TOK_TRIGGER_START, "TOK_TRIGGER_START");
    tokenNames.put(TOK_TRIGGER_STOP, "TOK_TRIGGER_STOP");
    tokenNames.put(TOK_SHOW_TRIGGERS, "TOK_SHOW_TRIGGERS");
  }

  public static boolean isReservedPath(PartialPath pathStr) {
    return pathStr.equals(TIME_PATH);
  }

  public static Set<String> getNativeFunctionNames() {
    return NATIVE_FUNCTION_NAMES;
  }
}<|MERGE_RESOLUTION|>--- conflicted
+++ resolved
@@ -173,13 +173,8 @@
   public static final int TOK_TRIGGER_START = 102;
   public static final int TOK_TRIGGER_STOP = 103;
   public static final int TOK_SHOW_TRIGGERS = 104;
-
-<<<<<<< HEAD
-=======
   public static final int TOK_LOCK_INFO = 105;
 
-  public static final Map<Integer, String> tokenSymbol = new HashMap<>();
->>>>>>> 11c942a3
   public static final Map<Integer, String> tokenNames = new HashMap<>();
 
   public static String[] getSingleRootArray() {
