--- conflicted
+++ resolved
@@ -201,12 +201,9 @@
   public static final int TOK_STOP_PIPE = 206;
   public static final int TOK_START_PIPE = 207;
   public static final int TOK_DROP_PIPE = 208;
-<<<<<<< HEAD
-=======
   public static final int TOK_SHOW_PIPE_SERVER = 209;
   public static final int TOK_PIPE_SERVER_START = 210;
   public static final int TOK_PIPE_SERVER_STOP = 211;
->>>>>>> 5e62a81e
 
   public static final Map<Integer, String> tokenNames = new HashMap<>();
 
@@ -297,12 +294,9 @@
     tokenNames.put(TOK_STOP_PIPE, "TOK_STOP_PIPE");
     tokenNames.put(TOK_START_PIPE, "TOK_START_PIPE");
     tokenNames.put(TOK_DROP_PIPE, "TOK_DROP_PIPE");
-<<<<<<< HEAD
-=======
     tokenNames.put(TOK_SHOW_PIPE_SERVER, "TOK_SHOW_PIPE_SERVER");
     tokenNames.put(TOK_PIPE_SERVER_START, "TOK_PIPE_SERVER_START");
     tokenNames.put(TOK_PIPE_SERVER_STOP, "TOK_PIPE_SERVER_STOP");
->>>>>>> 5e62a81e
   }
 
   public static boolean isReservedPath(PartialPath pathStr) {
