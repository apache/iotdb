--- conflicted
+++ resolved
@@ -102,13 +102,11 @@
   public static final int TOK_SET = 63;
   public static final int TOK_UNSET = 64;
   public static final int TOK_SHOW = 65;
-<<<<<<< HEAD
   
-  public static final int TOK_CREATE_DEVICE = 66;
-  public static final int TOK_DEVICE_TEMPLATE_CREATE = 67;
-=======
   public static final int TOK_LOAD_CONFIGURATION = 66;
->>>>>>> faea5f8d
+  
+  public static final int TOK_CREATE_DEVICE = 67;
+  public static final int TOK_DEVICE_TEMPLATE_CREATE = 68;
 
   public static final Map<Integer, String> tokenSymbol = new HashMap<>();
   public static final Map<Integer, String> tokenNames = new HashMap<>();
@@ -168,13 +166,9 @@
     tokenNames.put(TOK_SET, "TOK_SET");
     tokenNames.put(TOK_UNSET, "TOK_UNSET");
     tokenNames.put(TOK_SHOW, "TOK_SHOW");
-<<<<<<< HEAD
+    tokenNames.put(TOK_CREATE_DEVICE, "TOK_CREATE_DEVICE");
     
-    tokenNames.put(TOK_CREATE_DEVICE, "TOK_CREATE_DEVICE");
-=======
-
     tokenNames.put(TOK_LOAD_CONFIGURATION, "TOK_LOAD_CONFIGURATION");
->>>>>>> faea5f8d
   }
 
   static {
