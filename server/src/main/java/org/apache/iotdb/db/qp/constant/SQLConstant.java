/*
 * Licensed to the Apache Software Foundation (ASF) under one
 * or more contributor license agreements.  See the NOTICE file
 * distributed with this work for additional information
 * regarding copyright ownership.  The ASF licenses this file
 * to you under the Apache License, Version 2.0 (the
 * "License"); you may not use this file except in compliance
 * with the License.  You may obtain a copy of the License at
 *
 *     http://www.apache.org/licenses/LICENSE-2.0
 *
 * Unless required by applicable law or agreed to in writing,
 * software distributed under the License is distributed on an
 * "AS IS" BASIS, WITHOUT WARRANTIES OR CONDITIONS OF ANY
 * KIND, either express or implied.  See the License for the
 * specific language governing permissions and limitations
 * under the License.
 */
package org.apache.iotdb.db.qp.constant;

import org.apache.iotdb.db.metadata.path.PartialPath;

import java.util.Arrays;
import java.util.HashMap;
import java.util.HashSet;
import java.util.Map;
import java.util.Set;

/** this class contains several constants used in SQL. */
@SuppressWarnings("unused") // some fields are for future features
public class SQLConstant {

  private SQLConstant() {
    // forbidding instantiation
  }

  private static final String[] SINGLE_ROOT_ARRAY = {"root", "**"};
  private static final String[] SINGLE_TIME_ARRAY = {"time"};
  public static final PartialPath TIME_PATH = new PartialPath(SINGLE_TIME_ARRAY);
  public static final String ALIGNBY_DEVICE_COLUMN_NAME = "Device";
  public static final String RESERVED_TIME = "time";
  public static final String IS_AGGREGATION = "IS_AGGREGATION";
  public static final String NOW_FUNC = "now()";
  public static final String START_TIME_STR = "1970-1-01T00:00:00";

  public static final String LINE_FEED_SIGNAL = "\n";
  public static final String ROOT = "root";
  public static final String METADATA_PARAM_EQUAL = "=";
  public static final String QUOTE = "'";
  public static final String DQUOTE = "\"";
  public static final String BOOLEAN_TRUE = "true";
  public static final String BOOLEAN_FALSE = "false";
  public static final String BOOLEAN_TRUE_NUM = "1";
  public static final String BOOLEAN_FALSE_NUM = "0";

  // names of aggregations
  public static final String MIN_TIME = "min_time";
  public static final String MAX_TIME = "max_time";

  public static final String MAX_VALUE = "max_value";
  public static final String MIN_VALUE = "min_value";

  public static final String EXTREME = "extreme";

  public static final String FIRST_VALUE = "first_value";
  public static final String LAST_VALUE = "last_value";

  public static final String LAST = "last";

  public static final String COUNT = "count";
  public static final String AVG = "avg";
  public static final String SUM = "sum";

  public static final String ALL = "all";

  private static final Set<String> NATIVE_FUNCTION_NAMES =
      new HashSet<>(
          Arrays.asList(
              MIN_TIME,
              MAX_TIME,
              MIN_VALUE,
              MAX_VALUE,
              EXTREME,
              FIRST_VALUE,
              LAST_VALUE,
              COUNT,
              SUM,
              AVG));

  public static final int TOK_WHERE = 23;
  public static final int TOK_INSERT = 24;
  public static final int TOK_DELETE = 25;
  public static final int TOK_UPDATE = 26;
  public static final int TOK_QUERY = 27;

  public static final int TOK_CREATE_INDEX = 31;
  public static final int TOK_DROP_INDEX = 32;
  public static final int TOK_QUERY_INDEX = 33;

  public static final int TOK_GRANT_WATERMARK_EMBEDDING = 34;
  public static final int TOK_REVOKE_WATERMARK_EMBEDDING = 35;

  public static final int TOK_AUTHOR_CREATE = 41;
  public static final int TOK_AUTHOR_DROP = 42;
  public static final int TOK_AUTHOR_GRANT = 43;
  public static final int TOK_AUTHOR_REVOKE = 44;
  public static final int TOK_AUTHOR_UPDATE_USER = 46;

  public static final int TOK_DATALOAD = 45;

  public static final int TOK_METADATA_CREATE = 51;
  public static final int TOK_METADATA_DELETE = 52;
  public static final int TOK_METADATA_SET_FILE_LEVEL = 53;
  public static final int TOK_PROPERTY_CREATE = 54;
  public static final int TOK_PROPERTY_ADD_LABEL = 55;
  public static final int TOK_PROPERTY_DELETE_LABEL = 56;
  public static final int TOK_PROPERTY_LINK = 57;
  public static final int TOK_PROPERTY_UNLINK = 58;
  public static final int TOK_LIST = 59;

  public static final int TOK_DURATION = 60;
  public static final int TOK_DATE_EXPR = 61;
  public static final int TOK_METADATA_DELETE_FILE_LEVEL = 62;

  public static final int TOK_SET = 63;
  public static final int TOK_UNSET = 64;
  public static final int TOK_SHOW = 65;
  public static final int TOK_LOAD_CONFIGURATION = 66;

  public static final int TOK_FLUSH_TASK_INFO = 67;
  public static final int TOK_LOAD_FILES = 69;
  public static final int TOK_REMOVE_FILE = 70;
  public static final int TOK_UNLOAD_FILE = 71;
  public static final int TOK_VERSION = 72;
  public static final int TOK_TIMESERIES = 73;
  public static final int TOK_STORAGE_GROUP = 74;
  public static final int TOK_CHILD_PATHS = 75;
  public static final int TOK_DEVICES = 76;
  public static final int TOK_COUNT_TIMESERIES = 77;
  public static final int TOK_COUNT_NODE_TIMESERIES = 78;
  public static final int TOK_COUNT_NODES = 79;

  public static final int TOK_METADATA_ALTER = 80;

  public static final int TOK_FLUSH = 81;
  public static final int TOK_MERGE = 82;
  public static final int TOK_FULL_MERGE = 83;

  public static final int TOK_CLEAR_CACHE = 84;

  public static final int TOK_LOAD_CONFIGURATION_GLOBAL = 85;
  public static final int TOK_LOAD_CONFIGURATION_LOCAL = 86;

  public static final int TOK_SHOW_MERGE_STATUS = 87;
  public static final int TOK_DELETE_PARTITION = 88;

  public static final int TOK_CREATE_SCHEMA_SNAPSHOT = 89;
  public static final int TOK_TRACING = 91;

  public static final int TOK_FUNCTION_CREATE = 92;
  public static final int TOK_FUNCTION_DROP = 93;
  public static final int TOK_SHOW_FUNCTIONS = 94;

  public static final int TOK_COUNT_DEVICES = 95;
  public static final int TOK_COUNT_STORAGE_GROUP = 96;
  public static final int TOK_QUERY_PROCESSLIST = 97;
  public static final int TOK_KILL_QUERY = 98;

  public static final int TOK_CHILD_NODES = 99;

  public static final int TOK_TRIGGER_CREATE = 100;
  public static final int TOK_TRIGGER_DROP = 101;
  public static final int TOK_TRIGGER_START = 102;
  public static final int TOK_TRIGGER_STOP = 103;
  public static final int TOK_SHOW_TRIGGERS = 104;
  public static final int TOK_LOCK_INFO = 105;

  public static final int TOK_CONTINUOUS_QUERY_CREATE = 106;
  public static final int TOK_CONTINUOUS_QUERY_DROP = 107;
  public static final int TOK_SHOW_CONTINUOUS_QUERIES = 108;

  public static final int TOK_SELECT_INTO = 109;

  public static final int TOK_SET_SYSTEM_MODE = 110;

  public static final int TOK_SETTLE = 111;

  public static final int TOK_SCHEMA_TEMPLATE_CREATE = 112;
  public static final int TOK_SCHEMA_TEMPLATE_SET = 113;
  public static final int TOK_SCHEMA_TEMPLATE_ACTIVATE = 114;
  public static final int TOK_SCHEMA_TEMPLATE_UNSET = 115;

<<<<<<< HEAD
  public static final int TOK_SHOW_PIPE = 116;
  public static final int TOK_PIPE_SERVER_START = 117;
  public static final int TOK_PIPE_SERVER_STOP = 118;
=======
  public static final int TOK_CREATE_PIPESINK = 116;
  public static final int TOK_DROP_PIPESINK = 117;
  public static final int TOK_SHOW_PIPESINK = 118;
  public static final int TOK_SHOW_PIPESINKTYPE = 119;
  public static final int TOK_CREATE_PIPE = 120;
  public static final int TOK_SHOW_PIPE = 121;
  public static final int TOK_PAUSE_PIPE = 122;
  public static final int TOK_START_PIPE = 123;
  public static final int TOK_DROP_PIPE = 124;
>>>>>>> 92038b23

  public static final Map<Integer, String> tokenNames = new HashMap<>();

  public static String[] getSingleRootArray() {
    return SINGLE_ROOT_ARRAY;
  }

  public static String[] getSingleTimeArray() {
    return SINGLE_TIME_ARRAY;
  }

  static {
    tokenNames.put(TOK_WHERE, "TOK_WHERE");
    tokenNames.put(TOK_INSERT, "TOK_INSERT");
    tokenNames.put(TOK_DELETE, "TOK_DELETE");
    tokenNames.put(TOK_UPDATE, "TOK_UPDATE");
    tokenNames.put(TOK_QUERY, "TOK_QUERY");

    tokenNames.put(TOK_AUTHOR_CREATE, "TOK_AUTHOR_CREATE");
    tokenNames.put(TOK_AUTHOR_DROP, "TOK_AUTHOR_DROP");
    tokenNames.put(TOK_AUTHOR_GRANT, "TOK_AUTHOR_GRANT");
    tokenNames.put(TOK_AUTHOR_REVOKE, "TOK_AUTHOR_REVOKE");
    tokenNames.put(TOK_AUTHOR_UPDATE_USER, "TOK_AUTHOR_UPDATE_USER");
    tokenNames.put(TOK_DATALOAD, "TOK_DATALOAD");

    tokenNames.put(TOK_METADATA_CREATE, "TOK_METADATA_CREATE");
    tokenNames.put(TOK_METADATA_DELETE, "TOK_METADATA_DELETE");
    tokenNames.put(TOK_METADATA_SET_FILE_LEVEL, "TOK_METADATA_SET_FILE_LEVEL");
    tokenNames.put(TOK_METADATA_DELETE_FILE_LEVEL, "TOK_METADATA_DELETE_FILE_LEVEL");
    tokenNames.put(TOK_PROPERTY_CREATE, "TOK_PROPERTY_CREATE");
    tokenNames.put(TOK_PROPERTY_ADD_LABEL, "TOK_PROPERTY_ADD_LABEL");
    tokenNames.put(TOK_PROPERTY_DELETE_LABEL, "TOK_PROPERTY_DELETE_LABEL");
    tokenNames.put(TOK_PROPERTY_LINK, "TOK_PROPERTY_LINK");
    tokenNames.put(TOK_PROPERTY_UNLINK, "TOK_PROPERTY_UNLINK");

    tokenNames.put(TOK_LIST, "TOK_LIST");
    tokenNames.put(TOK_SET, "TOK_SET");
    tokenNames.put(TOK_UNSET, "TOK_UNSET");
    tokenNames.put(TOK_SHOW, "TOK_SHOW");

    tokenNames.put(TOK_LOAD_CONFIGURATION, "TOK_LOAD_CONFIGURATION");
    tokenNames.put(TOK_FLUSH_TASK_INFO, "TOK_FLUSH_TASK_INFO");

    tokenNames.put(TOK_LOAD_FILES, "TOK_LOAD_FILES");
    tokenNames.put(TOK_REMOVE_FILE, "TOK_REMOVE_FILE");
    tokenNames.put(TOK_UNLOAD_FILE, "TOK_UNLOAD_FILE");

    tokenNames.put(TOK_SHOW_MERGE_STATUS, "TOK_SHOW_MERGE_STATUS");
    tokenNames.put(TOK_DELETE_PARTITION, "TOK_DELETE_PARTITION");

    tokenNames.put(TOK_TRACING, "TOK_TRACING");

    tokenNames.put(TOK_FUNCTION_CREATE, "TOK_FUNCTION_CREATE");
    tokenNames.put(TOK_FUNCTION_DROP, "TOK_FUNCTION_DROP");
    tokenNames.put(TOK_SHOW_FUNCTIONS, "TOK_SHOW_FUNCTIONS");

    tokenNames.put(TOK_CREATE_INDEX, "TOK_CREATE_INDEX");
    tokenNames.put(TOK_DROP_INDEX, "TOK_DROP_INDEX");
    tokenNames.put(TOK_QUERY_INDEX, "TOK_QUERY_INDEX");

    tokenNames.put(TOK_TRIGGER_CREATE, "TOK_TRIGGER_CREATE");
    tokenNames.put(TOK_TRIGGER_DROP, "TOK_TRIGGER_DROP");
    tokenNames.put(TOK_TRIGGER_START, "TOK_TRIGGER_START");
    tokenNames.put(TOK_TRIGGER_STOP, "TOK_TRIGGER_STOP");
    tokenNames.put(TOK_SHOW_TRIGGERS, "TOK_SHOW_TRIGGERS");

    tokenNames.put(TOK_CONTINUOUS_QUERY_CREATE, "TOK_CONTINUOUS_QUERY_CREATE");
    tokenNames.put(TOK_CONTINUOUS_QUERY_DROP, "TOK_CONTINUOUS_QUERY_DROP");
    tokenNames.put(TOK_SHOW_CONTINUOUS_QUERIES, "TOK_SHOW_CONTINUOUS_QUERIES");

    tokenNames.put(TOK_SELECT_INTO, "TOK_SELECT_INTO");

    tokenNames.put(TOK_SETTLE, "TOK_SETTLE");

    tokenNames.put(TOK_SCHEMA_TEMPLATE_CREATE, "TOK_SCHEMA_TEMPLATE_CREATE");
    tokenNames.put(TOK_SCHEMA_TEMPLATE_SET, "TOK_SCHEMA_TEMPLATE_SET");
    tokenNames.put(TOK_SCHEMA_TEMPLATE_ACTIVATE, "TOK_SCHEMA_TEMPLATE_ACTIVATE");
    tokenNames.put(TOK_SCHEMA_TEMPLATE_UNSET, "TOK_SCHEMA_TEMPLATE_UNSET");

<<<<<<< HEAD
    tokenNames.put(TOK_SHOW_PIPE, "TOK_SHOW_PIPE");
    tokenNames.put(TOK_PIPE_SERVER_START, "TOK_PIPE_SERVER_START");
    tokenNames.put(TOK_PIPE_SERVER_STOP, "TOK_PIPE_SERVER_STOP");
=======
    tokenNames.put(TOK_CREATE_PIPESINK, "TOK_CREATE_PIPESINK");
    tokenNames.put(TOK_DROP_PIPESINK, "TOK_DROP_PIPESINK");
    tokenNames.put(TOK_SHOW_PIPESINK, "TOK_SHOW_PIPESINK");
    tokenNames.put(TOK_SHOW_PIPESINKTYPE, "TOK_SHOW_PIPESINKTYPE");
    tokenNames.put(TOK_CREATE_PIPE, "TOK_CREATE_PIPE");
    tokenNames.put(TOK_SHOW_PIPE, "TOK_SHOW_PIPE");
    tokenNames.put(TOK_PAUSE_PIPE, "TOK_PAUSE_PIPE");
    tokenNames.put(TOK_START_PIPE, "TOK_START_PIPE");
    tokenNames.put(TOK_DROP_PIPE, "TOK_DROP_PIPE");
>>>>>>> 92038b23
  }

  public static boolean isReservedPath(PartialPath pathStr) {
    return pathStr.equals(TIME_PATH);
  }

  public static Set<String> getNativeFunctionNames() {
    return NATIVE_FUNCTION_NAMES;
  }
}<|MERGE_RESOLUTION|>--- conflicted
+++ resolved
@@ -190,11 +190,6 @@
   public static final int TOK_SCHEMA_TEMPLATE_ACTIVATE = 114;
   public static final int TOK_SCHEMA_TEMPLATE_UNSET = 115;
 
-<<<<<<< HEAD
-  public static final int TOK_SHOW_PIPE = 116;
-  public static final int TOK_PIPE_SERVER_START = 117;
-  public static final int TOK_PIPE_SERVER_STOP = 118;
-=======
   public static final int TOK_CREATE_PIPESINK = 116;
   public static final int TOK_DROP_PIPESINK = 117;
   public static final int TOK_SHOW_PIPESINK = 118;
@@ -204,7 +199,9 @@
   public static final int TOK_PAUSE_PIPE = 122;
   public static final int TOK_START_PIPE = 123;
   public static final int TOK_DROP_PIPE = 124;
->>>>>>> 92038b23
+  public static final int TOK_SHOW_PIPE_SERVER = 125;
+  public static final int TOK_PIPE_SERVER_START = 126;
+  public static final int TOK_PIPE_SERVER_STOP = 127;
 
   public static final Map<Integer, String> tokenNames = new HashMap<>();
 
@@ -284,11 +281,6 @@
     tokenNames.put(TOK_SCHEMA_TEMPLATE_ACTIVATE, "TOK_SCHEMA_TEMPLATE_ACTIVATE");
     tokenNames.put(TOK_SCHEMA_TEMPLATE_UNSET, "TOK_SCHEMA_TEMPLATE_UNSET");
 
-<<<<<<< HEAD
-    tokenNames.put(TOK_SHOW_PIPE, "TOK_SHOW_PIPE");
-    tokenNames.put(TOK_PIPE_SERVER_START, "TOK_PIPE_SERVER_START");
-    tokenNames.put(TOK_PIPE_SERVER_STOP, "TOK_PIPE_SERVER_STOP");
-=======
     tokenNames.put(TOK_CREATE_PIPESINK, "TOK_CREATE_PIPESINK");
     tokenNames.put(TOK_DROP_PIPESINK, "TOK_DROP_PIPESINK");
     tokenNames.put(TOK_SHOW_PIPESINK, "TOK_SHOW_PIPESINK");
@@ -298,7 +290,9 @@
     tokenNames.put(TOK_PAUSE_PIPE, "TOK_PAUSE_PIPE");
     tokenNames.put(TOK_START_PIPE, "TOK_START_PIPE");
     tokenNames.put(TOK_DROP_PIPE, "TOK_DROP_PIPE");
->>>>>>> 92038b23
+    tokenNames.put(TOK_SHOW_PIPE_SERVER, "TOK_SHOW_PIPE_SERVER");
+    tokenNames.put(TOK_PIPE_SERVER_START, "TOK_PIPE_SERVER_START");
+    tokenNames.put(TOK_PIPE_SERVER_STOP, "TOK_PIPE_SERVER_STOP");
   }
 
   public static boolean isReservedPath(PartialPath pathStr) {
