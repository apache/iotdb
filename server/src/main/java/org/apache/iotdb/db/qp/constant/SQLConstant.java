--- conflicted
+++ resolved
@@ -93,18 +93,15 @@
   public static final int TOK_PROPERTY_LINK = 57;
   public static final int TOK_PROPERTY_UNLINK = 58;
   public static final int TOK_LIST = 59;
-<<<<<<< HEAD
 
-  public static final int TOK_METADATA_DELETE_FILE_LEVEL = 60;
-=======
+
   public static final int TOK_DURATION = 60;
   public static final int TOK_DATE_EXPR = 61;
   public static final int TOK_METADATA_DELETE_FILE_LEVEL = 62;
->>>>>>> 68eb668c
 
-  public static final int TOK_SET = 61;
-  public static final int TOK_UNSET = 62;
-  public static final int TOK_SHOW = 63;
+  public static final int TOK_SET = 63;
+  public static final int TOK_UNSET = 64;
+  public static final int TOK_SHOW = 65;
 
   public static final Map<Integer, String> tokenSymbol = new HashMap<>();
   public static final Map<Integer, String> tokenNames = new HashMap<>();
