/*
 * Licensed to the Apache Software Foundation (ASF) under one
 * or more contributor license agreements.  See the NOTICE file
 * distributed with this work for additional information
 * regarding copyright ownership.  The ASF licenses this file
 * to you under the Apache License, Version 2.0 (the
 * "License"); you may not use this file except in compliance
 * with the License.  You may obtain a copy of the License at
 *
 *      http://www.apache.org/licenses/LICENSE-2.0
 *
 * Unless required by applicable law or agreed to in writing,
 * software distributed under the License is distributed on an
 * "AS IS" BASIS, WITHOUT WARRANTIES OR CONDITIONS OF ANY
 * KIND, either express or implied.  See the License for the
 * specific language governing permissions and limitations
 * under the License.
 */
package org.apache.iotdb.db.mpp.execution.operator.process.join;

import org.apache.iotdb.db.mpp.execution.operator.Operator;
import org.apache.iotdb.db.mpp.execution.operator.OperatorContext;
import org.apache.iotdb.db.mpp.execution.operator.process.AbstractProcessOperator;
import org.apache.iotdb.db.mpp.execution.operator.process.join.merge.ColumnMerger;
import org.apache.iotdb.db.mpp.execution.operator.process.join.merge.TimeComparator;
import org.apache.iotdb.db.mpp.plan.statement.component.Ordering;
import org.apache.iotdb.db.utils.datastructure.TimeSelector;
import org.apache.iotdb.tsfile.common.conf.TSFileDescriptor;
import org.apache.iotdb.tsfile.file.metadata.enums.TSDataType;
import org.apache.iotdb.tsfile.read.common.block.TsBlock;
import org.apache.iotdb.tsfile.read.common.block.TsBlockBuilder;
import org.apache.iotdb.tsfile.read.common.block.column.TimeColumnBuilder;

import com.google.common.util.concurrent.ListenableFuture;
import org.slf4j.Logger;
import org.slf4j.LoggerFactory;

import java.util.ArrayList;
import java.util.List;

import static com.google.common.base.Preconditions.checkArgument;
import static com.google.common.util.concurrent.Futures.successfulAsList;

<<<<<<< HEAD
public class RowBasedTimeJoinOperator implements ProcessOperator {

  private static final Logger LOGGER = LoggerFactory.getLogger(RowBasedTimeJoinOperator.class);
  private final OperatorContext operatorContext;
=======
public class RowBasedTimeJoinOperator extends AbstractProcessOperator {
>>>>>>> 24e5d2fe

  private final List<Operator> children;

  private final int inputOperatorsCount;

  /** TsBlock from child operator. Only one cache now. */
  private final TsBlock[] inputTsBlocks;

  /** start index for each input TsBlocks and size of it is equal to inputTsBlocks */
  private final int[] inputIndex;

  /** used to record current index for input TsBlocks after merging */
  private final int[] shadowInputIndex;

  /**
   * Represent whether there are more tsBlocks from ith child operator. If all elements in
   * noMoreTsBlocks[] are true and inputTsBlocks[] are consumed completely, this operator is
   * finished.
   */
  private final boolean[] noMoreTsBlocks;

  private final TimeSelector timeSelector;

  private final int outputColumnCount;

  /**
   * this field indicates each data type for output columns(not including time column) of
   * TimeJoinOperator its size should be equal to outputColumnCount
   */
  private final List<TSDataType> dataTypes;

  private final List<ColumnMerger> mergers;

  private final TsBlockBuilder tsBlockBuilder;

  private boolean finished;

  private final TimeComparator comparator;

  private TsBlock retainedTsBlock;
  private int retainedStartOffset;

  public RowBasedTimeJoinOperator(
      OperatorContext operatorContext,
      List<Operator> children,
      Ordering mergeOrder,
      List<TSDataType> dataTypes,
      List<ColumnMerger> mergers,
      TimeComparator comparator) {
    checkArgument(
        children != null && !children.isEmpty(),
        "child size of TimeJoinOperator should be larger than 0");
    this.operatorContext = operatorContext;
    this.children = children;
    this.inputOperatorsCount = children.size();
    this.inputTsBlocks = new TsBlock[this.inputOperatorsCount];
    this.inputIndex = new int[this.inputOperatorsCount];
    this.shadowInputIndex = new int[this.inputOperatorsCount];
    this.noMoreTsBlocks = new boolean[this.inputOperatorsCount];
    this.timeSelector = new TimeSelector(this.inputOperatorsCount << 1, Ordering.ASC == mergeOrder);
    this.outputColumnCount = dataTypes.size();
    this.dataTypes = dataTypes;
    this.tsBlockBuilder = new TsBlockBuilder(dataTypes);
    this.mergers = mergers;
    this.comparator = comparator;
    this.maxReturnSize =
        Math.min(
            maxReturnSize,
            (1L + outputColumnCount)
                * TSFileDescriptor.getInstance().getConfig().getPageSizeInByte());
  }

  @Override
  public ListenableFuture<?> isBlocked() {
    List<ListenableFuture<?>> listenableFutures = new ArrayList<>();
    for (int i = 0; i < inputOperatorsCount; i++) {
      if (!noMoreTsBlocks[i] && empty(i)) {
        ListenableFuture<?> blocked = children.get(i).isBlocked();
        if (!blocked.isDone()) {
          listenableFutures.add(blocked);
        }
      }
    }
    return listenableFutures.isEmpty() ? NOT_BLOCKED : successfulAsList(listenableFutures);
  }

  @Override
  public TsBlock next() {
    if (retainedTsBlock != null) {
<<<<<<< HEAD
      return getResultTsBlock();
=======
      return getResultFromRetainedTsBlock();
>>>>>>> 24e5d2fe
    }
    tsBlockBuilder.reset();
    // end time for returned TsBlock this time, it's the min/max end time among all the children
    // TsBlocks order by asc/desc
    long currentEndTime = 0;
    boolean init = false;

    // get TsBlock for each input, put their time stamp into TimeSelector and then use the min Time
    // among all the input TsBlock as the current output TsBlock's endTime.
    for (int i = 0; i < inputOperatorsCount; i++) {
      if (!noMoreTsBlocks[i] && empty(i)) {
        if (children.get(i).hasNextWithTimer()) {
          inputIndex[i] = 0;
          inputTsBlocks[i] = children.get(i).nextWithTimer();
          if (!empty(i)) {
            updateTimeSelector(i);
          } else {
            // child operator has next but return an empty TsBlock which means that it may not
            // finish calculation in given time slice.
            // In such case, TimeJoinOperator can't go on calculating, so we just return null.
            // We can also use the while loop here to continuously call the hasNext() and next()
            // methods of the child operator until its hasNext() returns false or the next() gets
            // the data that is not empty, but this will cause the execution time of the while loop
            // to be uncontrollable and may exceed all allocated time slice
            return null;
          }
        } else { // no more tsBlock
          noMoreTsBlocks[i] = true;
          inputTsBlocks[i] = null;
        }
      }
      // update the currentEndTime if the TsBlock is not empty
      if (!empty(i)) {
        currentEndTime =
            init
                ? comparator.getCurrentEndTime(currentEndTime, inputTsBlocks[i].getEndTime())
                : inputTsBlocks[i].getEndTime();
        init = true;
      }
    }

    if (timeSelector.isEmpty()) {
      // return empty TsBlock
      TsBlockBuilder tsBlockBuilder = new TsBlockBuilder(0, dataTypes);
      return tsBlockBuilder.build();
    }

    TimeColumnBuilder timeBuilder = tsBlockBuilder.getTimeColumnBuilder();
    long currentTime;
    do {
      currentTime = timeSelector.pollFirst();
      timeBuilder.writeLong(currentTime);
      for (int i = 0; i < outputColumnCount; i++) {
        ColumnMerger merger = mergers.get(i);
        merger.mergeColumn(
            inputTsBlocks,
            inputIndex,
            shadowInputIndex,
            currentTime,
            tsBlockBuilder.getColumnBuilder(i));
      }

      for (int i = 0; i < inputOperatorsCount; i++) {
        if (inputIndex[i] != shadowInputIndex[i]) {
          inputIndex[i] = shadowInputIndex[i];
          if (!empty(i)) {
            updateTimeSelector(i);
          }
        }
      }
      tsBlockBuilder.declarePosition();
    } while (currentTime < currentEndTime && !timeSelector.isEmpty());
<<<<<<< HEAD
    retainedTsBlock = tsBlockBuilder.build();
    LOGGER.info("Current tsBlock size is : {}", retainedTsBlock.getRetainedSizeInBytes());
    return getResultTsBlock();
  }

  private TsBlock getResultTsBlock() {
    long maxSizePerTsBlock = TSFileDescriptor.getInstance().getConfig().getMaxTsBlockSizeInBytes();
    long maxLength = maxSizePerTsBlock / (1 + outputColumnCount);
    TsBlock resultTsBlock;
    if (retainedTsBlock.getPositionCount() - retainedStartOffset < maxLength) {
      resultTsBlock = retainedTsBlock.subTsBlock(retainedStartOffset);
      retainedTsBlock = null;
      retainedStartOffset = 0;
    } else {
      resultTsBlock = retainedTsBlock.getRegion(retainedStartOffset, (int) maxLength);
      retainedStartOffset += maxLength;
    }
    LOGGER.debug("Current tsBlock size is : {}", resultTsBlock.getRetainedSizeInBytes());
    return resultTsBlock;
=======

    resultTsBlock = tsBlockBuilder.build();
    return checkTsBlockSizeAndGetResult();
>>>>>>> 24e5d2fe
  }

  @Override
  public boolean hasNext() {
    if (finished) {
      return false;
    }
    if (retainedTsBlock != null) {
      return true;
    }
    for (int i = 0; i < inputOperatorsCount; i++) {
      if (!empty(i)) {
        return true;
      } else if (!noMoreTsBlocks[i]) {
        if (children.get(i).hasNextWithTimer()) {
          return true;
        } else {
          noMoreTsBlocks[i] = true;
          inputTsBlocks[i] = null;
        }
      }
    }
    return false;
  }

  @Override
  public void close() throws Exception {
    for (Operator child : children) {
      child.close();
    }
  }

  @Override
  public boolean isFinished() {
    if (finished) {
      return true;
    }
    if (retainedTsBlock != null) {
      return false;
    }
<<<<<<< HEAD
    finished = true;
=======
>>>>>>> 24e5d2fe

    finished = true;
    for (int i = 0; i < inputOperatorsCount; i++) {
      // has more tsBlock output from children[i] or has cached tsBlock in inputTsBlocks[i]
      if (!noMoreTsBlocks[i] || !empty(i)) {
        finished = false;
        break;
      }
    }
    return finished;
  }

  @Override
  public long calculateMaxPeekMemory() {
    long maxPeekMemory = 0;
    long childrenMaxPeekMemory = 0;
    for (Operator child : children) {
      childrenMaxPeekMemory =
          Math.max(childrenMaxPeekMemory, maxPeekMemory + child.calculateMaxPeekMemory());
      maxPeekMemory +=
          (child.calculateMaxReturnSize() + child.calculateRetainedSizeAfterCallingNext());
    }

    maxPeekMemory += calculateMaxReturnSize();
    return Math.max(maxPeekMemory, childrenMaxPeekMemory);
  }

  @Override
  public long calculateMaxReturnSize() {
    return maxReturnSize;
  }

  @Override
  public long calculateRetainedSizeAfterCallingNext() {
    long currentRetainedSize = 0, minChildReturnSize = Long.MAX_VALUE;
    for (Operator child : children) {
      long maxReturnSize = child.calculateMaxReturnSize();
      currentRetainedSize += (maxReturnSize + child.calculateRetainedSizeAfterCallingNext());
      minChildReturnSize = Math.min(minChildReturnSize, maxReturnSize);
    }
    // max cached TsBlock
    return currentRetainedSize - minChildReturnSize;
  }

  private void updateTimeSelector(int index) {
    timeSelector.add(inputTsBlocks[index].getTimeByIndex(inputIndex[index]));
  }

  /**
   * If the tsBlock of columnIndex is null or has no more data in the tsBlock, return true; else
   * return false;
   */
  private boolean empty(int columnIndex) {
    return inputTsBlocks[columnIndex] == null
        || inputTsBlocks[columnIndex].getPositionCount() == inputIndex[columnIndex];
  }
}<|MERGE_RESOLUTION|>--- conflicted
+++ resolved
@@ -32,8 +32,6 @@
 import org.apache.iotdb.tsfile.read.common.block.column.TimeColumnBuilder;
 
 import com.google.common.util.concurrent.ListenableFuture;
-import org.slf4j.Logger;
-import org.slf4j.LoggerFactory;
 
 import java.util.ArrayList;
 import java.util.List;
@@ -41,14 +39,7 @@
 import static com.google.common.base.Preconditions.checkArgument;
 import static com.google.common.util.concurrent.Futures.successfulAsList;
 
-<<<<<<< HEAD
-public class RowBasedTimeJoinOperator implements ProcessOperator {
-
-  private static final Logger LOGGER = LoggerFactory.getLogger(RowBasedTimeJoinOperator.class);
-  private final OperatorContext operatorContext;
-=======
 public class RowBasedTimeJoinOperator extends AbstractProcessOperator {
->>>>>>> 24e5d2fe
 
   private final List<Operator> children;
 
@@ -138,11 +129,7 @@
   @Override
   public TsBlock next() {
     if (retainedTsBlock != null) {
-<<<<<<< HEAD
-      return getResultTsBlock();
-=======
       return getResultFromRetainedTsBlock();
->>>>>>> 24e5d2fe
     }
     tsBlockBuilder.reset();
     // end time for returned TsBlock this time, it's the min/max end time among all the children
@@ -215,31 +202,9 @@
       }
       tsBlockBuilder.declarePosition();
     } while (currentTime < currentEndTime && !timeSelector.isEmpty());
-<<<<<<< HEAD
-    retainedTsBlock = tsBlockBuilder.build();
-    LOGGER.info("Current tsBlock size is : {}", retainedTsBlock.getRetainedSizeInBytes());
-    return getResultTsBlock();
-  }
-
-  private TsBlock getResultTsBlock() {
-    long maxSizePerTsBlock = TSFileDescriptor.getInstance().getConfig().getMaxTsBlockSizeInBytes();
-    long maxLength = maxSizePerTsBlock / (1 + outputColumnCount);
-    TsBlock resultTsBlock;
-    if (retainedTsBlock.getPositionCount() - retainedStartOffset < maxLength) {
-      resultTsBlock = retainedTsBlock.subTsBlock(retainedStartOffset);
-      retainedTsBlock = null;
-      retainedStartOffset = 0;
-    } else {
-      resultTsBlock = retainedTsBlock.getRegion(retainedStartOffset, (int) maxLength);
-      retainedStartOffset += maxLength;
-    }
-    LOGGER.debug("Current tsBlock size is : {}", resultTsBlock.getRetainedSizeInBytes());
-    return resultTsBlock;
-=======
 
     resultTsBlock = tsBlockBuilder.build();
     return checkTsBlockSizeAndGetResult();
->>>>>>> 24e5d2fe
   }
 
   @Override
@@ -280,10 +245,6 @@
     if (retainedTsBlock != null) {
       return false;
     }
-<<<<<<< HEAD
-    finished = true;
-=======
->>>>>>> 24e5d2fe
 
     finished = true;
     for (int i = 0; i < inputOperatorsCount; i++) {
