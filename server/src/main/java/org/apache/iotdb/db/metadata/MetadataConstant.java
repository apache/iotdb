--- conflicted
+++ resolved
@@ -18,12 +18,8 @@
  */
 package org.apache.iotdb.db.metadata;
 
-<<<<<<< HEAD
-import org.apache.iotdb.db.conf.IoTDBConstant;
+import org.apache.iotdb.commons.conf.IoTDBConstant;
 import org.apache.iotdb.db.metadata.path.PartialPath;
-=======
-import org.apache.iotdb.commons.conf.IoTDBConstant;
->>>>>>> d8fd5b35
 
 public class MetadataConstant {
 
@@ -44,16 +40,12 @@
       MTREE_PREFIX + IoTDBConstant.FILE_NAME_SEPARATOR + MTREE_VERSION + ".snapshot.bin";
   public static final String MTREE_SNAPSHOT_TMP =
       MTREE_PREFIX + IoTDBConstant.FILE_NAME_SEPARATOR + MTREE_VERSION + ".snapshot.bin.tmp";
-<<<<<<< HEAD
+  public static final String TEMPLATE_FILE = "template_log.bin";
   public static final String SCHEMA_FILE_DIR = "pst";
   public static final String SCHEMA_FILE_SUFFIX = "pst";
 
+  public static final String[] ALL_RESULT_NODES = new String[] {"root", "**"};
   public static final PartialPath ALL_MATCH_PATTERN = new PartialPath(new String[] {"root", "**"});
-=======
-  public static final String TEMPLATE_FILE = "template_log.bin";
-
-  public static final String[] ALL_RESULT_NODES = new String[] {"root", "**"};
->>>>>>> d8fd5b35
 
   public static final byte INTERNAL_MNODE_TYPE = 0;
   public static final byte STORAGE_GROUP_MNODE_TYPE = 1;
