/*
 * Licensed to the Apache Software Foundation (ASF) under one
 * or more contributor license agreements.  See the NOTICE file
 * distributed with this work for additional information
 * regarding copyright ownership.  The ASF licenses this file
 * to you under the Apache License, Version 2.0 (the
 * "License"); you may not use this file except in compliance
 * with the License.  You may obtain a copy of the License at
 *
 *     http://www.apache.org/licenses/LICENSE-2.0
 *
 * Unless required by applicable law or agreed to in writing,
 * software distributed under the License is distributed on an
 * "AS IS" BASIS, WITHOUT WARRANTIES OR CONDITIONS OF ANY
 * KIND, either express or implied.  See the License for the
 * specific language governing permissions and limitations
 * under the License.
 */
package org.apache.iotdb.db.metadata;

import org.apache.iotdb.commons.conf.IoTDBConstant;
import org.apache.iotdb.db.metadata.path.PartialPath;

public class MetadataConstant {

  private MetadataConstant() {
    // allowed to do nothing
  }

  private static final String MTREE_VERSION = "1";

  public static final String ROOT = "root";
  public static final String METADATA_TXT_LOG = "mlog.txt";
  public static final String METADATA_LOG = "mlog.bin";
  public static final String TAG_LOG = "tlog.txt";
  public static final String MTREE_PREFIX = "mtree";
  public static final String MTREE_TXT_SNAPSHOT =
      MTREE_PREFIX + IoTDBConstant.FILE_NAME_SEPARATOR + MTREE_VERSION + ".snapshot";
  public static final String MTREE_SNAPSHOT =
      MTREE_PREFIX + IoTDBConstant.FILE_NAME_SEPARATOR + MTREE_VERSION + ".snapshot.bin";
  public static final String MTREE_SNAPSHOT_TMP =
      MTREE_PREFIX + IoTDBConstant.FILE_NAME_SEPARATOR + MTREE_VERSION + ".snapshot.bin.tmp";
  public static final String TEMPLATE_FILE = "template_log.bin";
<<<<<<< HEAD
  public static final String SCHEMA_FILE_NAME = "schema_file.pst";
=======
  public static final String STORAGE_GROUP_LOG = "storage_group_log.bin";
>>>>>>> b1033855

  public static final String[] ALL_RESULT_NODES = new String[] {"root", "**"};
  public static final PartialPath ALL_MATCH_PATTERN = new PartialPath(new String[] {"root", "**"});

  public static final byte INTERNAL_MNODE_TYPE = 0;
  public static final byte STORAGE_GROUP_MNODE_TYPE = 1;
  public static final byte MEASUREMENT_MNODE_TYPE = 2;
  public static final byte ENTITY_MNODE_TYPE = 3;

  public static final String INTERNAL_MNODE_TYPE_NAME = "InternalMNode";
  public static final String STORAGE_GROUP_MNODE_TYPE_NAME = "StorageGroupMNode";
  public static final String MEASUREMENT_MNODE_TYPE_NAME = "MeasurementMNode";
  public static final String ENTITY_MNODE_TYPE_NAME = "EntityMNode";

  public static String getMNodeTypeName(byte type) {
    switch (type) {
      case INTERNAL_MNODE_TYPE:
        return INTERNAL_MNODE_TYPE_NAME;
      case STORAGE_GROUP_MNODE_TYPE:
        return STORAGE_GROUP_MNODE_TYPE_NAME;
      case MEASUREMENT_MNODE_TYPE:
        return MEASUREMENT_MNODE_TYPE_NAME;
      case ENTITY_MNODE_TYPE:
        return ENTITY_MNODE_TYPE_NAME;
      default:
        throw new RuntimeException("Undefined MNode type " + type);
    }
  }
}<|MERGE_RESOLUTION|>--- conflicted
+++ resolved
@@ -41,11 +41,8 @@
   public static final String MTREE_SNAPSHOT_TMP =
       MTREE_PREFIX + IoTDBConstant.FILE_NAME_SEPARATOR + MTREE_VERSION + ".snapshot.bin.tmp";
   public static final String TEMPLATE_FILE = "template_log.bin";
-<<<<<<< HEAD
+  public static final String STORAGE_GROUP_LOG = "storage_group_log.bin";
   public static final String SCHEMA_FILE_NAME = "schema_file.pst";
-=======
-  public static final String STORAGE_GROUP_LOG = "storage_group_log.bin";
->>>>>>> b1033855
 
   public static final String[] ALL_RESULT_NODES = new String[] {"root", "**"};
   public static final PartialPath ALL_MATCH_PATTERN = new PartialPath(new String[] {"root", "**"});
