/*
 * Licensed to the Apache Software Foundation (ASF) under one
 * or more contributor license agreements.  See the NOTICE file
 * distributed with this work for additional information
 * regarding copyright ownership.  The ASF licenses this file
 * to you under the Apache License, Version 2.0 (the
 * "License"); you may not use this file except in compliance
 * with the License.  You may obtain a copy of the License at
 *
 *     http://www.apache.org/licenses/LICENSE-2.0
 *
 * Unless required by applicable law or agreed to in writing,
 * software distributed under the License is distributed on an
 * "AS IS" BASIS, WITHOUT WARRANTIES OR CONDITIONS OF ANY
 * KIND, either express or implied.  See the License for the
 * specific language governing permissions and limitations
 * under the License.
 */
package org.apache.iotdb.db.metadata.mnode;

import org.apache.iotdb.commons.path.MeasurementPath;
<<<<<<< HEAD
import org.apache.iotdb.db.engine.trigger.executor.TriggerExecutor;
import org.apache.iotdb.db.metadata.lastCache.container.ILastCacheContainer;
import org.apache.iotdb.tsfile.file.metadata.enums.CompressionType;
=======
>>>>>>> b5ef9a42
import org.apache.iotdb.tsfile.file.metadata.enums.TSDataType;
import org.apache.iotdb.tsfile.file.metadata.enums.TSEncoding;
import org.apache.iotdb.tsfile.write.schema.IMeasurementSchema;

import java.util.Map;

/** This interface defines a MeasurementMNode's operation interfaces. */
public interface IMeasurementMNode extends IMNode {

  @Override
  IEntityMNode getParent();

  MeasurementPath getMeasurementPath();

  IMeasurementSchema getSchema();

  TSDataType getDataType(String measurementId);

  String getAlias();

  void setAlias(String alias);

  long getOffset();

  void setOffset(long offset);

<<<<<<< HEAD
  TriggerExecutor getTriggerExecutor();

  void setTriggerExecutor(TriggerExecutor triggerExecutor);

  ILastCacheContainer getLastCacheContainer();

  void setLastCacheContainer(ILastCacheContainer lastCacheContainer);

  /**
   * update schema info(encoding & compressionType)
   *
   * @param measurementId unsupported now
   * @param encoding
   * @param compressionType
   * @param props unsupported now
   */
  void updateSchemaInfo(
      String measurementId,
      TSEncoding encoding,
      CompressionType compressionType,
      Map<String, String> props);

=======
>>>>>>> b5ef9a42
  boolean isPreDeleted();

  void setPreDeleted(boolean preDeleted);
}<|MERGE_RESOLUTION|>--- conflicted
+++ resolved
@@ -19,13 +19,8 @@
 package org.apache.iotdb.db.metadata.mnode;
 
 import org.apache.iotdb.commons.path.MeasurementPath;
-<<<<<<< HEAD
-import org.apache.iotdb.db.engine.trigger.executor.TriggerExecutor;
-import org.apache.iotdb.db.metadata.lastCache.container.ILastCacheContainer;
+import org.apache.iotdb.tsfile.file.metadata.enums.TSDataType;
 import org.apache.iotdb.tsfile.file.metadata.enums.CompressionType;
-=======
->>>>>>> b5ef9a42
-import org.apache.iotdb.tsfile.file.metadata.enums.TSDataType;
 import org.apache.iotdb.tsfile.file.metadata.enums.TSEncoding;
 import org.apache.iotdb.tsfile.write.schema.IMeasurementSchema;
 
@@ -51,15 +46,6 @@
 
   void setOffset(long offset);
 
-<<<<<<< HEAD
-  TriggerExecutor getTriggerExecutor();
-
-  void setTriggerExecutor(TriggerExecutor triggerExecutor);
-
-  ILastCacheContainer getLastCacheContainer();
-
-  void setLastCacheContainer(ILastCacheContainer lastCacheContainer);
-
   /**
    * update schema info(encoding & compressionType)
    *
@@ -69,13 +55,11 @@
    * @param props unsupported now
    */
   void updateSchemaInfo(
-      String measurementId,
-      TSEncoding encoding,
-      CompressionType compressionType,
-      Map<String, String> props);
+          String measurementId,
+          TSEncoding encoding,
+          CompressionType compressionType,
+          Map<String, String> props);
 
-=======
->>>>>>> b5ef9a42
   boolean isPreDeleted();
 
   void setPreDeleted(boolean preDeleted);
