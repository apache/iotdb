/*
 * Licensed to the Apache Software Foundation (ASF) under one
 * or more contributor license agreements.  See the NOTICE file
 * distributed with this work for additional information
 * regarding copyright ownership.  The ASF licenses this file
 * to you under the Apache License, Version 2.0 (the
 * "License"); you may not use this file except in compliance
 * with the License.  You may obtain a copy of the License at
 *
 *     http://www.apache.org/licenses/LICENSE-2.0
 *
 * Unless required by applicable law or agreed to in writing,
 * software distributed under the License is distributed on an
 * "AS IS" BASIS, WITHOUT WARRANTIES OR CONDITIONS OF ANY
 * KIND, either express or implied.  See the License for the
 * specific language governing permissions and limitations
 * under the License.
 */
package org.apache.iotdb.db.metadata.mnode;

import org.apache.iotdb.db.engine.trigger.executor.TriggerExecutor;
import org.apache.iotdb.db.metadata.lastCache.container.ILastCacheContainer;
import org.apache.iotdb.db.metadata.path.MeasurementPath;
import org.apache.iotdb.tsfile.file.metadata.enums.CompressionType;
import org.apache.iotdb.tsfile.file.metadata.enums.TSDataType;
import org.apache.iotdb.tsfile.file.metadata.enums.TSEncoding;
import org.apache.iotdb.tsfile.write.schema.IMeasurementSchema;

import java.util.Map;

/** This interface defines a MeasurementMNode's operation interfaces. */
public interface IMeasurementMNode extends IMNode {

  @Override
  IEntityMNode getParent();

  MeasurementPath getMeasurementPath();

  IMeasurementSchema getSchema();

  TSDataType getDataType(String measurementId);

  String getAlias();

  void setAlias(String alias);

  long getOffset();

  void setOffset(long offset);

  TriggerExecutor getTriggerExecutor();

  void setTriggerExecutor(TriggerExecutor triggerExecutor);

  ILastCacheContainer getLastCacheContainer();

  void setLastCacheContainer(ILastCacheContainer lastCacheContainer);

<<<<<<< HEAD
  /**
   * update schema info(encoding & compressionType)
   *
   * @param measurementId unsupported now
   * @param encoding
   * @param compressionType
   * @param props unsupported now
   */
  void updateSchemaInfo(
      String measurementId,
      TSEncoding encoding,
      CompressionType compressionType,
      Map<String, String> props);
=======
  boolean isPreDeleted();

  void setPreDeleted(boolean preDeleted);
>>>>>>> 3348a062
}<|MERGE_RESOLUTION|>--- conflicted
+++ resolved
@@ -56,7 +56,6 @@
 
   void setLastCacheContainer(ILastCacheContainer lastCacheContainer);
 
-<<<<<<< HEAD
   /**
    * update schema info(encoding & compressionType)
    *
@@ -70,9 +69,8 @@
       TSEncoding encoding,
       CompressionType compressionType,
       Map<String, String> props);
-=======
+
   boolean isPreDeleted();
 
   void setPreDeleted(boolean preDeleted);
->>>>>>> 3348a062
 }