/*
 * Licensed to the Apache Software Foundation (ASF) under one
 * or more contributor license agreements.  See the NOTICE file
 * distributed with this work for additional information
 * regarding copyright ownership.  The ASF licenses this file
 * to you under the Apache License, Version 2.0 (the
 * "License"); you may not use this file except in compliance
 * with the License.  You may obtain a copy of the License at
 *
 *     http://www.apache.org/licenses/LICENSE-2.0
 *
 * Unless required by applicable law or agreed to in writing,
 * software distributed under the License is distributed on an
 * "AS IS" BASIS, WITHOUT WARRANTIES OR CONDITIONS OF ANY
 * KIND, either express or implied.  See the License for the
 * specific language governing permissions and limitations
 * under the License.
 *
 */
package org.apache.iotdb.db.sync.transport.client;

import org.apache.iotdb.db.conf.IoTDBConfig;
import org.apache.iotdb.db.conf.IoTDBDescriptor;
import org.apache.iotdb.db.exception.SyncConnectionException;
import org.apache.iotdb.db.sync.conf.SyncConstant;
import org.apache.iotdb.db.sync.pipedata.PipeData;
import org.apache.iotdb.db.sync.pipedata.TsFilePipeData;
import org.apache.iotdb.db.sync.sender.pipe.Pipe;
import org.apache.iotdb.db.sync.sender.service.SenderService;
import org.apache.iotdb.db.sync.transport.conf.TransportConstant;
import org.apache.iotdb.rpc.RpcTransportFactory;
import org.apache.iotdb.rpc.TConfigurationConst;
import org.apache.iotdb.service.transport.thrift.MetaInfo;
import org.apache.iotdb.service.transport.thrift.RequestType;
import org.apache.iotdb.service.transport.thrift.ResponseType;
import org.apache.iotdb.service.transport.thrift.SyncRequest;
import org.apache.iotdb.service.transport.thrift.SyncResponse;
import org.apache.iotdb.service.transport.thrift.TransportService;
import org.apache.iotdb.service.transport.thrift.TransportStatus;
import org.apache.iotdb.service.transport.thrift.Type;

import org.apache.thrift.TException;
import org.apache.thrift.protocol.TBinaryProtocol;
import org.apache.thrift.protocol.TCompactProtocol;
import org.apache.thrift.protocol.TProtocol;
import org.apache.thrift.transport.TSocket;
import org.apache.thrift.transport.TTransport;
import org.slf4j.Logger;
import org.slf4j.LoggerFactory;

import java.io.BufferedReader;
import java.io.File;
import java.io.FileInputStream;
import java.io.FileReader;
import java.io.IOException;
import java.io.InputStream;
import java.io.RandomAccessFile;
import java.nio.ByteBuffer;
import java.security.MessageDigest;
import java.security.NoSuchAlgorithmException;

import static org.apache.iotdb.db.sync.transport.conf.TransportConfig.isCheckFileDegistAgain;
import static org.apache.iotdb.db.sync.transport.conf.TransportConstant.REBASE_CODE;
import static org.apache.iotdb.db.sync.transport.conf.TransportConstant.RETRY_CODE;
import static org.apache.iotdb.db.sync.transport.conf.TransportConstant.SUCCESS_CODE;

public class TransportClient implements ITransportClient {

  private static final Logger logger = LoggerFactory.getLogger(TransportClient.class);

  private static final IoTDBConfig config = IoTDBDescriptor.getInstance().getConfig();

  private static final int TRANSFER_BUFFER_SIZE_IN_BYTES = 1 * 1024 * 1024;

  private final ClientWrapper serviceClient;
  private final ClientWrapper heartbeatClient;

  /* remote IP address*/
  private final String ipAddress;
  /* remote port */
  private final int port;
  /* local IP address*/
  private final String localIP;

<<<<<<< HEAD
  private final Pipe pipe;
=======
  private String ipAddress;
  private String localIP;
>>>>>>> b940a652

  /* hold this lock to wait until successfully reconnect to receiver */
  private final Object waitLock;

<<<<<<< HEAD
=======
  private IdentityInfo identityInfo = null;

  private Pipe pipe;

>>>>>>> b940a652
  public TransportClient(Pipe pipe, String ipAddress, int port, String localIP) {
    RpcTransportFactory.setThriftMaxFrameSize(config.getThriftMaxFrameSize());
    this.pipe = pipe;
    this.ipAddress = ipAddress;
    this.localIP = localIP;
    this.port = port;
    this.waitLock = new Object();
    this.localIP = localIP;
    serviceClient = new ClientWrapper(pipe, ipAddress, port, localIP);
    heartbeatClient = new ClientWrapper(pipe, ipAddress, port, localIP);
  }

  public Object getWaitLock() {
    return waitLock;
  }

  /**
   * Create thrift connection to receiver. (1) register pipe message, including pipeName, localIp
   * and createTime (2) check IoTDB version to make sure compatibility
   *
   * @return true if success; false if failed MaxNumberOfSyncFileRetry times.
   * @throws SyncConnectionException cannot create connection to receiver
   */
  public synchronized boolean handshake() throws SyncConnectionException {
    for (int handshakeCounter = 0;
        handshakeCounter < config.getMaxNumberOfSyncFileRetry();
        handshakeCounter++) {
      try {
        return serviceClient.handshakeWithVersion();
      } catch (SyncConnectionException e) {
        logger.warn(
            String.format(
                "Handshake error, retry %d/%d.",
                handshakeCounter, config.getMaxNumberOfSyncFileRetry()));
      }
    }
<<<<<<< HEAD
    if (!serviceClient.handshakeWithVersion()) {
      logger.info(
          String.format("Handshake failed %s times!", config.getMaxNumberOfSyncFileRetry()));
      return false;
    } else {
      return true;
=======

    try {
      transport =
          RpcTransportFactory.INSTANCE.getTransport(
              new TSocket(
                  TConfigurationConst.defaultTConfiguration,
                  ipAddress,
                  port,
                  SyncConstant.SOCKET_TIMEOUT_MILLISECONDS,
                  SyncConstant.CONNECT_TIMEOUT_MILLISECONDS));
      TProtocol protocol;
      if (config.isRpcThriftCompressionEnable()) {
        protocol = new TCompactProtocol(transport);
      } else {
        protocol = new TBinaryProtocol(transport);
      }
      serviceClient = new TransportService.Client(protocol);

      // Underlay socket open.
      if (!transport.isOpen()) {
        transport.open();
      }

      identityInfo =
          new IdentityInfo(
              localIP, pipe.getName(), pipe.getCreateTime(), config.getIoTDBMajorVersion());
      TransportStatus status = serviceClient.handshake(identityInfo);
      if (status.code != SUCCESS_CODE) {
        throw new SyncConnectionException(
            "The receiver rejected the synchronization task because " + status.msg);
      }
    } catch (TException e) {
      logger.warn("Cannot connect to the receiver. ", e);
      return false;
>>>>>>> b940a652
    }
  }

  public boolean senderTransport(PipeData pipeData) throws SyncConnectionException {
    if (pipeData instanceof TsFilePipeData) {
      try {
        for (File file : ((TsFilePipeData) pipeData).getTsFiles(true)) {
          transportSingleFile(file);
        }
      } catch (IOException e) {
        logger.error(String.format("Get tsfiles error, because %s.", e), e);
        return false;
      } catch (NoSuchAlgorithmException e) {
        logger.error(String.format("Wrong message digest, because %s.", e), e);
        return false;
      }
    }

    int retryCount = 0;

    while (true) {
      retryCount++;
      if (retryCount > config.getMaxNumberOfSyncFileRetry()) {
        logger.error(
            String.format("After %s tries, stop the transport of current pipeData!", retryCount));
        throw new SyncConnectionException(
            String.format("Can not connect to receiver when transferring pipedata %s.", pipeData));
      }

      try {
        transportPipeData(pipeData);
        logger.info(String.format("Finish pipeData %s transport.", pipeData));
        break;
      } catch (SyncConnectionException e) {
        // handshake and retry
        try {
          if (!handshake()) {
            logger.error(
                String.format(
                    "Handshake to receiver %s:%d error when transfer pipe data %s.",
                    ipAddress, port, pipeData));
            return false;
          }
        } catch (SyncConnectionException syncConnectionException) {
          logger.error(
              String.format(
                  "Reconnect to receiver %s:%d error when transfer pipe data %s.",
                  ipAddress, port, pipeData));
          throw new SyncConnectionException(
              String.format(
                  "Reconnect to receiver error when transferring pipedata %s.", pipeData));
        }
      } catch (NoSuchAlgorithmException e) {
        logger.error("Transport failed. ", e);
        return false;
      }
    }
    return true;
  }

  /** Transfer data of a tsfile to the receiver. */
  @SuppressWarnings("squid:S3776") // Suppress high Cognitive Complexity warning
  private void transportSingleFile(File file)
      throws SyncConnectionException, NoSuchAlgorithmException {

    MessageDigest messageDigest = MessageDigest.getInstance("SHA-256");

    int retryCount = 0;
    while (true) {
      retryCount++;
      if (retryCount > config.getMaxNumberOfSyncFileRetry()) {
        throw new SyncConnectionException(
            String.format("Connect to receiver error when transferring file %s.", file.getName()));
      }

      try {
        transportSingleFilePieceByPiece(file, messageDigest);

        if (isCheckFileDegistAgain) {
          // Check file digest as entirety.
          try {
            if (!checkFileDigest(file, messageDigest)) {
              continue;
            }
          } catch (IOException e) {
            logger.warn(
                String.format(
                    "Read from disk to make digest error, skip check file %s, because %s.",
                    file.getName(), e));
          }
        }
        break;
      } catch (SyncConnectionException e) {
        // handshake and retry
        try {
          if (!handshake()) {
            throw new SyncConnectionException(
                String.format(
                    "Handshake with receiver error when transferring file %s.", file.getName()));
          }
        } catch (SyncConnectionException syncConnectionException) {
          throw new SyncConnectionException(
              String.format(
                  "Connect to receiver error when transferring file %s.", file.getName()));
        }
      }
    }

    logger.info("Receiver has received {} successfully.", file.getAbsoluteFile());
  }

  private void transportSingleFilePieceByPiece(File file, MessageDigest messageDigest)
      throws SyncConnectionException {

    // Cut the file into pieces to send
    long position = 0;

    long limit = getFileSizeLimit(file);

    // Try small piece to rebase the file position.
    byte[] buffer = new byte[TRANSFER_BUFFER_SIZE_IN_BYTES];

    outer:
    while (true) {

      // Normal piece.
      if (position != 0L && buffer.length != TransportConstant.DATA_CHUNK_SIZE) {
        buffer = new byte[TransportConstant.DATA_CHUNK_SIZE];
      }

      int dataLength;
      try (RandomAccessFile randomAccessFile = new RandomAccessFile(file, "r")) {
        if (limit <= position) {
          break;
        }
        randomAccessFile.seek(position);
        while ((dataLength =
                randomAccessFile.read(buffer, 0, Math.min(buffer.length, (int) (limit - position))))
            != -1) {
          messageDigest.reset();
          messageDigest.update(buffer, 0, dataLength);
          ByteBuffer buffToSend = ByteBuffer.wrap(buffer, 0, dataLength);
          MetaInfo metaInfo = new MetaInfo(Type.FILE, file.getName(), position);

          TransportStatus status = null;
          int retryCount = 0;
          while (true) {
            retryCount++;
            if (retryCount > config.getMaxNumberOfSyncFileRetry()) {
              throw new SyncConnectionException(
                  String.format(
                      "Can not sync file %s after %s tries.",
                      file.getAbsoluteFile(), config.getMaxNumberOfSyncFileRetry()));
            }
            try {
              status =
                  serviceClient
                      .getClient()
                      .transportData(metaInfo, buffToSend, ByteBuffer.wrap(messageDigest.digest()));
            } catch (TException e) {
              // retry
              logger.error("TException happened! ", e);
              continue;
            }
            break;
          }

          if (status.code == REBASE_CODE) {
            position = Long.parseLong(status.msg);
            continue outer;
          } else if (status.code == RETRY_CODE) {
            logger.info(
                "Receiver failed to receive data from {} because {}, retry.",
                file.getAbsoluteFile(),
                status.msg);
            continue outer;
          } else if (status.code != SUCCESS_CODE) {
            logger.info(
                "Receiver failed to receive data from {} because {}, abort.",
                file.getAbsoluteFile(),
                status.msg);
            throw new SyncConnectionException(status.msg);
          } else { // Success
            position += dataLength;
            if (position >= limit) {
              break;
            }
          }
        }
      } catch (IOException e) {
        // retry
        logger.error("IOException happened! ", e);
      } catch (SyncConnectionException e) {
        logger.error("Cannot sync data with receiver. ", e);
        throw e;
      }
    }
  }

  private long getFileSizeLimit(File file) {
    File offset = new File(file.getPath() + SyncConstant.MODS_OFFSET_FILE_SUFFIX);
    if (offset.exists()) {
      try (BufferedReader br = new BufferedReader(new FileReader(offset))) {
        return Long.parseLong(br.readLine());
      } catch (IOException e) {
        logger.error(
            String.format("Deserialize offset of file %s error, because %s.", file.getPath(), e));
      }
    }
    return file.length();
  }

  private boolean checkFileDigest(File file, MessageDigest messageDigest)
      throws SyncConnectionException, IOException {
    messageDigest.reset();
    try (InputStream inputStream = new FileInputStream(file)) {
      byte[] block = new byte[TransportConstant.DATA_CHUNK_SIZE];
      int length;
      while ((length = inputStream.read(block)) > 0) {
        messageDigest.update(block, 0, length);
      }
    }

    MetaInfo metaInfo = new MetaInfo(Type.FILE, file.getName(), 0);
    TransportStatus status;
    int retryCount = 0;

    while (true) {
      retryCount++;
      if (retryCount > config.getMaxNumberOfSyncFileRetry()) {
        throw new SyncConnectionException(
            String.format(
                "Can not sync file %s after %s tries.",
                file.getAbsoluteFile(), config.getMaxNumberOfSyncFileRetry()));
      }
      try {
        status =
            serviceClient
                .getClient()
                .checkFileDigest(metaInfo, ByteBuffer.wrap(messageDigest.digest()));
      } catch (TException e) {
        // retry
        logger.error("TException happens! ", e);
        continue;
      }
      break;
    }

    if (status.code != SUCCESS_CODE) {
      logger.error("Digest check of tsfile {} failed, retry", file.getAbsoluteFile());
      return false;
    }
    return true;
  }

  private void transportPipeData(PipeData pipeData)
      throws SyncConnectionException, NoSuchAlgorithmException {

    MessageDigest messageDigest = MessageDigest.getInstance("SHA-256");

    int retryCount = 0;
    while (true) {

      retryCount++;
      if (retryCount > config.getMaxNumberOfSyncFileRetry()) {
        throw new SyncConnectionException(
            String.format(
                "Can not sync pipe data after %s tries.", config.getMaxNumberOfSyncFileRetry()));
      }

      try {
        byte[] buffer = pipeData.serialize();
        messageDigest.reset();
        messageDigest.update(buffer);
        ByteBuffer buffToSend = ByteBuffer.wrap(buffer);

        MetaInfo metaInfo =
            new MetaInfo(Type.findByValue(pipeData.getType().ordinal()), "fileName", 0);
        TransportStatus status =
            serviceClient
                .getClient()
                .transportData(metaInfo, buffToSend, ByteBuffer.wrap(messageDigest.digest()));

        if (status.code == SUCCESS_CODE) {
          break;
        } else {
          logger.error("Digest check of pipeData failed, retry");
        }
      } catch (IOException | TException e) {
        // retry
        logger.error("Exception happened!", e);
      }
    }
  }

  /**
   * When an object implementing interface <code>Runnable</code> is used to create a thread,
   * starting the thread causes the object's <code>run</code> method to be called in that separately
   * executing thread.
   *
   * <p>The general contract of the method <code>run</code> is that it may take any action
   * whatsoever.
   *
   * @see Thread#run()
   */
  @Override
  public void run() {
    try {
<<<<<<< HEAD
=======
      if (!handshake()) {
        throw new SyncConnectionException(
            String.format("Handshake with receiver %s:%d error.", ipAddress, port));
      }
      SenderService.getInstance()
          .receiveMsg(
              heartbeat(
                  new SyncRequest(
                      RequestType.START, pipe.getName(), localIP, pipe.getCreateTime())));
>>>>>>> b940a652
      while (!Thread.currentThread().isInterrupted()) {
        try {
          if (!handshake()) {
            SenderService.getInstance()
                .receiveMsg(
                    new SyncResponse(
                        ResponseType.ERROR,
                        String.format("Can not handshake with %s:%d.", ipAddress, port)));
          }
          SenderService.getInstance()
              .receiveMsg(
                  heartbeat(
                      new SyncRequest(
                          RequestType.START, pipe.getName(), localIP, pipe.getCreateTime())));
          while (!Thread.currentThread().isInterrupted()) {
            PipeData pipeData = pipe.take();
            if (!senderTransport(pipeData)) {
              logger.error(String.format("Can not transfer pipedata %s, skip it.", pipeData));
              // can do something.
              SenderService.getInstance()
                  .receiveMsg(
                      new SyncResponse(
                          ResponseType.WARN,
                          String.format(
                              "Transfer piepdata %s error, skip it.", pipeData.getSerialNumber())));
              continue;
            }
            pipe.commit();
          }
        } catch (SyncConnectionException e) {
          logger.error(
              String.format("Connect to receiver %s:%d error, because %s.", ipAddress, port, e));
          // wait and retry
          synchronized (waitLock) {
            SenderService.getInstance()
                .setTempMessage(String.format("Connect to receiver %s:%d error.", ipAddress, port));
            waitLock.wait();
          }
        }
      }
    } catch (InterruptedException e) {
      logger.info("Interrupted by pipe, exit transport.");
<<<<<<< HEAD
=======
    } catch (SyncConnectionException e) {
      logger.error(
          String.format("Connect to receiver %s:%d error, because %s.", ipAddress, port, e));
      SenderService.getInstance()
          .receiveMsg(
              new SyncResponse(
                  ResponseType.ERROR,
                  String.format(
                      "Can not connect to %s:%d, please check receiver and Internet.",
                      ipAddress, port)));
>>>>>>> b940a652
    } finally {
      close();
    }
  }

  @Override
  public SyncResponse heartbeat(SyncRequest syncRequest) throws SyncConnectionException {
    if (syncRequest.getType().equals(RequestType.HEARTBEAT)) {
      return requestHeartbeat(syncRequest);
    }
    int retryCount = 0;
    while (true) {
      retryCount++;
      if (retryCount > config.getMaxNumberOfSyncFileRetry()) {
        throw new SyncConnectionException(
            String.format(
                "%s request connects to receiver %s:%d error.",
                syncRequest.type.name(), ipAddress, port));
      }

      try (TTransport heartbeatTransport =
          RpcTransportFactory.INSTANCE.getTransport(
              new TSocket(
                  TConfigurationConst.defaultTConfiguration,
                  ipAddress,
                  port,
                  SyncConstant.SOCKET_TIMEOUT_MILLISECONDS,
                  SyncConstant.CONNECT_TIMEOUT_MILLISECONDS))) {
        TProtocol protocol;
        if (config.isRpcThriftCompressionEnable()) {
          protocol = new TCompactProtocol(heartbeatTransport);
        } else {
          protocol = new TBinaryProtocol(heartbeatTransport);
        }
        TransportService.Client heartbeatClient = new TransportService.Client(protocol);
        if (!heartbeatTransport.isOpen()) {
          heartbeatTransport.open();
        }

        return heartbeatClient.heartbeat(syncRequest);
      } catch (TException e) {
        logger.info(
            String.format(
                "Heartbeat connect to receiver %s:%d error, retry %d/%d.",
                ipAddress, port, retryCount, config.getMaxNumberOfSyncFileRetry()));
      }
    }
  }

  /**
   * deal with HEARTBEAT type request, use a special client to send request.
   *
   * @param syncRequest must be HEARTBEAT type request
   * @throws SyncConnectionException cannot connect to receiver
   */
  private SyncResponse requestHeartbeat(SyncRequest syncRequest) throws SyncConnectionException {
    if (heartbeatClient.getClient() == null) {
      synchronized (heartbeatClient) {
        if (heartbeatClient.getClient() == null) {
          if (!heartbeatClient.handshakeWithVersion()) {
            throw new SyncConnectionException("Handshake with receiver error when heartbeat.");
          }
        }
      }
    }
    int retryCount = 0;
    while (true) {
      retryCount++;
      if (retryCount > config.getMaxNumberOfSyncFileRetry()) {
        throw new SyncConnectionException(
            String.format(
                "%s request connects to receiver %s:%d error.",
                syncRequest.type.name(), ipAddress, port));
      }
      try {
        return heartbeatClient.getClient().heartbeat(syncRequest);
      } catch (TException e) {
        if (!heartbeatClient.handshakeWithVersion()) {
          throw new SyncConnectionException("Handshake with receiver error when heartbeat.");
        }
        logger.info(
            String.format(
                "Heartbeat connect to receiver %s:%d error, retry %d/%d.",
                ipAddress, port, retryCount, config.getMaxNumberOfSyncFileRetry()));
      }
    }
  }

  public void close() {
    serviceClient.close();
    heartbeatClient.close();
  }
}<|MERGE_RESOLUTION|>--- conflicted
+++ resolved
@@ -82,28 +82,21 @@
   /* local IP address*/
   private final String localIP;
 
-<<<<<<< HEAD
   private final Pipe pipe;
-=======
-  private String ipAddress;
-  private String localIP;
->>>>>>> b940a652
 
   /* hold this lock to wait until successfully reconnect to receiver */
   private final Object waitLock;
 
-<<<<<<< HEAD
-=======
-  private IdentityInfo identityInfo = null;
-
-  private Pipe pipe;
-
->>>>>>> b940a652
+  /**
+   * @param pipe sync task
+   * @param ipAddress remote ip address
+   * @param port remote port
+   * @param localIP local ip address
+   */
   public TransportClient(Pipe pipe, String ipAddress, int port, String localIP) {
     RpcTransportFactory.setThriftMaxFrameSize(config.getThriftMaxFrameSize());
     this.pipe = pipe;
     this.ipAddress = ipAddress;
-    this.localIP = localIP;
     this.port = port;
     this.waitLock = new Object();
     this.localIP = localIP;
@@ -135,49 +128,12 @@
                 handshakeCounter, config.getMaxNumberOfSyncFileRetry()));
       }
     }
-<<<<<<< HEAD
     if (!serviceClient.handshakeWithVersion()) {
       logger.info(
           String.format("Handshake failed %s times!", config.getMaxNumberOfSyncFileRetry()));
       return false;
     } else {
       return true;
-=======
-
-    try {
-      transport =
-          RpcTransportFactory.INSTANCE.getTransport(
-              new TSocket(
-                  TConfigurationConst.defaultTConfiguration,
-                  ipAddress,
-                  port,
-                  SyncConstant.SOCKET_TIMEOUT_MILLISECONDS,
-                  SyncConstant.CONNECT_TIMEOUT_MILLISECONDS));
-      TProtocol protocol;
-      if (config.isRpcThriftCompressionEnable()) {
-        protocol = new TCompactProtocol(transport);
-      } else {
-        protocol = new TBinaryProtocol(transport);
-      }
-      serviceClient = new TransportService.Client(protocol);
-
-      // Underlay socket open.
-      if (!transport.isOpen()) {
-        transport.open();
-      }
-
-      identityInfo =
-          new IdentityInfo(
-              localIP, pipe.getName(), pipe.getCreateTime(), config.getIoTDBMajorVersion());
-      TransportStatus status = serviceClient.handshake(identityInfo);
-      if (status.code != SUCCESS_CODE) {
-        throw new SyncConnectionException(
-            "The receiver rejected the synchronization task because " + status.msg);
-      }
-    } catch (TException e) {
-      logger.warn("Cannot connect to the receiver. ", e);
-      return false;
->>>>>>> b940a652
     }
   }
 
@@ -486,18 +442,6 @@
   @Override
   public void run() {
     try {
-<<<<<<< HEAD
-=======
-      if (!handshake()) {
-        throw new SyncConnectionException(
-            String.format("Handshake with receiver %s:%d error.", ipAddress, port));
-      }
-      SenderService.getInstance()
-          .receiveMsg(
-              heartbeat(
-                  new SyncRequest(
-                      RequestType.START, pipe.getName(), localIP, pipe.getCreateTime())));
->>>>>>> b940a652
       while (!Thread.currentThread().isInterrupted()) {
         try {
           if (!handshake()) {
@@ -532,27 +476,13 @@
               String.format("Connect to receiver %s:%d error, because %s.", ipAddress, port, e));
           // wait and retry
           synchronized (waitLock) {
-            SenderService.getInstance()
-                .setTempMessage(String.format("Connect to receiver %s:%d error.", ipAddress, port));
+            SenderService.getInstance().setConnecting(true);
             waitLock.wait();
           }
         }
       }
     } catch (InterruptedException e) {
       logger.info("Interrupted by pipe, exit transport.");
-<<<<<<< HEAD
-=======
-    } catch (SyncConnectionException e) {
-      logger.error(
-          String.format("Connect to receiver %s:%d error, because %s.", ipAddress, port, e));
-      SenderService.getInstance()
-          .receiveMsg(
-              new SyncResponse(
-                  ResponseType.ERROR,
-                  String.format(
-                      "Can not connect to %s:%d, please check receiver and Internet.",
-                      ipAddress, port)));
->>>>>>> b940a652
     } finally {
       close();
     }
