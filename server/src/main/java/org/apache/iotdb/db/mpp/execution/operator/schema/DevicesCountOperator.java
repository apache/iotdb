/*
 * Licensed to the Apache Software Foundation (ASF) under one
 * or more contributor license agreements.  See the NOTICE file
 * distributed with this work for additional information
 * regarding copyright ownership.  The ASF licenses this file
 * to you under the Apache License, Version 2.0 (the
 * "License"); you may not use this file except in compliance
 * with the License.  You may obtain a copy of the License at
 *
 *      http://www.apache.org/licenses/LICENSE-2.0
 *
 * Unless required by applicable law or agreed to in writing,
 * software distributed under the License is distributed on an
 * "AS IS" BASIS, WITHOUT WARRANTIES OR CONDITIONS OF ANY
 * KIND, either express or implied.  See the License for the
 * specific language governing permissions and limitations
 * under the License.
 */

package org.apache.iotdb.db.mpp.execution.operator.schema;

import org.apache.iotdb.commons.exception.MetadataException;
import org.apache.iotdb.commons.path.PartialPath;
import org.apache.iotdb.db.metadata.plan.schemaregion.impl.read.SchemaRegionReadPlanFactory;
import org.apache.iotdb.db.metadata.query.info.IDeviceSchemaInfo;
import org.apache.iotdb.db.metadata.query.reader.ISchemaReader;
import org.apache.iotdb.db.mpp.common.header.ColumnHeader;
import org.apache.iotdb.db.mpp.common.header.ColumnHeaderConstant;
import org.apache.iotdb.db.mpp.execution.operator.OperatorContext;
import org.apache.iotdb.db.mpp.plan.planner.plan.node.PlanNodeId;

import java.util.stream.Collectors;

public class DevicesCountOperator extends SchemaCountOperator<IDeviceSchemaInfo> {

  private final PartialPath partialPath;
  private final boolean isPrefixPath;

  public DevicesCountOperator(
      PlanNodeId sourceId,
      OperatorContext operatorContext,
      PartialPath partialPath,
      boolean isPrefixPath) {
    super(
        sourceId,
        operatorContext,
        ColumnHeaderConstant.countDevicesColumnHeaders.stream()
            .map(ColumnHeader::getColumnType)
            .collect(Collectors.toList()));

    this.partialPath = partialPath;
    this.isPrefixPath = isPrefixPath;
  }

  @Override
  protected ISchemaReader<IDeviceSchemaInfo> createSchemaReader() {
    try {
<<<<<<< HEAD
      count =
          ((SchemaDriverContext) operatorContext.getDriverContext())
              .getSchemaRegion()
              .getDevicesNum(partialPath, isPrefixPath);
=======
      return getSchemaRegion()
          .getDeviceReader(
              SchemaRegionReadPlanFactory.getShowDevicesPlan(partialPath, isPrefixPath));
>>>>>>> 24e5d2fe
    } catch (MetadataException e) {
      throw new RuntimeException(e.getMessage(), e);
    }
  }
}<|MERGE_RESOLUTION|>--- conflicted
+++ resolved
@@ -55,16 +55,9 @@
   @Override
   protected ISchemaReader<IDeviceSchemaInfo> createSchemaReader() {
     try {
-<<<<<<< HEAD
-      count =
-          ((SchemaDriverContext) operatorContext.getDriverContext())
-              .getSchemaRegion()
-              .getDevicesNum(partialPath, isPrefixPath);
-=======
       return getSchemaRegion()
           .getDeviceReader(
               SchemaRegionReadPlanFactory.getShowDevicesPlan(partialPath, isPrefixPath));
->>>>>>> 24e5d2fe
     } catch (MetadataException e) {
       throw new RuntimeException(e.getMessage(), e);
     }
