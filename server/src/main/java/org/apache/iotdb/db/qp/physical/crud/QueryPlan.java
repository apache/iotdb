/*
 * Licensed to the Apache Software Foundation (ASF) under one
 * or more contributor license agreements.  See the NOTICE file
 * distributed with this work for additional information
 * regarding copyright ownership.  The ASF licenses this file
 * to you under the Apache License, Version 2.0 (the
 * "License"); you may not use this file except in compliance
 * with the License.  You may obtain a copy of the License at
 *
 *     http://www.apache.org/licenses/LICENSE-2.0
 *
 * Unless required by applicable law or agreed to in writing,
 * software distributed under the License is distributed on an
 * "AS IS" BASIS, WITHOUT WARRANTIES OR CONDITIONS OF ANY
 * KIND, either express or implied.  See the License for the
 * specific language governing permissions and limitations
 * under the License.
 */
package org.apache.iotdb.db.qp.physical.crud;

import org.apache.iotdb.db.exception.metadata.IllegalPathException;
import org.apache.iotdb.db.exception.metadata.MetadataException;
import org.apache.iotdb.db.exception.query.QueryProcessException;
import org.apache.iotdb.db.metadata.PartialPath;
import org.apache.iotdb.db.qp.logical.Operator;
import org.apache.iotdb.db.qp.physical.PhysicalPlan;
import org.apache.iotdb.db.qp.strategy.PhysicalGenerator;
import org.apache.iotdb.db.query.expression.ResultColumn;
import org.apache.iotdb.tsfile.file.metadata.enums.TSDataType;

import java.util.HashMap;
import java.util.List;
import java.util.Map;

public abstract class QueryPlan extends PhysicalPlan {

  protected List<ResultColumn> resultColumns = null;
  protected List<PartialPath> paths = null;
  protected List<TSDataType> dataTypes = null;
  private boolean alignByTime = true; // for disable align sql

  private int rowLimit = 0;
  private int rowOffset = 0;

  private boolean ascending = true;

  private Map<String, Integer> pathToIndex = new HashMap<>();

  private Map<String, Integer> vectorPathToIndex = new HashMap<>();

  private boolean enableRedirect = false;

  // if true, we don't need the row whose any column is null
  private boolean withoutAnyNull;

  // if true, we don't need the row whose all columns are null
  private boolean withoutAllNull;

  public QueryPlan() {
    super(true);
    setOperatorType(Operator.OperatorType.QUERY);
  }

  public QueryPlan(boolean isQuery, Operator.OperatorType operatorType) {
    super(isQuery, operatorType);
  }

  public abstract void deduplicate(PhysicalGenerator physicalGenerator) throws MetadataException;

  @Override
  public List<PartialPath> getPaths() {
    return paths;
  }

  @Override
  public void setPaths(List<PartialPath> paths) {
    this.paths = paths;
  }

  public List<TSDataType> getDataTypes() {
    return dataTypes;
  }

  public void setDataTypes(List<TSDataType> dataTypes) {
    this.dataTypes = dataTypes;
  }

  public int getRowLimit() {
    return rowLimit;
  }

  public void setRowLimit(int rowLimit) {
    this.rowLimit = rowLimit;
  }

  public int getRowOffset() {
    return rowOffset;
  }

  public void setRowOffset(int rowOffset) {
    this.rowOffset = rowOffset;
  }

  public boolean hasLimit() {
    return rowLimit > 0;
  }

  public boolean isAlignByTime() {
    return alignByTime;
  }

  public void setAlignByTime(boolean align) throws QueryProcessException {
    alignByTime = align;
  }

  public void addPathToIndex(String columnName, Integer index) {
    pathToIndex.put(columnName, index);
  }

  public void setPathToIndex(Map<String, Integer> pathToIndex) {
    this.pathToIndex = pathToIndex;
  }

  public Map<String, Integer> getPathToIndex() {
    return pathToIndex;
  }

  public boolean isAscending() {
    return ascending;
  }

  public void setAscending(boolean ascending) {
    this.ascending = ascending;
  }

  public String getColumnForReaderFromPath(PartialPath path, int pathIndex) {
    ResultColumn resultColumn = resultColumns.get(pathIndex);
    return resultColumn.hasAlias() ? resultColumn.getAlias() : path.getFullPath();
  }

  public String getColumnForDisplay(String columnForReader, int pathIndex)
      throws IllegalPathException {
    return resultColumns.get(pathIndex).getResultColumnName();
  }

  public boolean isEnableRedirect() {
    return enableRedirect;
  }

  public void setEnableRedirect(boolean enableRedirect) {
    this.enableRedirect = enableRedirect;
  }

  public Map<String, Integer> getVectorPathToIndex() {
    return vectorPathToIndex;
  }

  public void setVectorPathToIndex(Map<String, Integer> vectorPathToIndex) {
    this.vectorPathToIndex = vectorPathToIndex;
  }

<<<<<<< HEAD
  public List<ResultColumn> getResultColumns() {
    return resultColumns;
  }

  public void setResultColumns(List<ResultColumn> resultColumns) {
    this.resultColumns = resultColumns;
=======
  public boolean isWithoutAnyNull() {
    return withoutAnyNull;
  }

  public void setWithoutAnyNull(boolean withoutAnyNull) {
    this.withoutAnyNull = withoutAnyNull;
  }

  public boolean isWithoutAllNull() {
    return withoutAllNull;
  }

  public void setWithoutAllNull(boolean withoutAllNull) {
    this.withoutAllNull = withoutAllNull;
>>>>>>> 088ac59b
  }
}<|MERGE_RESOLUTION|>--- conflicted
+++ resolved
@@ -159,14 +159,14 @@
     this.vectorPathToIndex = vectorPathToIndex;
   }
 
-<<<<<<< HEAD
   public List<ResultColumn> getResultColumns() {
     return resultColumns;
   }
 
   public void setResultColumns(List<ResultColumn> resultColumns) {
     this.resultColumns = resultColumns;
-=======
+  }
+
   public boolean isWithoutAnyNull() {
     return withoutAnyNull;
   }
@@ -181,6 +181,5 @@
 
   public void setWithoutAllNull(boolean withoutAllNull) {
     this.withoutAllNull = withoutAllNull;
->>>>>>> 088ac59b
   }
 }