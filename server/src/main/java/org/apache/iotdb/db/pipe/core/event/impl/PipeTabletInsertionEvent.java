/*
 * Licensed to the Apache Software Foundation (ASF) under one
 * or more contributor license agreements.  See the NOTICE file
 * distributed with this work for additional information
 * regarding copyright ownership.  The ASF licenses this file
 * to you under the Apache License, Version 2.0 (the
 * "License"); you may not use this file except in compliance
 * with the License.  You may obtain a copy of the License at
 *
 *     http://www.apache.org/licenses/LICENSE-2.0
 *
 * Unless required by applicable law or agreed to in writing,
 * software distributed under the License is distributed on an
 * "AS IS" BASIS, WITHOUT WARRANTIES OR CONDITIONS OF ANY
 * KIND, either express or implied.  See the License for the
 * specific language governing permissions and limitations
 * under the License.
 */

package org.apache.iotdb.db.pipe.core.event.impl;

import org.apache.iotdb.db.pipe.core.event.EnrichedEvent;
<<<<<<< HEAD
import org.apache.iotdb.db.pipe.core.event.view.access.PipeRow;
import org.apache.iotdb.db.pipe.core.event.view.access.PipeRowIterator;
import org.apache.iotdb.db.pipe.core.event.view.collector.PipeRowCollector;
=======
import org.apache.iotdb.db.pipe.resource.PipeResourceManager;
import org.apache.iotdb.db.wal.exception.WALPipeException;
import org.apache.iotdb.db.wal.utils.WALEntryHandler;
>>>>>>> e4ead169
import org.apache.iotdb.pipe.api.access.Row;
import org.apache.iotdb.pipe.api.access.RowIterator;
import org.apache.iotdb.pipe.api.collector.RowCollector;
import org.apache.iotdb.pipe.api.event.dml.insertion.TabletInsertionEvent;
import org.apache.iotdb.tsfile.common.constant.TsFileConstant;
import org.apache.iotdb.tsfile.file.metadata.enums.TSDataType;
import org.apache.iotdb.tsfile.read.common.Path;
import org.apache.iotdb.tsfile.write.record.Tablet;
import org.apache.iotdb.tsfile.write.schema.MeasurementSchema;

<<<<<<< HEAD
import java.util.ArrayList;
import java.util.Collections;
import java.util.List;
=======
import org.slf4j.Logger;
import org.slf4j.LoggerFactory;

import java.util.Iterator;
>>>>>>> e4ead169
import java.util.function.BiConsumer;

public class PipeTabletInsertionEvent implements TabletInsertionEvent, EnrichedEvent {

<<<<<<< HEAD
  private List<Tablet> tabletList;

  private String pattern;

  private List<TSDataType> columnTypeList;
  private List<Path> columnNameList;
  private String deviceFullPath;

  public PipeTabletInsertionEvent(List<Tablet> tabletList) {
    this.tabletList = tabletList;
    pattern = null;

    matchPattern();
=======
  private static final Logger LOGGER = LoggerFactory.getLogger(PipeTabletInsertionEvent.class);

  private final WALEntryHandler walEntryHandler;

  public PipeTabletInsertionEvent(WALEntryHandler walEntryHandler) {
    this.walEntryHandler = walEntryHandler;
  }

  public InsertNode getInsertNode() throws WALPipeException {
    return walEntryHandler.getValue();
>>>>>>> e4ead169
  }

  @Override
  public TabletInsertionEvent processRowByRow(BiConsumer<Row, RowCollector> consumer) {
    PipeRowCollector rowCollector = new PipeRowCollector();

    for (Tablet tablet : tabletList) {
      int rowSize = tablet.rowSize;
      int columnSize = tablet.values.length;

      for (int i = 0; i < rowSize; i++) {
        Object[] rowRecord = new Object[columnSize];
        for (int j = 0; j < columnSize; j++) {
          rowRecord[j] = ((Object[]) tablet.values[j])[i];
        }
        Row row = new PipeRow(columnNameList, columnTypeList).setRowRecord(rowRecord);
        consumer.accept(row, rowCollector);
      }
    }
    return rowCollector.toTabletInsertionEvent();
  }

  @Override
  public TabletInsertionEvent processByIterator(BiConsumer<RowIterator, RowCollector> consumer) {
    PipeRowCollector rowCollector = new PipeRowCollector();

    for (Tablet tablet : tabletList) {
      int rowSize = tablet.rowSize;
      int columnSize = tablet.values.length;
      List<Row> rowList = new ArrayList<>();

      for (int i = 0; i < rowSize; i++) {
        Object[] rowRecord = new Object[columnSize];
        for (int j = 0; j < columnSize; j++) {
          rowRecord[j] = ((Object[]) tablet.values[j])[i];
        }

        rowList.add(new PipeRow(columnNameList, columnTypeList).setRowRecord(rowRecord));
      }

      RowIterator rowIterator = new PipeRowIterator(rowList, 0, rowList.size());
      consumer.accept(rowIterator, rowCollector);
    }
    return rowCollector.toTabletInsertionEvent();
  }

  @Override
  public TabletInsertionEvent processTablet(BiConsumer<Tablet, RowCollector> consumer) {
    PipeRowCollector rowCollector = new PipeRowCollector();
    for (Tablet tablet : tabletList) {
      consumer.accept(tablet, rowCollector);
    }
    return rowCollector.toTabletInsertionEvent();
  }

  public void matchPattern() {
    if (tabletList.isEmpty()) {
      return;
    }

    Tablet tmpTablet = tabletList.get(0);
    List<MeasurementSchema> originSchemaList = tmpTablet.getSchemas();
    this.deviceFullPath = tmpTablet.deviceId;
    this.columnTypeList = new ArrayList<>();
    this.columnNameList = new ArrayList<>();
    List<Integer> indexList = new ArrayList<>();

    if (pattern != null) {
      if (deviceFullPath.indexOf(pattern) != 0) {
        tabletList = Collections.emptyList();
      } else {
        for (int i = 0; i < originSchemaList.size(); i++) {
          MeasurementSchema measurementSchema = tmpTablet.getSchemas().get(i);
          if (pattern.length()
                  == deviceFullPath.length() + measurementSchema.getMeasurementId().length() + 1
              && pattern.endsWith(
                  TsFileConstant.PATH_SEPARATOR + measurementSchema.getMeasurementId())) {
            this.columnNameList.add(
                new Path(deviceFullPath, measurementSchema.getMeasurementId(), false));
            this.columnTypeList.add(measurementSchema.getType());
            indexList.add(i);
          }
        }

        int columnSize = indexList.size();
        List<Tablet> newTabletList = new ArrayList<>();
        List<MeasurementSchema> newSchemaList = new ArrayList<>();
        for (int i = 0; i < columnSize; i++) {
          newSchemaList.add(
              new MeasurementSchema(columnNameList.get(i).getMeasurement(), columnTypeList.get(i)));
        }

        for (Tablet originTablet : tabletList) {
          int rowSize = originTablet.rowSize;
          Object[][] columns = new Object[columnSize][rowSize];

          for (int i = 0; i < columnSize; i++) {
            Object[] columnRecord = (Object[]) originTablet.values[indexList.get(i)];
            System.arraycopy(columnRecord, 0, columns[i], 0, rowSize);
          }

          Tablet newTablet = new Tablet(deviceFullPath, newSchemaList);
          newTablet.rowSize = rowSize;
          newTablet.values = columns;
          newTabletList.add(newTablet);
        }

        tabletList = newTabletList;
      }
    }
  }

  //  private Object[][] convertColumnsToRows(Object[] columnRecords) {
  //    int rowSize = ((Object[]) columnRecords[0]).length;
  //    int columnSize = columnRecords.length;
  //    Object[][] rowRecords = new Object[rowSize][columnSize];
  //
  //    for (int i = 0; i < rowSize; i++) {
  //      for (int j = 0; j < columnSize; j++) {
  //        rowRecords[i][j] = ((Object[]) columnRecords[j])[i];
  //      }
  //    }
  //    return rowRecords;
  //  }

  @Override
  public boolean increaseReferenceCount(String holderMessage) {
<<<<<<< HEAD
    return false;
=======
    try {
      PipeResourceManager.wal().pin(walEntryHandler.getMemTableId(), walEntryHandler);
      return true;
    } catch (Exception e) {
      LOGGER.warn(
          String.format(
              "Increase reference count for memtable %d error. Holder Message: %s",
              walEntryHandler.getMemTableId(), holderMessage),
          e);
      return false;
    }
>>>>>>> e4ead169
  }

  @Override
  public boolean decreaseReferenceCount(String holderMessage) {
<<<<<<< HEAD
    return false;
=======
    try {
      PipeResourceManager.wal().unpin(walEntryHandler.getMemTableId());
      return true;
    } catch (Exception e) {
      LOGGER.warn(
          String.format(
              "Decrease reference count for memtable %d error. Holder Message: %s",
              walEntryHandler.getMemTableId(), holderMessage),
          e);
      return false;
    }
>>>>>>> e4ead169
  }

  @Override
  public int getReferenceCount() {
<<<<<<< HEAD
    return 0;
  }

  @Override
  public void setPattern(String pattern) {
    this.pattern = pattern;
  }

  @Override
  public String getPattern() {
    return pattern;
=======
    return PipeResourceManager.wal().getReferenceCount(walEntryHandler.getMemTableId());
  }

  @Override
  public String toString() {
    return "PipeTabletInsertionEvent{" + "walEntryHandler=" + walEntryHandler + '}';
>>>>>>> e4ead169
  }
}<|MERGE_RESOLUTION|>--- conflicted
+++ resolved
@@ -20,15 +20,12 @@
 package org.apache.iotdb.db.pipe.core.event.impl;
 
 import org.apache.iotdb.db.pipe.core.event.EnrichedEvent;
-<<<<<<< HEAD
 import org.apache.iotdb.db.pipe.core.event.view.access.PipeRow;
 import org.apache.iotdb.db.pipe.core.event.view.access.PipeRowIterator;
 import org.apache.iotdb.db.pipe.core.event.view.collector.PipeRowCollector;
-=======
 import org.apache.iotdb.db.pipe.resource.PipeResourceManager;
 import org.apache.iotdb.db.wal.exception.WALPipeException;
 import org.apache.iotdb.db.wal.utils.WALEntryHandler;
->>>>>>> e4ead169
 import org.apache.iotdb.pipe.api.access.Row;
 import org.apache.iotdb.pipe.api.access.RowIterator;
 import org.apache.iotdb.pipe.api.collector.RowCollector;
@@ -39,21 +36,13 @@
 import org.apache.iotdb.tsfile.write.record.Tablet;
 import org.apache.iotdb.tsfile.write.schema.MeasurementSchema;
 
-<<<<<<< HEAD
 import java.util.ArrayList;
 import java.util.Collections;
 import java.util.List;
-=======
-import org.slf4j.Logger;
-import org.slf4j.LoggerFactory;
-
-import java.util.Iterator;
->>>>>>> e4ead169
 import java.util.function.BiConsumer;
 
 public class PipeTabletInsertionEvent implements TabletInsertionEvent, EnrichedEvent {
 
-<<<<<<< HEAD
   private List<Tablet> tabletList;
 
   private String pattern;
@@ -67,18 +56,6 @@
     pattern = null;
 
     matchPattern();
-=======
-  private static final Logger LOGGER = LoggerFactory.getLogger(PipeTabletInsertionEvent.class);
-
-  private final WALEntryHandler walEntryHandler;
-
-  public PipeTabletInsertionEvent(WALEntryHandler walEntryHandler) {
-    this.walEntryHandler = walEntryHandler;
-  }
-
-  public InsertNode getInsertNode() throws WALPipeException {
-    return walEntryHandler.getValue();
->>>>>>> e4ead169
   }
 
   @Override
@@ -191,60 +168,18 @@
     }
   }
 
-  //  private Object[][] convertColumnsToRows(Object[] columnRecords) {
-  //    int rowSize = ((Object[]) columnRecords[0]).length;
-  //    int columnSize = columnRecords.length;
-  //    Object[][] rowRecords = new Object[rowSize][columnSize];
-  //
-  //    for (int i = 0; i < rowSize; i++) {
-  //      for (int j = 0; j < columnSize; j++) {
-  //        rowRecords[i][j] = ((Object[]) columnRecords[j])[i];
-  //      }
-  //    }
-  //    return rowRecords;
-  //  }
-
   @Override
   public boolean increaseReferenceCount(String holderMessage) {
-<<<<<<< HEAD
     return false;
-=======
-    try {
-      PipeResourceManager.wal().pin(walEntryHandler.getMemTableId(), walEntryHandler);
-      return true;
-    } catch (Exception e) {
-      LOGGER.warn(
-          String.format(
-              "Increase reference count for memtable %d error. Holder Message: %s",
-              walEntryHandler.getMemTableId(), holderMessage),
-          e);
-      return false;
-    }
->>>>>>> e4ead169
   }
 
   @Override
   public boolean decreaseReferenceCount(String holderMessage) {
-<<<<<<< HEAD
     return false;
-=======
-    try {
-      PipeResourceManager.wal().unpin(walEntryHandler.getMemTableId());
-      return true;
-    } catch (Exception e) {
-      LOGGER.warn(
-          String.format(
-              "Decrease reference count for memtable %d error. Holder Message: %s",
-              walEntryHandler.getMemTableId(), holderMessage),
-          e);
-      return false;
-    }
->>>>>>> e4ead169
   }
 
   @Override
   public int getReferenceCount() {
-<<<<<<< HEAD
     return 0;
   }
 
@@ -256,13 +191,5 @@
   @Override
   public String getPattern() {
     return pattern;
-=======
-    return PipeResourceManager.wal().getReferenceCount(walEntryHandler.getMemTableId());
-  }
-
-  @Override
-  public String toString() {
-    return "PipeTabletInsertionEvent{" + "walEntryHandler=" + walEntryHandler + '}';
->>>>>>> e4ead169
   }
 }