--- conflicted
+++ resolved
@@ -20,6 +20,7 @@
 package org.apache.iotdb.db.pipe.core.event.impl;
 
 import org.apache.iotdb.commons.consensus.index.ConsensusIndex;
+import org.apache.iotdb.commons.pipe.task.meta.PipeTaskMeta;
 import org.apache.iotdb.db.mpp.plan.planner.plan.node.write.InsertNode;
 import org.apache.iotdb.db.pipe.core.event.EnrichedEvent;
 import org.apache.iotdb.db.pipe.resource.PipeResourceManager;
@@ -41,14 +42,67 @@
   private static final Logger LOGGER = LoggerFactory.getLogger(PipeTabletInsertionEvent.class);
 
   private final WALEntryHandler walEntryHandler;
+  private final ConsensusIndex consensusIndex;
 
-  public PipeTabletInsertionEvent(WALEntryHandler walEntryHandler) {
+  public PipeTabletInsertionEvent(WALEntryHandler walEntryHandler, ConsensusIndex consensusIndex) {
+    this(walEntryHandler, consensusIndex, null);
+  }
+
+  private PipeTabletInsertionEvent(
+      WALEntryHandler walEntryHandler, ConsensusIndex consensusIndex, PipeTaskMeta pipeTaskMeta) {
+    super(pipeTaskMeta);
     this.walEntryHandler = walEntryHandler;
+    this.consensusIndex = consensusIndex;
   }
 
   public InsertNode getInsertNode() throws WALPipeException {
     return walEntryHandler.getValue();
   }
+
+  /////////////////////////// EnrichedEvent ///////////////////////////
+
+  @Override
+  public boolean increaseResourceReferenceCount(String holderMessage) {
+    try {
+      PipeResourceManager.wal().pin(walEntryHandler.getMemTableId(), walEntryHandler);
+      return true;
+    } catch (Exception e) {
+      LOGGER.warn(
+          String.format(
+              "Increase reference count for memtable %d error. Holder Message: %s",
+              walEntryHandler.getMemTableId(), holderMessage),
+          e);
+      return false;
+    }
+  }
+
+  @Override
+  public boolean decreaseResourceReferenceCount(String holderMessage) {
+    try {
+      PipeResourceManager.wal().unpin(walEntryHandler.getMemTableId());
+      return true;
+    } catch (Exception e) {
+      LOGGER.warn(
+          String.format(
+              "Decrease reference count for memtable %d error. Holder Message: %s",
+              walEntryHandler.getMemTableId(), holderMessage),
+          e);
+      return false;
+    }
+  }
+
+  @Override
+  public ConsensusIndex getConsensusIndex() {
+    return consensusIndex;
+  }
+
+  @Override
+  public PipeTabletInsertionEvent shallowCopySelfAndBindPipeTaskMetaForProgressReport(
+      PipeTaskMeta pipeTaskMeta) {
+    return new PipeTabletInsertionEvent(walEntryHandler, consensusIndex, pipeTaskMeta);
+  }
+
+  /////////////////////////// TabletInsertionEvent ///////////////////////////
 
   @Override
   public TabletInsertionEvent processRowByRow(BiConsumer<Row, RowCollector> consumer) {
@@ -65,67 +119,15 @@
     throw new UnsupportedOperationException("Not implemented yet");
   }
 
-  @Override
-<<<<<<< HEAD
-  public boolean increaseResourceReferenceCount(String holderMessage) {
-    // TODO: use WALPipeHandler pinMemtable
-    referenceCount.incrementAndGet();
-    return true;
-  }
-
-  @Override
-  public boolean decreaseResourceReferenceCount(String holderMessage) {
-    // TODO: use WALPipeHandler unpinMemetable
-    referenceCount.decrementAndGet();
-    return true;
-  }
-
-  @Override
-  public ConsensusIndex getConsensusIndex() {
-    return insertNode.getConsensusIndex();
-  }
-
-  @Override
-  public PipeTabletInsertionEvent shallowCopySelf() {
-    return new PipeTabletInsertionEvent(this.insertNode);
-=======
-  public boolean increaseReferenceCount(String holderMessage) {
-    try {
-      PipeResourceManager.wal().pin(walEntryHandler.getMemTableId(), walEntryHandler);
-      return true;
-    } catch (Exception e) {
-      LOGGER.warn(
-          String.format(
-              "Increase reference count for memtable %d error. Holder Message: %s",
-              walEntryHandler.getMemTableId(), holderMessage),
-          e);
-      return false;
-    }
-  }
-
-  @Override
-  public boolean decreaseReferenceCount(String holderMessage) {
-    try {
-      PipeResourceManager.wal().unpin(walEntryHandler.getMemTableId());
-      return true;
-    } catch (Exception e) {
-      LOGGER.warn(
-          String.format(
-              "Decrease reference count for memtable %d error. Holder Message: %s",
-              walEntryHandler.getMemTableId(), holderMessage),
-          e);
-      return false;
-    }
-  }
-
-  @Override
-  public int getReferenceCount() {
-    return PipeResourceManager.wal().getReferenceCount(walEntryHandler.getMemTableId());
->>>>>>> b7aaaf04
-  }
+  /////////////////////////// Object ///////////////////////////
 
   @Override
   public String toString() {
-    return "PipeTabletInsertionEvent{" + "walEntryHandler=" + walEntryHandler + '}';
+    return "PipeTabletInsertionEvent{"
+        + "walEntryHandler="
+        + walEntryHandler
+        + ", consensusIndex="
+        + consensusIndex
+        + '}';
   }
 }