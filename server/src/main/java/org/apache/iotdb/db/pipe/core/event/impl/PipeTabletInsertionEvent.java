--- conflicted
+++ resolved
@@ -19,12 +19,9 @@
 
 package org.apache.iotdb.db.pipe.core.event.impl;
 
-<<<<<<< HEAD
-=======
 import org.apache.iotdb.commons.consensus.index.ProgressIndex;
 import org.apache.iotdb.commons.pipe.task.meta.PipeTaskMeta;
 import org.apache.iotdb.db.mpp.plan.planner.plan.node.write.InsertNode;
->>>>>>> 84780e2d
 import org.apache.iotdb.db.pipe.core.event.EnrichedEvent;
 import org.apache.iotdb.db.pipe.core.event.view.access.PipeRow;
 import org.apache.iotdb.db.pipe.core.event.view.access.PipeRowIterator;
@@ -49,7 +46,6 @@
 
   private String pattern;
 
-<<<<<<< HEAD
   private List<TSDataType> columnTypeList;
   private List<Path> columnNameList;
   private String deviceFullPath;
@@ -57,7 +53,6 @@
 
   public PipeTabletInsertionEvent(Tablet tablet) {
     this(tablet, null);
-=======
   private final WALEntryHandler walEntryHandler;
   private final ProgressIndex progressIndex;
 
@@ -70,7 +65,6 @@
     super(pipeTaskMeta);
     this.walEntryHandler = walEntryHandler;
     this.progressIndex = progressIndex;
->>>>>>> 84780e2d
   }
 
   public PipeTabletInsertionEvent(Tablet tablet, String pattern) {
@@ -80,7 +74,51 @@
     matchPattern();
   }
 
-<<<<<<< HEAD
+  /////////////////////////// EnrichedEvent ///////////////////////////
+
+  @Override
+  public boolean increaseResourceReferenceCount(String holderMessage) {
+    try {
+      PipeResourceManager.wal().pin(walEntryHandler.getMemTableId(), walEntryHandler);
+      return true;
+    } catch (Exception e) {
+      LOGGER.warn(
+          String.format(
+              "Increase reference count for memtable %d error. Holder Message: %s",
+              walEntryHandler.getMemTableId(), holderMessage),
+          e);
+      return false;
+    }
+  }
+
+  @Override
+  public boolean decreaseResourceReferenceCount(String holderMessage) {
+    try {
+      PipeResourceManager.wal().unpin(walEntryHandler.getMemTableId());
+      return true;
+    } catch (Exception e) {
+      LOGGER.warn(
+          String.format(
+              "Decrease reference count for memtable %d error. Holder Message: %s",
+              walEntryHandler.getMemTableId(), holderMessage),
+          e);
+      return false;
+    }
+  }
+
+  @Override
+  public ProgressIndex getProgressIndex() {
+    return progressIndex;
+  }
+
+  @Override
+  public PipeTabletInsertionEvent shallowCopySelfAndBindPipeTaskMetaForProgressReport(
+      PipeTaskMeta pipeTaskMeta) {
+    return new PipeTabletInsertionEvent(walEntryHandler, progressIndex, pipeTaskMeta);
+  }
+
+  /////////////////////////// TabletInsertionEvent ///////////////////////////
+
   @Override
   public TabletInsertionEvent processRowByRow(BiConsumer<Row, RowCollector> consumer) {
     PipeRowCollector rowCollector = new PipeRowCollector();
@@ -199,67 +237,6 @@
   @Override
   public String getPattern() {
     return pattern;
-=======
-  /////////////////////////// EnrichedEvent ///////////////////////////
-
-  @Override
-  public boolean increaseResourceReferenceCount(String holderMessage) {
-    try {
-      PipeResourceManager.wal().pin(walEntryHandler.getMemTableId(), walEntryHandler);
-      return true;
-    } catch (Exception e) {
-      LOGGER.warn(
-          String.format(
-              "Increase reference count for memtable %d error. Holder Message: %s",
-              walEntryHandler.getMemTableId(), holderMessage),
-          e);
-      return false;
-    }
-  }
-
-  @Override
-  public boolean decreaseResourceReferenceCount(String holderMessage) {
-    try {
-      PipeResourceManager.wal().unpin(walEntryHandler.getMemTableId());
-      return true;
-    } catch (Exception e) {
-      LOGGER.warn(
-          String.format(
-              "Decrease reference count for memtable %d error. Holder Message: %s",
-              walEntryHandler.getMemTableId(), holderMessage),
-          e);
-      return false;
-    }
-  }
-
-  @Override
-  public ProgressIndex getProgressIndex() {
-    return progressIndex;
-  }
-
-  @Override
-  public PipeTabletInsertionEvent shallowCopySelfAndBindPipeTaskMetaForProgressReport(
-      PipeTaskMeta pipeTaskMeta) {
-    return new PipeTabletInsertionEvent(walEntryHandler, progressIndex, pipeTaskMeta);
-  }
-
-  /////////////////////////// TabletInsertionEvent ///////////////////////////
-
-  @Override
-  public TabletInsertionEvent processRowByRow(BiConsumer<Row, RowCollector> consumer) {
-    throw new UnsupportedOperationException("Not implemented yet");
-  }
-
-  @Override
-  public TabletInsertionEvent processByIterator(BiConsumer<Iterator<Row>, RowCollector> consumer) {
-    throw new UnsupportedOperationException("Not implemented yet");
-  }
-
-  @Override
-  public TabletInsertionEvent processTablet(BiConsumer<Tablet, RowCollector> consumer) {
-    throw new UnsupportedOperationException("Not implemented yet");
-  }
-
   /////////////////////////// Object ///////////////////////////
 
   @Override
@@ -270,6 +247,5 @@
         + ", progressIndex="
         + progressIndex
         + '}';
->>>>>>> 84780e2d
   }
 }