/*
 * Licensed to the Apache Software Foundation (ASF) under one
 * or more contributor license agreements.  See the NOTICE file
 * distributed with this work for additional information
 * regarding copyright ownership.  The ASF licenses this file
 * to you under the Apache License, Version 2.0 (the
 * "License"); you may not use this file except in compliance
 * with the License.  You may obtain a copy of the License at
 *
 *     http://www.apache.org/licenses/LICENSE-2.0
 *
 * Unless required by applicable law or agreed to in writing,
 * software distributed under the License is distributed on an
 * "AS IS" BASIS, WITHOUT WARRANTIES OR CONDITIONS OF ANY
 * KIND, either express or implied.  See the License for the
 * specific language governing permissions and limitations
 * under the License.
 */
package org.apache.iotdb.db.engine.memtable;

import org.apache.iotdb.db.rescon.TVListAllocator;
import org.apache.iotdb.db.utils.datastructure.AlignedTVList;
import org.apache.iotdb.db.utils.datastructure.TVList;
import org.apache.iotdb.tsfile.exception.write.UnSupportedDataTypeException;
import org.apache.iotdb.tsfile.file.metadata.enums.TSDataType;
import org.apache.iotdb.tsfile.utils.Binary;
import org.apache.iotdb.tsfile.utils.BitMap;
import org.apache.iotdb.tsfile.write.chunk.AlignedChunkWriterImpl;
import org.apache.iotdb.tsfile.write.chunk.IChunkWriter;
import org.apache.iotdb.tsfile.write.schema.IMeasurementSchema;

import org.slf4j.Logger;
import org.slf4j.LoggerFactory;

import java.util.ArrayList;
import java.util.LinkedHashMap;
import java.util.List;
import java.util.Map;

public class AlignedWritableMemChunk implements IWritableMemChunk {

<<<<<<< HEAD
  private Map<String, Integer> measurementIndexMap;
  private List<IMeasurementSchema> schemaList;
=======
  private final VectorMeasurementSchema schema;
>>>>>>> 2d9bcf94
  private AlignedTVList list;
  private static final String UNSUPPORTED_TYPE = "Unsupported data type:";
  private static final Logger LOGGER = LoggerFactory.getLogger(AlignedWritableMemChunk.class);

  public AlignedWritableMemChunk(List<IMeasurementSchema> schemaList) {
    this.measurementIndexMap = new LinkedHashMap<>();
    List<TSDataType> dataTypeList = new ArrayList<>();
    this.schemaList = schemaList;
    for (int i = 0; i < schemaList.size(); i++) {
      measurementIndexMap.put(schemaList.get(i).getMeasurementId(), i);
      dataTypeList.add(schemaList.get(i).getType());
    }
    this.list = TVListAllocator.getInstance().allocate(dataTypeList);
  }

  public boolean containsMeasurement(String measurementId) {
    return measurementIndexMap.containsKey(measurementId);
  }

  @Override
  public void putLong(long t, long v) {
    throw new UnSupportedDataTypeException(UNSUPPORTED_TYPE + TSDataType.VECTOR);
  }

  @Override
  public void putInt(long t, int v) {
    throw new UnSupportedDataTypeException(UNSUPPORTED_TYPE + TSDataType.VECTOR);
  }

  @Override
  public void putFloat(long t, float v) {
    throw new UnSupportedDataTypeException(UNSUPPORTED_TYPE + TSDataType.VECTOR);
  }

  @Override
  public void putDouble(long t, double v) {
    throw new UnSupportedDataTypeException(UNSUPPORTED_TYPE + TSDataType.VECTOR);
  }

  @Override
  public void putBinary(long t, Binary v) {
    throw new UnSupportedDataTypeException(UNSUPPORTED_TYPE + TSDataType.VECTOR);
  }

  @Override
  public void putBoolean(long t, boolean v) {
    throw new UnSupportedDataTypeException(UNSUPPORTED_TYPE + TSDataType.VECTOR);
  }

  @Override
  public void putAlignedValue(long t, Object[] v, int[] columnIndexArray) {
    list.putAlignedValue(t, v, columnIndexArray);
  }

  @Override
  public void putLongs(long[] t, long[] v, BitMap bitMap, int start, int end) {
    throw new UnSupportedDataTypeException(UNSUPPORTED_TYPE + TSDataType.VECTOR);
  }

  @Override
  public void putInts(long[] t, int[] v, BitMap bitMap, int start, int end) {
    throw new UnSupportedDataTypeException(UNSUPPORTED_TYPE + TSDataType.VECTOR);
  }

  @Override
  public void putFloats(long[] t, float[] v, BitMap bitMap, int start, int end) {
    throw new UnSupportedDataTypeException(UNSUPPORTED_TYPE + TSDataType.VECTOR);
  }

  @Override
  public void putDoubles(long[] t, double[] v, BitMap bitMap, int start, int end) {
    throw new UnSupportedDataTypeException(UNSUPPORTED_TYPE + TSDataType.VECTOR);
  }

  @Override
  public void putBinaries(long[] t, Binary[] v, BitMap bitMap, int start, int end) {
    throw new UnSupportedDataTypeException(UNSUPPORTED_TYPE + TSDataType.VECTOR);
  }

  @Override
  public void putBooleans(long[] t, boolean[] v, BitMap bitMap, int start, int end) {
    throw new UnSupportedDataTypeException(UNSUPPORTED_TYPE + TSDataType.VECTOR);
  }

  @Override
  public void putAlignedValues(
      long[] t, Object[] v, BitMap[] bitMaps, int[] columnIndexArray, int start, int end) {
    list.putAlignedValues(t, v, bitMaps, columnIndexArray, start, end);
  }

  @Override
  public void write(long insertTime, Object objectValue) {
    throw new UnSupportedDataTypeException(UNSUPPORTED_TYPE + TSDataType.VECTOR);
  }

  @Override
  public void writeAlignedValue(
      long insertTime, Object[] objectValue, List<IMeasurementSchema> schemaList) {
    int[] columnIndexArray = checkColumnsInInsertPlan(schemaList);
    putAlignedValue(insertTime, objectValue, columnIndexArray);
  }

  @Override
  public void write(
      long[] times, Object valueList, BitMap bitMap, TSDataType dataType, int start, int end) {
    throw new UnSupportedDataTypeException(UNSUPPORTED_TYPE + TSDataType.VECTOR);
  }

  @Override
  public void writeAlignedValues(
      long[] times,
      Object[] valueList,
      BitMap[] bitMaps,
      List<IMeasurementSchema> schemaList,
      int start,
      int end) {
    int[] columnIndexArray = checkColumnsInInsertPlan(schemaList);
    putAlignedValues(times, valueList, bitMaps, columnIndexArray, start, end);
  }

  private int[] checkColumnsInInsertPlan(List<IMeasurementSchema> schemaListInInsertPlan) {
    List<String> measurementIdsInInsertPlan = new ArrayList<>();
    for (int i = 0; i < schemaListInInsertPlan.size(); i++) {
      measurementIdsInInsertPlan.add(schemaListInInsertPlan.get(i).getMeasurementId());
      if (!containsMeasurement(schemaListInInsertPlan.get(i).getMeasurementId())) {
        this.measurementIndexMap.put(
            schemaListInInsertPlan.get(i).getMeasurementId(), measurementIndexMap.size());
        this.schemaList.add(schemaListInInsertPlan.get(i));
        this.list.extendColumn(schemaListInInsertPlan.get(i).getType());
      }
    }
<<<<<<< HEAD
    int[] columnIndexArray = new int[measurementIndexMap.size()];
    measurementIndexMap.forEach(
        (measurementId, i) -> {
          columnIndexArray[i] = measurementIdsInInsertPlan.indexOf(measurementId);
        });
=======
    List<String> measurementIdsInTVList = this.schema.getSubMeasurementsList();
    int[] columnIndexArray = new int[measurementIdsInTVList.size()];
    for (int i = 0; i < columnIndexArray.length; i++) {
      columnIndexArray[i] = measurementIdsInInsertPlan.indexOf(measurementIdsInTVList.get(i));
    }
>>>>>>> 2d9bcf94
    return columnIndexArray;
  }

  @Override
  public TVList getTVList() {
    return list;
  }

  @Override
  public long count() {
<<<<<<< HEAD
    return list.size() * measurementIndexMap.size();
=======
    return (long) list.size() * schema.getSubMeasurementsCount();
>>>>>>> 2d9bcf94
  }

  public long alignedListSize() {
    return list.size();
  }

  @Override
  public IMeasurementSchema getSchema() {
    return null;
  }

  @Override
  public TVList getSortedTvListForQuery() {
    sortTVList();
    // increase reference count
    list.increaseReferenceCount();
    return list;
  }

  @Override
  public TVList getSortedTvListForQuery(List<IMeasurementSchema> schemaList) {
    sortTVList();
    // increase reference count
    list.increaseReferenceCount();
    List<Integer> columnIndexList = new ArrayList<>();
    for (IMeasurementSchema measurementSchema : schemaList) {
      columnIndexList.add(measurementIndexMap.get(measurementSchema.getMeasurementId()));
    }
    return list.getTvListByColumnIndex(columnIndexList);
  }

  private void sortTVList() {
    // check reference count
    if ((list.getReferenceCount() > 0 && !list.isSorted())) {
      list = list.clone();
    }

    if (!list.isSorted()) {
      list.sort();
    }
  }

  @Override
  public void sortTvListForFlush() {
    sortTVList();
  }

  @Override
  public int delete(long lowerBound, long upperBound) {
    return list.delete(lowerBound, upperBound);
  }

  @Override
  // TODO: THIS METHOLD IS FOR DELETING ONE COLUMN OF A VECTOR
  public int delete(long lowerBound, long upperBound, String measurementId) {
    return 0;
  }

  @Override
  public IChunkWriter createIChunkWriter() {
    return new AlignedChunkWriterImpl(schemaList);
  }

  @Override
  public void encode(IChunkWriter chunkWriter) {
    AlignedChunkWriterImpl alignedChunkWriter = (AlignedChunkWriterImpl) chunkWriter;
    List<Integer> timeDuplicateAlignedRowIndexList = null;
    for (int sortedRowIndex = 0; sortedRowIndex < list.size(); sortedRowIndex++) {
      long time = list.getTime(sortedRowIndex);

      // skip duplicated data
      if ((sortedRowIndex + 1 < list.size() && (time == list.getTime(sortedRowIndex + 1)))) {
        // record the time duplicated row index list for vector type
        if (timeDuplicateAlignedRowIndexList == null) {
          timeDuplicateAlignedRowIndexList = new ArrayList<>();
          timeDuplicateAlignedRowIndexList.add(list.getValueIndex(sortedRowIndex));
        }
        timeDuplicateAlignedRowIndexList.add(list.getValueIndex(sortedRowIndex + 1));
        continue;
      }
      List<TSDataType> dataTypes = list.getTsDataTypes();
      int originRowIndex = list.getValueIndex(sortedRowIndex);
      for (int columnIndex = 0; columnIndex < dataTypes.size(); columnIndex++) {
        // write the time duplicated rows
        if (timeDuplicateAlignedRowIndexList != null
            && !timeDuplicateAlignedRowIndexList.isEmpty()) {
          originRowIndex =
              list.getValidRowIndexForTimeDuplicatedRows(
                  timeDuplicateAlignedRowIndexList, columnIndex);
        }
        boolean isNull = list.isValueMarked(originRowIndex, columnIndex);
        switch (dataTypes.get(columnIndex)) {
          case BOOLEAN:
            alignedChunkWriter.write(
                time, list.getBooleanByValueIndex(originRowIndex, columnIndex), isNull);
            break;
          case INT32:
            alignedChunkWriter.write(
                time, list.getIntByValueIndex(originRowIndex, columnIndex), isNull);
            break;
          case INT64:
            alignedChunkWriter.write(
                time, list.getLongByValueIndex(originRowIndex, columnIndex), isNull);
            break;
          case FLOAT:
            alignedChunkWriter.write(
                time, list.getFloatByValueIndex(originRowIndex, columnIndex), isNull);
            break;
          case DOUBLE:
            alignedChunkWriter.write(
                time, list.getDoubleByValueIndex(originRowIndex, columnIndex), isNull);
            break;
          case TEXT:
            alignedChunkWriter.write(
                time, list.getBinaryByValueIndex(originRowIndex, columnIndex), isNull);
            break;
          default:
            LOGGER.error(
                "AlignedWritableMemChunk does not support data type: {}",
                dataTypes.get(columnIndex));
            break;
        }
      }
      alignedChunkWriter.write(time);
      timeDuplicateAlignedRowIndexList = null;
    }
  }

  @Override
  public void release() {
    if (list.getReferenceCount() == 0) {
      TVListAllocator.getInstance().release(list);
    }
  }
}<|MERGE_RESOLUTION|>--- conflicted
+++ resolved
@@ -39,12 +39,8 @@
 
 public class AlignedWritableMemChunk implements IWritableMemChunk {
 
-<<<<<<< HEAD
-  private Map<String, Integer> measurementIndexMap;
-  private List<IMeasurementSchema> schemaList;
-=======
-  private final VectorMeasurementSchema schema;
->>>>>>> 2d9bcf94
+  private final Map<String, Integer> measurementIndexMap;
+  private final List<IMeasurementSchema> schemaList;
   private AlignedTVList list;
   private static final String UNSUPPORTED_TYPE = "Unsupported data type:";
   private static final Logger LOGGER = LoggerFactory.getLogger(AlignedWritableMemChunk.class);
@@ -176,19 +172,11 @@
         this.list.extendColumn(schemaListInInsertPlan.get(i).getType());
       }
     }
-<<<<<<< HEAD
     int[] columnIndexArray = new int[measurementIndexMap.size()];
     measurementIndexMap.forEach(
         (measurementId, i) -> {
           columnIndexArray[i] = measurementIdsInInsertPlan.indexOf(measurementId);
         });
-=======
-    List<String> measurementIdsInTVList = this.schema.getSubMeasurementsList();
-    int[] columnIndexArray = new int[measurementIdsInTVList.size()];
-    for (int i = 0; i < columnIndexArray.length; i++) {
-      columnIndexArray[i] = measurementIdsInInsertPlan.indexOf(measurementIdsInTVList.get(i));
-    }
->>>>>>> 2d9bcf94
     return columnIndexArray;
   }
 
@@ -199,11 +187,7 @@
 
   @Override
   public long count() {
-<<<<<<< HEAD
-    return list.size() * measurementIndexMap.size();
-=======
-    return (long) list.size() * schema.getSubMeasurementsCount();
->>>>>>> 2d9bcf94
+    return (long) list.size() * measurementIndexMap.size();
   }
 
   public long alignedListSize() {
