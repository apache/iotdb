--- conflicted
+++ resolved
@@ -151,12 +151,8 @@
   }
 
   @Override
-<<<<<<< HEAD
-  public DataPartition getOrCreateDataPartition(List<DataPartitionQueryParam> queryParams) {
-=======
   public DataPartition getOrCreateDataPartition(
       List<DataPartitionQueryParam> dataPartitionQueryParams) {
->>>>>>> 4bf3dbb6
     return null;
   }
 }