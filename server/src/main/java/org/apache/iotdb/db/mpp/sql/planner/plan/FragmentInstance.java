/*
 * Licensed to the Apache Software Foundation (ASF) under one
 * or more contributor license agreements.  See the NOTICE file
 * distributed with this work for additional information
 * regarding copyright ownership.  The ASF licenses this file
 * to you under the Apache License, Version 2.0 (the
 * "License"); you may not use this file except in compliance
 * with the License.  You may obtain a copy of the License at
 *
 *      http://www.apache.org/licenses/LICENSE-2.0
 *
 * Unless required by applicable law or agreed to in writing,
 * software distributed under the License is distributed on an
 * "AS IS" BASIS, WITHOUT WARRANTIES OR CONDITIONS OF ANY
 * KIND, either express or implied.  See the License for the
 * specific language governing permissions and limitations
 * under the License.
 */
package org.apache.iotdb.db.mpp.sql.planner.plan;

import org.apache.iotdb.commons.cluster.Endpoint;
import org.apache.iotdb.commons.partition.RegionReplicaSet;
import org.apache.iotdb.consensus.common.request.IConsensusRequest;
import org.apache.iotdb.db.exception.metadata.IllegalPathException;
import org.apache.iotdb.db.mpp.common.FragmentInstanceId;
import org.apache.iotdb.db.mpp.common.PlanFragmentId;
import org.apache.iotdb.db.mpp.sql.planner.plan.node.PlanNode;
import org.apache.iotdb.db.mpp.sql.planner.plan.node.PlanNodeUtil;
import org.apache.iotdb.db.mpp.sql.planner.plan.node.sink.FragmentSinkNode;
<<<<<<< HEAD
=======
import org.apache.iotdb.db.mpp.sql.planner.plan.node.write.InsertTabletNode;
import org.apache.iotdb.tsfile.read.filter.basic.Filter;
>>>>>>> a8f7439d

import java.nio.ByteBuffer;

public class FragmentInstance implements IConsensusRequest {
  private FragmentInstanceId id;

  // The reference of PlanFragment which this instance is generated from
  private PlanFragment fragment;

  // The Region where the FragmentInstance should run
  private RegionReplicaSet regionReplicaSet;

  private Endpoint hostEndpoint;

<<<<<<< HEAD
  // The index to generate this FragmentInstanceId
  private int index;
=======
  private Filter timeFilter;
>>>>>>> a8f7439d

  // We can add some more params for a specific FragmentInstance
  // So that we can make different FragmentInstance owns different data range.

  public FragmentInstance(PlanFragment fragment, int index) {
    this.fragment = fragment;
    this.index = index;
    this.id = generateId(fragment.getId(), index);
  }

  public static FragmentInstanceId generateId(PlanFragmentId id, int index) {
    return new FragmentInstanceId(id, String.valueOf(index));
  }

  public RegionReplicaSet getRegionReplicaSet() {
    return regionReplicaSet;
  }

  public void setRegionReplicaSet(RegionReplicaSet regionReplicaSet) {
    this.regionReplicaSet = regionReplicaSet;
  }

  public Endpoint getHostEndpoint() {
    return hostEndpoint;
  }

  public void setHostEndpoint(Endpoint hostEndpoint) {
    this.hostEndpoint = hostEndpoint;
  }

  public PlanFragment getFragment() {
    return fragment;
  }

  public FragmentInstanceId getId() {
    return id;
  }

  public String getDownstreamInfo() {
    PlanNode root = getFragment().getRoot();
    if (root instanceof FragmentSinkNode) {
      FragmentSinkNode sink = (FragmentSinkNode) root;
      return String.format(
          "(%s, %s, %s)",
          sink.getDownStreamEndpoint(),
          sink.getDownStreamInstanceId(),
          sink.getDownStreamPlanNodeId());
    }
    return "<No downstream>";
  }

  public Filter getTimeFilter() {
    return timeFilter;
  }

  public String toString() {
    StringBuilder ret = new StringBuilder();
    ret.append(String.format("FragmentInstance-%s:", getId()));
    if (getHostEndpoint() == null) {
      ret.append(String.format("host endpoint has not set."));
    } else {
      ret.append(String.format("host endpoint: %s.", getHostEndpoint().toString()));
    }
    if (getRegionReplicaSet() == null) {
      ret.append(String.format("Region Replica set has not set.\n"));
    } else {
      ret.append(String.format("Region Replica set: %s.\n", getRegionReplicaSet().toString()));
    }
    ret.append("---- Plan Node Tree ----\n");
    ret.append(PlanNodeUtil.nodeToString(getFragment().getRoot()));
    return ret.toString();
  }

  /** TODO need to be implemented */
  public static FragmentInstance deserializeFrom(ByteBuffer byteBuffer)
      throws IllegalPathException {
    FragmentInstance fragmentInstance =
        new FragmentInstance(PlanFragment.deserialize(byteBuffer), byteBuffer.getInt());
    fragmentInstance.setRegionReplicaSet(RegionReplicaSet.deserializeImpl(byteBuffer));
    return fragmentInstance;
  }

  @Override
  public void serializeRequest(ByteBuffer byteBuffer) {
    // PlanFragment
    fragment.serialize(byteBuffer);

    // index
    byteBuffer.putInt(index);

    // RegionReplicaSet
    regionReplicaSet.serializeImpl(byteBuffer);
  }
}<|MERGE_RESOLUTION|>--- conflicted
+++ resolved
@@ -27,11 +27,8 @@
 import org.apache.iotdb.db.mpp.sql.planner.plan.node.PlanNode;
 import org.apache.iotdb.db.mpp.sql.planner.plan.node.PlanNodeUtil;
 import org.apache.iotdb.db.mpp.sql.planner.plan.node.sink.FragmentSinkNode;
-<<<<<<< HEAD
-=======
 import org.apache.iotdb.db.mpp.sql.planner.plan.node.write.InsertTabletNode;
 import org.apache.iotdb.tsfile.read.filter.basic.Filter;
->>>>>>> a8f7439d
 
 import java.nio.ByteBuffer;
 
@@ -46,12 +43,10 @@
 
   private Endpoint hostEndpoint;
 
-<<<<<<< HEAD
+  private Filter timeFilter;
+
   // The index to generate this FragmentInstanceId
   private int index;
-=======
-  private Filter timeFilter;
->>>>>>> a8f7439d
 
   // We can add some more params for a specific FragmentInstance
   // So that we can make different FragmentInstance owns different data range.
