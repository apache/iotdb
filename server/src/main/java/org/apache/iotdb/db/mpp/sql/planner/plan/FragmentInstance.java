--- conflicted
+++ resolved
@@ -31,7 +31,6 @@
 import org.apache.iotdb.tsfile.utils.ReadWriteIOUtils;
 
 import java.nio.ByteBuffer;
-import java.util.Objects;
 
 public class FragmentInstance implements IConsensusRequest {
   private final FragmentInstanceId id;
@@ -49,25 +48,23 @@
   // We can add some more params for a specific FragmentInstance
   // So that we can make different FragmentInstance owns different data range.
 
-  public FragmentInstance(PlanFragment fragment, FragmentInstanceId id, Filter timeFilter, QueryType type) {
+  public FragmentInstance(
+      PlanFragment fragment, FragmentInstanceId id, Filter timeFilter, QueryType type) {
     this.fragment = fragment;
     this.timeFilter = timeFilter;
     this.id = id;
     this.type = type;
   }
 
-<<<<<<< HEAD
   public RegionReplicaSet getDataRegionId() {
-    return dataRegion;
+    return regionReplicaSet;
   }
 
-  public void setDataRegionAndHost(RegionReplicaSet dataRegion) {
-    this.dataRegion = dataRegion;
-    // TODO: (xingtanzjr) We select the first Endpoint as the default target host for current instance
-    this.hostEndpoint = dataRegion.getDataNodeList().get(0).getEndPoint();
-=======
-  public static FragmentInstanceId generateId(PlanFragmentId id, int index) {
-    return new FragmentInstanceId(id, String.valueOf(index));
+  public void setDataRegionAndHost(RegionReplicaSet regionReplicaSet) {
+    this.regionReplicaSet = regionReplicaSet;
+    // TODO: (xingtanzjr) We select the first Endpoint as the default target host for current
+    // instance
+    this.hostEndpoint = regionReplicaSet.getDataNodeList().get(0).getEndPoint();
   }
 
   public RegionReplicaSet getRegionReplicaSet() {
@@ -76,7 +73,6 @@
 
   public void setRegionReplicaSet(RegionReplicaSet regionReplicaSet) {
     this.regionReplicaSet = regionReplicaSet;
->>>>>>> c5192db1
   }
 
   public Endpoint getHostEndpoint() {
@@ -139,24 +135,9 @@
     Filter timeFilter = hasTimeFilter ? FilterFactory.deserialize(buffer) : null;
     QueryType queryType = QueryType.values()[ReadWriteIOUtils.readInt(buffer)];
     FragmentInstance fragmentInstance =
-<<<<<<< HEAD
         new FragmentInstance(planFragment, id, timeFilter, queryType);
-    RegionReplicaSet regionReplicaSet = new RegionReplicaSet();
-    try {
-      regionReplicaSet.deserializeImpl(buffer);
-    } catch (IOException e) {
-      e.printStackTrace();
-    }
-    Endpoint endpoint = new Endpoint();
-    endpoint.deserializeImpl(buffer);
-    fragmentInstance.dataRegion = regionReplicaSet;
-    fragmentInstance.hostEndpoint = endpoint;
-=======
-        new FragmentInstance(
-            planFragment, Integer.parseInt(id.getInstanceId()), timeFilter, queryType);
     fragmentInstance.regionReplicaSet = RegionReplicaSet.deserializeImpl(buffer);
     fragmentInstance.hostEndpoint = Endpoint.deserializeImpl(buffer);
->>>>>>> c5192db1
 
     return fragmentInstance;
   }
@@ -173,26 +154,4 @@
     regionReplicaSet.serializeImpl(buffer);
     hostEndpoint.serializeImpl(buffer);
   }
-
-  @Override
-  public boolean equals(Object o) {
-    if (this == o) return true;
-    if (o == null || getClass() != o.getClass()) return false;
-    FragmentInstance instance = (FragmentInstance) o;
-<<<<<<< HEAD
-    return Objects.equals(id, instance.id) && type == instance.type && Objects.equals(fragment, instance.fragment) && Objects.equals(dataRegion, instance.dataRegion) && Objects.equals(hostEndpoint, instance.hostEndpoint) && Objects.equals(timeFilter, instance.timeFilter);
-=======
-    return Objects.equals(id, instance.id)
-        && type == instance.type
-        && Objects.equals(fragment, instance.fragment)
-        && Objects.equals(regionReplicaSet, instance.regionReplicaSet)
-        && Objects.equals(hostEndpoint, instance.hostEndpoint)
-        && Objects.equals(timeFilter, instance.timeFilter);
->>>>>>> c5192db1
-  }
-
-  @Override
-  public int hashCode() {
-    return Objects.hash(id, type, fragment, regionReplicaSet, hostEndpoint, timeFilter);
-  }
 }