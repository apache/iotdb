--- conflicted
+++ resolved
@@ -139,24 +139,9 @@
     QueryType queryType = QueryType.values()[ReadWriteIOUtils.readInt(buffer)];
     FragmentInstance fragmentInstance =
         new FragmentInstance(
-<<<<<<< HEAD
-            PlanFragment.deserialize(buffer), Integer.parseInt(id.getInstanceId()));
+            planFragment, Integer.parseInt(id.getInstanceId()), timeFilter, queryType);
     fragmentInstance.regionReplicaSet = RegionReplicaSet.deserializeImpl(buffer);
     fragmentInstance.hostEndpoint = Endpoint.deserializeImpl(buffer);
-    fragmentInstance.timeFilter = FilterFactory.deserialize(buffer);
-=======
-            planFragment, Integer.parseInt(id.getInstanceId()), timeFilter, queryType);
-    RegionReplicaSet regionReplicaSet = new RegionReplicaSet();
-    try {
-      regionReplicaSet.deserializeImpl(buffer);
-    } catch (IOException e) {
-      e.printStackTrace();
-    }
-    Endpoint endpoint = new Endpoint();
-    endpoint.deserializeImpl(buffer);
-    fragmentInstance.dataRegion = regionReplicaSet;
-    fragmentInstance.hostEndpoint = endpoint;
->>>>>>> 5d5f67f3
 
     return fragmentInstance;
   }
@@ -166,53 +151,31 @@
     buffer.mark();
     id.serialize(buffer);
     fragment.serialize(buffer);
-<<<<<<< HEAD
-    regionReplicaSet.serializeImpl(buffer);
-=======
     ReadWriteIOUtils.write(timeFilter != null, buffer);
     if (timeFilter != null) {
       timeFilter.serialize(buffer);
     }
     ReadWriteIOUtils.write(type.ordinal(), buffer);
-    dataRegion.serializeImpl(buffer);
->>>>>>> 5d5f67f3
+    regionReplicaSet.serializeImpl(buffer);
+
     hostEndpoint.serializeImpl(buffer);
   }
 
   @Override
   public boolean equals(Object o) {
-<<<<<<< HEAD
-    if (this == o) {
-      return true;
-    }
-    if (o == null || getClass() != o.getClass()) {
-      return false;
-    }
-    FragmentInstance that = (FragmentInstance) o;
-    return Objects.equals(id, that.id)
-        && Objects.equals(fragment, that.fragment)
-        && Objects.equals(regionReplicaSet, that.regionReplicaSet)
-        && Objects.equals(hostEndpoint, that.hostEndpoint)
-        && Objects.equals(timeFilter, that.timeFilter);
-=======
     if (this == o) return true;
     if (o == null || getClass() != o.getClass()) return false;
     FragmentInstance instance = (FragmentInstance) o;
     return Objects.equals(id, instance.id)
         && type == instance.type
         && Objects.equals(fragment, instance.fragment)
-        && Objects.equals(dataRegion, instance.dataRegion)
+        && Objects.equals(regionReplicaSet, instance.regionReplicaSet)
         && Objects.equals(hostEndpoint, instance.hostEndpoint)
         && Objects.equals(timeFilter, instance.timeFilter);
->>>>>>> 5d5f67f3
   }
 
   @Override
   public int hashCode() {
-<<<<<<< HEAD
-    return Objects.hash(id, fragment, regionReplicaSet, hostEndpoint, timeFilter);
-=======
-    return Objects.hash(id, type, fragment, dataRegion, hostEndpoint, timeFilter);
->>>>>>> 5d5f67f3
+    return Objects.hash(id, type, fragment, regionReplicaSet, hostEndpoint, timeFilter);
   }
 }