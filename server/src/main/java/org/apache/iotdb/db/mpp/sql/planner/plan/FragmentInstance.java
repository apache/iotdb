/*
 * Licensed to the Apache Software Foundation (ASF) under one
 * or more contributor license agreements.  See the NOTICE file
 * distributed with this work for additional information
 * regarding copyright ownership.  The ASF licenses this file
 * to you under the Apache License, Version 2.0 (the
 * "License"); you may not use this file except in compliance
 * with the License.  You may obtain a copy of the License at
 *
 *      http://www.apache.org/licenses/LICENSE-2.0
 *
 * Unless required by applicable law or agreed to in writing,
 * software distributed under the License is distributed on an
 * "AS IS" BASIS, WITHOUT WARRANTIES OR CONDITIONS OF ANY
 * KIND, either express or implied.  See the License for the
 * specific language governing permissions and limitations
 * under the License.
 */
package org.apache.iotdb.db.mpp.sql.planner.plan;

<<<<<<< HEAD
import org.apache.iotdb.commons.partition.DataRegionReplicaSet;
import org.apache.iotdb.commons.partition.RegionReplicaSet;
import org.apache.iotdb.consensus.common.ConsensusGroupId;
=======
import org.apache.iotdb.commons.cluster.Endpoint;
import org.apache.iotdb.commons.partition.RegionReplicaSet;
>>>>>>> d8a0ac45
import org.apache.iotdb.consensus.common.request.IConsensusRequest;
import org.apache.iotdb.db.exception.metadata.IllegalPathException;
import org.apache.iotdb.db.mpp.common.FragmentInstanceId;
import org.apache.iotdb.db.mpp.common.PlanFragmentId;
import org.apache.iotdb.db.mpp.sql.planner.plan.node.PlanNode;
import org.apache.iotdb.db.mpp.sql.planner.plan.node.PlanNodeUtil;
import org.apache.iotdb.db.mpp.sql.planner.plan.node.sink.FragmentSinkNode;
<<<<<<< HEAD
import org.apache.iotdb.service.rpc.thrift.EndPoint;
=======
import org.apache.iotdb.db.mpp.sql.planner.plan.node.write.InsertTabletNode;
>>>>>>> d8a0ac45

import java.nio.ByteBuffer;

public class FragmentInstance implements IConsensusRequest {
  private FragmentInstanceId id;

  // The reference of PlanFragment which this instance is generated from
  private PlanFragment fragment;

  // The Region where the FragmentInstance should run
  private RegionReplicaSet regionReplicaSet;

  // The DataRegion where the FragmentInstance should run
<<<<<<< HEAD
  private DataRegionReplicaSet dataRegion;

  private EndPoint hostEndpoint;
=======
  private RegionReplicaSet dataRegion;
  private Endpoint hostEndpoint;
>>>>>>> d8a0ac45

  private ConsensusGroupId consensusGroupId;

  private int index;

  // We can add some more params for a specific FragmentInstance
  // So that we can make different FragmentInstance owns different data range.

  public FragmentInstance(PlanFragment fragment, int index) {
    this.fragment = fragment;
    this.index = index;
    this.id = generateId(fragment.getId(), index);
  }

  public static FragmentInstanceId generateId(PlanFragmentId id, int index) {
    return new FragmentInstanceId(id, String.valueOf(index));
  }

  public RegionReplicaSet getDataRegionId() {
    return dataRegion;
  }

  public void setDataRegionId(RegionReplicaSet dataRegion) {
    this.dataRegion = dataRegion;
  }

<<<<<<< HEAD
  public ConsensusGroupId getConsensusGroupId() {
    return consensusGroupId;
  }

  public void setConsensusGroupId(ConsensusGroupId consensusGroupId) {
    this.consensusGroupId = consensusGroupId;
  }

  public RegionReplicaSet getRegionReplicaSet() {
    return regionReplicaSet;
  }

  public void setRegionReplicaSet(RegionReplicaSet regionReplicaSet) {
    this.regionReplicaSet = regionReplicaSet;
    this.consensusGroupId = regionReplicaSet.getConsensusGroupId();
  }

  public EndPoint getHostEndpoint() {
=======
  public Endpoint getHostEndpoint() {
>>>>>>> d8a0ac45
    return hostEndpoint;
  }

  public void setHostEndpoint(Endpoint hostEndpoint) {
    this.hostEndpoint = hostEndpoint;
  }

  public PlanFragment getFragment() {
    return fragment;
  }

  public FragmentInstanceId getId() {
    return id;
  }

  public String getDownstreamInfo() {
    PlanNode root = getFragment().getRoot();
    if (root instanceof FragmentSinkNode) {
      FragmentSinkNode sink = (FragmentSinkNode) root;
      return String.format(
          "(%s, %s, %s)",
          sink.getDownStreamEndpoint(), sink.getDownStreamInstanceId(), sink.getDownStreamNode());
    }
    return "<No downstream>";
  }

  public String toString() {
    StringBuilder ret = new StringBuilder();
    ret.append(
        String.format(
            "FragmentInstance-%s:[Host: %s/%s]\n",
            getId(), getHostEndpoint().getIp(), getConsensusGroupId()));
    ret.append("---- Plan Node Tree ----\n");
    ret.append(PlanNodeUtil.nodeToString(getFragment().getRoot()));
    return ret.toString();
  }

  /** TODO need to be implemented */
  public static FragmentInstance deserializeFrom(ByteBuffer byteBuffer)
      throws IllegalPathException {
    FragmentInstance fragmentInstance =
        new FragmentInstance(PlanFragment.deserialize(byteBuffer), byteBuffer.getInt());
    fragmentInstance.setRegionReplicaSet(RegionReplicaSet.deserialize(byteBuffer));
    return fragmentInstance;
  }

  @Override
  public void serializeRequest(ByteBuffer byteBuffer) {
    // PlanFragment
    fragment.serialize(byteBuffer);

    // index
    byteBuffer.putInt(index);

    // RegionReplicaSet
    regionReplicaSet.serialize(byteBuffer);
  }
}<|MERGE_RESOLUTION|>--- conflicted
+++ resolved
@@ -18,14 +18,8 @@
  */
 package org.apache.iotdb.db.mpp.sql.planner.plan;
 
-<<<<<<< HEAD
-import org.apache.iotdb.commons.partition.DataRegionReplicaSet;
-import org.apache.iotdb.commons.partition.RegionReplicaSet;
-import org.apache.iotdb.consensus.common.ConsensusGroupId;
-=======
 import org.apache.iotdb.commons.cluster.Endpoint;
 import org.apache.iotdb.commons.partition.RegionReplicaSet;
->>>>>>> d8a0ac45
 import org.apache.iotdb.consensus.common.request.IConsensusRequest;
 import org.apache.iotdb.db.exception.metadata.IllegalPathException;
 import org.apache.iotdb.db.mpp.common.FragmentInstanceId;
@@ -33,11 +27,7 @@
 import org.apache.iotdb.db.mpp.sql.planner.plan.node.PlanNode;
 import org.apache.iotdb.db.mpp.sql.planner.plan.node.PlanNodeUtil;
 import org.apache.iotdb.db.mpp.sql.planner.plan.node.sink.FragmentSinkNode;
-<<<<<<< HEAD
-import org.apache.iotdb.service.rpc.thrift.EndPoint;
-=======
 import org.apache.iotdb.db.mpp.sql.planner.plan.node.write.InsertTabletNode;
->>>>>>> d8a0ac45
 
 import java.nio.ByteBuffer;
 
@@ -51,18 +41,8 @@
   private RegionReplicaSet regionReplicaSet;
 
   // The DataRegion where the FragmentInstance should run
-<<<<<<< HEAD
-  private DataRegionReplicaSet dataRegion;
-
-  private EndPoint hostEndpoint;
-=======
   private RegionReplicaSet dataRegion;
   private Endpoint hostEndpoint;
->>>>>>> d8a0ac45
-
-  private ConsensusGroupId consensusGroupId;
-
-  private int index;
 
   // We can add some more params for a specific FragmentInstance
   // So that we can make different FragmentInstance owns different data range.
@@ -85,28 +65,7 @@
     this.dataRegion = dataRegion;
   }
 
-<<<<<<< HEAD
-  public ConsensusGroupId getConsensusGroupId() {
-    return consensusGroupId;
-  }
-
-  public void setConsensusGroupId(ConsensusGroupId consensusGroupId) {
-    this.consensusGroupId = consensusGroupId;
-  }
-
-  public RegionReplicaSet getRegionReplicaSet() {
-    return regionReplicaSet;
-  }
-
-  public void setRegionReplicaSet(RegionReplicaSet regionReplicaSet) {
-    this.regionReplicaSet = regionReplicaSet;
-    this.consensusGroupId = regionReplicaSet.getConsensusGroupId();
-  }
-
-  public EndPoint getHostEndpoint() {
-=======
   public Endpoint getHostEndpoint() {
->>>>>>> d8a0ac45
     return hostEndpoint;
   }
 
@@ -138,7 +97,7 @@
     ret.append(
         String.format(
             "FragmentInstance-%s:[Host: %s/%s]\n",
-            getId(), getHostEndpoint().getIp(), getConsensusGroupId()));
+            getId(), getHostEndpoint().getIp(), getDataRegionId().getId()));
     ret.append("---- Plan Node Tree ----\n");
     ret.append(PlanNodeUtil.nodeToString(getFragment().getRoot()));
     return ret.toString();
