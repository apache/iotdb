/*
 * Licensed to the Apache Software Foundation (ASF) under one
 * or more contributor license agreements.  See the NOTICE file
 * distributed with this work for additional information
 * regarding copyright ownership.  The ASF licenses this file
 * to you under the Apache License, Version 2.0 (the
 * "License"); you may not use this file except in compliance
 * with the License.  You may obtain a copy of the License at
 *
 *      http://www.apache.org/licenses/LICENSE-2.0
 *
 * Unless required by applicable law or agreed to in writing,
 * software distributed under the License is distributed on an
 * "AS IS" BASIS, WITHOUT WARRANTIES OR CONDITIONS OF ANY
 * KIND, either express or implied.  See the License for the
 * specific language governing permissions and limitations
 * under the License.
 */
package org.apache.iotdb.db.mpp.sql.planner.plan;

import org.apache.iotdb.commons.cluster.Endpoint;
import org.apache.iotdb.commons.partition.RegionReplicaSet;
import org.apache.iotdb.consensus.common.request.IConsensusRequest;
import org.apache.iotdb.db.mpp.common.FragmentInstanceId;
import org.apache.iotdb.db.mpp.sql.analyze.QueryType;
import org.apache.iotdb.db.mpp.sql.planner.plan.node.PlanNode;
import org.apache.iotdb.db.mpp.sql.planner.plan.node.PlanNodeUtil;
import org.apache.iotdb.db.mpp.sql.planner.plan.node.sink.FragmentSinkNode;
import org.apache.iotdb.tsfile.read.filter.basic.Filter;
import org.apache.iotdb.tsfile.read.filter.factory.FilterFactory;
import org.apache.iotdb.tsfile.utils.ReadWriteIOUtils;

import java.nio.ByteBuffer;
import java.util.Objects;

public class FragmentInstance implements IConsensusRequest {
<<<<<<< HEAD

  private FragmentInstanceId id;
=======
  private final FragmentInstanceId id;
  private final QueryType type;
>>>>>>> 0d83f7a8
  // The reference of PlanFragment which this instance is generated from
  private final PlanFragment fragment;

  // The Region where the FragmentInstance should run
  private RegionReplicaSet regionReplicaSet;

  private Endpoint hostEndpoint;

  private Filter timeFilter;

  // We can add some more params for a specific FragmentInstance
  // So that we can make different FragmentInstance owns different data range.

  public FragmentInstance(
      PlanFragment fragment, FragmentInstanceId id, Filter timeFilter, QueryType type) {
    this.fragment = fragment;
    this.timeFilter = timeFilter;
    this.id = id;
    this.type = type;
  }

  public RegionReplicaSet getDataRegionId() {
    return regionReplicaSet;
  }

  public void setDataRegionAndHost(RegionReplicaSet regionReplicaSet) {
    this.regionReplicaSet = regionReplicaSet;
    // TODO: (xingtanzjr) We select the first Endpoint as the default target host for current
    // instance
    this.hostEndpoint = regionReplicaSet.getDataNodeList().get(0).getEndPoint();
  }

  public RegionReplicaSet getRegionReplicaSet() {
    return regionReplicaSet;
  }

  public void setRegionReplicaSet(RegionReplicaSet regionReplicaSet) {
    this.regionReplicaSet = regionReplicaSet;
  }

  public Endpoint getHostEndpoint() {
    return hostEndpoint;
  }

  public PlanFragment getFragment() {
    return fragment;
  }

  public FragmentInstanceId getId() {
    return id;
  }

  public String getDownstreamInfo() {
    PlanNode root = getFragment().getRoot();
    if (root instanceof FragmentSinkNode) {
      FragmentSinkNode sink = (FragmentSinkNode) root;
      return String.format(
          "(%s, %s, %s)",
          sink.getDownStreamEndpoint(),
          sink.getDownStreamInstanceId(),
          sink.getDownStreamPlanNodeId());
    }
    return "<No downstream>";
  }

  public void setTimeFilter(Filter timeFilter) {
    this.timeFilter = timeFilter;
  }

  public Filter getTimeFilter() {
    return timeFilter;
  }

  public QueryType getType() {
    return type;
  }

  public String toString() {
    StringBuilder ret = new StringBuilder();
    ret.append(String.format("FragmentInstance-%s:", getId()));
    ret.append(
        String.format("Host: %s", getHostEndpoint() == null ? "Not set" : getHostEndpoint()));
    ret.append(
        String.format(
            "Region: %s",
            getRegionReplicaSet() == null
                ? "Not set"
                : getRegionReplicaSet().getConsensusGroupId()));
    ret.append("---- Plan Node Tree ----\n");
    ret.append(PlanNodeUtil.nodeToString(getFragment().getRoot()));
    return ret.toString();
  }

  public static FragmentInstance deserializeFrom(ByteBuffer buffer) {
    FragmentInstanceId id = FragmentInstanceId.deserialize(buffer);
    PlanFragment planFragment = PlanFragment.deserialize(buffer);
    boolean hasTimeFilter = ReadWriteIOUtils.readBool(buffer);
    Filter timeFilter = hasTimeFilter ? FilterFactory.deserialize(buffer) : null;
    QueryType queryType = QueryType.values()[ReadWriteIOUtils.readInt(buffer)];
    FragmentInstance fragmentInstance =
        new FragmentInstance(planFragment, id, timeFilter, queryType);
    fragmentInstance.regionReplicaSet = RegionReplicaSet.deserializeImpl(buffer);
    fragmentInstance.hostEndpoint = Endpoint.deserializeImpl(buffer);

    return fragmentInstance;
  }

  @Override
  public void serializeRequest(ByteBuffer buffer) {
    id.serialize(buffer);
    fragment.serialize(buffer);
    ReadWriteIOUtils.write(timeFilter != null, buffer);
    if (timeFilter != null) {
      timeFilter.serialize(buffer);
    }
    ReadWriteIOUtils.write(type.ordinal(), buffer);
    regionReplicaSet.serializeImpl(buffer);
    hostEndpoint.serializeImpl(buffer);
  }

  @Override
  public boolean equals(Object o) {
    if (this == o) return true;
    if (o == null || getClass() != o.getClass()) return false;
    FragmentInstance instance = (FragmentInstance) o;
    return Objects.equals(id, instance.id)
        && type == instance.type
        && Objects.equals(fragment, instance.fragment)
        && Objects.equals(regionReplicaSet, instance.regionReplicaSet)
        && Objects.equals(hostEndpoint, instance.hostEndpoint)
        && Objects.equals(timeFilter, instance.timeFilter);
  }

  @Override
  public int hashCode() {
    return Objects.hash(id, type, fragment, regionReplicaSet, hostEndpoint, timeFilter);
  }
}<|MERGE_RESOLUTION|>--- conflicted
+++ resolved
@@ -34,13 +34,9 @@
 import java.util.Objects;
 
 public class FragmentInstance implements IConsensusRequest {
-<<<<<<< HEAD
 
-  private FragmentInstanceId id;
-=======
   private final FragmentInstanceId id;
   private final QueryType type;
->>>>>>> 0d83f7a8
   // The reference of PlanFragment which this instance is generated from
   private final PlanFragment fragment;
 
