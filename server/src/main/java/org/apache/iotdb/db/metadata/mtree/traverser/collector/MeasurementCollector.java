/*
 * Licensed to the Apache Software Foundation (ASF) under one
 * or more contributor license agreements.  See the NOTICE file
 * distributed with this work for additional information
 * regarding copyright ownership.  The ASF licenses this file
 * to you under the Apache License, Version 2.0 (the
 * "License"); you may not use this file except in compliance
 * with the License.  You may obtain a copy of the License at
 *
 *     http://www.apache.org/licenses/LICENSE-2.0
 *
 * Unless required by applicable law or agreed to in writing,
 * software distributed under the License is distributed on an
 * "AS IS" BASIS, WITHOUT WARRANTIES OR CONDITIONS OF ANY
 * KIND, either express or implied.  See the License for the
 * specific language governing permissions and limitations
 * under the License.
 */
package org.apache.iotdb.db.metadata.mtree.traverser.collector;

import org.apache.iotdb.commons.exception.MetadataException;
import org.apache.iotdb.commons.path.PartialPath;
import org.apache.iotdb.db.metadata.mnode.IMNode;
import org.apache.iotdb.db.metadata.mnode.IMeasurementMNode;
import org.apache.iotdb.db.metadata.mtree.store.IMTreeStore;
import org.apache.iotdb.db.metadata.path.MeasurementPath;

// This class defines MeasurementMNode as target node and defines the measurement process framework.
public abstract class MeasurementCollector<T> extends CollectorTraverser<T> {

<<<<<<< HEAD
  public MeasurementCollector(IMNode startNode, PartialPath path, IMTreeStore store)
      throws MetadataException {
    super(startNode, path, store);
=======
  public MeasurementCollector(IMNode startNode, PartialPath path) throws MetadataException {
    super(startNode, path);
>>>>>>> 9ab9a717
    shouldTraverseTemplate = true;
  }

  public MeasurementCollector(
      IMNode startNode, PartialPath path, IMTreeStore store, int limit, int offset)
      throws MetadataException {
<<<<<<< HEAD
    super(startNode, path, store, limit, offset);
=======
    super(startNode, path, limit, offset);
>>>>>>> 9ab9a717
    shouldTraverseTemplate = true;
  }

  @Override
  protected boolean processInternalMatchedMNode(IMNode node, int idx, int level)
      throws MetadataException {
    return false;
  }

  @Override
  protected boolean processFullMatchedMNode(IMNode node, int idx, int level)
      throws MetadataException {
    if (!node.isMeasurement()) {
      return false;
    }
    if (hasLimit) {
      curOffset += 1;
      if (curOffset < offset) {
        return true;
      }
    }
    collectMeasurement(node.getAsMeasurementMNode());
    if (hasLimit) {
      count += 1;
    }
    return true;
  }

  /**
   * collect the information of one measurement
   *
   * @param node MeasurementMNode holding the measurement schema
   */
  protected abstract void collectMeasurement(IMeasurementMNode node) throws MetadataException;

  /**
   * When traverse goes into a template, IMNode.getPartialPath may not work as nodes in template has
   * no parent on MTree. So this methods will construct a path from root to node in template using a
   * stack traverseContext.
   */
  protected MeasurementPath getCurrentMeasurementPathInTraverse(IMeasurementMNode currentNode) {
    IMNode par = traverseContext.peek();
    MeasurementPath retPath =
        new MeasurementPath(
            new PartialPath(getCurrentPathNodes(currentNode)), currentNode.getSchema());
    retPath.setUnderAlignedEntity(par.getAsEntityMNode().isAligned());
    return retPath;
  }

  protected boolean isUnderAlignedEntity() {
    return traverseContext.peek().getAsEntityMNode().isAligned();
  }
}<|MERGE_RESOLUTION|>--- conflicted
+++ resolved
@@ -18,35 +18,26 @@
  */
 package org.apache.iotdb.db.metadata.mtree.traverser.collector;
 
-import org.apache.iotdb.commons.exception.MetadataException;
-import org.apache.iotdb.commons.path.PartialPath;
+import org.apache.iotdb.db.exception.metadata.MetadataException;
 import org.apache.iotdb.db.metadata.mnode.IMNode;
 import org.apache.iotdb.db.metadata.mnode.IMeasurementMNode;
-import org.apache.iotdb.db.metadata.mtree.store.IMTreeStore;
 import org.apache.iotdb.db.metadata.path.MeasurementPath;
+import org.apache.iotdb.db.metadata.path.PartialPath;
+import org.apache.iotdb.tsfile.common.constant.TsFileConstant;
+
+import java.util.Iterator;
 
 // This class defines MeasurementMNode as target node and defines the measurement process framework.
 public abstract class MeasurementCollector<T> extends CollectorTraverser<T> {
 
-<<<<<<< HEAD
-  public MeasurementCollector(IMNode startNode, PartialPath path, IMTreeStore store)
-      throws MetadataException {
-    super(startNode, path, store);
-=======
   public MeasurementCollector(IMNode startNode, PartialPath path) throws MetadataException {
     super(startNode, path);
->>>>>>> 9ab9a717
     shouldTraverseTemplate = true;
   }
 
-  public MeasurementCollector(
-      IMNode startNode, PartialPath path, IMTreeStore store, int limit, int offset)
+  public MeasurementCollector(IMNode startNode, PartialPath path, int limit, int offset)
       throws MetadataException {
-<<<<<<< HEAD
-    super(startNode, path, store, limit, offset);
-=======
     super(startNode, path, limit, offset);
->>>>>>> 9ab9a717
     shouldTraverseTemplate = true;
   }
 
@@ -87,16 +78,23 @@
    * no parent on MTree. So this methods will construct a path from root to node in template using a
    * stack traverseContext.
    */
-  protected MeasurementPath getCurrentMeasurementPathInTraverse(IMeasurementMNode currentNode) {
+  protected MeasurementPath getCurrentMeasurementPathInTraverse(IMeasurementMNode currentNode)
+      throws MetadataException {
     IMNode par = traverseContext.peek();
+
+    Iterator<IMNode> nodes = traverseContext.descendingIterator();
+    StringBuilder builder = new StringBuilder(nodes.next().getName());
+    while (nodes.hasNext()) {
+      builder.append(TsFileConstant.PATH_SEPARATOR);
+      builder.append(nodes.next().getName());
+    }
+    if (builder.length() != 0) {
+      builder.append(TsFileConstant.PATH_SEPARATOR);
+    }
+    builder.append(currentNode.getName());
     MeasurementPath retPath =
-        new MeasurementPath(
-            new PartialPath(getCurrentPathNodes(currentNode)), currentNode.getSchema());
+        new MeasurementPath(new PartialPath(builder.toString()), currentNode.getSchema());
     retPath.setUnderAlignedEntity(par.getAsEntityMNode().isAligned());
     return retPath;
   }
-
-  protected boolean isUnderAlignedEntity() {
-    return traverseContext.peek().getAsEntityMNode().isAligned();
-  }
 }