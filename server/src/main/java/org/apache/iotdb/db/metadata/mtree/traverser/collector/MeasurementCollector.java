/*
 * Licensed to the Apache Software Foundation (ASF) under one
 * or more contributor license agreements.  See the NOTICE file
 * distributed with this work for additional information
 * regarding copyright ownership.  The ASF licenses this file
 * to you under the Apache License, Version 2.0 (the
 * "License"); you may not use this file except in compliance
 * with the License.  You may obtain a copy of the License at
 *
 *     http://www.apache.org/licenses/LICENSE-2.0
 *
 * Unless required by applicable law or agreed to in writing,
 * software distributed under the License is distributed on an
 * "AS IS" BASIS, WITHOUT WARRANTIES OR CONDITIONS OF ANY
 * KIND, either express or implied.  See the License for the
 * specific language governing permissions and limitations
 * under the License.
 */
package org.apache.iotdb.db.metadata.mtree.traverser.collector;

import org.apache.iotdb.commons.exception.MetadataException;
import org.apache.iotdb.commons.path.MeasurementPath;
import org.apache.iotdb.commons.path.PartialPath;
import org.apache.iotdb.db.metadata.mnode.IMNode;
import org.apache.iotdb.db.metadata.mnode.IMeasurementMNode;
import org.apache.iotdb.db.metadata.mtree.store.IMTreeStore;
import org.apache.iotdb.db.metadata.mtree.traverser.basic.MeasurementTraverser;

// This class defines MeasurementMNode as target node and defines the measurement process framework.
<<<<<<< HEAD
// TODO: set R is ITimeseriesInfo
public abstract class MeasurementCollector<R> extends MeasurementTraverser<R> {

  public MeasurementCollector(
      IMNode startNode, PartialPath path, IMTreeStore store, boolean isPrefixMatch)
=======
public abstract class MeasurementCollector<T> extends CollectorTraverser<T> {

  protected MeasurementCollector(IMNode startNode, PartialPath path, IMTreeStore store)
      throws MetadataException {
    super(startNode, path, store);
    shouldTraverseTemplate = true;
  }

  protected MeasurementCollector(
      IMNode startNode, PartialPath path, IMTreeStore store, boolean shouldTraverseTemplate)
      throws MetadataException {
    super(startNode, path, store);
    this.shouldTraverseTemplate = shouldTraverseTemplate;
  }

  protected MeasurementCollector(
      IMNode startNode, PartialPath path, IMTreeStore store, int limit, int offset)
>>>>>>> afc58a0a
      throws MetadataException {
    super(startNode, path, store, isPrefixMatch);
  }

  @Override
  protected R generateResult(IMNode nextMatchedNode) {
    collectMeasurement(nextMatchedNode.getAsMeasurementMNode());
    return null;
  }

  /**
   * collect the information of one measurement
   *
   * @param node MeasurementMNode holding the measurement schema
   */
  protected abstract void collectMeasurement(IMeasurementMNode node);

  /**
   * When traverse goes into a template, IMNode.getPartialPath may not work as nodes in template has
   * no parent on MTree. So this methods will construct a path from root to node in template using a
   * stack traverseContext.
   */
  protected MeasurementPath getCurrentMeasurementPathInTraverse(IMeasurementMNode currentNode) {
    IMNode par = getParentOfNextMatchedNode();
    MeasurementPath retPath =
        new MeasurementPath(new PartialPath(generateFullPathNodes()), currentNode.getSchema());
    retPath.setUnderAlignedEntity(par.getAsEntityMNode().isAligned());
    return retPath;
  }
}<|MERGE_RESOLUTION|>--- conflicted
+++ resolved
@@ -27,31 +27,11 @@
 import org.apache.iotdb.db.metadata.mtree.traverser.basic.MeasurementTraverser;
 
 // This class defines MeasurementMNode as target node and defines the measurement process framework.
-<<<<<<< HEAD
 // TODO: set R is ITimeseriesInfo
 public abstract class MeasurementCollector<R> extends MeasurementTraverser<R> {
 
-  public MeasurementCollector(
+  protected MeasurementCollector(
       IMNode startNode, PartialPath path, IMTreeStore store, boolean isPrefixMatch)
-=======
-public abstract class MeasurementCollector<T> extends CollectorTraverser<T> {
-
-  protected MeasurementCollector(IMNode startNode, PartialPath path, IMTreeStore store)
-      throws MetadataException {
-    super(startNode, path, store);
-    shouldTraverseTemplate = true;
-  }
-
-  protected MeasurementCollector(
-      IMNode startNode, PartialPath path, IMTreeStore store, boolean shouldTraverseTemplate)
-      throws MetadataException {
-    super(startNode, path, store);
-    this.shouldTraverseTemplate = shouldTraverseTemplate;
-  }
-
-  protected MeasurementCollector(
-      IMNode startNode, PartialPath path, IMTreeStore store, int limit, int offset)
->>>>>>> afc58a0a
       throws MetadataException {
     super(startNode, path, store, isPrefixMatch);
   }
