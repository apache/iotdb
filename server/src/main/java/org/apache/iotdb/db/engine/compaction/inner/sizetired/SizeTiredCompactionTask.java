--- conflicted
+++ resolved
@@ -116,10 +116,6 @@
                   + CompactionLogger.COMPACTION_LOG_NAME);
       // compaction execution
       CompactionLogger compactionLogger = new CompactionLogger(logFile.getPath());
-<<<<<<< HEAD
-
-=======
->>>>>>> c3eb8a4c
       for (TsFileResource resource : selectedTsFileResourceList) {
         compactionLogger.logFile(SOURCE_NAME, resource.getTsFile());
       }
