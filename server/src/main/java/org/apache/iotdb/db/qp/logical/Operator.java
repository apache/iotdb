/*
 * Licensed to the Apache Software Foundation (ASF) under one
 * or more contributor license agreements.  See the NOTICE file
 * distributed with this work for additional information
 * regarding copyright ownership.  The ASF licenses this file
 * to you under the Apache License, Version 2.0 (the
 * "License"); you may not use this file except in compliance
 * with the License.  You may obtain a copy of the License at
 *
 *     http://www.apache.org/licenses/LICENSE-2.0
 *
 * Unless required by applicable law or agreed to in writing,
 * software distributed under the License is distributed on an
 * "AS IS" BASIS, WITHOUT WARRANTIES OR CONDITIONS OF ANY
 * KIND, either express or implied.  See the License for the
 * specific language governing permissions and limitations
 * under the License.
 */
package org.apache.iotdb.db.qp.logical;

import org.apache.iotdb.db.exception.query.LogicalOperatorException;
import org.apache.iotdb.db.exception.query.QueryProcessException;
import org.apache.iotdb.db.qp.constant.SQLConstant;
import org.apache.iotdb.db.qp.physical.PhysicalPlan;
import org.apache.iotdb.db.qp.strategy.PhysicalGenerator;

/** This class is a superclass of all operator. */
public abstract class Operator {

  // operator type in int format
  protected int tokenIntType;
  // flag of "explain"
  protected boolean isDebug;

  protected OperatorType operatorType = OperatorType.NULL;

  /**
   * Since IoTDB v0.13, all DDL and DML use patternMatch as default. Before IoTDB v0.13, all DDL and
   * DML use prefixMatch.
   */
  protected boolean isPrefixMatchPath = false;

  protected Operator(int tokenIntType) {
    this.tokenIntType = tokenIntType;
    this.isDebug = false;
  }

  public OperatorType getType() {
    return operatorType;
  }

  public boolean isQuery() {
    return operatorType == OperatorType.QUERY;
  }

  public int getTokenIntType() {
    return tokenIntType;
  }

  public void setOperatorType(OperatorType operatorType) {
    this.operatorType = operatorType;
  }

  public boolean isDebug() {
    return isDebug;
  }

  public void setDebug(boolean debug) {
    isDebug = debug;
  }

  public boolean isPrefixMatchPath() {
    return isPrefixMatchPath;
  }

  public void setPrefixMatchPath(boolean prefixMatchPath) {
    isPrefixMatchPath = prefixMatchPath;
  }

  @Override
  public String toString() {
    return SQLConstant.tokenNames.get(tokenIntType);
  }

  public PhysicalPlan generatePhysicalPlan(PhysicalGenerator generator)
      throws QueryProcessException {
    throw new LogicalOperatorException(operatorType.toString(), "");
  }

  /** If you want to add new OperatorType, you must add it in the last. */
  public enum OperatorType {
    NULL,

    AUTHOR,
    LOAD_DATA,
    CREATE_USER,
    DELETE_USER,
    MODIFY_PASSWORD,
    GRANT_USER_PRIVILEGE,
    REVOKE_USER_PRIVILEGE,
    GRANT_USER_ROLE,
    REVOKE_USER_ROLE,
    CREATE_ROLE,
    DELETE_ROLE,
    GRANT_ROLE_PRIVILEGE,
    REVOKE_ROLE_PRIVILEGE,
    LIST_USER,
    LIST_ROLE,
    LIST_USER_PRIVILEGE,
    LIST_ROLE_PRIVILEGE,
    LIST_USER_ROLES,
    LIST_ROLE_USERS,
    GRANT_WATERMARK_EMBEDDING,
    REVOKE_WATERMARK_EMBEDDING,

    SET_STORAGE_GROUP,
    DELETE_STORAGE_GROUP,
    CREATE_TIMESERIES,
    CREATE_ALIGNED_TIMESERIES,
    CREATE_MULTI_TIMESERIES,
    DELETE_TIMESERIES,
    ALTER_TIMESERIES,
    CHANGE_ALIAS,
    CHANGE_TAG_OFFSET,

    INSERT,
    BATCH_INSERT,
    BATCH_INSERT_ROWS,
    BATCH_INSERT_ONE_DEVICE,
    MULTI_BATCH_INSERT,

    DELETE,

    QUERY,
    LAST,
    GROUP_BY_TIME,
    GROUP_BY_FILL,
    AGGREGATION,
    FILL,
    UDAF,
    UDTF,

    SELECT_INTO,

    CREATE_FUNCTION,
    DROP_FUNCTION,

    SHOW,
    SHOW_MERGE_STATUS,

    CREATE_INDEX,
    DROP_INDEX,
    QUERY_INDEX,

    LOAD_FILES,
    REMOVE_FILE,
    UNLOAD_FILE,

    CREATE_TRIGGER,
    DROP_TRIGGER,
    START_TRIGGER,
    STOP_TRIGGER,

    CREATE_TEMPLATE,
    SET_TEMPLATE,
    ACTIVATE_TEMPLATE,

    MERGE,
    FULL_MERGE,

    MNODE,
    MEASUREMENT_MNODE,
    STORAGE_GROUP_MNODE,
    AUTO_CREATE_DEVICE_MNODE,

    TTL,
    KILL,
    FLUSH,
    TRACING,
    CLEAR_CACHE,
    DELETE_PARTITION,
    LOAD_CONFIGURATION,
    CREATE_SCHEMA_SNAPSHOT,

    CREATE_CONTINUOUS_QUERY,
    DROP_CONTINUOUS_QUERY,
    SHOW_CONTINUOUS_QUERIES,
    SET_SYSTEM_MODE,

    SETTLE,

    UNSET_TEMPLATE,
    PRUNE_TEMPLATE,
    APPEND_TEMPLATE,
<<<<<<< HEAD

    CREATE_PIPESINK,
    DROP_PIPESINK,
    SHOW_PIPESINK,
    SHOW_PIPESINKTYPE,
    CREATE_PIPE,
    SHOW_PIPE,
    STOP_PIPE,
    START_PIPE,
    DROP_PIPE
=======
    DROP_TEMPLATE
>>>>>>> 2659d1c1
  }
}<|MERGE_RESOLUTION|>--- conflicted
+++ resolved
@@ -192,7 +192,7 @@
     UNSET_TEMPLATE,
     PRUNE_TEMPLATE,
     APPEND_TEMPLATE,
-<<<<<<< HEAD
+    DROP_TEMPLATE,
 
     CREATE_PIPESINK,
     DROP_PIPESINK,
@@ -203,8 +203,5 @@
     STOP_PIPE,
     START_PIPE,
     DROP_PIPE
-=======
-    DROP_TEMPLATE
->>>>>>> 2659d1c1
   }
 }