--- conflicted
+++ resolved
@@ -148,11 +148,6 @@
     CREATE_TEMPLATE,
     SET_DEVICE_TEMPLATE,
     SET_USING_DEVICE_TEMPLATE,
-<<<<<<< HEAD
-    CREATE_CONTINUOUS_QUERY,
-    DROP_CONTINUOUS_QUERY,
-    SHOW_CONTINUOUS_QUERIES
-=======
 
     MERGE,
     FULL_MERGE,
@@ -170,6 +165,8 @@
     DELETE_PARTITION,
     LOAD_CONFIGURATION,
     CREATE_SCHEMA_SNAPSHOT,
->>>>>>> d8b4ce8e
+    CREATE_CONTINUOUS_QUERY,
+    DROP_CONTINUOUS_QUERY,
+    SHOW_CONTINUOUS_QUERIES
   }
 }