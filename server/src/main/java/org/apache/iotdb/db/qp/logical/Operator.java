/*
 * Licensed to the Apache Software Foundation (ASF) under one
 * or more contributor license agreements.  See the NOTICE file
 * distributed with this work for additional information
 * regarding copyright ownership.  The ASF licenses this file
 * to you under the Apache License, Version 2.0 (the
 * "License"); you may not use this file except in compliance
 * with the License.  You may obtain a copy of the License at
 *
 *     http://www.apache.org/licenses/LICENSE-2.0
 *
 * Unless required by applicable law or agreed to in writing,
 * software distributed under the License is distributed on an
 * "AS IS" BASIS, WITHOUT WARRANTIES OR CONDITIONS OF ANY
 * KIND, either express or implied.  See the License for the
 * specific language governing permissions and limitations
 * under the License.
 */
package org.apache.iotdb.db.qp.logical;

import org.apache.iotdb.db.qp.constant.SQLConstant;

/**
 * This class is a superclass of all operator.
 */
public abstract class Operator {

  // operator type in int format
  protected int tokenIntType;
  // operator type in String format
  protected String tokenName;

  protected OperatorType operatorType = OperatorType.NULL;

  public Operator(int tokenIntType) {
    this.tokenIntType = tokenIntType;
    this.tokenName = SQLConstant.tokenNames.get(tokenIntType);
  }

  public OperatorType getType() {
    return operatorType;
  }

  public boolean isQuery() {
    return operatorType == OperatorType.QUERY;
  }

  public int getTokenIntType() {
    return tokenIntType;
  }

  public String getTokenName() {
    return tokenName;
  }

  public void setOperatorType(OperatorType operatorType) {
    this.operatorType = operatorType;
  }

  @Override
  public String toString() {
    return tokenName;
  }

  /**
   * If you want to add new OperatorType, you must add it in the last.
   */
  public enum OperatorType {
    SFW, JOIN, UNION, FILTER, GROUPBYTIME, ORDERBY, LIMIT, SELECT, SEQTABLESCAN, HASHTABLESCAN,
    MERGEJOIN, FILEREAD, NULL, TABLESCAN, INSERT, BATCHINSERT, DELETE, BASIC_FUNC, IN, QUERY, MERGEQUERY,
    AGGREGATION, AUTHOR, FROM, FUNC, LOADDATA, METADATA, FILL,
    SET_STORAGE_GROUP, CREATE_TIMESERIES, DELETE_TIMESERIES, CREATE_USER, DELETE_USER, MODIFY_PASSWORD,
    GRANT_USER_PRIVILEGE, REVOKE_USER_PRIVILEGE, GRANT_USER_ROLE, REVOKE_USER_ROLE, CREATE_ROLE,
    DELETE_ROLE, GRANT_ROLE_PRIVILEGE, REVOKE_ROLE_PRIVILEGE, LIST_USER, LIST_ROLE,
    LIST_USER_PRIVILEGE, LIST_ROLE_PRIVILEGE, LIST_USER_ROLES, LIST_ROLE_USERS,
    GRANT_WATERMARK_EMBEDDING, REVOKE_WATERMARK_EMBEDDING,
    TTL, DELETE_STORAGE_GROUP, LOAD_CONFIGURATION, SHOW, LOAD_FILES, REMOVE_FILE, MOVE_FILE, LAST, GROUP_BY_FILL,
    ALTER_TIMESERIES, FLUSH, MERGE, FULL_MERGE, CLEAR_CACHE,
    SHOW_MERGE_STATUS, CREATE_SCHEMA_SNAPSHOT, TRACING, DELETE_PARTITION,
    UDAF, UDTF, CREATE_FUNCTION, DROP_FUNCTION,
    CREATE_MULTI_TIMESERIES, CREATE_INDEX, DROP_INDEX, QUERY_INDEX, KILL,
    CHANGE_TAG_OFFSET, CHANGE_ALIAS, MNODE,
    MEASUREMENT_MNODE, STORAGE_GROUP_MNODE,
<<<<<<< HEAD
    BATCH_INSERT_ONE_DEVICE, ALTER_TIMESERIES_BASIC_INFO;
=======
    BATCH_INSERT_ONE_DEVICE, MULTI_BATCH_INSERT;
>>>>>>> 88adb37e
  }
}<|MERGE_RESOLUTION|>--- conflicted
+++ resolved
@@ -81,10 +81,6 @@
     CREATE_MULTI_TIMESERIES, CREATE_INDEX, DROP_INDEX, QUERY_INDEX, KILL,
     CHANGE_TAG_OFFSET, CHANGE_ALIAS, MNODE,
     MEASUREMENT_MNODE, STORAGE_GROUP_MNODE,
-<<<<<<< HEAD
-    BATCH_INSERT_ONE_DEVICE, ALTER_TIMESERIES_BASIC_INFO;
-=======
-    BATCH_INSERT_ONE_DEVICE, MULTI_BATCH_INSERT;
->>>>>>> 88adb37e
+    BATCH_INSERT_ONE_DEVICE, MULTI_BATCH_INSERT, ALTER_TIMESERIES_BASIC_INFO;
   }
 }