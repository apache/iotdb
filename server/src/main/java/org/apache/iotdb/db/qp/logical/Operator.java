/*
 * Licensed to the Apache Software Foundation (ASF) under one
 * or more contributor license agreements.  See the NOTICE file
 * distributed with this work for additional information
 * regarding copyright ownership.  The ASF licenses this file
 * to you under the Apache License, Version 2.0 (the
 * "License"); you may not use this file except in compliance
 * with the License.  You may obtain a copy of the License at
 *
 *     http://www.apache.org/licenses/LICENSE-2.0
 *
 * Unless required by applicable law or agreed to in writing,
 * software distributed under the License is distributed on an
 * "AS IS" BASIS, WITHOUT WARRANTIES OR CONDITIONS OF ANY
 * KIND, either express or implied.  See the License for the
 * specific language governing permissions and limitations
 * under the License.
 */
package org.apache.iotdb.db.qp.logical;

import org.apache.iotdb.db.exception.query.LogicalOperatorException;
import org.apache.iotdb.db.exception.query.QueryProcessException;
import org.apache.iotdb.db.qp.constant.SQLConstant;
import org.apache.iotdb.db.qp.physical.PhysicalPlan;
import org.apache.iotdb.db.qp.strategy.PhysicalGenerator;

/** This class is a superclass of all operator. */
public abstract class Operator {

  // operator type in int format
  protected int tokenIntType;
  // flag of "explain"
  protected boolean isDebug;

  protected OperatorType operatorType = OperatorType.NULL;

  /**
   * Since IoTDB v0.13, all DDL and DML use patternMatch as default. Before IoTDB v0.13, all DDL and
   * DML use prefixMatch.
   */
  protected boolean isPrefixMatchPath = false;

  protected Operator(int tokenIntType) {
    this.tokenIntType = tokenIntType;
    this.isDebug = false;
  }

  public OperatorType getType() {
    return operatorType;
  }

  public boolean isQuery() {
    return operatorType == OperatorType.QUERY;
  }

  public int getTokenIntType() {
    return tokenIntType;
  }

  public void setOperatorType(OperatorType operatorType) {
    this.operatorType = operatorType;
  }

  public boolean isDebug() {
    return isDebug;
  }

  public void setDebug(boolean debug) {
    isDebug = debug;
  }

  public boolean isPrefixMatchPath() {
    return isPrefixMatchPath;
  }

  public void setPrefixMatchPath(boolean prefixMatchPath) {
    isPrefixMatchPath = prefixMatchPath;
  }

  @Override
  public String toString() {
    return SQLConstant.tokenNames.get(tokenIntType);
  }

  public PhysicalPlan generatePhysicalPlan(PhysicalGenerator generator)
      throws QueryProcessException {
    throw new LogicalOperatorException(operatorType.toString(), "");
  }

  /** If you want to add new OperatorType, you must add it in the last. */
  public enum OperatorType {
    NULL,

    AUTHOR,
    LOAD_DATA,
    CREATE_USER,
    DELETE_USER,
    MODIFY_PASSWORD,
    GRANT_USER_PRIVILEGE,
    REVOKE_USER_PRIVILEGE,
    GRANT_USER_ROLE,
    REVOKE_USER_ROLE,
    CREATE_ROLE,
    DELETE_ROLE,
    GRANT_ROLE_PRIVILEGE,
    REVOKE_ROLE_PRIVILEGE,
    LIST_USER,
    LIST_ROLE,
    LIST_USER_PRIVILEGE,
    LIST_ROLE_PRIVILEGE,
    LIST_USER_ROLES,
    LIST_ROLE_USERS,
    GRANT_WATERMARK_EMBEDDING,
    REVOKE_WATERMARK_EMBEDDING,

    SET_STORAGE_GROUP,
    DELETE_STORAGE_GROUP,
    CREATE_TIMESERIES,
    CREATE_ALIGNED_TIMESERIES,
    CREATE_MULTI_TIMESERIES,
    DELETE_TIMESERIES,
    ALTER_TIMESERIES,
    CHANGE_ALIAS,
    CHANGE_TAG_OFFSET,

    INSERT,
    BATCH_INSERT,
    BATCH_INSERT_ROWS,
    BATCH_INSERT_ONE_DEVICE,
    MULTI_BATCH_INSERT,

    DELETE,

    QUERY,
    LAST,
    GROUP_BY_TIME,
    GROUP_BY_FILL,
    AGGREGATION,
    FILL,
    UDAF,
    UDTF,

    SELECT_INTO,

    CREATE_FUNCTION,
    DROP_FUNCTION,

    SHOW,
    SHOW_MERGE_STATUS,

    CREATE_INDEX,
    DROP_INDEX,
    QUERY_INDEX,

    LOAD_FILES,
    REMOVE_FILE,
    UNLOAD_FILE,

    CREATE_TRIGGER,
    DROP_TRIGGER,
    START_TRIGGER,
    STOP_TRIGGER,

    CREATE_TEMPLATE,
    SET_TEMPLATE,
    ACTIVATE_TEMPLATE,

    MERGE,
    FULL_MERGE,

    MNODE,
    MEASUREMENT_MNODE,
    STORAGE_GROUP_MNODE,
    AUTO_CREATE_DEVICE_MNODE,

    TTL,
    KILL,
    FLUSH,
    TRACING,
    CLEAR_CACHE,
    DELETE_PARTITION,
    LOAD_CONFIGURATION,
    CREATE_SCHEMA_SNAPSHOT,

    CREATE_CONTINUOUS_QUERY,
    DROP_CONTINUOUS_QUERY,
    SHOW_CONTINUOUS_QUERIES,
    SET_SYSTEM_MODE,

    SETTLE,

    UNSET_TEMPLATE,
    PRUNE_TEMPLATE,
    APPEND_TEMPLATE,
    DROP_TEMPLATE,

<<<<<<< HEAD
    START_PIPE_SERVER,
    STOP_PIPE_SERVER,
=======
    SHOW_QUERY_RESOURCE,

>>>>>>> 1619b338
    CREATE_PIPESINK,
    DROP_PIPESINK,
    SHOW_PIPESINK,
    SHOW_PIPESINKTYPE,
    CREATE_PIPE,
    SHOW_PIPE,
    STOP_PIPE,
    START_PIPE,
    DROP_PIPE
  }
}<|MERGE_RESOLUTION|>--- conflicted
+++ resolved
@@ -193,14 +193,9 @@
     PRUNE_TEMPLATE,
     APPEND_TEMPLATE,
     DROP_TEMPLATE,
-
-<<<<<<< HEAD
     START_PIPE_SERVER,
     STOP_PIPE_SERVER,
-=======
     SHOW_QUERY_RESOURCE,
-
->>>>>>> 1619b338
     CREATE_PIPESINK,
     DROP_PIPESINK,
     SHOW_PIPESINK,
