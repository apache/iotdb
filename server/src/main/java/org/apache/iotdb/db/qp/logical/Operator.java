--- conflicted
+++ resolved
@@ -194,7 +194,8 @@
     APPEND_TEMPLATE,
     DROP_TEMPLATE,
 
-<<<<<<< HEAD
+    SHOW_QUERY_RESOURCE,
+
     CREATE_PIPESINK,
     DROP_PIPESINK,
     SHOW_PIPESINK,
@@ -204,8 +205,5 @@
     STOP_PIPE,
     START_PIPE,
     DROP_PIPE
-=======
-    SHOW_QUERY_RESOURCE
->>>>>>> 8af4682c
   }
 }