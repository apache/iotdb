/*
 * Licensed to the Apache Software Foundation (ASF) under one
 * or more contributor license agreements.  See the NOTICE file
 * distributed with this work for additional information
 * regarding copyright ownership.  The ASF licenses this file
 * to you under the Apache License, Version 2.0 (the
 * "License"); you may not use this file except in compliance
 * with the License.  You may obtain a copy of the License at
 *
 *     http://www.apache.org/licenses/LICENSE-2.0
 *
 * Unless required by applicable law or agreed to in writing,
 * software distributed under the License is distributed on an
 * "AS IS" BASIS, WITHOUT WARRANTIES OR CONDITIONS OF ANY
 * KIND, either express or implied.  See the License for the
 * specific language governing permissions and limitations
 * under the License.
 */
package org.apache.iotdb.db.qp.logical;

import org.apache.iotdb.db.exception.query.LogicalOperatorException;
import org.apache.iotdb.db.exception.query.QueryProcessException;
import org.apache.iotdb.db.qp.constant.SQLConstant;
import org.apache.iotdb.db.qp.physical.PhysicalPlan;
import org.apache.iotdb.db.qp.strategy.PhysicalGenerator;

/** This class is a superclass of all operator. */
public abstract class Operator {

  // operator type in int format
  protected int tokenIntType;
  // flag of "explain"
  protected boolean isDebug;

  protected OperatorType operatorType = OperatorType.NULL;

  protected Operator(int tokenIntType) {
    this.tokenIntType = tokenIntType;
    this.isDebug = false;
  }

  public OperatorType getType() {
    return operatorType;
  }

  public boolean isQuery() {
    return operatorType == OperatorType.QUERY;
  }

  public int getTokenIntType() {
    return tokenIntType;
  }

  public void setOperatorType(OperatorType operatorType) {
    this.operatorType = operatorType;
  }

  public boolean isDebug() {
    return isDebug;
  }

  public void setDebug(boolean debug) {
    isDebug = debug;
  }

  @Override
  public String toString() {
    return SQLConstant.tokenNames.get(tokenIntType);
  }

  public PhysicalPlan generatePhysicalPlan(PhysicalGenerator generator)
      throws QueryProcessException {
    throw new LogicalOperatorException(operatorType.toString(), "");
  }

  /** If you want to add new OperatorType, you must add it in the last. */
  public enum OperatorType {
    NULL,

    AUTHOR,
    LOAD_DATA,
    CREATE_USER,
    DELETE_USER,
    MODIFY_PASSWORD,
    GRANT_USER_PRIVILEGE,
    REVOKE_USER_PRIVILEGE,
    GRANT_USER_ROLE,
    REVOKE_USER_ROLE,
    CREATE_ROLE,
    DELETE_ROLE,
    GRANT_ROLE_PRIVILEGE,
    REVOKE_ROLE_PRIVILEGE,
    LIST_USER,
    LIST_ROLE,
    LIST_USER_PRIVILEGE,
    LIST_ROLE_PRIVILEGE,
    LIST_USER_ROLES,
    LIST_ROLE_USERS,
    GRANT_WATERMARK_EMBEDDING,
    REVOKE_WATERMARK_EMBEDDING,

    SET_STORAGE_GROUP,
    DELETE_STORAGE_GROUP,
    CREATE_TIMESERIES,
    CREATE_ALIGNED_TIMESERIES,
    CREATE_MULTI_TIMESERIES,
    DELETE_TIMESERIES,
    ALTER_TIMESERIES,
    CHANGE_ALIAS,
    CHANGE_TAG_OFFSET,

    INSERT,
    BATCH_INSERT,
    BATCH_INSERT_ROWS,
    BATCH_INSERT_ONE_DEVICE,
    MULTI_BATCH_INSERT,

    DELETE,

    QUERY,
    LAST,
    GROUP_BY_TIME,
    GROUP_BY_FILL,
    AGGREGATION,
    FILL,
    UDAF,
    UDTF,

    CREATE_FUNCTION,
    DROP_FUNCTION,

    SHOW,
    SHOW_MERGE_STATUS,

    CREATE_INDEX,
    DROP_INDEX,
    QUERY_INDEX,

    LOAD_FILES,
    REMOVE_FILE,
    MOVE_FILE,

    CREATE_TRIGGER,
    DROP_TRIGGER,
    START_TRIGGER,
    STOP_TRIGGER,

    CREATE_TEMPLATE,
    SET_DEVICE_TEMPLATE,
    SET_USING_DEVICE_TEMPLATE,
<<<<<<< HEAD
    UPDATE_STORAGE_GROUP,
=======

    MERGE,
    FULL_MERGE,

    MNODE,
    MEASUREMENT_MNODE,
    STORAGE_GROUP_MNODE,
    AUTO_CREATE_DEVICE_MNODE,

    TTL,
    KILL,
    FLUSH,
    TRACING,
    CLEAR_CACHE,
    DELETE_PARTITION,
    LOAD_CONFIGURATION,
    CREATE_SCHEMA_SNAPSHOT,
>>>>>>> ff645f69
  }
}<|MERGE_RESOLUTION|>--- conflicted
+++ resolved
@@ -148,10 +148,6 @@
     CREATE_TEMPLATE,
     SET_DEVICE_TEMPLATE,
     SET_USING_DEVICE_TEMPLATE,
-<<<<<<< HEAD
-    UPDATE_STORAGE_GROUP,
-=======
-
     MERGE,
     FULL_MERGE,
 
@@ -168,6 +164,6 @@
     DELETE_PARTITION,
     LOAD_CONFIGURATION,
     CREATE_SCHEMA_SNAPSHOT,
->>>>>>> ff645f69
+    UPDATE_STORAGE_GROUP,
   }
 }