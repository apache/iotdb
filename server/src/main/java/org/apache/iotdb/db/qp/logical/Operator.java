--- conflicted
+++ resolved
@@ -207,12 +207,10 @@
     DROP_PIPE,
 
     ACTIVATE_TEMPLATE_IN_CLUSTER,
-<<<<<<< HEAD
-
-    REWRITE_TIMESERIES
-=======
     PRE_DELETE_TIMESERIES_IN_CLUSTER,
     ROLLBACK_PRE_DELETE_TIMESERIES
->>>>>>> 3348a062
+    ACTIVATE_TEMPLATE_IN_CLUSTER,
+
+    REWRITE_TIMESERIES
   }
 }