/*
 * Licensed to the Apache Software Foundation (ASF) under one
 * or more contributor license agreements.  See the NOTICE file
 * distributed with this work for additional information
 * regarding copyright ownership.  The ASF licenses this file
 * to you under the Apache License, Version 2.0 (the
 * "License"); you may not use this file except in compliance
 * with the License.  You may obtain a copy of the License at
 *
 *     http://www.apache.org/licenses/LICENSE-2.0
 *
 * Unless required by applicable law or agreed to in writing,
 * software distributed under the License is distributed on an
 * "AS IS" BASIS, WITHOUT WARRANTIES OR CONDITIONS OF ANY
 * KIND, either express or implied.  See the License for the
 * specific language governing permissions and limitations
 * under the License.
 */
package org.apache.iotdb.db.qp.logical;

import org.apache.iotdb.db.qp.constant.SQLConstant;

/** This class is a superclass of all operator. */
public abstract class Operator {

  // operator type in int format
  protected int tokenIntType;
  // operator type in String format
  protected String tokenName;
  // flag of "explain"
  protected boolean isDebug;

  protected OperatorType operatorType = OperatorType.NULL;

  protected Operator(int tokenIntType) {
    this.tokenIntType = tokenIntType;
    this.tokenName = SQLConstant.tokenNames.get(tokenIntType);
    this.isDebug = false;
  }

  public OperatorType getType() {
    return operatorType;
  }

  public boolean isQuery() {
    return operatorType == OperatorType.QUERY;
  }

  public int getTokenIntType() {
    return tokenIntType;
  }

  public String getTokenName() {
    return tokenName;
  }

  public void setOperatorType(OperatorType operatorType) {
    this.operatorType = operatorType;
  }

  public boolean isDebug() {
    return isDebug;
  }

  public void setDebug(boolean debug) {
    isDebug = debug;
  }

  @Override
  public String toString() {
    return tokenName;
  }

  /** If you want to add new OperatorType, you must add it in the last. */
  public enum OperatorType {
    SFW,
    FILTER,
    GROUPBYTIME,
    SELECT,
    NULL,
    INSERT,
    BATCHINSERT,
    DELETE,
    BASIC_FUNC,
    IN,
    QUERY,
    AGGREGATION,
    AUTHOR,
    FROM,
    FUNC,
    LOADDATA,
    METADATA,
    FILL,
    SET_STORAGE_GROUP,
    CREATE_TIMESERIES,
    DELETE_TIMESERIES,
    CREATE_USER,
    DELETE_USER,
    MODIFY_PASSWORD,
    GRANT_USER_PRIVILEGE,
    REVOKE_USER_PRIVILEGE,
    GRANT_USER_ROLE,
    REVOKE_USER_ROLE,
    CREATE_ROLE,
    DELETE_ROLE,
    GRANT_ROLE_PRIVILEGE,
    REVOKE_ROLE_PRIVILEGE,
    LIST_USER,
    LIST_ROLE,
    LIST_USER_PRIVILEGE,
    LIST_ROLE_PRIVILEGE,
    LIST_USER_ROLES,
    LIST_ROLE_USERS,
    GRANT_WATERMARK_EMBEDDING,
    REVOKE_WATERMARK_EMBEDDING,
    TTL,
    DELETE_STORAGE_GROUP,
    LOAD_CONFIGURATION,
    SHOW,
    LOAD_FILES,
    REMOVE_FILE,
    MOVE_FILE,
    LAST,
    GROUP_BY_FILL,
    ALTER_TIMESERIES,
    FLUSH,
    MERGE,
    FULL_MERGE,
    CLEAR_CACHE,
    SHOW_MERGE_STATUS,
    CREATE_SCHEMA_SNAPSHOT,
    TRACING,
    DELETE_PARTITION,
    UDAF,
    UDTF,
    CREATE_FUNCTION,
    DROP_FUNCTION,
    CREATE_ALIGNED_TIMESERIES,
    CREATE_MULTI_TIMESERIES,
    AUTO_CREATE_DEVICE_MNODE,
    CREATE_INDEX,
    DROP_INDEX,
    QUERY_INDEX,
    KILL,
    CHANGE_TAG_OFFSET,
    CHANGE_ALIAS,
    MNODE,
    MEASUREMENT_MNODE,
    STORAGE_GROUP_MNODE,
    BATCH_INSERT_ONE_DEVICE,
    MULTI_BATCH_INSERT,
    BATCH_INSERT_ROWS,
    CREATE_TRIGGER,
    DROP_TRIGGER,
    START_TRIGGER,
    STOP_TRIGGER,
<<<<<<< HEAD
    CREATE_TEMPLATE,
    SET_DEVICE_TEMPLATE,
    SET_USING_DEVICE_TEMPLATE,
=======
    CREATE_CONTINUOUS_QUERY,
    DROP_CONTINUOUS_QUERY,
    SHOW_CONTINUOUS_QUERIES
>>>>>>> fe67b72c
  }
}<|MERGE_RESOLUTION|>--- conflicted
+++ resolved
@@ -154,14 +154,11 @@
     DROP_TRIGGER,
     START_TRIGGER,
     STOP_TRIGGER,
-<<<<<<< HEAD
     CREATE_TEMPLATE,
     SET_DEVICE_TEMPLATE,
     SET_USING_DEVICE_TEMPLATE,
-=======
     CREATE_CONTINUOUS_QUERY,
     DROP_CONTINUOUS_QUERY,
     SHOW_CONTINUOUS_QUERIES
->>>>>>> fe67b72c
   }
 }