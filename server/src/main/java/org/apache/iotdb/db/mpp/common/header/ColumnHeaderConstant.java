/*
 * Licensed to the Apache Software Foundation (ASF) under one
 * or more contributor license agreements.  See the NOTICE file
 * distributed with this work for additional information
 * regarding copyright ownership.  The ASF licenses this file
 * to you under the Apache License, Version 2.0 (the
 * "License"); you may not use this file except in compliance
 * with the License.  You may obtain a copy of the License at
 *
 *     http://www.apache.org/licenses/LICENSE-2.0
 *
 * Unless required by applicable law or agreed to in writing,
 * software distributed under the License is distributed on an
 * "AS IS" BASIS, WITHOUT WARRANTIES OR CONDITIONS OF ANY
 * KIND, either express or implied.  See the License for the
 * specific language governing permissions and limitations
 * under the License.
 */

package org.apache.iotdb.db.mpp.common.header;

import org.apache.iotdb.tsfile.file.metadata.enums.TSDataType;

import com.google.common.collect.ImmutableList;

import java.util.List;

public class ColumnHeaderConstant {

  // column names for query statement
  public static final String COLUMN_TIME = "Time";
  public static final String COLUMN_VALUE = "value";
  public static final String COLUMN_DEVICE = "Device";

  // column names for schema statement
  public static final String COLUMN_STORAGE_GROUP = "storage group";
  public static final String COLUMN_TIMESERIES = "timeseries";
  public static final String COLUMN_TIMESERIES_ALIAS = "alias";
  public static final String COLUMN_TIMESERIES_DATATYPE = "dataType";
  public static final String COLUMN_TIMESERIES_ENCODING = "encoding";
  public static final String COLUMN_TIMESERIES_COMPRESSION = "compression";
  public static final String COLUMN_DEVICES = "devices";
  public static final String COLUMN_TAGS = "tags";
  public static final String COLUMN_ATTRIBUTES = "attributes";
  public static final String COLUMN_IS_ALIGNED = "isAligned";
  public static final String COLUMN_COUNT = "count";
  public static final String COLUMN_TTL = "ttl(ms)";
  public static final String COLUMN_SCHEMA_REPLICATION_FACTOR = "SchemaReplicationFactor";
  public static final String COLUMN_DATA_REPLICATION_FACTOR = "DataReplicationFactor";
  public static final String COLUMN_TIME_PARTITION_INTERVAL = "TimePartitionInterval";
  public static final String COLUMN_CHILDPATHS = "child paths";
  public static final String COLUMN_NODETYPES = "node types";
  public static final String COLUMN_CHILDNODES = "child nodes";
  public static final String COLUMN_VERSION = "version";
  public static final String COLUMN_BUILD_INFO = "build info";
  public static final String COLUMN_PATHS = "paths";

  // column names for count statement
  public static final String COLUMN_COLUMN = "column";
  public static final String COLUMN_COUNT_DEVICES = "count(devices)";
  public static final String COLUMN_COUNT_NODES = "count(nodes)";
  public static final String COLUMN_COUNT_TIMESERIES = "count(timeseries)";
  public static final String COLUMN_COUNT_STORAGE_GROUP = "count(storage group)";

  // column names for show cluster statement
  public static final String COLUMN_NODE_ID = "NodeID";
  public static final String COLUMN_NODE_TYPE = "NodeType";
  public static final String COLUMN_STATUS = "Status";
  public static final String COLUMN_HOST = "Host";
  public static final String COLUMN_INTERNAL_PORT = "InternalPort";
  public static final String COLUMN_RPC_PORT = "RpcPort";

  // column names for show functions statement
  public static final String COLUMN_FUNCTION_NAME = "function name";
  public static final String COLUMN_FUNCTION_TYPE = "function type";
  public static final String COLUMN_FUNCTION_CLASS = "class name (UDF)";

  // column names for show triggers statement
  public static final String COLUMN_TRIGGER_NAME = "Trigger Name";
  public static final String COLUMN_TRIGGER_EVENT = "Event";
  public static final String COLUMN_TRIGGER_TYPE = "Type";
  public static final String COLUMN_TRIGGER_STATE = "STATE";
  public static final String COLUMN_TRIGGER_PATTERN = "PathPattern";
  public static final String COLUMN_TRIGGER_CLASSNAME = "ClassName";
  public static final String COLUMN_TRIGGER_LOCATION = "Node ID";

  // column names for show region statement
  public static final String COLUMN_REGION_ID = "RegionId";
  public static final String COLUMN_TYPE = "Type";
  public static final String COLUMN_SHOW_REGION_STORAGE_GROUP = "Storage Group";
  public static final String COLUMN_DATANODE_ID = "DataNodeId";
  public static final String COLUMN_SERIES_SLOT_ID = "SeriesSlotId";
  public static final String COLUMN_TIME_SLOT_ID = "TimeSlotId";
  public static final String COLUMN_ROLE = "Role";

  // column names for show datanodes
  public static final String COLUMN_DATA_REGION_NUM = "DataRegionNum";
  public static final String COLUMN_SCHEMA_REGION_NUM = "SchemaRegionNum";

  // column names for show schema template statement
  public static final String COLUMN_TEMPLATE_NAME = "template name";

  // column names for show pipe sink type
  public static final String COLUMN_PIPESINK_TYPE = "type";

  // column names for show pipe sink
  public static final String COLUMN_PIPESINK_NAME = "name";
  public static final String COLUMN_PIPESINK_ATTRIBUTES = "attributes";

  // column names for show pipe
  public static final String COLUMN_PIPE_CREATE_TIME = "create time";
  public static final String COLUMN_PIPE_NAME = "name";
  public static final String COLUMN_PIPE_ROLE = "role";
  public static final String COLUMN_PIPE_REMOTE = "remote";
  public static final String COLUMN_PIPE_STATUS = "status";
  public static final String COLUMN_PIPE_MESSAGE = "message";

  // column names for select into
  public static final String COLUMN_SOURCE_DEVICE = "source device";
  public static final String COLUMN_SOURCE_COLUMN = "source column";
  public static final String COLUMN_TARGET_TIMESERIES = "target timeseries";
  public static final String COLUMN_WRITTEN = "written";

  public static final List<ColumnHeader> lastQueryColumnHeaders =
      ImmutableList.of(
          new ColumnHeader(COLUMN_TIMESERIES, TSDataType.TEXT),
          new ColumnHeader(COLUMN_VALUE, TSDataType.TEXT),
          new ColumnHeader(COLUMN_TIMESERIES_DATATYPE, TSDataType.TEXT));

  public static final List<ColumnHeader> showTimeSeriesColumnHeaders =
      ImmutableList.of(
          new ColumnHeader(COLUMN_TIMESERIES, TSDataType.TEXT),
          new ColumnHeader(COLUMN_TIMESERIES_ALIAS, TSDataType.TEXT),
          new ColumnHeader(COLUMN_STORAGE_GROUP, TSDataType.TEXT),
          new ColumnHeader(COLUMN_TIMESERIES_DATATYPE, TSDataType.TEXT),
          new ColumnHeader(COLUMN_TIMESERIES_ENCODING, TSDataType.TEXT),
          new ColumnHeader(COLUMN_TIMESERIES_COMPRESSION, TSDataType.TEXT),
          new ColumnHeader(COLUMN_TAGS, TSDataType.TEXT),
          new ColumnHeader(COLUMN_ATTRIBUTES, TSDataType.TEXT));

  public static final List<ColumnHeader> showDevicesWithSgColumnHeaders =
      ImmutableList.of(
          new ColumnHeader(COLUMN_DEVICES, TSDataType.TEXT),
          new ColumnHeader(COLUMN_STORAGE_GROUP, TSDataType.TEXT),
          new ColumnHeader(COLUMN_IS_ALIGNED, TSDataType.TEXT));

  public static final List<ColumnHeader> showDevicesColumnHeaders =
      ImmutableList.of(
          new ColumnHeader(COLUMN_DEVICES, TSDataType.TEXT),
          new ColumnHeader(COLUMN_IS_ALIGNED, TSDataType.TEXT));

  public static final List<ColumnHeader> showTTLColumnHeaders =
      ImmutableList.of(
          new ColumnHeader(COLUMN_STORAGE_GROUP, TSDataType.TEXT),
          new ColumnHeader(COLUMN_TTL, TSDataType.INT64));

  public static final List<ColumnHeader> showStorageGroupColumnHeaders =
      ImmutableList.of(
          new ColumnHeader(COLUMN_STORAGE_GROUP, TSDataType.TEXT),
          new ColumnHeader(COLUMN_TTL, TSDataType.INT64),
          new ColumnHeader(COLUMN_SCHEMA_REPLICATION_FACTOR, TSDataType.INT32),
          new ColumnHeader(COLUMN_DATA_REPLICATION_FACTOR, TSDataType.INT32),
          new ColumnHeader(COLUMN_TIME_PARTITION_INTERVAL, TSDataType.INT64),
          new ColumnHeader(COLUMN_SCHEMA_REGION_NUM, TSDataType.INT32),
          new ColumnHeader(COLUMN_DATA_REGION_NUM, TSDataType.INT32));

  public static final List<ColumnHeader> showChildPathsColumnHeaders =
      ImmutableList.of(
          new ColumnHeader(COLUMN_CHILDPATHS, TSDataType.TEXT),
          new ColumnHeader(COLUMN_NODETYPES, TSDataType.TEXT));

  public static final List<ColumnHeader> showNodesInSchemaTemplateHeaders =
      ImmutableList.of(
          new ColumnHeader(COLUMN_CHILDNODES, TSDataType.TEXT),
          new ColumnHeader(COLUMN_TIMESERIES_DATATYPE, TSDataType.TEXT),
          new ColumnHeader(COLUMN_TIMESERIES_ENCODING, TSDataType.TEXT),
          new ColumnHeader(COLUMN_TIMESERIES_COMPRESSION, TSDataType.TEXT));

  public static final List<ColumnHeader> showChildNodesColumnHeaders =
      ImmutableList.of(new ColumnHeader(COLUMN_CHILDNODES, TSDataType.TEXT));

  public static final List<ColumnHeader> showVersionColumnHeaders =
      ImmutableList.of(
          new ColumnHeader(COLUMN_VERSION, TSDataType.TEXT),
          new ColumnHeader(COLUMN_BUILD_INFO, TSDataType.TEXT));

  public static final List<ColumnHeader> showPathsUsingTemplateHeaders =
      ImmutableList.of(new ColumnHeader(COLUMN_PATHS, TSDataType.TEXT));

  public static final List<ColumnHeader> showPathSetTemplateHeaders =
      ImmutableList.of(new ColumnHeader(COLUMN_PATHS, TSDataType.TEXT));

  public static final List<ColumnHeader> countDevicesColumnHeaders =
      ImmutableList.of(new ColumnHeader(COLUMN_COUNT_DEVICES, TSDataType.INT32));

  public static final List<ColumnHeader> countNodesColumnHeaders =
      ImmutableList.of(new ColumnHeader(COLUMN_COUNT_NODES, TSDataType.INT32));

  public static final List<ColumnHeader> countLevelTimeSeriesColumnHeaders =
      ImmutableList.of(
          new ColumnHeader(COLUMN_COLUMN, TSDataType.TEXT),
          new ColumnHeader(COLUMN_COUNT_TIMESERIES, TSDataType.INT32));

  public static final List<ColumnHeader> countTimeSeriesColumnHeaders =
      ImmutableList.of(new ColumnHeader(COLUMN_COUNT_TIMESERIES, TSDataType.INT32));

  public static final List<ColumnHeader> countStorageGroupColumnHeaders =
      ImmutableList.of(new ColumnHeader(COLUMN_COUNT_STORAGE_GROUP, TSDataType.INT32));

  public static final List<ColumnHeader> showRegionColumnHeaders =
      ImmutableList.of(
          new ColumnHeader(COLUMN_REGION_ID, TSDataType.INT32),
          new ColumnHeader(COLUMN_TYPE, TSDataType.TEXT),
          new ColumnHeader(COLUMN_STATUS, TSDataType.TEXT),
          new ColumnHeader(COLUMN_SHOW_REGION_STORAGE_GROUP, TSDataType.TEXT),
          new ColumnHeader(COLUMN_SERIES_SLOT_ID, TSDataType.INT32),
          new ColumnHeader(COLUMN_TIME_SLOT_ID, TSDataType.INT64),
          new ColumnHeader(COLUMN_DATANODE_ID, TSDataType.INT32),
          new ColumnHeader(COLUMN_HOST, TSDataType.TEXT),
          new ColumnHeader(COLUMN_RPC_PORT, TSDataType.INT32),
          new ColumnHeader(COLUMN_ROLE, TSDataType.TEXT));

  public static final List<ColumnHeader> showDataNodesColumnHeaders =
      ImmutableList.of(
          new ColumnHeader(COLUMN_NODE_ID, TSDataType.INT32),
          new ColumnHeader(COLUMN_STATUS, TSDataType.TEXT),
          new ColumnHeader(COLUMN_HOST, TSDataType.TEXT),
          new ColumnHeader(COLUMN_RPC_PORT, TSDataType.INT32),
          new ColumnHeader(COLUMN_DATA_REGION_NUM, TSDataType.INT32),
          new ColumnHeader(COLUMN_SCHEMA_REGION_NUM, TSDataType.INT32));

  public static final List<ColumnHeader> showConfigNodesColumnHeaders =
      ImmutableList.of(
          new ColumnHeader(COLUMN_NODE_ID, TSDataType.INT32),
          new ColumnHeader(COLUMN_STATUS, TSDataType.TEXT),
          new ColumnHeader(COLUMN_HOST, TSDataType.TEXT),
          new ColumnHeader(COLUMN_INTERNAL_PORT, TSDataType.INT32),
          new ColumnHeader(COLUMN_ROLE, TSDataType.TEXT));

  public static final List<ColumnHeader> showClusterColumnHeaders =
      ImmutableList.of(
          new ColumnHeader(COLUMN_NODE_ID, TSDataType.INT32),
          new ColumnHeader(COLUMN_NODE_TYPE, TSDataType.TEXT),
          new ColumnHeader(COLUMN_STATUS, TSDataType.TEXT),
          new ColumnHeader(COLUMN_HOST, TSDataType.TEXT),
          new ColumnHeader(COLUMN_INTERNAL_PORT, TSDataType.INT32));

  public static final List<ColumnHeader> showFunctionsColumnHeaders =
      ImmutableList.of(
          new ColumnHeader(COLUMN_FUNCTION_NAME, TSDataType.TEXT),
          new ColumnHeader(COLUMN_FUNCTION_TYPE, TSDataType.TEXT),
          new ColumnHeader(COLUMN_FUNCTION_CLASS, TSDataType.TEXT));

  public static final List<ColumnHeader> showTriggersColumnHeaders =
      ImmutableList.of(
          new ColumnHeader(COLUMN_TRIGGER_NAME, TSDataType.TEXT),
          new ColumnHeader(COLUMN_TRIGGER_EVENT, TSDataType.TEXT),
          new ColumnHeader(COLUMN_TRIGGER_TYPE, TSDataType.TEXT),
          new ColumnHeader(COLUMN_TRIGGER_STATE, TSDataType.TEXT),
          new ColumnHeader(COLUMN_TRIGGER_PATTERN, TSDataType.TEXT),
          new ColumnHeader(COLUMN_TRIGGER_CLASSNAME, TSDataType.TEXT),
          new ColumnHeader(COLUMN_TRIGGER_LOCATION, TSDataType.TEXT));

  public static final List<ColumnHeader> showSchemaTemplateHeaders =
      ImmutableList.of(new ColumnHeader(COLUMN_TEMPLATE_NAME, TSDataType.TEXT));

  public static final List<ColumnHeader> showPipeSinkTypeColumnHeaders =
      ImmutableList.of(new ColumnHeader(COLUMN_PIPESINK_TYPE, TSDataType.TEXT));

  public static final List<ColumnHeader> showPipeSinkColumnHeaders =
      ImmutableList.of(
          new ColumnHeader(COLUMN_PIPESINK_NAME, TSDataType.TEXT),
          new ColumnHeader(COLUMN_PIPESINK_TYPE, TSDataType.TEXT),
          new ColumnHeader(COLUMN_PIPESINK_ATTRIBUTES, TSDataType.TEXT));

  public static final List<ColumnHeader> showPipeColumnHeaders =
      ImmutableList.of(
          new ColumnHeader(COLUMN_PIPE_CREATE_TIME, TSDataType.TEXT),
          new ColumnHeader(COLUMN_PIPE_NAME, TSDataType.TEXT),
          new ColumnHeader(COLUMN_PIPE_ROLE, TSDataType.TEXT),
          new ColumnHeader(COLUMN_PIPE_REMOTE, TSDataType.TEXT),
          new ColumnHeader(COLUMN_PIPE_STATUS, TSDataType.TEXT),
          new ColumnHeader(COLUMN_PIPE_MESSAGE, TSDataType.TEXT));

<<<<<<< HEAD
  public static final List<ColumnHeader> getRegionIdColumnHeaders =
=======
  public static final List<ColumnHeader> selectIntoColumnHeaders =
      ImmutableList.of(
          new ColumnHeader(COLUMN_SOURCE_COLUMN, TSDataType.TEXT),
          new ColumnHeader(COLUMN_TARGET_TIMESERIES, TSDataType.TEXT),
          new ColumnHeader(COLUMN_WRITTEN, TSDataType.INT32));

  public static final List<ColumnHeader> selectIntoAlignByDeviceColumnHeaders =
      ImmutableList.of(
          new ColumnHeader(COLUMN_SOURCE_DEVICE, TSDataType.TEXT),
          new ColumnHeader(COLUMN_SOURCE_COLUMN, TSDataType.TEXT),
          new ColumnHeader(COLUMN_TARGET_TIMESERIES, TSDataType.TEXT),
          new ColumnHeader(COLUMN_WRITTEN, TSDataType.INT32));

  public static final List<ColumnHeader> getRoutingColumnHeaders =
>>>>>>> a078e88d
      ImmutableList.of(new ColumnHeader(COLUMN_REGION_ID, TSDataType.INT32));

  public static final List<ColumnHeader> getTimeSlotListColumnHeaders =
      ImmutableList.of(new ColumnHeader(COLUMN_TIME_SLOT_ID, TSDataType.INT64));

  public static final List<ColumnHeader> getSeriesSlotListColumnHeaders =
      ImmutableList.of(new ColumnHeader(COLUMN_SERIES_SLOT_ID, TSDataType.INT32));
}<|MERGE_RESOLUTION|>--- conflicted
+++ resolved
@@ -282,9 +282,6 @@
           new ColumnHeader(COLUMN_PIPE_STATUS, TSDataType.TEXT),
           new ColumnHeader(COLUMN_PIPE_MESSAGE, TSDataType.TEXT));
 
-<<<<<<< HEAD
-  public static final List<ColumnHeader> getRegionIdColumnHeaders =
-=======
   public static final List<ColumnHeader> selectIntoColumnHeaders =
       ImmutableList.of(
           new ColumnHeader(COLUMN_SOURCE_COLUMN, TSDataType.TEXT),
@@ -298,8 +295,7 @@
           new ColumnHeader(COLUMN_TARGET_TIMESERIES, TSDataType.TEXT),
           new ColumnHeader(COLUMN_WRITTEN, TSDataType.INT32));
 
-  public static final List<ColumnHeader> getRoutingColumnHeaders =
->>>>>>> a078e88d
+  public static final List<ColumnHeader> getRegionIdColumnHeaders =
       ImmutableList.of(new ColumnHeader(COLUMN_REGION_ID, TSDataType.INT32));
 
   public static final List<ColumnHeader> getTimeSlotListColumnHeaders =
