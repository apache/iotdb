--- conflicted
+++ resolved
@@ -161,11 +161,11 @@
   public static final String ELAPSED_TIME = "ElapsedTime";
   public static final String STATEMENT = "Statement";
 
-<<<<<<< HEAD
+  // column names for quotas
   public static final String QUOTA_TYPE = "quotaType";
   public static final String LIMIT = "limit";
   public static final String USED = "used";
-=======
+
   // column names for show models/trails
   public static final String MODEL_ID = "ModelId";
   public static final String TRAIL_ID = "TrailId";
@@ -174,7 +174,7 @@
   public static final String QUERY_BODY = "QueryBody";
   public static final String HYPERPARAMETER = "Hyperparameter";
   public static final String MODEL_PATH = "ModelPath";
->>>>>>> 79f7507a
+
 
   public static final List<ColumnHeader> lastQueryColumnHeaders =
       ImmutableList.of(
@@ -411,14 +411,14 @@
           new ColumnHeader(ELAPSED_TIME, TSDataType.FLOAT),
           new ColumnHeader(STATEMENT, TSDataType.TEXT));
 
-<<<<<<< HEAD
+
   public static final List<ColumnHeader> showSpaceQuotaColumnHeaders =
       ImmutableList.of(
           new ColumnHeader(DATABASE, TSDataType.TEXT),
           new ColumnHeader(QUOTA_TYPE, TSDataType.TEXT),
           new ColumnHeader(LIMIT, TSDataType.TEXT),
           new ColumnHeader(USED, TSDataType.TEXT));
-=======
+          
   public static final List<ColumnHeader> showModelsColumnHeaders =
       ImmutableList.of(
           new ColumnHeader(MODEL_ID, TSDataType.TEXT),
@@ -434,5 +434,4 @@
           new ColumnHeader(TRAIL_ID, TSDataType.TEXT),
           new ColumnHeader(MODEL_PATH, TSDataType.TEXT),
           new ColumnHeader(HYPERPARAMETER, TSDataType.TEXT));
->>>>>>> 79f7507a
 }