--- conflicted
+++ resolved
@@ -36,8 +36,8 @@
   public static final String COLUMN_DEVICE = "Device";
 
   // column names for schema statement
-<<<<<<< HEAD
-  public static final String COLUMN_DATABASE = "Database";
+  public static final String COLUMN_DATABASE =
+          commonConfig.isUseDataBaseAsHeader() ? "database" : "storage group";
   public static final String COLUMN_TIMESERIES = "Timeseries";
   public static final String COLUMN_ALIAS = "Alias";
   public static final String COLUMN_DATATYPE = "DataType";
@@ -49,21 +49,6 @@
   public static final String COLUMN_IS_ALIGNED = "IsAligned";
   public static final String COLUMN_COUNT = "Count";
   public static final String COLUMN_TTL = "TTL(ms)";
-=======
-  public static final String COLUMN_DATABASE =
-      commonConfig.isUseDataBaseAsHeader() ? "database" : "storage group";
-  public static final String COLUMN_TIMESERIES = "timeseries";
-  public static final String COLUMN_ALIAS = "alias";
-  public static final String COLUMN_DATATYPE = "dataType";
-  public static final String COLUMN_ENCODING = "encoding";
-  public static final String COLUMN_COMPRESSION = "compression";
-  public static final String COLUMN_DEVICES = "devices";
-  public static final String COLUMN_TAGS = "tags";
-  public static final String COLUMN_ATTRIBUTES = "attributes";
-  public static final String COLUMN_IS_ALIGNED = "isAligned";
-  public static final String COLUMN_COUNT = "count";
-  public static final String COLUMN_TTL = "ttl(ms)";
->>>>>>> d0b62862
   public static final String COLUMN_SCHEMA_REPLICATION_FACTOR = "SchemaReplicationFactor";
   public static final String COLUMN_DATA_REPLICATION_FACTOR = "DataReplicationFactor";
   public static final String COLUMN_TIME_PARTITION_INTERVAL = "TimePartitionInterval";
@@ -147,7 +132,7 @@
   public static final String COLUMN_WRITTEN = "Written";
 
   // column names for show cq
-  public static final String COLUMN_CQ_ID = "CqId";
+  public static final String COLUMN_CQ_ID = "CQId";
   public static final String COLUMN_QUERY = "Query";
   public static final String COLUMN_STATE = "State";
 
