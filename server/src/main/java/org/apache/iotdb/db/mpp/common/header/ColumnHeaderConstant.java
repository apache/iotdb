/*
 * Licensed to the Apache Software Foundation (ASF) under one
 * or more contributor license agreements.  See the NOTICE file
 * distributed with this work for additional information
 * regarding copyright ownership.  The ASF licenses this file
 * to you under the Apache License, Version 2.0 (the
 * "License"); you may not use this file except in compliance
 * with the License.  You may obtain a copy of the License at
 *
 *     http://www.apache.org/licenses/LICENSE-2.0
 *
 * Unless required by applicable law or agreed to in writing,
 * software distributed under the License is distributed on an
 * "AS IS" BASIS, WITHOUT WARRANTIES OR CONDITIONS OF ANY
 * KIND, either express or implied.  See the License for the
 * specific language governing permissions and limitations
 * under the License.
 */

package org.apache.iotdb.db.mpp.common.header;

import org.apache.iotdb.tsfile.file.metadata.enums.TSDataType;

import com.google.common.collect.ImmutableList;

import java.util.List;

public class ColumnHeaderConstant {

  // column names for query statement
  public static final String COLUMN_TIME = "Time";
  public static final String COLUMN_VALUE = "value";
  public static final String COLUMN_DEVICE = "Device";

  // column names for schema statement
  public static final String COLUMN_STORAGE_GROUP = "storage group";
  public static final String COLUMN_TIMESERIES = "timeseries";
  public static final String COLUMN_TIMESERIES_ALIAS = "alias";
  public static final String COLUMN_TIMESERIES_DATATYPE = "dataType";
  public static final String COLUMN_TIMESERIES_ENCODING = "encoding";
  public static final String COLUMN_TIMESERIES_COMPRESSION = "compression";
  public static final String COLUMN_DEVICES = "devices";
  public static final String COLUMN_TAGS = "tags";
  public static final String COLUMN_ATTRIBUTES = "attributes";
  public static final String COLUMN_IS_ALIGNED = "isAligned";
  public static final String COLUMN_COUNT = "count";
  public static final String COLUMN_TTL = "ttl(ms)";
  public static final String COLUMN_SCHEMA_REPLICATION_FACTOR = "SchemaReplicationFactor";
  public static final String COLUMN_DATA_REPLICATION_FACTOR = "DataReplicationFactor";
  public static final String COLUMN_TIME_PARTITION_INTERVAL = "TimePartitionInterval";
  public static final String COLUMN_CHILDPATHS = "child paths";
  public static final String COLUMN_NODETYPES = "node types";
  public static final String COLUMN_CHILDNODES = "child nodes";
  public static final String COLUMN_VERSION = "version";
  public static final String COLUMN_BUILD_INFO = "build info";
  public static final String COLUMN_PATHS = "paths";

  // column names for count statement
  public static final String COLUMN_COLUMN = "column";
  public static final String COLUMN_COUNT_DEVICES = "count(devices)";
  public static final String COLUMN_COUNT_NODES = "count(nodes)";
  public static final String COLUMN_COUNT_TIMESERIES = "count(timeseries)";
  public static final String COLUMN_COUNT_STORAGE_GROUP = "count(storage group)";

  // column names for show cluster statement
  public static final String COLUMN_NODE_ID = "NodeID";
  public static final String COLUMN_NODE_TYPE = "NodeType";
  public static final String COLUMN_STATUS = "Status";
  public static final String COLUMN_HOST = "Host";
  public static final String COLUMN_INTERNAL_PORT = "InternalPort";
  public static final String COLUMN_RPC_PORT = "RpcPort";

  // column names for show functions statement
  public static final String COLUMN_FUNCTION_NAME = "function name";
  public static final String COLUMN_FUNCTION_TYPE = "function type";
  public static final String COLUMN_FUNCTION_CLASS = "class name (UDF)";

  // column names for show triggers statement
  public static final String COLUMN_TRIGGER_NAME = "TriggerName";
  public static final String COLUMN_TRIGGER_EVENT = "Event";
  public static final String COLUMN_TRIGGER_TYPE = "Type";
  public static final String COLUMN_TRIGGER_STATE = "State";
  public static final String COLUMN_TRIGGER_PATTERN = "PathPattern";
  public static final String COLUMN_TRIGGER_CLASSNAME = "ClassName";
  public static final String COLUMN_TRIGGER_LOCATION = "Node ID";

  // column names for show region statement
  public static final String COLUMN_REGION_ID = "RegionId";
  public static final String COLUMN_TYPE = "Type";
  public static final String COLUMN_SHOW_REGION_STORAGE_GROUP = "Storage Group";
  public static final String COLUMN_DATANODE_ID = "DataNodeId";
  public static final String COLUMN_SERIES_SLOT_ID = "SeriesSlotId";
  public static final String COLUMN_TIME_SLOT_ID = "TimeSlotId";
  public static final String COLUMN_ROLE = "Role";

  // column names for show datanodes
  public static final String COLUMN_DATA_REGION_NUM = "DataRegionNum";
  public static final String COLUMN_SCHEMA_REGION_NUM = "SchemaRegionNum";

  // column names for show schema template statement
  public static final String COLUMN_TEMPLATE_NAME = "template name";

  // column names for show pipe sink type
  public static final String COLUMN_PIPESINK_TYPE = "type";

  // column names for show pipe sink
  public static final String COLUMN_PIPESINK_NAME = "name";
  public static final String COLUMN_PIPESINK_ATTRIBUTES = "attributes";

  // column names for show pipe
  public static final String COLUMN_PIPE_CREATE_TIME = "create time";
  public static final String COLUMN_PIPE_NAME = "name";
  public static final String COLUMN_PIPE_ROLE = "role";
  public static final String COLUMN_PIPE_REMOTE = "remote";
  public static final String COLUMN_PIPE_STATUS = "status";
  public static final String COLUMN_PIPE_MESSAGE = "message";

  // column names for select into
  public static final String COLUMN_SOURCE_DEVICE = "source device";
  public static final String COLUMN_SOURCE_COLUMN = "source column";
  public static final String COLUMN_TARGET_TIMESERIES = "target timeseries";
  public static final String COLUMN_WRITTEN = "written";

  public static final List<ColumnHeader> lastQueryColumnHeaders =
      ImmutableList.of(
          new ColumnHeader(COLUMN_TIMESERIES, TSDataType.TEXT),
          new ColumnHeader(COLUMN_VALUE, TSDataType.TEXT),
          new ColumnHeader(COLUMN_TIMESERIES_DATATYPE, TSDataType.TEXT));

  public static final List<ColumnHeader> showTimeSeriesColumnHeaders =
      ImmutableList.of(
          new ColumnHeader(COLUMN_TIMESERIES, TSDataType.TEXT),
          new ColumnHeader(COLUMN_TIMESERIES_ALIAS, TSDataType.TEXT),
          new ColumnHeader(COLUMN_STORAGE_GROUP, TSDataType.TEXT),
          new ColumnHeader(COLUMN_TIMESERIES_DATATYPE, TSDataType.TEXT),
          new ColumnHeader(COLUMN_TIMESERIES_ENCODING, TSDataType.TEXT),
          new ColumnHeader(COLUMN_TIMESERIES_COMPRESSION, TSDataType.TEXT),
          new ColumnHeader(COLUMN_TAGS, TSDataType.TEXT),
          new ColumnHeader(COLUMN_ATTRIBUTES, TSDataType.TEXT));

  public static final List<ColumnHeader> showDevicesWithSgColumnHeaders =
      ImmutableList.of(
          new ColumnHeader(COLUMN_DEVICES, TSDataType.TEXT),
          new ColumnHeader(COLUMN_STORAGE_GROUP, TSDataType.TEXT),
          new ColumnHeader(COLUMN_IS_ALIGNED, TSDataType.TEXT));

  public static final List<ColumnHeader> showDevicesColumnHeaders =
      ImmutableList.of(
          new ColumnHeader(COLUMN_DEVICES, TSDataType.TEXT),
          new ColumnHeader(COLUMN_IS_ALIGNED, TSDataType.TEXT));

  public static final List<ColumnHeader> showTTLColumnHeaders =
      ImmutableList.of(
          new ColumnHeader(COLUMN_STORAGE_GROUP, TSDataType.TEXT),
          new ColumnHeader(COLUMN_TTL, TSDataType.INT64));

  public static final List<ColumnHeader> showStorageGroupColumnHeaders =
      ImmutableList.of(
          new ColumnHeader(COLUMN_STORAGE_GROUP, TSDataType.TEXT),
          new ColumnHeader(COLUMN_TTL, TSDataType.INT64),
          new ColumnHeader(COLUMN_SCHEMA_REPLICATION_FACTOR, TSDataType.INT32),
          new ColumnHeader(COLUMN_DATA_REPLICATION_FACTOR, TSDataType.INT32),
          new ColumnHeader(COLUMN_TIME_PARTITION_INTERVAL, TSDataType.INT64),
          new ColumnHeader(COLUMN_SCHEMA_REGION_NUM, TSDataType.INT32),
          new ColumnHeader(COLUMN_DATA_REGION_NUM, TSDataType.INT32));

  public static final List<ColumnHeader> showChildPathsColumnHeaders =
      ImmutableList.of(
          new ColumnHeader(COLUMN_CHILDPATHS, TSDataType.TEXT),
          new ColumnHeader(COLUMN_NODETYPES, TSDataType.TEXT));

  public static final List<ColumnHeader> showNodesInSchemaTemplateHeaders =
      ImmutableList.of(
          new ColumnHeader(COLUMN_CHILDNODES, TSDataType.TEXT),
          new ColumnHeader(COLUMN_TIMESERIES_DATATYPE, TSDataType.TEXT),
          new ColumnHeader(COLUMN_TIMESERIES_ENCODING, TSDataType.TEXT),
          new ColumnHeader(COLUMN_TIMESERIES_COMPRESSION, TSDataType.TEXT));

  public static final List<ColumnHeader> showChildNodesColumnHeaders =
      ImmutableList.of(new ColumnHeader(COLUMN_CHILDNODES, TSDataType.TEXT));

  public static final List<ColumnHeader> showVersionColumnHeaders =
      ImmutableList.of(
          new ColumnHeader(COLUMN_VERSION, TSDataType.TEXT),
          new ColumnHeader(COLUMN_BUILD_INFO, TSDataType.TEXT));

  public static final List<ColumnHeader> showPathsUsingTemplateHeaders =
      ImmutableList.of(new ColumnHeader(COLUMN_PATHS, TSDataType.TEXT));

  public static final List<ColumnHeader> showPathSetTemplateHeaders =
      ImmutableList.of(new ColumnHeader(COLUMN_PATHS, TSDataType.TEXT));

  public static final List<ColumnHeader> countDevicesColumnHeaders =
      ImmutableList.of(new ColumnHeader(COLUMN_COUNT_DEVICES, TSDataType.INT32));

  public static final List<ColumnHeader> countNodesColumnHeaders =
      ImmutableList.of(new ColumnHeader(COLUMN_COUNT_NODES, TSDataType.INT32));

  public static final List<ColumnHeader> countLevelTimeSeriesColumnHeaders =
      ImmutableList.of(
          new ColumnHeader(COLUMN_COLUMN, TSDataType.TEXT),
          new ColumnHeader(COLUMN_COUNT_TIMESERIES, TSDataType.INT32));

  public static final List<ColumnHeader> countTimeSeriesColumnHeaders =
      ImmutableList.of(new ColumnHeader(COLUMN_COUNT_TIMESERIES, TSDataType.INT32));

  public static final List<ColumnHeader> countStorageGroupColumnHeaders =
      ImmutableList.of(new ColumnHeader(COLUMN_COUNT_STORAGE_GROUP, TSDataType.INT32));

  public static final List<ColumnHeader> showRegionColumnHeaders =
      ImmutableList.of(
          new ColumnHeader(COLUMN_REGION_ID, TSDataType.INT32),
          new ColumnHeader(COLUMN_TYPE, TSDataType.TEXT),
          new ColumnHeader(COLUMN_STATUS, TSDataType.TEXT),
          new ColumnHeader(COLUMN_SHOW_REGION_STORAGE_GROUP, TSDataType.TEXT),
          new ColumnHeader(COLUMN_SERIES_SLOT_ID, TSDataType.INT32),
          new ColumnHeader(COLUMN_TIME_SLOT_ID, TSDataType.INT64),
          new ColumnHeader(COLUMN_DATANODE_ID, TSDataType.INT32),
          new ColumnHeader(COLUMN_HOST, TSDataType.TEXT),
          new ColumnHeader(COLUMN_RPC_PORT, TSDataType.INT32),
          new ColumnHeader(COLUMN_ROLE, TSDataType.TEXT));

  public static final List<ColumnHeader> showDataNodesColumnHeaders =
      ImmutableList.of(
          new ColumnHeader(COLUMN_NODE_ID, TSDataType.INT32),
          new ColumnHeader(COLUMN_STATUS, TSDataType.TEXT),
          new ColumnHeader(COLUMN_HOST, TSDataType.TEXT),
          new ColumnHeader(COLUMN_RPC_PORT, TSDataType.INT32),
          new ColumnHeader(COLUMN_DATA_REGION_NUM, TSDataType.INT32),
          new ColumnHeader(COLUMN_SCHEMA_REGION_NUM, TSDataType.INT32));

  public static final List<ColumnHeader> showConfigNodesColumnHeaders =
      ImmutableList.of(
          new ColumnHeader(COLUMN_NODE_ID, TSDataType.INT32),
          new ColumnHeader(COLUMN_STATUS, TSDataType.TEXT),
          new ColumnHeader(COLUMN_HOST, TSDataType.TEXT),
          new ColumnHeader(COLUMN_INTERNAL_PORT, TSDataType.INT32),
          new ColumnHeader(COLUMN_ROLE, TSDataType.TEXT));

  public static final List<ColumnHeader> showClusterColumnHeaders =
      ImmutableList.of(
          new ColumnHeader(COLUMN_NODE_ID, TSDataType.INT32),
          new ColumnHeader(COLUMN_NODE_TYPE, TSDataType.TEXT),
          new ColumnHeader(COLUMN_STATUS, TSDataType.TEXT),
          new ColumnHeader(COLUMN_HOST, TSDataType.TEXT),
          new ColumnHeader(COLUMN_INTERNAL_PORT, TSDataType.INT32));

  public static final List<ColumnHeader> showFunctionsColumnHeaders =
      ImmutableList.of(
          new ColumnHeader(COLUMN_FUNCTION_NAME, TSDataType.TEXT),
          new ColumnHeader(COLUMN_FUNCTION_TYPE, TSDataType.TEXT),
          new ColumnHeader(COLUMN_FUNCTION_CLASS, TSDataType.TEXT));

  public static final List<ColumnHeader> showTriggersColumnHeaders =
      ImmutableList.of(
          new ColumnHeader(COLUMN_TRIGGER_NAME, TSDataType.TEXT),
          new ColumnHeader(COLUMN_TRIGGER_EVENT, TSDataType.TEXT),
          new ColumnHeader(COLUMN_TRIGGER_TYPE, TSDataType.TEXT),
          new ColumnHeader(COLUMN_TRIGGER_STATE, TSDataType.TEXT),
          new ColumnHeader(COLUMN_TRIGGER_PATTERN, TSDataType.TEXT),
          new ColumnHeader(COLUMN_TRIGGER_CLASSNAME, TSDataType.TEXT),
          new ColumnHeader(COLUMN_TRIGGER_LOCATION, TSDataType.TEXT));

  public static final List<ColumnHeader> showSchemaTemplateHeaders =
      ImmutableList.of(new ColumnHeader(COLUMN_TEMPLATE_NAME, TSDataType.TEXT));

  public static final List<ColumnHeader> showPipeSinkTypeColumnHeaders =
      ImmutableList.of(new ColumnHeader(COLUMN_PIPESINK_TYPE, TSDataType.TEXT));

  public static final List<ColumnHeader> showPipeSinkColumnHeaders =
      ImmutableList.of(
          new ColumnHeader(COLUMN_PIPESINK_NAME, TSDataType.TEXT),
          new ColumnHeader(COLUMN_PIPESINK_TYPE, TSDataType.TEXT),
          new ColumnHeader(COLUMN_PIPESINK_ATTRIBUTES, TSDataType.TEXT));

  public static final List<ColumnHeader> showPipeColumnHeaders =
      ImmutableList.of(
          new ColumnHeader(COLUMN_PIPE_CREATE_TIME, TSDataType.TEXT),
          new ColumnHeader(COLUMN_PIPE_NAME, TSDataType.TEXT),
          new ColumnHeader(COLUMN_PIPE_ROLE, TSDataType.TEXT),
          new ColumnHeader(COLUMN_PIPE_REMOTE, TSDataType.TEXT),
          new ColumnHeader(COLUMN_PIPE_STATUS, TSDataType.TEXT),
          new ColumnHeader(COLUMN_PIPE_MESSAGE, TSDataType.TEXT));

  public static final List<ColumnHeader> selectIntoColumnHeaders =
      ImmutableList.of(
          new ColumnHeader(COLUMN_SOURCE_COLUMN, TSDataType.TEXT),
          new ColumnHeader(COLUMN_TARGET_TIMESERIES, TSDataType.TEXT),
          new ColumnHeader(COLUMN_WRITTEN, TSDataType.INT32));

  public static final List<ColumnHeader> selectIntoAlignByDeviceColumnHeaders =
      ImmutableList.of(
          new ColumnHeader(COLUMN_SOURCE_DEVICE, TSDataType.TEXT),
          new ColumnHeader(COLUMN_SOURCE_COLUMN, TSDataType.TEXT),
          new ColumnHeader(COLUMN_TARGET_TIMESERIES, TSDataType.TEXT),
          new ColumnHeader(COLUMN_WRITTEN, TSDataType.INT32));

<<<<<<< HEAD
  public static final List<ColumnHeader> getRoutingColumnHeaders =
=======
  public static final List<ColumnHeader> getRegionIdColumnHeaders =
>>>>>>> 723ecb42
      ImmutableList.of(new ColumnHeader(COLUMN_REGION_ID, TSDataType.INT32));

  public static final List<ColumnHeader> getTimeSlotListColumnHeaders =
      ImmutableList.of(new ColumnHeader(COLUMN_TIME_SLOT_ID, TSDataType.INT64));

  public static final List<ColumnHeader> getSeriesSlotListColumnHeaders =
      ImmutableList.of(new ColumnHeader(COLUMN_SERIES_SLOT_ID, TSDataType.INT32));
}<|MERGE_RESOLUTION|>--- conflicted
+++ resolved
@@ -295,11 +295,7 @@
           new ColumnHeader(COLUMN_TARGET_TIMESERIES, TSDataType.TEXT),
           new ColumnHeader(COLUMN_WRITTEN, TSDataType.INT32));
 
-<<<<<<< HEAD
-  public static final List<ColumnHeader> getRoutingColumnHeaders =
-=======
   public static final List<ColumnHeader> getRegionIdColumnHeaders =
->>>>>>> 723ecb42
       ImmutableList.of(new ColumnHeader(COLUMN_REGION_ID, TSDataType.INT32));
 
   public static final List<ColumnHeader> getTimeSlotListColumnHeaders =
