--- conflicted
+++ resolved
@@ -328,19 +328,13 @@
 
   public static final List<ColumnHeader> showContinuousQueriesColumnHeaders =
       ImmutableList.of(
-<<<<<<< HEAD
-          new ColumnHeader(COLUMN_CQ_ID, TSDataType.TEXT),
-          new ColumnHeader(COLUMN_QUERY, TSDataType.TEXT),
-          new ColumnHeader(COLUMN_STATE, TSDataType.TEXT));
+          new ColumnHeader(CQID, TSDataType.TEXT),
+          new ColumnHeader(QUERY, TSDataType.TEXT),
+          new ColumnHeader(STATE, TSDataType.TEXT));
 
   public static final List<ColumnHeader> showSpaceQuotaColumnHeaders =
       ImmutableList.of(
           new ColumnHeader(COLUMN_DATABASE, TSDataType.TEXT),
           new ColumnHeader(COLUMN_QUOTA_TYPE, TSDataType.TEXT),
           new ColumnHeader(COLUMN_LIMIT, TSDataType.TEXT));
-=======
-          new ColumnHeader(CQID, TSDataType.TEXT),
-          new ColumnHeader(QUERY, TSDataType.TEXT),
-          new ColumnHeader(STATE, TSDataType.TEXT));
->>>>>>> 9a9bcda3
 }