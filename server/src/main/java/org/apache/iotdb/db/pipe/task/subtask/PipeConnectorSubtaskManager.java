--- conflicted
+++ resolved
@@ -22,12 +22,6 @@
 import org.apache.iotdb.commons.pipe.config.PipeConfig;
 import org.apache.iotdb.db.pipe.agent.PipeAgent;
 import org.apache.iotdb.db.pipe.config.plugin.configuraion.PipeTaskRuntimeConfiguration;
-<<<<<<< HEAD
-=======
-import org.apache.iotdb.db.pipe.connector.lagacy.IoTDBSyncConnectorV1_1;
-import org.apache.iotdb.db.pipe.connector.v1.IoTDBThriftConnectorV1;
-import org.apache.iotdb.db.pipe.connector.v2.IoTDBThriftConnectorV2;
->>>>>>> a48d9823
 import org.apache.iotdb.db.pipe.execution.executor.PipeConnectorSubtaskExecutor;
 import org.apache.iotdb.db.pipe.task.connection.BoundedBlockingPendingQueue;
 import org.apache.iotdb.pipe.api.PipeConnector;
@@ -57,28 +51,7 @@
       // TODO: construct all PipeConnector with the same reflection method, avoid using if-else
       // 1. construct, validate and customize PipeConnector, and then handshake (create connection)
       // with the target
-<<<<<<< HEAD
       final PipeConnector pipeConnector = PipeAgent.plugin().reflectConnector(connectorParameters);
-=======
-      final String connectorKey =
-          pipeConnectorParameters.getStringOrDefault(
-              PipeConnectorConstant.CONNECTOR_KEY,
-              BuiltinPipePlugin.IOTDB_THRIFT_CONNECTOR.getPipePluginName());
-
-      PipeConnector pipeConnector;
-      if (connectorKey.equals(BuiltinPipePlugin.IOTDB_THRIFT_CONNECTOR.getPipePluginName())
-          || connectorKey.equals(BuiltinPipePlugin.IOTDB_THRIFT_CONNECTOR_V1.getPipePluginName())) {
-        pipeConnector = new IoTDBThriftConnectorV1();
-      } else if (connectorKey.equals(
-          BuiltinPipePlugin.IOTDB_THRIFT_CONNECTOR_V2.getPipePluginName())) {
-        pipeConnector = new IoTDBThriftConnectorV2();
-      } else if (connectorKey.equals(
-          BuiltinPipePlugin.IOTDB_SYNC_CONNECTOR_V_1_1.getPipePluginName())) {
-        pipeConnector = new IoTDBSyncConnectorV1_1();
-      } else {
-        pipeConnector = PipeAgent.plugin().reflectConnector(pipeConnectorParameters);
-      }
->>>>>>> a48d9823
 
       try {
         pipeConnector.validate(new PipeParameterValidator(connectorParameters));
