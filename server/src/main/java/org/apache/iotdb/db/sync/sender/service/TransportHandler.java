--- conflicted
+++ resolved
@@ -51,8 +51,8 @@
   private String pipeName;
   private long createTime;
   private final String localIP;
-  private MsgManager msgManager;
   protected ITransportClient transportClient;
+  private final Pipe pipe;
 
   protected ExecutorService transportExecutorService;
   private Future transportFuture;
@@ -60,15 +60,10 @@
   protected ScheduledExecutorService heartbeatExecutorService;
   private Future heartbeatFuture;
 
-  public TransportHandler(Pipe pipe, IoTDBPipeSink pipeSink, MsgManager msgManager) {
+  public TransportHandler(Pipe pipe, IoTDBPipeSink pipeSink) {
+    this.pipe = pipe;
     this.pipeName = pipe.getName();
     this.createTime = pipe.getCreateTime();
-<<<<<<< HEAD
-    this.msgManager = msgManager;
-=======
-    this.localIP = getLocalIP(pipeSink);
-    this.transportClient = new TransportClient(pipe, pipeSink.getIp(), pipeSink.getPort(), localIP);
->>>>>>> b940a652
 
     this.transportExecutorService =
         IoTDBThreadPoolFactory.newSingleThreadExecutor(
@@ -76,12 +71,9 @@
     this.heartbeatExecutorService =
         IoTDBThreadPoolFactory.newSingleThreadScheduledExecutor(
             ThreadName.SYNC_SENDER_HEARTBEAT.getName() + "-" + pipeName);
-<<<<<<< HEAD
 
     this.localIP = getLocalIP(pipeSink);
     this.transportClient = new TransportClient(pipe, pipeSink.getIp(), pipeSink.getPort(), localIP);
-=======
->>>>>>> b940a652
   }
 
   private String getLocalIP(IoTDBPipeSink pipeSink) {
@@ -143,10 +135,11 @@
               transportClient.heartbeat(
                   new SyncRequest(RequestType.HEARTBEAT, pipeName, localIP, createTime)));
       synchronized (((TransportClient) transportClient).getWaitLock()) {
-        msgManager.cleanTempMessage();
+        pipe.setDisconnected(false);
         ((TransportClient) transportClient).getWaitLock().notifyAll();
       }
     } catch (SyncConnectionException e) {
+      pipe.setDisconnected(true);
       logger.warn(
           String.format(
               "Pipe %s sends heartbeat to receiver error, skip this time, because %s.",
@@ -154,10 +147,9 @@
     }
   }
 
-  public static TransportHandler getNewTransportHandler(
-      Pipe pipe, IoTDBPipeSink pipeSink, MsgManager msgManager) {
+  public static TransportHandler getNewTransportHandler(Pipe pipe, IoTDBPipeSink pipeSink) {
     if (DEBUG_TRANSPORT_HANDLER == null) {
-      return new TransportHandler(pipe, pipeSink, msgManager);
+      return new TransportHandler(pipe, pipeSink);
     }
     DEBUG_TRANSPORT_HANDLER.resetTransportClient(pipe); // test only
     return DEBUG_TRANSPORT_HANDLER;
