/*
 * Licensed to the Apache Software Foundation (ASF) under one
 * or more contributor license agreements.  See the NOTICE file
 * distributed with this work for additional information
 * regarding copyright ownership.  The ASF licenses this file
 * to you under the Apache License, Version 2.0 (the
 * "License"); you may not use this file except in compliance
 * with the License.  You may obtain a copy of the License at
 *
 *     http://www.apache.org/licenses/LICENSE-2.0
 *
 * Unless required by applicable law or agreed to in writing,
 * software distributed under the License is distributed on an
 * "AS IS" BASIS, WITHOUT WARRANTIES OR CONDITIONS OF ANY
 * KIND, either express or implied.  See the License for the
 * specific language governing permissions and limitations
 * under the License.
 */

package org.apache.iotdb.db.engine.compaction;

import static org.apache.iotdb.db.engine.storagegroup.StorageGroupProcessor.MERGING_MODIFICATION_FILE_NAME;

import java.io.File;
import java.io.IOException;
import java.nio.file.Files;
import java.util.Iterator;
import java.util.List;
import java.util.concurrent.locks.ReadWriteLock;
import java.util.concurrent.locks.ReentrantReadWriteLock;
import org.apache.iotdb.db.conf.IoTDBDescriptor;
import org.apache.iotdb.db.engine.cache.ChunkCache;
import org.apache.iotdb.db.engine.cache.ChunkMetadataCache;
import org.apache.iotdb.db.engine.cache.TimeSeriesMetadataCache;
import org.apache.iotdb.db.engine.merge.manage.MergeManager;
import org.apache.iotdb.db.engine.merge.manage.MergeResource;
import org.apache.iotdb.db.engine.merge.selector.IMergeFileSelector;
import org.apache.iotdb.db.engine.merge.selector.MaxFileMergeFileSelector;
import org.apache.iotdb.db.engine.merge.selector.MaxSeriesMergeFileSelector;
import org.apache.iotdb.db.engine.merge.selector.MergeFileStrategy;
import org.apache.iotdb.db.engine.merge.task.MergeTask;
import org.apache.iotdb.db.engine.modification.Modification;
import org.apache.iotdb.db.engine.modification.ModificationFile;
import org.apache.iotdb.db.engine.storagegroup.StorageGroupProcessor.CloseCompactionMergeCallBack;
import org.apache.iotdb.db.engine.storagegroup.TsFileResource;
import org.apache.iotdb.db.exception.MergeException;
import org.slf4j.Logger;
import org.slf4j.LoggerFactory;

public abstract class TsFileManagement {

  private static final Logger logger = LoggerFactory.getLogger(TsFileManagement.class);
  protected String storageGroupName;
  protected String storageGroupDir;

  /**
   * mergeLock is to be used in the merge process. Concurrent queries, deletions and merges may
   * result in losing some deletion in the merged new file, so a lock is necessary.
   */
  public final ReentrantReadWriteLock mergeLock = new ReentrantReadWriteLock();
  /**
   * compactionMergeLock is used to wait for TsFile list change in compaction processor.
   */
  private final ReadWriteLock compactionMergeLock = new ReentrantReadWriteLock();

  public volatile boolean isUnseqMerging = false;
  /**
   * This is the modification file of the result of the current merge. Because the merged file may
   * be invisible at this moment, without this, deletion/update during merge could be lost.
   */
  public ModificationFile mergingModification;
  private long mergeStartTime;

  public TsFileManagement(String storageGroupName, String storageGroupDir) {
    this.storageGroupName = storageGroupName;
    this.storageGroupDir = storageGroupDir;
  }

  /**
   * get the TsFile list which has been completed hot compacted
   */
  public abstract List<TsFileResource> getStableTsFileList(boolean sequence);

  /**
   * get the TsFile list in sequence
   */
  public abstract List<TsFileResource> getTsFileList(boolean sequence);

  /**
   * get the TsFile list iterator in sequence
   */
  public abstract Iterator<TsFileResource> getIterator(boolean sequence);

  /**
   * remove one TsFile from list
   */
  public abstract void remove(TsFileResource tsFileResource, boolean sequence);

  /**
   * remove some TsFiles from list
   */
  public abstract void removeAll(List<TsFileResource> tsFileResourceList, boolean sequence);

  /**
   * add one TsFile to list
   */
  public abstract void add(TsFileResource tsFileResource, boolean sequence);

  /**
   * add some TsFiles to list
   */
  public abstract void addAll(List<TsFileResource> tsFileResourceList, boolean sequence);

  /**
   * is one TsFile contained in list
   */
  public abstract boolean contains(TsFileResource tsFileResource, boolean sequence);

  /**
   * clear list
   */
  public abstract void clear();

  /**
   * is the list empty
   */
  public abstract boolean isEmpty(boolean sequence);

  /**
   * return TsFile list size
   */
  public abstract int size(boolean sequence);

  /**
   * recover TsFile list
   */
  public abstract void recover();

  /**
   * fork current TsFile list (call this before merge)
   */
  public abstract void forkCurrentFileList(long timePartition) throws IOException;

  public void readLock() {
    compactionMergeLock.readLock().lock();
  }

  public void readUnLock() {
    compactionMergeLock.readLock().unlock();
  }

  public void writeLock() {
    compactionMergeLock.writeLock().lock();
  }

  public void writeUnlock() {
    compactionMergeLock.writeLock().unlock();
  }

  public boolean tryWriteLock() {
    return compactionMergeLock.writeLock().tryLock();
  }

  protected abstract void merge(long timePartition);

  public class CompactionMergeTask implements Runnable {

    private CloseCompactionMergeCallBack closeCompactionMergeCallBack;
    private long timePartitionId;

    public CompactionMergeTask(CloseCompactionMergeCallBack closeCompactionMergeCallBack,
        long timePartitionId) {
      this.closeCompactionMergeCallBack = closeCompactionMergeCallBack;
      this.timePartitionId = timePartitionId;
    }

    @Override
    public void run() {
      merge(timePartitionId);
      closeCompactionMergeCallBack.call();
    }
  }

  public void merge(boolean fullMerge, List<TsFileResource> seqMergeList,
      List<TsFileResource> unSeqMergeList, long dataTTL) {
    if (isUnseqMerging) {
      if (logger.isInfoEnabled()) {
        logger.info("{} Last merge is ongoing, currently consumed time: {}ms", storageGroupName,
            (System.currentTimeMillis() - mergeStartTime));
      }
      return;
    }
    logger.info("{} will close all files for starting a merge (fullmerge = {})", storageGroupName,
        fullMerge);

    if (seqMergeList.isEmpty()) {
      logger.info("{} no seq files to be merged", storageGroupName);
      return;
    }

    if (unSeqMergeList.isEmpty()) {
      logger.info("{} no unseq files to be merged", storageGroupName);
      return;
    }

    long budget = IoTDBDescriptor.getInstance().getConfig().getMergeMemoryBudget();
    long timeLowerBound = System.currentTimeMillis() - dataTTL;
    MergeResource mergeResource = new MergeResource(seqMergeList, unSeqMergeList, timeLowerBound);

    IMergeFileSelector fileSelector = getMergeFileSelector(budget, mergeResource);
    try {
      List[] mergeFiles = fileSelector.select();
      if (mergeFiles.length == 0) {
        logger.info("{} cannot select merge candidates under the budget {}", storageGroupName,
            budget);
        return;
      }
      // avoid pending tasks holds the metadata and streams
      mergeResource.clear();
      String taskName = storageGroupName + "-" + System.currentTimeMillis();
      // do not cache metadata until true candidates are chosen, or too much metadata will be
      // cached during selection
      mergeResource.setCacheDeviceMeta(true);

      for (TsFileResource tsFileResource : mergeResource.getSeqFiles()) {
        tsFileResource.setMerging(true);
      }
      for (TsFileResource tsFileResource : mergeResource.getUnseqFiles()) {
        tsFileResource.setMerging(true);
      }

      isUnseqMerging = true;
      mergeStartTime = System.currentTimeMillis();
      MergeTask mergeTask = new MergeTask(mergeResource, storageGroupDir,
          this::mergeEndAction, taskName, fullMerge, fileSelector.getConcurrentMergeNum(),
          storageGroupName);
      mergingModification = new ModificationFile(
          storageGroupDir + File.separator + MERGING_MODIFICATION_FILE_NAME);
      MergeManager.getINSTANCE().submitMainTask(mergeTask);
      if (logger.isInfoEnabled()) {
        logger.info("{} submits a merge task {}, merging {} seqFiles, {} unseqFiles",
            storageGroupName, taskName, mergeFiles[0].size(), mergeFiles[1].size());
      }
<<<<<<< HEAD
      logger.info("try to set isUnseqMerging to true");
      isUnseqMerging = true;
      logger.info("set isUnseqMerging to true");
      mergeStartTime = System.currentTimeMillis();
=======
>>>>>>> 64896305

    } catch (MergeException | IOException e) {
      logger.error("{} cannot select file for merge", storageGroupName, e);
    }
  }

  private IMergeFileSelector getMergeFileSelector(long budget, MergeResource resource) {
    MergeFileStrategy strategy = IoTDBDescriptor.getInstance().getConfig().getMergeFileStrategy();
    switch (strategy) {
      case MAX_FILE_NUM:
        return new MaxFileMergeFileSelector(resource, budget);
      case MAX_SERIES_NUM:
        return new MaxSeriesMergeFileSelector(resource, budget);
      default:
        throw new UnsupportedOperationException("Unknown MergeFileStrategy " + strategy);
    }
  }

  /**
   * acquire the write locks of the resource , the merge lock and the compaction lock
   */
  private void doubleWriteLock(TsFileResource seqFile) {
    boolean fileLockGot;
    boolean mergeLockGot;
    boolean compactionLockGot;
    while (true) {
      fileLockGot = seqFile.tryWriteLock();
      mergeLockGot = mergeLock.writeLock().tryLock();
      compactionLockGot = tryWriteLock();

      if (fileLockGot && mergeLockGot && compactionLockGot) {
        break;
      } else {
        // did not get all of them, release the gotten one and retry
        if (compactionLockGot) {
          writeUnlock();
        }
        if (mergeLockGot) {
          mergeLock.writeLock().unlock();
        }
        if (fileLockGot) {
          seqFile.writeUnlock();
        }
      }
    }
  }

  /**
   * release the write locks of the resource , the merge lock and the compaction lock
   */
  private void doubleWriteUnlock(TsFileResource seqFile) {
    writeUnlock();
    mergeLock.writeLock().unlock();
    seqFile.writeUnlock();
  }

  private void removeUnseqFiles(List<TsFileResource> unseqFiles) {
    mergeLock.writeLock().lock();
    writeLock();
    try {
      removeAll(unseqFiles, false);
      // clean cache
      if (IoTDBDescriptor.getInstance().getConfig().isMetaDataCacheEnable()) {
        ChunkCache.getInstance().clear();
        ChunkMetadataCache.getInstance().clear();
        TimeSeriesMetadataCache.getInstance().clear();
      }
    } finally {
      writeUnlock();
      mergeLock.writeLock().unlock();
    }

    for (TsFileResource unseqFile : unseqFiles) {
      unseqFile.writeLock();
      try {
        unseqFile.remove();
      } finally {
        unseqFile.writeUnlock();
      }
    }
  }

  @SuppressWarnings("squid:S1141")
  private void updateMergeModification(TsFileResource seqFile) {
    try {
      // remove old modifications and write modifications generated during merge
      seqFile.removeModFile();
      if (mergingModification != null) {
        for (Modification modification : mergingModification.getModifications()) {
          seqFile.getModFile().write(modification);
        }
        try {
          seqFile.getModFile().close();
        } catch (IOException e) {
          logger
              .error("Cannot close the ModificationFile {}", seqFile.getModFile().getFilePath(), e);
        }
      }
    } catch (IOException e) {
      logger.error("{} cannot clean the ModificationFile of {} after merge", storageGroupName,
          seqFile.getTsFile(), e);
    }
  }

  private void removeMergingModification() {
    try {
      if (mergingModification != null) {
        mergingModification.remove();
        mergingModification = null;
      }
    } catch (IOException e) {
      logger.error("{} cannot remove merging modification ", storageGroupName, e);
    }
  }

  public void mergeEndAction(List<TsFileResource> seqFiles, List<TsFileResource> unseqFiles,
      File mergeLog) {
    logger.info("{} a merge task is ending...", storageGroupName);

    if (unseqFiles.isEmpty()) {
      // merge runtime exception arose, just end this merge
      isUnseqMerging = false;
      logger.info("{} a merge task abnormally ends", storageGroupName);
      return;
    }

    removeUnseqFiles(unseqFiles);

    for (int i = 0; i < seqFiles.size(); i++) {
      TsFileResource seqFile = seqFiles.get(i);
      // get both seqFile lock and merge lock
      doubleWriteLock(seqFile);

      try {
        updateMergeModification(seqFile);
        if (i == seqFiles.size() - 1) {
          //FIXME if there is an exception, the the modification file will be not closed.
          removeMergingModification();
          isUnseqMerging = false;
          Files.delete(mergeLog.toPath());
        }
      } catch (IOException e) {
        logger.error("{} a merge task ends but cannot delete log {}", storageGroupName,
            mergeLog.toPath());
      } finally {
        doubleWriteUnlock(seqFile);
      }
    }
    logger.info("{} a merge task ends", storageGroupName);
  }

}<|MERGE_RESOLUTION|>--- conflicted
+++ resolved
@@ -229,8 +229,6 @@
         tsFileResource.setMerging(true);
       }
 
-      isUnseqMerging = true;
-      mergeStartTime = System.currentTimeMillis();
       MergeTask mergeTask = new MergeTask(mergeResource, storageGroupDir,
           this::mergeEndAction, taskName, fullMerge, fileSelector.getConcurrentMergeNum(),
           storageGroupName);
@@ -241,13 +239,10 @@
         logger.info("{} submits a merge task {}, merging {} seqFiles, {} unseqFiles",
             storageGroupName, taskName, mergeFiles[0].size(), mergeFiles[1].size());
       }
-<<<<<<< HEAD
       logger.info("try to set isUnseqMerging to true");
       isUnseqMerging = true;
       logger.info("set isUnseqMerging to true");
       mergeStartTime = System.currentTimeMillis();
-=======
->>>>>>> 64896305
 
     } catch (MergeException | IOException e) {
       logger.error("{} cannot select file for merge", storageGroupName, e);
