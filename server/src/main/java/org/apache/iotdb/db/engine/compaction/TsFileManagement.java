/*
 * Licensed to the Apache Software Foundation (ASF) under one
 * or more contributor license agreements.  See the NOTICE file
 * distributed with this work for additional information
 * regarding copyright ownership.  The ASF licenses this file
 * to you under the Apache License, Version 2.0 (the
 * "License"); you may not use this file except in compliance
 * with the License.  You may obtain a copy of the License at
 *
 *     http://www.apache.org/licenses/LICENSE-2.0
 *
 * Unless required by applicable law or agreed to in writing,
 * software distributed under the License is distributed on an
 * "AS IS" BASIS, WITHOUT WARRANTIES OR CONDITIONS OF ANY
 * KIND, either express or implied.  See the License for the
 * specific language governing permissions and limitations
 * under the License.
 */

package org.apache.iotdb.db.engine.compaction;

import org.apache.iotdb.db.conf.IoTDBDescriptor;
import org.apache.iotdb.db.engine.cache.ChunkCache;
import org.apache.iotdb.db.engine.cache.TimeSeriesMetadataCache;
import org.apache.iotdb.db.engine.merge.manage.MergeManager;
import org.apache.iotdb.db.engine.merge.manage.MergeResource;
import org.apache.iotdb.db.engine.merge.selector.IMergeFileSelector;
import org.apache.iotdb.db.engine.merge.selector.MaxFileMergeFileSelector;
import org.apache.iotdb.db.engine.merge.selector.MaxSeriesMergeFileSelector;
import org.apache.iotdb.db.engine.merge.selector.MergeFileStrategy;
import org.apache.iotdb.db.engine.merge.task.MergeTask;
import org.apache.iotdb.db.engine.modification.Modification;
import org.apache.iotdb.db.engine.modification.ModificationFile;
import org.apache.iotdb.db.engine.storagegroup.StorageGroupProcessor.CloseCompactionMergeCallBack;
import org.apache.iotdb.db.engine.storagegroup.TsFileResource;
import org.apache.iotdb.db.exception.MergeException;
import org.apache.iotdb.tsfile.fileSystem.FSFactoryProducer;

import org.slf4j.Logger;
import org.slf4j.LoggerFactory;

import java.io.File;
import java.io.IOException;
import java.nio.file.Files;
import java.util.Iterator;
import java.util.List;
import java.util.concurrent.Callable;
import java.util.concurrent.locks.ReadWriteLock;
import java.util.concurrent.locks.ReentrantReadWriteLock;

import static org.apache.iotdb.db.conf.IoTDBConstant.FILE_NAME_SEPARATOR;
import static org.apache.iotdb.db.engine.merge.task.MergeTask.MERGE_SUFFIX;
import static org.apache.iotdb.db.engine.storagegroup.StorageGroupProcessor.MERGING_MODIFICATION_FILE_NAME;
import static org.apache.iotdb.tsfile.common.constant.TsFileConstant.TSFILE_SUFFIX;

public abstract class TsFileManagement {

  private static final Logger logger = LoggerFactory.getLogger(TsFileManagement.class);
  protected String storageGroupName;
  protected String storageGroupDir;

  /** Serialize queries, delete resource files, compaction cleanup files */
  private final ReadWriteLock compactionMergeLock = new ReentrantReadWriteLock();

  public volatile boolean isUnseqMerging = false;
  public volatile boolean isSeqMerging = false;
  /**
   * This is the modification file of the result of the current merge. Because the merged file may
   * be invisible at this moment, without this, deletion/update during merge could be lost.
   */
  public ModificationFile mergingModification;

  private long mergeStartTime;

  /** whether execute merge chunk in this task */
  protected boolean isMergeExecutedInCurrentTask = false;

  protected boolean isForceFullMerge = IoTDBDescriptor.getInstance().getConfig().isForceFullMerge();

  public TsFileManagement(String storageGroupName, String storageGroupDir) {
    this.storageGroupName = storageGroupName;
    this.storageGroupDir = storageGroupDir;
  }

  public void setForceFullMerge(boolean forceFullMerge) {
    isForceFullMerge = forceFullMerge;
  }

  /**
   * get the TsFile list in sequence, not recommend to use this method, use
   * getTsFileListByTimePartition instead
   */
  @Deprecated
  public abstract List<TsFileResource> getTsFileList(boolean sequence);

  /** get the TsFile list in sequence by time partition */
  public abstract List<TsFileResource> getTsFileListByTimePartition(
      boolean sequence, long timePartition);

  /** get the TsFile list iterator in sequence */
  public abstract Iterator<TsFileResource> getIterator(boolean sequence);

  /** remove one TsFile from list */
  public abstract void remove(TsFileResource tsFileResource, boolean sequence);

  /** remove some TsFiles from list */
  public abstract void removeAll(List<TsFileResource> tsFileResourceList, boolean sequence);

  /** add one TsFile to list */
  public abstract void add(TsFileResource tsFileResource, boolean sequence);

  /** add one TsFile to list for recover */
  public abstract void addRecover(TsFileResource tsFileResource, boolean sequence);

  /** add some TsFiles to list */
  public abstract void addAll(List<TsFileResource> tsFileResourceList, boolean sequence);

  /** is one TsFile contained in list */
  public abstract boolean contains(TsFileResource tsFileResource, boolean sequence);

  /** clear list */
  public abstract void clear();

  /** is the list empty */
  public abstract boolean isEmpty(boolean sequence);

  /** return TsFile list size */
  public abstract int size(boolean sequence);

  /** recover TsFile list */
  public abstract void recover();

  /** fork current TsFile list (call this before merge) */
  public abstract void forkCurrentFileList(long timePartition) throws IOException;

  protected void readLock() {
    compactionMergeLock.readLock().lock();
  }

  protected void readUnLock() {
    compactionMergeLock.readLock().unlock();
  }

  public void writeLock() {
    compactionMergeLock.writeLock().lock();
  }

  public void writeUnlock() {
    compactionMergeLock.writeLock().unlock();
  }

  public boolean tryWriteLock() {
    return compactionMergeLock.writeLock().tryLock();
  }

  protected abstract void merge(long timePartition);

  public class CompactionMergeTask implements Callable<Void> {

    private CloseCompactionMergeCallBack closeCompactionMergeCallBack;
    private long timePartitionId;

    public CompactionMergeTask(
        CloseCompactionMergeCallBack closeCompactionMergeCallBack, long timePartitionId) {
      this.closeCompactionMergeCallBack = closeCompactionMergeCallBack;
      this.timePartitionId = timePartitionId;
    }

    @Override
    public Void call() {
      merge(timePartitionId);
<<<<<<< HEAD
      closeCompactionMergeCallBack.call(isMergeExecutedInCurrentTask, timePartitionId);
=======
      closeCompactionMergeCallBack.call();
      return null;
>>>>>>> b98b4535
    }
  }

  public class CompactionRecoverTask implements Callable<Void> {

    private CloseCompactionMergeCallBack closeCompactionMergeCallBack;

    public CompactionRecoverTask(CloseCompactionMergeCallBack closeCompactionMergeCallBack) {
      this.closeCompactionMergeCallBack = closeCompactionMergeCallBack;
    }

    @Override
    public Void call() {
      recover();
<<<<<<< HEAD
      closeCompactionMergeCallBack.call(false, 0L);
=======
      closeCompactionMergeCallBack.call();
      return null;
>>>>>>> b98b4535
    }
  }

  public synchronized void merge(
      boolean fullMerge,
      List<TsFileResource> seqMergeList,
      List<TsFileResource> unSeqMergeList,
      long dataTTL) {
    if (isUnseqMerging) {
      if (logger.isInfoEnabled()) {
        logger.info(
            "{} Last merge is ongoing, currently consumed time: {}ms",
            storageGroupName,
            (System.currentTimeMillis() - mergeStartTime));
      }
      return;
    }
    // wait until seq merge has finished
    while (isSeqMerging) {
      try {
        wait(200);
      } catch (InterruptedException e) {
        logger.error("{} [Compaction] shutdown", storageGroupName, e);
        Thread.currentThread().interrupt();
        return;
      }
    }
    isUnseqMerging = true;

    if (seqMergeList.isEmpty()) {
      logger.info("{} no seq files to be merged", storageGroupName);
      isUnseqMerging = false;
      return;
    }

    if (unSeqMergeList.isEmpty()) {
      logger.info("{} no unseq files to be merged", storageGroupName);
      isUnseqMerging = false;
      return;
    }

    long budget = IoTDBDescriptor.getInstance().getConfig().getMergeMemoryBudget();
    long timeLowerBound = System.currentTimeMillis() - dataTTL;
    MergeResource mergeResource = new MergeResource(seqMergeList, unSeqMergeList, timeLowerBound);

    IMergeFileSelector fileSelector = getMergeFileSelector(budget, mergeResource);
    try {
      List[] mergeFiles = fileSelector.select();
      if (mergeFiles.length == 0) {
        logger.info(
            "{} cannot select merge candidates under the budget {}", storageGroupName, budget);
        isUnseqMerging = false;
        return;
      }
      // avoid pending tasks holds the metadata and streams
      mergeResource.clear();
      String taskName = storageGroupName + "-" + System.currentTimeMillis();
      // do not cache metadata until true candidates are chosen, or too much metadata will be
      // cached during selection
      mergeResource.setCacheDeviceMeta(true);

      for (TsFileResource tsFileResource : mergeResource.getSeqFiles()) {
        tsFileResource.setMerging(true);
      }
      for (TsFileResource tsFileResource : mergeResource.getUnseqFiles()) {
        tsFileResource.setMerging(true);
      }

      mergeStartTime = System.currentTimeMillis();
      MergeTask mergeTask =
          new MergeTask(
              mergeResource,
              storageGroupDir,
              this::mergeEndAction,
              taskName,
              fullMerge,
              fileSelector.getConcurrentMergeNum(),
              storageGroupName);
      mergingModification =
          new ModificationFile(storageGroupDir + File.separator + MERGING_MODIFICATION_FILE_NAME);
      MergeManager.getINSTANCE().submitMainTask(mergeTask);
      if (logger.isInfoEnabled()) {
        logger.info(
            "{} submits a merge task {}, merging {} seqFiles, {} unseqFiles",
            storageGroupName,
            taskName,
            mergeFiles[0].size(),
            mergeFiles[1].size());
      }

    } catch (MergeException | IOException e) {
      logger.error("{} cannot select file for merge", storageGroupName, e);
    }
  }

  private IMergeFileSelector getMergeFileSelector(long budget, MergeResource resource) {
    MergeFileStrategy strategy = IoTDBDescriptor.getInstance().getConfig().getMergeFileStrategy();
    switch (strategy) {
      case MAX_FILE_NUM:
        return new MaxFileMergeFileSelector(resource, budget);
      case MAX_SERIES_NUM:
        return new MaxSeriesMergeFileSelector(resource, budget);
      default:
        throw new UnsupportedOperationException("Unknown MergeFileStrategy " + strategy);
    }
  }

  /** acquire the write locks of the resource , the merge lock and the compaction lock */
  private void doubleWriteLock(TsFileResource seqFile) {
    boolean fileLockGot;
    boolean compactionLockGot;
    while (true) {
      fileLockGot = seqFile.tryWriteLock();
      compactionLockGot = tryWriteLock();

      if (fileLockGot && compactionLockGot) {
        break;
      } else {
        // did not get all of them, release the gotten one and retry
        if (compactionLockGot) {
          writeUnlock();
        }
        if (fileLockGot) {
          seqFile.writeUnlock();
        }
      }
    }
  }

  /** release the write locks of the resource , the merge lock and the compaction lock */
  private void doubleWriteUnlock(TsFileResource seqFile) {
    writeUnlock();
    seqFile.writeUnlock();
  }

  private void removeUnseqFiles(List<TsFileResource> unseqFiles) {
    writeLock();
    try {
      removeAll(unseqFiles, false);
      // clean cache
      if (IoTDBDescriptor.getInstance().getConfig().isMetaDataCacheEnable()) {
        ChunkCache.getInstance().clear();
        TimeSeriesMetadataCache.getInstance().clear();
      }
    } finally {
      writeUnlock();
    }

    for (TsFileResource unseqFile : unseqFiles) {
      unseqFile.writeLock();
      try {
        unseqFile.remove();
      } finally {
        unseqFile.writeUnlock();
      }
    }
  }

  @SuppressWarnings("squid:S1141")
  private void updateMergeModification(TsFileResource seqFile) {
    try {
      // remove old modifications and write modifications generated during merge
      seqFile.removeModFile();
      if (mergingModification != null) {
        for (Modification modification : mergingModification.getModifications()) {
          // we have to set modification offset to MAX_VALUE, as the offset of source chunk may
          // change after compaction
          modification.setFileOffset(Long.MAX_VALUE);
          seqFile.getModFile().write(modification);
        }
        try {
          seqFile.getModFile().close();
        } catch (IOException e) {
          logger.error(
              "Cannot close the ModificationFile {}", seqFile.getModFile().getFilePath(), e);
        }
      }
    } catch (IOException e) {
      logger.error(
          "{} cannot clean the ModificationFile of {} after merge",
          storageGroupName,
          seqFile.getTsFile(),
          e);
    }
  }

  private void removeMergingModification() {
    try {
      if (mergingModification != null) {
        mergingModification.remove();
        mergingModification = null;
      }
    } catch (IOException e) {
      logger.error("{} cannot remove merging modification ", storageGroupName, e);
    }
  }

  public void mergeEndAction(
      List<TsFileResource> seqFiles, List<TsFileResource> unseqFiles, File mergeLog) {
    logger.info("{} a merge task is ending...", storageGroupName);

    if (Thread.currentThread().isInterrupted() || unseqFiles.isEmpty()) {
      // merge task abort, or merge runtime exception arose, just end this merge
      isUnseqMerging = false;
      logger.info("{} a merge task abnormally ends", storageGroupName);
      return;
    }
    removeUnseqFiles(unseqFiles);

    for (int i = 0; i < seqFiles.size(); i++) {
      TsFileResource seqFile = seqFiles.get(i);
      // get both seqFile lock and merge lock
      doubleWriteLock(seqFile);

      try {
        // if meet error(like file not found) in merge task, the .merge file may not be deleted
        File mergedFile =
            FSFactoryProducer.getFSFactory().getFile(seqFile.getTsFilePath() + MERGE_SUFFIX);
        if (mergedFile.exists()) {
          mergedFile.delete();
        }
        updateMergeModification(seqFile);
      } finally {
        doubleWriteUnlock(seqFile);
      }
    }

    try {
      removeMergingModification();
      isUnseqMerging = false;
      Files.delete(mergeLog.toPath());
    } catch (IOException e) {
      logger.error(
          "{} a merge task ends but cannot delete log {}", storageGroupName, mergeLog.toPath());
    }

    logger.info("{} a merge task ends", storageGroupName);
  }

  // ({systemTime}-{versionNum}-{mergeNum}.tsfile)
  public static int compareFileName(File o1, File o2) {
    String[] items1 = o1.getName().replace(TSFILE_SUFFIX, "").split(FILE_NAME_SEPARATOR);
    String[] items2 = o2.getName().replace(TSFILE_SUFFIX, "").split(FILE_NAME_SEPARATOR);
    long ver1 = Long.parseLong(items1[0]);
    long ver2 = Long.parseLong(items2[0]);
    int cmp = Long.compare(ver1, ver2);
    if (cmp == 0) {
      int cmpVersion = Long.compare(Long.parseLong(items1[1]), Long.parseLong(items2[1]));
      if (cmpVersion == 0) {
        return Long.compare(Long.parseLong(items1[2]), Long.parseLong(items2[2]));
      }
      return cmpVersion;
    } else {
      return cmp;
    }
  }
}<|MERGE_RESOLUTION|>--- conflicted
+++ resolved
@@ -169,12 +169,7 @@
     @Override
     public Void call() {
       merge(timePartitionId);
-<<<<<<< HEAD
       closeCompactionMergeCallBack.call(isMergeExecutedInCurrentTask, timePartitionId);
-=======
-      closeCompactionMergeCallBack.call();
-      return null;
->>>>>>> b98b4535
     }
   }
 
@@ -189,12 +184,8 @@
     @Override
     public Void call() {
       recover();
-<<<<<<< HEAD
       closeCompactionMergeCallBack.call(false, 0L);
-=======
-      closeCompactionMergeCallBack.call();
       return null;
->>>>>>> b98b4535
     }
   }
 
