/*
 * Licensed to the Apache Software Foundation (ASF) under one
 * or more contributor license agreements.  See the NOTICE file
 * distributed with this work for additional information
 * regarding copyright ownership.  The ASF licenses this file
 * to you under the Apache License, Version 2.0 (the
 * "License"); you may not use this file except in compliance
 * with the License.  You may obtain a copy of the License at
 *
 *     http://www.apache.org/licenses/LICENSE-2.0
 *
 * Unless required by applicable law or agreed to in writing,
 * software distributed under the License is distributed on an
 * "AS IS" BASIS, WITHOUT WARRANTIES OR CONDITIONS OF ANY
 * KIND, either express or implied.  See the License for the
 * specific language governing permissions and limitations
 * under the License.
 */

package org.apache.iotdb.db.engine.compaction;

import org.apache.iotdb.db.conf.IoTDBDescriptor;
import org.apache.iotdb.db.engine.cache.ChunkCache;
import org.apache.iotdb.db.engine.cache.ChunkMetadataCache;
import org.apache.iotdb.db.engine.cache.TimeSeriesMetadataCache;
import org.apache.iotdb.db.engine.merge.manage.MergeManager;
import org.apache.iotdb.db.engine.merge.manage.MergeResource;
import org.apache.iotdb.db.engine.merge.selector.IMergeFileSelector;
import org.apache.iotdb.db.engine.merge.selector.MaxFileMergeFileSelector;
import org.apache.iotdb.db.engine.merge.selector.MaxSeriesMergeFileSelector;
import org.apache.iotdb.db.engine.merge.selector.MergeFileStrategy;
import org.apache.iotdb.db.engine.merge.task.MergeTask;
import org.apache.iotdb.db.engine.modification.Modification;
import org.apache.iotdb.db.engine.modification.ModificationFile;
import org.apache.iotdb.db.engine.storagegroup.StorageGroupProcessor.CloseCompactionMergeCallBack;
import org.apache.iotdb.db.engine.storagegroup.TsFileResource;
import org.apache.iotdb.db.exception.MergeException;

import org.slf4j.Logger;
import org.slf4j.LoggerFactory;

import java.io.File;
import java.io.IOException;
import java.nio.file.Files;
import java.util.Iterator;
import java.util.List;
import java.util.concurrent.locks.ReadWriteLock;
import java.util.concurrent.locks.ReentrantReadWriteLock;

import static org.apache.iotdb.db.conf.IoTDBConstant.FILE_NAME_SEPARATOR;
import static org.apache.iotdb.db.engine.storagegroup.StorageGroupProcessor.MERGING_MODIFICATION_FILE_NAME;
import static org.apache.iotdb.tsfile.common.constant.TsFileConstant.TSFILE_SUFFIX;

public abstract class TsFileManagement {

  private static final Logger logger = LoggerFactory.getLogger(TsFileManagement.class);
  protected String storageGroupName;
  protected String storageGroupDir;

  /** Serialize queries, delete resource files, compaction cleanup files */
  private final ReadWriteLock compactionMergeLock = new ReentrantReadWriteLock();

  public volatile boolean isUnseqMerging = false;
  public volatile boolean isSeqMerging = false;
  /**
   * This is the modification file of the result of the current merge. Because the merged file may
   * be invisible at this moment, without this, deletion/update during merge could be lost.
   */
  public ModificationFile mergingModification;

  private long mergeStartTime;

  protected boolean isForceFullMerge = IoTDBDescriptor.getInstance().getConfig().isForceFullMerge();

  public TsFileManagement(String storageGroupName, String storageGroupDir) {
    this.storageGroupName = storageGroupName;
    this.storageGroupDir = storageGroupDir;
  }

<<<<<<< HEAD
  public void setForceFullMerge(boolean forceFullMerge) {
    isForceFullMerge = forceFullMerge;
  }

  /**
   * get the TsFile list in sequence
   */
=======
  /** get the TsFile list in sequence */
>>>>>>> 61c92863
  public abstract List<TsFileResource> getTsFileList(boolean sequence);

  /** get the TsFile list iterator in sequence */
  public abstract Iterator<TsFileResource> getIterator(boolean sequence);

  /** remove one TsFile from list */
  public abstract void remove(TsFileResource tsFileResource, boolean sequence);

  /** remove some TsFiles from list */
  public abstract void removeAll(List<TsFileResource> tsFileResourceList, boolean sequence);

  /** add one TsFile to list */
  public abstract void add(TsFileResource tsFileResource, boolean sequence);

  /** add one TsFile to list for recover */
  public abstract void addRecover(TsFileResource tsFileResource, boolean sequence);

  /** add some TsFiles to list */
  public abstract void addAll(List<TsFileResource> tsFileResourceList, boolean sequence);

  /** is one TsFile contained in list */
  public abstract boolean contains(TsFileResource tsFileResource, boolean sequence);

  /** clear list */
  public abstract void clear();

  /** is the list empty */
  public abstract boolean isEmpty(boolean sequence);

  /** return TsFile list size */
  public abstract int size(boolean sequence);

  /** recover TsFile list */
  public abstract void recover();

  /** fork current TsFile list (call this before merge) */
  public abstract void forkCurrentFileList(long timePartition) throws IOException;

  public void readLock() {
    compactionMergeLock.readLock().lock();
  }

  public void readUnLock() {
    compactionMergeLock.readLock().unlock();
  }

  public void writeLock() {
    compactionMergeLock.writeLock().lock();
  }

  public void writeUnlock() {
    compactionMergeLock.writeLock().unlock();
  }

  public boolean tryWriteLock() {
    return compactionMergeLock.writeLock().tryLock();
  }

  protected abstract void merge(long timePartition);

  public class CompactionMergeTask implements Runnable {

    private CloseCompactionMergeCallBack closeCompactionMergeCallBack;
    private long timePartitionId;

    public CompactionMergeTask(
        CloseCompactionMergeCallBack closeCompactionMergeCallBack, long timePartitionId) {
      this.closeCompactionMergeCallBack = closeCompactionMergeCallBack;
      this.timePartitionId = timePartitionId;
    }

    @Override
    public void run() {
      merge(timePartitionId);
      closeCompactionMergeCallBack.call();
    }
  }

  public class CompactionRecoverTask implements Runnable {

    private CloseCompactionMergeCallBack closeCompactionMergeCallBack;

    public CompactionRecoverTask(CloseCompactionMergeCallBack closeCompactionMergeCallBack) {
      this.closeCompactionMergeCallBack = closeCompactionMergeCallBack;
    }

    @Override
    public void run() {
      recover();
      closeCompactionMergeCallBack.call();
    }
  }

  public synchronized void merge(
      boolean fullMerge,
      List<TsFileResource> seqMergeList,
      List<TsFileResource> unSeqMergeList,
      long dataTTL) {
    if (isUnseqMerging) {
      if (logger.isInfoEnabled()) {
        logger.info(
            "{} Last merge is ongoing, currently consumed time: {}ms",
            storageGroupName,
            (System.currentTimeMillis() - mergeStartTime));
      }
      return;
    }
    // wait until seq merge has finished
    while (isSeqMerging) {
      try {
        wait(200);
      } catch (InterruptedException e) {
        logger.error("{} [Compaction] shutdown", storageGroupName, e);
        Thread.currentThread().interrupt();
        return;
      }
    }
    isUnseqMerging = true;

    if (seqMergeList.isEmpty()) {
      logger.info("{} no seq files to be merged", storageGroupName);
      isUnseqMerging = false;
      return;
    }

    if (unSeqMergeList.isEmpty()) {
      logger.info("{} no unseq files to be merged", storageGroupName);
      isUnseqMerging = false;
      return;
    }

    long budget = IoTDBDescriptor.getInstance().getConfig().getMergeMemoryBudget();
    long timeLowerBound = System.currentTimeMillis() - dataTTL;
    MergeResource mergeResource = new MergeResource(seqMergeList, unSeqMergeList, timeLowerBound);

    IMergeFileSelector fileSelector = getMergeFileSelector(budget, mergeResource);
    try {
      List[] mergeFiles = fileSelector.select();
      if (mergeFiles.length == 0) {
        logger.info(
            "{} cannot select merge candidates under the budget {}", storageGroupName, budget);
        isUnseqMerging = false;
        return;
      }
      // avoid pending tasks holds the metadata and streams
      mergeResource.clear();
      String taskName = storageGroupName + "-" + System.currentTimeMillis();
      // do not cache metadata until true candidates are chosen, or too much metadata will be
      // cached during selection
      mergeResource.setCacheDeviceMeta(true);

      for (TsFileResource tsFileResource : mergeResource.getSeqFiles()) {
        tsFileResource.setMerging(true);
      }
      for (TsFileResource tsFileResource : mergeResource.getUnseqFiles()) {
        tsFileResource.setMerging(true);
      }

      mergeStartTime = System.currentTimeMillis();
      MergeTask mergeTask =
          new MergeTask(
              mergeResource,
              storageGroupDir,
              this::mergeEndAction,
              taskName,
              fullMerge,
              fileSelector.getConcurrentMergeNum(),
              storageGroupName);
      mergingModification =
          new ModificationFile(storageGroupDir + File.separator + MERGING_MODIFICATION_FILE_NAME);
      MergeManager.getINSTANCE().submitMainTask(mergeTask);
      if (logger.isInfoEnabled()) {
        logger.info(
            "{} submits a merge task {}, merging {} seqFiles, {} unseqFiles",
            storageGroupName,
            taskName,
            mergeFiles[0].size(),
            mergeFiles[1].size());
      }

    } catch (MergeException | IOException e) {
      logger.error("{} cannot select file for merge", storageGroupName, e);
    }
  }

  private IMergeFileSelector getMergeFileSelector(long budget, MergeResource resource) {
    MergeFileStrategy strategy = IoTDBDescriptor.getInstance().getConfig().getMergeFileStrategy();
    switch (strategy) {
      case MAX_FILE_NUM:
        return new MaxFileMergeFileSelector(resource, budget);
      case MAX_SERIES_NUM:
        return new MaxSeriesMergeFileSelector(resource, budget);
      default:
        throw new UnsupportedOperationException("Unknown MergeFileStrategy " + strategy);
    }
  }

  /** acquire the write locks of the resource , the merge lock and the compaction lock */
  private void doubleWriteLock(TsFileResource seqFile) {
    boolean fileLockGot;
    boolean compactionLockGot;
    while (true) {
      fileLockGot = seqFile.tryWriteLock();
      compactionLockGot = tryWriteLock();

      if (fileLockGot && compactionLockGot) {
        break;
      } else {
        // did not get all of them, release the gotten one and retry
        if (compactionLockGot) {
          writeUnlock();
        }
        if (fileLockGot) {
          seqFile.writeUnlock();
        }
      }
    }
  }

  /** release the write locks of the resource , the merge lock and the compaction lock */
  private void doubleWriteUnlock(TsFileResource seqFile) {
    writeUnlock();
    seqFile.writeUnlock();
  }

  private void removeUnseqFiles(List<TsFileResource> unseqFiles) {
    writeLock();
    try {
      removeAll(unseqFiles, false);
      // clean cache
      if (IoTDBDescriptor.getInstance().getConfig().isMetaDataCacheEnable()) {
        ChunkCache.getInstance().clear();
        ChunkMetadataCache.getInstance().clear();
        TimeSeriesMetadataCache.getInstance().clear();
      }
    } finally {
      writeUnlock();
    }

    for (TsFileResource unseqFile : unseqFiles) {
      unseqFile.writeLock();
      try {
        unseqFile.remove();
      } finally {
        unseqFile.writeUnlock();
      }
    }
  }

  @SuppressWarnings("squid:S1141")
  private void updateMergeModification(TsFileResource seqFile) {
    try {
      // remove old modifications and write modifications generated during merge
      seqFile.removeModFile();
      if (mergingModification != null) {
        for (Modification modification : mergingModification.getModifications()) {
          seqFile.getModFile().write(modification);
        }
        try {
          seqFile.getModFile().close();
        } catch (IOException e) {
          logger.error(
              "Cannot close the ModificationFile {}", seqFile.getModFile().getFilePath(), e);
        }
      }
    } catch (IOException e) {
      logger.error(
          "{} cannot clean the ModificationFile of {} after merge",
          storageGroupName,
          seqFile.getTsFile(),
          e);
    }
  }

  private void removeMergingModification() {
    try {
      if (mergingModification != null) {
        mergingModification.remove();
        mergingModification = null;
      }
    } catch (IOException e) {
      logger.error("{} cannot remove merging modification ", storageGroupName, e);
    }
  }

  public void mergeEndAction(
      List<TsFileResource> seqFiles, List<TsFileResource> unseqFiles, File mergeLog) {
    logger.info("{} a merge task is ending...", storageGroupName);

    if (unseqFiles.isEmpty()) {
      // merge runtime exception arose, just end this merge
      isUnseqMerging = false;
      logger.info("{} a merge task abnormally ends", storageGroupName);
      return;
    }
    removeUnseqFiles(unseqFiles);

    for (int i = 0; i < seqFiles.size(); i++) {
      TsFileResource seqFile = seqFiles.get(i);
      // get both seqFile lock and merge lock
      doubleWriteLock(seqFile);

      try {
        updateMergeModification(seqFile);
        if (i == seqFiles.size() - 1) {
          // FIXME if there is an exception, the the modification file will be not closed.
          removeMergingModification();
          isUnseqMerging = false;
          Files.delete(mergeLog.toPath());
        }
      } catch (IOException e) {
        logger.error(
            "{} a merge task ends but cannot delete log {}", storageGroupName, mergeLog.toPath());
      } finally {
        doubleWriteUnlock(seqFile);
      }
    }

    logger.info("{} a merge task ends", storageGroupName);
  }

  // ({systemTime}-{versionNum}-{mergeNum}.tsfile)
  public static int compareFileName(File o1, File o2) {
    String[] items1 = o1.getName().replace(TSFILE_SUFFIX, "").split(FILE_NAME_SEPARATOR);
    String[] items2 = o2.getName().replace(TSFILE_SUFFIX, "").split(FILE_NAME_SEPARATOR);
    long ver1 = Long.parseLong(items1[0]);
    long ver2 = Long.parseLong(items2[0]);
    int cmp = Long.compare(ver1, ver2);
    if (cmp == 0) {
      int cmpVersion = Long.compare(Long.parseLong(items1[1]), Long.parseLong(items2[1]));
      if (cmpVersion == 0) {
        return Long.compare(Long.parseLong(items1[2]), Long.parseLong(items2[2]));
      }
      return cmpVersion;
    } else {
      return cmp;
    }
  }
}<|MERGE_RESOLUTION|>--- conflicted
+++ resolved
@@ -77,17 +77,11 @@
     this.storageGroupDir = storageGroupDir;
   }
 
-<<<<<<< HEAD
   public void setForceFullMerge(boolean forceFullMerge) {
     isForceFullMerge = forceFullMerge;
   }
 
-  /**
-   * get the TsFile list in sequence
-   */
-=======
   /** get the TsFile list in sequence */
->>>>>>> 61c92863
   public abstract List<TsFileResource> getTsFileList(boolean sequence);
 
   /** get the TsFile list iterator in sequence */
