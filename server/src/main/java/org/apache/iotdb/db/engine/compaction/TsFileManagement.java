/*
 * Licensed to the Apache Software Foundation (ASF) under one
 * or more contributor license agreements.  See the NOTICE file
 * distributed with this work for additional information
 * regarding copyright ownership.  The ASF licenses this file
 * to you under the Apache License, Version 2.0 (the
 * "License"); you may not use this file except in compliance
 * with the License.  You may obtain a copy of the License at
 *
 *     http://www.apache.org/licenses/LICENSE-2.0
 *
 * Unless required by applicable law or agreed to in writing,
 * software distributed under the License is distributed on an
 * "AS IS" BASIS, WITHOUT WARRANTIES OR CONDITIONS OF ANY
 * KIND, either express or implied.  See the License for the
 * specific language governing permissions and limitations
 * under the License.
 */

package org.apache.iotdb.db.engine.compaction;

import org.apache.iotdb.db.conf.IoTDBDescriptor;
import org.apache.iotdb.db.engine.cache.ChunkCache;
import org.apache.iotdb.db.engine.cache.TimeSeriesMetadataCache;
import org.apache.iotdb.db.engine.merge.manage.MergeManager;
import org.apache.iotdb.db.engine.merge.manage.MergeResource;
import org.apache.iotdb.db.engine.merge.selector.IMergeFileSelector;
import org.apache.iotdb.db.engine.merge.selector.MaxFileMergeFileSelector;
import org.apache.iotdb.db.engine.merge.selector.MaxSeriesMergeFileSelector;
import org.apache.iotdb.db.engine.merge.selector.MergeFileStrategy;
import org.apache.iotdb.db.engine.merge.task.MergeTask;
import org.apache.iotdb.db.engine.modification.Modification;
import org.apache.iotdb.db.engine.modification.ModificationFile;
import org.apache.iotdb.db.engine.storagegroup.StorageGroupProcessor.CloseCompactionMergeCallBack;
import org.apache.iotdb.db.engine.storagegroup.TsFileResource;
import org.apache.iotdb.db.exception.MergeException;
import org.apache.iotdb.tsfile.fileSystem.FSFactoryProducer;

import org.slf4j.Logger;
import org.slf4j.LoggerFactory;

import java.io.File;
import java.io.IOException;
import java.nio.file.Files;
import java.util.Iterator;
import java.util.List;
import java.util.concurrent.locks.ReadWriteLock;
import java.util.concurrent.locks.ReentrantReadWriteLock;

import static org.apache.iotdb.db.conf.IoTDBConstant.FILE_NAME_SEPARATOR;
import static org.apache.iotdb.db.engine.merge.task.MergeTask.MERGE_SUFFIX;
import static org.apache.iotdb.db.engine.storagegroup.StorageGroupProcessor.MERGING_MODIFICATION_FILE_NAME;
import static org.apache.iotdb.tsfile.common.constant.TsFileConstant.TSFILE_SUFFIX;

public abstract class TsFileManagement {

  private static final Logger logger = LoggerFactory.getLogger(TsFileManagement.class);
  protected String storageGroupName;
  protected String storageGroupDir;

  /** Serialize queries, delete resource files, compaction cleanup files */
  private final ReadWriteLock compactionMergeLock = new ReentrantReadWriteLock();

  public volatile boolean isUnseqMerging = false;
  public volatile boolean isSeqMerging = false;
  /**
   * This is the modification file of the result of the current merge. Because the merged file may
   * be invisible at this moment, without this, deletion/update during merge could be lost.
   */
  public ModificationFile mergingModification;

  private long mergeStartTime;

<<<<<<< HEAD
  /**
   * whether execute merge chunk in this task
   */
  protected boolean isMerge = false;
=======
  protected boolean isForceFullMerge = IoTDBDescriptor.getInstance().getConfig().isForceFullMerge();
>>>>>>> 507b9504

  public TsFileManagement(String storageGroupName, String storageGroupDir) {
    this.storageGroupName = storageGroupName;
    this.storageGroupDir = storageGroupDir;
  }

  public void setForceFullMerge(boolean forceFullMerge) {
    isForceFullMerge = forceFullMerge;
  }

  /**
   * get the TsFile list in sequence, not recommend to use this method, use
   * getTsFileListByTimePartition instead
   */
  @Deprecated
  public abstract List<TsFileResource> getTsFileList(boolean sequence);

  /** get the TsFile list in sequence by time partition */
  public abstract List<TsFileResource> getTsFileListByTimePartition(
      boolean sequence, long timePartition);

  /** get the TsFile list iterator in sequence */
  public abstract Iterator<TsFileResource> getIterator(boolean sequence);

  /** remove one TsFile from list */
  public abstract void remove(TsFileResource tsFileResource, boolean sequence);

  /** remove some TsFiles from list */
  public abstract void removeAll(List<TsFileResource> tsFileResourceList, boolean sequence);

  /** add one TsFile to list */
  public abstract void add(TsFileResource tsFileResource, boolean sequence);

  /** add one TsFile to list for recover */
  public abstract void addRecover(TsFileResource tsFileResource, boolean sequence);

  /** add some TsFiles to list */
  public abstract void addAll(List<TsFileResource> tsFileResourceList, boolean sequence);

  /** is one TsFile contained in list */
  public abstract boolean contains(TsFileResource tsFileResource, boolean sequence);

  /** clear list */
  public abstract void clear();

  /** is the list empty */
  public abstract boolean isEmpty(boolean sequence);

  /** return TsFile list size */
  public abstract int size(boolean sequence);

  /** recover TsFile list */
  public abstract void recover();

  /** fork current TsFile list (call this before merge) */
  public abstract void forkCurrentFileList(long timePartition) throws IOException;

  public void readLock() {
    compactionMergeLock.readLock().lock();
  }

  public void readUnLock() {
    compactionMergeLock.readLock().unlock();
  }

  public void writeLock() {
    compactionMergeLock.writeLock().lock();
  }

  public void writeUnlock() {
    compactionMergeLock.writeLock().unlock();
  }

  public boolean tryWriteLock() {
    return compactionMergeLock.writeLock().tryLock();
  }

  protected abstract void merge(long timePartition);

  public class CompactionMergeTask implements Runnable {

    private CloseCompactionMergeCallBack closeCompactionMergeCallBack;
    private long timePartitionId;

    public CompactionMergeTask(
        CloseCompactionMergeCallBack closeCompactionMergeCallBack, long timePartitionId) {
      this.closeCompactionMergeCallBack = closeCompactionMergeCallBack;
      this.timePartitionId = timePartitionId;
    }

    @Override
    public void run() {
      merge(timePartitionId);
      closeCompactionMergeCallBack.call(isMerge, timePartitionId);
    }
  }

  public class CompactionRecoverTask implements Runnable {

    private CloseCompactionMergeCallBack closeCompactionMergeCallBack;

    public CompactionRecoverTask(CloseCompactionMergeCallBack closeCompactionMergeCallBack) {
      this.closeCompactionMergeCallBack = closeCompactionMergeCallBack;
    }

    @Override
    public void run() {
      recover();
      closeCompactionMergeCallBack.call();
    }
  }

  public synchronized void merge(
      boolean fullMerge,
      List<TsFileResource> seqMergeList,
      List<TsFileResource> unSeqMergeList,
      long dataTTL) {
    if (isUnseqMerging) {
      if (logger.isInfoEnabled()) {
        logger.info(
            "{} Last merge is ongoing, currently consumed time: {}ms",
            storageGroupName,
            (System.currentTimeMillis() - mergeStartTime));
      }
      return;
    }
    // wait until seq merge has finished
    while (isSeqMerging) {
      try {
        wait(200);
      } catch (InterruptedException e) {
        logger.error("{} [Compaction] shutdown", storageGroupName, e);
        Thread.currentThread().interrupt();
        return;
      }
    }
    isUnseqMerging = true;

    if (seqMergeList.isEmpty()) {
      logger.info("{} no seq files to be merged", storageGroupName);
      isUnseqMerging = false;
      return;
    }

    if (unSeqMergeList.isEmpty()) {
      logger.info("{} no unseq files to be merged", storageGroupName);
      isUnseqMerging = false;
      return;
    }

    long budget = IoTDBDescriptor.getInstance().getConfig().getMergeMemoryBudget();
    long timeLowerBound = System.currentTimeMillis() - dataTTL;
    MergeResource mergeResource = new MergeResource(seqMergeList, unSeqMergeList, timeLowerBound);

    IMergeFileSelector fileSelector = getMergeFileSelector(budget, mergeResource);
    try {
      List[] mergeFiles = fileSelector.select();
      if (mergeFiles.length == 0) {
        logger.info(
            "{} cannot select merge candidates under the budget {}", storageGroupName, budget);
        isUnseqMerging = false;
        return;
      }
      // avoid pending tasks holds the metadata and streams
      mergeResource.clear();
      String taskName = storageGroupName + "-" + System.currentTimeMillis();
      // do not cache metadata until true candidates are chosen, or too much metadata will be
      // cached during selection
      mergeResource.setCacheDeviceMeta(true);

      for (TsFileResource tsFileResource : mergeResource.getSeqFiles()) {
        tsFileResource.setMerging(true);
      }
      for (TsFileResource tsFileResource : mergeResource.getUnseqFiles()) {
        tsFileResource.setMerging(true);
      }

      mergeStartTime = System.currentTimeMillis();
      MergeTask mergeTask =
          new MergeTask(
              mergeResource,
              storageGroupDir,
              this::mergeEndAction,
              taskName,
              fullMerge,
              fileSelector.getConcurrentMergeNum(),
              storageGroupName);
      mergingModification =
          new ModificationFile(storageGroupDir + File.separator + MERGING_MODIFICATION_FILE_NAME);
      MergeManager.getINSTANCE().submitMainTask(mergeTask);
      if (logger.isInfoEnabled()) {
        logger.info(
            "{} submits a merge task {}, merging {} seqFiles, {} unseqFiles",
            storageGroupName,
            taskName,
            mergeFiles[0].size(),
            mergeFiles[1].size());
      }

    } catch (MergeException | IOException e) {
      logger.error("{} cannot select file for merge", storageGroupName, e);
    }
  }

  private IMergeFileSelector getMergeFileSelector(long budget, MergeResource resource) {
    MergeFileStrategy strategy = IoTDBDescriptor.getInstance().getConfig().getMergeFileStrategy();
    switch (strategy) {
      case MAX_FILE_NUM:
        return new MaxFileMergeFileSelector(resource, budget);
      case MAX_SERIES_NUM:
        return new MaxSeriesMergeFileSelector(resource, budget);
      default:
        throw new UnsupportedOperationException("Unknown MergeFileStrategy " + strategy);
    }
  }

  /** acquire the write locks of the resource , the merge lock and the compaction lock */
  private void doubleWriteLock(TsFileResource seqFile) {
    boolean fileLockGot;
    boolean compactionLockGot;
    while (true) {
      fileLockGot = seqFile.tryWriteLock();
      compactionLockGot = tryWriteLock();

      if (fileLockGot && compactionLockGot) {
        break;
      } else {
        // did not get all of them, release the gotten one and retry
        if (compactionLockGot) {
          writeUnlock();
        }
        if (fileLockGot) {
          seqFile.writeUnlock();
        }
      }
    }
  }

  /** release the write locks of the resource , the merge lock and the compaction lock */
  private void doubleWriteUnlock(TsFileResource seqFile) {
    writeUnlock();
    seqFile.writeUnlock();
  }

  private void removeUnseqFiles(List<TsFileResource> unseqFiles) {
    writeLock();
    try {
      removeAll(unseqFiles, false);
      // clean cache
      if (IoTDBDescriptor.getInstance().getConfig().isMetaDataCacheEnable()) {
        ChunkCache.getInstance().clear();
        TimeSeriesMetadataCache.getInstance().clear();
      }
    } finally {
      writeUnlock();
    }

    for (TsFileResource unseqFile : unseqFiles) {
      unseqFile.writeLock();
      try {
        unseqFile.remove();
      } finally {
        unseqFile.writeUnlock();
      }
    }
  }

  @SuppressWarnings("squid:S1141")
  private void updateMergeModification(TsFileResource seqFile) {
    try {
      // remove old modifications and write modifications generated during merge
      seqFile.removeModFile();
      if (mergingModification != null) {
        for (Modification modification : mergingModification.getModifications()) {
          // we have to set modification offset to MAX_VALUE, as the offset of source chunk may
          // change after compaction
          modification.setFileOffset(Long.MAX_VALUE);
          seqFile.getModFile().write(modification);
        }
        try {
          seqFile.getModFile().close();
        } catch (IOException e) {
          logger.error(
              "Cannot close the ModificationFile {}", seqFile.getModFile().getFilePath(), e);
        }
      }
    } catch (IOException e) {
      logger.error(
          "{} cannot clean the ModificationFile of {} after merge",
          storageGroupName,
          seqFile.getTsFile(),
          e);
    }
  }

  private void removeMergingModification() {
    try {
      if (mergingModification != null) {
        mergingModification.remove();
        mergingModification = null;
      }
    } catch (IOException e) {
      logger.error("{} cannot remove merging modification ", storageGroupName, e);
    }
  }

  public void mergeEndAction(
      List<TsFileResource> seqFiles, List<TsFileResource> unseqFiles, File mergeLog) {
    logger.info("{} a merge task is ending...", storageGroupName);

    if (unseqFiles.isEmpty()) {
      // merge runtime exception arose, just end this merge
      isUnseqMerging = false;
      logger.info("{} a merge task abnormally ends", storageGroupName);
      return;
    }
    removeUnseqFiles(unseqFiles);
    unseqFiles.clear();

    for (int i = 0; i < seqFiles.size(); i++) {
      TsFileResource seqFile = seqFiles.get(i);
      // get both seqFile lock and merge lock
      doubleWriteLock(seqFile);

      try {
        // if meet error(like file not found) in merge task, the .merge file may not be deleted
        File mergedFile =
            FSFactoryProducer.getFSFactory().getFile(seqFile.getTsFilePath() + MERGE_SUFFIX);
        if (mergedFile.exists()) {
          mergedFile.delete();
        }
        updateMergeModification(seqFile);
      } finally {
        doubleWriteUnlock(seqFile);
      }
    }

    try {
      removeMergingModification();
      isUnseqMerging = false;
      Files.delete(mergeLog.toPath());
    } catch (IOException e) {
      logger.error(
          "{} a merge task ends but cannot delete log {}", storageGroupName, mergeLog.toPath());
    }

    logger.info("{} a merge task ends", storageGroupName);
  }

  // ({systemTime}-{versionNum}-{mergeNum}.tsfile)
  public static int compareFileName(File o1, File o2) {
    String[] items1 = o1.getName().replace(TSFILE_SUFFIX, "").split(FILE_NAME_SEPARATOR);
    String[] items2 = o2.getName().replace(TSFILE_SUFFIX, "").split(FILE_NAME_SEPARATOR);
    long ver1 = Long.parseLong(items1[0]);
    long ver2 = Long.parseLong(items2[0]);
    int cmp = Long.compare(ver1, ver2);
    if (cmp == 0) {
      int cmpVersion = Long.compare(Long.parseLong(items1[1]), Long.parseLong(items2[1]));
      if (cmpVersion == 0) {
        return Long.compare(Long.parseLong(items1[2]), Long.parseLong(items2[2]));
      }
      return cmpVersion;
    } else {
      return cmp;
    }
  }
}<|MERGE_RESOLUTION|>--- conflicted
+++ resolved
@@ -71,14 +71,10 @@
 
   private long mergeStartTime;
 
-<<<<<<< HEAD
-  /**
-   * whether execute merge chunk in this task
-   */
+  /** whether execute merge chunk in this task */
   protected boolean isMerge = false;
-=======
+
   protected boolean isForceFullMerge = IoTDBDescriptor.getInstance().getConfig().isForceFullMerge();
->>>>>>> 507b9504
 
   public TsFileManagement(String storageGroupName, String storageGroupDir) {
     this.storageGroupName = storageGroupName;
@@ -187,7 +183,7 @@
     @Override
     public void run() {
       recover();
-      closeCompactionMergeCallBack.call();
+      closeCompactionMergeCallBack.call(false, 0L);
     }
   }
 
