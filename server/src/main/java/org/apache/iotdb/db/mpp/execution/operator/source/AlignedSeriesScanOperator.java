/*
 * Licensed to the Apache Software Foundation (ASF) under one
 * or more contributor license agreements.  See the NOTICE file
 * distributed with this work for additional information
 * regarding copyright ownership.  The ASF licenses this file
 * to you under the Apache License, Version 2.0 (the
 * "License"); you may not use this file except in compliance
 * with the License.  You may obtain a copy of the License at
 *
 *     http://www.apache.org/licenses/LICENSE-2.0
 *
 * Unless required by applicable law or agreed to in writing,
 * software distributed under the License is distributed on an
 * "AS IS" BASIS, WITHOUT WARRANTIES OR CONDITIONS OF ANY
 * KIND, either express or implied.  See the License for the
 * specific language governing permissions and limitations
 * under the License.
 */
package org.apache.iotdb.db.mpp.execution.operator.source;

import org.apache.iotdb.commons.path.AlignedPath;
import org.apache.iotdb.db.engine.querycontext.QueryDataSource;
import org.apache.iotdb.db.mpp.execution.operator.OperatorContext;
import org.apache.iotdb.db.mpp.plan.planner.plan.node.PlanNodeId;
import org.apache.iotdb.tsfile.common.conf.TSFileDescriptor;
import org.apache.iotdb.tsfile.read.common.block.TsBlock;
import org.apache.iotdb.tsfile.read.common.block.TsBlockBuilder;
import org.apache.iotdb.tsfile.read.common.block.column.Column;
import org.apache.iotdb.tsfile.read.common.block.column.ColumnBuilder;
import org.apache.iotdb.tsfile.read.common.block.column.TimeColumn;
import org.apache.iotdb.tsfile.read.common.block.column.TimeColumnBuilder;
import org.apache.iotdb.tsfile.read.filter.basic.Filter;

import java.io.IOException;
import java.util.HashSet;
import java.util.concurrent.TimeUnit;
<<<<<<< HEAD

import static org.apache.iotdb.db.mpp.statistics.QueryStatistics.ALIGNED_SERIES_SCAN_OPERATOR;
=======
>>>>>>> 40de3ad1

public class AlignedSeriesScanOperator implements DataSourceOperator {

  private final OperatorContext operatorContext;
  private final AlignedSeriesScanUtil seriesScanUtil;
  private final PlanNodeId sourceId;

  private final TsBlockBuilder builder;
  private boolean finished = false;

  private final long maxReturnSize;

  public AlignedSeriesScanOperator(
      PlanNodeId sourceId,
      AlignedPath seriesPath,
      OperatorContext context,
      Filter timeFilter,
      Filter valueFilter,
      boolean ascending) {
    this.sourceId = sourceId;
    this.operatorContext = context;
    this.seriesScanUtil =
        new AlignedSeriesScanUtil(
            seriesPath,
            new HashSet<>(seriesPath.getMeasurementList()),
            context.getInstanceContext(),
            timeFilter,
            valueFilter,
            ascending);
    // time + all value columns
    this.maxReturnSize =
        (1L + seriesPath.getMeasurementList().size())
            * TSFileDescriptor.getInstance().getConfig().getPageSizeInByte();
    this.builder = new TsBlockBuilder(seriesScanUtil.getTsDataTypeList());
  }

  @Override
  public OperatorContext getOperatorContext() {
    return operatorContext;
  }

  @Override
  public TsBlock next() {
<<<<<<< HEAD
    long startTime = System.nanoTime();
    try {
      TsBlock block = builder.build();
      builder.reset();
      return block;
    } finally {
      operatorContext.addOperatorTime(ALIGNED_SERIES_SCAN_OPERATOR, System.nanoTime() - startTime);
    }
=======
    TsBlock block = builder.build();
    builder.reset();
    return block;
>>>>>>> 40de3ad1
  }

  @Override
  public boolean hasNext() {
<<<<<<< HEAD
    long startTime = System.nanoTime();
=======
>>>>>>> 40de3ad1
    try {

      // start stopwatch
      long maxRuntime = operatorContext.getMaxRunTime().roundTo(TimeUnit.NANOSECONDS);
      long start = System.nanoTime();

      // here use do-while to promise doing this at least once
      do {
        /*
         * consume page data firstly
         */
        if (readPageData()) {
          continue;
        }

        /*
         * consume chunk data secondly
         */
        if (readChunkData()) {
          continue;
        }

        /*
         * consume next file finally
         */
        if (readFileData()) {
          continue;
        }
        break;

      } while (System.nanoTime() - start < maxRuntime && !builder.isFull());

      finished = builder.isEmpty();

      return !finished;
    } catch (IOException e) {
      throw new RuntimeException("Error happened while scanning the file", e);
    } finally {
      operatorContext.addOperatorTime(ALIGNED_SERIES_SCAN_OPERATOR, System.nanoTime() - startTime);
    }
  }

  @Override
  public boolean isFinished() {
    return finished;
  }

  @Override
  public long calculateMaxPeekMemory() {
    return maxReturnSize;
  }

  @Override
  public long calculateMaxReturnSize() {
    return maxReturnSize;
  }

  @Override
  public long calculateRetainedSizeAfterCallingNext() {
    return 0L;
  }

  private boolean readFileData() throws IOException {
    while (seriesScanUtil.hasNextFile()) {
      if (readChunkData()) {
        return true;
      }
    }
    return false;
  }

  private boolean readChunkData() throws IOException {
    while (seriesScanUtil.hasNextChunk()) {
      if (readPageData()) {
        return true;
      }
    }
    return false;
  }

  private boolean readPageData() throws IOException {
    while (seriesScanUtil.hasNextPage()) {
      TsBlock tsBlock = seriesScanUtil.nextPage();
      if (!isEmpty(tsBlock)) {
        appendToBuilder(tsBlock);
        return true;
      }
    }
    return false;
  }

  private void appendToBuilder(TsBlock tsBlock) {
    int size = tsBlock.getPositionCount();
    TimeColumnBuilder timeColumnBuilder = builder.getTimeColumnBuilder();
    TimeColumn timeColumn = tsBlock.getTimeColumn();
    for (int i = 0; i < size; i++) {
      timeColumnBuilder.writeLong(timeColumn.getLong(i));
      builder.declarePosition();
<<<<<<< HEAD
      ;
=======
>>>>>>> 40de3ad1
    }
    for (int columnIndex = 0, columnSize = tsBlock.getValueColumnCount();
        columnIndex < columnSize;
        columnIndex++) {
      ColumnBuilder columnBuilder = builder.getColumnBuilder(columnIndex);
      Column column = tsBlock.getColumn(columnIndex);
<<<<<<< HEAD
      for (int i = 0; i < size; i++) {
        columnBuilder.write(column, i);
=======
      if (column.mayHaveNull()) {
        for (int i = 0; i < size; i++) {
          if (column.isNull(i)) {
            columnBuilder.appendNull();
          } else {
            columnBuilder.write(column, i);
          }
        }
      } else {
        for (int i = 0; i < size; i++) {
          columnBuilder.write(column, i);
        }
>>>>>>> 40de3ad1
      }
    }
  }

  private boolean isEmpty(TsBlock tsBlock) {
    return tsBlock == null || tsBlock.isEmpty();
  }

  @Override
  public PlanNodeId getSourceId() {
    return sourceId;
  }

  @Override
  public void initQueryDataSource(QueryDataSource dataSource) {
    seriesScanUtil.initQueryDataSource(dataSource);
  }
}<|MERGE_RESOLUTION|>--- conflicted
+++ resolved
@@ -34,11 +34,8 @@
 import java.io.IOException;
 import java.util.HashSet;
 import java.util.concurrent.TimeUnit;
-<<<<<<< HEAD
 
 import static org.apache.iotdb.db.mpp.statistics.QueryStatistics.ALIGNED_SERIES_SCAN_OPERATOR;
-=======
->>>>>>> 40de3ad1
 
 public class AlignedSeriesScanOperator implements DataSourceOperator {
 
@@ -82,7 +79,6 @@
 
   @Override
   public TsBlock next() {
-<<<<<<< HEAD
     long startTime = System.nanoTime();
     try {
       TsBlock block = builder.build();
@@ -91,19 +87,11 @@
     } finally {
       operatorContext.addOperatorTime(ALIGNED_SERIES_SCAN_OPERATOR, System.nanoTime() - startTime);
     }
-=======
-    TsBlock block = builder.build();
-    builder.reset();
-    return block;
->>>>>>> 40de3ad1
   }
 
   @Override
   public boolean hasNext() {
-<<<<<<< HEAD
     long startTime = System.nanoTime();
-=======
->>>>>>> 40de3ad1
     try {
 
       // start stopwatch
@@ -202,20 +190,12 @@
     for (int i = 0; i < size; i++) {
       timeColumnBuilder.writeLong(timeColumn.getLong(i));
       builder.declarePosition();
-<<<<<<< HEAD
-      ;
-=======
->>>>>>> 40de3ad1
     }
     for (int columnIndex = 0, columnSize = tsBlock.getValueColumnCount();
         columnIndex < columnSize;
         columnIndex++) {
       ColumnBuilder columnBuilder = builder.getColumnBuilder(columnIndex);
       Column column = tsBlock.getColumn(columnIndex);
-<<<<<<< HEAD
-      for (int i = 0; i < size; i++) {
-        columnBuilder.write(column, i);
-=======
       if (column.mayHaveNull()) {
         for (int i = 0; i < size; i++) {
           if (column.isNull(i)) {
@@ -228,7 +208,6 @@
         for (int i = 0; i < size; i++) {
           columnBuilder.write(column, i);
         }
->>>>>>> 40de3ad1
       }
     }
   }
