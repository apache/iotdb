/*
 * Licensed to the Apache Software Foundation (ASF) under one
 * or more contributor license agreements.  See the NOTICE file
 * distributed with this work for additional information
 * regarding copyright ownership.  The ASF licenses this file
 * to you under the Apache License, Version 2.0 (the
 * "License"); you may not use this file except in compliance
 * with the License.  You may obtain a copy of the License at
 *
 *     http://www.apache.org/licenses/LICENSE-2.0
 *
 * Unless required by applicable law or agreed to in writing,
 * software distributed under the License is distributed on an
 * "AS IS" BASIS, WITHOUT WARRANTIES OR CONDITIONS OF ANY
 * KIND, either express or implied.  See the License for the
 * specific language governing permissions and limitations
 * under the License.
 */

package org.apache.iotdb.db.service;

import org.apache.iotdb.db.conf.IoTDBConstant;

public enum ServiceType {
  STORAGE_ENGINE_SERVICE("Storage Engine ServerService", ""),
  JMX_SERVICE("JMX ServerService", "JMX ServerService"),
  METRICS_SERVICE("Metrics ServerService", "MetricsService"),
  RPC_SERVICE("RPC ServerService", "RPCService"),
  MQTT_SERVICE("MQTTService", ""),
  MONITOR_SERVICE("Monitor ServerService", "Monitor"),
  STAT_MONITOR_SERVICE("Statistics ServerService", ""),
  WAL_SERVICE("WAL ServerService", ""),
  CLOSE_MERGE_SERVICE("Close&Merge ServerService", ""),
  JVM_MEM_CONTROL_SERVICE("Memory Controller", ""),
  AUTHORIZATION_SERVICE("Authorization ServerService", ""),
  FILE_READER_MANAGER_SERVICE("File reader manager ServerService", ""),
  SYNC_SERVICE("SYNC ServerService", ""),
  UPGRADE_SERVICE("UPGRADE DataService", ""),
  MERGE_SERVICE("Merge Manager", "Merge Manager"),
  COMPACTION_SERVICE("Compaction Manager", "Compaction Manager"),
  PERFORMANCE_STATISTIC_SERVICE("PERFORMANCE_STATISTIC_SERVICE", "PERFORMANCE_STATISTIC_SERVICE"),
  TVLIST_ALLOCATOR_SERVICE("TVList Allocator", ""),
  UDF_CLASSLOADER_MANAGER_SERVICE("UDF Classloader Manager Service", ""),
  UDF_REGISTRATION_SERVICE("UDF Registration Service", ""),
  TEMPORARY_QUERY_DATA_FILE_SERVICE("Temporary Query Data File Service", ""),
  TRIGGER_REGISTRATION_SERVICE("Trigger Registration Service", ""),
  CACHE_HIT_RATIO_DISPLAY_SERVICE(
      "CACHE_HIT_RATIO_DISPLAY_SERVICE",
      generateJmxName(IoTDBConstant.IOTDB_PACKAGE, "Cache Hit Ratio")),
  QUERY_TIME_MANAGER("Query time manager", "Query time"),

  FLUSH_SERVICE(
      "Flush ServerService", generateJmxName("org.apache.iotdb.db.engine.pool", "Flush Manager")),
  CLUSTER_MONITOR_SERVICE("Cluster Monitor ServerService", "Cluster Monitor"),
<<<<<<< HEAD
  SYSTEMINFO_SERVICE("MemTable Monitor Service", "MemTable, Monitor");
=======
  CONTINUOUS_QUERY_SERVICE("Continuous Query Service", "Continuous Query Service");
>>>>>>> fe67b72c

  private final String name;
  private final String jmxName;

  ServiceType(String name, String jmxName) {
    this.name = name;
    this.jmxName = jmxName;
  }

  public String getName() {
    return name;
  }

  public String getJmxName() {
    return jmxName;
  }

  private static String generateJmxName(String packageName, String jmxName) {
    return String.format("%s:type=%s", packageName, jmxName);
  }
}<|MERGE_RESOLUTION|>--- conflicted
+++ resolved
@@ -52,11 +52,7 @@
   FLUSH_SERVICE(
       "Flush ServerService", generateJmxName("org.apache.iotdb.db.engine.pool", "Flush Manager")),
   CLUSTER_MONITOR_SERVICE("Cluster Monitor ServerService", "Cluster Monitor"),
-<<<<<<< HEAD
-  SYSTEMINFO_SERVICE("MemTable Monitor Service", "MemTable, Monitor");
-=======
   CONTINUOUS_QUERY_SERVICE("Continuous Query Service", "Continuous Query Service");
->>>>>>> fe67b72c
 
   private final String name;
   private final String jmxName;
