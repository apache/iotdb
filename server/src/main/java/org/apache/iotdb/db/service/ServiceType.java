--- conflicted
+++ resolved
@@ -53,13 +53,9 @@
       "Flush ServerService", generateJmxName("org.apache.iotdb.db.engine.pool", "Flush Manager")),
   CLUSTER_MONITOR_SERVICE("Cluster Monitor ServerService", "Cluster Monitor"),
   SYSTEMINFO_SERVICE("MemTable Monitor Service", "MemTable, Monitor"),
-<<<<<<< HEAD
-  CONTINUOUS_QUERY_SERVICE("Continuous Query Service", "Continuous Query Service");
-=======
-
+  CONTINUOUS_QUERY_SERVICE("Continuous Query Service", "Continuous Query Service"),
   CLUSTER_INFO_SERVICE("Cluster Monitor Service (thrift-based)", "Cluster Monitor-Thrift"),
   ;
->>>>>>> d6fe7b00
 
   private final String name;
   private final String jmxName;
