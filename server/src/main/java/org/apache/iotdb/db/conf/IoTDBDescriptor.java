/*
 * Licensed to the Apache Software Foundation (ASF) under one
 * or more contributor license agreements.  See the NOTICE file
 * distributed with this work for additional information
 * regarding copyright ownership.  The ASF licenses this file
 * to you under the Apache License, Version 2.0 (the
 * "License"); you may not use this file except in compliance
 * with the License.  You may obtain a copy of the License at
 *
 *     http://www.apache.org/licenses/LICENSE-2.0
 *
 * Unless required by applicable law or agreed to in writing,
 * software distributed under the License is distributed on an
 * "AS IS" BASIS, WITHOUT WARRANTIES OR CONDITIONS OF ANY
 * KIND, either express or implied.  See the License for the
 * specific language governing permissions and limitations
 * under the License.
 */
package org.apache.iotdb.db.conf;

import org.apache.iotdb.db.conf.directories.DirectoryManager;
import org.apache.iotdb.db.exception.query.QueryProcessException;
import org.apache.iotdb.db.utils.FilePathUtils;
import org.apache.iotdb.tsfile.common.conf.TSFileDescriptor;
import org.slf4j.Logger;
import org.slf4j.LoggerFactory;

import java.io.*;
import java.net.URL;
import java.time.ZoneId;
import java.util.Properties;

public class IoTDBDescriptor {

  private static final Logger logger = LoggerFactory.getLogger(IoTDBDescriptor.class);
  private IoTDBConfig conf = new IoTDBConfig();

  private IoTDBDescriptor() {
    loadProps();
  }

  public static IoTDBDescriptor getInstance() {
    return IoTDBDescriptorHolder.INSTANCE;
  }

  public IoTDBConfig getConfig() {
    return conf;
  }

  private String getPropsUrl() {
    String url = System.getProperty(IoTDBConstant.IOTDB_CONF, null);
    if (url == null) {
      url = System.getProperty(IoTDBConstant.IOTDB_HOME, null);
      if (url != null) {
        url = url + File.separatorChar + "conf" + File.separatorChar + IoTDBConfig.CONFIG_NAME;
      } else {
        URL uri = IoTDBConfig.class.getResource("/" + IoTDBConfig.CONFIG_NAME);
        if (uri != null) {
          url = uri.getPath();
          return url;
        }
        logger.warn(
            "Cannot find IOTDB_HOME or IOTDB_CONF environment variable when loading "
                + "config file {}, use default configuration",
            IoTDBConfig.CONFIG_NAME);
        // update all data seriesPath
        conf.updatePath();
        return null;
      }
    } else {
      url += (File.separatorChar + IoTDBConfig.CONFIG_NAME);
    }
    return url;
  }

  /**
   * load an property file and set TsfileDBConfig variables.
   */
  private void loadProps() {
    String url = getPropsUrl();
    if (url == null) {
      return;
    }

    try (InputStream inputStream = new FileInputStream(new File(url))) {

      logger.info("Start to read config file {}", url);
      Properties properties = new Properties();
      properties.load(inputStream);
      conf.setEnableStatMonitor(Boolean
          .parseBoolean(properties.getProperty("enable_stat_monitor",
              Boolean.toString(conf.isEnableStatMonitor()))));
      conf.setBackLoopPeriodSec(Integer
          .parseInt(properties.getProperty("back_loop_period_in_second",
              Integer.toString(conf.getBackLoopPeriodSec()))));
      int statMonitorDetectFreqSec = Integer.parseInt(
          properties.getProperty("stat_monitor_detect_freq_in_second",
              Integer.toString(conf.getStatMonitorDetectFreqSec())));
      int statMonitorRetainIntervalSec = Integer.parseInt(
          properties.getProperty("stat_monitor_retain_interval_in_second",
              Integer.toString(conf.getStatMonitorRetainIntervalSec())));
      // the conf value must > default value, or may cause system unstable
      if (conf.getStatMonitorDetectFreqSec() < statMonitorDetectFreqSec) {
        conf.setStatMonitorDetectFreqSec(statMonitorDetectFreqSec);
      } else {
        logger.info("The stat_monitor_detect_freq_sec value is smaller than default,"
            + " use default value");
      }

      if (conf.getStatMonitorRetainIntervalSec() < statMonitorRetainIntervalSec) {
        conf.setStatMonitorRetainIntervalSec(statMonitorRetainIntervalSec);
      } else {
        logger.info("The stat_monitor_retain_interval_sec value is smaller than default,"
            + " use default value");
      }

<<<<<<< HEAD
      conf.setRestPort(Integer.parseInt(properties.getProperty("metrics_port",
          Integer.toString(conf.getRestPort()))));
=======
      conf.setEnableMetricService(Boolean.parseBoolean(properties
          .getProperty("enable_metric_service", Boolean.toString(conf.isEnableMetricService()))));

      conf.setMetricsPort(Integer.parseInt(properties.getProperty("metrics_port",
          Integer.toString(conf.getMetricsPort()))));
>>>>>>> 13b22365

      conf.setQueryCacheSizeInMetric(Integer
          .parseInt(properties.getProperty("query_cache_size_in_metric",
              Integer.toString(conf.getQueryCacheSizeInMetric()))
          ));

      conf.setRpcAddress(properties.getProperty("rpc_address", conf.getRpcAddress()));

      conf.setRpcThriftCompressionEnable(
          Boolean.parseBoolean(properties.getProperty("rpc_thrift_compression_enable",
              Boolean.toString(conf.isRpcThriftCompressionEnable()))));

      conf.setRpcPort(Integer.parseInt(properties.getProperty("rpc_port",
          Integer.toString(conf.getRpcPort()))));

      conf.setTimestampPrecision(properties.getProperty("timestamp_precision",
          conf.getTimestampPrecision()));

      conf.setEnableParameterAdapter(
          Boolean.parseBoolean(properties.getProperty("enable_parameter_adapter",
              Boolean.toString(conf.isEnableParameterAdapter()))));

      conf.setMetaDataCacheEnable(
          Boolean.parseBoolean(properties.getProperty("meta_data_cache_enable",
              Boolean.toString(conf.isMetaDataCacheEnable()))));

      initMemoryAllocate(properties);

      loadWALProps(properties);

      conf.setBaseDir(properties.getProperty("base_dir", conf.getBaseDir()));

      conf.setSystemDir(
          FilePathUtils.regularizePath(conf.getBaseDir()) + IoTDBConstant.SYSTEM_FOLDER_NAME);

      conf.setSchemaDir(
          FilePathUtils.regularizePath(conf.getSystemDir()) + IoTDBConstant.SCHEMA_FOLDER_NAME);

      conf.setSyncDir(
          FilePathUtils.regularizePath(conf.getSystemDir()) + IoTDBConstant.SYNC_FOLDER_NAME);

      conf.setQueryDir(
          FilePathUtils.regularizePath(conf.getBaseDir()) + IoTDBConstant.QUERY_FOLDER_NAME);

      conf.setDataDirs(properties.getProperty("data_dirs", conf.getDataDirs()[0])
          .split(","));

      conf.setWalFolder(properties.getProperty("wal_dir", conf.getWalFolder()));

      int walBufferSize = Integer.parseInt(properties.getProperty("wal_buffer_size",
          Integer.toString(conf.getWalBufferSize())));
      if (walBufferSize > 0) {
        conf.setWalBufferSize(walBufferSize);
      }

      conf.setMultiDirStrategyClassName(properties.getProperty("multi_dir_strategy",
          conf.getMultiDirStrategyClassName()));

      conf.setBatchSize(Integer.parseInt(properties.getProperty("batch_size",
          Integer.toString(conf.getBatchSize()))));

      long tsfileSizeThreshold = Long.parseLong(properties
          .getProperty("tsfile_size_threshold",
              Long.toString(conf.getTsFileSizeThreshold())).trim());
      if (tsfileSizeThreshold > 0) {
        conf.setTsFileSizeThreshold(tsfileSizeThreshold);
      }

      long memTableSizeThreshold = Long.parseLong(properties
          .getProperty("memtable_size_threshold",
              Long.toString(conf.getMemtableSizeThreshold())).trim());
      if (memTableSizeThreshold > 0) {
        conf.setMemtableSizeThreshold(memTableSizeThreshold);
      }

      conf.setSyncEnable(Boolean
          .parseBoolean(properties.getProperty("is_sync_enable",
              Boolean.toString(conf.isSyncEnable()))));

      conf.setSyncServerPort(Integer
          .parseInt(properties.getProperty("sync_server_port",
              Integer.toString(conf.getSyncServerPort())).trim()));

      conf.setIpWhiteList(properties.getProperty("ip_white_list", conf.getIpWhiteList()));

      conf.setConcurrentFlushThread(Integer
          .parseInt(properties.getProperty("concurrent_flush_thread",
              Integer.toString(conf.getConcurrentFlushThread()))));

      if (conf.getConcurrentFlushThread() <= 0) {
        conf.setConcurrentFlushThread(Runtime.getRuntime().availableProcessors());
      }

      conf.setConcurrentQueryThread(Integer
          .parseInt(properties.getProperty("concurrent_query_thread",
              Integer.toString(conf.getConcurrentQueryThread()))));

      if (conf.getConcurrentQueryThread() <= 0) {
        conf.setConcurrentQueryThread(Runtime.getRuntime().availableProcessors());
      }

      conf.setmManagerCacheSize(Integer
          .parseInt(properties.getProperty("metadata_node_cache_size",
              Integer.toString(conf.getmManagerCacheSize())).trim()));

      conf.setLanguageVersion(properties.getProperty("language_version",
          conf.getLanguageVersion()).trim());

      if (properties.containsKey("chunk_buffer_pool_enable")) {
        conf.setChunkBufferPoolEnable(Boolean
            .parseBoolean(properties.getProperty("chunk_buffer_pool_enable")));
      }
      conf.setZoneID(
          ZoneId.of(properties.getProperty("time_zone", conf.getZoneID().toString().trim())));
      logger.info("Time zone has been set to {}", conf.getZoneID());

      conf.setEnableExternalSort(Boolean.parseBoolean(properties
          .getProperty("enable_external_sort", Boolean.toString(conf.isEnableExternalSort()))));
      conf.setExternalSortThreshold(Integer.parseInt(properties
          .getProperty("external_sort_threshold",
              Integer.toString(conf.getExternalSortThreshold()))));
      conf.setUpgradeThreadNum(Integer.parseInt(properties.getProperty("upgrade_thread_num",
          Integer.toString(conf.getUpgradeThreadNum()))));
      conf.setMergeMemoryBudget(Long.parseLong(properties.getProperty("merge_memory_budget",
          Long.toString(conf.getMergeMemoryBudget()))));
      conf.setMergeThreadNum(Integer.parseInt(properties.getProperty("merge_thread_num",
          Integer.toString(conf.getMergeThreadNum()))));
      conf.setMergeChunkSubThreadNum(Integer.parseInt(properties.getProperty
          ("merge_chunk_subthread_num",
              Integer.toString(conf.getMergeChunkSubThreadNum()))));
      conf.setContinueMergeAfterReboot(Boolean.parseBoolean(properties.getProperty(
          "continue_merge_after_reboot", Boolean.toString(conf.isContinueMergeAfterReboot()))));
      conf.setMergeFileSelectionTimeBudget(Long.parseLong(properties.getProperty
          ("merge_fileSelection_time_budget",
              Long.toString(conf.getMergeFileSelectionTimeBudget()))));
      conf.setMergeIntervalSec(Long.parseLong(properties.getProperty("merge_interval_sec",
          Long.toString(conf.getMergeIntervalSec()))));
      conf.setForceFullMerge(Boolean.parseBoolean(properties.getProperty("force_full_merge",
          Boolean.toString(conf.isForceFullMerge()))));
      conf.setChunkMergePointThreshold(Integer.parseInt(properties.getProperty(
          "chunk_merge_point_threshold", Integer.toString(conf.getChunkMergePointThreshold()))));

      conf.setEnablePerformanceStat(Boolean
          .parseBoolean(properties.getProperty("enable_performance_stat",
              Boolean.toString(conf.isEnablePerformanceStat())).trim()));

      conf.setPerformanceStatDisplayInterval(Long
          .parseLong(properties.getProperty("performance_stat_display_interval",
              Long.toString(conf.getPerformanceStatDisplayInterval())).trim()));
      conf.setPerformanceStatMemoryInKB(Integer
          .parseInt(properties.getProperty("performance_stat_memory_in_kb",
              Integer.toString(conf.getPerformanceStatMemoryInKB())).trim()));

      int maxConcurrentClientNum = Integer.parseInt(properties.
          getProperty("rpc_max_concurrent_client_num",
              Integer.toString(conf.getRpcMaxConcurrentClientNum()).trim()));
      if (maxConcurrentClientNum <= 0) {
        maxConcurrentClientNum = 65535;
      }

      conf.setEnableWatermark(Boolean.parseBoolean(properties.getProperty("watermark_module_opened",
          Boolean.toString(conf.isEnableWatermark()).trim())));
      conf.setWatermarkSecretKey(
          properties.getProperty("watermark_secret_key", conf.getWatermarkSecretKey()));
      conf.setWatermarkBitString(
          properties.getProperty("watermark_bit_string", conf.getWatermarkBitString()));
      conf.setWatermarkMethod(
          properties.getProperty("watermark_method", conf.getWatermarkMethod()));

      loadAutoCreateSchemaProps(properties);

      conf.setRpcMaxConcurrentClientNum(maxConcurrentClientNum);

      conf.setTsFileStorageFs(properties.getProperty("tsfile_storage_fs",
          conf.getTsFileStorageFs().toString()));
      conf.setCoreSitePath(
          properties.getProperty("core_site_path", conf.getCoreSitePath()));
      conf.setHdfsSitePath(
          properties.getProperty("hdfs_site_path", conf.getHdfsSitePath()));
      conf.setHdfsIp(properties.getProperty("hdfs_ip", conf.getRawHDFSIp()).split(","));
      conf.setHdfsPort(properties.getProperty("hdfs_port", conf.getHdfsPort()));
      conf.setDfsNameServices(
          properties.getProperty("dfs_nameservices", conf.getDfsNameServices()));
      conf.setDfsHaNamenodes(
          properties.getProperty("dfs_ha_namenodes", conf.getRawDfsHaNamenodes()).split(","));
      conf.setDfsHaAutomaticFailoverEnabled(
          Boolean.parseBoolean(properties.getProperty("dfs_ha_automatic_failover_enabled",
              String.valueOf(conf.isDfsHaAutomaticFailoverEnabled()))));
      conf.setDfsClientFailoverProxyProvider(
          properties.getProperty("dfs_client_failover_proxy_provider",
              conf.getDfsClientFailoverProxyProvider()));
      conf.setUseKerberos(Boolean.parseBoolean(
          properties.getProperty("hdfs_use_kerberos", String.valueOf(conf.isUseKerberos()))));
      conf.setKerberosKeytabFilePath(
          properties.getProperty("kerberos_keytab_file_path", conf.getKerberosKeytabFilePath()));
      conf.setKerberosPrincipal(
          properties.getProperty("kerberos_principal", conf.getKerberosPrincipal()));

      conf.setDefaultTTL(Long.parseLong(properties.getProperty("default_ttl",
          String.valueOf(conf.getDefaultTTL()))));
      // Time range for dividing storage group
      conf.setPartitionInterval(
          Long.parseLong(properties
              .getProperty("partition_interval", String.valueOf(conf.getPartitionInterval()))));

      // the num of memtables in each storage group
      conf.setMemtableNumInEachStorageGroup(
          Integer.parseInt(properties.getProperty("memtable_num_in_each_storage_group",
              String.valueOf(conf.getMemtableNumInEachStorageGroup()))));

      // the default fill interval in LinearFill and PreviousFill
      conf.setDefaultFillInterval(
          Integer.parseInt(properties.getProperty("default_fill_interval",
              String.valueOf(conf.getDefaultFillInterval()))));

      // At the same time, set TSFileConfig
      TSFileDescriptor.getInstance().getConfig()
          .setTSFileStorageFs(
              properties.getProperty("tsfile_storage_fs", conf.getTsFileStorageFs().name()));
      TSFileDescriptor.getInstance().getConfig().setKerberosKeytabFilePath(
          properties.getProperty("core_site_path", conf.getCoreSitePath()));
      TSFileDescriptor.getInstance().getConfig().setKerberosPrincipal(
          properties.getProperty("hdfs_site_path", conf.getHdfsSitePath()));
      TSFileDescriptor.getInstance().getConfig()
          .setHdfsIp(properties.getProperty("hdfs_ip", conf.getRawHDFSIp()).split(","));
      TSFileDescriptor.getInstance().getConfig()
          .setHdfsPort(properties.getProperty("hdfs_port", conf.getHdfsPort()));
      TSFileDescriptor.getInstance().getConfig()
          .setDfsNameServices(
              properties.getProperty("dfs_nameservices", conf.getDfsNameServices()));
      TSFileDescriptor.getInstance().getConfig()
          .setDfsHaNamenodes(
              properties.getProperty("dfs_ha_namenodes", conf.getRawDfsHaNamenodes()).split(","));
      TSFileDescriptor.getInstance().getConfig().setDfsHaAutomaticFailoverEnabled(
          Boolean.parseBoolean(properties.getProperty("dfs_ha_automatic_failover_enabled",
              String.valueOf(conf.isDfsHaAutomaticFailoverEnabled()))));
      TSFileDescriptor.getInstance().getConfig().setDfsClientFailoverProxyProvider(
          properties.getProperty("dfs_client_failover_proxy_provider",
              conf.getDfsClientFailoverProxyProvider()));
      TSFileDescriptor.getInstance().getConfig().setUseKerberos(Boolean.parseBoolean(
          properties.getProperty("hdfs_use_kerberos", String.valueOf(conf.isUseKerberos()))));
      TSFileDescriptor.getInstance().getConfig().setKerberosKeytabFilePath(
          properties.getProperty("kerberos_keytab_file_path", conf.getKerberosKeytabFilePath()));
      TSFileDescriptor.getInstance().getConfig().setKerberosPrincipal(
          properties.getProperty("kerberos_principal", conf.getKerberosPrincipal()));
      TSFileDescriptor.getInstance().getConfig().setBatchSize(conf.getBatchSize());
      // set tsfile-format config
      loadTsFileProps(properties);

    } catch (FileNotFoundException e) {
      logger.warn("Fail to find config file {}", url, e);
    } catch (IOException e) {
      logger.warn("Cannot load config file, use default configuration", e);
    } catch (Exception e) {
      logger.warn("Incorrect format in config file, use default configuration", e);
    } finally {
      // update all data seriesPath
      conf.updatePath();
    }
  }

  private void loadWALProps(Properties properties) {
    conf.setEnableWal(Boolean.parseBoolean(properties.getProperty("enable_wal",
        Boolean.toString(conf.isEnableWal()))));

    conf.setFlushWalThreshold(Integer
        .parseInt(properties.getProperty("flush_wal_threshold",
            Integer.toString(conf.getFlushWalThreshold()))));

    conf.setForceWalPeriodInMs(Long
        .parseLong(properties.getProperty("force_wal_period_in_ms",
            Long.toString(conf.getForceWalPeriodInMs()))));

  }

  private void loadAutoCreateSchemaProps(Properties properties) {
    conf.setAutoCreateSchemaEnabled(
        Boolean.parseBoolean(properties.getProperty("enable_auto_create_schema",
            Boolean.toString(conf.isAutoCreateSchemaEnabled()).trim())));
    conf.setDefaultStorageGroupLevel(
        Integer.parseInt(properties.getProperty("default_storage_group_level",
            Integer.toString(conf.getDefaultStorageGroupLevel()))));
    conf.setDefaultBooleanEncoding(
        properties.getProperty("default_boolean_encoding",
            conf.getDefaultBooleanEncoding().toString()));
    conf.setDefaultInt32Encoding(
        properties.getProperty("default_int32_encoding",
            conf.getDefaultInt32Encoding().toString()));
    conf.setDefaultInt64Encoding(
        properties.getProperty("default_int64_encoding",
            conf.getDefaultInt64Encoding().toString()));
    conf.setDefaultFloatEncoding(
        properties.getProperty("default_float_encoding",
            conf.getDefaultFloatEncoding().toString()));
    conf.setDefaultDoubleEncoding(
        properties.getProperty("default_double_encoding",
            conf.getDefaultDoubleEncoding().toString()));
    conf.setDefaultTextEncoding(
        properties.getProperty("default_text_encoding",
            conf.getDefaultTextEncoding().toString()));
  }

  private void loadTsFileProps(Properties properties) {
    TSFileDescriptor.getInstance().getConfig().setGroupSizeInByte(Integer
        .parseInt(properties.getProperty("group_size_in_byte",
            Integer.toString(TSFileDescriptor.getInstance().getConfig().getGroupSizeInByte()))));
    TSFileDescriptor.getInstance().getConfig().setPageSizeInByte(Integer
        .parseInt(properties.getProperty("page_size_in_byte",
            Integer.toString(TSFileDescriptor.getInstance().getConfig().getPageSizeInByte()))));
    if (TSFileDescriptor.getInstance().getConfig().getPageSizeInByte() > TSFileDescriptor
        .getInstance().getConfig().getGroupSizeInByte()) {
      logger
          .warn("page_size is greater than group size, will set it as the same with group size");
      TSFileDescriptor.getInstance().getConfig()
          .setPageSizeInByte(TSFileDescriptor.getInstance().getConfig().getGroupSizeInByte());
    }
    TSFileDescriptor.getInstance().getConfig().setMaxNumberOfPointsInPage(Integer
        .parseInt(properties.getProperty("max_number_of_points_in_page",
            Integer.toString(
                TSFileDescriptor.getInstance().getConfig().getMaxNumberOfPointsInPage()))));
    TSFileDescriptor.getInstance().getConfig().setTimeSeriesDataType(properties
        .getProperty("time_series_data_type",
            TSFileDescriptor.getInstance().getConfig().getTimeSeriesDataType()));
    TSFileDescriptor.getInstance().getConfig().setMaxStringLength(Integer
        .parseInt(properties.getProperty("max_string_length",
            Integer.toString(TSFileDescriptor.getInstance().getConfig().getMaxStringLength()))));
    TSFileDescriptor.getInstance().getConfig().setBloomFilterErrorRate(Double
        .parseDouble(properties.getProperty("bloom_filter_error_rate",
            Double.toString(
                TSFileDescriptor.getInstance().getConfig().getBloomFilterErrorRate()))));
    TSFileDescriptor.getInstance().getConfig().setFloatPrecision(Integer
        .parseInt(properties
            .getProperty("float_precision", Integer
                .toString(TSFileDescriptor.getInstance().getConfig().getFloatPrecision()))));
    TSFileDescriptor.getInstance().getConfig().setTimeEncoder(properties
        .getProperty("time_encoder",
            TSFileDescriptor.getInstance().getConfig().getTimeEncoder()));
    TSFileDescriptor.getInstance().getConfig().setValueEncoder(properties
        .getProperty("value_encoder",
            TSFileDescriptor.getInstance().getConfig().getValueEncoder()));
    TSFileDescriptor.getInstance().getConfig().setCompressor(properties
        .getProperty("compressor",
            TSFileDescriptor.getInstance().getConfig().getCompressor().toString()));
  }

  public void loadHotModifiedProps() throws QueryProcessException {
    String url = getPropsUrl();
    if (url == null) {
      return;
    }

    try (InputStream inputStream = new FileInputStream(new File(url))) {
      logger.info("Start to reload config file {}", url);
      Properties properties = new Properties();
      properties.load(inputStream);

      // update data dirs
      String dataDirs = properties.getProperty("data_dirs", null);
      if (dataDirs != null) {
        conf.reloadDataDirs(dataDirs.split(","));
      }

      // update dir strategy
      String multiDirStrategyClassName = properties.getProperty("multi_dir_strategy", null);
      if (multiDirStrategyClassName != null && !multiDirStrategyClassName
          .equals(conf.getMultiDirStrategyClassName())) {
        conf.setMultiDirStrategyClassName(multiDirStrategyClassName);
        DirectoryManager.getInstance().updateDirectoryStrategy();
      }

      // update WAL conf
      loadWALProps(properties);

      // time zone
      conf.setZoneID(
          ZoneId.of(properties.getProperty("time_zone", conf.getZoneID().toString().trim())));

      // dynamic parameters
      long tsfileSizeThreshold = Long.parseLong(properties
          .getProperty("tsfile_size_threshold",
              Long.toString(conf.getTsFileSizeThreshold())).trim());
      if (tsfileSizeThreshold > 0 && !conf.isEnableParameterAdapter()) {
        conf.setTsFileSizeThreshold(tsfileSizeThreshold);
      }

      long memTableSizeThreshold = Long.parseLong(properties
          .getProperty("memtable_size_threshold",
              Long.toString(conf.getMemtableSizeThreshold())).trim());
      if (memTableSizeThreshold > 0 && !conf.isEnableParameterAdapter()) {
        conf.setMemtableSizeThreshold(memTableSizeThreshold);
      }

      // update params of creating schema automatically
      loadAutoCreateSchemaProps(properties);

      // update tsfile-format config
      loadTsFileProps(properties);

    } catch (Exception e) {
      logger.warn("Fail to reload config file {}", url, e);
      throw new QueryProcessException(
          String.format("Fail to reload config file %s because %s", url, e.getMessage()));
    }
  }

  private void initMemoryAllocate(Properties properties) {
    String memoryAllocateProportion = properties.getProperty("write_read_free_memory_proportion");
    if (memoryAllocateProportion != null) {
      String[] proportions = memoryAllocateProportion.split(":");
      int proportionSum = 0;
      for (String proportion : proportions) {
        proportionSum += Integer.parseInt(proportion.trim());
      }
      long maxMemoryAvailable = Runtime.getRuntime().maxMemory();
      conf.setAllocateMemoryForWrite(
          maxMemoryAvailable * Integer.parseInt(proportions[0].trim()) / proportionSum);
      conf.setAllocateMemoryForRead(
          maxMemoryAvailable * Integer.parseInt(proportions[1].trim()) / proportionSum);
    }

    if (!conf.isMetaDataCacheEnable()) {
      return;
    }

    String queryMemoryAllocateProportion = properties
        .getProperty("filemeta_chunkmeta_chunk_free_memory_proportion");
    if (queryMemoryAllocateProportion != null) {
      String[] proportions = queryMemoryAllocateProportion.split(":");
      int proportionSum = 0;
      for (String proportion : proportions) {
        proportionSum += Integer.parseInt(proportion.trim());
      }
      long maxMemoryAvailable = conf.getAllocateMemoryForRead();
      try {
        conf.setAllocateMemoryForFileMetaDataCache(
            maxMemoryAvailable * Integer.parseInt(proportions[0].trim()) / proportionSum);
        conf.setAllocateMemoryForChunkMetaDataCache(
            maxMemoryAvailable * Integer.parseInt(proportions[1].trim()) / proportionSum);
        conf.setAllocateMemoryForChunkCache(
            maxMemoryAvailable * Integer.parseInt(proportions[2].trim()) / proportionSum);
      } catch (Exception e) {
        throw new RuntimeException(
            "Each subsection of configuration item filemeta_chunkmeta_free_memory_proportion should be an integer, which is "
                + queryMemoryAllocateProportion);
      }

    }

  }

  private static class IoTDBDescriptorHolder {

    private static final IoTDBDescriptor INSTANCE = new IoTDBDescriptor();
  }
}<|MERGE_RESOLUTION|>--- conflicted
+++ resolved
@@ -114,16 +114,12 @@
             + " use default value");
       }
 
-<<<<<<< HEAD
       conf.setRestPort(Integer.parseInt(properties.getProperty("metrics_port",
           Integer.toString(conf.getRestPort()))));
-=======
+
       conf.setEnableMetricService(Boolean.parseBoolean(properties
           .getProperty("enable_metric_service", Boolean.toString(conf.isEnableMetricService()))));
 
-      conf.setMetricsPort(Integer.parseInt(properties.getProperty("metrics_port",
-          Integer.toString(conf.getMetricsPort()))));
->>>>>>> 13b22365
 
       conf.setQueryCacheSizeInMetric(Integer
           .parseInt(properties.getProperty("query_cache_size_in_metric",
