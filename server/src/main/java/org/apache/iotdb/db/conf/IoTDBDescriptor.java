/*
 * Licensed to the Apache Software Foundation (ASF) under one
 * or more contributor license agreements.  See the NOTICE file
 * distributed with this work for additional information
 * regarding copyright ownership.  The ASF licenses this file
 * to you under the Apache License, Version 2.0 (the
 * "License"); you may not use this file except in compliance
 * with the License.  You may obtain a copy of the License at
 *
 *     http://www.apache.org/licenses/LICENSE-2.0
 *
 * Unless required by applicable law or agreed to in writing,
 * software distributed under the License is distributed on an
 * "AS IS" BASIS, WITHOUT WARRANTIES OR CONDITIONS OF ANY
 * KIND, either express or implied.  See the License for the
 * specific language governing permissions and limitations
 * under the License.
 */
package org.apache.iotdb.db.conf;

import org.apache.iotdb.db.conf.directories.DirectoryManager;
import org.apache.iotdb.db.engine.compaction.CompactionPriority;
import org.apache.iotdb.db.engine.compaction.cross.CrossCompactionStrategy;
import org.apache.iotdb.db.engine.compaction.inner.InnerCompactionStrategy;
import org.apache.iotdb.db.exception.query.QueryProcessException;
import org.apache.iotdb.db.qp.utils.DatetimeUtils;
import org.apache.iotdb.db.utils.FilePathUtils;
import org.apache.iotdb.tsfile.common.conf.TSFileDescriptor;
import org.apache.iotdb.tsfile.file.metadata.enums.TSDataType;
import org.apache.iotdb.tsfile.file.metadata.enums.TSEncoding;
import org.apache.iotdb.tsfile.fileSystem.FSType;

import com.google.common.net.InetAddresses;
import org.slf4j.Logger;
import org.slf4j.LoggerFactory;

import java.io.File;
import java.io.FileNotFoundException;
import java.io.IOException;
import java.io.InputStream;
import java.net.InetAddress;
import java.net.MalformedURLException;
import java.net.URL;
import java.net.UnknownHostException;
import java.util.Properties;

public class IoTDBDescriptor {

  private static final Logger logger = LoggerFactory.getLogger(IoTDBDescriptor.class);

  private IoTDBConfig conf = new IoTDBConfig();

  protected IoTDBDescriptor() {
    loadProps();
  }

  public static IoTDBDescriptor getInstance() {
    return IoTDBDescriptorHolder.INSTANCE;
  }

  public IoTDBConfig getConfig() {
    return conf;
  }

  /**
   * get props url location
   *
   * @return url object if location exit, otherwise null.
   */
  public URL getPropsUrl() {
    // Check if a config-directory was specified first.
    String urlString = System.getProperty(IoTDBConstant.IOTDB_CONF, null);
    // If it wasn't, check if a home directory was provided (This usually contains a config)
    if (urlString == null) {
      urlString = System.getProperty(IoTDBConstant.IOTDB_HOME, null);
      if (urlString != null) {
        urlString =
            urlString + File.separatorChar + "conf" + File.separatorChar + IoTDBConfig.CONFIG_NAME;
      } else {
        // If this too wasn't provided, try to find a default config in the root of the classpath.
        URL uri = IoTDBConfig.class.getResource("/" + IoTDBConfig.CONFIG_NAME);
        if (uri != null) {
          return uri;
        }
        logger.warn(
            "Cannot find IOTDB_HOME or IOTDB_CONF environment variable when loading "
                + "config file {}, use default configuration",
            IoTDBConfig.CONFIG_NAME);
        // update all data seriesPath
        conf.updatePath();
        return null;
      }
    }
    // If a config location was provided, but it doesn't end with a properties file,
    // append the default location.
    else if (!urlString.endsWith(".properties")) {
      urlString += (File.separatorChar + IoTDBConfig.CONFIG_NAME);
    }

    // If the url doesn't start with "file:" or "classpath:", it's provided as a no path.
    // So we need to add it to make it a real URL.
    if (!urlString.startsWith("file:") && !urlString.startsWith("classpath:")) {
      urlString = "file:" + urlString;
    }
    try {
      return new URL(urlString);
    } catch (MalformedURLException e) {
      return null;
    }
  }

  /** load an property file and set TsfileDBConfig variables. */
  @SuppressWarnings("squid:S3776") // Suppress high Cognitive Complexity warning
  private void loadProps() {
    URL url = getPropsUrl();
    if (url == null) {
      logger.warn("Couldn't load the configuration from any of the known sources.");
      return;
    }

    try (InputStream inputStream = url.openStream()) {

      logger.info("Start to read config file {}", url);
      Properties properties = new Properties();
      properties.load(inputStream);
      conf.setEnableStatMonitor(
          Boolean.parseBoolean(
              properties.getProperty(
                  "enable_stat_monitor", Boolean.toString(conf.isEnableStatMonitor()))));

      conf.setEnableMonitorSeriesWrite(
          Boolean.parseBoolean(
              properties.getProperty(
                  "enable_monitor_series_write", Boolean.toString(conf.isEnableStatMonitor()))));

      conf.setEnableMetricService(
          Boolean.parseBoolean(
              properties.getProperty(
                  "enable_metric_service", Boolean.toString(conf.isEnableMetricService()))));

      conf.setMetricsPort(
          Integer.parseInt(
              properties.getProperty("metrics_port", Integer.toString(conf.getMetricsPort()))));

      conf.setQueryCacheSizeInMetric(
          Integer.parseInt(
              properties.getProperty(
                  "query_cache_size_in_metric",
                  Integer.toString(conf.getQueryCacheSizeInMetric()))));

      conf.setRpcAddress(properties.getProperty("rpc_address", conf.getRpcAddress()));
      replaceHostnameWithIP();

      conf.setRpcThriftCompressionEnable(
          Boolean.parseBoolean(
              properties.getProperty(
                  "rpc_thrift_compression_enable",
                  Boolean.toString(conf.isRpcThriftCompressionEnable()))));

      conf.setRpcAdvancedCompressionEnable(
          Boolean.parseBoolean(
              properties.getProperty(
                  "rpc_advanced_compression_enable",
                  Boolean.toString(conf.isRpcAdvancedCompressionEnable()))));

      conf.setRpcPort(
          Integer.parseInt(
              properties.getProperty("rpc_port", Integer.toString(conf.getRpcPort()))));

      conf.setTimestampPrecision(
          properties.getProperty("timestamp_precision", conf.getTimestampPrecision()));

      conf.setBufferedArraysMemoryProportion(
          Double.parseDouble(
              properties.getProperty(
                  "buffered_arrays_memory_proportion",
                  Double.toString(conf.getBufferedArraysMemoryProportion()))));

      conf.setFlushProportion(
          Double.parseDouble(
              properties.getProperty(
                  "flush_proportion", Double.toString(conf.getFlushProportion()))));

      conf.setRejectProportion(
          Double.parseDouble(
              properties.getProperty(
                  "reject_proportion", Double.toString(conf.getRejectProportion()))));

      conf.setStorageGroupSizeReportThreshold(
          Long.parseLong(
              properties.getProperty(
                  "storage_group_report_threshold",
                  Long.toString(conf.getStorageGroupSizeReportThreshold()))));

      conf.setMetaDataCacheEnable(
          Boolean.parseBoolean(
              properties.getProperty(
                  "meta_data_cache_enable", Boolean.toString(conf.isMetaDataCacheEnable()))));

      conf.setEnableLastCache(
          Boolean.parseBoolean(
              properties.getProperty(
                  "enable_last_cache", Boolean.toString(conf.isLastCacheEnabled()))));

      initMemoryAllocate(properties);

      loadWALProps(properties);

      String systemDir = properties.getProperty("system_dir");
      if (systemDir == null) {
        systemDir = properties.getProperty("base_dir");
        if (systemDir != null) {
          systemDir = FilePathUtils.regularizePath(systemDir) + IoTDBConstant.SYSTEM_FOLDER_NAME;
        } else {
          systemDir = conf.getSystemDir();
        }
      }
      conf.setSystemDir(systemDir);

      conf.setSchemaDir(
          FilePathUtils.regularizePath(conf.getSystemDir()) + IoTDBConstant.SCHEMA_FOLDER_NAME);

      conf.setSyncDir(
          FilePathUtils.regularizePath(conf.getSystemDir()) + IoTDBConstant.SYNC_FOLDER_NAME);

      conf.setQueryDir(
          FilePathUtils.regularizePath(conf.getSystemDir() + IoTDBConstant.QUERY_FOLDER_NAME));

      conf.setTracingDir(properties.getProperty("tracing_dir", conf.getTracingDir()));

      conf.setDataDirs(properties.getProperty("data_dirs", conf.getDataDirs()[0]).split(","));

      conf.setWalDir(properties.getProperty("wal_dir", conf.getWalDir()));

      int mlogBufferSize =
          Integer.parseInt(
              properties.getProperty(
                  "mlog_buffer_size", Integer.toString(conf.getMlogBufferSize())));
      if (mlogBufferSize > 0) {
        conf.setMlogBufferSize(mlogBufferSize);
      }

      conf.setMultiDirStrategyClassName(
          properties.getProperty("multi_dir_strategy", conf.getMultiDirStrategyClassName()));

      conf.setBatchSize(
          Integer.parseInt(
              properties.getProperty("batch_size", Integer.toString(conf.getBatchSize()))));

      conf.setEnableMemControl(
          (Boolean.parseBoolean(
              properties.getProperty(
                  "enable_mem_control", Boolean.toString(conf.isEnableMemControl())))));
      logger.info("IoTDB enable memory control: {}", conf.isEnableMemControl());

      long tsfileSizeThreshold =
          Long.parseLong(
              properties
                  .getProperty(
                      "tsfile_size_threshold", Long.toString(conf.getTsFileSizeThreshold()))
                  .trim());
      if (tsfileSizeThreshold >= 0) {
        conf.setTsFileSizeThreshold(tsfileSizeThreshold);
      }

      long memTableSizeThreshold =
          Long.parseLong(
              properties
                  .getProperty(
                      "memtable_size_threshold", Long.toString(conf.getMemtableSizeThreshold()))
                  .trim());
      if (memTableSizeThreshold > 0) {
        conf.setMemtableSizeThreshold(memTableSizeThreshold);
      }

      conf.setAvgSeriesPointNumberThreshold(
          Integer.parseInt(
              properties.getProperty(
                  "avg_series_point_number_threshold",
                  Integer.toString(conf.getAvgSeriesPointNumberThreshold()))));

      conf.setCheckPeriodWhenInsertBlocked(
          Integer.parseInt(
              properties.getProperty(
                  "check_period_when_insert_blocked",
                  Integer.toString(conf.getCheckPeriodWhenInsertBlocked()))));

      conf.setMaxWaitingTimeWhenInsertBlocked(
          Integer.parseInt(
              properties.getProperty(
                  "max_waiting_time_when_insert_blocked",
                  Integer.toString(conf.getMaxWaitingTimeWhenInsertBlocked()))));

      conf.setEstimatedSeriesSize(
          Integer.parseInt(
              properties.getProperty(
                  "estimated_series_size", Integer.toString(conf.getEstimatedSeriesSize()))));

      conf.setIoTaskQueueSizeForFlushing(
          Integer.parseInt(
              properties.getProperty(
                  "io_task_queue_size_for_flushing",
                  Integer.toString(conf.getIoTaskQueueSizeForFlushing()))));

      conf.setMergeChunkPointNumberThreshold(
          Integer.parseInt(
              properties.getProperty(
                  "merge_chunk_point_number",
                  Integer.toString(conf.getMergeChunkPointNumberThreshold()))));

      conf.setMergePagePointNumberThreshold(
          Integer.parseInt(
              properties.getProperty(
                  "merge_page_point_number",
                  Integer.toString(conf.getMergePagePointNumberThreshold()))));
      conf.setCompactionInterval(
          Long.parseLong(
              properties.getProperty(
                  "compaction_interval", Long.toString(conf.getCompactionInterval()))));

      conf.setEnableCrossSpaceCompaction(
          Boolean.parseBoolean(
              properties.getProperty(
                  "enable_cross_space_compaction",
                  Boolean.toString(conf.isEnableCrossSpaceCompaction()))));

      conf.setEnableSeqSpaceCompaction(
          Boolean.parseBoolean(
              properties.getProperty(
                  "enable_seq_space_compaction",
                  Boolean.toString(conf.isEnableSeqSpaceCompaction()))));

      conf.setEnableUnseqSpaceCompaction(
          Boolean.parseBoolean(
              properties.getProperty(
                  "enable_unseq_space_compaction",
                  Boolean.toString(conf.isEnableUnseqSpaceCompaction()))));

      conf.setCrossCompactionStrategy(
          CrossCompactionStrategy.valueOf(
              properties.getProperty(
                  "cross_compaction_strategy", conf.getCrossCompactionStrategy().toString())));

      conf.setInnerCompactionStrategy(
          InnerCompactionStrategy.valueOf(
              properties.getProperty(
                  "inner_compaction_strategy", conf.getInnerCompactionStrategy().toString())));

      conf.setCompactionPriority(
          CompactionPriority.valueOf(
              properties.getProperty(
                  "compaction_priority", conf.getCompactionPriority().toString())));

      conf.setMaxOpenFileNumInCrossSpaceCompaction(
          Integer.parseInt(
              properties.getProperty(
                  "max_open_file_num_in_each_unseq_compaction",
                  Integer.toString(conf.getMaxOpenFileNumInCrossSpaceCompaction()))));

      conf.setQueryTimeoutThreshold(
          Integer.parseInt(
              properties.getProperty(
                  "query_timeout_threshold", Integer.toString(conf.getQueryTimeoutThreshold()))));

      conf.setSyncEnable(
          Boolean.parseBoolean(
              properties.getProperty("is_sync_enable", Boolean.toString(conf.isSyncEnable()))));

      conf.setSyncServerPort(
          Integer.parseInt(
              properties
                  .getProperty("sync_server_port", Integer.toString(conf.getSyncServerPort()))
                  .trim()));

      conf.setIpWhiteList(properties.getProperty("ip_white_list", conf.getIpWhiteList()));

      conf.setConcurrentFlushThread(
          Integer.parseInt(
              properties.getProperty(
                  "concurrent_flush_thread", Integer.toString(conf.getConcurrentFlushThread()))));

      if (conf.getConcurrentFlushThread() <= 0) {
        conf.setConcurrentFlushThread(Runtime.getRuntime().availableProcessors());
      }

      // start: index parameter setting
      conf.setIndexRootFolder(properties.getProperty("index_root_dir", conf.getIndexRootFolder()));

      conf.setEnableIndex(
          Boolean.parseBoolean(
              properties.getProperty("enable_index", Boolean.toString(conf.isEnableIndex()))));

      conf.setConcurrentIndexBuildThread(
          Integer.parseInt(
              properties.getProperty(
                  "concurrent_index_build_thread",
                  Integer.toString(conf.getConcurrentIndexBuildThread()))));
      if (conf.getConcurrentIndexBuildThread() <= 0) {
        conf.setConcurrentIndexBuildThread(Runtime.getRuntime().availableProcessors());
      }

      conf.setDefaultIndexWindowRange(
          Integer.parseInt(
              properties.getProperty(
                  "default_index_window_range",
                  Integer.toString(conf.getDefaultIndexWindowRange()))));

      conf.setIndexBufferSize(
          Long.parseLong(
              properties.getProperty(
                  "index_buffer_size", Long.toString(conf.getIndexBufferSize()))));
      // end: index parameter setting

      conf.setConcurrentQueryThread(
          Integer.parseInt(
              properties.getProperty(
                  "concurrent_query_thread", Integer.toString(conf.getConcurrentQueryThread()))));

      if (conf.getConcurrentQueryThread() <= 0) {
        conf.setConcurrentQueryThread(Runtime.getRuntime().availableProcessors());
      }

      conf.setmManagerCacheSize(
          Integer.parseInt(
              properties
                  .getProperty(
                      "metadata_node_cache_size", Integer.toString(conf.getmManagerCacheSize()))
                  .trim()));

      conf.setmRemoteSchemaCacheSize(
          Integer.parseInt(
              properties
                  .getProperty(
                      "remote_schema_cache_size",
                      Integer.toString(conf.getmRemoteSchemaCacheSize()))
                  .trim()));

      conf.setLanguageVersion(
          properties.getProperty("language_version", conf.getLanguageVersion()).trim());

      if (properties.containsKey("chunk_buffer_pool_enable")) {
        conf.setChunkBufferPoolEnable(
            Boolean.parseBoolean(properties.getProperty("chunk_buffer_pool_enable")));
      }

      conf.setEnableExternalSort(
          Boolean.parseBoolean(
              properties.getProperty(
                  "enable_external_sort", Boolean.toString(conf.isEnableExternalSort()))));
      conf.setExternalSortThreshold(
          Integer.parseInt(
              properties.getProperty(
                  "external_sort_threshold", Integer.toString(conf.getExternalSortThreshold()))));
      conf.setUpgradeThreadNum(
          Integer.parseInt(
              properties.getProperty(
                  "upgrade_thread_num", Integer.toString(conf.getUpgradeThreadNum()))));
      conf.setMergeMemoryBudget(
          Long.parseLong(
              properties.getProperty(
                  "merge_memory_budget", Long.toString(conf.getMergeMemoryBudget()))));
      conf.setMergeChunkSubThreadNum(
          Integer.parseInt(
              properties.getProperty(
                  "merge_chunk_subthread_num",
                  Integer.toString(conf.getMergeChunkSubThreadNum()))));
      conf.setContinueMergeAfterReboot(
          Boolean.parseBoolean(
              properties.getProperty(
                  "continue_merge_after_reboot",
                  Boolean.toString(conf.isContinueMergeAfterReboot()))));
      conf.setMergeFileSelectionTimeBudget(
          Long.parseLong(
              properties.getProperty(
                  "merge_fileSelection_time_budget",
                  Long.toString(conf.getMergeFileSelectionTimeBudget()))));
      conf.setMergeIntervalSec(
          Long.parseLong(
              properties.getProperty(
                  "merge_interval_sec", Long.toString(conf.getMergeIntervalSec()))));
      conf.setForceFullMerge(
          Boolean.parseBoolean(
              properties.getProperty(
                  "force_full_merge", Boolean.toString(conf.isForceFullMerge()))));
      conf.setConcurrentCompactionThread(
          Integer.parseInt(
              properties.getProperty(
<<<<<<< HEAD
                  "concurrent_compaction_thread",
                  Integer.toString(conf.getConcurrentCompactionThread()))));
      conf.setTargetCompactionFileSize(
          Long.parseLong(
              properties.getProperty(
                  "target_compaction_file_size",
                  Long.toString(conf.getTargetCompactionFileSize()))));
=======
                  "compaction_thread_num", Integer.toString(conf.getCompactionThreadNum()))));

      conf.setContinuousQueryThreadNum(
          Integer.parseInt(
              properties.getProperty(
                  "continuous_query_thread_num",
                  Integer.toString(conf.getContinuousQueryThreadNum()))));

      if (conf.getContinuousQueryThreadNum() <= 0) {
        conf.setContinuousQueryThreadNum(Runtime.getRuntime().availableProcessors() / 2);
      }

      conf.setMaxPendingContinuousQueryTasks(
          Integer.parseInt(
              properties.getProperty(
                  "max_pending_continuous_query_tasks",
                  Integer.toString(conf.getMaxPendingContinuousQueryTasks()))));

      if (conf.getMaxPendingContinuousQueryTasks() <= 0) {
        conf.setMaxPendingContinuousQueryTasks(64);
      }

      conf.setContinuousQueryMinimumEveryInterval(
          DatetimeUtils.convertDurationStrToLong(
              properties.getProperty("continuous_query_minimum_every_interval", "1s")));

>>>>>>> 139c6bab
      conf.setMergeWriteThroughputMbPerSec(
          Integer.parseInt(
              properties.getProperty(
                  "merge_write_throughput_mb_per_sec",
                  Integer.toString(conf.getMergeWriteThroughputMbPerSec()))));

      conf.setEnablePartialInsert(
          Boolean.parseBoolean(
              properties.getProperty(
                  "enable_partial_insert", String.valueOf(conf.isEnablePartialInsert()))));

      conf.setEnableMTreeSnapshot(
          Boolean.parseBoolean(
              properties.getProperty(
                  "enable_mtree_snapshot", Boolean.toString(conf.isEnableMTreeSnapshot()))));
      conf.setMtreeSnapshotInterval(
          Integer.parseInt(
              properties.getProperty(
                  "mtree_snapshot_interval", Integer.toString(conf.getMtreeSnapshotInterval()))));
      conf.setMtreeSnapshotThresholdTime(
          Integer.parseInt(
              properties.getProperty(
                  "mtree_snapshot_threshold_time",
                  Integer.toString(conf.getMtreeSnapshotThresholdTime()))));

      conf.setEnablePerformanceStat(
          Boolean.parseBoolean(
              properties
                  .getProperty(
                      "enable_performance_stat", Boolean.toString(conf.isEnablePerformanceStat()))
                  .trim()));

      conf.setEnablePerformanceTracing(
          Boolean.parseBoolean(
              properties
                  .getProperty(
                      "enable_performance_tracing",
                      Boolean.toString(conf.isEnablePerformanceTracing()))
                  .trim()));

      conf.setPerformanceStatDisplayInterval(
          Long.parseLong(
              properties
                  .getProperty(
                      "performance_stat_display_interval",
                      Long.toString(conf.getPerformanceStatDisplayInterval()))
                  .trim()));
      conf.setPerformanceStatMemoryInKB(
          Integer.parseInt(
              properties
                  .getProperty(
                      "performance_stat_memory_in_kb",
                      Integer.toString(conf.getPerformanceStatMemoryInKB()))
                  .trim()));

      int maxConcurrentClientNum =
          Integer.parseInt(
              properties.getProperty(
                  "rpc_max_concurrent_client_num",
                  Integer.toString(conf.getRpcMaxConcurrentClientNum()).trim()));
      if (maxConcurrentClientNum <= 0) {
        maxConcurrentClientNum = 65535;
      }

      conf.setEnableWatermark(
          Boolean.parseBoolean(
              properties.getProperty(
                  "watermark_module_opened", Boolean.toString(conf.isEnableWatermark()).trim())));
      conf.setWatermarkSecretKey(
          properties.getProperty("watermark_secret_key", conf.getWatermarkSecretKey()));
      conf.setWatermarkBitString(
          properties.getProperty("watermark_bit_string", conf.getWatermarkBitString()));
      conf.setWatermarkMethod(
          properties.getProperty("watermark_method", conf.getWatermarkMethod()));

      loadAutoCreateSchemaProps(properties);

      conf.setRpcMaxConcurrentClientNum(maxConcurrentClientNum);

      conf.setTsFileStorageFs(
          properties.getProperty("tsfile_storage_fs", conf.getTsFileStorageFs().toString()));
      conf.setCoreSitePath(properties.getProperty("core_site_path", conf.getCoreSitePath()));
      conf.setHdfsSitePath(properties.getProperty("hdfs_site_path", conf.getHdfsSitePath()));
      conf.setHdfsIp(properties.getProperty("hdfs_ip", conf.getRawHDFSIp()).split(","));
      conf.setHdfsPort(properties.getProperty("hdfs_port", conf.getHdfsPort()));
      conf.setDfsNameServices(
          properties.getProperty("dfs_nameservices", conf.getDfsNameServices()));
      conf.setDfsHaNamenodes(
          properties.getProperty("dfs_ha_namenodes", conf.getRawDfsHaNamenodes()).split(","));
      conf.setDfsHaAutomaticFailoverEnabled(
          Boolean.parseBoolean(
              properties.getProperty(
                  "dfs_ha_automatic_failover_enabled",
                  String.valueOf(conf.isDfsHaAutomaticFailoverEnabled()))));
      conf.setDfsClientFailoverProxyProvider(
          properties.getProperty(
              "dfs_client_failover_proxy_provider", conf.getDfsClientFailoverProxyProvider()));
      conf.setUseKerberos(
          Boolean.parseBoolean(
              properties.getProperty("hdfs_use_kerberos", String.valueOf(conf.isUseKerberos()))));
      conf.setKerberosKeytabFilePath(
          properties.getProperty("kerberos_keytab_file_path", conf.getKerberosKeytabFilePath()));
      conf.setKerberosPrincipal(
          properties.getProperty("kerberos_principal", conf.getKerberosPrincipal()));

      conf.setDefaultTTL(
          Long.parseLong(
              properties.getProperty("default_ttl", String.valueOf(conf.getDefaultTTL()))));

      conf.setTimeIndexLevel(
          properties.getProperty("time_index_level", String.valueOf(conf.getTimeIndexLevel())));

      // the default fill interval in LinearFill and PreviousFill
      conf.setDefaultFillInterval(
          Integer.parseInt(
              properties.getProperty(
                  "default_fill_interval", String.valueOf(conf.getDefaultFillInterval()))));

      conf.setTagAttributeTotalSize(
          Integer.parseInt(
              properties.getProperty(
                  "tag_attribute_total_size", String.valueOf(conf.getTagAttributeTotalSize()))));
      conf.setPrimitiveArraySize(
          (Integer.parseInt(
              properties.getProperty(
                  "primitive_array_size", String.valueOf(conf.getPrimitiveArraySize())))));

      conf.setThriftMaxFrameSize(
          Integer.parseInt(
              properties.getProperty(
                  "thrift_max_frame_size", String.valueOf(conf.getThriftMaxFrameSize()))));

      if (conf.getThriftMaxFrameSize() < IoTDBConstant.LEFT_SIZE_IN_REQUEST * 2) {
        conf.setThriftMaxFrameSize(IoTDBConstant.LEFT_SIZE_IN_REQUEST * 2);
      }

      conf.setThriftDefaultBufferSize(
          Integer.parseInt(
              properties.getProperty(
                  "thrift_init_buffer_size", String.valueOf(conf.getThriftDefaultBufferSize()))));

      conf.setFrequencyIntervalInMinute(
          Integer.parseInt(
              properties.getProperty(
                  "frequency_interval_in_minute",
                  String.valueOf(conf.getFrequencyIntervalInMinute()))));

      conf.setSlowQueryThreshold(
          Long.parseLong(
              properties.getProperty(
                  "slow_query_threshold", String.valueOf(conf.getSlowQueryThreshold()))));

      conf.setVirtualStorageGroupNum(
          Integer.parseInt(
              properties.getProperty(
                  "virtual_storage_group_num", String.valueOf(conf.getVirtualStorageGroupNum()))));

      conf.setConcurrentWindowEvaluationThread(
          Integer.parseInt(
              properties.getProperty(
                  "concurrent_window_evaluation_thread",
                  Integer.toString(conf.getConcurrentWindowEvaluationThread()))));
      if (conf.getConcurrentWindowEvaluationThread() <= 0) {
        conf.setConcurrentWindowEvaluationThread(Runtime.getRuntime().availableProcessors());
      }

      conf.setMaxPendingWindowEvaluationTasks(
          Integer.parseInt(
              properties.getProperty(
                  "max_pending_window_evaluation_tasks",
                  Integer.toString(conf.getMaxPendingWindowEvaluationTasks()))));
      if (conf.getMaxPendingWindowEvaluationTasks() <= 0) {
        conf.setMaxPendingWindowEvaluationTasks(64);
      }

      // mqtt
      if (properties.getProperty(IoTDBConstant.MQTT_HOST_NAME) != null) {
        conf.setMqttHost(properties.getProperty(IoTDBConstant.MQTT_HOST_NAME));
      }
      if (properties.getProperty(IoTDBConstant.MQTT_PORT_NAME) != null) {
        conf.setMqttPort(Integer.parseInt(properties.getProperty(IoTDBConstant.MQTT_PORT_NAME)));
      }
      if (properties.getProperty(IoTDBConstant.MQTT_HANDLER_POOL_SIZE_NAME) != null) {
        conf.setMqttHandlerPoolSize(
            Integer.parseInt(properties.getProperty(IoTDBConstant.MQTT_HANDLER_POOL_SIZE_NAME)));
      }
      if (properties.getProperty(IoTDBConstant.MQTT_PAYLOAD_FORMATTER_NAME) != null) {
        conf.setMqttPayloadFormatter(
            properties.getProperty(IoTDBConstant.MQTT_PAYLOAD_FORMATTER_NAME));
      }
      if (properties.getProperty(IoTDBConstant.ENABLE_MQTT) != null) {
        conf.setEnableMQTTService(
            Boolean.parseBoolean(properties.getProperty(IoTDBConstant.ENABLE_MQTT)));
      }
      if (properties.getProperty(IoTDBConstant.MQTT_MAX_MESSAGE_SIZE) != null) {
        conf.setMqttMaxMessageSize(
            Integer.parseInt(properties.getProperty(IoTDBConstant.MQTT_MAX_MESSAGE_SIZE)));
      }

      conf.setAuthorizerProvider(
          properties.getProperty("authorizer_provider_class", conf.getAuthorizerProvider()));
      // if using org.apache.iotdb.db.auth.authorizer.OpenIdAuthorizer, openID_url is needed.
      conf.setOpenIdProviderUrl(properties.getProperty("openID_url", conf.getOpenIdProviderUrl()));

      conf.setEnablePartition(
          Boolean.parseBoolean(
              properties.getProperty(
                  "enable_partition", String.valueOf(conf.isEnablePartition()))));

      conf.setPartitionInterval(
          Long.parseLong(
              properties.getProperty(
                  "partition_interval", String.valueOf(conf.getPartitionInterval()))));

      conf.setAdminName(properties.getProperty("admin_name", conf.getAdminName()));

      conf.setAdminPassword(properties.getProperty("admin_password", conf.getAdminPassword()));

      // At the same time, set TSFileConfig
      TSFileDescriptor.getInstance()
          .getConfig()
          .setTSFileStorageFs(
              FSType.valueOf(
                  properties.getProperty("tsfile_storage_fs", conf.getTsFileStorageFs().name())));
      TSFileDescriptor.getInstance()
          .getConfig()
          .setCoreSitePath(properties.getProperty("core_site_path", conf.getCoreSitePath()));
      TSFileDescriptor.getInstance()
          .getConfig()
          .setHdfsSitePath(properties.getProperty("hdfs_site_path", conf.getHdfsSitePath()));
      TSFileDescriptor.getInstance()
          .getConfig()
          .setHdfsIp(properties.getProperty("hdfs_ip", conf.getRawHDFSIp()).split(","));
      TSFileDescriptor.getInstance()
          .getConfig()
          .setHdfsPort(properties.getProperty("hdfs_port", conf.getHdfsPort()));
      TSFileDescriptor.getInstance()
          .getConfig()
          .setDfsNameServices(
              properties.getProperty("dfs_nameservices", conf.getDfsNameServices()));
      TSFileDescriptor.getInstance()
          .getConfig()
          .setDfsHaNamenodes(
              properties.getProperty("dfs_ha_namenodes", conf.getRawDfsHaNamenodes()).split(","));
      TSFileDescriptor.getInstance()
          .getConfig()
          .setDfsHaAutomaticFailoverEnabled(
              Boolean.parseBoolean(
                  properties.getProperty(
                      "dfs_ha_automatic_failover_enabled",
                      String.valueOf(conf.isDfsHaAutomaticFailoverEnabled()))));
      TSFileDescriptor.getInstance()
          .getConfig()
          .setDfsClientFailoverProxyProvider(
              properties.getProperty(
                  "dfs_client_failover_proxy_provider", conf.getDfsClientFailoverProxyProvider()));
      TSFileDescriptor.getInstance()
          .getConfig()
          .setUseKerberos(
              Boolean.parseBoolean(
                  properties.getProperty(
                      "hdfs_use_kerberos", String.valueOf(conf.isUseKerberos()))));
      TSFileDescriptor.getInstance()
          .getConfig()
          .setKerberosKeytabFilePath(
              properties.getProperty(
                  "kerberos_keytab_file_path", conf.getKerberosKeytabFilePath()));
      TSFileDescriptor.getInstance()
          .getConfig()
          .setKerberosPrincipal(
              properties.getProperty("kerberos_principal", conf.getKerberosPrincipal()));
      TSFileDescriptor.getInstance().getConfig().setBatchSize(conf.getBatchSize());

      // set tsfile-format config
      loadTsFileProps(properties);

      // UDF
      loadUDFProps(properties);

      // trigger
      loadTriggerProps(properties);

    } catch (FileNotFoundException e) {
      logger.warn("Fail to find config file {}", url, e);
    } catch (IOException e) {
      logger.warn("Cannot load config file, use default configuration", e);
    } catch (Exception e) {
      logger.warn("Incorrect format in config file, use default configuration", e);
    } finally {
      // update all data seriesPath
      conf.updatePath();
    }
  }

  // to keep consistent with the cluster module.
  private void replaceHostnameWithIP() throws UnknownHostException {
    boolean isInvalidRpcIp = InetAddresses.isInetAddress(conf.getRpcAddress());
    if (!isInvalidRpcIp) {
      InetAddress address = InetAddress.getByName(getConfig().getRpcAddress());
      getConfig().setRpcAddress(address.getHostAddress());
    }
    logger.debug("after replace, the rpc_address={},", conf.getRpcAddress());
  }

  private void loadWALProps(Properties properties) {
    conf.setEnableWal(
        Boolean.parseBoolean(
            properties.getProperty("enable_wal", Boolean.toString(conf.isEnableWal()))));

    conf.setFlushWalThreshold(
        Integer.parseInt(
            properties.getProperty(
                "flush_wal_threshold", Integer.toString(conf.getFlushWalThreshold()))));

    conf.setForceWalPeriodInMs(
        Long.parseLong(
            properties.getProperty(
                "force_wal_period_in_ms", Long.toString(conf.getForceWalPeriodInMs()))));

    conf.setEnableDiscardOutOfOrderData(
        Boolean.parseBoolean(
            properties.getProperty(
                "enable_discard_out_of_order_data",
                Boolean.toString(conf.isEnableDiscardOutOfOrderData()))));

    int walBufferSize =
        Integer.parseInt(
            properties.getProperty("wal_buffer_size", Integer.toString(conf.getWalBufferSize())));
    if (walBufferSize > 0) {
      conf.setWalBufferSize(walBufferSize);
    }

    int maxWalBytebufferNumForEachPartition =
        Integer.parseInt(
            properties.getProperty(
                "max_wal_bytebuffer_num_for_each_partition",
                Integer.toString(conf.getMaxWalBytebufferNumForEachPartition())));
    if (maxWalBytebufferNumForEachPartition > 0) {
      conf.setMaxWalBytebufferNumForEachPartition(maxWalBytebufferNumForEachPartition);
    }

    long poolTrimIntervalInMS =
        Integer.parseInt(
            properties.getProperty(
                "wal_pool_trim_interval_ms", Long.toString(conf.getWalPoolTrimIntervalInMS())));
    if (poolTrimIntervalInMS > 0) {
      conf.setWalPoolTrimIntervalInMS(poolTrimIntervalInMS);
    }
  }

  private void loadAutoCreateSchemaProps(Properties properties) {
    conf.setAutoCreateSchemaEnabled(
        Boolean.parseBoolean(
            properties.getProperty(
                "enable_auto_create_schema",
                Boolean.toString(conf.isAutoCreateSchemaEnabled()).trim())));
    conf.setBooleanStringInferType(
        TSDataType.valueOf(
            properties.getProperty(
                "boolean_string_infer_type", conf.getBooleanStringInferType().toString())));
    conf.setIntegerStringInferType(
        TSDataType.valueOf(
            properties.getProperty(
                "integer_string_infer_type", conf.getIntegerStringInferType().toString())));
    conf.setLongStringInferType(
        TSDataType.valueOf(
            properties.getProperty(
                "long_string_infer_type", conf.getLongStringInferType().toString())));
    conf.setFloatingStringInferType(
        TSDataType.valueOf(
            properties.getProperty(
                "floating_string_infer_type", conf.getFloatingStringInferType().toString())));
    conf.setNanStringInferType(
        TSDataType.valueOf(
            properties.getProperty(
                "nan_string_infer_type", conf.getNanStringInferType().toString())));
    conf.setDefaultStorageGroupLevel(
        Integer.parseInt(
            properties.getProperty(
                "default_storage_group_level",
                Integer.toString(conf.getDefaultStorageGroupLevel()))));
    conf.setDefaultBooleanEncoding(
        properties.getProperty(
            "default_boolean_encoding", conf.getDefaultBooleanEncoding().toString()));
    conf.setDefaultInt32Encoding(
        properties.getProperty(
            "default_int32_encoding", conf.getDefaultInt32Encoding().toString()));
    conf.setDefaultInt64Encoding(
        properties.getProperty(
            "default_int64_encoding", conf.getDefaultInt64Encoding().toString()));
    conf.setDefaultFloatEncoding(
        properties.getProperty(
            "default_float_encoding", conf.getDefaultFloatEncoding().toString()));
    conf.setDefaultDoubleEncoding(
        properties.getProperty(
            "default_double_encoding", conf.getDefaultDoubleEncoding().toString()));
    conf.setDefaultTextEncoding(
        properties.getProperty("default_text_encoding", conf.getDefaultTextEncoding().toString()));
  }

  private void loadTsFileProps(Properties properties) {
    TSFileDescriptor.getInstance()
        .getConfig()
        .setGroupSizeInByte(
            Integer.parseInt(
                properties.getProperty(
                    "group_size_in_byte",
                    Integer.toString(
                        TSFileDescriptor.getInstance().getConfig().getGroupSizeInByte()))));
    TSFileDescriptor.getInstance()
        .getConfig()
        .setPageSizeInByte(
            Integer.parseInt(
                properties.getProperty(
                    "page_size_in_byte",
                    Integer.toString(
                        TSFileDescriptor.getInstance().getConfig().getPageSizeInByte()))));
    if (TSFileDescriptor.getInstance().getConfig().getPageSizeInByte()
        > TSFileDescriptor.getInstance().getConfig().getGroupSizeInByte()) {
      logger.warn("page_size is greater than group size, will set it as the same with group size");
      TSFileDescriptor.getInstance()
          .getConfig()
          .setPageSizeInByte(TSFileDescriptor.getInstance().getConfig().getGroupSizeInByte());
    }
    TSFileDescriptor.getInstance()
        .getConfig()
        .setMaxNumberOfPointsInPage(
            Integer.parseInt(
                properties.getProperty(
                    "max_number_of_points_in_page",
                    Integer.toString(
                        TSFileDescriptor.getInstance().getConfig().getMaxNumberOfPointsInPage()))));
    TSFileDescriptor.getInstance()
        .getConfig()
        .setTimeSeriesDataType(
            properties.getProperty(
                "time_series_data_type",
                TSFileDescriptor.getInstance().getConfig().getTimeSeriesDataType()));
    TSFileDescriptor.getInstance()
        .getConfig()
        .setMaxStringLength(
            Integer.parseInt(
                properties.getProperty(
                    "max_string_length",
                    Integer.toString(
                        TSFileDescriptor.getInstance().getConfig().getMaxStringLength()))));
    TSFileDescriptor.getInstance()
        .getConfig()
        .setBloomFilterErrorRate(
            Double.parseDouble(
                properties.getProperty(
                    "bloom_filter_error_rate",
                    Double.toString(
                        TSFileDescriptor.getInstance().getConfig().getBloomFilterErrorRate()))));
    TSFileDescriptor.getInstance()
        .getConfig()
        .setFloatPrecision(
            Integer.parseInt(
                properties.getProperty(
                    "float_precision",
                    Integer.toString(
                        TSFileDescriptor.getInstance().getConfig().getFloatPrecision()))));
    TSFileDescriptor.getInstance()
        .getConfig()
        .setTimeEncoder(
            properties.getProperty(
                "time_encoder", TSFileDescriptor.getInstance().getConfig().getTimeEncoder()));
    TSFileDescriptor.getInstance()
        .getConfig()
        .setValueEncoder(
            properties.getProperty(
                "value_encoder", TSFileDescriptor.getInstance().getConfig().getValueEncoder()));
    TSFileDescriptor.getInstance()
        .getConfig()
        .setCompressor(
            properties.getProperty(
                "compressor",
                TSFileDescriptor.getInstance().getConfig().getCompressor().toString()));
    TSFileDescriptor.getInstance()
        .getConfig()
        .setMaxDegreeOfIndexNode(
            Integer.parseInt(
                properties.getProperty(
                    "max_degree_of_index_node",
                    Integer.toString(
                        TSFileDescriptor.getInstance().getConfig().getMaxDegreeOfIndexNode()))));
  }

  public void loadHotModifiedProps(Properties properties) throws QueryProcessException {
    try {
      // update data dirs
      String dataDirs = properties.getProperty("data_dirs", null);
      if (dataDirs != null) {
        conf.reloadDataDirs(dataDirs.split(","));
      }

      // update dir strategy
      String multiDirStrategyClassName = properties.getProperty("multi_dir_strategy", null);
      if (multiDirStrategyClassName != null
          && !multiDirStrategyClassName.equals(conf.getMultiDirStrategyClassName())) {
        conf.setMultiDirStrategyClassName(multiDirStrategyClassName);
        DirectoryManager.getInstance().updateDirectoryStrategy();
      }

      // update WAL conf
      loadWALProps(properties);

      long tsfileSizeThreshold =
          Long.parseLong(
              properties
                  .getProperty(
                      "tsfile_size_threshold", Long.toString(conf.getTsFileSizeThreshold()))
                  .trim());
      if (tsfileSizeThreshold >= 0) {
        conf.setTsFileSizeThreshold(tsfileSizeThreshold);
      }

      long memTableSizeThreshold =
          Long.parseLong(
              properties
                  .getProperty(
                      "memtable_size_threshold", Long.toString(conf.getMemtableSizeThreshold()))
                  .trim());
      if (memTableSizeThreshold > 0) {
        conf.setMemtableSizeThreshold(memTableSizeThreshold);
      }

      // update params of creating schema automatically
      loadAutoCreateSchemaProps(properties);

      // update tsfile-format config
      loadTsFileProps(properties);

      // update max_deduplicated_path_num
      conf.setMaxQueryDeduplicatedPathNum(
          Integer.parseInt(properties.getProperty("max_deduplicated_path_num")));

      // update frequency_interval_in_minute
      conf.setFrequencyIntervalInMinute(
          Integer.parseInt(properties.getProperty("frequency_interval_in_minute")));

      // update slow_query_threshold
      conf.setSlowQueryThreshold(Long.parseLong(properties.getProperty("slow_query_threshold")));

      // update merge_write_throughput_mb_per_sec
      conf.setMergeWriteThroughputMbPerSec(
          Integer.parseInt(properties.getProperty("merge_write_throughput_mb_per_sec")));
    } catch (Exception e) {
      throw new QueryProcessException(String.format("Fail to reload configuration because %s", e));
    }
  }

  public void loadHotModifiedProps() throws QueryProcessException {
    URL url = getPropsUrl();
    if (url == null) {
      logger.warn("Couldn't load the configuration from any of the known sources.");
      return;
    }

    try (InputStream inputStream = url.openStream()) {
      logger.info("Start to reload config file {}", url);
      Properties properties = new Properties();
      properties.load(inputStream);
      loadHotModifiedProps(properties);
    } catch (Exception e) {
      logger.warn("Fail to reload config file {}", url, e);
      throw new QueryProcessException(
          String.format("Fail to reload config file %s because %s", url, e.getMessage()));
    }
  }

  private void initMemoryAllocate(Properties properties) {
    String memoryAllocateProportion =
        properties.getProperty("write_read_schema_free_memory_proportion");
    if (memoryAllocateProportion != null) {
      String[] proportions = memoryAllocateProportion.split(":");
      int proportionSum = 0;
      for (String proportion : proportions) {
        proportionSum += Integer.parseInt(proportion.trim());
      }
      long maxMemoryAvailable = Runtime.getRuntime().maxMemory();
      if (proportionSum != 0) {
        conf.setAllocateMemoryForWrite(
            maxMemoryAvailable * Integer.parseInt(proportions[0].trim()) / proportionSum);
        conf.setAllocateMemoryForRead(
            maxMemoryAvailable * Integer.parseInt(proportions[1].trim()) / proportionSum);
        conf.setAllocateMemoryForSchema(
            maxMemoryAvailable * Integer.parseInt(proportions[2].trim()) / proportionSum);
      }
    }

    logger.info("allocateMemoryForRead = {}", conf.getAllocateMemoryForRead());
    logger.info("allocateMemoryForWrite = {}", conf.getAllocateMemoryForWrite());
    logger.info("allocateMemoryForSchema = {}", conf.getAllocateMemoryForSchema());

    if (!conf.isMetaDataCacheEnable()) {
      return;
    }

    String queryMemoryAllocateProportion =
        properties.getProperty("chunk_timeseriesmeta_free_memory_proportion");
    if (queryMemoryAllocateProportion != null) {
      String[] proportions = queryMemoryAllocateProportion.split(":");
      int proportionSum = 0;
      for (String proportion : proportions) {
        proportionSum += Integer.parseInt(proportion.trim());
      }
      long maxMemoryAvailable = conf.getAllocateMemoryForRead();
      if (proportionSum != 0) {
        try {
          conf.setAllocateMemoryForChunkCache(
              maxMemoryAvailable * Integer.parseInt(proportions[0].trim()) / proportionSum);
          conf.setAllocateMemoryForTimeSeriesMetaDataCache(
              maxMemoryAvailable * Integer.parseInt(proportions[1].trim()) / proportionSum);
          conf.setAllocateMemoryForReadWithoutCache(
              maxMemoryAvailable * Integer.parseInt(proportions[2].trim()) / proportionSum);
        } catch (Exception e) {
          throw new RuntimeException(
              "Each subsection of configuration item chunkmeta_chunk_timeseriesmeta_free_memory_proportion"
                  + " should be an integer, which is "
                  + queryMemoryAllocateProportion);
        }
      }

      conf.setMaxQueryDeduplicatedPathNum(
          Integer.parseInt(properties.getProperty("max_deduplicated_path_num")));
    }
  }

  @SuppressWarnings("squid:S3518") // "proportionSum" can't be zero
  private void loadUDFProps(Properties properties) {
    String initialByteArrayLengthForMemoryControl =
        properties.getProperty("udf_initial_byte_array_length_for_memory_control");
    if (initialByteArrayLengthForMemoryControl != null) {
      conf.setUdfInitialByteArrayLengthForMemoryControl(
          Integer.parseInt(initialByteArrayLengthForMemoryControl));
    }

    conf.setUdfDir(properties.getProperty("udf_root_dir", conf.getUdfDir()));

    String memoryBudgetInMb = properties.getProperty("udf_memory_budget_in_mb");
    if (memoryBudgetInMb != null) {
      conf.setUdfMemoryBudgetInMB(
          (float)
              Math.min(Float.parseFloat(memoryBudgetInMb), 0.2 * conf.getAllocateMemoryForRead()));
    }

    String readerTransformerCollectorMemoryProportion =
        properties.getProperty("udf_reader_transformer_collector_memory_proportion");
    if (readerTransformerCollectorMemoryProportion != null) {
      String[] proportions = readerTransformerCollectorMemoryProportion.split(":");
      int proportionSum = 0;
      for (String proportion : proportions) {
        proportionSum += Integer.parseInt(proportion.trim());
      }
      float maxMemoryAvailable = conf.getUdfMemoryBudgetInMB();
      try {
        conf.setUdfReaderMemoryBudgetInMB(
            maxMemoryAvailable * Integer.parseInt(proportions[0].trim()) / proportionSum);
        conf.setUdfTransformerMemoryBudgetInMB(
            maxMemoryAvailable * Integer.parseInt(proportions[1].trim()) / proportionSum);
        conf.setUdfCollectorMemoryBudgetInMB(
            maxMemoryAvailable * Integer.parseInt(proportions[2].trim()) / proportionSum);
      } catch (Exception e) {
        throw new RuntimeException(
            "Each subsection of configuration item udf_reader_transformer_collector_memory_proportion"
                + " should be an integer, which is "
                + readerTransformerCollectorMemoryProportion);
      }
    }
  }

  private void loadTriggerProps(Properties properties) {
    conf.setTriggerDir(properties.getProperty("trigger_root_dir", conf.getTriggerDir()));

    int tlogBufferSize =
        Integer.parseInt(
            properties.getProperty("tlog_buffer_size", Integer.toString(conf.getTlogBufferSize())));
    if (tlogBufferSize > 0) {
      conf.setTlogBufferSize(tlogBufferSize);
    }
  }

  /** Get default encode algorithm by data type */
  public TSEncoding getDefaultEncodingByType(TSDataType dataType) {
    switch (dataType) {
      case BOOLEAN:
        return conf.getDefaultBooleanEncoding();
      case INT32:
        return conf.getDefaultInt32Encoding();
      case INT64:
        return conf.getDefaultInt64Encoding();
      case FLOAT:
        return conf.getDefaultFloatEncoding();
      case DOUBLE:
        return conf.getDefaultDoubleEncoding();
      default:
        return conf.getDefaultTextEncoding();
    }
  }

  private static class IoTDBDescriptorHolder {

    private static final IoTDBDescriptor INSTANCE = new IoTDBDescriptor();

    private IoTDBDescriptorHolder() {}
  }
}<|MERGE_RESOLUTION|>--- conflicted
+++ resolved
@@ -485,7 +485,6 @@
       conf.setConcurrentCompactionThread(
           Integer.parseInt(
               properties.getProperty(
-<<<<<<< HEAD
                   "concurrent_compaction_thread",
                   Integer.toString(conf.getConcurrentCompactionThread()))));
       conf.setTargetCompactionFileSize(
@@ -493,8 +492,6 @@
               properties.getProperty(
                   "target_compaction_file_size",
                   Long.toString(conf.getTargetCompactionFileSize()))));
-=======
-                  "compaction_thread_num", Integer.toString(conf.getCompactionThreadNum()))));
 
       conf.setContinuousQueryThreadNum(
           Integer.parseInt(
@@ -520,7 +517,6 @@
           DatetimeUtils.convertDurationStrToLong(
               properties.getProperty("continuous_query_minimum_every_interval", "1s")));
 
->>>>>>> 139c6bab
       conf.setMergeWriteThroughputMbPerSec(
           Integer.parseInt(
               properties.getProperty(
