/*
 * Licensed to the Apache Software Foundation (ASF) under one
 * or more contributor license agreements.  See the NOTICE file
 * distributed with this work for additional information
 * regarding copyright ownership.  The ASF licenses this file
 * to you under the Apache License, Version 2.0 (the
 * "License"); you may not use this file except in compliance
 * with the License.  You may obtain a copy of the License at
 *
 *     http://www.apache.org/licenses/LICENSE-2.0
 *
 * Unless required by applicable law or agreed to in writing,
 * software distributed under the License is distributed on an
 * "AS IS" BASIS, WITHOUT WARRANTIES OR CONDITIONS OF ANY
 * KIND, either express or implied.  See the License for the
 * specific language governing permissions and limitations
 * under the License.
 */
package org.apache.iotdb.db.conf;

import org.apache.iotdb.commons.conf.IoTDBConstant;
import org.apache.iotdb.db.conf.directories.DirectoryManager;
import org.apache.iotdb.db.engine.StorageEngine;
import org.apache.iotdb.db.engine.compaction.constant.CompactionPriority;
import org.apache.iotdb.db.engine.compaction.cross.CrossCompactionStrategy;
import org.apache.iotdb.db.engine.compaction.inner.InnerCompactionStrategy;
import org.apache.iotdb.db.exception.BadNodeUrlFormatException;
import org.apache.iotdb.db.exception.query.QueryProcessException;
import org.apache.iotdb.db.qp.utils.DatetimeUtils;
import org.apache.iotdb.db.service.metrics.MetricsService;
import org.apache.iotdb.metrics.config.MetricConfigDescriptor;
import org.apache.iotdb.metrics.config.ReloadLevel;
import org.apache.iotdb.rpc.RpcTransportFactory;
import org.apache.iotdb.tsfile.common.conf.TSFileDescriptor;
import org.apache.iotdb.tsfile.file.metadata.enums.TSDataType;
import org.apache.iotdb.tsfile.file.metadata.enums.TSEncoding;
import org.apache.iotdb.tsfile.fileSystem.FSType;
import org.apache.iotdb.tsfile.utils.FilePathUtils;

import com.google.common.net.InetAddresses;
import org.slf4j.Logger;
import org.slf4j.LoggerFactory;

import java.io.File;
import java.io.FileNotFoundException;
import java.io.IOException;
import java.io.InputStream;
import java.net.InetAddress;
import java.net.MalformedURLException;
import java.net.URL;
import java.net.UnknownHostException;
import java.util.ArrayList;
import java.util.Collections;
import java.util.List;
import java.util.Properties;

public class IoTDBDescriptor {

  private static final Logger logger = LoggerFactory.getLogger(IoTDBDescriptor.class);

  private final IoTDBConfig conf = new IoTDBConfig();

  protected IoTDBDescriptor() {
    loadProps();
  }

  public static IoTDBDescriptor getInstance() {
    return IoTDBDescriptorHolder.INSTANCE;
  }

  public IoTDBConfig getConfig() {
    return conf;
  }

  /**
   * get props url location
   *
   * @return url object if location exit, otherwise null.
   */
  public URL getPropsUrl() {
    // Check if a config-directory was specified first.
    String urlString = System.getProperty(IoTDBConstant.IOTDB_CONF, null);
    // If it wasn't, check if a home directory was provided (This usually contains a config)
    if (urlString == null) {
      urlString = System.getProperty(IoTDBConstant.IOTDB_HOME, null);
      if (urlString != null) {
        urlString =
            urlString + File.separatorChar + "conf" + File.separatorChar + IoTDBConfig.CONFIG_NAME;
      } else {
        // If this too wasn't provided, try to find a default config in the root of the classpath.
        URL uri = IoTDBConfig.class.getResource("/" + IoTDBConfig.CONFIG_NAME);
        if (uri != null) {
          return uri;
        }
        logger.warn(
            "Cannot find IOTDB_HOME or IOTDB_CONF environment variable when loading "
                + "config file {}, use default configuration",
            IoTDBConfig.CONFIG_NAME);
        // update all data seriesPath
        conf.updatePath();
        return null;
      }
    }
    // If a config location was provided, but it doesn't end with a properties file,
    // append the default location.
    else if (!urlString.endsWith(".properties")) {
      urlString += (File.separatorChar + IoTDBConfig.CONFIG_NAME);
    }

    // If the url doesn't start with "file:" or "classpath:", it's provided as a no path.
    // So we need to add it to make it a real URL.
    if (!urlString.startsWith("file:") && !urlString.startsWith("classpath:")) {
      urlString = "file:" + urlString;
    }
    try {
      return new URL(urlString);
    } catch (MalformedURLException e) {
      return null;
    }
  }

  /** load an property file and set TsfileDBConfig variables. */
  @SuppressWarnings("squid:S3776") // Suppress high Cognitive Complexity warning
  private void loadProps() {
    URL url = getPropsUrl();
    if (url == null) {
      logger.warn("Couldn't load the configuration from any of the known sources.");
      return;
    }

    try (InputStream inputStream = url.openStream()) {

      logger.info("Start to read config file {}", url);
      Properties properties = new Properties();
      properties.load(inputStream);

      conf.setRpcAddress(properties.getProperty("rpc_address", conf.getRpcAddress()));

      loadClusterProps(properties);

      // TODO: Use FQDN  to identify our nodes afterwards
      try {
        replaceHostnameWithIP();
      } catch (Exception e) {
        logger.info(String.format("replace hostname with ip failed, %s", e.getMessage()));
      }

      conf.setRpcThriftCompressionEnable(
          Boolean.parseBoolean(
              properties.getProperty(
                  "rpc_thrift_compression_enable",
                  Boolean.toString(conf.isRpcThriftCompressionEnable()))));

      conf.setRpcAdvancedCompressionEnable(
          Boolean.parseBoolean(
              properties.getProperty(
                  "rpc_advanced_compression_enable",
                  Boolean.toString(conf.isRpcAdvancedCompressionEnable()))));

      conf.setRpcPort(
          Integer.parseInt(
              properties.getProperty("rpc_port", Integer.toString(conf.getRpcPort()))));

      conf.setMppPort(
          Integer.parseInt(
              properties.getProperty("mpp_port", Integer.toString(conf.getRpcPort()))));

      conf.setEnableInfluxDBRpcService(
          Boolean.parseBoolean(
              properties.getProperty(
                  "enable_influxdb_rpc_service",
                  Boolean.toString(conf.isEnableInfluxDBRpcService()))));

      conf.setInfluxDBRpcPort(
          Integer.parseInt(
              properties.getProperty(
                  "influxdb_rpc_port", Integer.toString(conf.getInfluxDBRpcPort()))));

      conf.setTimestampPrecision(
          properties.getProperty("timestamp_precision", conf.getTimestampPrecision()));

      conf.setBufferedArraysMemoryProportion(
          Double.parseDouble(
              properties.getProperty(
                  "buffered_arrays_memory_proportion",
                  Double.toString(conf.getBufferedArraysMemoryProportion()))));

      conf.setTimeIndexMemoryProportion(
          Double.parseDouble(
              properties.getProperty(
                  "time_index_memory_proportion",
                  Double.toString(conf.getTimeIndexMemoryProportion()))));

      conf.setFlushProportion(
          Double.parseDouble(
              properties.getProperty(
                  "flush_proportion", Double.toString(conf.getFlushProportion()))));

      conf.setRejectProportion(
          Double.parseDouble(
              properties.getProperty(
                  "reject_proportion", Double.toString(conf.getRejectProportion()))));

      conf.setStorageGroupSizeReportThreshold(
          Long.parseLong(
              properties.getProperty(
                  "storage_group_report_threshold",
                  Long.toString(conf.getStorageGroupSizeReportThreshold()))));

      conf.setMetaDataCacheEnable(
          Boolean.parseBoolean(
              properties.getProperty(
                  "meta_data_cache_enable", Boolean.toString(conf.isMetaDataCacheEnable()))));

      conf.setEnableLastCache(
          Boolean.parseBoolean(
              properties.getProperty(
                  "enable_last_cache", Boolean.toString(conf.isLastCacheEnabled()))));

      initMemoryAllocate(properties);

      loadWALProps(properties);

      String systemDir = properties.getProperty("system_dir");
      if (systemDir == null) {
        systemDir = properties.getProperty("base_dir");
        if (systemDir != null) {
          systemDir = FilePathUtils.regularizePath(systemDir) + IoTDBConstant.SYSTEM_FOLDER_NAME;
        } else {
          systemDir = conf.getSystemDir();
        }
      }
      conf.setSystemDir(systemDir);

      conf.setSchemaDir(
          FilePathUtils.regularizePath(conf.getSystemDir()) + IoTDBConstant.SCHEMA_FOLDER_NAME);

      conf.setSyncDir(
          FilePathUtils.regularizePath(conf.getSystemDir()) + IoTDBConstant.SYNC_FOLDER_NAME);

      conf.setQueryDir(
          FilePathUtils.regularizePath(conf.getSystemDir() + IoTDBConstant.QUERY_FOLDER_NAME));

      conf.setTracingDir(properties.getProperty("tracing_dir", conf.getTracingDir()));

      conf.setDataDirs(properties.getProperty("data_dirs", conf.getDataDirs()[0]).split(","));

      conf.setWalDir(properties.getProperty("wal_dir", conf.getWalDir()));

      int mlogBufferSize =
          Integer.parseInt(
              properties.getProperty(
                  "mlog_buffer_size", Integer.toString(conf.getMlogBufferSize())));
      if (mlogBufferSize > 0) {
        conf.setMlogBufferSize(mlogBufferSize);
      }

      long forceMlogPeriodInMs =
          Long.parseLong(
              properties.getProperty(
                  "sync_mlog_period_in_ms", Long.toString(conf.getSyncMlogPeriodInMs())));
      if (forceMlogPeriodInMs > 0) {
        conf.setSyncMlogPeriodInMs(forceMlogPeriodInMs);
      }

      conf.setMultiDirStrategyClassName(
          properties.getProperty("multi_dir_strategy", conf.getMultiDirStrategyClassName()));

      conf.setBatchSize(
          Integer.parseInt(
              properties.getProperty("batch_size", Integer.toString(conf.getBatchSize()))));

      conf.setEnableMemControl(
          (Boolean.parseBoolean(
              properties.getProperty(
                  "enable_mem_control", Boolean.toString(conf.isEnableMemControl())))));
      logger.info("IoTDB enable memory control: {}", conf.isEnableMemControl());

      long seqTsFileSize =
          Long.parseLong(
              properties
                  .getProperty("seq_tsfile_size", Long.toString(conf.getSeqTsFileSize()))
                  .trim());
      if (seqTsFileSize >= 0) {
        conf.setSeqTsFileSize(seqTsFileSize);
      }

      long unSeqTsFileSize =
          Long.parseLong(
              properties
                  .getProperty("unseq_tsfile_size", Long.toString(conf.getUnSeqTsFileSize()))
                  .trim());
      if (unSeqTsFileSize >= 0) {
        conf.setUnSeqTsFileSize(unSeqTsFileSize);
      }

      long memTableSizeThreshold =
          Long.parseLong(
              properties
                  .getProperty(
                      "memtable_size_threshold", Long.toString(conf.getMemtableSizeThreshold()))
                  .trim());
      if (memTableSizeThreshold > 0) {
        conf.setMemtableSizeThreshold(memTableSizeThreshold);
      }

      conf.setAvgSeriesPointNumberThreshold(
          Integer.parseInt(
              properties.getProperty(
                  "avg_series_point_number_threshold",
                  Integer.toString(conf.getAvgSeriesPointNumberThreshold()))));

      conf.setCheckPeriodWhenInsertBlocked(
          Integer.parseInt(
              properties.getProperty(
                  "check_period_when_insert_blocked",
                  Integer.toString(conf.getCheckPeriodWhenInsertBlocked()))));

      conf.setMaxWaitingTimeWhenInsertBlocked(
          Integer.parseInt(
              properties.getProperty(
                  "max_waiting_time_when_insert_blocked",
                  Integer.toString(conf.getMaxWaitingTimeWhenInsertBlocked()))));

      conf.setEstimatedSeriesSize(
          Integer.parseInt(
              properties.getProperty(
                  "estimated_series_size", Integer.toString(conf.getEstimatedSeriesSize()))));

      conf.setIoTaskQueueSizeForFlushing(
          Integer.parseInt(
              properties.getProperty(
                  "io_task_queue_size_for_flushing",
                  Integer.toString(conf.getIoTaskQueueSizeForFlushing()))));

      conf.setCompactionScheduleIntervalInMs(
          Long.parseLong(
              properties.getProperty(
                  "compaction_schedule_interval_in_ms",
                  Long.toString(conf.getCompactionScheduleIntervalInMs()))));

      conf.setCompactionSubmissionIntervalInMs(
          Long.parseLong(
              properties.getProperty(
                  "compaction_submission_interval_in_ms",
                  Long.toString(conf.getCompactionSubmissionIntervalInMs()))));

      conf.setEnableCrossSpaceCompaction(
          Boolean.parseBoolean(
              properties.getProperty(
                  "enable_cross_space_compaction",
                  Boolean.toString(conf.isEnableCrossSpaceCompaction()))));

      conf.setEnableSeqSpaceCompaction(
          Boolean.parseBoolean(
              properties.getProperty(
                  "enable_seq_space_compaction",
                  Boolean.toString(conf.isEnableSeqSpaceCompaction()))));

      conf.setEnableUnseqSpaceCompaction(
          Boolean.parseBoolean(
              properties.getProperty(
                  "enable_unseq_space_compaction",
                  Boolean.toString(conf.isEnableUnseqSpaceCompaction()))));

      conf.setCrossCompactionStrategy(
          CrossCompactionStrategy.getCrossCompactionStrategy(
              properties.getProperty(
                  "cross_compaction_strategy", conf.getCrossCompactionStrategy().toString())));

      conf.setInnerCompactionStrategy(
          InnerCompactionStrategy.getInnerCompactionStrategy(
              properties.getProperty(
                  "inner_compaction_strategy", conf.getInnerCompactionStrategy().toString())));

      conf.setCompactionPriority(
          CompactionPriority.valueOf(
              properties.getProperty(
                  "compaction_priority", conf.getCompactionPriority().toString())));

      conf.setQueryTimeoutThreshold(
          Integer.parseInt(
              properties.getProperty(
                  "query_timeout_threshold", Integer.toString(conf.getQueryTimeoutThreshold()))));

      conf.setSessionTimeoutThreshold(
          Integer.parseInt(
              properties.getProperty(
                  "session_timeout_threshold",
                  Integer.toString(conf.getSessionTimeoutThreshold()))));

      conf.setSyncEnable(
          Boolean.parseBoolean(
              properties.getProperty("is_sync_enable", Boolean.toString(conf.isSyncEnable()))));

      conf.setSyncServerPort(
          Integer.parseInt(
              properties
                  .getProperty("sync_server_port", Integer.toString(conf.getSyncServerPort()))
                  .trim()));

      conf.setIpWhiteList(properties.getProperty("ip_white_list", conf.getIpWhiteList()));

      conf.setConcurrentFlushThread(
          Integer.parseInt(
              properties.getProperty(
                  "concurrent_flush_thread", Integer.toString(conf.getConcurrentFlushThread()))));

      if (conf.getConcurrentFlushThread() <= 0) {
        conf.setConcurrentFlushThread(Runtime.getRuntime().availableProcessors());
      }

      // start: index parameter setting
      conf.setIndexRootFolder(properties.getProperty("index_root_dir", conf.getIndexRootFolder()));

      conf.setEnableIndex(
          Boolean.parseBoolean(
              properties.getProperty("enable_index", Boolean.toString(conf.isEnableIndex()))));

      conf.setConcurrentIndexBuildThread(
          Integer.parseInt(
              properties.getProperty(
                  "concurrent_index_build_thread",
                  Integer.toString(conf.getConcurrentIndexBuildThread()))));
      if (conf.getConcurrentIndexBuildThread() <= 0) {
        conf.setConcurrentIndexBuildThread(Runtime.getRuntime().availableProcessors());
      }

      conf.setDefaultIndexWindowRange(
          Integer.parseInt(
              properties.getProperty(
                  "default_index_window_range",
                  Integer.toString(conf.getDefaultIndexWindowRange()))));

      conf.setIndexBufferSize(
          Long.parseLong(
              properties.getProperty(
                  "index_buffer_size", Long.toString(conf.getIndexBufferSize()))));
      // end: index parameter setting

      conf.setConcurrentQueryThread(
          Integer.parseInt(
              properties.getProperty(
                  "concurrent_query_thread", Integer.toString(conf.getConcurrentQueryThread()))));

      if (conf.getConcurrentQueryThread() <= 0) {
        conf.setConcurrentQueryThread(Runtime.getRuntime().availableProcessors());
      }

      conf.setConcurrentSubRawQueryThread(
          Integer.parseInt(
              properties.getProperty(
                  "concurrent_sub_rawQuery_thread",
                  Integer.toString(conf.getConcurrentSubRawQueryThread()))));

      if (conf.getConcurrentSubRawQueryThread() <= 0) {
        conf.setConcurrentSubRawQueryThread(Runtime.getRuntime().availableProcessors());
      }

      conf.setRawQueryBlockingQueueCapacity(
          Integer.parseInt(
              properties.getProperty(
                  "raw_query_blocking_queue_capacity",
                  Integer.toString(conf.getRawQueryBlockingQueueCapacity()))));

      conf.setSchemaRegionCacheSize(
          Integer.parseInt(
              properties
                  .getProperty(
                      "metadata_node_cache_size", Integer.toString(conf.getSchemaRegionCacheSize()))
                  .trim()));

      conf.setmRemoteSchemaCacheSize(
          Integer.parseInt(
              properties
                  .getProperty(
                      "remote_schema_cache_size",
                      Integer.toString(conf.getmRemoteSchemaCacheSize()))
                  .trim()));

      conf.setLanguageVersion(
          properties.getProperty("language_version", conf.getLanguageVersion()).trim());

      if (properties.containsKey("chunk_buffer_pool_enable")) {
        conf.setChunkBufferPoolEnable(
            Boolean.parseBoolean(properties.getProperty("chunk_buffer_pool_enable")));
      }

      conf.setEnableExternalSort(
          Boolean.parseBoolean(
              properties.getProperty(
                  "enable_external_sort", Boolean.toString(conf.isEnableExternalSort()))));
      conf.setExternalSortThreshold(
          Integer.parseInt(
              properties.getProperty(
                  "external_sort_threshold", Integer.toString(conf.getExternalSortThreshold()))));
      conf.setUpgradeThreadNum(
          Integer.parseInt(
              properties.getProperty(
                  "upgrade_thread_num", Integer.toString(conf.getUpgradeThreadNum()))));
      conf.setCrossCompactionMemoryBudget(
          Long.parseLong(
              properties.getProperty(
                  "cross_compaction_memory_budget",
                  Long.toString(conf.getCrossCompactionMemoryBudget()))));
      conf.setCrossCompactionFileSelectionTimeBudget(
          Long.parseLong(
              properties.getProperty(
                  "cross_compaction_file_selection_time_budget",
                  Long.toString(conf.getCrossCompactionFileSelectionTimeBudget()))));
      conf.setMergeIntervalSec(
          Long.parseLong(
              properties.getProperty(
                  "merge_interval_sec", Long.toString(conf.getMergeIntervalSec()))));
      conf.setConcurrentCompactionThread(
          Integer.parseInt(
              properties.getProperty(
                  "concurrent_compaction_thread",
                  Integer.toString(conf.getConcurrentCompactionThread()))));
      conf.setTargetCompactionFileSize(
          Long.parseLong(
              properties.getProperty(
                  "target_compaction_file_size",
                  Long.toString(conf.getTargetCompactionFileSize()))));
      conf.setTargetChunkSize(
          Long.parseLong(
              properties.getProperty(
                  "target_chunk_size", Long.toString(conf.getTargetChunkSize()))));
      conf.setTargetChunkPointNum(
          Long.parseLong(
              properties.getProperty(
                  "target_chunk_point_num", Long.toString(conf.getTargetChunkPointNum()))));
      conf.setChunkPointNumLowerBoundInCompaction(
          Long.parseLong(
              properties.getProperty(
                  "chunk_size_lower_bound_in_compaction",
                  Long.toString(conf.getChunkPointNumLowerBoundInCompaction()))));
      conf.setChunkSizeLowerBoundInCompaction(
          Long.parseLong(
              properties.getProperty(
                  "chunk_size_lower_bound_in_compaction",
                  Long.toString(conf.getChunkSizeLowerBoundInCompaction()))));
      conf.setMaxInnerCompactionCandidateFileNum(
          Integer.parseInt(
              properties.getProperty(
                  "max_inner_compaction_candidate_file_num",
                  Integer.toString(conf.getMaxInnerCompactionCandidateFileNum()))));
      conf.setMaxCrossCompactionCandidateFileNum(
          Integer.parseInt(
              properties.getProperty(
                  "max_cross_compaction_candidate_file_num",
                  Integer.toString(conf.getMaxCrossCompactionCandidateFileNum()))));

      conf.setCompactionWriteThroughputMbPerSec(
          Integer.parseInt(
              properties.getProperty(
                  "compaction_write_throughput_mb_per_sec",
                  Integer.toString(conf.getCompactionWriteThroughputMbPerSec()))));

      conf.setEnablePartialInsert(
          Boolean.parseBoolean(
              properties.getProperty(
                  "enable_partial_insert", String.valueOf(conf.isEnablePartialInsert()))));

      conf.setEnablePerformanceStat(
          Boolean.parseBoolean(
              properties
                  .getProperty(
                      "enable_performance_stat", Boolean.toString(conf.isEnablePerformanceStat()))
                  .trim()));

      int maxConcurrentClientNum =
          Integer.parseInt(
              properties.getProperty(
                  "rpc_max_concurrent_client_num",
                  Integer.toString(conf.getRpcMaxConcurrentClientNum()).trim()));
      if (maxConcurrentClientNum <= 0) {
        maxConcurrentClientNum = 65535;
      }

      conf.setRpcMaxConcurrentClientNum(maxConcurrentClientNum);

      conf.setEnableWatermark(
          Boolean.parseBoolean(
              properties.getProperty(
                  "watermark_module_opened", Boolean.toString(conf.isEnableWatermark()).trim())));
      conf.setWatermarkSecretKey(
          properties.getProperty("watermark_secret_key", conf.getWatermarkSecretKey()));
      conf.setWatermarkBitString(
          properties.getProperty("watermark_bit_string", conf.getWatermarkBitString()));
      conf.setWatermarkMethod(
          properties.getProperty("watermark_method", conf.getWatermarkMethod()));

      loadAutoCreateSchemaProps(properties);

      conf.setTsFileStorageFs(
          properties.getProperty("tsfile_storage_fs", conf.getTsFileStorageFs().toString()));
      conf.setCoreSitePath(properties.getProperty("core_site_path", conf.getCoreSitePath()));
      conf.setHdfsSitePath(properties.getProperty("hdfs_site_path", conf.getHdfsSitePath()));
      conf.setHdfsIp(properties.getProperty("hdfs_ip", conf.getRawHDFSIp()).split(","));
      conf.setHdfsPort(properties.getProperty("hdfs_port", conf.getHdfsPort()));
      conf.setDfsNameServices(
          properties.getProperty("dfs_nameservices", conf.getDfsNameServices()));
      conf.setDfsHaNamenodes(
          properties.getProperty("dfs_ha_namenodes", conf.getRawDfsHaNamenodes()).split(","));
      conf.setDfsHaAutomaticFailoverEnabled(
          Boolean.parseBoolean(
              properties.getProperty(
                  "dfs_ha_automatic_failover_enabled",
                  String.valueOf(conf.isDfsHaAutomaticFailoverEnabled()))));
      conf.setDfsClientFailoverProxyProvider(
          properties.getProperty(
              "dfs_client_failover_proxy_provider", conf.getDfsClientFailoverProxyProvider()));
      conf.setUseKerberos(
          Boolean.parseBoolean(
              properties.getProperty("hdfs_use_kerberos", String.valueOf(conf.isUseKerberos()))));
      conf.setKerberosKeytabFilePath(
          properties.getProperty("kerberos_keytab_file_path", conf.getKerberosKeytabFilePath()));
      conf.setKerberosPrincipal(
          properties.getProperty("kerberos_principal", conf.getKerberosPrincipal()));

      conf.setDefaultTTL(
          Long.parseLong(
              properties.getProperty("default_ttl", String.valueOf(conf.getDefaultTTL()))));

      // the num of memtables in each storage group
      conf.setConcurrentWritingTimePartition(
          Integer.parseInt(
              properties.getProperty(
                  "concurrent_writing_time_partition",
                  String.valueOf(conf.getConcurrentWritingTimePartition()))));

      // the default fill interval in LinearFill and PreviousFill
      conf.setDefaultFillInterval(
          Integer.parseInt(
              properties.getProperty(
                  "default_fill_interval", String.valueOf(conf.getDefaultFillInterval()))));

      conf.setTagAttributeTotalSize(
          Integer.parseInt(
              properties.getProperty(
                  "tag_attribute_total_size", String.valueOf(conf.getTagAttributeTotalSize()))));

      conf.setTagAttributeFlushInterval(
          Integer.parseInt(
              properties.getProperty(
                  "tag_attribute_flush_interval",
                  String.valueOf(conf.getTagAttributeFlushInterval()))));

      conf.setPrimitiveArraySize(
          (Integer.parseInt(
              properties.getProperty(
                  "primitive_array_size", String.valueOf(conf.getPrimitiveArraySize())))));

      conf.setThriftMaxFrameSize(
          Integer.parseInt(
              properties.getProperty(
                  "thrift_max_frame_size", String.valueOf(conf.getThriftMaxFrameSize()))));

      if (conf.getThriftMaxFrameSize() < IoTDBConstant.LEFT_SIZE_IN_REQUEST * 2) {
        conf.setThriftMaxFrameSize(IoTDBConstant.LEFT_SIZE_IN_REQUEST * 2);
      }

      conf.setThriftDefaultBufferSize(
          Integer.parseInt(
              properties.getProperty(
                  "thrift_init_buffer_size", String.valueOf(conf.getThriftDefaultBufferSize()))));

      conf.setFrequencyIntervalInMinute(
          Integer.parseInt(
              properties.getProperty(
                  "frequency_interval_in_minute",
                  String.valueOf(conf.getFrequencyIntervalInMinute()))));

      conf.setSlowQueryThreshold(
          Long.parseLong(
              properties.getProperty(
                  "slow_query_threshold", String.valueOf(conf.getSlowQueryThreshold()))));

      conf.setVirtualStorageGroupNum(
          Integer.parseInt(
              properties.getProperty(
                  "virtual_storage_group_num", String.valueOf(conf.getVirtualStorageGroupNum()))));

      conf.setRecoveryLogIntervalInMs(
          Long.parseLong(
              properties.getProperty(
                  "recovery_log_interval_in_ms",
                  String.valueOf(conf.getRecoveryLogIntervalInMs()))));

      conf.setConcurrentWindowEvaluationThread(
          Integer.parseInt(
              properties.getProperty(
                  "concurrent_window_evaluation_thread",
                  Integer.toString(conf.getConcurrentWindowEvaluationThread()))));
      if (conf.getConcurrentWindowEvaluationThread() <= 0) {
        conf.setConcurrentWindowEvaluationThread(Runtime.getRuntime().availableProcessors());
      }

      conf.setMaxPendingWindowEvaluationTasks(
          Integer.parseInt(
              properties.getProperty(
                  "max_pending_window_evaluation_tasks",
                  Integer.toString(conf.getMaxPendingWindowEvaluationTasks()))));
      if (conf.getMaxPendingWindowEvaluationTasks() <= 0) {
        conf.setMaxPendingWindowEvaluationTasks(64);
      }

      // id table related configuration
      conf.setDeviceIDTransformationMethod(
          properties.getProperty(
              "device_id_transformation_method", conf.getDeviceIDTransformationMethod()));

      conf.setEnableIDTable(
          Boolean.parseBoolean(
              properties.getProperty("enable_id_table", String.valueOf(conf.isEnableIDTable()))));

      conf.setEnableIDTableLogFile(
          Boolean.parseBoolean(
              properties.getProperty(
                  "enable_id_table_log_file", String.valueOf(conf.isEnableIDTableLogFile()))));
      // mqtt
      loadMqttProps(properties);

      conf.setAuthorizerProvider(
          properties.getProperty("authorizer_provider_class", conf.getAuthorizerProvider()));
      // if using org.apache.iotdb.db.auth.authorizer.OpenIdAuthorizer, openID_url is needed.
      conf.setOpenIdProviderUrl(properties.getProperty("openID_url", conf.getOpenIdProviderUrl()));

      conf.setEnablePartition(
          Boolean.parseBoolean(
              properties.getProperty(
                  "enable_partition", String.valueOf(conf.isEnablePartition()))));

      conf.setPartitionInterval(
          Long.parseLong(
              properties.getProperty(
                  "partition_interval", String.valueOf(conf.getPartitionInterval()))));

      conf.setAdminName(properties.getProperty("admin_name", conf.getAdminName()));

      conf.setAdminPassword(properties.getProperty("admin_password", conf.getAdminPassword()));

      conf.setSelectIntoInsertTabletPlanRowLimit(
          Integer.parseInt(
              properties.getProperty(
                  "select_into_insert_tablet_plan_row_limit",
                  String.valueOf(conf.getSelectIntoInsertTabletPlanRowLimit()))));

      conf.setInsertMultiTabletEnableMultithreadingColumnThreshold(
          Integer.parseInt(
              properties.getProperty(
                  "insert_multi_tablet_enable_multithreading_column_threshold",
                  String.valueOf(conf.getInsertMultiTabletEnableMultithreadingColumnThreshold()))));

      conf.setEncryptDecryptProvider(
          properties.getProperty(
              "iotdb_server_encrypt_decrypt_provider", conf.getEncryptDecryptProvider()));

      conf.setEncryptDecryptProviderParameter(
          properties.getProperty(
              "iotdb_server_encrypt_decrypt_provider_parameter",
              conf.getEncryptDecryptProviderParameter()));

      // At the same time, set TSFileConfig
      TSFileDescriptor.getInstance()
          .getConfig()
          .setTSFileStorageFs(
              FSType.valueOf(
                  properties.getProperty("tsfile_storage_fs", conf.getTsFileStorageFs().name())));
      TSFileDescriptor.getInstance()
          .getConfig()
          .setCoreSitePath(properties.getProperty("core_site_path", conf.getCoreSitePath()));
      TSFileDescriptor.getInstance()
          .getConfig()
          .setHdfsSitePath(properties.getProperty("hdfs_site_path", conf.getHdfsSitePath()));
      TSFileDescriptor.getInstance()
          .getConfig()
          .setHdfsIp(properties.getProperty("hdfs_ip", conf.getRawHDFSIp()).split(","));
      TSFileDescriptor.getInstance()
          .getConfig()
          .setHdfsPort(properties.getProperty("hdfs_port", conf.getHdfsPort()));
      TSFileDescriptor.getInstance()
          .getConfig()
          .setDfsNameServices(
              properties.getProperty("dfs_nameservices", conf.getDfsNameServices()));
      TSFileDescriptor.getInstance()
          .getConfig()
          .setDfsHaNamenodes(
              properties.getProperty("dfs_ha_namenodes", conf.getRawDfsHaNamenodes()).split(","));
      TSFileDescriptor.getInstance()
          .getConfig()
          .setDfsHaAutomaticFailoverEnabled(
              Boolean.parseBoolean(
                  properties.getProperty(
                      "dfs_ha_automatic_failover_enabled",
                      String.valueOf(conf.isDfsHaAutomaticFailoverEnabled()))));
      TSFileDescriptor.getInstance()
          .getConfig()
          .setDfsClientFailoverProxyProvider(
              properties.getProperty(
                  "dfs_client_failover_proxy_provider", conf.getDfsClientFailoverProxyProvider()));
      TSFileDescriptor.getInstance()
          .getConfig()
          .setUseKerberos(
              Boolean.parseBoolean(
                  properties.getProperty(
                      "hdfs_use_kerberos", String.valueOf(conf.isUseKerberos()))));
      TSFileDescriptor.getInstance()
          .getConfig()
          .setKerberosKeytabFilePath(
              properties.getProperty(
                  "kerberos_keytab_file_path", conf.getKerberosKeytabFilePath()));
      TSFileDescriptor.getInstance()
          .getConfig()
          .setKerberosPrincipal(
              properties.getProperty("kerberos_principal", conf.getKerberosPrincipal()));
      TSFileDescriptor.getInstance().getConfig().setBatchSize(conf.getBatchSize());

      // timed flush memtable, timed close tsfile
      loadTimedService(properties);

      // set tsfile-format config
      loadTsFileProps(properties);

      // make RPCTransportFactory taking effect.
      RpcTransportFactory.reInit();

      // UDF
      loadUDFProps(properties);

      // trigger
      loadTriggerProps(properties);

      // CQ
      loadCQProps(properties);

      // meta manager
      loadMetadataConfig(properties);

      // cluster
      loadClusterProps(properties);

<<<<<<< HEAD
=======
      // shuffle
      loadShuffleProps(properties);
>>>>>>> e2f93a42
    } catch (FileNotFoundException e) {
      logger.warn("Fail to find config file {}", url, e);
    } catch (IOException e) {
      logger.warn("Cannot load config file, use default configuration", e);
    } catch (Exception e) {
      logger.warn("Incorrect format in config file, use default configuration", e);
    } finally {
      // update all data seriesPath
      conf.updatePath();
    }
  }

  // to keep consistent with the cluster module.
  private void replaceHostnameWithIP() throws UnknownHostException, BadNodeUrlFormatException {
    boolean isInvalidRpcIp = InetAddresses.isInetAddress(conf.getRpcAddress());
    if (!isInvalidRpcIp) {
      conf.setRpcAddress(InetAddress.getByName(conf.getRpcAddress()).getHostAddress());
    }

    boolean isInvalidInternalIp = InetAddresses.isInetAddress(conf.getInternalIp());
    if (!isInvalidInternalIp) {
      conf.setInternalIp(InetAddress.getByName(conf.getInternalIp()).getHostAddress());
    }

    List<String> newConfigNodeUrls = new ArrayList<>();
    for (String nodeUrl : conf.getConfigNodeUrls()) {
      String[] splits = nodeUrl.split(":");
      if (splits.length != 2) {
        throw new BadNodeUrlFormatException(nodeUrl);
      }
      String nodeIP = splits[0];
      boolean isInvalidNodeIp = InetAddresses.isInetAddress(nodeIP);
      if (!isInvalidNodeIp) {
        String newNodeIP = InetAddress.getByName(nodeIP).getHostAddress();
        newConfigNodeUrls.add(newNodeIP + ":" + splits[1]);
      } else {
        newConfigNodeUrls.add(nodeUrl);
      }
    }
    conf.setConfigNodeUrls(newConfigNodeUrls);
    logger.debug(
        "after replace, the rpcIP={}, internalIP={}, configNodeUrls={}",
        conf.getRpcAddress(),
        conf.getInternalIp(),
        conf.getConfigNodeUrls());
  }

  private void loadWALProps(Properties properties) {
    conf.setEnableWal(
        Boolean.parseBoolean(
            properties.getProperty("enable_wal", Boolean.toString(conf.isEnableWal()))));

    conf.setFlushWalThreshold(
        Integer.parseInt(
            properties.getProperty(
                "flush_wal_threshold", Integer.toString(conf.getFlushWalThreshold()))));

    conf.setForceWalPeriodInMs(
        Long.parseLong(
            properties.getProperty(
                "force_wal_period_in_ms", Long.toString(conf.getForceWalPeriodInMs()))));

    conf.setEnableDiscardOutOfOrderData(
        Boolean.parseBoolean(
            properties.getProperty(
                "enable_discard_out_of_order_data",
                Boolean.toString(conf.isEnableDiscardOutOfOrderData()))));

    int walBufferSize =
        Integer.parseInt(
            properties.getProperty("wal_buffer_size", Integer.toString(conf.getWalBufferSize())));
    if (walBufferSize > 0) {
      conf.setWalBufferSize(walBufferSize);
    }

    int maxWalBytebufferNumForEachPartition =
        Integer.parseInt(
            properties.getProperty(
                "max_wal_bytebuffer_num_for_each_partition",
                Integer.toString(conf.getMaxWalBytebufferNumForEachPartition())));
    if (maxWalBytebufferNumForEachPartition > 0) {
      conf.setMaxWalBytebufferNumForEachPartition(maxWalBytebufferNumForEachPartition);
    }

    long poolTrimIntervalInMS =
        Long.parseLong(
            properties.getProperty(
                "wal_pool_trim_interval_ms", Long.toString(conf.getWalPoolTrimIntervalInMS())));
    if (poolTrimIntervalInMS > 0) {
      conf.setWalPoolTrimIntervalInMS(poolTrimIntervalInMS);
    }

    long registerBufferSleepIntervalInMs =
        Long.parseLong(
            properties.getProperty(
                "register_buffer_sleep_interval_in_ms",
                Long.toString(conf.getRegisterBufferSleepIntervalInMs())));
    if (registerBufferSleepIntervalInMs > 0) {
      conf.setRegisterBufferSleepIntervalInMs(registerBufferSleepIntervalInMs);
    }

    long registerBufferRejectThresholdInMs =
        Long.parseLong(
            properties.getProperty(
                "register_buffer_reject_threshold_in_ms",
                Long.toString(conf.getRegisterBufferRejectThresholdInMs())));
    if (registerBufferRejectThresholdInMs > 0) {
      conf.setRegisterBufferRejectThresholdInMs(registerBufferRejectThresholdInMs);
    }
  }

  private void loadAutoCreateSchemaProps(Properties properties) {
    conf.setAutoCreateSchemaEnabled(
        Boolean.parseBoolean(
            properties.getProperty(
                "enable_auto_create_schema",
                Boolean.toString(conf.isAutoCreateSchemaEnabled()).trim())));
    conf.setBooleanStringInferType(
        TSDataType.valueOf(
            properties.getProperty(
                "boolean_string_infer_type", conf.getBooleanStringInferType().toString())));
    conf.setIntegerStringInferType(
        TSDataType.valueOf(
            properties.getProperty(
                "integer_string_infer_type", conf.getIntegerStringInferType().toString())));
    conf.setLongStringInferType(
        TSDataType.valueOf(
            properties.getProperty(
                "long_string_infer_type", conf.getLongStringInferType().toString())));
    conf.setFloatingStringInferType(
        TSDataType.valueOf(
            properties.getProperty(
                "floating_string_infer_type", conf.getFloatingStringInferType().toString())));
    conf.setNanStringInferType(
        TSDataType.valueOf(
            properties.getProperty(
                "nan_string_infer_type", conf.getNanStringInferType().toString())));
    conf.setDefaultStorageGroupLevel(
        Integer.parseInt(
            properties.getProperty(
                "default_storage_group_level",
                Integer.toString(conf.getDefaultStorageGroupLevel()))));
    conf.setDefaultBooleanEncoding(
        properties.getProperty(
            "default_boolean_encoding", conf.getDefaultBooleanEncoding().toString()));
    conf.setDefaultInt32Encoding(
        properties.getProperty(
            "default_int32_encoding", conf.getDefaultInt32Encoding().toString()));
    conf.setDefaultInt64Encoding(
        properties.getProperty(
            "default_int64_encoding", conf.getDefaultInt64Encoding().toString()));
    conf.setDefaultFloatEncoding(
        properties.getProperty(
            "default_float_encoding", conf.getDefaultFloatEncoding().toString()));
    conf.setDefaultDoubleEncoding(
        properties.getProperty(
            "default_double_encoding", conf.getDefaultDoubleEncoding().toString()));
    conf.setDefaultTextEncoding(
        properties.getProperty("default_text_encoding", conf.getDefaultTextEncoding().toString()));
  }

  private void loadTsFileProps(Properties properties) {
    TSFileDescriptor.getInstance()
        .getConfig()
        .setGroupSizeInByte(
            Integer.parseInt(
                properties.getProperty(
                    "group_size_in_byte",
                    Integer.toString(
                        TSFileDescriptor.getInstance().getConfig().getGroupSizeInByte()))));
    TSFileDescriptor.getInstance()
        .getConfig()
        .setPageSizeInByte(
            Integer.parseInt(
                properties.getProperty(
                    "page_size_in_byte",
                    Integer.toString(
                        TSFileDescriptor.getInstance().getConfig().getPageSizeInByte()))));
    if (TSFileDescriptor.getInstance().getConfig().getPageSizeInByte()
        > TSFileDescriptor.getInstance().getConfig().getGroupSizeInByte()) {
      logger.warn("page_size is greater than group size, will set it as the same with group size");
      TSFileDescriptor.getInstance()
          .getConfig()
          .setPageSizeInByte(TSFileDescriptor.getInstance().getConfig().getGroupSizeInByte());
    }
    TSFileDescriptor.getInstance()
        .getConfig()
        .setMaxNumberOfPointsInPage(
            Integer.parseInt(
                properties.getProperty(
                    "max_number_of_points_in_page",
                    Integer.toString(
                        TSFileDescriptor.getInstance().getConfig().getMaxNumberOfPointsInPage()))));
    TSFileDescriptor.getInstance()
        .getConfig()
        .setMaxStringLength(
            Integer.parseInt(
                properties.getProperty(
                    "max_string_length",
                    Integer.toString(
                        TSFileDescriptor.getInstance().getConfig().getMaxStringLength()))));
    TSFileDescriptor.getInstance()
        .getConfig()
        .setBloomFilterErrorRate(
            Double.parseDouble(
                properties.getProperty(
                    "bloom_filter_error_rate",
                    Double.toString(
                        TSFileDescriptor.getInstance().getConfig().getBloomFilterErrorRate()))));
    TSFileDescriptor.getInstance()
        .getConfig()
        .setFloatPrecision(
            Integer.parseInt(
                properties.getProperty(
                    "float_precision",
                    Integer.toString(
                        TSFileDescriptor.getInstance().getConfig().getFloatPrecision()))));
    TSFileDescriptor.getInstance()
        .getConfig()
        .setTimeEncoder(
            properties.getProperty(
                "time_encoder", TSFileDescriptor.getInstance().getConfig().getTimeEncoder()));
    TSFileDescriptor.getInstance()
        .getConfig()
        .setValueEncoder(
            properties.getProperty(
                "value_encoder", TSFileDescriptor.getInstance().getConfig().getValueEncoder()));
    TSFileDescriptor.getInstance()
        .getConfig()
        .setCompressor(
            properties.getProperty(
                "compressor",
                TSFileDescriptor.getInstance().getConfig().getCompressor().toString()));
    TSFileDescriptor.getInstance()
        .getConfig()
        .setMaxDegreeOfIndexNode(
            Integer.parseInt(
                properties.getProperty(
                    "max_degree_of_index_node",
                    Integer.toString(
                        TSFileDescriptor.getInstance().getConfig().getMaxDegreeOfIndexNode()))));
  }

  // Mqtt related
  private void loadMqttProps(Properties properties) {
    conf.setMqttDir(properties.getProperty("mqtt_root_dir", conf.getMqttDir()));

    if (properties.getProperty(IoTDBConstant.MQTT_HOST_NAME) != null) {
      conf.setMqttHost(properties.getProperty(IoTDBConstant.MQTT_HOST_NAME));
    }

    if (properties.getProperty(IoTDBConstant.MQTT_PORT_NAME) != null) {
      conf.setMqttPort(Integer.parseInt(properties.getProperty(IoTDBConstant.MQTT_PORT_NAME)));
    }

    if (properties.getProperty(IoTDBConstant.MQTT_HANDLER_POOL_SIZE_NAME) != null) {
      conf.setMqttHandlerPoolSize(
          Integer.parseInt(properties.getProperty(IoTDBConstant.MQTT_HANDLER_POOL_SIZE_NAME)));
    }

    if (properties.getProperty(IoTDBConstant.MQTT_PAYLOAD_FORMATTER_NAME) != null) {
      conf.setMqttPayloadFormatter(
          properties.getProperty(IoTDBConstant.MQTT_PAYLOAD_FORMATTER_NAME));
    }

    if (properties.getProperty(IoTDBConstant.ENABLE_MQTT) != null) {
      conf.setEnableMQTTService(
          Boolean.parseBoolean(properties.getProperty(IoTDBConstant.ENABLE_MQTT)));
    }

    if (properties.getProperty(IoTDBConstant.MQTT_MAX_MESSAGE_SIZE) != null) {
      conf.setMqttMaxMessageSize(
          Integer.parseInt(properties.getProperty(IoTDBConstant.MQTT_MAX_MESSAGE_SIZE)));
    }
  }

  // timed flush memtable, timed close tsfile
  private void loadTimedService(Properties properties) {
    conf.setEnableTimedFlushSeqMemtable(
        Boolean.parseBoolean(
            properties.getProperty(
                "enable_timed_flush_seq_memtable",
                Boolean.toString(conf.isEnableTimedFlushSeqMemtable()))));

    long seqMemTableFlushInterval =
        Long.parseLong(
            properties
                .getProperty(
                    "seq_memtable_flush_interval_in_ms",
                    Long.toString(conf.getSeqMemtableFlushInterval()))
                .trim());
    if (seqMemTableFlushInterval > 0) {
      conf.setSeqMemtableFlushInterval(seqMemTableFlushInterval);
    }

    long seqMemTableFlushCheckInterval =
        Long.parseLong(
            properties
                .getProperty(
                    "seq_memtable_flush_check_interval_in_ms",
                    Long.toString(conf.getSeqMemtableFlushCheckInterval()))
                .trim());
    if (seqMemTableFlushCheckInterval > 0) {
      conf.setSeqMemtableFlushCheckInterval(seqMemTableFlushCheckInterval);
    }

    conf.setEnableTimedFlushUnseqMemtable(
        Boolean.parseBoolean(
            properties.getProperty(
                "enable_timed_flush_unseq_memtable",
                Boolean.toString(conf.isEnableTimedFlushUnseqMemtable()))));

    long unseqMemTableFlushInterval =
        Long.parseLong(
            properties
                .getProperty(
                    "unseq_memtable_flush_interval_in_ms",
                    Long.toString(conf.getUnseqMemtableFlushInterval()))
                .trim());
    if (unseqMemTableFlushInterval > 0) {
      conf.setUnseqMemtableFlushInterval(unseqMemTableFlushInterval);
    }

    long unseqMemTableFlushCheckInterval =
        Long.parseLong(
            properties
                .getProperty(
                    "unseq_memtable_flush_check_interval_in_ms",
                    Long.toString(conf.getUnseqMemtableFlushCheckInterval()))
                .trim());
    if (unseqMemTableFlushCheckInterval > 0) {
      conf.setUnseqMemtableFlushCheckInterval(unseqMemTableFlushCheckInterval);
    }

    conf.setEnableTimedCloseTsFile(
        Boolean.parseBoolean(
            properties.getProperty(
                "enable_timed_close_tsfile", Boolean.toString(conf.isEnableTimedCloseTsFile()))));

    long closeTsFileIntervalAfterFlushing =
        Long.parseLong(
            properties
                .getProperty(
                    "close_tsfile_interval_after_flushing_in_ms",
                    Long.toString(conf.getCloseTsFileIntervalAfterFlushing()))
                .trim());
    if (closeTsFileIntervalAfterFlushing > 0) {
      conf.setCloseTsFileIntervalAfterFlushing(closeTsFileIntervalAfterFlushing);
    }

    long closeTsFileCheckInterval =
        Long.parseLong(
            properties
                .getProperty(
                    "close_tsfile_check_interval_in_ms",
                    Long.toString(conf.getCloseTsFileCheckInterval()))
                .trim());
    if (closeTsFileCheckInterval > 0) {
      conf.setCloseTsFileCheckInterval(closeTsFileCheckInterval);
    }
  }

  public void loadHotModifiedProps(Properties properties) throws QueryProcessException {
    try {
      // update data dirs
      String dataDirs = properties.getProperty("data_dirs", null);
      if (dataDirs != null) {
        conf.reloadDataDirs(dataDirs.split(","));
      }

      // update dir strategy
      String multiDirStrategyClassName = properties.getProperty("multi_dir_strategy", null);
      if (multiDirStrategyClassName != null
          && !multiDirStrategyClassName.equals(conf.getMultiDirStrategyClassName())) {
        conf.setMultiDirStrategyClassName(multiDirStrategyClassName);
        DirectoryManager.getInstance().updateDirectoryStrategy();
      }

      // update WAL conf
      loadWALProps(properties);

      // update timed flush & close conf
      loadTimedService(properties);
      StorageEngine.getInstance().rebootTimedService();

      long seqTsFileSize =
          Long.parseLong(
              properties
                  .getProperty("seq_tsfile_size", Long.toString(conf.getSeqTsFileSize()))
                  .trim());
      if (seqTsFileSize >= 0) {
        conf.setSeqTsFileSize(seqTsFileSize);
      }

      long unSeqTsFileSize =
          Long.parseLong(
              properties
                  .getProperty("unseq_tsfile_size", Long.toString(conf.getUnSeqTsFileSize()))
                  .trim());
      if (unSeqTsFileSize >= 0) {
        conf.setUnSeqTsFileSize(unSeqTsFileSize);
      }

      long memTableSizeThreshold =
          Long.parseLong(
              properties
                  .getProperty(
                      "memtable_size_threshold", Long.toString(conf.getMemtableSizeThreshold()))
                  .trim());
      if (memTableSizeThreshold > 0) {
        conf.setMemtableSizeThreshold(memTableSizeThreshold);
      }

      // update params of creating schema automatically
      loadAutoCreateSchemaProps(properties);

      // update tsfile-format config
      loadTsFileProps(properties);

      // update max_deduplicated_path_num
      conf.setMaxQueryDeduplicatedPathNum(
          Integer.parseInt(
              properties.getProperty(
                  "max_deduplicated_path_num",
                  Integer.toString(conf.getMaxQueryDeduplicatedPathNum()))));
      // update frequency_interval_in_minute
      conf.setFrequencyIntervalInMinute(
          Integer.parseInt(
              properties.getProperty(
                  "frequency_interval_in_minute",
                  Integer.toString(conf.getFrequencyIntervalInMinute()))));
      // update slow_query_threshold
      conf.setSlowQueryThreshold(
          Long.parseLong(
              properties.getProperty(
                  "slow_query_threshold", Long.toString(conf.getSlowQueryThreshold()))));
      // update merge_write_throughput_mb_per_sec
      conf.setCompactionWriteThroughputMbPerSec(
          Integer.parseInt(
              properties.getProperty(
                  "merge_write_throughput_mb_per_sec",
                  Integer.toString(conf.getCompactionWriteThroughputMbPerSec()))));

      // update insert-tablet-plan's row limit for select-into
      conf.setSelectIntoInsertTabletPlanRowLimit(
          Integer.parseInt(
              properties.getProperty(
                  "select_into_insert_tablet_plan_row_limit",
                  String.valueOf(conf.getSelectIntoInsertTabletPlanRowLimit()))));
    } catch (Exception e) {
      throw new QueryProcessException(String.format("Fail to reload configuration because %s", e));
    }
  }

  public void loadHotModifiedProps() throws QueryProcessException {
    URL url = getPropsUrl();
    if (url == null) {
      logger.warn("Couldn't load the configuration from any of the known sources.");
      return;
    }

    try (InputStream inputStream = url.openStream()) {
      logger.info("Start to reload config file {}", url);
      Properties properties = new Properties();
      properties.load(inputStream);
      loadHotModifiedProps(properties);
    } catch (Exception e) {
      logger.warn("Fail to reload config file {}", url, e);
      throw new QueryProcessException(
          String.format("Fail to reload config file %s because %s", url, e.getMessage()));
    }
    ReloadLevel reloadLevel = MetricConfigDescriptor.getInstance().loadHotProperties();
    MetricsService.getInstance().reloadProperties(reloadLevel);
  }

  private void initMemoryAllocate(Properties properties) {
    String memoryAllocateProportion =
        properties.getProperty("write_read_schema_free_memory_proportion");
    if (memoryAllocateProportion != null) {
      String[] proportions = memoryAllocateProportion.split(":");
      int proportionSum = 0;
      for (String proportion : proportions) {
        proportionSum += Integer.parseInt(proportion.trim());
      }
      long maxMemoryAvailable = Runtime.getRuntime().maxMemory();
      if (proportionSum != 0) {
        conf.setAllocateMemoryForWrite(
            maxMemoryAvailable * Integer.parseInt(proportions[0].trim()) / proportionSum);
        conf.setAllocateMemoryForRead(
            maxMemoryAvailable * Integer.parseInt(proportions[1].trim()) / proportionSum);
        conf.setAllocateMemoryForSchema(
            maxMemoryAvailable * Integer.parseInt(proportions[2].trim()) / proportionSum);
      }
    }

    logger.info("allocateMemoryForRead = {}", conf.getAllocateMemoryForRead());
    logger.info("allocateMemoryForWrite = {}", conf.getAllocateMemoryForWrite());
    logger.info("allocateMemoryForSchema = {}", conf.getAllocateMemoryForSchema());

    conf.setMaxQueryDeduplicatedPathNum(
        Integer.parseInt(
            properties.getProperty(
                "max_deduplicated_path_num",
                Integer.toString(conf.getMaxQueryDeduplicatedPathNum()))));

    if (!conf.isMetaDataCacheEnable()) {
      return;
    }

    String queryMemoryAllocateProportion =
        properties.getProperty("chunk_timeseriesmeta_free_memory_proportion");
    if (queryMemoryAllocateProportion != null) {
      String[] proportions = queryMemoryAllocateProportion.split(":");
      int proportionSum = 0;
      for (String proportion : proportions) {
        proportionSum += Integer.parseInt(proportion.trim());
      }
      long maxMemoryAvailable = conf.getAllocateMemoryForRead();
      if (proportionSum != 0) {
        try {
          conf.setAllocateMemoryForBloomFilterCache(
              maxMemoryAvailable * Integer.parseInt(proportions[0].trim()) / proportionSum);
          conf.setAllocateMemoryForChunkCache(
              maxMemoryAvailable * Integer.parseInt(proportions[1].trim()) / proportionSum);
          conf.setAllocateMemoryForTimeSeriesMetaDataCache(
              maxMemoryAvailable * Integer.parseInt(proportions[2].trim()) / proportionSum);
          conf.setAllocateMemoryForReadWithoutCache(
              maxMemoryAvailable * Integer.parseInt(proportions[3].trim()) / proportionSum);
        } catch (Exception e) {
          throw new RuntimeException(
              "Each subsection of configuration item chunkmeta_chunk_timeseriesmeta_free_memory_proportion"
                  + " should be an integer, which is "
                  + queryMemoryAllocateProportion);
        }
      }
    }
  }

  @SuppressWarnings("squid:S3518") // "proportionSum" can't be zero
  private void loadUDFProps(Properties properties) {
    String initialByteArrayLengthForMemoryControl =
        properties.getProperty("udf_initial_byte_array_length_for_memory_control");
    if (initialByteArrayLengthForMemoryControl != null) {
      conf.setUdfInitialByteArrayLengthForMemoryControl(
          Integer.parseInt(initialByteArrayLengthForMemoryControl));
    }

    conf.setUdfDir(properties.getProperty("udf_root_dir", conf.getUdfDir()));

    String memoryBudgetInMb = properties.getProperty("udf_memory_budget_in_mb");
    if (memoryBudgetInMb != null) {
      conf.setUdfMemoryBudgetInMB(
          (float)
              Math.min(Float.parseFloat(memoryBudgetInMb), 0.2 * conf.getAllocateMemoryForRead()));
    }

    String groupByFillCacheSizeInMB = properties.getProperty("group_by_fill_cache_size_in_mb");
    if (groupByFillCacheSizeInMB != null) {
      conf.setGroupByFillCacheSizeInMB(Float.parseFloat(groupByFillCacheSizeInMB));
    }

    String readerTransformerCollectorMemoryProportion =
        properties.getProperty("udf_reader_transformer_collector_memory_proportion");
    if (readerTransformerCollectorMemoryProportion != null) {
      String[] proportions = readerTransformerCollectorMemoryProportion.split(":");
      int proportionSum = 0;
      for (String proportion : proportions) {
        proportionSum += Integer.parseInt(proportion.trim());
      }
      float maxMemoryAvailable = conf.getUdfMemoryBudgetInMB();
      try {
        conf.setUdfReaderMemoryBudgetInMB(
            maxMemoryAvailable * Integer.parseInt(proportions[0].trim()) / proportionSum);
        conf.setUdfTransformerMemoryBudgetInMB(
            maxMemoryAvailable * Integer.parseInt(proportions[1].trim()) / proportionSum);
        conf.setUdfCollectorMemoryBudgetInMB(
            maxMemoryAvailable * Integer.parseInt(proportions[2].trim()) / proportionSum);
      } catch (Exception e) {
        throw new RuntimeException(
            "Each subsection of configuration item udf_reader_transformer_collector_memory_proportion"
                + " should be an integer, which is "
                + readerTransformerCollectorMemoryProportion);
      }
    }
  }

  private void loadTriggerProps(Properties properties) {
    conf.setTriggerDir(properties.getProperty("trigger_root_dir", conf.getTriggerDir()));

    int tlogBufferSize =
        Integer.parseInt(
            properties.getProperty("tlog_buffer_size", Integer.toString(conf.getTlogBufferSize())));
    if (tlogBufferSize > 0) {
      conf.setTlogBufferSize(tlogBufferSize);
    }
  }

  private void loadCQProps(Properties properties) {
    conf.setContinuousQueryThreadNum(
        Integer.parseInt(
            properties.getProperty(
                "continuous_query_thread_num",
                Integer.toString(conf.getContinuousQueryThreadNum()))));
    if (conf.getContinuousQueryThreadNum() <= 0) {
      conf.setContinuousQueryThreadNum(Runtime.getRuntime().availableProcessors() / 2);
    }

    conf.setMaxPendingContinuousQueryTasks(
        Integer.parseInt(
            properties.getProperty(
                "max_pending_continuous_query_tasks",
                Integer.toString(conf.getMaxPendingContinuousQueryTasks()))));
    if (conf.getMaxPendingContinuousQueryTasks() <= 0) {
      conf.setMaxPendingContinuousQueryTasks(64);
    }

    conf.setContinuousQueryMinimumEveryInterval(
        DatetimeUtils.convertDurationStrToLong(
            properties.getProperty("continuous_query_minimum_every_interval", "1s"),
            conf.getTimestampPrecision()));

    conf.setCqlogBufferSize(
        Integer.parseInt(
            properties.getProperty(
                "cqlog_buffer_size", Integer.toString(conf.getCqlogBufferSize()))));
  }

  private void loadMetadataConfig(Properties properties) {
    conf.setMetadataManagerType(
        properties.getProperty("schema_engine_type", conf.getMetadataManagerType().name()));
  }

  public void loadClusterProps(Properties properties) {
    String configNodeUrls = properties.getProperty("config_nodes");
    if (configNodeUrls != null) {
      List<String> urlList = getNodeUrlList(configNodeUrls);
      conf.setConfigNodeUrls(urlList);
    }

    conf.setInternalIp(properties.getProperty("internal_ip", conf.getInternalIp()));

    conf.setInternalPort(
        Integer.parseInt(
            properties.getProperty("internal_port", Integer.toString(conf.getInternalPort()))));
  }

  public void loadShuffleProps(Properties properties) {
    conf.setDataBlockManagerPort(
        Integer.parseInt(
            properties.getProperty(
                "data_block_manager_port", Integer.toString(conf.getDataBlockManagerPort()))));
    conf.setDataBlockManagerCorePoolSize(
        Integer.parseInt(
            properties.getProperty(
                "data_block_manager_core_pool_size",
                Integer.toString(conf.getDataBlockManagerCorePoolSize()))));
    conf.setDataBlockManagerMaxPoolSize(
        Integer.parseInt(
            properties.getProperty(
                "data_block_manager_max_pool_size",
                Integer.toString(conf.getDataBlockManagerMaxPoolSize()))));
    conf.setDataBlockManagerKeepAliveTimeInMs(
        Integer.parseInt(
            properties.getProperty(
                "data_block_manager_keep_alive_time_in_ms",
                Integer.toString(conf.getDataBlockManagerKeepAliveTimeInMs()))));
  }

  /** Get default encode algorithm by data type */
  public TSEncoding getDefaultEncodingByType(TSDataType dataType) {
    switch (dataType) {
      case BOOLEAN:
        return conf.getDefaultBooleanEncoding();
      case INT32:
        return conf.getDefaultInt32Encoding();
      case INT64:
        return conf.getDefaultInt64Encoding();
      case FLOAT:
        return conf.getDefaultFloatEncoding();
      case DOUBLE:
        return conf.getDefaultDoubleEncoding();
      default:
        return conf.getDefaultTextEncoding();
    }
  }

  /**
   * Split the node urls as one list.
   *
   * @param nodeUrls the config node urls.
   * @return the node urls as a list.
   */
  public static List<String> getNodeUrlList(String nodeUrls) {
    if (nodeUrls == null) {
      return Collections.emptyList();
    }
    List<String> urlList = new ArrayList<>();
    String[] split = nodeUrls.split(",");
    for (String nodeUrl : split) {
      nodeUrl = nodeUrl.trim();
      if ("".equals(nodeUrl)) {
        continue;
      }
      urlList.add(nodeUrl);
    }
    return urlList;
  }

  private static class IoTDBDescriptorHolder {

    private static final IoTDBDescriptor INSTANCE = new IoTDBDescriptor();

    private IoTDBDescriptorHolder() {}
  }
}<|MERGE_RESOLUTION|>--- conflicted
+++ resolved
@@ -841,11 +841,8 @@
       // cluster
       loadClusterProps(properties);
 
-<<<<<<< HEAD
-=======
       // shuffle
       loadShuffleProps(properties);
->>>>>>> e2f93a42
     } catch (FileNotFoundException e) {
       logger.warn("Fail to find config file {}", url, e);
     } catch (IOException e) {
