/*
 * Licensed to the Apache Software Foundation (ASF) under one
 * or more contributor license agreements.  See the NOTICE file
 * distributed with this work for additional information
 * regarding copyright ownership.  The ASF licenses this file
 * to you under the Apache License, Version 2.0 (the
 * "License"); you may not use this file except in compliance
 * with the License.  You may obtain a copy of the License at
 *
 *     http://www.apache.org/licenses/LICENSE-2.0
 *
 * Unless required by applicable law or agreed to in writing,
 * software distributed under the License is distributed on an
 * "AS IS" BASIS, WITHOUT WARRANTIES OR CONDITIONS OF ANY
 * KIND, either express or implied.  See the License for the
 * specific language governing permissions and limitations
 * under the License.
 */
package org.apache.iotdb.db.conf;

import org.apache.iotdb.db.utils.FilePathUtils;
import org.apache.iotdb.tsfile.common.conf.TSFileDescriptor;
import org.slf4j.Logger;
import org.slf4j.LoggerFactory;

import java.io.*;
import java.time.ZoneId;
import java.util.Properties;

public class IoTDBDescriptor {

  private static final Logger logger = LoggerFactory.getLogger(IoTDBDescriptor.class);
  private IoTDBConfig conf = new IoTDBConfig();

  private IoTDBDescriptor() {
    loadProps();
  }

  public static IoTDBDescriptor getInstance() {
    return IoTDBDescriptorHolder.INSTANCE;
  }

  public IoTDBConfig getConfig() {
    return conf;
  }

  private String getPropsUrl() {
    String url = System.getProperty(IoTDBConstant.IOTDB_CONF, null);
    if (url == null) {
      url = System.getProperty(IoTDBConstant.IOTDB_HOME, null);
      if (url != null) {
        url = url + File.separatorChar + "conf" + File.separatorChar + IoTDBConfig.CONFIG_NAME;
      } else {
        logger.warn(
            "Cannot find IOTDB_HOME or IOTDB_CONF environment variable when loading "
                + "config file {}, use default configuration",
            IoTDBConfig.CONFIG_NAME);
        // update all data seriesPath
        conf.updatePath();
        return null;
      }
    } else {
      url += (File.separatorChar + IoTDBConfig.CONFIG_NAME);
    }
    return url;
  }

  /**
   * load an property file and set TsfileDBConfig variables.
   */
  private void loadProps() {
    InputStream inputStream;

    String url = getPropsUrl();
    if (url == null) {
      return;
    }

    try {
      inputStream = new FileInputStream(new File(url));
    } catch (FileNotFoundException e) {
      logger.warn("Fail to find config file {}", url, e);
      // update all data seriesPath
      conf.updatePath();
      return;
    }

    logger.info("Start to read config file {}", url);
    Properties properties = new Properties();
    try {
      properties.load(inputStream);
      conf.setEnableStatMonitor(Boolean
          .parseBoolean(properties.getProperty("enable_stat_monitor",
              Boolean.toString(conf.isEnableStatMonitor()))));
      conf.setBackLoopPeriodSec(Integer
          .parseInt(properties.getProperty("back_loop_period_in_second",
              Integer.toString(conf.getBackLoopPeriodSec()))));
      int statMonitorDetectFreqSec = Integer.parseInt(
          properties.getProperty("stat_monitor_detect_freq_in_second",
              Integer.toString(conf.getStatMonitorDetectFreqSec())));
      int statMonitorRetainIntervalSec = Integer.parseInt(
          properties.getProperty("stat_monitor_retain_interval_in_second",
              Integer.toString(conf.getStatMonitorRetainIntervalSec())));
      // the conf value must > default value, or may cause system unstable
      if (conf.getStatMonitorDetectFreqSec() < statMonitorDetectFreqSec) {
        conf.setStatMonitorDetectFreqSec(statMonitorDetectFreqSec);
      } else {
        logger.info("The stat_monitor_detect_freq_sec value is smaller than default,"
            + " use default value");
      }

      if (conf.getStatMonitorRetainIntervalSec() < statMonitorRetainIntervalSec) {
        conf.setStatMonitorRetainIntervalSec(statMonitorRetainIntervalSec);
      } else {
        logger.info("The stat_monitor_retain_interval_sec value is smaller than default,"
            + " use default value");
      }

      conf.setMetricsPort(Integer.parseInt(properties.getProperty("metrics_port",
          Integer.toString(conf.getMetricsPort()))));

      conf.setRpcAddress(properties.getProperty("rpc_address", conf.getRpcAddress()));

<<<<<<< HEAD
      conf.setRpcThriftCompressionEnable(Boolean.parseBoolean(properties.getProperty("rpc_thrift_compression_enable",
          Boolean.toString(conf.isRpcThriftCompressionEnable()))));
=======
      conf.setRpcThriftCompressionEnable(
          Boolean.parseBoolean(properties.getProperty("rpc_thrift_compression_enable",
              Boolean.toString(conf.isRpcThriftCompressionEnable()))));
>>>>>>> 3cf67d14

      conf.setRpcPort(Integer.parseInt(properties.getProperty("rpc_port",
          Integer.toString(conf.getRpcPort()))));

      conf.setTimestampPrecision(properties.getProperty("timestamp_precision",
          conf.getTimestampPrecision()));

      conf.setEnableParameterAdapter(
          Boolean.parseBoolean(properties.getProperty("enable_parameter_adapter",
              Boolean.toString(conf.isEnableParameterAdapter()))));

      conf.setMetaDataCacheEnable(
          Boolean.parseBoolean(properties.getProperty("meta_data_cache_enable",
              Boolean.toString(conf.isMetaDataCacheEnable()))));

      initMemoryAllocate(properties);

      conf.setEnableWal(Boolean.parseBoolean(properties.getProperty("enable_wal",
          Boolean.toString(conf.isEnableWal()))));

      conf.setBaseDir(properties.getProperty("base_dir", conf.getBaseDir()));

      conf.setSystemDir(FilePathUtils.regularizePath(conf.getBaseDir()) + "system");

      conf.setSchemaDir(FilePathUtils.regularizePath(conf.getSystemDir()) + "schema");

      conf.setQueryDir(FilePathUtils.regularizePath(conf.getBaseDir()) + "query");

      conf.setDataDirs(properties.getProperty("data_dirs", conf.getDataDirs()[0])
          .split(","));

      conf.setWalFolder(properties.getProperty("wal_dir", conf.getWalFolder()));

      conf.setFlushWalThreshold(Integer
          .parseInt(properties.getProperty("flush_wal_threshold",
              Integer.toString(conf.getFlushWalThreshold()))));

      conf.setForceWalPeriodInMs(Long
          .parseLong(properties.getProperty("force_wal_period_in_ms",
              Long.toString(conf.getForceWalPeriodInMs()))));

      int walBufferSize = Integer.parseInt(properties.getProperty("wal_buffer_size",
          Integer.toString(conf.getWalBufferSize())));
      if (walBufferSize > 0) {
        conf.setWalBufferSize(walBufferSize);
      }

      conf.setMultiDirStrategyClassName(properties.getProperty("multi_dir_strategy",
          conf.getMultiDirStrategyClassName()));

      conf.setFetchSize(Integer.parseInt(properties.getProperty("fetch_size",
          Integer.toString(conf.getFetchSize()))));

      long tsfileSizeThreshold = Long.parseLong(properties
          .getProperty("tsfile_size_threshold",
              Long.toString(conf.getTsFileSizeThreshold())).trim());
      if (tsfileSizeThreshold > 0) {
        conf.setTsFileSizeThreshold(tsfileSizeThreshold);
      }

      long memTableSizeThreshold = Long.parseLong(properties
          .getProperty("memtable_size_threshold",
              Long.toString(conf.getMemtableSizeThreshold())).trim());
      if (memTableSizeThreshold > 0) {
        conf.setMemtableSizeThreshold(memTableSizeThreshold);
      }

      conf.setSyncEnable(Boolean
          .parseBoolean(properties.getProperty("is_sync_enable",
              Boolean.toString(conf.isSyncEnable()))));

      conf.setSyncServerPort(Integer
          .parseInt(properties.getProperty("sync_server_port",
              Integer.toString(conf.getSyncServerPort())).trim()));

      conf.setIpWhiteList(properties.getProperty("ip_white_list", conf.getIpWhiteList()));

      conf.setConcurrentFlushThread(Integer
          .parseInt(properties.getProperty("concurrent_flush_thread",
              Integer.toString(conf.getConcurrentFlushThread()))));

      if (conf.getConcurrentFlushThread() <= 0) {
        conf.setConcurrentFlushThread(Runtime.getRuntime().availableProcessors());
      }

      conf.setmManagerCacheSize(Integer
          .parseInt(properties.getProperty("schema_manager_cache_size",
              Integer.toString(conf.getmManagerCacheSize())).trim()));

      conf.setLanguageVersion(properties.getProperty("language_version",
          conf.getLanguageVersion()).trim());

      if (properties.containsKey("chunk_buffer_pool_enable")) {
        conf.setChunkBufferPoolEnable(Boolean
            .parseBoolean(properties.getProperty("chunk_buffer_pool_enable")));
      }
      String tmpTimeZone = properties.getProperty("time_zone", conf.getZoneID().toString());
      conf.setZoneID(ZoneId.of(tmpTimeZone.trim()));
      logger.info("Time zone has been set to {}", conf.getZoneID());

      conf.setEnableExternalSort(Boolean.parseBoolean(properties
          .getProperty("enable_external_sort", Boolean.toString(conf.isEnableExternalSort()))));
      conf.setExternalSortThreshold(Integer.parseInt(properties
          .getProperty("external_sort_threshold",
              Integer.toString(conf.getExternalSortThreshold()))));
      conf.setMergeMemoryBudget(Long.parseLong(properties.getProperty("merge_memory_budget",
          Long.toString(conf.getMergeMemoryBudget()))));
      conf.setMergeThreadNum(Integer.parseInt(properties.getProperty("merge_thread_num",
          Integer.toString(conf.getMergeThreadNum()))));
      conf.setMergeChunkSubThreadNum(Integer.parseInt(properties.getProperty
          ("merge_chunk_subthread_num",
              Integer.toString(conf.getMergeChunkSubThreadNum()))));
      conf.setContinueMergeAfterReboot(Boolean.parseBoolean(properties.getProperty(
          "continue_merge_after_reboot", Boolean.toString(conf.isContinueMergeAfterReboot()))));
      conf.setMergeFileSelectionTimeBudget(Long.parseLong(properties.getProperty
          ("merge_fileSelection_time_budget",
              Long.toString(conf.getMergeFileSelectionTimeBudget()))));
      conf.setMergeIntervalSec(Long.parseLong(properties.getProperty("merge_interval_sec",
          Long.toString(conf.getMergeIntervalSec()))));
      conf.setForceFullMerge(Boolean.parseBoolean(properties.getProperty("force_full_merge",
          Boolean.toString(conf.isForceFullMerge()))));
      conf.setChunkMergePointThreshold(Integer.parseInt(properties.getProperty(
          "chunk_merge_point_threshold", Integer.toString(conf.getChunkMergePointThreshold()))));

      conf.setEnablePerformanceStat(Boolean
          .parseBoolean(properties.getProperty("enable_performance_stat",
              Boolean.toString(conf.isEnablePerformanceStat())).trim()));

      conf.setPerformanceStatDisplayInterval(Long
          .parseLong(properties.getProperty("performance_stat_display_interval",
              Long.toString(conf.getPerformanceStatDisplayInterval())).trim()));
      conf.setPerformanceStatMemoryInKB(Integer
          .parseInt(properties.getProperty("performance_stat_memory_in_kb",
              Integer.toString(conf.getPerformanceStatMemoryInKB())).trim()));

      int maxConcurrentClientNum = Integer.parseInt(properties.
          getProperty("rpc_max_concurrent_client_num",
              Integer.toString(conf.getRpcMaxConcurrentClientNum()).trim()));
      if (maxConcurrentClientNum <= 0) {
        maxConcurrentClientNum = 65535;
      }

      conf.setEnableWatermark(Boolean.parseBoolean(properties.getProperty("watermark_module_opened",
          Boolean.toString(conf.isEnableWatermark()).trim())));
      conf.setWatermarkSecretKey(
          properties.getProperty("watermark_secret_key", conf.getWatermarkSecretKey()));
      conf.setWatermarkBitString(
          properties.getProperty("watermark_bit_string", conf.getWatermarkBitString()));
      conf.setWatermarkMethod(
          properties.getProperty("watermark_method", conf.getWatermarkMethod()));

      conf.setAutoCreateSchemaEnabled(
          Boolean.parseBoolean(properties.getProperty("enable_auto_create_schema",
              Boolean.toString(conf.isAutoCreateSchemaEnabled()).trim())));
      conf.setDefaultStorageGroupLevel(
          Integer.parseInt(properties.getProperty("default_storage_group_level",
              Integer.toString(conf.getDefaultStorageGroupLevel()))));
      conf.setDefaultBooleanEncoding(
<<<<<<< HEAD
          properties.getProperty("default_boolean_encoding", conf.getDefaultBooleanEncoding().toString()));
      conf.setDefaultInt32Encoding(
          properties.getProperty("default_int32_encoding", conf.getDefaultInt32Encoding().toString()));
      conf.setDefaultInt64Encoding(
          properties.getProperty("default_int64_encoding", conf.getDefaultInt64Encoding().toString()));
      conf.setDefaultFloatEncoding(
          properties.getProperty("default_float_encoding", conf.getDefaultFloatEncoding().toString()));
      conf.setDefaultDoubleEncoding(
          properties.getProperty("default_double_encoding", conf.getDefaultDoubleEncoding().toString()));
      conf.setDefaultTextEncoding(
          properties.getProperty("default_text_encoding", conf.getDefaultTextEncoding().toString()));
=======
          properties.getProperty("default_boolean_encoding",
              conf.getDefaultBooleanEncoding().toString()));
      conf.setDefaultLongEncoding(
          properties
              .getProperty("default_long_encoding", conf.getDefaultLongEncoding().toString()));
      conf.setDefaultDoubleEncoding(
          properties
              .getProperty("default_double_encoding", conf.getDefaultDoubleEncoding().toString()));
      conf.setDefaultStringEncoding(
          properties
              .getProperty("default_string_encoding", conf.getDefaultStringEncoding().toString()));
>>>>>>> 3cf67d14

      conf.setRpcMaxConcurrentClientNum(maxConcurrentClientNum);

      conf.setTsFileStorageFs(properties.getProperty("tsfile_storage_fs"));
      conf.setHdfsIp(properties.getProperty("hdfs_ip"));
      conf.setHdfsPort(properties.getProperty("hdfs_port"));

      conf.setDefaultTTL(Long.parseLong(properties.getProperty("default_ttl",
          String.valueOf(conf.getDefaultTTL()))));

      // At the same time, set TSFileConfig
      TSFileDescriptor.getInstance().getConfig()
          .setTSFileStorageFs(properties.getProperty("tsfile_storage_fs"));
      TSFileDescriptor.getInstance().getConfig().setHdfsIp(properties.getProperty("hdfs_ip"));
      TSFileDescriptor.getInstance().getConfig().setHdfsPort(properties.getProperty("hdfs_port"));

      // set tsfile-format config
      TSFileDescriptor.getInstance().getConfig().setGroupSizeInByte(Integer
          .parseInt(properties.getProperty("group_size_in_byte",
              Integer.toString(TSFileDescriptor.getInstance().getConfig().getGroupSizeInByte()))));
      TSFileDescriptor.getInstance().getConfig().setPageSizeInByte(Integer
          .parseInt(properties.getProperty("page_size_in_byte",
              Integer.toString(TSFileDescriptor.getInstance().getConfig().getPageSizeInByte()))));
      if (TSFileDescriptor.getInstance().getConfig().getPageSizeInByte() > TSFileDescriptor
          .getInstance().getConfig().getGroupSizeInByte()) {
        logger
            .warn("page_size is greater than group size, will set it as the same with group size");
        TSFileDescriptor.getInstance().getConfig()
            .setPageSizeInByte(TSFileDescriptor.getInstance().getConfig().getGroupSizeInByte());
      }
      TSFileDescriptor.getInstance().getConfig().setMaxNumberOfPointsInPage(Integer
          .parseInt(properties.getProperty("max_number_of_points_in_page",
              Integer.toString(
                  TSFileDescriptor.getInstance().getConfig().getMaxNumberOfPointsInPage()))));
      TSFileDescriptor.getInstance().getConfig().setTimeSeriesDataType(properties
          .getProperty("time_series_data_type",
              TSFileDescriptor.getInstance().getConfig().getTimeSeriesDataType()));
      TSFileDescriptor.getInstance().getConfig().setMaxStringLength(Integer
          .parseInt(properties.getProperty("max_string_length",
              Integer.toString(TSFileDescriptor.getInstance().getConfig().getMaxStringLength()))));
      TSFileDescriptor.getInstance().getConfig().setBloomFilterErrorRate(Double
          .parseDouble(properties.getProperty("bloom_filter_error_rate",
              Double.toString(
                  TSFileDescriptor.getInstance().getConfig().getBloomFilterErrorRate()))));
      TSFileDescriptor.getInstance().getConfig().setFloatPrecision(Integer
          .parseInt(properties
              .getProperty("float_precision", Integer
                  .toString(TSFileDescriptor.getInstance().getConfig().getFloatPrecision()))));
      TSFileDescriptor.getInstance().getConfig().setTimeEncoder(properties
          .getProperty("time_encoder",
              TSFileDescriptor.getInstance().getConfig().getTimeEncoder()));
      TSFileDescriptor.getInstance().getConfig().setValueEncoder(properties
          .getProperty("value_encoder",
              TSFileDescriptor.getInstance().getConfig().getValueEncoder()));
      TSFileDescriptor.getInstance().getConfig().setCompressor(properties
          .getProperty("compressor", TSFileDescriptor.getInstance().getConfig().getCompressor()));

    } catch (IOException e) {
      logger.warn("Cannot load config file because, use default configuration", e);
    } catch (Exception e) {
      logger.warn("Incorrect format in config file, use default configuration", e);
    } finally {
      // update all data seriesPath
      conf.updatePath();
      try {
        inputStream.close();
      } catch (IOException e) {
        logger.error("Fail to close config file input stream because ", e);
      }
    }
  }

  private void initMemoryAllocate(Properties properties) {
    String memoryAllocateProportion = properties.getProperty("write_read_free_memory_proportion");
    if (memoryAllocateProportion != null) {
      String[] proportions = memoryAllocateProportion.split(":");
      int proportionSum = 0;
      for (String proportion : proportions) {
        proportionSum += Integer.parseInt(proportion.trim());
      }
      long maxMemoryAvailable = Runtime.getRuntime().maxMemory();
      conf.setAllocateMemoryForWrite(
          maxMemoryAvailable * Integer.parseInt(proportions[0].trim()) / proportionSum);
      conf.setAllocateMemoryForRead(
          maxMemoryAvailable * Integer.parseInt(proportions[1].trim()) / proportionSum);
    }

    if (!conf.isMetaDataCacheEnable()) {
      return;
    }

    String queryMemoryAllocateProportion = properties
        .getProperty("filemeta_chunkmeta_free_memory_proportion");
    if (queryMemoryAllocateProportion != null) {
      String[] proportions = queryMemoryAllocateProportion.split(":");
      int proportionSum = 0;
      for (String proportion : proportions) {
        proportionSum += Integer.parseInt(proportion.trim());
      }
      long maxMemoryAvailable = conf.getAllocateMemoryForRead();
      try {
        conf.setAllocateMemoryForFileMetaDataCache(
            maxMemoryAvailable * Integer.parseInt(proportions[0].trim()) / proportionSum);
        conf.setAllocateMemoryForChumkMetaDataCache(
            maxMemoryAvailable * Integer.parseInt(proportions[1].trim()) / proportionSum);
      } catch (Exception e) {
        throw new RuntimeException(
            "Each subsection of configuration item filemeta_chunkmeta_free_memory_proportion should be an integer, which is "
                + queryMemoryAllocateProportion);
      }

    }

  }

  private static class IoTDBDescriptorHolder {

    private static final IoTDBDescriptor INSTANCE = new IoTDBDescriptor();
  }
}<|MERGE_RESOLUTION|>--- conflicted
+++ resolved
@@ -121,14 +121,9 @@
 
       conf.setRpcAddress(properties.getProperty("rpc_address", conf.getRpcAddress()));
 
-<<<<<<< HEAD
-      conf.setRpcThriftCompressionEnable(Boolean.parseBoolean(properties.getProperty("rpc_thrift_compression_enable",
-          Boolean.toString(conf.isRpcThriftCompressionEnable()))));
-=======
       conf.setRpcThriftCompressionEnable(
           Boolean.parseBoolean(properties.getProperty("rpc_thrift_compression_enable",
               Boolean.toString(conf.isRpcThriftCompressionEnable()))));
->>>>>>> 3cf67d14
 
       conf.setRpcPort(Integer.parseInt(properties.getProperty("rpc_port",
           Integer.toString(conf.getRpcPort()))));
@@ -287,31 +282,23 @@
           Integer.parseInt(properties.getProperty("default_storage_group_level",
               Integer.toString(conf.getDefaultStorageGroupLevel()))));
       conf.setDefaultBooleanEncoding(
-<<<<<<< HEAD
-          properties.getProperty("default_boolean_encoding", conf.getDefaultBooleanEncoding().toString()));
-      conf.setDefaultInt32Encoding(
-          properties.getProperty("default_int32_encoding", conf.getDefaultInt32Encoding().toString()));
-      conf.setDefaultInt64Encoding(
-          properties.getProperty("default_int64_encoding", conf.getDefaultInt64Encoding().toString()));
-      conf.setDefaultFloatEncoding(
-          properties.getProperty("default_float_encoding", conf.getDefaultFloatEncoding().toString()));
-      conf.setDefaultDoubleEncoding(
-          properties.getProperty("default_double_encoding", conf.getDefaultDoubleEncoding().toString()));
-      conf.setDefaultTextEncoding(
-          properties.getProperty("default_text_encoding", conf.getDefaultTextEncoding().toString()));
-=======
           properties.getProperty("default_boolean_encoding",
               conf.getDefaultBooleanEncoding().toString()));
-      conf.setDefaultLongEncoding(
-          properties
-              .getProperty("default_long_encoding", conf.getDefaultLongEncoding().toString()));
+      conf.setDefaultInt32Encoding(
+          properties.getProperty("default_int32_encoding",
+              conf.getDefaultInt32Encoding().toString()));
+      conf.setDefaultInt64Encoding(
+          properties.getProperty("default_int64_encoding",
+              conf.getDefaultInt64Encoding().toString()));
+      conf.setDefaultFloatEncoding(
+          properties.getProperty("default_float_encoding",
+              conf.getDefaultFloatEncoding().toString()));
       conf.setDefaultDoubleEncoding(
-          properties
-              .getProperty("default_double_encoding", conf.getDefaultDoubleEncoding().toString()));
-      conf.setDefaultStringEncoding(
-          properties
-              .getProperty("default_string_encoding", conf.getDefaultStringEncoding().toString()));
->>>>>>> 3cf67d14
+          properties.getProperty("default_double_encoding",
+              conf.getDefaultDoubleEncoding().toString()));
+      conf.setDefaultTextEncoding(
+          properties.getProperty("default_text_encoding",
+              conf.getDefaultTextEncoding().toString()));
 
       conf.setRpcMaxConcurrentClientNum(maxConcurrentClientNum);
 
