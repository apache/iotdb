/*
 * Licensed to the Apache Software Foundation (ASF) under one
 * or more contributor license agreements.  See the NOTICE file
 * distributed with this work for additional information
 * regarding copyright ownership.  The ASF licenses this file
 * to you under the Apache License, Version 2.0 (the
 * "License"); you may not use this file except in compliance
 * with the License.  You may obtain a copy of the License at
 *
 *     http://www.apache.org/licenses/LICENSE-2.0
 *
 * Unless required by applicable law or agreed to in writing,
 * software distributed under the License is distributed on an
 * "AS IS" BASIS, WITHOUT WARRANTIES OR CONDITIONS OF ANY
 * KIND, either express or implied.  See the License for the
 * specific language governing permissions and limitations
 * under the License.
 */
package org.apache.iotdb.db.conf;

import java.io.File;
import java.io.FileNotFoundException;
import java.io.IOException;
import java.io.InputStream;
import java.net.MalformedURLException;
import java.net.URL;
import java.util.Properties;
import org.apache.commons.cli.CommandLine;
import org.apache.commons.cli.CommandLineParser;
import org.apache.commons.cli.DefaultParser;
import org.apache.commons.cli.Option;
import org.apache.commons.cli.Options;
import org.apache.commons.cli.ParseException;
import org.apache.iotdb.db.conf.directories.DirectoryManager;
import org.apache.iotdb.db.engine.compaction.CompactionStrategy;
import org.apache.iotdb.db.exception.query.QueryProcessException;
import org.apache.iotdb.db.utils.FilePathUtils;
import org.apache.iotdb.tsfile.common.conf.TSFileDescriptor;
import org.apache.iotdb.tsfile.file.metadata.enums.TSDataType;
import org.apache.iotdb.tsfile.file.metadata.enums.TSEncoding;
import org.apache.iotdb.tsfile.fileSystem.FSType;
import org.slf4j.Logger;
import org.slf4j.LoggerFactory;

public class IoTDBDescriptor {

  private static final Logger logger = LoggerFactory.getLogger(IoTDBDescriptor.class);
  private IoTDBConfig conf = new IoTDBConfig();
  private static CommandLine commandLine;

  protected IoTDBDescriptor() {
    loadProps();
  }

  public static IoTDBDescriptor getInstance() {
    return IoTDBDescriptorHolder.INSTANCE;
  }

  public IoTDBConfig getConfig() {
    return conf;
  }

  public void replaceProps(String[] params) {
    Options options = new Options();
    final String RPC_PORT = "rpc_port";
    Option rpcPort = new Option(RPC_PORT, RPC_PORT, true,
        "The jdbc service listens on the port");
    rpcPort.setRequired(false);
    options.addOption(rpcPort);

    boolean ok = parseCommandLine(options, params);
    if (!ok) {
      logger.error("replaces properties failed, use default conf params");
    } else {
      if (commandLine.hasOption(RPC_PORT)) {
        conf.setRpcPort(Integer.parseInt(commandLine.getOptionValue(RPC_PORT)));
        logger.debug("replace rpc port with={}", conf.getRpcPort());
      }
    }
  }

  private boolean parseCommandLine(Options options, String[] params) {
    try {
      CommandLineParser parser = new DefaultParser();
      commandLine = parser.parse(options, params);
    } catch (ParseException e) {
      logger.error("parse conf params failed, {}", e.toString());
      return false;
    }
    return true;
  }

  public URL getPropsUrl() {
    // Check if a config-directory was specified first.
    String urlString = System.getProperty(IoTDBConstant.IOTDB_CONF, null);
    // If it wasn't, check if a home directory was provided (This usually contains a config)
    if (urlString == null) {
      urlString = System.getProperty(IoTDBConstant.IOTDB_HOME, null);
      if (urlString != null) {
        urlString =
            urlString + File.separatorChar + "conf" + File.separatorChar + IoTDBConfig.CONFIG_NAME;
      } else {
        // If this too wasn't provided, try to find a default config in the root of the classpath.
        URL uri = IoTDBConfig.class.getResource("/" + IoTDBConfig.CONFIG_NAME);
        if (uri != null) {
          return uri;
        }
        logger.warn(
            "Cannot find IOTDB_HOME or IOTDB_CONF environment variable when loading "
                + "config file {}, use default configuration",
            IoTDBConfig.CONFIG_NAME);
        // update all data seriesPath
        conf.updatePath();
        return null;
      }
    }
    // If a config location was provided, but it doesn't end with a properties file,
    // append the default location.
    else if (!urlString.endsWith(".properties")) {
      urlString += (File.separatorChar + IoTDBConfig.CONFIG_NAME);
    }

    // If the url doesn't start with "file:" or "classpath:", it's provided as a no path.
    // So we need to add it to make it a real URL.
    if (!urlString.startsWith("file:") && !urlString.startsWith("classpath:")) {
      urlString = "file:" + urlString;
    }
    try {
      return new URL(urlString);
    } catch (MalformedURLException e) {
      return null;
    }
  }

  /**
   * load an property file and set TsfileDBConfig variables.
   */
  @SuppressWarnings("squid:S3776") // Suppress high Cognitive Complexity warning
  private void loadProps() {
    URL url = getPropsUrl();
    if (url == null) {
      logger.warn("Couldn't load the configuration from any of the known sources.");
      return;
    }

    try (InputStream inputStream = url.openStream()) {

      logger.info("Start to read config file {}", url);
      Properties properties = new Properties();
      properties.load(inputStream);
      conf.setEnableStatMonitor(Boolean
          .parseBoolean(properties.getProperty("enable_stat_monitor",
              Boolean.toString(conf.isEnableStatMonitor()))));
      conf.setBackLoopPeriodSec(Integer
          .parseInt(properties.getProperty("back_loop_period_in_second",
              Integer.toString(conf.getBackLoopPeriodSec()))));
      int statMonitorDetectFreqSec = Integer.parseInt(
          properties.getProperty("stat_monitor_detect_freq_in_second",
              Integer.toString(conf.getStatMonitorDetectFreqSec())));
      int statMonitorRetainIntervalSec = Integer.parseInt(
          properties.getProperty("stat_monitor_retain_interval_in_second",
              Integer.toString(conf.getStatMonitorRetainIntervalSec())));
      // the conf value must > default value, or may cause system unstable
      if (conf.getStatMonitorDetectFreqSec() < statMonitorDetectFreqSec) {
        conf.setStatMonitorDetectFreqSec(statMonitorDetectFreqSec);
      } else {
        logger.info("The stat_monitor_detect_freq_sec value is smaller than default,"
            + " use default value");
      }

      if (conf.getStatMonitorRetainIntervalSec() < statMonitorRetainIntervalSec) {
        conf.setStatMonitorRetainIntervalSec(statMonitorRetainIntervalSec);
      } else {
        logger.info("The stat_monitor_retain_interval_sec value is smaller than default,"
            + " use default value");
      }

      conf.setEnableMetricService(Boolean.parseBoolean(properties
          .getProperty("enable_metric_service", Boolean.toString(conf.isEnableMetricService()))));

      conf.setMetricsPort(Integer.parseInt(properties.getProperty("metrics_port",
          Integer.toString(conf.getMetricsPort()))));

      conf.setQueryCacheSizeInMetric(Integer
          .parseInt(properties.getProperty("query_cache_size_in_metric",
              Integer.toString(conf.getQueryCacheSizeInMetric()))
          ));

      conf.setRpcAddress(properties.getProperty("rpc_address", conf.getRpcAddress()));

      conf.setRpcThriftCompressionEnable(
          Boolean.parseBoolean(properties.getProperty("rpc_thrift_compression_enable",
              Boolean.toString(conf.isRpcThriftCompressionEnable()))));

      conf.setRpcPort(Integer.parseInt(properties.getProperty("rpc_port",
          Integer.toString(conf.getRpcPort()))));

      conf.setTimestampPrecision(properties.getProperty("timestamp_precision",
          conf.getTimestampPrecision()));

      conf.setBufferedArraysMemoryProportion(
          Double.parseDouble(properties.getProperty("buffered_arrays_memory_proportion",
              Double.toString(conf.getBufferedArraysMemoryProportion()))));

      conf.setFlushProportion(Double.parseDouble(properties.getProperty("flush_proportion",
          Double.toString(conf.getFlushProportion()))));

      conf.setRejectProportion(Double.parseDouble(properties.getProperty("reject_proportion",
          Double.toString(conf.getRejectProportion()))));

      conf.setStorageGroupSizeReportThreshold(
          Long.parseLong(properties.getProperty("storage_group_report_threshold",
              Long.toString(conf.getStorageGroupSizeReportThreshold()))));

      conf.setMetaDataCacheEnable(
          Boolean.parseBoolean(properties.getProperty("meta_data_cache_enable",
              Boolean.toString(conf.isMetaDataCacheEnable()))));

      conf.setEnableLastCache(Boolean.parseBoolean(properties.getProperty("enable_last_cache",
          Boolean.toString(conf.isLastCacheEnabled()))));

      initMemoryAllocate(properties);

      loadWALProps(properties);

      String systemDir = properties.getProperty("system_dir");
      if (systemDir == null) {
        systemDir = properties.getProperty("base_dir");
        if (systemDir != null) {
          systemDir = FilePathUtils.regularizePath(systemDir) + IoTDBConstant.SYSTEM_FOLDER_NAME;
        } else {
          systemDir = conf.getSystemDir();
        }
      }
      conf.setSystemDir(systemDir);

      conf.setSchemaDir(
          FilePathUtils.regularizePath(conf.getSystemDir()) + IoTDBConstant.SCHEMA_FOLDER_NAME);

      conf.setSyncDir(
          FilePathUtils.regularizePath(conf.getSystemDir()) + IoTDBConstant.SYNC_FOLDER_NAME);

      conf.setQueryDir(
          FilePathUtils.regularizePath(conf.getSystemDir() + IoTDBConstant.QUERY_FOLDER_NAME));

      conf.setDataDirs(properties.getProperty("data_dirs", conf.getDataDirs()[0])
          .split(","));

      conf.setWalDir(properties.getProperty("wal_dir", conf.getWalDir()));

      int walBufferSize = Integer.parseInt(properties.getProperty("wal_buffer_size",
          Integer.toString(conf.getWalBufferSize())));
      if (walBufferSize > 0) {
        conf.setWalBufferSize(walBufferSize);
      }

      conf.setMultiDirStrategyClassName(properties.getProperty("multi_dir_strategy",
          conf.getMultiDirStrategyClassName()));

      conf.setBatchSize(Integer.parseInt(properties.getProperty("batch_size",
          Integer.toString(conf.getBatchSize()))));

      conf.setEnableMemControl((Boolean
          .parseBoolean(properties.getProperty("enable_mem_control",
              Boolean.toString(conf.isEnableMemControl())))));
      logger.info("IoTDB enable memory control: {}", conf.isEnableMemControl());

      long tsfileSizeThreshold = Long.parseLong(properties
          .getProperty("tsfile_size_threshold",
              Long.toString(conf.getTsFileSizeThreshold())).trim());
      if (tsfileSizeThreshold >= 0) {
        conf.setTsFileSizeThreshold(tsfileSizeThreshold);
      }

      long memTableSizeThreshold = Long.parseLong(properties
          .getProperty("memtable_size_threshold",
              Long.toString(conf.getMemtableSizeThreshold())).trim());
      if (memTableSizeThreshold > 0) {
        conf.setMemtableSizeThreshold(memTableSizeThreshold);
      }

      conf.setAvgSeriesPointNumberThreshold(
          Integer.parseInt(
              properties.getProperty(
                  "avg_series_point_number_threshold",
                  Integer.toString(conf.getAvgSeriesPointNumberThreshold()))));

      conf.setEnableContinuousCompaction(
          Boolean.parseBoolean(
              properties.getProperty(
                  "enable_continuous_compaction",
                  Boolean.toString(conf.isEnableContinuousCompaction()))));

      conf.setCheckPeriodWhenInsertBlocked(Integer.parseInt(properties
          .getProperty("check_period_when_insert_blocked",
              Integer.toString(conf.getCheckPeriodWhenInsertBlocked()))));

      conf.setMaxWaitingTimeWhenInsertBlocked(Integer.parseInt(properties
          .getProperty("max_waiting_time_when_insert_blocked",
              Integer.toString(conf.getMaxWaitingTimeWhenInsertBlocked()))));

      conf.setEstimatedSeriesSize(Integer.parseInt(properties
          .getProperty("estimated_series_size",
              Integer.toString(conf.getEstimatedSeriesSize()))));

      conf.setIoTaskQueueSizeForFlushing(Integer.parseInt(properties
          .getProperty("io_task_queue_size_for_flushing",
              Integer.toString(conf.getIoTaskQueueSizeForFlushing()))));

      conf.setEncodingTaskQueueSizeForFlushing(Integer.parseInt(properties
          .getProperty("encoding_task_queue_size_for_flushing",
              Integer.toString(conf.getEncodingTaskQueueSizeForFlushing()))));

      conf.setMergeChunkPointNumberThreshold(Integer.parseInt(properties
          .getProperty("merge_chunk_point_number",
              Integer.toString(conf.getMergeChunkPointNumberThreshold()))));

      conf.setMergePagePointNumberThreshold(Integer.parseInt(properties
          .getProperty("merge_page_point_number",
              Integer.toString(conf.getMergePagePointNumberThreshold()))));

      conf.setCompactionStrategy(CompactionStrategy.valueOf(properties
          .getProperty("compaction_strategy",
              conf.getCompactionStrategy().toString())));

      conf.setEnableUnseqCompaction(Boolean.parseBoolean(
          properties.getProperty("enable_unseq_compaction",
              Boolean.toString(conf.isEnableUnseqCompaction()))));

      conf.setSeqLevelNum(Integer.parseInt(properties
          .getProperty("seq_level_num",
              Integer.toString(conf.getSeqLevelNum()))));

      conf.setSeqFileNumInEachLevel(Integer.parseInt(properties
          .getProperty("seq_file_num_in_each_level",
              Integer.toString(conf.getSeqFileNumInEachLevel()))));

      conf.setUnseqLevelNum(Integer.parseInt(properties
          .getProperty("unseq_level_num",
              Integer.toString(conf.getUnseqLevelNum()))));

      conf.setMaxOpenFileNumInEachUnseqCompaction(
          Integer.parseInt(
              properties.getProperty(
                  "max_open_file_num_in_each_unseq_compaction",
                  Integer.toString(conf.getMaxOpenFileNumInEachUnseqCompaction()))));
                  
      conf.setUnseqFileNumInEachLevel(Integer.parseInt(properties
          .getProperty("unseq_file_num_in_each_level",
              Integer.toString(conf.getUnseqFileNumInEachLevel()))));

      conf.setSyncEnable(Boolean
          .parseBoolean(properties.getProperty("is_sync_enable",
              Boolean.toString(conf.isSyncEnable()))));

      conf.setSyncServerPort(Integer
          .parseInt(properties.getProperty("sync_server_port",
              Integer.toString(conf.getSyncServerPort())).trim()));

      conf.setIpWhiteList(properties.getProperty("ip_white_list", conf.getIpWhiteList()));

      conf.setConcurrentFlushThread(Integer
          .parseInt(properties.getProperty("concurrent_flush_thread",
              Integer.toString(conf.getConcurrentFlushThread()))));

      if (conf.getConcurrentFlushThread() <= 0) {
        conf.setConcurrentFlushThread(Runtime.getRuntime().availableProcessors());
      }

      conf.setConcurrentQueryThread(Integer
          .parseInt(properties.getProperty("concurrent_query_thread",
              Integer.toString(conf.getConcurrentQueryThread()))));

      if (conf.getConcurrentQueryThread() <= 0) {
        conf.setConcurrentQueryThread(Runtime.getRuntime().availableProcessors());
      }

      conf.setmManagerCacheSize(Integer
          .parseInt(properties.getProperty("metadata_node_cache_size",
              Integer.toString(conf.getmManagerCacheSize())).trim()));

      conf.setmRemoteSchemaCacheSize(Integer
          .parseInt(properties.getProperty("remote_schema_cache_size",
              Integer.toString(conf.getmRemoteSchemaCacheSize())).trim()));

      conf.setLanguageVersion(properties.getProperty("language_version",
          conf.getLanguageVersion()).trim());

      if (properties.containsKey("chunk_buffer_pool_enable")) {
        conf.setChunkBufferPoolEnable(Boolean
            .parseBoolean(properties.getProperty("chunk_buffer_pool_enable")));
      }

      conf.setEnableExternalSort(Boolean.parseBoolean(properties
          .getProperty("enable_external_sort", Boolean.toString(conf.isEnableExternalSort()))));
      conf.setExternalSortThreshold(Integer.parseInt(properties
          .getProperty("external_sort_threshold",
              Integer.toString(conf.getExternalSortThreshold()))));
      conf.setUpgradeThreadNum(Integer.parseInt(properties.getProperty("upgrade_thread_num",
          Integer.toString(conf.getUpgradeThreadNum()))));
      conf.setMergeMemoryBudget(Long.parseLong(properties.getProperty("merge_memory_budget",
          Long.toString(conf.getMergeMemoryBudget()))));
      conf.setMergeThreadNum(Integer.parseInt(properties.getProperty("merge_thread_num",
          Integer.toString(conf.getMergeThreadNum()))));
      conf.setMergeChunkSubThreadNum(Integer.parseInt(properties.getProperty
          ("merge_chunk_subthread_num",
              Integer.toString(conf.getMergeChunkSubThreadNum()))));
      conf.setContinueMergeAfterReboot(Boolean.parseBoolean(properties.getProperty(
          "continue_merge_after_reboot", Boolean.toString(conf.isContinueMergeAfterReboot()))));
      conf.setMergeFileSelectionTimeBudget(Long.parseLong(properties.getProperty
          ("merge_fileSelection_time_budget",
              Long.toString(conf.getMergeFileSelectionTimeBudget()))));
      conf.setMergeIntervalSec(Long.parseLong(properties.getProperty("merge_interval_sec",
          Long.toString(conf.getMergeIntervalSec()))));
      conf.setForceFullMerge(Boolean.parseBoolean(properties.getProperty("force_full_merge",
          Boolean.toString(conf.isForceFullMerge()))));
      conf.setCompactionThreadNum(Integer.parseInt(properties.getProperty(
          "compaction_thread_num", Integer.toString(conf.getCompactionThreadNum()))));
      conf.setMergeWriteThroughputMbPerSec(Integer.parseInt(properties.getProperty(
          "merge_write_throughput_mb_per_sec",
          Integer.toString(conf.getMergeWriteThroughputMbPerSec()))));

      conf.setEnablePartialInsert(
          Boolean.parseBoolean(properties.getProperty("enable_partial_insert",
              String.valueOf(conf.isEnablePartialInsert()))));

      conf.setEnableMTreeSnapshot(Boolean.parseBoolean(properties.getProperty(
          "enable_mtree_snapshot", Boolean.toString(conf.isEnableMTreeSnapshot()))));
      conf.setMtreeSnapshotInterval(Integer.parseInt(properties.getProperty(
          "mtree_snapshot_interval", Integer.toString(conf.getMtreeSnapshotInterval()))));
      conf.setMtreeSnapshotThresholdTime(Integer.parseInt(properties.getProperty(
          "mtree_snapshot_threshold_time",
          Integer.toString(conf.getMtreeSnapshotThresholdTime()))));

      conf.setEnablePerformanceStat(Boolean
          .parseBoolean(properties.getProperty("enable_performance_stat",
              Boolean.toString(conf.isEnablePerformanceStat())).trim()));

      conf.setEnablePerformanceTracing(Boolean
          .parseBoolean(properties.getProperty("enable_performance_tracing",
              Boolean.toString(conf.isEnablePerformanceTracing())).trim()));

      conf.setPerformanceStatDisplayInterval(Long
          .parseLong(properties.getProperty("performance_stat_display_interval",
              Long.toString(conf.getPerformanceStatDisplayInterval())).trim()));
      conf.setPerformanceStatMemoryInKB(Integer
          .parseInt(properties.getProperty("performance_stat_memory_in_kb",
              Integer.toString(conf.getPerformanceStatMemoryInKB())).trim()));

      int maxConcurrentClientNum = Integer.parseInt(properties.
          getProperty("rpc_max_concurrent_client_num",
              Integer.toString(conf.getRpcMaxConcurrentClientNum()).trim()));
      if (maxConcurrentClientNum <= 0) {
        maxConcurrentClientNum = 65535;
      }

      conf.setEnableWatermark(Boolean.parseBoolean(properties.getProperty("watermark_module_opened",
          Boolean.toString(conf.isEnableWatermark()).trim())));
      conf.setWatermarkSecretKey(
          properties.getProperty("watermark_secret_key", conf.getWatermarkSecretKey()));
      conf.setWatermarkBitString(
          properties.getProperty("watermark_bit_string", conf.getWatermarkBitString()));
      conf.setWatermarkMethod(
          properties.getProperty("watermark_method", conf.getWatermarkMethod()));

      loadAutoCreateSchemaProps(properties);

      conf.setRpcMaxConcurrentClientNum(maxConcurrentClientNum);

      conf.setTsFileStorageFs(properties.getProperty("tsfile_storage_fs",
          conf.getTsFileStorageFs().toString()));
      conf.setCoreSitePath(
          properties.getProperty("core_site_path", conf.getCoreSitePath()));
      conf.setHdfsSitePath(
          properties.getProperty("hdfs_site_path", conf.getHdfsSitePath()));
      conf.setHdfsIp(properties.getProperty("hdfs_ip", conf.getRawHDFSIp()).split(","));
      conf.setHdfsPort(properties.getProperty("hdfs_port", conf.getHdfsPort()));
      conf.setDfsNameServices(
          properties.getProperty("dfs_nameservices", conf.getDfsNameServices()));
      conf.setDfsHaNamenodes(
          properties.getProperty("dfs_ha_namenodes", conf.getRawDfsHaNamenodes()).split(","));
      conf.setDfsHaAutomaticFailoverEnabled(
          Boolean.parseBoolean(properties.getProperty("dfs_ha_automatic_failover_enabled",
              String.valueOf(conf.isDfsHaAutomaticFailoverEnabled()))));
      conf.setDfsClientFailoverProxyProvider(
          properties.getProperty("dfs_client_failover_proxy_provider",
              conf.getDfsClientFailoverProxyProvider()));
      conf.setUseKerberos(Boolean.parseBoolean(
          properties.getProperty("hdfs_use_kerberos", String.valueOf(conf.isUseKerberos()))));
      conf.setKerberosKeytabFilePath(
          properties.getProperty("kerberos_keytab_file_path", conf.getKerberosKeytabFilePath()));
      conf.setKerberosPrincipal(
          properties.getProperty("kerberos_principal", conf.getKerberosPrincipal()));

      conf.setDefaultTTL(Long.parseLong(properties.getProperty("default_ttl",
          String.valueOf(conf.getDefaultTTL()))));

//      conf.setEnablePartition(Boolean.parseBoolean(
//          properties.getProperty("enable_partition", String.valueOf(conf.isEnablePartition()))));

      // Time range for dividing storage group
//      conf.setPartitionInterval(Long.parseLong(properties
//              .getProperty("partition_interval", String.valueOf(conf.getPartitionInterval()))));

      // the num of memtables in each storage group
//      conf.setConcurrentWritingTimePartition(
//          Integer.parseInt(properties.getProperty("concurrent_writing_time_partition",
//              String.valueOf(conf.getConcurrentWritingTimePartition()))));

      // the default fill interval in LinearFill and PreviousFill
      conf.setDefaultFillInterval(
          Integer.parseInt(properties.getProperty("default_fill_interval",
              String.valueOf(conf.getDefaultFillInterval()))));

      conf.setTagAttributeTotalSize(
          Integer.parseInt(properties.getProperty("tag_attribute_total_size",
              String.valueOf(conf.getTagAttributeTotalSize())))
      );
      conf.setPrimitiveArraySize((Integer.parseInt(
          properties.getProperty(
              "primitive_array_size", String.valueOf(conf.getPrimitiveArraySize())))));

      conf.setThriftMaxFrameSize(Integer.parseInt(properties
          .getProperty("thrift_max_frame_size", String.valueOf(conf.getThriftMaxFrameSize()))));

      conf.setThriftInitBufferSize(Integer.parseInt(properties
          .getProperty("thrift_init_buffer_size", String.valueOf(conf.getThriftInitBufferSize()))));

      conf.setFrequencyIntervalInMinute(Integer.parseInt(properties
          .getProperty("frequency_interval_in_minute",
              String.valueOf(conf.getFrequencyIntervalInMinute()))));

      conf.setSlowQueryThreshold(Long.parseLong(properties
          .getProperty("slow_query_threshold", String.valueOf(conf.getSlowQueryThreshold()))));

      conf.setDebugState(Boolean.parseBoolean(properties
          .getProperty("debug_state", String.valueOf(conf.isDebugOn()))));

      // mqtt
      if (properties.getProperty(IoTDBConstant.MQTT_HOST_NAME) != null) {
        conf.setMqttHost(properties.getProperty(IoTDBConstant.MQTT_HOST_NAME));
      }
      if (properties.getProperty(IoTDBConstant.MQTT_PORT_NAME) != null) {
        conf.setMqttPort(Integer.parseInt(properties.getProperty(IoTDBConstant.MQTT_PORT_NAME)));
      }
      if (properties.getProperty(IoTDBConstant.MQTT_HANDLER_POOL_SIZE_NAME) != null) {
        conf.setMqttHandlerPoolSize(
            Integer.parseInt(properties.getProperty(IoTDBConstant.MQTT_HANDLER_POOL_SIZE_NAME)));
      }
      if (properties.getProperty(IoTDBConstant.MQTT_PAYLOAD_FORMATTER_NAME) != null) {
        conf.setMqttPayloadFormatter(
            properties.getProperty(IoTDBConstant.MQTT_PAYLOAD_FORMATTER_NAME));
      }
      if (properties.getProperty(IoTDBConstant.ENABLE_MQTT) != null) {
        conf.setEnableMQTTService(
            Boolean.parseBoolean(properties.getProperty(IoTDBConstant.ENABLE_MQTT)));
      }
      if (properties.getProperty(IoTDBConstant.MQTT_MAX_MESSAGE_SIZE) != null) {
        conf.setMqttMaxMessageSize(
            Integer.parseInt(properties.getProperty(IoTDBConstant.MQTT_MAX_MESSAGE_SIZE)));
      }

      conf.setAuthorizerProvider(properties.getProperty("authorizer_provider_class",
          "org.apache.iotdb.db.auth.authorizer.LocalFileAuthorizer"));
      //if using org.apache.iotdb.db.auth.authorizer.OpenIdAuthorizer, openID_url is needed.
      conf.setOpenIdProviderUrl(properties.getProperty("openID_url", ""));

      conf.setEnablePartition(Boolean.parseBoolean(properties.getProperty("enable_partition", conf.isEnablePartition() + "")));

      conf.setPartitionInterval(Long.parseLong(properties.getProperty("partition_interval", conf.getPartitionInterval() + "")));

      // At the same time, set TSFileConfig
      TSFileDescriptor.getInstance().getConfig()
          .setTSFileStorageFs(FSType.valueOf(
              properties.getProperty("tsfile_storage_fs", conf.getTsFileStorageFs().name())));
      TSFileDescriptor.getInstance().getConfig().setCoreSitePath(
          properties.getProperty("core_site_path", conf.getCoreSitePath()));
      TSFileDescriptor.getInstance().getConfig().setHdfsSitePath(
          properties.getProperty("hdfs_site_path", conf.getHdfsSitePath()));
      TSFileDescriptor.getInstance().getConfig()
          .setHdfsIp(properties.getProperty("hdfs_ip", conf.getRawHDFSIp()).split(","));
      TSFileDescriptor.getInstance().getConfig()
          .setHdfsPort(properties.getProperty("hdfs_port", conf.getHdfsPort()));
      TSFileDescriptor.getInstance().getConfig()
          .setDfsNameServices(
              properties.getProperty("dfs_nameservices", conf.getDfsNameServices()));
      TSFileDescriptor.getInstance().getConfig()
          .setDfsHaNamenodes(
              properties.getProperty("dfs_ha_namenodes", conf.getRawDfsHaNamenodes()).split(","));
      TSFileDescriptor.getInstance().getConfig().setDfsHaAutomaticFailoverEnabled(
          Boolean.parseBoolean(properties.getProperty("dfs_ha_automatic_failover_enabled",
              String.valueOf(conf.isDfsHaAutomaticFailoverEnabled()))));
      TSFileDescriptor.getInstance().getConfig().setDfsClientFailoverProxyProvider(
          properties.getProperty("dfs_client_failover_proxy_provider",
              conf.getDfsClientFailoverProxyProvider()));
      TSFileDescriptor.getInstance().getConfig().setUseKerberos(Boolean.parseBoolean(
          properties.getProperty("hdfs_use_kerberos", String.valueOf(conf.isUseKerberos()))));
      TSFileDescriptor.getInstance().getConfig().setKerberosKeytabFilePath(
          properties.getProperty("kerberos_keytab_file_path", conf.getKerberosKeytabFilePath()));
      TSFileDescriptor.getInstance().getConfig().setKerberosPrincipal(
          properties.getProperty("kerberos_principal", conf.getKerberosPrincipal()));
      TSFileDescriptor.getInstance().getConfig().setBatchSize(conf.getBatchSize());
      // set tsfile-format config
      loadTsFileProps(properties);

    } catch (FileNotFoundException e) {
      logger.warn("Fail to find config file {}", url, e);
    } catch (IOException e) {
      logger.warn("Cannot load config file, use default configuration", e);
    } catch (Exception e) {
      logger.warn("Incorrect format in config file, use default configuration", e);
    } finally {
      // update all data seriesPath
      conf.updatePath();
    }
  }

  private void loadWALProps(Properties properties) {
    conf.setEnableWal(Boolean.parseBoolean(properties.getProperty("enable_wal",
        Boolean.toString(conf.isEnableWal()))));

    conf.setFlushWalThreshold(Integer
        .parseInt(properties.getProperty("flush_wal_threshold",
            Integer.toString(conf.getFlushWalThreshold()))));

    conf.setForceWalPeriodInMs(Long
        .parseLong(properties.getProperty("force_wal_period_in_ms",
            Long.toString(conf.getForceWalPeriodInMs()))));

    conf.setEnableDiscardOutOfOrderData(Boolean.parseBoolean(
        properties.getProperty("enable_discard_out_of_order_data",
            Boolean.toString(conf.isEnableDiscardOutOfOrderData()))));

  }

  private void loadAutoCreateSchemaProps(Properties properties) {
    conf.setAutoCreateSchemaEnabled(
        Boolean.parseBoolean(properties.getProperty("enable_auto_create_schema",
            Boolean.toString(conf.isAutoCreateSchemaEnabled()).trim())));
    conf.setBooleanStringInferType(
        TSDataType.valueOf(properties.getProperty("boolean_string_infer_type",
            conf.getBooleanStringInferType().toString())));
    conf.setIntegerStringInferType(
        TSDataType.valueOf(properties.getProperty("integer_string_infer_type",
            conf.getIntegerStringInferType().toString())));
    conf.setLongStringInferType(
        TSDataType.valueOf(properties.getProperty("long_string_infer_type",
            conf.getLongStringInferType().toString())));
    conf.setFloatingStringInferType(
        TSDataType.valueOf(properties.getProperty("floating_string_infer_type",
            conf.getFloatingStringInferType().toString())));
    conf.setNanStringInferType(TSDataType.valueOf(properties.getProperty("nan_string_infer_type",
        conf.getNanStringInferType().toString())));
    conf.setDefaultStorageGroupLevel(
        Integer.parseInt(properties.getProperty("default_storage_group_level",
            Integer.toString(conf.getDefaultStorageGroupLevel()))));
    conf.setDefaultBooleanEncoding(
        properties.getProperty("default_boolean_encoding",
            conf.getDefaultBooleanEncoding().toString()));
    conf.setDefaultInt32Encoding(
        properties.getProperty("default_int32_encoding",
            conf.getDefaultInt32Encoding().toString()));
    conf.setDefaultInt64Encoding(
        properties.getProperty("default_int64_encoding",
            conf.getDefaultInt64Encoding().toString()));
    conf.setDefaultFloatEncoding(
        properties.getProperty("default_float_encoding",
            conf.getDefaultFloatEncoding().toString()));
    conf.setDefaultDoubleEncoding(
        properties.getProperty("default_double_encoding",
            conf.getDefaultDoubleEncoding().toString()));
    conf.setDefaultTextEncoding(
        properties.getProperty("default_text_encoding",
            conf.getDefaultTextEncoding().toString()));
  }

  private void loadTsFileProps(Properties properties) {
    TSFileDescriptor.getInstance().getConfig().setGroupSizeInByte(Integer
        .parseInt(properties.getProperty("group_size_in_byte",
            Integer.toString(TSFileDescriptor.getInstance().getConfig().getGroupSizeInByte()))));
    TSFileDescriptor.getInstance().getConfig().setPageSizeInByte(Integer
        .parseInt(properties.getProperty("page_size_in_byte",
            Integer.toString(TSFileDescriptor.getInstance().getConfig().getPageSizeInByte()))));
    if (TSFileDescriptor.getInstance().getConfig().getPageSizeInByte() > TSFileDescriptor
        .getInstance().getConfig().getGroupSizeInByte()) {
      logger
          .warn("page_size is greater than group size, will set it as the same with group size");
      TSFileDescriptor.getInstance().getConfig()
          .setPageSizeInByte(TSFileDescriptor.getInstance().getConfig().getGroupSizeInByte());
    }
    TSFileDescriptor.getInstance().getConfig().setMaxNumberOfPointsInPage(Integer
        .parseInt(properties.getProperty("max_number_of_points_in_page",
            Integer.toString(
                TSFileDescriptor.getInstance().getConfig().getMaxNumberOfPointsInPage()))));
    TSFileDescriptor.getInstance().getConfig().setTimeSeriesDataType(properties
        .getProperty("time_series_data_type",
            TSFileDescriptor.getInstance().getConfig().getTimeSeriesDataType()));
    TSFileDescriptor.getInstance().getConfig().setMaxStringLength(Integer
        .parseInt(properties.getProperty("max_string_length",
            Integer.toString(TSFileDescriptor.getInstance().getConfig().getMaxStringLength()))));
    TSFileDescriptor.getInstance().getConfig().setBloomFilterErrorRate(Double
        .parseDouble(properties.getProperty("bloom_filter_error_rate",
            Double.toString(
                TSFileDescriptor.getInstance().getConfig().getBloomFilterErrorRate()))));
    TSFileDescriptor.getInstance().getConfig().setFloatPrecision(Integer
        .parseInt(properties
            .getProperty("float_precision", Integer
                .toString(TSFileDescriptor.getInstance().getConfig().getFloatPrecision()))));
    TSFileDescriptor.getInstance().getConfig().setTimeEncoder(properties
        .getProperty("time_encoder",
            TSFileDescriptor.getInstance().getConfig().getTimeEncoder()));
    TSFileDescriptor.getInstance().getConfig().setValueEncoder(properties
        .getProperty("value_encoder",
            TSFileDescriptor.getInstance().getConfig().getValueEncoder()));
    TSFileDescriptor.getInstance().getConfig().setCompressor(properties
        .getProperty("compressor",
            TSFileDescriptor.getInstance().getConfig().getCompressor().toString()));
    TSFileDescriptor.getInstance().getConfig().setMaxDegreeOfIndexNode(Integer.parseInt(properties
        .getProperty("max_degree_of_index_node", Integer
            .toString(TSFileDescriptor.getInstance().getConfig().getMaxDegreeOfIndexNode()))));
  }

  public void loadHotModifiedProps(Properties properties)
      throws QueryProcessException {
    try {
      // update data dirs
      String dataDirs = properties.getProperty("data_dirs", null);
      if (dataDirs != null) {
        conf.reloadDataDirs(dataDirs.split(","));
      }

      // update dir strategy
      String multiDirStrategyClassName = properties.getProperty("multi_dir_strategy", null);
      if (multiDirStrategyClassName != null && !multiDirStrategyClassName
          .equals(conf.getMultiDirStrategyClassName())) {
        conf.setMultiDirStrategyClassName(multiDirStrategyClassName);
        DirectoryManager.getInstance().updateDirectoryStrategy();
      }

      // update WAL conf
      loadWALProps(properties);

      long tsfileSizeThreshold = Long.parseLong(properties
          .getProperty("tsfile_size_threshold",
              Long.toString(conf.getTsFileSizeThreshold())).trim());
      if (tsfileSizeThreshold >= 0) {
        conf.setTsFileSizeThreshold(tsfileSizeThreshold);
      }

      long memTableSizeThreshold = Long.parseLong(properties
          .getProperty("memtable_size_threshold",
              Long.toString(conf.getMemtableSizeThreshold())).trim());
      if (memTableSizeThreshold > 0) {
        conf.setMemtableSizeThreshold(memTableSizeThreshold);
      }

      // update params of creating schema automatically
      loadAutoCreateSchemaProps(properties);

      // update tsfile-format config
      loadTsFileProps(properties);

      // update max_deduplicated_path_num
      conf.setMaxQueryDeduplicatedPathNum(
          Integer.parseInt(
              properties.getProperty(
                  "max_deduplicated_path_num",
                  Integer.toString(conf.getMaxQueryDeduplicatedPathNum()))));
      // update frequency_interval_in_minute
      conf.setFrequencyIntervalInMinute(
          Integer.parseInt(
              properties.getProperty(
                  "frequency_interval_in_minute",
                  Integer.toString(conf.getFrequencyIntervalInMinute()))));
      // update slow_query_threshold
<<<<<<< HEAD
      conf.setSlowQueryThreshold(
          Long.parseLong(
              properties.getProperty(
                  "slow_query_threshold", Long.toString(conf.getSlowQueryThreshold()))));
      // update merge_write_throughput_mb_per_sec
      conf.setMergeWriteThroughputMbPerSec(
          Integer.parseInt(
              properties.getProperty(
                  "merge_write_throughput_mb_per_sec",
                  Integer.toString(conf.getMergeWriteThroughputMbPerSec()))));
=======
      conf.setSlowQueryThreshold(Long.parseLong(properties.getProperty("slow_query_threshold")));

      // update debug_state
      conf.setDebugState(Boolean.parseBoolean(properties.getProperty("debug_state")));

      // update enable_continuous_compaction
      conf.setEnableContinuousCompaction(
          Boolean.parseBoolean(properties.getProperty("enable_continuous_compaction")));

      // update merge_write_throughput_mb_per_sec
      conf.setMergeWriteThroughputMbPerSec(
          Integer.parseInt(properties.getProperty("merge_write_throughput_mb_per_sec")));
>>>>>>> b56497f4
    } catch (Exception e) {
      throw new QueryProcessException(
          String.format("Fail to reload configuration because %s", e));
    }
  }

  public void loadHotModifiedProps() throws QueryProcessException {
    URL url = getPropsUrl();
    if (url == null) {
      logger.warn("Couldn't load the configuration from any of the known sources.");
      return;
    }

    try (InputStream inputStream = url.openStream()) {
      logger.info("Start to reload config file {}", url);
      Properties properties = new Properties();
      properties.load(inputStream);
      loadHotModifiedProps(properties);
    } catch (Exception e) {
      logger.warn("Fail to reload config file {}", url, e);
      throw new QueryProcessException(
          String.format("Fail to reload config file %s because %s", url, e.getMessage()));
    }
  }

  private void initMemoryAllocate(Properties properties) {
    String memoryAllocateProportion = properties
        .getProperty("write_read_schema_free_memory_proportion");
    if (memoryAllocateProportion != null) {
      String[] proportions = memoryAllocateProportion.split(":");
      int proportionSum = 0;
      for (String proportion : proportions) {
        proportionSum += Integer.parseInt(proportion.trim());
      }
      long maxMemoryAvailable = Runtime.getRuntime().maxMemory();
      if (proportionSum != 0) {
        conf.setAllocateMemoryForWrite(
            maxMemoryAvailable * Integer.parseInt(proportions[0].trim()) / proportionSum);
        conf.setAllocateMemoryForRead(
            maxMemoryAvailable * Integer.parseInt(proportions[1].trim()) / proportionSum);
        conf.setAllocateMemoryForSchema(
            maxMemoryAvailable * Integer.parseInt(proportions[2].trim()) / proportionSum);
      }
    }

    logger.info("allocateMemoryForRead = {}", conf.getAllocateMemoryForRead());
    logger.info("allocateMemoryForWrite = {}", conf.getAllocateMemoryForWrite());
    logger.info("allocateMemoryForSchema = {}", conf.getAllocateMemoryForSchema());

    if (!conf.isMetaDataCacheEnable()) {
      return;
    }

    String queryMemoryAllocateProportion = properties
        .getProperty("chunkmeta_chunk_timeseriesmeta_free_memory_proportion");
    if (queryMemoryAllocateProportion != null) {
      String[] proportions = queryMemoryAllocateProportion.split(":");
      int proportionSum = 0;
      for (String proportion : proportions) {
        proportionSum += Integer.parseInt(proportion.trim());
      }
      long maxMemoryAvailable = conf.getAllocateMemoryForRead();
      if (proportionSum != 0) {
        try {
          conf.setAllocateMemoryForChunkMetaDataCache(
              maxMemoryAvailable * Integer.parseInt(proportions[0].trim()) / proportionSum);
          conf.setAllocateMemoryForChunkCache(
              maxMemoryAvailable * Integer.parseInt(proportions[1].trim()) / proportionSum);
          conf.setAllocateMemoryForTimeSeriesMetaDataCache(
              maxMemoryAvailable * Integer.parseInt(proportions[2].trim()) / proportionSum);
          conf.setAllocateMemoryForReadWithoutCache(
              maxMemoryAvailable * Integer.parseInt(proportions[3].trim()) / proportionSum);
        } catch (Exception e) {
          throw new RuntimeException(
              "Each subsection of configuration item chunkmeta_chunk_timeseriesmeta_free_memory_proportion"
                  + " should be an integer, which is "
                  + queryMemoryAllocateProportion);
        }
      }

      conf.setMaxQueryDeduplicatedPathNum(
          Integer.parseInt(properties.getProperty("max_deduplicated_path_num")));
    }

  }

  /**
   * Get default encode algorithm by data type
   */
  public TSEncoding getDefualtEncodingByType(TSDataType dataType) {
    switch (dataType) {
      case BOOLEAN:
        return conf.getDefaultBooleanEncoding();
      case INT32:
        return conf.getDefaultInt32Encoding();
      case INT64:
        return conf.getDefaultInt64Encoding();
      case FLOAT:
        return conf.getDefaultFloatEncoding();
      case DOUBLE:
        return conf.getDefaultDoubleEncoding();
      default:
        return conf.getDefaultTextEncoding();
    }
  }

  private static class IoTDBDescriptorHolder {

    private static final IoTDBDescriptor INSTANCE = new IoTDBDescriptor();
  }
}<|MERGE_RESOLUTION|>--- conflicted
+++ resolved
@@ -773,31 +773,27 @@
                   "frequency_interval_in_minute",
                   Integer.toString(conf.getFrequencyIntervalInMinute()))));
       // update slow_query_threshold
-<<<<<<< HEAD
       conf.setSlowQueryThreshold(
           Long.parseLong(
               properties.getProperty(
                   "slow_query_threshold", Long.toString(conf.getSlowQueryThreshold()))));
+      
+      // update debug_state
+      conf.setDebugState(Boolean.parseBoolean(properties.getProperty("debug_state",Boolean.toString(conf.isDebugOn()))));
+
+      // update enable_continuous_compaction
+      conf.setEnableContinuousCompaction(
+          Boolean.parseBoolean(
+              properties.getProperty(
+                  "enable_continuous_compaction",
+                  Boolean.toString(conf.isEnableContinuousCompaction()))));
+      
       // update merge_write_throughput_mb_per_sec
       conf.setMergeWriteThroughputMbPerSec(
           Integer.parseInt(
               properties.getProperty(
                   "merge_write_throughput_mb_per_sec",
                   Integer.toString(conf.getMergeWriteThroughputMbPerSec()))));
-=======
-      conf.setSlowQueryThreshold(Long.parseLong(properties.getProperty("slow_query_threshold")));
-
-      // update debug_state
-      conf.setDebugState(Boolean.parseBoolean(properties.getProperty("debug_state")));
-
-      // update enable_continuous_compaction
-      conf.setEnableContinuousCompaction(
-          Boolean.parseBoolean(properties.getProperty("enable_continuous_compaction")));
-
-      // update merge_write_throughput_mb_per_sec
-      conf.setMergeWriteThroughputMbPerSec(
-          Integer.parseInt(properties.getProperty("merge_write_throughput_mb_per_sec")));
->>>>>>> b56497f4
     } catch (Exception e) {
       throw new QueryProcessException(
           String.format("Fail to reload configuration because %s", e));
