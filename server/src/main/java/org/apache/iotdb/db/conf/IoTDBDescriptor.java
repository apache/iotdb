--- conflicted
+++ resolved
@@ -246,13 +246,8 @@
 
       conf.setDataDirs(properties.getProperty("data_dirs", conf.getDataDirs()[0]).split(","));
 
-<<<<<<< HEAD
-=======
-      conf.setWalDir(properties.getProperty("wal_dir", conf.getWalDir()));
-
       conf.setConsensusDir(properties.getProperty("consensus_dir", conf.getConsensusDir()));
 
->>>>>>> 18c54ca0
       int mlogBufferSize =
           Integer.parseInt(
               properties.getProperty(
