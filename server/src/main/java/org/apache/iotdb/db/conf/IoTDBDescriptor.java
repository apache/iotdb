--- conflicted
+++ resolved
@@ -1085,7 +1085,10 @@
 
     conf.setRateLimiterType(properties.getProperty("rate_limiter_type", conf.getRateLimiterType()));
 
-<<<<<<< HEAD
+    conf.setDataNodeSchemaCacheEvictionPolicy(
+            properties.getProperty(
+                    "datanode_schema_cache_eviction_policy", conf.getDataNodeSchemaCacheEvictionPolicy()));
+
     loadIoTConsensusProps(properties);
   }
 
@@ -1114,11 +1117,6 @@
                 .getProperty(
                     "max_memory_ratio_for_queue", String.valueOf(conf.getMaxMemoryRatioForQueue()))
                 .trim()));
-=======
-    conf.setDataNodeSchemaCacheEvictionPolicy(
-        properties.getProperty(
-            "datanode_schema_cache_eviction_policy", conf.getDataNodeSchemaCacheEvictionPolicy()));
->>>>>>> af2d050b
   }
 
   private void loadAuthorCache(Properties properties) {
