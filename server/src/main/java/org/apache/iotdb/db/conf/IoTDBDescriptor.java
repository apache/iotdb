--- conflicted
+++ resolved
@@ -883,23 +883,6 @@
                 "insert_multi_tablet_enable_multithreading_column_threshold",
                 String.valueOf(conf.getInsertMultiTabletEnableMultithreadingColumnThreshold()))));
 
-<<<<<<< HEAD
-      conf.setCoordinatorReadExecutorSize(
-          Integer.parseInt(
-              properties.getProperty(
-                  "coordinator_read_executor_size",
-                  Integer.toString(conf.getCoordinatorReadExecutorSize()))));
-      conf.setCoordinatorWriteExecutorSize(
-          Integer.parseInt(
-              properties.getProperty(
-                  "coordinator_write_executor_size",
-                  Integer.toString(conf.getCoordinatorWriteExecutorSize()))));
-      conf.setSeriesPartitionSlotNum(
-          Integer.parseInt(
-              properties.getProperty(
-                  "series_partition_slot_num",
-                  Integer.toString(conf.getSeriesPartitionSlotNum()))));
-=======
     // At the same time, set TSFileConfig
     TSFileDescriptor.getInstance()
         .getConfig()
@@ -951,7 +934,7 @@
         .setKerberosPrincipal(
             properties.getProperty("kerberos_principal", conf.getKerberosPrincipal()));
     TSFileDescriptor.getInstance().getConfig().setBatchSize(conf.getBatchSize());
->>>>>>> 1a2e5d75
+
 
     conf.setCoordinatorReadExecutorSize(
         Integer.parseInt(
