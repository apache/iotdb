/*
 * Licensed to the Apache Software Foundation (ASF) under one
 * or more contributor license agreements.  See the NOTICE file
 * distributed with this work for additional information
 * regarding copyright ownership.  The ASF licenses this file
 * to you under the Apache License, Version 2.0 (the
 * "License"); you may not use this file except in compliance
 * with the License.  You may obtain a copy of the License at
 *
 *     http://www.apache.org/licenses/LICENSE-2.0
 *
 * Unless required by applicable law or agreed to in writing,
 * software distributed under the License is distributed on an
 * "AS IS" BASIS, WITHOUT WARRANTIES OR CONDITIONS OF ANY
 * KIND, either express or implied.  See the License for the
 * specific language governing permissions and limitations
 * under the License.
 */
package org.apache.iotdb.db.conf;

import org.apache.iotdb.db.conf.directories.DirectoryManager;
import org.apache.iotdb.db.engine.compaction.CompactionPriority;
import org.apache.iotdb.db.engine.compaction.cross.CrossCompactionStrategy;
import org.apache.iotdb.db.engine.compaction.inner.InnerCompactionStrategy;
import org.apache.iotdb.db.exception.query.QueryProcessException;
import org.apache.iotdb.db.qp.utils.DatetimeUtils;
import org.apache.iotdb.db.utils.FilePathUtils;
import org.apache.iotdb.tsfile.common.conf.TSFileDescriptor;
import org.apache.iotdb.tsfile.file.metadata.enums.TSDataType;
import org.apache.iotdb.tsfile.file.metadata.enums.TSEncoding;
import org.apache.iotdb.tsfile.fileSystem.FSType;

import com.google.common.net.InetAddresses;
import org.slf4j.Logger;
import org.slf4j.LoggerFactory;

import java.io.File;
import java.io.FileNotFoundException;
import java.io.IOException;
import java.io.InputStream;
import java.net.InetAddress;
import java.net.MalformedURLException;
import java.net.URL;
import java.net.UnknownHostException;
import java.util.Properties;

public class IoTDBDescriptor {

  private static final Logger logger = LoggerFactory.getLogger(IoTDBDescriptor.class);

  private IoTDBConfig conf = new IoTDBConfig();

  protected IoTDBDescriptor() {
    loadProps();
  }

  public static IoTDBDescriptor getInstance() {
    return IoTDBDescriptorHolder.INSTANCE;
  }

  public IoTDBConfig getConfig() {
    return conf;
  }

  /**
   * get props url location
   *
   * @return url object if location exit, otherwise null.
   */
  public URL getPropsUrl() {
    // Check if a config-directory was specified first.
    String urlString = System.getProperty(IoTDBConstant.IOTDB_CONF, null);
    // If it wasn't, check if a home directory was provided (This usually contains a config)
    if (urlString == null) {
      urlString = System.getProperty(IoTDBConstant.IOTDB_HOME, null);
      if (urlString != null) {
        urlString =
            urlString + File.separatorChar + "conf" + File.separatorChar + IoTDBConfig.CONFIG_NAME;
      } else {
        // If this too wasn't provided, try to find a default config in the root of the classpath.
        URL uri = IoTDBConfig.class.getResource("/" + IoTDBConfig.CONFIG_NAME);
        if (uri != null) {
          return uri;
        }
        logger.warn(
            "Cannot find IOTDB_HOME or IOTDB_CONF environment variable when loading "
                + "config file {}, use default configuration",
            IoTDBConfig.CONFIG_NAME);
        // update all data seriesPath
        conf.updatePath();
        return null;
      }
    }
    // If a config location was provided, but it doesn't end with a properties file,
    // append the default location.
    else if (!urlString.endsWith(".properties")) {
      urlString += (File.separatorChar + IoTDBConfig.CONFIG_NAME);
    }

    // If the url doesn't start with "file:" or "classpath:", it's provided as a no path.
    // So we need to add it to make it a real URL.
    if (!urlString.startsWith("file:") && !urlString.startsWith("classpath:")) {
      urlString = "file:" + urlString;
    }
    try {
      return new URL(urlString);
    } catch (MalformedURLException e) {
      return null;
    }
  }

  /** load an property file and set TsfileDBConfig variables. */
  @SuppressWarnings("squid:S3776") // Suppress high Cognitive Complexity warning
  private void loadProps() {
    URL url = getPropsUrl();
    if (url == null) {
      logger.warn("Couldn't load the configuration from any of the known sources.");
      return;
    }

    try (InputStream inputStream = url.openStream()) {

      logger.info("Start to read config file {}", url);
      Properties properties = new Properties();
      properties.load(inputStream);
      conf.setEnableStatMonitor(
          Boolean.parseBoolean(
              properties.getProperty(
                  "enable_stat_monitor", Boolean.toString(conf.isEnableStatMonitor()))));

      conf.setEnableMonitorSeriesWrite(
          Boolean.parseBoolean(
              properties.getProperty(
                  "enable_monitor_series_write", Boolean.toString(conf.isEnableStatMonitor()))));

      conf.setEnableMetricService(
          Boolean.parseBoolean(
              properties.getProperty(
                  "enable_metric_service", Boolean.toString(conf.isEnableMetricService()))));

      conf.setMetricsPort(
          Integer.parseInt(
              properties.getProperty("metrics_port", Integer.toString(conf.getMetricsPort()))));

      conf.setQueryCacheSizeInMetric(
          Integer.parseInt(
              properties.getProperty(
                  "query_cache_size_in_metric",
                  Integer.toString(conf.getQueryCacheSizeInMetric()))));

      conf.setRpcAddress(properties.getProperty("rpc_address", conf.getRpcAddress()));
      replaceHostnameWithIP();

      conf.setRpcThriftCompressionEnable(
          Boolean.parseBoolean(
              properties.getProperty(
                  "rpc_thrift_compression_enable",
                  Boolean.toString(conf.isRpcThriftCompressionEnable()))));

      conf.setRpcAdvancedCompressionEnable(
          Boolean.parseBoolean(
              properties.getProperty(
                  "rpc_advanced_compression_enable",
                  Boolean.toString(conf.isRpcAdvancedCompressionEnable()))));

      conf.setRpcPort(
          Integer.parseInt(
              properties.getProperty("rpc_port", Integer.toString(conf.getRpcPort()))));

      conf.setTimestampPrecision(
          properties.getProperty("timestamp_precision", conf.getTimestampPrecision()));

      conf.setBufferedArraysMemoryProportion(
          Double.parseDouble(
              properties.getProperty(
                  "buffered_arrays_memory_proportion",
                  Double.toString(conf.getBufferedArraysMemoryProportion()))));

      conf.setFlushProportion(
          Double.parseDouble(
              properties.getProperty(
                  "flush_proportion", Double.toString(conf.getFlushProportion()))));

      conf.setRejectProportion(
          Double.parseDouble(
              properties.getProperty(
                  "reject_proportion", Double.toString(conf.getRejectProportion()))));

      conf.setStorageGroupSizeReportThreshold(
          Long.parseLong(
              properties.getProperty(
                  "storage_group_report_threshold",
                  Long.toString(conf.getStorageGroupSizeReportThreshold()))));

      conf.setMetaDataCacheEnable(
          Boolean.parseBoolean(
              properties.getProperty(
                  "meta_data_cache_enable", Boolean.toString(conf.isMetaDataCacheEnable()))));

      conf.setEnableLastCache(
          Boolean.parseBoolean(
              properties.getProperty(
                  "enable_last_cache", Boolean.toString(conf.isLastCacheEnabled()))));

      initMemoryAllocate(properties);

      loadWALProps(properties);

      String systemDir = properties.getProperty("system_dir");
      if (systemDir == null) {
        systemDir = properties.getProperty("base_dir");
        if (systemDir != null) {
          systemDir = FilePathUtils.regularizePath(systemDir) + IoTDBConstant.SYSTEM_FOLDER_NAME;
        } else {
          systemDir = conf.getSystemDir();
        }
      }
      conf.setSystemDir(systemDir);

      conf.setSchemaDir(
          FilePathUtils.regularizePath(conf.getSystemDir()) + IoTDBConstant.SCHEMA_FOLDER_NAME);

      conf.setSyncDir(
          FilePathUtils.regularizePath(conf.getSystemDir()) + IoTDBConstant.SYNC_FOLDER_NAME);

      conf.setQueryDir(
          FilePathUtils.regularizePath(conf.getSystemDir() + IoTDBConstant.QUERY_FOLDER_NAME));

      conf.setTracingDir(properties.getProperty("tracing_dir", conf.getTracingDir()));

      conf.setDataDirs(properties.getProperty("data_dirs", conf.getDataDirs()[0]).split(","));

      conf.setWalDir(properties.getProperty("wal_dir", conf.getWalDir()));

      int mlogBufferSize =
          Integer.parseInt(
              properties.getProperty(
                  "mlog_buffer_size", Integer.toString(conf.getMlogBufferSize())));
      if (mlogBufferSize > 0) {
        conf.setMlogBufferSize(mlogBufferSize);
      }

      conf.setMultiDirStrategyClassName(
          properties.getProperty("multi_dir_strategy", conf.getMultiDirStrategyClassName()));

      conf.setBatchSize(
          Integer.parseInt(
              properties.getProperty("batch_size", Integer.toString(conf.getBatchSize()))));

      conf.setEnableMemControl(
          (Boolean.parseBoolean(
              properties.getProperty(
                  "enable_mem_control", Boolean.toString(conf.isEnableMemControl())))));
      logger.info("IoTDB enable memory control: {}", conf.isEnableMemControl());

      long tsfileSizeThreshold =
          Long.parseLong(
              properties
                  .getProperty(
                      "tsfile_size_threshold", Long.toString(conf.getTsFileSizeThreshold()))
                  .trim());
      if (tsfileSizeThreshold >= 0) {
        conf.setTsFileSizeThreshold(tsfileSizeThreshold);
      }

      long memTableSizeThreshold =
          Long.parseLong(
              properties
                  .getProperty(
                      "memtable_size_threshold", Long.toString(conf.getMemtableSizeThreshold()))
                  .trim());
      if (memTableSizeThreshold > 0) {
        conf.setMemtableSizeThreshold(memTableSizeThreshold);
      }

      conf.setAvgSeriesPointNumberThreshold(
          Integer.parseInt(
              properties.getProperty(
                  "avg_series_point_number_threshold",
                  Integer.toString(conf.getAvgSeriesPointNumberThreshold()))));

      conf.setCheckPeriodWhenInsertBlocked(
          Integer.parseInt(
              properties.getProperty(
                  "check_period_when_insert_blocked",
                  Integer.toString(conf.getCheckPeriodWhenInsertBlocked()))));

      conf.setMaxWaitingTimeWhenInsertBlocked(
          Integer.parseInt(
              properties.getProperty(
                  "max_waiting_time_when_insert_blocked",
                  Integer.toString(conf.getMaxWaitingTimeWhenInsertBlocked()))));

      conf.setEstimatedSeriesSize(
          Integer.parseInt(
              properties.getProperty(
                  "estimated_series_size", Integer.toString(conf.getEstimatedSeriesSize()))));

      conf.setIoTaskQueueSizeForFlushing(
          Integer.parseInt(
              properties.getProperty(
                  "io_task_queue_size_for_flushing",
                  Integer.toString(conf.getIoTaskQueueSizeForFlushing()))));

      conf.setMergeChunkPointNumberThreshold(
          Integer.parseInt(
              properties.getProperty(
                  "merge_chunk_point_number",
                  Integer.toString(conf.getMergeChunkPointNumberThreshold()))));

      conf.setMergePagePointNumberThreshold(
          Integer.parseInt(
              properties.getProperty(
                  "merge_page_point_number",
                  Integer.toString(conf.getMergePagePointNumberThreshold()))));
      conf.setCompactionInterval(
          Long.parseLong(
              properties.getProperty(
                  "compaction_interval", Long.toString(conf.getCompactionInterval()))));

      conf.setEnableCrossSpaceCompaction(
          Boolean.parseBoolean(
              properties.getProperty(
                  "enable_cross_space_compaction",
                  Boolean.toString(conf.isEnableCrossSpaceCompaction()))));

      conf.setEnableSeqSpaceCompaction(
          Boolean.parseBoolean(
              properties.getProperty(
                  "enable_seq_space_compaction",
                  Boolean.toString(conf.isEnableSeqSpaceCompaction()))));

      conf.setEnableUnseqSpaceCompaction(
          Boolean.parseBoolean(
              properties.getProperty(
                  "enable_unseq_space_compaction",
                  Boolean.toString(conf.isEnableUnseqSpaceCompaction()))));

      conf.setCrossCompactionStrategy(
          CrossCompactionStrategy.valueOf(
              properties.getProperty(
                  "cross_compaction_strategy", conf.getCrossCompactionStrategy().toString())));

      conf.setInnerCompactionStrategy(
          InnerCompactionStrategy.valueOf(
              properties.getProperty(
                  "inner_compaction_strategy", conf.getInnerCompactionStrategy().toString())));

      conf.setCompactionPriority(
          CompactionPriority.valueOf(
              properties.getProperty(
                  "compaction_priority", conf.getCompactionPriority().toString())));

      conf.setMaxOpenFileNumInCrossSpaceCompaction(
          Integer.parseInt(
              properties.getProperty(
                  "max_open_file_num_in_each_unseq_compaction",
                  Integer.toString(conf.getMaxOpenFileNumInCrossSpaceCompaction()))));

      conf.setQueryTimeoutThreshold(
          Integer.parseInt(
              properties.getProperty(
                  "query_timeout_threshold", Integer.toString(conf.getQueryTimeoutThreshold()))));

      conf.setSessionTimeoutThreshold(
          Integer.parseInt(
              properties.getProperty(
                  "session_timeout_threshold",
                  Integer.toString(conf.getSessionTimeoutThreshold()))));

      conf.setSyncEnable(
          Boolean.parseBoolean(
              properties.getProperty("is_sync_enable", Boolean.toString(conf.isSyncEnable()))));

      conf.setSyncServerPort(
          Integer.parseInt(
              properties
                  .getProperty("sync_server_port", Integer.toString(conf.getSyncServerPort()))
                  .trim()));

      conf.setIpWhiteList(properties.getProperty("ip_white_list", conf.getIpWhiteList()));

      conf.setConcurrentFlushThread(
          Integer.parseInt(
              properties.getProperty(
                  "concurrent_flush_thread", Integer.toString(conf.getConcurrentFlushThread()))));

      if (conf.getConcurrentFlushThread() <= 0) {
        conf.setConcurrentFlushThread(Runtime.getRuntime().availableProcessors());
      }

      // start: index parameter setting
      conf.setIndexRootFolder(properties.getProperty("index_root_dir", conf.getIndexRootFolder()));

      conf.setEnableIndex(
          Boolean.parseBoolean(
              properties.getProperty("enable_index", Boolean.toString(conf.isEnableIndex()))));

      conf.setConcurrentIndexBuildThread(
          Integer.parseInt(
              properties.getProperty(
                  "concurrent_index_build_thread",
                  Integer.toString(conf.getConcurrentIndexBuildThread()))));
      if (conf.getConcurrentIndexBuildThread() <= 0) {
        conf.setConcurrentIndexBuildThread(Runtime.getRuntime().availableProcessors());
      }

      conf.setDefaultIndexWindowRange(
          Integer.parseInt(
              properties.getProperty(
                  "default_index_window_range",
                  Integer.toString(conf.getDefaultIndexWindowRange()))));

      conf.setIndexBufferSize(
          Long.parseLong(
              properties.getProperty(
                  "index_buffer_size", Long.toString(conf.getIndexBufferSize()))));
      // end: index parameter setting

      conf.setConcurrentQueryThread(
          Integer.parseInt(
              properties.getProperty(
                  "concurrent_query_thread", Integer.toString(conf.getConcurrentQueryThread()))));

      if (conf.getConcurrentQueryThread() <= 0) {
        conf.setConcurrentQueryThread(Runtime.getRuntime().availableProcessors());
      }

      conf.setmManagerCacheSize(
          Integer.parseInt(
              properties
                  .getProperty(
                      "metadata_node_cache_size", Integer.toString(conf.getmManagerCacheSize()))
                  .trim()));

      conf.setmRemoteSchemaCacheSize(
          Integer.parseInt(
              properties
                  .getProperty(
                      "remote_schema_cache_size",
                      Integer.toString(conf.getmRemoteSchemaCacheSize()))
                  .trim()));

      conf.setLanguageVersion(
          properties.getProperty("language_version", conf.getLanguageVersion()).trim());

      if (properties.containsKey("chunk_buffer_pool_enable")) {
        conf.setChunkBufferPoolEnable(
            Boolean.parseBoolean(properties.getProperty("chunk_buffer_pool_enable")));
      }

      conf.setEnableExternalSort(
          Boolean.parseBoolean(
              properties.getProperty(
                  "enable_external_sort", Boolean.toString(conf.isEnableExternalSort()))));
      conf.setExternalSortThreshold(
          Integer.parseInt(
              properties.getProperty(
                  "external_sort_threshold", Integer.toString(conf.getExternalSortThreshold()))));
      conf.setUpgradeThreadNum(
          Integer.parseInt(
              properties.getProperty(
                  "upgrade_thread_num", Integer.toString(conf.getUpgradeThreadNum()))));
      conf.setMergeMemoryBudget(
          Long.parseLong(
              properties.getProperty(
                  "merge_memory_budget", Long.toString(conf.getMergeMemoryBudget()))));
      conf.setMergeChunkSubThreadNum(
          Integer.parseInt(
              properties.getProperty(
                  "merge_chunk_subthread_num",
                  Integer.toString(conf.getMergeChunkSubThreadNum()))));
      conf.setContinueMergeAfterReboot(
          Boolean.parseBoolean(
              properties.getProperty(
                  "continue_merge_after_reboot",
                  Boolean.toString(conf.isContinueMergeAfterReboot()))));
      conf.setMergeFileSelectionTimeBudget(
          Long.parseLong(
              properties.getProperty(
                  "merge_fileSelection_time_budget",
                  Long.toString(conf.getMergeFileSelectionTimeBudget()))));
      conf.setMergeIntervalSec(
          Long.parseLong(
              properties.getProperty(
                  "merge_interval_sec", Long.toString(conf.getMergeIntervalSec()))));
      conf.setForceFullMerge(
          Boolean.parseBoolean(
              properties.getProperty(
                  "force_full_merge", Boolean.toString(conf.isForceFullMerge()))));
      conf.setConcurrentCompactionThread(
          Integer.parseInt(
              properties.getProperty(
                  "concurrent_compaction_thread",
                  Integer.toString(conf.getConcurrentCompactionThread()))));
      conf.setTargetCompactionFileSize(
          Long.parseLong(
              properties.getProperty(
                  "target_compaction_file_size",
                  Long.toString(conf.getTargetCompactionFileSize()))));
      conf.setMaxCompactionCandidateFileNum(
          Integer.parseInt(
              properties.getProperty(
                  "max_compaction_candidate_file_num",
                  Integer.toString(conf.getMaxCompactionCandidateFileNum()))));

      conf.setMergeWriteThroughputMbPerSec(
          Integer.parseInt(
              properties.getProperty(
                  "merge_write_throughput_mb_per_sec",
                  Integer.toString(conf.getMergeWriteThroughputMbPerSec()))));

      conf.setEnablePartialInsert(
          Boolean.parseBoolean(
              properties.getProperty(
                  "enable_partial_insert", String.valueOf(conf.isEnablePartialInsert()))));

      conf.setEnableMTreeSnapshot(
          Boolean.parseBoolean(
              properties.getProperty(
                  "enable_mtree_snapshot", Boolean.toString(conf.isEnableMTreeSnapshot()))));
      conf.setMtreeSnapshotInterval(
          Integer.parseInt(
              properties.getProperty(
                  "mtree_snapshot_interval", Integer.toString(conf.getMtreeSnapshotInterval()))));
      conf.setMtreeSnapshotThresholdTime(
          Integer.parseInt(
              properties.getProperty(
                  "mtree_snapshot_threshold_time",
                  Integer.toString(conf.getMtreeSnapshotThresholdTime()))));

      conf.setEnablePerformanceStat(
          Boolean.parseBoolean(
              properties
                  .getProperty(
                      "enable_performance_stat", Boolean.toString(conf.isEnablePerformanceStat()))
                  .trim()));

      conf.setEnablePerformanceTracing(
          Boolean.parseBoolean(
              properties
                  .getProperty(
                      "enable_performance_tracing",
                      Boolean.toString(conf.isEnablePerformanceTracing()))
                  .trim()));

      conf.setPerformanceStatDisplayInterval(
          Long.parseLong(
              properties
                  .getProperty(
                      "performance_stat_display_interval",
                      Long.toString(conf.getPerformanceStatDisplayInterval()))
                  .trim()));
      conf.setPerformanceStatMemoryInKB(
          Integer.parseInt(
              properties
                  .getProperty(
                      "performance_stat_memory_in_kb",
                      Integer.toString(conf.getPerformanceStatMemoryInKB()))
                  .trim()));

      int maxConcurrentClientNum =
          Integer.parseInt(
              properties.getProperty(
                  "rpc_max_concurrent_client_num",
                  Integer.toString(conf.getRpcMaxConcurrentClientNum()).trim()));
      if (maxConcurrentClientNum <= 0) {
        maxConcurrentClientNum = 65535;
      }

      conf.setEnableWatermark(
          Boolean.parseBoolean(
              properties.getProperty(
                  "watermark_module_opened", Boolean.toString(conf.isEnableWatermark()).trim())));
      conf.setWatermarkSecretKey(
          properties.getProperty("watermark_secret_key", conf.getWatermarkSecretKey()));
      conf.setWatermarkBitString(
          properties.getProperty("watermark_bit_string", conf.getWatermarkBitString()));
      conf.setWatermarkMethod(
          properties.getProperty("watermark_method", conf.getWatermarkMethod()));

      loadAutoCreateSchemaProps(properties);

      conf.setRpcMaxConcurrentClientNum(maxConcurrentClientNum);

      conf.setTsFileStorageFs(
          properties.getProperty("tsfile_storage_fs", conf.getTsFileStorageFs().toString()));
      conf.setCoreSitePath(properties.getProperty("core_site_path", conf.getCoreSitePath()));
      conf.setHdfsSitePath(properties.getProperty("hdfs_site_path", conf.getHdfsSitePath()));
      conf.setHdfsIp(properties.getProperty("hdfs_ip", conf.getRawHDFSIp()).split(","));
      conf.setHdfsPort(properties.getProperty("hdfs_port", conf.getHdfsPort()));
      conf.setDfsNameServices(
          properties.getProperty("dfs_nameservices", conf.getDfsNameServices()));
      conf.setDfsHaNamenodes(
          properties.getProperty("dfs_ha_namenodes", conf.getRawDfsHaNamenodes()).split(","));
      conf.setDfsHaAutomaticFailoverEnabled(
          Boolean.parseBoolean(
              properties.getProperty(
                  "dfs_ha_automatic_failover_enabled",
                  String.valueOf(conf.isDfsHaAutomaticFailoverEnabled()))));
      conf.setDfsClientFailoverProxyProvider(
          properties.getProperty(
              "dfs_client_failover_proxy_provider", conf.getDfsClientFailoverProxyProvider()));
      conf.setUseKerberos(
          Boolean.parseBoolean(
              properties.getProperty("hdfs_use_kerberos", String.valueOf(conf.isUseKerberos()))));
      conf.setKerberosKeytabFilePath(
          properties.getProperty("kerberos_keytab_file_path", conf.getKerberosKeytabFilePath()));
      conf.setKerberosPrincipal(
          properties.getProperty("kerberos_principal", conf.getKerberosPrincipal()));

      conf.setDefaultTTL(
          Long.parseLong(
              properties.getProperty("default_ttl", String.valueOf(conf.getDefaultTTL()))));

      conf.setTimeIndexLevel(
          properties.getProperty("time_index_level", String.valueOf(conf.getTimeIndexLevel())));

      // the default fill interval in LinearFill and PreviousFill
      conf.setDefaultFillInterval(
          Integer.parseInt(
              properties.getProperty(
                  "default_fill_interval", String.valueOf(conf.getDefaultFillInterval()))));

      conf.setTagAttributeTotalSize(
          Integer.parseInt(
              properties.getProperty(
                  "tag_attribute_total_size", String.valueOf(conf.getTagAttributeTotalSize()))));
      conf.setPrimitiveArraySize(
          (Integer.parseInt(
              properties.getProperty(
                  "primitive_array_size", String.valueOf(conf.getPrimitiveArraySize())))));

      conf.setThriftMaxFrameSize(
          Integer.parseInt(
              properties.getProperty(
                  "thrift_max_frame_size", String.valueOf(conf.getThriftMaxFrameSize()))));

      if (conf.getThriftMaxFrameSize() < IoTDBConstant.LEFT_SIZE_IN_REQUEST * 2) {
        conf.setThriftMaxFrameSize(IoTDBConstant.LEFT_SIZE_IN_REQUEST * 2);
      }

      conf.setThriftDefaultBufferSize(
          Integer.parseInt(
              properties.getProperty(
                  "thrift_init_buffer_size", String.valueOf(conf.getThriftDefaultBufferSize()))));

      conf.setFrequencyIntervalInMinute(
          Integer.parseInt(
              properties.getProperty(
                  "frequency_interval_in_minute",
                  String.valueOf(conf.getFrequencyIntervalInMinute()))));

      conf.setSlowQueryThreshold(
          Long.parseLong(
              properties.getProperty(
                  "slow_query_threshold", String.valueOf(conf.getSlowQueryThreshold()))));

      conf.setVirtualStorageGroupNum(
          Integer.parseInt(
              properties.getProperty(
                  "virtual_storage_group_num", String.valueOf(conf.getVirtualStorageGroupNum()))));

      conf.setConcurrentWindowEvaluationThread(
          Integer.parseInt(
              properties.getProperty(
                  "concurrent_window_evaluation_thread",
                  Integer.toString(conf.getConcurrentWindowEvaluationThread()))));
      if (conf.getConcurrentWindowEvaluationThread() <= 0) {
        conf.setConcurrentWindowEvaluationThread(Runtime.getRuntime().availableProcessors());
      }

      conf.setMaxPendingWindowEvaluationTasks(
          Integer.parseInt(
              properties.getProperty(
                  "max_pending_window_evaluation_tasks",
                  Integer.toString(conf.getMaxPendingWindowEvaluationTasks()))));
      if (conf.getMaxPendingWindowEvaluationTasks() <= 0) {
        conf.setMaxPendingWindowEvaluationTasks(64);
      }

      // mqtt
      if (properties.getProperty(IoTDBConstant.MQTT_HOST_NAME) != null) {
        conf.setMqttHost(properties.getProperty(IoTDBConstant.MQTT_HOST_NAME));
      }
      if (properties.getProperty(IoTDBConstant.MQTT_PORT_NAME) != null) {
        conf.setMqttPort(Integer.parseInt(properties.getProperty(IoTDBConstant.MQTT_PORT_NAME)));
      }
      if (properties.getProperty(IoTDBConstant.MQTT_HANDLER_POOL_SIZE_NAME) != null) {
        conf.setMqttHandlerPoolSize(
            Integer.parseInt(properties.getProperty(IoTDBConstant.MQTT_HANDLER_POOL_SIZE_NAME)));
      }
      if (properties.getProperty(IoTDBConstant.MQTT_PAYLOAD_FORMATTER_NAME) != null) {
        conf.setMqttPayloadFormatter(
            properties.getProperty(IoTDBConstant.MQTT_PAYLOAD_FORMATTER_NAME));
      }
      if (properties.getProperty(IoTDBConstant.ENABLE_MQTT) != null) {
        conf.setEnableMQTTService(
            Boolean.parseBoolean(properties.getProperty(IoTDBConstant.ENABLE_MQTT)));
      }
      if (properties.getProperty(IoTDBConstant.MQTT_MAX_MESSAGE_SIZE) != null) {
        conf.setMqttMaxMessageSize(
            Integer.parseInt(properties.getProperty(IoTDBConstant.MQTT_MAX_MESSAGE_SIZE)));
      }

      conf.setAuthorizerProvider(
          properties.getProperty("authorizer_provider_class", conf.getAuthorizerProvider()));
      // if using org.apache.iotdb.db.auth.authorizer.OpenIdAuthorizer, openID_url is needed.
      conf.setOpenIdProviderUrl(properties.getProperty("openID_url", conf.getOpenIdProviderUrl()));

      conf.setEnablePartition(
          Boolean.parseBoolean(
              properties.getProperty(
                  "enable_partition", String.valueOf(conf.isEnablePartition()))));

      conf.setPartitionInterval(
          Long.parseLong(
              properties.getProperty(
                  "partition_interval", String.valueOf(conf.getPartitionInterval()))));

      conf.setAdminName(properties.getProperty("admin_name", conf.getAdminName()));

      conf.setAdminPassword(properties.getProperty("admin_password", conf.getAdminPassword()));

      // At the same time, set TSFileConfig
      TSFileDescriptor.getInstance()
          .getConfig()
          .setTSFileStorageFs(
              FSType.valueOf(
                  properties.getProperty("tsfile_storage_fs", conf.getTsFileStorageFs().name())));
      TSFileDescriptor.getInstance()
          .getConfig()
          .setCoreSitePath(properties.getProperty("core_site_path", conf.getCoreSitePath()));
      TSFileDescriptor.getInstance()
          .getConfig()
          .setHdfsSitePath(properties.getProperty("hdfs_site_path", conf.getHdfsSitePath()));
      TSFileDescriptor.getInstance()
          .getConfig()
          .setHdfsIp(properties.getProperty("hdfs_ip", conf.getRawHDFSIp()).split(","));
      TSFileDescriptor.getInstance()
          .getConfig()
          .setHdfsPort(properties.getProperty("hdfs_port", conf.getHdfsPort()));
      TSFileDescriptor.getInstance()
          .getConfig()
          .setDfsNameServices(
              properties.getProperty("dfs_nameservices", conf.getDfsNameServices()));
      TSFileDescriptor.getInstance()
          .getConfig()
          .setDfsHaNamenodes(
              properties.getProperty("dfs_ha_namenodes", conf.getRawDfsHaNamenodes()).split(","));
      TSFileDescriptor.getInstance()
          .getConfig()
          .setDfsHaAutomaticFailoverEnabled(
              Boolean.parseBoolean(
                  properties.getProperty(
                      "dfs_ha_automatic_failover_enabled",
                      String.valueOf(conf.isDfsHaAutomaticFailoverEnabled()))));
      TSFileDescriptor.getInstance()
          .getConfig()
          .setDfsClientFailoverProxyProvider(
              properties.getProperty(
                  "dfs_client_failover_proxy_provider", conf.getDfsClientFailoverProxyProvider()));
      TSFileDescriptor.getInstance()
          .getConfig()
          .setUseKerberos(
              Boolean.parseBoolean(
                  properties.getProperty(
                      "hdfs_use_kerberos", String.valueOf(conf.isUseKerberos()))));
      TSFileDescriptor.getInstance()
          .getConfig()
          .setKerberosKeytabFilePath(
              properties.getProperty(
                  "kerberos_keytab_file_path", conf.getKerberosKeytabFilePath()));
      TSFileDescriptor.getInstance()
          .getConfig()
          .setKerberosPrincipal(
              properties.getProperty("kerberos_principal", conf.getKerberosPrincipal()));
      TSFileDescriptor.getInstance().getConfig().setBatchSize(conf.getBatchSize());

      // set tsfile-format config
      loadTsFileProps(properties);

      // UDF
      loadUDFProps(properties);

      // trigger
      loadTriggerProps(properties);

      // CQ
      loadCQProps(properties);

    } catch (FileNotFoundException e) {
      logger.warn("Fail to find config file {}", url, e);
    } catch (IOException e) {
      logger.warn("Cannot load config file, use default configuration", e);
    } catch (Exception e) {
      logger.warn("Incorrect format in config file, use default configuration", e);
    } finally {
      // update all data seriesPath
      conf.updatePath();
    }
  }

  // to keep consistent with the cluster module.
  private void replaceHostnameWithIP() throws UnknownHostException {
    boolean isInvalidRpcIp = InetAddresses.isInetAddress(conf.getRpcAddress());
    if (!isInvalidRpcIp) {
      InetAddress address = InetAddress.getByName(getConfig().getRpcAddress());
      getConfig().setRpcAddress(address.getHostAddress());
    }
    logger.debug("after replace, the rpc_address={},", conf.getRpcAddress());
  }

  private void loadWALProps(Properties properties) {
    conf.setEnableWal(
        Boolean.parseBoolean(
            properties.getProperty("enable_wal", Boolean.toString(conf.isEnableWal()))));

    conf.setFlushWalThreshold(
        Integer.parseInt(
            properties.getProperty(
                "flush_wal_threshold", Integer.toString(conf.getFlushWalThreshold()))));

    conf.setForceWalPeriodInMs(
        Long.parseLong(
            properties.getProperty(
                "force_wal_period_in_ms", Long.toString(conf.getForceWalPeriodInMs()))));

    conf.setEnableDiscardOutOfOrderData(
        Boolean.parseBoolean(
            properties.getProperty(
                "enable_discard_out_of_order_data",
                Boolean.toString(conf.isEnableDiscardOutOfOrderData()))));

    int walBufferSize =
        Integer.parseInt(
            properties.getProperty("wal_buffer_size", Integer.toString(conf.getWalBufferSize())));
    if (walBufferSize > 0) {
      conf.setWalBufferSize(walBufferSize);
    }

    int maxWalBytebufferNumForEachPartition =
        Integer.parseInt(
            properties.getProperty(
                "max_wal_bytebuffer_num_for_each_partition",
                Integer.toString(conf.getMaxWalBytebufferNumForEachPartition())));
    if (maxWalBytebufferNumForEachPartition > 0) {
      conf.setMaxWalBytebufferNumForEachPartition(maxWalBytebufferNumForEachPartition);
    }

    long poolTrimIntervalInMS =
        Integer.parseInt(
            properties.getProperty(
                "wal_pool_trim_interval_ms", Long.toString(conf.getWalPoolTrimIntervalInMS())));
    if (poolTrimIntervalInMS > 0) {
      conf.setWalPoolTrimIntervalInMS(poolTrimIntervalInMS);
    }
  }

  private void loadAutoCreateSchemaProps(Properties properties) {
    conf.setAutoCreateSchemaEnabled(
        Boolean.parseBoolean(
            properties.getProperty(
                "enable_auto_create_schema",
                Boolean.toString(conf.isAutoCreateSchemaEnabled()).trim())));
    conf.setBooleanStringInferType(
        TSDataType.valueOf(
            properties.getProperty(
                "boolean_string_infer_type", conf.getBooleanStringInferType().toString())));
    conf.setIntegerStringInferType(
        TSDataType.valueOf(
            properties.getProperty(
                "integer_string_infer_type", conf.getIntegerStringInferType().toString())));
    conf.setLongStringInferType(
        TSDataType.valueOf(
            properties.getProperty(
                "long_string_infer_type", conf.getLongStringInferType().toString())));
    conf.setFloatingStringInferType(
        TSDataType.valueOf(
            properties.getProperty(
                "floating_string_infer_type", conf.getFloatingStringInferType().toString())));
    conf.setNanStringInferType(
        TSDataType.valueOf(
            properties.getProperty(
                "nan_string_infer_type", conf.getNanStringInferType().toString())));
    conf.setDefaultStorageGroupLevel(
        Integer.parseInt(
            properties.getProperty(
                "default_storage_group_level",
                Integer.toString(conf.getDefaultStorageGroupLevel()))));
    conf.setDefaultBooleanEncoding(
        properties.getProperty(
            "default_boolean_encoding", conf.getDefaultBooleanEncoding().toString()));
    conf.setDefaultInt32Encoding(
        properties.getProperty(
            "default_int32_encoding", conf.getDefaultInt32Encoding().toString()));
    conf.setDefaultInt64Encoding(
        properties.getProperty(
            "default_int64_encoding", conf.getDefaultInt64Encoding().toString()));
    conf.setDefaultFloatEncoding(
        properties.getProperty(
            "default_float_encoding", conf.getDefaultFloatEncoding().toString()));
    conf.setDefaultDoubleEncoding(
        properties.getProperty(
            "default_double_encoding", conf.getDefaultDoubleEncoding().toString()));
    conf.setDefaultTextEncoding(
        properties.getProperty("default_text_encoding", conf.getDefaultTextEncoding().toString()));
  }

  private void loadTsFileProps(Properties properties) {
    TSFileDescriptor.getInstance()
        .getConfig()
        .setGroupSizeInByte(
            Integer.parseInt(
                properties.getProperty(
                    "group_size_in_byte",
                    Integer.toString(
                        TSFileDescriptor.getInstance().getConfig().getGroupSizeInByte()))));
    TSFileDescriptor.getInstance()
        .getConfig()
        .setPageSizeInByte(
            Integer.parseInt(
                properties.getProperty(
                    "page_size_in_byte",
                    Integer.toString(
                        TSFileDescriptor.getInstance().getConfig().getPageSizeInByte()))));
    if (TSFileDescriptor.getInstance().getConfig().getPageSizeInByte()
        > TSFileDescriptor.getInstance().getConfig().getGroupSizeInByte()) {
      logger.warn("page_size is greater than group size, will set it as the same with group size");
      TSFileDescriptor.getInstance()
          .getConfig()
          .setPageSizeInByte(TSFileDescriptor.getInstance().getConfig().getGroupSizeInByte());
    }
    TSFileDescriptor.getInstance()
        .getConfig()
        .setMaxNumberOfPointsInPage(
            Integer.parseInt(
                properties.getProperty(
                    "max_number_of_points_in_page",
                    Integer.toString(
                        TSFileDescriptor.getInstance().getConfig().getMaxNumberOfPointsInPage()))));
    TSFileDescriptor.getInstance()
        .getConfig()
        .setTimeSeriesDataType(
            properties.getProperty(
                "time_series_data_type",
                TSFileDescriptor.getInstance().getConfig().getTimeSeriesDataType()));
    TSFileDescriptor.getInstance()
        .getConfig()
        .setMaxStringLength(
            Integer.parseInt(
                properties.getProperty(
                    "max_string_length",
                    Integer.toString(
                        TSFileDescriptor.getInstance().getConfig().getMaxStringLength()))));
    TSFileDescriptor.getInstance()
        .getConfig()
        .setBloomFilterErrorRate(
            Double.parseDouble(
                properties.getProperty(
                    "bloom_filter_error_rate",
                    Double.toString(
                        TSFileDescriptor.getInstance().getConfig().getBloomFilterErrorRate()))));
    TSFileDescriptor.getInstance()
        .getConfig()
        .setFloatPrecision(
            Integer.parseInt(
                properties.getProperty(
                    "float_precision",
                    Integer.toString(
                        TSFileDescriptor.getInstance().getConfig().getFloatPrecision()))));
    TSFileDescriptor.getInstance()
        .getConfig()
        .setTimeEncoder(
            properties.getProperty(
                "time_encoder", TSFileDescriptor.getInstance().getConfig().getTimeEncoder()));
    TSFileDescriptor.getInstance()
        .getConfig()
        .setValueEncoder(
            properties.getProperty(
                "value_encoder", TSFileDescriptor.getInstance().getConfig().getValueEncoder()));
    TSFileDescriptor.getInstance()
        .getConfig()
        .setCompressor(
            properties.getProperty(
                "compressor",
                TSFileDescriptor.getInstance().getConfig().getCompressor().toString()));
    TSFileDescriptor.getInstance()
        .getConfig()
        .setMaxDegreeOfIndexNode(
            Integer.parseInt(
                properties.getProperty(
                    "max_degree_of_index_node",
                    Integer.toString(
                        TSFileDescriptor.getInstance().getConfig().getMaxDegreeOfIndexNode()))));
  }

  public void loadHotModifiedProps(Properties properties) throws QueryProcessException {
    try {
      // update data dirs
      String dataDirs = properties.getProperty("data_dirs", null);
      if (dataDirs != null) {
        conf.reloadDataDirs(dataDirs.split(","));
      }

      // update dir strategy
      String multiDirStrategyClassName = properties.getProperty("multi_dir_strategy", null);
      if (multiDirStrategyClassName != null
          && !multiDirStrategyClassName.equals(conf.getMultiDirStrategyClassName())) {
        conf.setMultiDirStrategyClassName(multiDirStrategyClassName);
        DirectoryManager.getInstance().updateDirectoryStrategy();
      }

      // update WAL conf
      loadWALProps(properties);

      long tsfileSizeThreshold =
          Long.parseLong(
              properties
                  .getProperty(
                      "tsfile_size_threshold", Long.toString(conf.getTsFileSizeThreshold()))
                  .trim());
      if (tsfileSizeThreshold >= 0) {
        conf.setTsFileSizeThreshold(tsfileSizeThreshold);
      }

      long memTableSizeThreshold =
          Long.parseLong(
              properties
                  .getProperty(
                      "memtable_size_threshold", Long.toString(conf.getMemtableSizeThreshold()))
                  .trim());
      if (memTableSizeThreshold > 0) {
        conf.setMemtableSizeThreshold(memTableSizeThreshold);
      }

      // update params of creating schema automatically
      loadAutoCreateSchemaProps(properties);

      // update tsfile-format config
      loadTsFileProps(properties);

      // update max_deduplicated_path_num
      conf.setMaxQueryDeduplicatedPathNum(
          Integer.parseInt(
              properties.getProperty(
                  "max_deduplicated_path_num",
                  Integer.toString(conf.getMaxQueryDeduplicatedPathNum()))));
      // update frequency_interval_in_minute
      conf.setFrequencyIntervalInMinute(
          Integer.parseInt(
              properties.getProperty(
                  "frequency_interval_in_minute",
                  Integer.toString(conf.getFrequencyIntervalInMinute()))));
      // update slow_query_threshold
<<<<<<< HEAD
      conf.setSlowQueryThreshold(Long.parseLong(properties.getProperty("slow_query_threshold")));

=======
      conf.setSlowQueryThreshold(
          Long.parseLong(
              properties.getProperty(
                  "slow_query_threshold", Long.toString(conf.getSlowQueryThreshold()))));
      // update enable_continuous_compaction
      conf.setEnableContinuousCompaction(
          Boolean.parseBoolean(
              properties.getProperty(
                  "enable_continuous_compaction",
                  Boolean.toString(conf.isEnableContinuousCompaction()))));
>>>>>>> 72799f33
      // update merge_write_throughput_mb_per_sec
      conf.setMergeWriteThroughputMbPerSec(
          Integer.parseInt(
              properties.getProperty(
                  "merge_write_throughput_mb_per_sec",
                  Integer.toString(conf.getMergeWriteThroughputMbPerSec()))));
    } catch (Exception e) {
      throw new QueryProcessException(String.format("Fail to reload configuration because %s", e));
    }
  }

  public void loadHotModifiedProps() throws QueryProcessException {
    URL url = getPropsUrl();
    if (url == null) {
      logger.warn("Couldn't load the configuration from any of the known sources.");
      return;
    }

    try (InputStream inputStream = url.openStream()) {
      logger.info("Start to reload config file {}", url);
      Properties properties = new Properties();
      properties.load(inputStream);
      loadHotModifiedProps(properties);
    } catch (Exception e) {
      logger.warn("Fail to reload config file {}", url, e);
      throw new QueryProcessException(
          String.format("Fail to reload config file %s because %s", url, e.getMessage()));
    }
  }

  private void initMemoryAllocate(Properties properties) {
    String memoryAllocateProportion =
        properties.getProperty("write_read_schema_free_memory_proportion");
    if (memoryAllocateProportion != null) {
      String[] proportions = memoryAllocateProportion.split(":");
      int proportionSum = 0;
      for (String proportion : proportions) {
        proportionSum += Integer.parseInt(proportion.trim());
      }
      long maxMemoryAvailable = Runtime.getRuntime().maxMemory();
      if (proportionSum != 0) {
        conf.setAllocateMemoryForWrite(
            maxMemoryAvailable * Integer.parseInt(proportions[0].trim()) / proportionSum);
        conf.setAllocateMemoryForRead(
            maxMemoryAvailable * Integer.parseInt(proportions[1].trim()) / proportionSum);
        conf.setAllocateMemoryForSchema(
            maxMemoryAvailable * Integer.parseInt(proportions[2].trim()) / proportionSum);
      }
    }

    logger.info("allocateMemoryForRead = {}", conf.getAllocateMemoryForRead());
    logger.info("allocateMemoryForWrite = {}", conf.getAllocateMemoryForWrite());
    logger.info("allocateMemoryForSchema = {}", conf.getAllocateMemoryForSchema());

    if (!conf.isMetaDataCacheEnable()) {
      return;
    }

    String queryMemoryAllocateProportion =
        properties.getProperty("chunk_timeseriesmeta_free_memory_proportion");
    if (queryMemoryAllocateProportion != null) {
      String[] proportions = queryMemoryAllocateProportion.split(":");
      int proportionSum = 0;
      for (String proportion : proportions) {
        proportionSum += Integer.parseInt(proportion.trim());
      }
      long maxMemoryAvailable = conf.getAllocateMemoryForRead();
      if (proportionSum != 0) {
        try {
          conf.setAllocateMemoryForChunkCache(
              maxMemoryAvailable * Integer.parseInt(proportions[0].trim()) / proportionSum);
          conf.setAllocateMemoryForTimeSeriesMetaDataCache(
              maxMemoryAvailable * Integer.parseInt(proportions[1].trim()) / proportionSum);
          conf.setAllocateMemoryForReadWithoutCache(
              maxMemoryAvailable * Integer.parseInt(proportions[2].trim()) / proportionSum);
        } catch (Exception e) {
          throw new RuntimeException(
              "Each subsection of configuration item chunkmeta_chunk_timeseriesmeta_free_memory_proportion"
                  + " should be an integer, which is "
                  + queryMemoryAllocateProportion);
        }
      }

      conf.setMaxQueryDeduplicatedPathNum(
          Integer.parseInt(properties.getProperty("max_deduplicated_path_num")));
    }
  }

  @SuppressWarnings("squid:S3518") // "proportionSum" can't be zero
  private void loadUDFProps(Properties properties) {
    String initialByteArrayLengthForMemoryControl =
        properties.getProperty("udf_initial_byte_array_length_for_memory_control");
    if (initialByteArrayLengthForMemoryControl != null) {
      conf.setUdfInitialByteArrayLengthForMemoryControl(
          Integer.parseInt(initialByteArrayLengthForMemoryControl));
    }

    conf.setUdfDir(properties.getProperty("udf_root_dir", conf.getUdfDir()));

    String memoryBudgetInMb = properties.getProperty("udf_memory_budget_in_mb");
    if (memoryBudgetInMb != null) {
      conf.setUdfMemoryBudgetInMB(
          (float)
              Math.min(Float.parseFloat(memoryBudgetInMb), 0.2 * conf.getAllocateMemoryForRead()));
    }

    String readerTransformerCollectorMemoryProportion =
        properties.getProperty("udf_reader_transformer_collector_memory_proportion");
    if (readerTransformerCollectorMemoryProportion != null) {
      String[] proportions = readerTransformerCollectorMemoryProportion.split(":");
      int proportionSum = 0;
      for (String proportion : proportions) {
        proportionSum += Integer.parseInt(proportion.trim());
      }
      float maxMemoryAvailable = conf.getUdfMemoryBudgetInMB();
      try {
        conf.setUdfReaderMemoryBudgetInMB(
            maxMemoryAvailable * Integer.parseInt(proportions[0].trim()) / proportionSum);
        conf.setUdfTransformerMemoryBudgetInMB(
            maxMemoryAvailable * Integer.parseInt(proportions[1].trim()) / proportionSum);
        conf.setUdfCollectorMemoryBudgetInMB(
            maxMemoryAvailable * Integer.parseInt(proportions[2].trim()) / proportionSum);
      } catch (Exception e) {
        throw new RuntimeException(
            "Each subsection of configuration item udf_reader_transformer_collector_memory_proportion"
                + " should be an integer, which is "
                + readerTransformerCollectorMemoryProportion);
      }
    }
  }

  private void loadTriggerProps(Properties properties) {
    conf.setTriggerDir(properties.getProperty("trigger_root_dir", conf.getTriggerDir()));

    int tlogBufferSize =
        Integer.parseInt(
            properties.getProperty("tlog_buffer_size", Integer.toString(conf.getTlogBufferSize())));
    if (tlogBufferSize > 0) {
      conf.setTlogBufferSize(tlogBufferSize);
    }
  }

  private void loadCQProps(Properties properties) {
    conf.setContinuousQueryThreadNum(
        Integer.parseInt(
            properties.getProperty(
                "continuous_query_thread_num",
                Integer.toString(conf.getContinuousQueryThreadNum()))));
    if (conf.getContinuousQueryThreadNum() <= 0) {
      conf.setContinuousQueryThreadNum(Runtime.getRuntime().availableProcessors() / 2);
    }

    conf.setMaxPendingContinuousQueryTasks(
        Integer.parseInt(
            properties.getProperty(
                "max_pending_continuous_query_tasks",
                Integer.toString(conf.getMaxPendingContinuousQueryTasks()))));
    if (conf.getMaxPendingContinuousQueryTasks() <= 0) {
      conf.setMaxPendingContinuousQueryTasks(64);
    }

    conf.setContinuousQueryMinimumEveryInterval(
        DatetimeUtils.convertDurationStrToLong(
            properties.getProperty("continuous_query_minimum_every_interval", "1s"),
            conf.getTimestampPrecision()));
  }

  /** Get default encode algorithm by data type */
  public TSEncoding getDefaultEncodingByType(TSDataType dataType) {
    switch (dataType) {
      case BOOLEAN:
        return conf.getDefaultBooleanEncoding();
      case INT32:
        return conf.getDefaultInt32Encoding();
      case INT64:
        return conf.getDefaultInt64Encoding();
      case FLOAT:
        return conf.getDefaultFloatEncoding();
      case DOUBLE:
        return conf.getDefaultDoubleEncoding();
      default:
        return conf.getDefaultTextEncoding();
    }
  }

  private static class IoTDBDescriptorHolder {

    private static final IoTDBDescriptor INSTANCE = new IoTDBDescriptor();

    private IoTDBDescriptorHolder() {}
  }
}<|MERGE_RESOLUTION|>--- conflicted
+++ resolved
@@ -1053,21 +1053,10 @@
                   "frequency_interval_in_minute",
                   Integer.toString(conf.getFrequencyIntervalInMinute()))));
       // update slow_query_threshold
-<<<<<<< HEAD
-      conf.setSlowQueryThreshold(Long.parseLong(properties.getProperty("slow_query_threshold")));
-
-=======
       conf.setSlowQueryThreshold(
           Long.parseLong(
               properties.getProperty(
                   "slow_query_threshold", Long.toString(conf.getSlowQueryThreshold()))));
-      // update enable_continuous_compaction
-      conf.setEnableContinuousCompaction(
-          Boolean.parseBoolean(
-              properties.getProperty(
-                  "enable_continuous_compaction",
-                  Boolean.toString(conf.isEnableContinuousCompaction()))));
->>>>>>> 72799f33
       // update merge_write_throughput_mb_per_sec
       conf.setMergeWriteThroughputMbPerSec(
           Integer.parseInt(
