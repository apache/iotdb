--- conflicted
+++ resolved
@@ -1012,16 +1012,13 @@
     loadAuthorCache(properties);
 
     conf.setTimePartitionIntervalForStorage(
-<<<<<<< HEAD
+        DateTimeUtils.convertMilliTimeWithPrecision(
+            conf.getTimePartitionIntervalForStorage(), conf.getTimestampPrecision()));
         convertMilliWithPrecision(conf.getTimePartitionIntervalForStorage()));
 
     if (!conf.isClusterMode()) {
       conf.setTimePartitionIntervalForRouting(conf.getTimePartitionIntervalForStorage());
     }
-=======
-        DateTimeUtils.convertMilliTimeWithPrecision(
-            conf.getTimePartitionIntervalForStorage(), conf.getTimestampPrecision()));
->>>>>>> c912f937
   }
 
   private void loadAuthorCache(Properties properties) {
