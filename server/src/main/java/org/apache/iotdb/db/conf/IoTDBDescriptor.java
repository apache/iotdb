/**
 * Licensed to the Apache Software Foundation (ASF) under one
 * or more contributor license agreements.  See the NOTICE file
 * distributed with this work for additional information
 * regarding copyright ownership.  The ASF licenses this file
 * to you under the Apache License, Version 2.0 (the
 * "License"); you may not use this file except in compliance
 * with the License.  You may obtain a copy of the License at
 *
 *     http://www.apache.org/licenses/LICENSE-2.0
 *
 * Unless required by applicable law or agreed to in writing,
 * software distributed under the License is distributed on an
 * "AS IS" BASIS, WITHOUT WARRANTIES OR CONDITIONS OF ANY
 * KIND, either express or implied.  See the License for the
 * specific language governing permissions and limitations
 * under the License.
 */
package org.apache.iotdb.db.conf;

import java.io.File;
import java.io.FileInputStream;
import java.io.FileNotFoundException;
import java.io.IOException;
import java.io.InputStream;
import java.time.ZoneId;
import java.util.Properties;
import org.apache.iotdb.db.utils.FilePathUtils;
import org.slf4j.Logger;
import org.slf4j.LoggerFactory;

public class IoTDBDescriptor {

  private static final Logger logger = LoggerFactory.getLogger(IoTDBDescriptor.class);
  private IoTDBConfig conf = new IoTDBConfig();

  private IoTDBDescriptor() {
    loadProps();
  }

  public static IoTDBDescriptor getInstance() {
    return IoTDBDescriptorHolder.INSTANCE;
  }

  public IoTDBConfig getConfig() {
    return conf;
  }

  private String getPropsUrl() {
    String url = System.getProperty(IoTDBConstant.IOTDB_CONF, null);
    if (url == null) {
      url = System.getProperty(IoTDBConstant.IOTDB_HOME, null);
      if (url != null) {
        url = url + File.separatorChar + "conf" + File.separatorChar + IoTDBConfig.CONFIG_NAME;
      } else {
        logger.warn(
            "Cannot find IOTDB_HOME or IOTDB_CONF environment variable when loading "
                + "config file {}, use default configuration",
            IoTDBConfig.CONFIG_NAME);
        // update all data seriesPath
        conf.updatePath();
        return null;
      }
    } else {
      url += (File.separatorChar + IoTDBConfig.CONFIG_NAME);
    }
    return url;
  }

  /**
   * load an property file and set TsfileDBConfig variables.
   */
  private void loadProps() {
    InputStream inputStream;

    String url = getPropsUrl();
    if (url == null) {
      return;
    }

    try {
      inputStream = new FileInputStream(new File(url));
    } catch (FileNotFoundException e) {
      logger.warn("Fail to find config file {}", url, e);
      // update all data seriesPath
      conf.updatePath();
      return;
    }

    logger.info("Start to read config file {}", url);
    Properties properties = new Properties();
    try {
      properties.load(inputStream);
      conf.setEnableStatMonitor(Boolean
          .parseBoolean(properties.getProperty("enable_stat_monitor",
              Boolean.toString(conf.isEnableStatMonitor()))));
      conf.setBackLoopPeriodSec(Integer
          .parseInt(properties.getProperty("back_loop_period_in_second",
              Integer.toString(conf.getBackLoopPeriodSec()))));
      int statMonitorDetectFreqSec = Integer.parseInt(
          properties.getProperty("stat_monitor_detect_freq_in_second",
              Integer.toString(conf.getStatMonitorDetectFreqSec())));
      int statMonitorRetainIntervalSec = Integer.parseInt(
          properties.getProperty("stat_monitor_retain_interval_in_second",
              Integer.toString(conf.getStatMonitorRetainIntervalSec())));
      // the conf value must > default value, or may cause system unstable
      if (conf.getStatMonitorDetectFreqSec() < statMonitorDetectFreqSec) {
        conf.setStatMonitorDetectFreqSec(statMonitorDetectFreqSec);
      } else {
        logger.info("The stat_monitor_detect_freq_sec value is smaller than default,"
            + " use default value");
      }

      if (conf.getStatMonitorRetainIntervalSec() < statMonitorRetainIntervalSec) {
        conf.setStatMonitorRetainIntervalSec(statMonitorRetainIntervalSec);
      } else {
        logger.info("The stat_monitor_retain_interval_sec value is smaller than default,"
            + " use default value");
      }

      conf.setRpcAddress(properties.getProperty("rpc_address", conf.getRpcAddress()));

      conf.setRpcThriftCompressionEnable(Boolean.parseBoolean(properties.getProperty("rpc_thrift_compression_enable",
              Boolean.toString(conf.isRpcThriftCompressionEnable()))));

      conf.setRpcPort(Integer.parseInt(properties.getProperty("rpc_port",
          Integer.toString(conf.getRpcPort()))));

      conf.setTimestampPrecision(properties.getProperty("timestamp_precision",
          conf.getTimestampPrecision()));

      conf.setEnableParameterAdapter(
          Boolean.parseBoolean(properties.getProperty("enable_parameter_adapter",
              Boolean.toString(conf.isEnableParameterAdapter()))));

      conf.setMetaDataCacheEnable(
          Boolean.parseBoolean(properties.getProperty("meta_data_cache_enable",
              Boolean.toString(conf.isMetaDataCacheEnable()))));

      initMemoryAllocate(properties);

      conf.setEnableWal(Boolean.parseBoolean(properties.getProperty("enable_wal",
          Boolean.toString(conf.isEnableWal()))));

      conf.setBaseDir(properties.getProperty("base_dir", conf.getBaseDir()));

      conf.setSystemDir(FilePathUtils.regularizePath(conf.getBaseDir()) + "system");

      conf.setSchemaDir(FilePathUtils.regularizePath(conf.getSystemDir()) + "schema");

      conf.setQueryDir(FilePathUtils.regularizePath(conf.getBaseDir()) + "query");

      conf.setDataDirs(properties.getProperty("data_dirs", conf.getDataDirs()[0])
          .split(","));

      conf.setWalFolder(properties.getProperty("wal_dir", conf.getWalFolder()));

      conf.setFlushWalThreshold(Integer
          .parseInt(properties.getProperty("flush_wal_threshold",
              Integer.toString(conf.getFlushWalThreshold()))));

      conf.setForceWalPeriodInMs(Long
          .parseLong(properties.getProperty("force_wal_period_in_ms",
              Long.toString(conf.getForceWalPeriodInMs()))));

      int walBufferSize = Integer.parseInt(properties.getProperty("wal_buffer_size",
          Integer.toString(conf.getWalBufferSize())));
      if (walBufferSize > 0) {
        conf.setWalBufferSize(walBufferSize);
      }

      conf.setMultiDirStrategyClassName(properties.getProperty("multi_dir_strategy",
          conf.getMultiDirStrategyClassName()));

      conf.setFetchSize(Integer.parseInt(properties.getProperty("fetch_size",
          Integer.toString(conf.getFetchSize()))));

      long tsfileSizeThreshold = Long.parseLong(properties
          .getProperty("tsfile_size_threshold",
              Long.toString(conf.getTsFileSizeThreshold())).trim());
      if (tsfileSizeThreshold > 0) {
        conf.setTsFileSizeThreshold(tsfileSizeThreshold);
      }

      long memTableSizeThreshold = Long.parseLong(properties
          .getProperty("memtable_size_threshold",
              Long.toString(conf.getMemtableSizeThreshold())).trim());
      if (memTableSizeThreshold > 0) {
        conf.setMemtableSizeThreshold(memTableSizeThreshold);
      }

      conf.setSyncEnable(Boolean
          .parseBoolean(properties.getProperty("is_sync_enable",
              Boolean.toString(conf.isSyncEnable()))));

      conf.setSyncServerPort(Integer
          .parseInt(properties.getProperty("sync_server_port",
              Integer.toString(conf.getSyncServerPort())).trim()));

      conf.setUpdateHistoricalDataPossibility(Boolean.parseBoolean(
          properties.getProperty("update_historical_data_possibility",
              Boolean.toString(conf.isSyncEnable()))));
      conf.setIpWhiteList(properties.getProperty("ip_white_list", conf.getIpWhiteList()));

      conf.setConcurrentFlushThread(Integer
          .parseInt(properties.getProperty("concurrent_flush_thread",
              Integer.toString(conf.getConcurrentFlushThread()))));

      if (conf.getConcurrentFlushThread() <= 0) {
        conf.setConcurrentFlushThread(Runtime.getRuntime().availableProcessors());
      }

      conf.setmManagerCacheSize(Integer
          .parseInt(properties.getProperty("schema_manager_cache_size",
              Integer.toString(conf.getmManagerCacheSize())).trim()));

      conf.setLanguageVersion(properties.getProperty("language_version",
          conf.getLanguageVersion()).trim());

      if (properties.containsKey("chunk_buffer_pool_enable")) {
        conf.setChunkBufferPoolEnable(Boolean
            .parseBoolean(properties.getProperty("chunk_buffer_pool_enable")));
      }
      String tmpTimeZone = properties.getProperty("time_zone", conf.getZoneID().toString());
      conf.setZoneID(ZoneId.of(tmpTimeZone.trim()));
      logger.info("Time zone has been set to {}", conf.getZoneID());

<<<<<<< HEAD
      conf.setExternalSortThreshold(Integer.parseInt(properties
          .getProperty("external_sort_threshold",
              Integer.toString(conf.getExternalSortThreshold()))));
=======
      conf.setMergeMemoryBudget(Long.parseLong(properties.getProperty("merge_memory_budget",
          Long.toString(conf.getMergeMemoryBudget()))));
      conf.setMergeThreadNum(Integer.parseInt(properties.getProperty("merge_thread_num",
          Integer.toString(conf.getMergeThreadNum()))));
      conf.setMergeChunkSubThreadNum(Integer.parseInt(properties.getProperty
          ("merge_chunk_subthread_num",
          Integer.toString(conf.getMergeChunkSubThreadNum()))));
      conf.setContinueMergeAfterReboot(Boolean.parseBoolean(properties.getProperty(
          "continue_merge_after_reboot", Boolean.toString(conf.isContinueMergeAfterReboot()))));
      conf.setMergeFileSelectionTimeBudget(Long.parseLong(properties.getProperty
          ("merge_fileSelection_time_budget",
          Long.toString(conf.getMergeFileSelectionTimeBudget()))));
      conf.setMergeIntervalSec(Long.parseLong(properties.getProperty("merge_interval_sec",
          Long.toString(conf.getMergeIntervalSec()))));
      conf.setForceFullMerge(Boolean.parseBoolean(properties.getProperty("force_full_merge",
          Boolean.toString(conf.isForceFullMerge()))));
      conf.setChunkMergePointThreshold(Integer.parseInt(properties.getProperty(
          "chunk_merge_point_threshold", Integer.toString(conf.getChunkMergePointThreshold()))));
>>>>>>> 33aedd11

      conf.setEnablePerformanceStat(Boolean
          .parseBoolean(properties.getProperty("enable_performance_stat",
              Boolean.toString(conf.isEnablePerformanceStat())).trim()));

      conf.setPerformanceStatDisplayInterval(Long
          .parseLong(properties.getProperty("performance_stat_display_interval",
              Long.toString(conf.getPerformanceStatDisplayInterval())).trim()));
      conf.setPerformanceStatMemoryInKB(Integer
          .parseInt(properties.getProperty("performance_stat_memory_in_kb",
              Integer.toString(conf.getPerformanceStatMemoryInKB())).trim()));

      int maxConcurrentClientNum = Integer.parseInt(properties.
          getProperty("rpc_max_concurrent_client_num",
              Integer.toString(conf.getRpcMaxConcurrentClientNum()).trim()));
      if (maxConcurrentClientNum <= 0) {
        maxConcurrentClientNum = 65535;
      }
      conf.setRpcMaxConcurrentClientNum(maxConcurrentClientNum);

    } catch (IOException e) {
      logger.warn("Cannot load config file because, use default configuration", e);
    } catch (Exception e) {
      logger.warn("Incorrect format in config file, use default configuration", e);
    } finally {
      // update all data seriesPath
      conf.updatePath();
      try {
        inputStream.close();
      } catch (IOException e) {
        logger.error("Fail to close config file input stream because ", e);
      }
    }
  }

  private void initMemoryAllocate(Properties properties) {
    String memoryAllocateProportion = properties.getProperty("write_read_free_memory_proportion");
    if (memoryAllocateProportion != null) {
      String[] proportions = memoryAllocateProportion.split(":");
      int proportionSum = 0;
      for (String proportion : proportions) {
        proportionSum += Integer.parseInt(proportion.trim());
      }
      long maxMemoryAvailable = Runtime.getRuntime().maxMemory();
      conf.setAllocateMemoryForWrite(
          maxMemoryAvailable * Integer.parseInt(proportions[0].trim()) / proportionSum);
      conf.setAllocateMemoryForRead(
          maxMemoryAvailable * Integer.parseInt(proportions[1].trim()) / proportionSum);
    }

    if (!conf.isMetaDataCacheEnable()) {
      return;
    }

    String queryMemoryAllocateProportion = properties
        .getProperty("filemeta_chunkmeta_free_memory_proportion");
    if (queryMemoryAllocateProportion != null) {
      String[] proportions = queryMemoryAllocateProportion.split(":");
      int proportionSum = 0;
      for (String proportion : proportions) {
        proportionSum += Integer.parseInt(proportion.trim());
      }
      long maxMemoryAvailable = conf.getAllocateMemoryForRead();
      try {
        conf.setAllocateMemoryForFileMetaDataCache(
            maxMemoryAvailable * Integer.parseInt(proportions[0].trim()) / proportionSum);
        conf.setAllocateMemoryForChumkMetaDataCache(
            maxMemoryAvailable * Integer.parseInt(proportions[1].trim()) / proportionSum);
      } catch (Exception e) {
        throw new RuntimeException(
            "Each subsection of configuration item filemeta_chunkmeta_free_memory_proportion should be an integer, which is "
                + queryMemoryAllocateProportion);
      }

    }

  }

  private static class IoTDBDescriptorHolder {

    private static final IoTDBDescriptor INSTANCE = new IoTDBDescriptor();
  }
}<|MERGE_RESOLUTION|>--- conflicted
+++ resolved
@@ -225,11 +225,9 @@
       conf.setZoneID(ZoneId.of(tmpTimeZone.trim()));
       logger.info("Time zone has been set to {}", conf.getZoneID());
 
-<<<<<<< HEAD
       conf.setExternalSortThreshold(Integer.parseInt(properties
           .getProperty("external_sort_threshold",
               Integer.toString(conf.getExternalSortThreshold()))));
-=======
       conf.setMergeMemoryBudget(Long.parseLong(properties.getProperty("merge_memory_budget",
           Long.toString(conf.getMergeMemoryBudget()))));
       conf.setMergeThreadNum(Integer.parseInt(properties.getProperty("merge_thread_num",
@@ -248,7 +246,6 @@
           Boolean.toString(conf.isForceFullMerge()))));
       conf.setChunkMergePointThreshold(Integer.parseInt(properties.getProperty(
           "chunk_merge_point_threshold", Integer.toString(conf.getChunkMergePointThreshold()))));
->>>>>>> 33aedd11
 
       conf.setEnablePerformanceStat(Boolean
           .parseBoolean(properties.getProperty("enable_performance_stat",
