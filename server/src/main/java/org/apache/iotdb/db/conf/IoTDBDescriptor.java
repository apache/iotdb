--- conflicted
+++ resolved
@@ -24,7 +24,6 @@
 import java.io.InputStream;
 import java.net.MalformedURLException;
 import java.net.URL;
-import java.time.ZoneId;
 import java.util.Properties;
 import org.apache.commons.cli.CommandLine;
 import org.apache.commons.cli.CommandLineParser;
@@ -693,15 +692,6 @@
       // update WAL conf
       loadWALProps(properties);
 
-<<<<<<< HEAD
-      // time zone
-      conf.setZoneID(
-          ZoneId.of(properties.getProperty("time_zone", conf.getZoneID().toString().trim())));
-
-      // mem control
-=======
-      // dynamic parameters
->>>>>>> e897267c
       long tsfileSizeThreshold = Long.parseLong(properties
           .getProperty("tsfile_size_threshold",
               Long.toString(conf.getTsFileSizeThreshold())).trim());
