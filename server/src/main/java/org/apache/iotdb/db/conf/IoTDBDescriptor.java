/*
 * Licensed to the Apache Software Foundation (ASF) under one
 * or more contributor license agreements.  See the NOTICE file
 * distributed with this work for additional information
 * regarding copyright ownership.  The ASF licenses this file
 * to you under the Apache License, Version 2.0 (the
 * "License"); you may not use this file except in compliance
 * with the License.  You may obtain a copy of the License at
 *
 *     http://www.apache.org/licenses/LICENSE-2.0
 *
 * Unless required by applicable law or agreed to in writing,
 * software distributed under the License is distributed on an
 * "AS IS" BASIS, WITHOUT WARRANTIES OR CONDITIONS OF ANY
 * KIND, either express or implied.  See the License for the
 * specific language governing permissions and limitations
 * under the License.
 */
package org.apache.iotdb.db.conf;

import org.apache.iotdb.commons.conf.IoTDBConstant;
import org.apache.iotdb.db.conf.directories.DirectoryManager;
import org.apache.iotdb.db.engine.StorageEngine;
import org.apache.iotdb.db.engine.compaction.constant.CompactionPriority;
import org.apache.iotdb.db.engine.compaction.cross.CrossCompactionStrategy;
import org.apache.iotdb.db.engine.compaction.inner.InnerCompactionStrategy;
import org.apache.iotdb.db.exception.BadNodeUrlFormatException;
import org.apache.iotdb.db.exception.query.QueryProcessException;
import org.apache.iotdb.db.qp.utils.DatetimeUtils;
import org.apache.iotdb.db.service.metrics.MetricsService;
import org.apache.iotdb.metrics.config.MetricConfigDescriptor;
import org.apache.iotdb.metrics.config.ReloadLevel;
import org.apache.iotdb.rpc.RpcTransportFactory;
import org.apache.iotdb.tsfile.common.conf.TSFileDescriptor;
import org.apache.iotdb.tsfile.file.metadata.enums.TSDataType;
import org.apache.iotdb.tsfile.file.metadata.enums.TSEncoding;
import org.apache.iotdb.tsfile.fileSystem.FSType;
import org.apache.iotdb.tsfile.utils.FilePathUtils;

import com.google.common.net.InetAddresses;
import org.slf4j.Logger;
import org.slf4j.LoggerFactory;

import java.io.File;
import java.io.FileNotFoundException;
import java.io.IOException;
import java.io.InputStream;
import java.net.InetAddress;
import java.net.MalformedURLException;
import java.net.URL;
import java.net.UnknownHostException;
import java.util.ArrayList;
import java.util.Collections;
import java.util.List;
import java.util.Properties;

public class IoTDBDescriptor {

  private static final Logger logger = LoggerFactory.getLogger(IoTDBDescriptor.class);

  private final IoTDBConfig conf = new IoTDBConfig();

  protected IoTDBDescriptor() {
    loadProps();
  }

  public static IoTDBDescriptor getInstance() {
    return IoTDBDescriptorHolder.INSTANCE;
  }

  public IoTDBConfig getConfig() {
    return conf;
  }

  /**
   * get props url location
   *
   * @return url object if location exit, otherwise null.
   */
  public URL getPropsUrl() {
    // Check if a config-directory was specified first.
    String urlString = System.getProperty(IoTDBConstant.IOTDB_CONF, null);
    // If it wasn't, check if a home directory was provided (This usually contains a config)
    if (urlString == null) {
      urlString = System.getProperty(IoTDBConstant.IOTDB_HOME, null);
      if (urlString != null) {
        urlString =
            urlString + File.separatorChar + "conf" + File.separatorChar + IoTDBConfig.CONFIG_NAME;
      } else {
        // If this too wasn't provided, try to find a default config in the root of the classpath.
        URL uri = IoTDBConfig.class.getResource("/" + IoTDBConfig.CONFIG_NAME);
        if (uri != null) {
          return uri;
        }
        logger.warn(
            "Cannot find IOTDB_HOME or IOTDB_CONF environment variable when loading "
                + "config file {}, use default configuration",
            IoTDBConfig.CONFIG_NAME);
        // update all data seriesPath
        conf.updatePath();
        return null;
      }
    }
    // If a config location was provided, but it doesn't end with a properties file,
    // append the default location.
    else if (!urlString.endsWith(".properties")) {
      urlString += (File.separatorChar + IoTDBConfig.CONFIG_NAME);
    }

    // If the url doesn't start with "file:" or "classpath:", it's provided as a no path.
    // So we need to add it to make it a real URL.
    if (!urlString.startsWith("file:") && !urlString.startsWith("classpath:")) {
      urlString = "file:" + urlString;
    }
    try {
      return new URL(urlString);
    } catch (MalformedURLException e) {
      return null;
    }
  }

  /** load an property file and set TsfileDBConfig variables. */
  @SuppressWarnings("squid:S3776") // Suppress high Cognitive Complexity warning
  private void loadProps() {
    URL url = getPropsUrl();
    if (url == null) {
      logger.warn("Couldn't load the configuration from any of the known sources.");
      return;
    }

    try (InputStream inputStream = url.openStream()) {

      logger.info("Start to read config file {}", url);
      Properties properties = new Properties();
      properties.load(inputStream);

      conf.setRpcAddress(properties.getProperty("rpc_address", conf.getRpcAddress()));

      loadClusterProps(properties);

      // TODO: Use FQDN  to identify our nodes afterwards
      try {
        replaceHostnameWithIP();
      } catch (Exception e) {
        logger.info(String.format("replace hostname with ip failed, %s", e.getMessage()));
      }

      conf.setRpcThriftCompressionEnable(
          Boolean.parseBoolean(
              properties.getProperty(
                  "rpc_thrift_compression_enable",
                  Boolean.toString(conf.isRpcThriftCompressionEnable()))));

      conf.setRpcAdvancedCompressionEnable(
          Boolean.parseBoolean(
              properties.getProperty(
                  "rpc_advanced_compression_enable",
                  Boolean.toString(conf.isRpcAdvancedCompressionEnable()))));

      conf.setRpcPort(
          Integer.parseInt(
              properties.getProperty("rpc_port", Integer.toString(conf.getRpcPort()))));

      conf.setMppPort(
          Integer.parseInt(
              properties.getProperty("mpp_port", Integer.toString(conf.getRpcPort()))));

      conf.setEnableInfluxDBRpcService(
          Boolean.parseBoolean(
              properties.getProperty(
                  "enable_influxdb_rpc_service",
                  Boolean.toString(conf.isEnableInfluxDBRpcService()))));

      conf.setInfluxDBRpcPort(
          Integer.parseInt(
              properties.getProperty(
                  "influxdb_rpc_port", Integer.toString(conf.getInfluxDBRpcPort()))));

      conf.setTimestampPrecision(
          properties.getProperty("timestamp_precision", conf.getTimestampPrecision()));

      conf.setBufferedArraysMemoryProportion(
          Double.parseDouble(
              properties.getProperty(
                  "buffered_arrays_memory_proportion",
                  Double.toString(conf.getBufferedArraysMemoryProportion()))));

      conf.setTimeIndexMemoryProportion(
          Double.parseDouble(
              properties.getProperty(
                  "time_index_memory_proportion",
                  Double.toString(conf.getTimeIndexMemoryProportion()))));

      conf.setFlushProportion(
          Double.parseDouble(
              properties.getProperty(
                  "flush_proportion", Double.toString(conf.getFlushProportion()))));

      conf.setRejectProportion(
          Double.parseDouble(
              properties.getProperty(
                  "reject_proportion", Double.toString(conf.getRejectProportion()))));

      conf.setStorageGroupSizeReportThreshold(
          Long.parseLong(
              properties.getProperty(
                  "storage_group_report_threshold",
                  Long.toString(conf.getStorageGroupSizeReportThreshold()))));

      conf.setMetaDataCacheEnable(
          Boolean.parseBoolean(
              properties.getProperty(
                  "meta_data_cache_enable", Boolean.toString(conf.isMetaDataCacheEnable()))));

      conf.setEnableLastCache(
          Boolean.parseBoolean(
              properties.getProperty(
                  "enable_last_cache", Boolean.toString(conf.isLastCacheEnabled()))));

      initMemoryAllocate(properties);

      loadWALProps(properties);

      String systemDir = properties.getProperty("system_dir");
      if (systemDir == null) {
        systemDir = properties.getProperty("base_dir");
        if (systemDir != null) {
          systemDir = FilePathUtils.regularizePath(systemDir) + IoTDBConstant.SYSTEM_FOLDER_NAME;
        } else {
          systemDir = conf.getSystemDir();
        }
      }
      conf.setSystemDir(systemDir);

      conf.setSchemaDir(
          FilePathUtils.regularizePath(conf.getSystemDir()) + IoTDBConstant.SCHEMA_FOLDER_NAME);

      conf.setSyncDir(
          FilePathUtils.regularizePath(conf.getSystemDir()) + IoTDBConstant.SYNC_FOLDER_NAME);

      conf.setQueryDir(
          FilePathUtils.regularizePath(conf.getSystemDir() + IoTDBConstant.QUERY_FOLDER_NAME));

      conf.setTracingDir(properties.getProperty("tracing_dir", conf.getTracingDir()));

      conf.setDataDirs(properties.getProperty("data_dirs", conf.getDataDirs()[0]).split(","));

      conf.setWalDir(properties.getProperty("wal_dir", conf.getWalDir()));

<<<<<<< HEAD
      conf.setNewSyncDir(properties.getProperty("newsync_dir", conf.getNewSyncDir()));
=======
      conf.setConsensusDir(properties.getProperty("consensus_dir", conf.getConsensusDir()));
>>>>>>> 9d206f95

      int mlogBufferSize =
          Integer.parseInt(
              properties.getProperty(
                  "mlog_buffer_size", Integer.toString(conf.getMlogBufferSize())));
      if (mlogBufferSize > 0) {
        conf.setMlogBufferSize(mlogBufferSize);
      }

      long forceMlogPeriodInMs =
          Long.parseLong(
              properties.getProperty(
                  "sync_mlog_period_in_ms", Long.toString(conf.getSyncMlogPeriodInMs())));
      if (forceMlogPeriodInMs > 0) {
        conf.setSyncMlogPeriodInMs(forceMlogPeriodInMs);
      }

      conf.setMultiDirStrategyClassName(
          properties.getProperty("multi_dir_strategy", conf.getMultiDirStrategyClassName()));

      conf.setBatchSize(
          Integer.parseInt(
              properties.getProperty("batch_size", Integer.toString(conf.getBatchSize()))));

      conf.setEnableMemControl(
          (Boolean.parseBoolean(
              properties.getProperty(
                  "enable_mem_control", Boolean.toString(conf.isEnableMemControl())))));
      logger.info("IoTDB enable memory control: {}", conf.isEnableMemControl());

      long seqTsFileSize =
          Long.parseLong(
              properties
                  .getProperty("seq_tsfile_size", Long.toString(conf.getSeqTsFileSize()))
                  .trim());
      if (seqTsFileSize >= 0) {
        conf.setSeqTsFileSize(seqTsFileSize);
      }

      long unSeqTsFileSize =
          Long.parseLong(
              properties
                  .getProperty("unseq_tsfile_size", Long.toString(conf.getUnSeqTsFileSize()))
                  .trim());
      if (unSeqTsFileSize >= 0) {
        conf.setUnSeqTsFileSize(unSeqTsFileSize);
      }

      long memTableSizeThreshold =
          Long.parseLong(
              properties
                  .getProperty(
                      "memtable_size_threshold", Long.toString(conf.getMemtableSizeThreshold()))
                  .trim());
      if (memTableSizeThreshold > 0) {
        conf.setMemtableSizeThreshold(memTableSizeThreshold);
      }

      conf.setAvgSeriesPointNumberThreshold(
          Integer.parseInt(
              properties.getProperty(
                  "avg_series_point_number_threshold",
                  Integer.toString(conf.getAvgSeriesPointNumberThreshold()))));

      conf.setCheckPeriodWhenInsertBlocked(
          Integer.parseInt(
              properties.getProperty(
                  "check_period_when_insert_blocked",
                  Integer.toString(conf.getCheckPeriodWhenInsertBlocked()))));

      conf.setMaxWaitingTimeWhenInsertBlocked(
          Integer.parseInt(
              properties.getProperty(
                  "max_waiting_time_when_insert_blocked",
                  Integer.toString(conf.getMaxWaitingTimeWhenInsertBlocked()))));

      conf.setEstimatedSeriesSize(
          Integer.parseInt(
              properties.getProperty(
                  "estimated_series_size", Integer.toString(conf.getEstimatedSeriesSize()))));

      conf.setIoTaskQueueSizeForFlushing(
          Integer.parseInt(
              properties.getProperty(
                  "io_task_queue_size_for_flushing",
                  Integer.toString(conf.getIoTaskQueueSizeForFlushing()))));

      conf.setCompactionScheduleIntervalInMs(
          Long.parseLong(
              properties.getProperty(
                  "compaction_schedule_interval_in_ms",
                  Long.toString(conf.getCompactionScheduleIntervalInMs()))));

      conf.setCompactionSubmissionIntervalInMs(
          Long.parseLong(
              properties.getProperty(
                  "compaction_submission_interval_in_ms",
                  Long.toString(conf.getCompactionSubmissionIntervalInMs()))));

      conf.setEnableCrossSpaceCompaction(
          Boolean.parseBoolean(
              properties.getProperty(
                  "enable_cross_space_compaction",
                  Boolean.toString(conf.isEnableCrossSpaceCompaction()))));

      conf.setEnableSeqSpaceCompaction(
          Boolean.parseBoolean(
              properties.getProperty(
                  "enable_seq_space_compaction",
                  Boolean.toString(conf.isEnableSeqSpaceCompaction()))));

      conf.setEnableUnseqSpaceCompaction(
          Boolean.parseBoolean(
              properties.getProperty(
                  "enable_unseq_space_compaction",
                  Boolean.toString(conf.isEnableUnseqSpaceCompaction()))));

      conf.setCrossCompactionStrategy(
          CrossCompactionStrategy.getCrossCompactionStrategy(
              properties.getProperty(
                  "cross_compaction_strategy", conf.getCrossCompactionStrategy().toString())));

      conf.setInnerCompactionStrategy(
          InnerCompactionStrategy.getInnerCompactionStrategy(
              properties.getProperty(
                  "inner_compaction_strategy", conf.getInnerCompactionStrategy().toString())));

      conf.setCompactionPriority(
          CompactionPriority.valueOf(
              properties.getProperty(
                  "compaction_priority", conf.getCompactionPriority().toString())));

      conf.setQueryTimeoutThreshold(
          Integer.parseInt(
              properties.getProperty(
                  "query_timeout_threshold", Integer.toString(conf.getQueryTimeoutThreshold()))));

      conf.setSessionTimeoutThreshold(
          Integer.parseInt(
              properties.getProperty(
                  "session_timeout_threshold",
                  Integer.toString(conf.getSessionTimeoutThreshold()))));

      conf.setSyncEnable(
          Boolean.parseBoolean(
              properties.getProperty("is_sync_enable", Boolean.toString(conf.isSyncEnable()))));

      conf.setSyncServerPort(
          Integer.parseInt(
              properties
                  .getProperty("sync_server_port", Integer.toString(conf.getSyncServerPort()))
                  .trim()));
      conf.setPipeServerPort(
          Integer.parseInt(
              properties
                  .getProperty("pipe_server_port", Integer.toString(conf.getPipeServerPort()))
                  .trim()));
      conf.setMaxNumberOfSyncFileRetry(
          Integer.parseInt(
              properties
                  .getProperty(
                      "max_number_of_sync_file_retry",
                      Integer.toString(conf.getMaxNumberOfSyncFileRetry()))
                  .trim()));

      conf.setIpWhiteList(properties.getProperty("ip_white_list", conf.getIpWhiteList()));

      conf.setConcurrentFlushThread(
          Integer.parseInt(
              properties.getProperty(
                  "concurrent_flush_thread", Integer.toString(conf.getConcurrentFlushThread()))));

      if (conf.getConcurrentFlushThread() <= 0) {
        conf.setConcurrentFlushThread(Runtime.getRuntime().availableProcessors());
      }

      // start: index parameter setting
      conf.setIndexRootFolder(properties.getProperty("index_root_dir", conf.getIndexRootFolder()));

      conf.setEnableIndex(
          Boolean.parseBoolean(
              properties.getProperty("enable_index", Boolean.toString(conf.isEnableIndex()))));

      conf.setConcurrentIndexBuildThread(
          Integer.parseInt(
              properties.getProperty(
                  "concurrent_index_build_thread",
                  Integer.toString(conf.getConcurrentIndexBuildThread()))));
      if (conf.getConcurrentIndexBuildThread() <= 0) {
        conf.setConcurrentIndexBuildThread(Runtime.getRuntime().availableProcessors());
      }

      conf.setDefaultIndexWindowRange(
          Integer.parseInt(
              properties.getProperty(
                  "default_index_window_range",
                  Integer.toString(conf.getDefaultIndexWindowRange()))));

      conf.setIndexBufferSize(
          Long.parseLong(
              properties.getProperty(
                  "index_buffer_size", Long.toString(conf.getIndexBufferSize()))));
      // end: index parameter setting

      conf.setConcurrentQueryThread(
          Integer.parseInt(
              properties.getProperty(
                  "concurrent_query_thread", Integer.toString(conf.getConcurrentQueryThread()))));

      if (conf.getConcurrentQueryThread() <= 0) {
        conf.setConcurrentQueryThread(Runtime.getRuntime().availableProcessors());
      }

      conf.setConcurrentSubRawQueryThread(
          Integer.parseInt(
              properties.getProperty(
                  "concurrent_sub_rawQuery_thread",
                  Integer.toString(conf.getConcurrentSubRawQueryThread()))));

      if (conf.getConcurrentSubRawQueryThread() <= 0) {
        conf.setConcurrentSubRawQueryThread(Runtime.getRuntime().availableProcessors());
      }

      conf.setRawQueryBlockingQueueCapacity(
          Integer.parseInt(
              properties.getProperty(
                  "raw_query_blocking_queue_capacity",
                  Integer.toString(conf.getRawQueryBlockingQueueCapacity()))));

      conf.setSchemaRegionCacheSize(
          Integer.parseInt(
              properties
                  .getProperty(
                      "metadata_node_cache_size", Integer.toString(conf.getSchemaRegionCacheSize()))
                  .trim()));

      conf.setmRemoteSchemaCacheSize(
          Integer.parseInt(
              properties
                  .getProperty(
                      "remote_schema_cache_size",
                      Integer.toString(conf.getmRemoteSchemaCacheSize()))
                  .trim()));

      conf.setLanguageVersion(
          properties.getProperty("language_version", conf.getLanguageVersion()).trim());

      if (properties.containsKey("chunk_buffer_pool_enable")) {
        conf.setChunkBufferPoolEnable(
            Boolean.parseBoolean(properties.getProperty("chunk_buffer_pool_enable")));
      }

      conf.setEnableExternalSort(
          Boolean.parseBoolean(
              properties.getProperty(
                  "enable_external_sort", Boolean.toString(conf.isEnableExternalSort()))));
      conf.setExternalSortThreshold(
          Integer.parseInt(
              properties.getProperty(
                  "external_sort_threshold", Integer.toString(conf.getExternalSortThreshold()))));
      conf.setUpgradeThreadNum(
          Integer.parseInt(
              properties.getProperty(
                  "upgrade_thread_num", Integer.toString(conf.getUpgradeThreadNum()))));
      conf.setCrossCompactionMemoryBudget(
          Long.parseLong(
              properties.getProperty(
                  "cross_compaction_memory_budget",
                  Long.toString(conf.getCrossCompactionMemoryBudget()))));
      conf.setCrossCompactionFileSelectionTimeBudget(
          Long.parseLong(
              properties.getProperty(
                  "cross_compaction_file_selection_time_budget",
                  Long.toString(conf.getCrossCompactionFileSelectionTimeBudget()))));
      conf.setMergeIntervalSec(
          Long.parseLong(
              properties.getProperty(
                  "merge_interval_sec", Long.toString(conf.getMergeIntervalSec()))));
      conf.setConcurrentCompactionThread(
          Integer.parseInt(
              properties.getProperty(
                  "concurrent_compaction_thread",
                  Integer.toString(conf.getConcurrentCompactionThread()))));
      conf.setTargetCompactionFileSize(
          Long.parseLong(
              properties.getProperty(
                  "target_compaction_file_size",
                  Long.toString(conf.getTargetCompactionFileSize()))));
      conf.setTargetChunkSize(
          Long.parseLong(
              properties.getProperty(
                  "target_chunk_size", Long.toString(conf.getTargetChunkSize()))));
      conf.setTargetChunkPointNum(
          Long.parseLong(
              properties.getProperty(
                  "target_chunk_point_num", Long.toString(conf.getTargetChunkPointNum()))));
      conf.setChunkPointNumLowerBoundInCompaction(
          Long.parseLong(
              properties.getProperty(
                  "chunk_size_lower_bound_in_compaction",
                  Long.toString(conf.getChunkPointNumLowerBoundInCompaction()))));
      conf.setChunkSizeLowerBoundInCompaction(
          Long.parseLong(
              properties.getProperty(
                  "chunk_size_lower_bound_in_compaction",
                  Long.toString(conf.getChunkSizeLowerBoundInCompaction()))));
      conf.setMaxInnerCompactionCandidateFileNum(
          Integer.parseInt(
              properties.getProperty(
                  "max_inner_compaction_candidate_file_num",
                  Integer.toString(conf.getMaxInnerCompactionCandidateFileNum()))));
      conf.setMaxCrossCompactionCandidateFileNum(
          Integer.parseInt(
              properties.getProperty(
                  "max_cross_compaction_candidate_file_num",
                  Integer.toString(conf.getMaxCrossCompactionCandidateFileNum()))));

      conf.setCompactionWriteThroughputMbPerSec(
          Integer.parseInt(
              properties.getProperty(
                  "compaction_write_throughput_mb_per_sec",
                  Integer.toString(conf.getCompactionWriteThroughputMbPerSec()))));

      conf.setEnablePartialInsert(
          Boolean.parseBoolean(
              properties.getProperty(
                  "enable_partial_insert", String.valueOf(conf.isEnablePartialInsert()))));

      conf.setEnablePerformanceStat(
          Boolean.parseBoolean(
              properties
                  .getProperty(
                      "enable_performance_stat", Boolean.toString(conf.isEnablePerformanceStat()))
                  .trim()));

      int maxConcurrentClientNum =
          Integer.parseInt(
              properties.getProperty(
                  "rpc_max_concurrent_client_num",
                  Integer.toString(conf.getRpcMaxConcurrentClientNum()).trim()));
      if (maxConcurrentClientNum <= 0) {
        maxConcurrentClientNum = 65535;
      }

      conf.setRpcMaxConcurrentClientNum(maxConcurrentClientNum);

      conf.setEnableWatermark(
          Boolean.parseBoolean(
              properties.getProperty(
                  "watermark_module_opened", Boolean.toString(conf.isEnableWatermark()).trim())));
      conf.setWatermarkSecretKey(
          properties.getProperty("watermark_secret_key", conf.getWatermarkSecretKey()));
      conf.setWatermarkBitString(
          properties.getProperty("watermark_bit_string", conf.getWatermarkBitString()));
      conf.setWatermarkMethod(
          properties.getProperty("watermark_method", conf.getWatermarkMethod()));

      loadAutoCreateSchemaProps(properties);

      conf.setTsFileStorageFs(
          properties.getProperty("tsfile_storage_fs", conf.getTsFileStorageFs().toString()));
      conf.setCoreSitePath(properties.getProperty("core_site_path", conf.getCoreSitePath()));
      conf.setHdfsSitePath(properties.getProperty("hdfs_site_path", conf.getHdfsSitePath()));
      conf.setHdfsIp(properties.getProperty("hdfs_ip", conf.getRawHDFSIp()).split(","));
      conf.setHdfsPort(properties.getProperty("hdfs_port", conf.getHdfsPort()));
      conf.setDfsNameServices(
          properties.getProperty("dfs_nameservices", conf.getDfsNameServices()));
      conf.setDfsHaNamenodes(
          properties.getProperty("dfs_ha_namenodes", conf.getRawDfsHaNamenodes()).split(","));
      conf.setDfsHaAutomaticFailoverEnabled(
          Boolean.parseBoolean(
              properties.getProperty(
                  "dfs_ha_automatic_failover_enabled",
                  String.valueOf(conf.isDfsHaAutomaticFailoverEnabled()))));
      conf.setDfsClientFailoverProxyProvider(
          properties.getProperty(
              "dfs_client_failover_proxy_provider", conf.getDfsClientFailoverProxyProvider()));
      conf.setUseKerberos(
          Boolean.parseBoolean(
              properties.getProperty("hdfs_use_kerberos", String.valueOf(conf.isUseKerberos()))));
      conf.setKerberosKeytabFilePath(
          properties.getProperty("kerberos_keytab_file_path", conf.getKerberosKeytabFilePath()));
      conf.setKerberosPrincipal(
          properties.getProperty("kerberos_principal", conf.getKerberosPrincipal()));

      conf.setDefaultTTL(
          Long.parseLong(
              properties.getProperty("default_ttl", String.valueOf(conf.getDefaultTTL()))));

      // the num of memtables in each storage group
      conf.setConcurrentWritingTimePartition(
          Integer.parseInt(
              properties.getProperty(
                  "concurrent_writing_time_partition",
                  String.valueOf(conf.getConcurrentWritingTimePartition()))));

      // the default fill interval in LinearFill and PreviousFill
      conf.setDefaultFillInterval(
          Integer.parseInt(
              properties.getProperty(
                  "default_fill_interval", String.valueOf(conf.getDefaultFillInterval()))));

      conf.setTagAttributeTotalSize(
          Integer.parseInt(
              properties.getProperty(
                  "tag_attribute_total_size", String.valueOf(conf.getTagAttributeTotalSize()))));

      conf.setTagAttributeFlushInterval(
          Integer.parseInt(
              properties.getProperty(
                  "tag_attribute_flush_interval",
                  String.valueOf(conf.getTagAttributeFlushInterval()))));

      conf.setPrimitiveArraySize(
          (Integer.parseInt(
              properties.getProperty(
                  "primitive_array_size", String.valueOf(conf.getPrimitiveArraySize())))));

      conf.setThriftMaxFrameSize(
          Integer.parseInt(
              properties.getProperty(
                  "thrift_max_frame_size", String.valueOf(conf.getThriftMaxFrameSize()))));

      if (conf.getThriftMaxFrameSize() < IoTDBConstant.LEFT_SIZE_IN_REQUEST * 2) {
        conf.setThriftMaxFrameSize(IoTDBConstant.LEFT_SIZE_IN_REQUEST * 2);
      }

      conf.setThriftDefaultBufferSize(
          Integer.parseInt(
              properties.getProperty(
                  "thrift_init_buffer_size", String.valueOf(conf.getThriftDefaultBufferSize()))));

      conf.setFrequencyIntervalInMinute(
          Integer.parseInt(
              properties.getProperty(
                  "frequency_interval_in_minute",
                  String.valueOf(conf.getFrequencyIntervalInMinute()))));

      conf.setSlowQueryThreshold(
          Long.parseLong(
              properties.getProperty(
                  "slow_query_threshold", String.valueOf(conf.getSlowQueryThreshold()))));

      conf.setVirtualStorageGroupNum(
          Integer.parseInt(
              properties.getProperty(
                  "virtual_storage_group_num", String.valueOf(conf.getVirtualStorageGroupNum()))));

      conf.setRecoveryLogIntervalInMs(
          Long.parseLong(
              properties.getProperty(
                  "recovery_log_interval_in_ms",
                  String.valueOf(conf.getRecoveryLogIntervalInMs()))));

      conf.setConcurrentWindowEvaluationThread(
          Integer.parseInt(
              properties.getProperty(
                  "concurrent_window_evaluation_thread",
                  Integer.toString(conf.getConcurrentWindowEvaluationThread()))));
      if (conf.getConcurrentWindowEvaluationThread() <= 0) {
        conf.setConcurrentWindowEvaluationThread(Runtime.getRuntime().availableProcessors());
      }

      conf.setMaxPendingWindowEvaluationTasks(
          Integer.parseInt(
              properties.getProperty(
                  "max_pending_window_evaluation_tasks",
                  Integer.toString(conf.getMaxPendingWindowEvaluationTasks()))));
      if (conf.getMaxPendingWindowEvaluationTasks() <= 0) {
        conf.setMaxPendingWindowEvaluationTasks(64);
      }

      // id table related configuration
      conf.setDeviceIDTransformationMethod(
          properties.getProperty(
              "device_id_transformation_method", conf.getDeviceIDTransformationMethod()));

      conf.setEnableIDTable(
          Boolean.parseBoolean(
              properties.getProperty("enable_id_table", String.valueOf(conf.isEnableIDTable()))));

      conf.setEnableIDTableLogFile(
          Boolean.parseBoolean(
              properties.getProperty(
                  "enable_id_table_log_file", String.valueOf(conf.isEnableIDTableLogFile()))));
      // mqtt
      loadMqttProps(properties);

      conf.setAuthorizerProvider(
          properties.getProperty("authorizer_provider_class", conf.getAuthorizerProvider()));
      // if using org.apache.iotdb.db.auth.authorizer.OpenIdAuthorizer, openID_url is needed.
      conf.setOpenIdProviderUrl(properties.getProperty("openID_url", conf.getOpenIdProviderUrl()));

      conf.setEnablePartition(
          Boolean.parseBoolean(
              properties.getProperty(
                  "enable_partition", String.valueOf(conf.isEnablePartition()))));

      conf.setPartitionInterval(
          Long.parseLong(
              properties.getProperty(
                  "partition_interval", String.valueOf(conf.getPartitionInterval()))));

      conf.setAdminName(properties.getProperty("admin_name", conf.getAdminName()));

      conf.setAdminPassword(properties.getProperty("admin_password", conf.getAdminPassword()));

      conf.setSelectIntoInsertTabletPlanRowLimit(
          Integer.parseInt(
              properties.getProperty(
                  "select_into_insert_tablet_plan_row_limit",
                  String.valueOf(conf.getSelectIntoInsertTabletPlanRowLimit()))));

      conf.setInsertMultiTabletEnableMultithreadingColumnThreshold(
          Integer.parseInt(
              properties.getProperty(
                  "insert_multi_tablet_enable_multithreading_column_threshold",
                  String.valueOf(conf.getInsertMultiTabletEnableMultithreadingColumnThreshold()))));

      conf.setEncryptDecryptProvider(
          properties.getProperty(
              "iotdb_server_encrypt_decrypt_provider", conf.getEncryptDecryptProvider()));

      conf.setEncryptDecryptProviderParameter(
          properties.getProperty(
              "iotdb_server_encrypt_decrypt_provider_parameter",
              conf.getEncryptDecryptProviderParameter()));

      // At the same time, set TSFileConfig
      TSFileDescriptor.getInstance()
          .getConfig()
          .setTSFileStorageFs(
              FSType.valueOf(
                  properties.getProperty("tsfile_storage_fs", conf.getTsFileStorageFs().name())));
      TSFileDescriptor.getInstance()
          .getConfig()
          .setCoreSitePath(properties.getProperty("core_site_path", conf.getCoreSitePath()));
      TSFileDescriptor.getInstance()
          .getConfig()
          .setHdfsSitePath(properties.getProperty("hdfs_site_path", conf.getHdfsSitePath()));
      TSFileDescriptor.getInstance()
          .getConfig()
          .setHdfsIp(properties.getProperty("hdfs_ip", conf.getRawHDFSIp()).split(","));
      TSFileDescriptor.getInstance()
          .getConfig()
          .setHdfsPort(properties.getProperty("hdfs_port", conf.getHdfsPort()));
      TSFileDescriptor.getInstance()
          .getConfig()
          .setDfsNameServices(
              properties.getProperty("dfs_nameservices", conf.getDfsNameServices()));
      TSFileDescriptor.getInstance()
          .getConfig()
          .setDfsHaNamenodes(
              properties.getProperty("dfs_ha_namenodes", conf.getRawDfsHaNamenodes()).split(","));
      TSFileDescriptor.getInstance()
          .getConfig()
          .setDfsHaAutomaticFailoverEnabled(
              Boolean.parseBoolean(
                  properties.getProperty(
                      "dfs_ha_automatic_failover_enabled",
                      String.valueOf(conf.isDfsHaAutomaticFailoverEnabled()))));
      TSFileDescriptor.getInstance()
          .getConfig()
          .setDfsClientFailoverProxyProvider(
              properties.getProperty(
                  "dfs_client_failover_proxy_provider", conf.getDfsClientFailoverProxyProvider()));
      TSFileDescriptor.getInstance()
          .getConfig()
          .setUseKerberos(
              Boolean.parseBoolean(
                  properties.getProperty(
                      "hdfs_use_kerberos", String.valueOf(conf.isUseKerberos()))));
      TSFileDescriptor.getInstance()
          .getConfig()
          .setKerberosKeytabFilePath(
              properties.getProperty(
                  "kerberos_keytab_file_path", conf.getKerberosKeytabFilePath()));
      TSFileDescriptor.getInstance()
          .getConfig()
          .setKerberosPrincipal(
              properties.getProperty("kerberos_principal", conf.getKerberosPrincipal()));
      TSFileDescriptor.getInstance().getConfig().setBatchSize(conf.getBatchSize());

      // timed flush memtable, timed close tsfile
      loadTimedService(properties);

      // set tsfile-format config
      loadTsFileProps(properties);

      // make RPCTransportFactory taking effect.
      RpcTransportFactory.reInit();

      // UDF
      loadUDFProps(properties);

      // trigger
      loadTriggerProps(properties);

      // CQ
      loadCQProps(properties);

      // cluster
      loadClusterProps(properties);

      // shuffle
      loadShuffleProps(properties);
    } catch (FileNotFoundException e) {
      logger.warn("Fail to find config file {}", url, e);
    } catch (IOException e) {
      logger.warn("Cannot load config file, use default configuration", e);
    } catch (Exception e) {
      logger.warn("Incorrect format in config file, use default configuration", e);
    } finally {
      // update all data seriesPath
      conf.updatePath();
    }
  }

  // to keep consistent with the cluster module.
  private void replaceHostnameWithIP() throws UnknownHostException, BadNodeUrlFormatException {
    boolean isInvalidRpcIp = InetAddresses.isInetAddress(conf.getRpcAddress());
    if (!isInvalidRpcIp) {
      conf.setRpcAddress(InetAddress.getByName(conf.getRpcAddress()).getHostAddress());
    }

    boolean isInvalidInternalIp = InetAddresses.isInetAddress(conf.getInternalIp());
    if (!isInvalidInternalIp) {
      conf.setInternalIp(InetAddress.getByName(conf.getInternalIp()).getHostAddress());
    }

    List<String> newConfigNodeUrls = new ArrayList<>();
    for (String nodeUrl : conf.getConfigNodeUrls()) {
      String[] splits = nodeUrl.split(":");
      if (splits.length != 2) {
        throw new BadNodeUrlFormatException(nodeUrl);
      }
      String nodeIP = splits[0];
      boolean isInvalidNodeIp = InetAddresses.isInetAddress(nodeIP);
      if (!isInvalidNodeIp) {
        String newNodeIP = InetAddress.getByName(nodeIP).getHostAddress();
        newConfigNodeUrls.add(newNodeIP + ":" + splits[1]);
      } else {
        newConfigNodeUrls.add(nodeUrl);
      }
    }
    conf.setConfigNodeUrls(newConfigNodeUrls);
    logger.debug(
        "after replace, the rpcIP={}, internalIP={}, configNodeUrls={}",
        conf.getRpcAddress(),
        conf.getInternalIp(),
        conf.getConfigNodeUrls());
  }

  private void loadWALProps(Properties properties) {
    conf.setEnableWal(
        Boolean.parseBoolean(
            properties.getProperty("enable_wal", Boolean.toString(conf.isEnableWal()))));

    conf.setFlushWalThreshold(
        Integer.parseInt(
            properties.getProperty(
                "flush_wal_threshold", Integer.toString(conf.getFlushWalThreshold()))));

    conf.setForceWalPeriodInMs(
        Long.parseLong(
            properties.getProperty(
                "force_wal_period_in_ms", Long.toString(conf.getForceWalPeriodInMs()))));

    conf.setEnableDiscardOutOfOrderData(
        Boolean.parseBoolean(
            properties.getProperty(
                "enable_discard_out_of_order_data",
                Boolean.toString(conf.isEnableDiscardOutOfOrderData()))));

    int walBufferSize =
        Integer.parseInt(
            properties.getProperty("wal_buffer_size", Integer.toString(conf.getWalBufferSize())));
    if (walBufferSize > 0) {
      conf.setWalBufferSize(walBufferSize);
    }

    int maxWalBytebufferNumForEachPartition =
        Integer.parseInt(
            properties.getProperty(
                "max_wal_bytebuffer_num_for_each_partition",
                Integer.toString(conf.getMaxWalBytebufferNumForEachPartition())));
    if (maxWalBytebufferNumForEachPartition > 0) {
      conf.setMaxWalBytebufferNumForEachPartition(maxWalBytebufferNumForEachPartition);
    }

    long poolTrimIntervalInMS =
        Long.parseLong(
            properties.getProperty(
                "wal_pool_trim_interval_ms", Long.toString(conf.getWalPoolTrimIntervalInMS())));
    if (poolTrimIntervalInMS > 0) {
      conf.setWalPoolTrimIntervalInMS(poolTrimIntervalInMS);
    }

    long registerBufferSleepIntervalInMs =
        Long.parseLong(
            properties.getProperty(
                "register_buffer_sleep_interval_in_ms",
                Long.toString(conf.getRegisterBufferSleepIntervalInMs())));
    if (registerBufferSleepIntervalInMs > 0) {
      conf.setRegisterBufferSleepIntervalInMs(registerBufferSleepIntervalInMs);
    }

    long registerBufferRejectThresholdInMs =
        Long.parseLong(
            properties.getProperty(
                "register_buffer_reject_threshold_in_ms",
                Long.toString(conf.getRegisterBufferRejectThresholdInMs())));
    if (registerBufferRejectThresholdInMs > 0) {
      conf.setRegisterBufferRejectThresholdInMs(registerBufferRejectThresholdInMs);
    }
  }

  private void loadAutoCreateSchemaProps(Properties properties) {
    conf.setAutoCreateSchemaEnabled(
        Boolean.parseBoolean(
            properties.getProperty(
                "enable_auto_create_schema",
                Boolean.toString(conf.isAutoCreateSchemaEnabled()).trim())));
    conf.setBooleanStringInferType(
        TSDataType.valueOf(
            properties.getProperty(
                "boolean_string_infer_type", conf.getBooleanStringInferType().toString())));
    conf.setIntegerStringInferType(
        TSDataType.valueOf(
            properties.getProperty(
                "integer_string_infer_type", conf.getIntegerStringInferType().toString())));
    conf.setLongStringInferType(
        TSDataType.valueOf(
            properties.getProperty(
                "long_string_infer_type", conf.getLongStringInferType().toString())));
    conf.setFloatingStringInferType(
        TSDataType.valueOf(
            properties.getProperty(
                "floating_string_infer_type", conf.getFloatingStringInferType().toString())));
    conf.setNanStringInferType(
        TSDataType.valueOf(
            properties.getProperty(
                "nan_string_infer_type", conf.getNanStringInferType().toString())));
    conf.setDefaultStorageGroupLevel(
        Integer.parseInt(
            properties.getProperty(
                "default_storage_group_level",
                Integer.toString(conf.getDefaultStorageGroupLevel()))));
    conf.setDefaultBooleanEncoding(
        properties.getProperty(
            "default_boolean_encoding", conf.getDefaultBooleanEncoding().toString()));
    conf.setDefaultInt32Encoding(
        properties.getProperty(
            "default_int32_encoding", conf.getDefaultInt32Encoding().toString()));
    conf.setDefaultInt64Encoding(
        properties.getProperty(
            "default_int64_encoding", conf.getDefaultInt64Encoding().toString()));
    conf.setDefaultFloatEncoding(
        properties.getProperty(
            "default_float_encoding", conf.getDefaultFloatEncoding().toString()));
    conf.setDefaultDoubleEncoding(
        properties.getProperty(
            "default_double_encoding", conf.getDefaultDoubleEncoding().toString()));
    conf.setDefaultTextEncoding(
        properties.getProperty("default_text_encoding", conf.getDefaultTextEncoding().toString()));
  }

  private void loadTsFileProps(Properties properties) {
    TSFileDescriptor.getInstance()
        .getConfig()
        .setGroupSizeInByte(
            Integer.parseInt(
                properties.getProperty(
                    "group_size_in_byte",
                    Integer.toString(
                        TSFileDescriptor.getInstance().getConfig().getGroupSizeInByte()))));
    TSFileDescriptor.getInstance()
        .getConfig()
        .setPageSizeInByte(
            Integer.parseInt(
                properties.getProperty(
                    "page_size_in_byte",
                    Integer.toString(
                        TSFileDescriptor.getInstance().getConfig().getPageSizeInByte()))));
    if (TSFileDescriptor.getInstance().getConfig().getPageSizeInByte()
        > TSFileDescriptor.getInstance().getConfig().getGroupSizeInByte()) {
      logger.warn("page_size is greater than group size, will set it as the same with group size");
      TSFileDescriptor.getInstance()
          .getConfig()
          .setPageSizeInByte(TSFileDescriptor.getInstance().getConfig().getGroupSizeInByte());
    }
    TSFileDescriptor.getInstance()
        .getConfig()
        .setMaxNumberOfPointsInPage(
            Integer.parseInt(
                properties.getProperty(
                    "max_number_of_points_in_page",
                    Integer.toString(
                        TSFileDescriptor.getInstance().getConfig().getMaxNumberOfPointsInPage()))));
    TSFileDescriptor.getInstance()
        .getConfig()
        .setMaxStringLength(
            Integer.parseInt(
                properties.getProperty(
                    "max_string_length",
                    Integer.toString(
                        TSFileDescriptor.getInstance().getConfig().getMaxStringLength()))));
    TSFileDescriptor.getInstance()
        .getConfig()
        .setBloomFilterErrorRate(
            Double.parseDouble(
                properties.getProperty(
                    "bloom_filter_error_rate",
                    Double.toString(
                        TSFileDescriptor.getInstance().getConfig().getBloomFilterErrorRate()))));
    TSFileDescriptor.getInstance()
        .getConfig()
        .setFloatPrecision(
            Integer.parseInt(
                properties.getProperty(
                    "float_precision",
                    Integer.toString(
                        TSFileDescriptor.getInstance().getConfig().getFloatPrecision()))));
    TSFileDescriptor.getInstance()
        .getConfig()
        .setTimeEncoder(
            properties.getProperty(
                "time_encoder", TSFileDescriptor.getInstance().getConfig().getTimeEncoder()));
    TSFileDescriptor.getInstance()
        .getConfig()
        .setValueEncoder(
            properties.getProperty(
                "value_encoder", TSFileDescriptor.getInstance().getConfig().getValueEncoder()));
    TSFileDescriptor.getInstance()
        .getConfig()
        .setCompressor(
            properties.getProperty(
                "compressor",
                TSFileDescriptor.getInstance().getConfig().getCompressor().toString()));
    TSFileDescriptor.getInstance()
        .getConfig()
        .setMaxDegreeOfIndexNode(
            Integer.parseInt(
                properties.getProperty(
                    "max_degree_of_index_node",
                    Integer.toString(
                        TSFileDescriptor.getInstance().getConfig().getMaxDegreeOfIndexNode()))));
  }

  // Mqtt related
  private void loadMqttProps(Properties properties) {
    conf.setMqttDir(properties.getProperty("mqtt_root_dir", conf.getMqttDir()));

    if (properties.getProperty(IoTDBConstant.MQTT_HOST_NAME) != null) {
      conf.setMqttHost(properties.getProperty(IoTDBConstant.MQTT_HOST_NAME));
    }

    if (properties.getProperty(IoTDBConstant.MQTT_PORT_NAME) != null) {
      conf.setMqttPort(Integer.parseInt(properties.getProperty(IoTDBConstant.MQTT_PORT_NAME)));
    }

    if (properties.getProperty(IoTDBConstant.MQTT_HANDLER_POOL_SIZE_NAME) != null) {
      conf.setMqttHandlerPoolSize(
          Integer.parseInt(properties.getProperty(IoTDBConstant.MQTT_HANDLER_POOL_SIZE_NAME)));
    }

    if (properties.getProperty(IoTDBConstant.MQTT_PAYLOAD_FORMATTER_NAME) != null) {
      conf.setMqttPayloadFormatter(
          properties.getProperty(IoTDBConstant.MQTT_PAYLOAD_FORMATTER_NAME));
    }

    if (properties.getProperty(IoTDBConstant.ENABLE_MQTT) != null) {
      conf.setEnableMQTTService(
          Boolean.parseBoolean(properties.getProperty(IoTDBConstant.ENABLE_MQTT)));
    }

    if (properties.getProperty(IoTDBConstant.MQTT_MAX_MESSAGE_SIZE) != null) {
      conf.setMqttMaxMessageSize(
          Integer.parseInt(properties.getProperty(IoTDBConstant.MQTT_MAX_MESSAGE_SIZE)));
    }
  }

  // timed flush memtable, timed close tsfile
  private void loadTimedService(Properties properties) {
    conf.setEnableTimedFlushSeqMemtable(
        Boolean.parseBoolean(
            properties.getProperty(
                "enable_timed_flush_seq_memtable",
                Boolean.toString(conf.isEnableTimedFlushSeqMemtable()))));

    long seqMemTableFlushInterval =
        Long.parseLong(
            properties
                .getProperty(
                    "seq_memtable_flush_interval_in_ms",
                    Long.toString(conf.getSeqMemtableFlushInterval()))
                .trim());
    if (seqMemTableFlushInterval > 0) {
      conf.setSeqMemtableFlushInterval(seqMemTableFlushInterval);
    }

    long seqMemTableFlushCheckInterval =
        Long.parseLong(
            properties
                .getProperty(
                    "seq_memtable_flush_check_interval_in_ms",
                    Long.toString(conf.getSeqMemtableFlushCheckInterval()))
                .trim());
    if (seqMemTableFlushCheckInterval > 0) {
      conf.setSeqMemtableFlushCheckInterval(seqMemTableFlushCheckInterval);
    }

    conf.setEnableTimedFlushUnseqMemtable(
        Boolean.parseBoolean(
            properties.getProperty(
                "enable_timed_flush_unseq_memtable",
                Boolean.toString(conf.isEnableTimedFlushUnseqMemtable()))));

    long unseqMemTableFlushInterval =
        Long.parseLong(
            properties
                .getProperty(
                    "unseq_memtable_flush_interval_in_ms",
                    Long.toString(conf.getUnseqMemtableFlushInterval()))
                .trim());
    if (unseqMemTableFlushInterval > 0) {
      conf.setUnseqMemtableFlushInterval(unseqMemTableFlushInterval);
    }

    long unseqMemTableFlushCheckInterval =
        Long.parseLong(
            properties
                .getProperty(
                    "unseq_memtable_flush_check_interval_in_ms",
                    Long.toString(conf.getUnseqMemtableFlushCheckInterval()))
                .trim());
    if (unseqMemTableFlushCheckInterval > 0) {
      conf.setUnseqMemtableFlushCheckInterval(unseqMemTableFlushCheckInterval);
    }

    conf.setEnableTimedCloseTsFile(
        Boolean.parseBoolean(
            properties.getProperty(
                "enable_timed_close_tsfile", Boolean.toString(conf.isEnableTimedCloseTsFile()))));

    long closeTsFileIntervalAfterFlushing =
        Long.parseLong(
            properties
                .getProperty(
                    "close_tsfile_interval_after_flushing_in_ms",
                    Long.toString(conf.getCloseTsFileIntervalAfterFlushing()))
                .trim());
    if (closeTsFileIntervalAfterFlushing > 0) {
      conf.setCloseTsFileIntervalAfterFlushing(closeTsFileIntervalAfterFlushing);
    }

    long closeTsFileCheckInterval =
        Long.parseLong(
            properties
                .getProperty(
                    "close_tsfile_check_interval_in_ms",
                    Long.toString(conf.getCloseTsFileCheckInterval()))
                .trim());
    if (closeTsFileCheckInterval > 0) {
      conf.setCloseTsFileCheckInterval(closeTsFileCheckInterval);
    }
  }

  public void loadHotModifiedProps(Properties properties) throws QueryProcessException {
    try {
      // update data dirs
      String dataDirs = properties.getProperty("data_dirs", null);
      if (dataDirs != null) {
        conf.reloadDataDirs(dataDirs.split(","));
      }

      // update dir strategy
      String multiDirStrategyClassName = properties.getProperty("multi_dir_strategy", null);
      if (multiDirStrategyClassName != null
          && !multiDirStrategyClassName.equals(conf.getMultiDirStrategyClassName())) {
        conf.setMultiDirStrategyClassName(multiDirStrategyClassName);
        DirectoryManager.getInstance().updateDirectoryStrategy();
      }

      // update WAL conf
      loadWALProps(properties);

      // update timed flush & close conf
      loadTimedService(properties);
      StorageEngine.getInstance().rebootTimedService();

      long seqTsFileSize =
          Long.parseLong(
              properties
                  .getProperty("seq_tsfile_size", Long.toString(conf.getSeqTsFileSize()))
                  .trim());
      if (seqTsFileSize >= 0) {
        conf.setSeqTsFileSize(seqTsFileSize);
      }

      long unSeqTsFileSize =
          Long.parseLong(
              properties
                  .getProperty("unseq_tsfile_size", Long.toString(conf.getUnSeqTsFileSize()))
                  .trim());
      if (unSeqTsFileSize >= 0) {
        conf.setUnSeqTsFileSize(unSeqTsFileSize);
      }

      long memTableSizeThreshold =
          Long.parseLong(
              properties
                  .getProperty(
                      "memtable_size_threshold", Long.toString(conf.getMemtableSizeThreshold()))
                  .trim());
      if (memTableSizeThreshold > 0) {
        conf.setMemtableSizeThreshold(memTableSizeThreshold);
      }

      // update params of creating schema automatically
      loadAutoCreateSchemaProps(properties);

      // update tsfile-format config
      loadTsFileProps(properties);

      // update max_deduplicated_path_num
      conf.setMaxQueryDeduplicatedPathNum(
          Integer.parseInt(
              properties.getProperty(
                  "max_deduplicated_path_num",
                  Integer.toString(conf.getMaxQueryDeduplicatedPathNum()))));
      // update frequency_interval_in_minute
      conf.setFrequencyIntervalInMinute(
          Integer.parseInt(
              properties.getProperty(
                  "frequency_interval_in_minute",
                  Integer.toString(conf.getFrequencyIntervalInMinute()))));
      // update slow_query_threshold
      conf.setSlowQueryThreshold(
          Long.parseLong(
              properties.getProperty(
                  "slow_query_threshold", Long.toString(conf.getSlowQueryThreshold()))));
      // update merge_write_throughput_mb_per_sec
      conf.setCompactionWriteThroughputMbPerSec(
          Integer.parseInt(
              properties.getProperty(
                  "merge_write_throughput_mb_per_sec",
                  Integer.toString(conf.getCompactionWriteThroughputMbPerSec()))));

      // update insert-tablet-plan's row limit for select-into
      conf.setSelectIntoInsertTabletPlanRowLimit(
          Integer.parseInt(
              properties.getProperty(
                  "select_into_insert_tablet_plan_row_limit",
                  String.valueOf(conf.getSelectIntoInsertTabletPlanRowLimit()))));

      // update sync config
      conf.setPipeServerPort(
          Integer.parseInt(
              properties.getProperty(
                  "pipe_server_port", String.valueOf(conf.getPipeServerPort()))));
      conf.setMaxNumberOfSyncFileRetry(
          Integer.parseInt(
              properties
                  .getProperty(
                      "max_number_of_sync_file_retry",
                      Integer.toString(conf.getMaxNumberOfSyncFileRetry()))
                  .trim()));
      conf.setIpWhiteList(properties.getProperty("ip_white_list", conf.getIpWhiteList()));
    } catch (Exception e) {
      throw new QueryProcessException(String.format("Fail to reload configuration because %s", e));
    }
  }

  public void loadHotModifiedProps() throws QueryProcessException {
    URL url = getPropsUrl();
    if (url == null) {
      logger.warn("Couldn't load the configuration from any of the known sources.");
      return;
    }

    try (InputStream inputStream = url.openStream()) {
      logger.info("Start to reload config file {}", url);
      Properties properties = new Properties();
      properties.load(inputStream);
      loadHotModifiedProps(properties);
    } catch (Exception e) {
      logger.warn("Fail to reload config file {}", url, e);
      throw new QueryProcessException(
          String.format("Fail to reload config file %s because %s", url, e.getMessage()));
    }
    ReloadLevel reloadLevel = MetricConfigDescriptor.getInstance().loadHotProperties();
    MetricsService.getInstance().reloadProperties(reloadLevel);
  }

  private void initMemoryAllocate(Properties properties) {
    String memoryAllocateProportion =
        properties.getProperty("write_read_schema_free_memory_proportion");
    if (memoryAllocateProportion != null) {
      String[] proportions = memoryAllocateProportion.split(":");
      int proportionSum = 0;
      for (String proportion : proportions) {
        proportionSum += Integer.parseInt(proportion.trim());
      }
      long maxMemoryAvailable = Runtime.getRuntime().maxMemory();
      if (proportionSum != 0) {
        conf.setAllocateMemoryForWrite(
            maxMemoryAvailable * Integer.parseInt(proportions[0].trim()) / proportionSum);
        conf.setAllocateMemoryForRead(
            maxMemoryAvailable * Integer.parseInt(proportions[1].trim()) / proportionSum);
        conf.setAllocateMemoryForSchema(
            maxMemoryAvailable * Integer.parseInt(proportions[2].trim()) / proportionSum);
      }
    }

    logger.info("allocateMemoryForRead = {}", conf.getAllocateMemoryForRead());
    logger.info("allocateMemoryForWrite = {}", conf.getAllocateMemoryForWrite());
    logger.info("allocateMemoryForSchema = {}", conf.getAllocateMemoryForSchema());

    conf.setMaxQueryDeduplicatedPathNum(
        Integer.parseInt(
            properties.getProperty(
                "max_deduplicated_path_num",
                Integer.toString(conf.getMaxQueryDeduplicatedPathNum()))));

    if (!conf.isMetaDataCacheEnable()) {
      return;
    }

    String queryMemoryAllocateProportion =
        properties.getProperty("chunk_timeseriesmeta_free_memory_proportion");
    if (queryMemoryAllocateProportion != null) {
      String[] proportions = queryMemoryAllocateProportion.split(":");
      int proportionSum = 0;
      for (String proportion : proportions) {
        proportionSum += Integer.parseInt(proportion.trim());
      }
      long maxMemoryAvailable = conf.getAllocateMemoryForRead();
      if (proportionSum != 0) {
        try {
          conf.setAllocateMemoryForBloomFilterCache(
              maxMemoryAvailable * Integer.parseInt(proportions[0].trim()) / proportionSum);
          conf.setAllocateMemoryForChunkCache(
              maxMemoryAvailable * Integer.parseInt(proportions[1].trim()) / proportionSum);
          conf.setAllocateMemoryForTimeSeriesMetaDataCache(
              maxMemoryAvailable * Integer.parseInt(proportions[2].trim()) / proportionSum);
          conf.setAllocateMemoryForReadWithoutCache(
              maxMemoryAvailable * Integer.parseInt(proportions[3].trim()) / proportionSum);
        } catch (Exception e) {
          throw new RuntimeException(
              "Each subsection of configuration item chunkmeta_chunk_timeseriesmeta_free_memory_proportion"
                  + " should be an integer, which is "
                  + queryMemoryAllocateProportion);
        }
      }
    }
  }

  @SuppressWarnings("squid:S3518") // "proportionSum" can't be zero
  private void loadUDFProps(Properties properties) {
    String initialByteArrayLengthForMemoryControl =
        properties.getProperty("udf_initial_byte_array_length_for_memory_control");
    if (initialByteArrayLengthForMemoryControl != null) {
      conf.setUdfInitialByteArrayLengthForMemoryControl(
          Integer.parseInt(initialByteArrayLengthForMemoryControl));
    }

    conf.setUdfDir(properties.getProperty("udf_root_dir", conf.getUdfDir()));

    String memoryBudgetInMb = properties.getProperty("udf_memory_budget_in_mb");
    if (memoryBudgetInMb != null) {
      conf.setUdfMemoryBudgetInMB(
          (float)
              Math.min(Float.parseFloat(memoryBudgetInMb), 0.2 * conf.getAllocateMemoryForRead()));
    }

    String groupByFillCacheSizeInMB = properties.getProperty("group_by_fill_cache_size_in_mb");
    if (groupByFillCacheSizeInMB != null) {
      conf.setGroupByFillCacheSizeInMB(Float.parseFloat(groupByFillCacheSizeInMB));
    }

    String readerTransformerCollectorMemoryProportion =
        properties.getProperty("udf_reader_transformer_collector_memory_proportion");
    if (readerTransformerCollectorMemoryProportion != null) {
      String[] proportions = readerTransformerCollectorMemoryProportion.split(":");
      int proportionSum = 0;
      for (String proportion : proportions) {
        proportionSum += Integer.parseInt(proportion.trim());
      }
      float maxMemoryAvailable = conf.getUdfMemoryBudgetInMB();
      try {
        conf.setUdfReaderMemoryBudgetInMB(
            maxMemoryAvailable * Integer.parseInt(proportions[0].trim()) / proportionSum);
        conf.setUdfTransformerMemoryBudgetInMB(
            maxMemoryAvailable * Integer.parseInt(proportions[1].trim()) / proportionSum);
        conf.setUdfCollectorMemoryBudgetInMB(
            maxMemoryAvailable * Integer.parseInt(proportions[2].trim()) / proportionSum);
      } catch (Exception e) {
        throw new RuntimeException(
            "Each subsection of configuration item udf_reader_transformer_collector_memory_proportion"
                + " should be an integer, which is "
                + readerTransformerCollectorMemoryProportion);
      }
    }
  }

  private void loadTriggerProps(Properties properties) {
    conf.setTriggerDir(properties.getProperty("trigger_root_dir", conf.getTriggerDir()));

    int tlogBufferSize =
        Integer.parseInt(
            properties.getProperty("tlog_buffer_size", Integer.toString(conf.getTlogBufferSize())));
    if (tlogBufferSize > 0) {
      conf.setTlogBufferSize(tlogBufferSize);
    }
  }

  private void loadCQProps(Properties properties) {
    conf.setContinuousQueryThreadNum(
        Integer.parseInt(
            properties.getProperty(
                "continuous_query_thread_num",
                Integer.toString(conf.getContinuousQueryThreadNum()))));
    if (conf.getContinuousQueryThreadNum() <= 0) {
      conf.setContinuousQueryThreadNum(Runtime.getRuntime().availableProcessors() / 2);
    }

    conf.setMaxPendingContinuousQueryTasks(
        Integer.parseInt(
            properties.getProperty(
                "max_pending_continuous_query_tasks",
                Integer.toString(conf.getMaxPendingContinuousQueryTasks()))));
    if (conf.getMaxPendingContinuousQueryTasks() <= 0) {
      conf.setMaxPendingContinuousQueryTasks(64);
    }

    conf.setContinuousQueryMinimumEveryInterval(
        DatetimeUtils.convertDurationStrToLong(
            properties.getProperty("continuous_query_minimum_every_interval", "1s"),
            conf.getTimestampPrecision()));

    conf.setCqlogBufferSize(
        Integer.parseInt(
            properties.getProperty(
                "cqlog_buffer_size", Integer.toString(conf.getCqlogBufferSize()))));
  }

  public void loadClusterProps(Properties properties) {
    String configNodeUrls = properties.getProperty("config_nodes");
    if (configNodeUrls != null) {
      List<String> urlList = getNodeUrlList(configNodeUrls);
      conf.setConfigNodeUrls(urlList);
    }

    conf.setInternalIp(properties.getProperty("internal_ip", conf.getInternalIp()));

    conf.setInternalPort(
        Integer.parseInt(
            properties.getProperty("internal_port", Integer.toString(conf.getInternalPort()))));

    conf.setConsensusPort(
        Integer.parseInt(
            properties.getProperty("consensus_port", Integer.toString(conf.getConsensusPort()))));
  }

  public void loadShuffleProps(Properties properties) {
    conf.setDataBlockManagerPort(
        Integer.parseInt(
            properties.getProperty(
                "data_block_manager_port", Integer.toString(conf.getDataBlockManagerPort()))));
    conf.setDataBlockManagerCorePoolSize(
        Integer.parseInt(
            properties.getProperty(
                "data_block_manager_core_pool_size",
                Integer.toString(conf.getDataBlockManagerCorePoolSize()))));
    conf.setDataBlockManagerMaxPoolSize(
        Integer.parseInt(
            properties.getProperty(
                "data_block_manager_max_pool_size",
                Integer.toString(conf.getDataBlockManagerMaxPoolSize()))));
    conf.setDataBlockManagerKeepAliveTimeInMs(
        Integer.parseInt(
            properties.getProperty(
                "data_block_manager_keep_alive_time_in_ms",
                Integer.toString(conf.getDataBlockManagerKeepAliveTimeInMs()))));
  }

  /** Get default encode algorithm by data type */
  public TSEncoding getDefaultEncodingByType(TSDataType dataType) {
    switch (dataType) {
      case BOOLEAN:
        return conf.getDefaultBooleanEncoding();
      case INT32:
        return conf.getDefaultInt32Encoding();
      case INT64:
        return conf.getDefaultInt64Encoding();
      case FLOAT:
        return conf.getDefaultFloatEncoding();
      case DOUBLE:
        return conf.getDefaultDoubleEncoding();
      default:
        return conf.getDefaultTextEncoding();
    }
  }

  /**
   * Split the node urls as one list.
   *
   * @param nodeUrls the config node urls.
   * @return the node urls as a list.
   */
  public static List<String> getNodeUrlList(String nodeUrls) {
    if (nodeUrls == null) {
      return Collections.emptyList();
    }
    List<String> urlList = new ArrayList<>();
    String[] split = nodeUrls.split(",");
    for (String nodeUrl : split) {
      nodeUrl = nodeUrl.trim();
      if ("".equals(nodeUrl)) {
        continue;
      }
      urlList.add(nodeUrl);
    }
    return urlList;
  }

  private static class IoTDBDescriptorHolder {

    private static final IoTDBDescriptor INSTANCE = new IoTDBDescriptor();

    private IoTDBDescriptorHolder() {}
  }
}<|MERGE_RESOLUTION|>--- conflicted
+++ resolved
@@ -247,11 +247,9 @@
 
       conf.setWalDir(properties.getProperty("wal_dir", conf.getWalDir()));
 
-<<<<<<< HEAD
       conf.setNewSyncDir(properties.getProperty("newsync_dir", conf.getNewSyncDir()));
-=======
+
       conf.setConsensusDir(properties.getProperty("consensus_dir", conf.getConsensusDir()));
->>>>>>> 9d206f95
 
       int mlogBufferSize =
           Integer.parseInt(
