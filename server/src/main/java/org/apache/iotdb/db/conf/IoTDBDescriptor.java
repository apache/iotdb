/*
 * Licensed to the Apache Software Foundation (ASF) under one
 * or more contributor license agreements.  See the NOTICE file
 * distributed with this work for additional information
 * regarding copyright ownership.  The ASF licenses this file
 * to you under the Apache License, Version 2.0 (the
 * "License"); you may not use this file except in compliance
 * with the License.  You may obtain a copy of the License at
 *
 *     http://www.apache.org/licenses/LICENSE-2.0
 *
 * Unless required by applicable law or agreed to in writing,
 * software distributed under the License is distributed on an
 * "AS IS" BASIS, WITHOUT WARRANTIES OR CONDITIONS OF ANY
 * KIND, either express or implied.  See the License for the
 * specific language governing permissions and limitations
 * under the License.
 */
package org.apache.iotdb.db.conf;

import java.io.File;
import java.io.FileNotFoundException;
import java.io.IOException;
import java.io.InputStream;
import java.net.MalformedURLException;
import java.net.URL;
import java.util.Properties;
import org.apache.commons.cli.CommandLine;
import org.apache.commons.cli.CommandLineParser;
import org.apache.commons.cli.DefaultParser;
import org.apache.commons.cli.Option;
import org.apache.commons.cli.Options;
import org.apache.commons.cli.ParseException;
import org.apache.iotdb.db.conf.directories.DirectoryManager;
import org.apache.iotdb.db.engine.compaction.CompactionStrategy;
import org.apache.iotdb.db.exception.query.QueryProcessException;
import org.apache.iotdb.db.utils.FilePathUtils;
import org.apache.iotdb.tsfile.common.conf.TSFileDescriptor;
import org.apache.iotdb.tsfile.file.metadata.enums.TSDataType;
import org.apache.iotdb.tsfile.file.metadata.enums.TSEncoding;
import org.apache.iotdb.tsfile.fileSystem.FSType;
import org.slf4j.Logger;
import org.slf4j.LoggerFactory;

public class IoTDBDescriptor {

  private static final Logger logger = LoggerFactory.getLogger(IoTDBDescriptor.class);
  private IoTDBConfig conf = new IoTDBConfig();
  private static CommandLine commandLine;

  protected IoTDBDescriptor() {
    loadProps();
  }

  public static IoTDBDescriptor getInstance() {
    return IoTDBDescriptorHolder.INSTANCE;
  }

  public IoTDBConfig getConfig() {
    return conf;
  }

  public void replaceProps(String[] params) {
    Options options = new Options();
    final String RPC_PORT = "rpc_port";
    Option rpcPort = new Option(RPC_PORT, RPC_PORT, true,
        "The jdbc service listens on the port");
    rpcPort.setRequired(false);
    options.addOption(rpcPort);

    boolean ok = parseCommandLine(options, params);
    if (!ok) {
      logger.error("replaces properties failed, use default conf params");
    } else {
      if (commandLine.hasOption(RPC_PORT)) {
        conf.setRpcPort(Integer.parseInt(commandLine.getOptionValue(RPC_PORT)));
        logger.debug("replace rpc port with={}", conf.getRpcPort());
      }
    }
  }

  private boolean parseCommandLine(Options options, String[] params) {
    try {
      CommandLineParser parser = new DefaultParser();
      commandLine = parser.parse(options, params);
    } catch (ParseException e) {
      logger.error("parse conf params failed, {}", e.toString());
      return false;
    }
    return true;
  }

  public URL getPropsUrl() {
    // Check if a config-directory was specified first.
    String urlString = System.getProperty(IoTDBConstant.IOTDB_CONF, null);
    // If it wasn't, check if a home directory was provided (This usually contains a config)
    if (urlString == null) {
      urlString = System.getProperty(IoTDBConstant.IOTDB_HOME, null);
      if (urlString != null) {
        urlString =
            urlString + File.separatorChar + "conf" + File.separatorChar + IoTDBConfig.CONFIG_NAME;
      } else {
        // If this too wasn't provided, try to find a default config in the root of the classpath.
        URL uri = IoTDBConfig.class.getResource("/" + IoTDBConfig.CONFIG_NAME);
        if (uri != null) {
          return uri;
        }
        logger.warn(
            "Cannot find IOTDB_HOME or IOTDB_CONF environment variable when loading "
                + "config file {}, use default configuration",
            IoTDBConfig.CONFIG_NAME);
        // update all data seriesPath
        conf.updatePath();
        return null;
      }
    }
    // If a config location was provided, but it doesn't end with a properties file,
    // append the default location.
    else if (!urlString.endsWith(".properties")) {
      urlString += (File.separatorChar + IoTDBConfig.CONFIG_NAME);
    }

    // If the url doesn't start with "file:" or "classpath:", it's provided as a no path.
    // So we need to add it to make it a real URL.
    if (!urlString.startsWith("file:") && !urlString.startsWith("classpath:")) {
      urlString = "file:" + urlString;
    }
    try {
      return new URL(urlString);
    } catch (MalformedURLException e) {
      return null;
    }
  }

  /**
   * load an property file and set TsfileDBConfig variables.
   */
  @SuppressWarnings("squid:S3776") // Suppress high Cognitive Complexity warning
  private void loadProps() {
    URL url = getPropsUrl();
    if (url == null) {
      logger.warn("Couldn't load the configuration from any of the known sources.");
      return;
    }

    try (InputStream inputStream = url.openStream()) {

      logger.info("Start to read config file {}", url);
      Properties properties = new Properties();
      properties.load(inputStream);
      conf.setEnableStatMonitor(Boolean
          .parseBoolean(properties.getProperty("enable_stat_monitor",
              Boolean.toString(conf.isEnableStatMonitor()))));
      conf.setBackLoopPeriodSec(Integer
          .parseInt(properties.getProperty("back_loop_period_in_second",
              Integer.toString(conf.getBackLoopPeriodSec()))));
      int statMonitorDetectFreqSec = Integer.parseInt(
          properties.getProperty("stat_monitor_detect_freq_in_second",
              Integer.toString(conf.getStatMonitorDetectFreqSec())));
      int statMonitorRetainIntervalSec = Integer.parseInt(
          properties.getProperty("stat_monitor_retain_interval_in_second",
              Integer.toString(conf.getStatMonitorRetainIntervalSec())));
      // the conf value must > default value, or may cause system unstable
      if (conf.getStatMonitorDetectFreqSec() < statMonitorDetectFreqSec) {
        conf.setStatMonitorDetectFreqSec(statMonitorDetectFreqSec);
      } else {
        logger.info("The stat_monitor_detect_freq_sec value is smaller than default,"
            + " use default value");
      }

      if (conf.getStatMonitorRetainIntervalSec() < statMonitorRetainIntervalSec) {
        conf.setStatMonitorRetainIntervalSec(statMonitorRetainIntervalSec);
      } else {
        logger.info("The stat_monitor_retain_interval_sec value is smaller than default,"
            + " use default value");
      }

      conf.setEnableMetricService(Boolean.parseBoolean(properties
          .getProperty("enable_metric_service", Boolean.toString(conf.isEnableMetricService()))));

      conf.setMetricsPort(Integer.parseInt(properties.getProperty("metrics_port",
          Integer.toString(conf.getMetricsPort()))));

      conf.setQueryCacheSizeInMetric(Integer
          .parseInt(properties.getProperty("query_cache_size_in_metric",
              Integer.toString(conf.getQueryCacheSizeInMetric()))
          ));

      conf.setRpcAddress(properties.getProperty("rpc_address", conf.getRpcAddress()));

      conf.setRpcThriftCompressionEnable(
          Boolean.parseBoolean(properties.getProperty("rpc_thrift_compression_enable",
              Boolean.toString(conf.isRpcThriftCompressionEnable()))));

      conf.setRpcPort(Integer.parseInt(properties.getProperty("rpc_port",
          Integer.toString(conf.getRpcPort()))));

      conf.setTimestampPrecision(properties.getProperty("timestamp_precision",
          conf.getTimestampPrecision()));

      conf.setBufferedArraysMemoryProportion(
          Double.parseDouble(properties.getProperty("buffered_arrays_memory_proportion",
              Double.toString(conf.getBufferedArraysMemoryProportion()))));

      conf.setFlushProportion(Double.parseDouble(properties.getProperty("flush_proportion",
          Double.toString(conf.getFlushProportion()))));

      conf.setRejectProportion(Double.parseDouble(properties.getProperty("reject_proportion",
          Double.toString(conf.getRejectProportion()))));

      conf.setStorageGroupSizeReportThreshold(
          Long.parseLong(properties.getProperty("storage_group_report_threshold",
              Long.toString(conf.getStorageGroupSizeReportThreshold()))));

      conf.setMetaDataCacheEnable(
          Boolean.parseBoolean(properties.getProperty("meta_data_cache_enable",
              Boolean.toString(conf.isMetaDataCacheEnable()))));

      conf.setEnableLastCache(Boolean.parseBoolean(properties.getProperty("enable_last_cache",
          Boolean.toString(conf.isLastCacheEnabled()))));

      initMemoryAllocate(properties);

      loadWALProps(properties);

      String systemDir = properties.getProperty("system_dir");
      if (systemDir == null) {
        systemDir = properties.getProperty("base_dir");
        if (systemDir != null) {
          systemDir = FilePathUtils.regularizePath(systemDir) + IoTDBConstant.SYSTEM_FOLDER_NAME;
        } else {
          systemDir = conf.getSystemDir();
        }
      }
      conf.setSystemDir(systemDir);

      conf.setSchemaDir(
          FilePathUtils.regularizePath(conf.getSystemDir()) + IoTDBConstant.SCHEMA_FOLDER_NAME);

      conf.setSyncDir(
          FilePathUtils.regularizePath(conf.getSystemDir()) + IoTDBConstant.SYNC_FOLDER_NAME);

      conf.setQueryDir(
          FilePathUtils.regularizePath(conf.getSystemDir() + IoTDBConstant.QUERY_FOLDER_NAME));

      conf.setDataDirs(properties.getProperty("data_dirs", conf.getDataDirs()[0])
          .split(","));

      conf.setWalDir(properties.getProperty("wal_dir", conf.getWalDir()));

      int walBufferSize = Integer.parseInt(properties.getProperty("wal_buffer_size",
          Integer.toString(conf.getWalBufferSize())));
      if (walBufferSize > 0) {
        conf.setWalBufferSize(walBufferSize);
      }

      conf.setMultiDirStrategyClassName(properties.getProperty("multi_dir_strategy",
          conf.getMultiDirStrategyClassName()));

      conf.setBatchSize(Integer.parseInt(properties.getProperty("batch_size",
          Integer.toString(conf.getBatchSize()))));

      conf.setEnableMemControl((Boolean
          .parseBoolean(properties.getProperty("enable_mem_control",
              Boolean.toString(conf.isEnableMemControl())))));
      logger.info("IoTDB enable memory control: {}", conf.isEnableMemControl());

      long tsfileSizeThreshold = Long.parseLong(properties
          .getProperty("tsfile_size_threshold",
              Long.toString(conf.getTsFileSizeThreshold())).trim());
      if (tsfileSizeThreshold >= 0) {
        conf.setTsFileSizeThreshold(tsfileSizeThreshold);
      }

      long memTableSizeThreshold = Long.parseLong(properties
          .getProperty("memtable_size_threshold",
              Long.toString(conf.getMemtableSizeThreshold())).trim());
      if (memTableSizeThreshold > 0) {
        conf.setMemtableSizeThreshold(memTableSizeThreshold);
      }

      conf.setAvgSeriesPointNumberThreshold(Integer.parseInt(properties
          .getProperty("avg_series_point_number_threshold",
              Integer.toString(conf.getAvgSeriesPointNumberThreshold()))));

      conf.setWaitingTimeWhenInsertBlocked(Integer.parseInt(properties
          .getProperty("waiting_time_when_insert_blocked",
              Integer.toString(conf.getWaitingTimeWhenInsertBlocked()))));

      conf.setMaxWaitingTimeWhenInsertBlocked(Integer.parseInt(properties
          .getProperty("max_waiting_time_when_insert_blocked",
              Integer.toString(conf.getMaxWaitingTimeWhenInsertBlocked()))));

      conf.setEstimatedSeriesSize(Integer.parseInt(properties
          .getProperty("estimated_series_size",
              Integer.toString(conf.getEstimatedSeriesSize()))));

      conf.setMergeChunkPointNumberThreshold(Integer.parseInt(properties
          .getProperty("merge_chunk_point_number",
              Integer.toString(conf.getMergeChunkPointNumberThreshold()))));

      conf.setMergePagePointNumberThreshold(Integer.parseInt(properties
          .getProperty("merge_page_point_number",
              Integer.toString(conf.getMergePagePointNumberThreshold()))));

      conf.setCompactionStrategy(CompactionStrategy.valueOf(properties
          .getProperty("compaction_strategy",
              conf.getCompactionStrategy().toString())));

      conf.setEnableUnseqCompaction(Boolean.parseBoolean(
          properties.getProperty("enable_unseq_compaction",
              Boolean.toString(conf.isEnableUnseqCompaction()))));

      conf.setSeqLevelNum(Integer.parseInt(properties
          .getProperty("seq_level_num",
              Integer.toString(conf.getSeqLevelNum()))));

      conf.setSeqFileNumInEachLevel(Integer.parseInt(properties
          .getProperty("seq_file_num_in_each_level",
              Integer.toString(conf.getSeqFileNumInEachLevel()))));

      conf.setUnseqLevelNum(Integer.parseInt(properties
          .getProperty("unseq_level_num",
              Integer.toString(conf.getUnseqLevelNum()))));

      conf.setUnseqFileNumInEachLevel(Integer.parseInt(properties
          .getProperty("unseq_file_num_in_each_level",
              Integer.toString(conf.getUnseqFileNumInEachLevel()))));

      conf.setSyncEnable(Boolean
          .parseBoolean(properties.getProperty("is_sync_enable",
              Boolean.toString(conf.isSyncEnable()))));

      conf.setSyncServerPort(Integer
          .parseInt(properties.getProperty("sync_server_port",
              Integer.toString(conf.getSyncServerPort())).trim()));

      conf.setIpWhiteList(properties.getProperty("ip_white_list", conf.getIpWhiteList()));

      conf.setConcurrentFlushThread(Integer
          .parseInt(properties.getProperty("concurrent_flush_thread",
              Integer.toString(conf.getConcurrentFlushThread()))));

      if (conf.getConcurrentFlushThread() <= 0) {
        conf.setConcurrentFlushThread(Runtime.getRuntime().availableProcessors());
      }

      // start: index parameter setting
      conf.setIndexRootFolder(properties.getProperty("index_root_dir", conf.getIndexRootFolder()));

      conf.setEnableIndex(Boolean.parseBoolean(properties.getProperty("enable_index",
          Boolean.toString(conf.isEnableIndex()))));

      conf.setConcurrentIndexBuildThread(Integer
          .parseInt(properties.getProperty("concurrent_index_build_thread",
              Integer.toString(conf.getConcurrentIndexBuildThread()))));
      if (conf.getConcurrentIndexBuildThread() <= 0) {
        conf.setConcurrentIndexBuildThread(Runtime.getRuntime().availableProcessors());
      }

      conf.setDefaultIndexWindowRange(Integer
          .parseInt(properties.getProperty("default_index_window_range",
              Integer.toString(conf.getDefaultIndexWindowRange()))));

      conf.setIndexBufferSize(Long
          .parseLong(properties.getProperty("index_buffer_size",
              Long.toString(conf.getIndexBufferSize()))));
      // end: index parameter setting

      conf.setConcurrentQueryThread(Integer
          .parseInt(properties.getProperty("concurrent_query_thread",
              Integer.toString(conf.getConcurrentQueryThread()))));

      if (conf.getConcurrentQueryThread() <= 0) {
        conf.setConcurrentQueryThread(Runtime.getRuntime().availableProcessors());
      }

      conf.setmManagerCacheSize(Integer
          .parseInt(properties.getProperty("metadata_node_cache_size",
              Integer.toString(conf.getmManagerCacheSize())).trim()));

      conf.setmRemoteSchemaCacheSize(Integer
          .parseInt(properties.getProperty("remote_schema_cache_size",
              Integer.toString(conf.getmRemoteSchemaCacheSize())).trim()));

      conf.setLanguageVersion(properties.getProperty("language_version",
          conf.getLanguageVersion()).trim());

      if (properties.containsKey("chunk_buffer_pool_enable")) {
        conf.setChunkBufferPoolEnable(Boolean
            .parseBoolean(properties.getProperty("chunk_buffer_pool_enable")));
      }

      conf.setEnableExternalSort(Boolean.parseBoolean(properties
          .getProperty("enable_external_sort", Boolean.toString(conf.isEnableExternalSort()))));
      conf.setExternalSortThreshold(Integer.parseInt(properties
          .getProperty("external_sort_threshold",
              Integer.toString(conf.getExternalSortThreshold()))));
      conf.setUpgradeThreadNum(Integer.parseInt(properties.getProperty("upgrade_thread_num",
          Integer.toString(conf.getUpgradeThreadNum()))));
      conf.setMergeMemoryBudget(Long.parseLong(properties.getProperty("merge_memory_budget",
          Long.toString(conf.getMergeMemoryBudget()))));
      conf.setMergeThreadNum(Integer.parseInt(properties.getProperty("merge_thread_num",
          Integer.toString(conf.getMergeThreadNum()))));
      conf.setMergeChunkSubThreadNum(Integer.parseInt(properties.getProperty
          ("merge_chunk_subthread_num",
              Integer.toString(conf.getMergeChunkSubThreadNum()))));
      conf.setContinueMergeAfterReboot(Boolean.parseBoolean(properties.getProperty(
          "continue_merge_after_reboot", Boolean.toString(conf.isContinueMergeAfterReboot()))));
      conf.setMergeFileSelectionTimeBudget(Long.parseLong(properties.getProperty
          ("merge_fileSelection_time_budget",
              Long.toString(conf.getMergeFileSelectionTimeBudget()))));
      conf.setMergeIntervalSec(Long.parseLong(properties.getProperty("merge_interval_sec",
          Long.toString(conf.getMergeIntervalSec()))));
      conf.setForceFullMerge(Boolean.parseBoolean(properties.getProperty("force_full_merge",
          Boolean.toString(conf.isForceFullMerge()))));
      conf.setCompactionThreadNum(Integer.parseInt(properties.getProperty(
          "compaction_thread_num", Integer.toString(conf.getCompactionThreadNum()))));
      conf.setMergeWriteThroughputMbPerSec(Integer.parseInt(properties.getProperty(
          "merge_write_throughput_mb_per_sec",
          Integer.toString(conf.getMergeWriteThroughputMbPerSec()))));

      conf.setEnablePartialInsert(
          Boolean.parseBoolean(properties.getProperty("enable_partial_insert",
              String.valueOf(conf.isEnablePartialInsert()))));

      conf.setEnableMTreeSnapshot(Boolean.parseBoolean(properties.getProperty(
          "enable_mtree_snapshot", Boolean.toString(conf.isEnableMTreeSnapshot()))));
      conf.setMtreeSnapshotInterval(Integer.parseInt(properties.getProperty(
          "mtree_snapshot_interval", Integer.toString(conf.getMtreeSnapshotInterval()))));
      conf.setMtreeSnapshotThresholdTime(Integer.parseInt(properties.getProperty(
          "mtree_snapshot_threshold_time",
          Integer.toString(conf.getMtreeSnapshotThresholdTime()))));

      conf.setEnablePerformanceStat(Boolean
          .parseBoolean(properties.getProperty("enable_performance_stat",
              Boolean.toString(conf.isEnablePerformanceStat())).trim()));

      conf.setEnablePerformanceTracing(Boolean
          .parseBoolean(properties.getProperty("enable_performance_tracing",
              Boolean.toString(conf.isEnablePerformanceTracing())).trim()));

      conf.setPerformanceStatDisplayInterval(Long
          .parseLong(properties.getProperty("performance_stat_display_interval",
              Long.toString(conf.getPerformanceStatDisplayInterval())).trim()));
      conf.setPerformanceStatMemoryInKB(Integer
          .parseInt(properties.getProperty("performance_stat_memory_in_kb",
              Integer.toString(conf.getPerformanceStatMemoryInKB())).trim()));

      int maxConcurrentClientNum = Integer.parseInt(properties.
          getProperty("rpc_max_concurrent_client_num",
              Integer.toString(conf.getRpcMaxConcurrentClientNum()).trim()));
      if (maxConcurrentClientNum <= 0) {
        maxConcurrentClientNum = 65535;
      }

      conf.setEnableWatermark(Boolean.parseBoolean(properties.getProperty("watermark_module_opened",
          Boolean.toString(conf.isEnableWatermark()).trim())));
      conf.setWatermarkSecretKey(
          properties.getProperty("watermark_secret_key", conf.getWatermarkSecretKey()));
      conf.setWatermarkBitString(
          properties.getProperty("watermark_bit_string", conf.getWatermarkBitString()));
      conf.setWatermarkMethod(
          properties.getProperty("watermark_method", conf.getWatermarkMethod()));

      loadAutoCreateSchemaProps(properties);

      conf.setRpcMaxConcurrentClientNum(maxConcurrentClientNum);

      conf.setTsFileStorageFs(properties.getProperty("tsfile_storage_fs",
          conf.getTsFileStorageFs().toString()));
      conf.setCoreSitePath(
          properties.getProperty("core_site_path", conf.getCoreSitePath()));
      conf.setHdfsSitePath(
          properties.getProperty("hdfs_site_path", conf.getHdfsSitePath()));
      conf.setHdfsIp(properties.getProperty("hdfs_ip", conf.getRawHDFSIp()).split(","));
      conf.setHdfsPort(properties.getProperty("hdfs_port", conf.getHdfsPort()));
      conf.setDfsNameServices(
          properties.getProperty("dfs_nameservices", conf.getDfsNameServices()));
      conf.setDfsHaNamenodes(
          properties.getProperty("dfs_ha_namenodes", conf.getRawDfsHaNamenodes()).split(","));
      conf.setDfsHaAutomaticFailoverEnabled(
          Boolean.parseBoolean(properties.getProperty("dfs_ha_automatic_failover_enabled",
              String.valueOf(conf.isDfsHaAutomaticFailoverEnabled()))));
      conf.setDfsClientFailoverProxyProvider(
          properties.getProperty("dfs_client_failover_proxy_provider",
              conf.getDfsClientFailoverProxyProvider()));
      conf.setUseKerberos(Boolean.parseBoolean(
          properties.getProperty("hdfs_use_kerberos", String.valueOf(conf.isUseKerberos()))));
      conf.setKerberosKeytabFilePath(
          properties.getProperty("kerberos_keytab_file_path", conf.getKerberosKeytabFilePath()));
      conf.setKerberosPrincipal(
          properties.getProperty("kerberos_principal", conf.getKerberosPrincipal()));

      conf.setDefaultTTL(Long.parseLong(properties.getProperty("default_ttl",
          String.valueOf(conf.getDefaultTTL()))));

//      conf.setEnablePartition(Boolean.parseBoolean(
//          properties.getProperty("enable_partition", String.valueOf(conf.isEnablePartition()))));

      // Time range for dividing storage group
//      conf.setPartitionInterval(Long.parseLong(properties
//              .getProperty("partition_interval", String.valueOf(conf.getPartitionInterval()))));

      // the num of memtables in each storage group
//      conf.setConcurrentWritingTimePartition(
//          Integer.parseInt(properties.getProperty("concurrent_writing_time_partition",
//              String.valueOf(conf.getConcurrentWritingTimePartition()))));

      // the default fill interval in LinearFill and PreviousFill
      conf.setDefaultFillInterval(
          Integer.parseInt(properties.getProperty("default_fill_interval",
              String.valueOf(conf.getDefaultFillInterval()))));

      conf.setTagAttributeTotalSize(
          Integer.parseInt(properties.getProperty("tag_attribute_total_size",
              String.valueOf(conf.getTagAttributeTotalSize())))
      );
      conf.setPrimitiveArraySize((Integer.parseInt(
          properties.getProperty(
              "primitive_array_size", String.valueOf(conf.getPrimitiveArraySize())))));

<<<<<<< HEAD
      conf.setEnableFileTimeIndexer((Boolean.parseBoolean(
        properties.getProperty(
          "enable_file_time_indexer", String.valueOf(conf.isEnableFileTimeIndexer())))));

      conf.setFileTimeIndexerType((Integer.parseInt(
        properties.getProperty(
          "file_time_indexer_type", String.valueOf(conf.getFileTimeIndexerType())))));
=======
      conf.setThriftMaxFrameSize(Integer.parseInt(properties
          .getProperty("thrift_max_frame_size", String.valueOf(conf.getThriftMaxFrameSize()))));

      conf.setThriftInitBufferSize(Integer.parseInt(properties
          .getProperty("thrift_init_buffer_size", String.valueOf(conf.getThriftInitBufferSize()))));

      conf.setFrequencyIntervalInMinute(Integer.parseInt(properties
          .getProperty("frequency_interval_in_minute",
              String.valueOf(conf.getFrequencyIntervalInMinute()))));

      conf.setSlowQueryThreshold(Long.parseLong(properties
          .getProperty("slow_query_threshold", String.valueOf(conf.getSlowQueryThreshold()))));

      conf.setDebugState(Boolean.parseBoolean(properties
          .getProperty("debug_state", String.valueOf(conf.isDebugOn()))));
>>>>>>> 157be8f2

      // mqtt
      if (properties.getProperty(IoTDBConstant.MQTT_HOST_NAME) != null) {
        conf.setMqttHost(properties.getProperty(IoTDBConstant.MQTT_HOST_NAME));
      }
      if (properties.getProperty(IoTDBConstant.MQTT_PORT_NAME) != null) {
        conf.setMqttPort(Integer.parseInt(properties.getProperty(IoTDBConstant.MQTT_PORT_NAME)));
      }
      if (properties.getProperty(IoTDBConstant.MQTT_HANDLER_POOL_SIZE_NAME) != null) {
        conf.setMqttHandlerPoolSize(
            Integer.parseInt(properties.getProperty(IoTDBConstant.MQTT_HANDLER_POOL_SIZE_NAME)));
      }
      if (properties.getProperty(IoTDBConstant.MQTT_PAYLOAD_FORMATTER_NAME) != null) {
        conf.setMqttPayloadFormatter(
            properties.getProperty(IoTDBConstant.MQTT_PAYLOAD_FORMATTER_NAME));
      }
      if (properties.getProperty(IoTDBConstant.ENABLE_MQTT) != null) {
        conf.setEnableMQTTService(
            Boolean.parseBoolean(properties.getProperty(IoTDBConstant.ENABLE_MQTT)));
      }
      if (properties.getProperty(IoTDBConstant.MQTT_MAX_MESSAGE_SIZE) != null) {
        conf.setMqttMaxMessageSize(
            Integer.parseInt(properties.getProperty(IoTDBConstant.MQTT_MAX_MESSAGE_SIZE)));
      }

      conf.setAuthorizerProvider(properties.getProperty("authorizer_provider_class",
          "org.apache.iotdb.db.auth.authorizer.LocalFileAuthorizer"));
      //if using org.apache.iotdb.db.auth.authorizer.OpenIdAuthorizer, openID_url is needed.
      conf.setOpenIdProviderUrl(properties.getProperty("openID_url", ""));

      // At the same time, set TSFileConfig
      TSFileDescriptor.getInstance().getConfig()
          .setTSFileStorageFs(FSType.valueOf(
              properties.getProperty("tsfile_storage_fs", conf.getTsFileStorageFs().name())));
      TSFileDescriptor.getInstance().getConfig().setCoreSitePath(
          properties.getProperty("core_site_path", conf.getCoreSitePath()));
      TSFileDescriptor.getInstance().getConfig().setHdfsSitePath(
          properties.getProperty("hdfs_site_path", conf.getHdfsSitePath()));
      TSFileDescriptor.getInstance().getConfig()
          .setHdfsIp(properties.getProperty("hdfs_ip", conf.getRawHDFSIp()).split(","));
      TSFileDescriptor.getInstance().getConfig()
          .setHdfsPort(properties.getProperty("hdfs_port", conf.getHdfsPort()));
      TSFileDescriptor.getInstance().getConfig()
          .setDfsNameServices(
              properties.getProperty("dfs_nameservices", conf.getDfsNameServices()));
      TSFileDescriptor.getInstance().getConfig()
          .setDfsHaNamenodes(
              properties.getProperty("dfs_ha_namenodes", conf.getRawDfsHaNamenodes()).split(","));
      TSFileDescriptor.getInstance().getConfig().setDfsHaAutomaticFailoverEnabled(
          Boolean.parseBoolean(properties.getProperty("dfs_ha_automatic_failover_enabled",
              String.valueOf(conf.isDfsHaAutomaticFailoverEnabled()))));
      TSFileDescriptor.getInstance().getConfig().setDfsClientFailoverProxyProvider(
          properties.getProperty("dfs_client_failover_proxy_provider",
              conf.getDfsClientFailoverProxyProvider()));
      TSFileDescriptor.getInstance().getConfig().setUseKerberos(Boolean.parseBoolean(
          properties.getProperty("hdfs_use_kerberos", String.valueOf(conf.isUseKerberos()))));
      TSFileDescriptor.getInstance().getConfig().setKerberosKeytabFilePath(
          properties.getProperty("kerberos_keytab_file_path", conf.getKerberosKeytabFilePath()));
      TSFileDescriptor.getInstance().getConfig().setKerberosPrincipal(
          properties.getProperty("kerberos_principal", conf.getKerberosPrincipal()));
      TSFileDescriptor.getInstance().getConfig().setBatchSize(conf.getBatchSize());
      // set tsfile-format config
      loadTsFileProps(properties);

    } catch (FileNotFoundException e) {
      logger.warn("Fail to find config file {}", url, e);
    } catch (IOException e) {
      logger.warn("Cannot load config file, use default configuration", e);
    } catch (Exception e) {
      logger.warn("Incorrect format in config file, use default configuration", e);
    } finally {
      // update all data seriesPath
      conf.updatePath();
    }
  }

  private void loadWALProps(Properties properties) {
    conf.setEnableWal(Boolean.parseBoolean(properties.getProperty("enable_wal",
        Boolean.toString(conf.isEnableWal()))));

    conf.setFlushWalThreshold(Integer
        .parseInt(properties.getProperty("flush_wal_threshold",
            Integer.toString(conf.getFlushWalThreshold()))));

    conf.setForceWalPeriodInMs(Long
        .parseLong(properties.getProperty("force_wal_period_in_ms",
            Long.toString(conf.getForceWalPeriodInMs()))));

    conf.setEnableDiscardOutOfOrderData(Boolean.parseBoolean(
        properties.getProperty("enable_discard_out_of_order_data",
            Boolean.toString(conf.isEnableDiscardOutOfOrderData()))));

  }

  private void loadAutoCreateSchemaProps(Properties properties) {
    conf.setAutoCreateSchemaEnabled(
        Boolean.parseBoolean(properties.getProperty("enable_auto_create_schema",
            Boolean.toString(conf.isAutoCreateSchemaEnabled()).trim())));
    conf.setBooleanStringInferType(
        TSDataType.valueOf(properties.getProperty("boolean_string_infer_type",
            conf.getBooleanStringInferType().toString())));
    conf.setIntegerStringInferType(
        TSDataType.valueOf(properties.getProperty("integer_string_infer_type",
            conf.getIntegerStringInferType().toString())));
    conf.setLongStringInferType(
        TSDataType.valueOf(properties.getProperty("long_string_infer_type",
            conf.getLongStringInferType().toString())));
    conf.setFloatingStringInferType(
        TSDataType.valueOf(properties.getProperty("floating_string_infer_type",
            conf.getFloatingStringInferType().toString())));
    conf.setNanStringInferType(TSDataType.valueOf(properties.getProperty("nan_string_infer_type",
        conf.getNanStringInferType().toString())));
    conf.setDefaultStorageGroupLevel(
        Integer.parseInt(properties.getProperty("default_storage_group_level",
            Integer.toString(conf.getDefaultStorageGroupLevel()))));
    conf.setDefaultBooleanEncoding(
        properties.getProperty("default_boolean_encoding",
            conf.getDefaultBooleanEncoding().toString()));
    conf.setDefaultInt32Encoding(
        properties.getProperty("default_int32_encoding",
            conf.getDefaultInt32Encoding().toString()));
    conf.setDefaultInt64Encoding(
        properties.getProperty("default_int64_encoding",
            conf.getDefaultInt64Encoding().toString()));
    conf.setDefaultFloatEncoding(
        properties.getProperty("default_float_encoding",
            conf.getDefaultFloatEncoding().toString()));
    conf.setDefaultDoubleEncoding(
        properties.getProperty("default_double_encoding",
            conf.getDefaultDoubleEncoding().toString()));
    conf.setDefaultTextEncoding(
        properties.getProperty("default_text_encoding",
            conf.getDefaultTextEncoding().toString()));
  }

  private void loadTsFileProps(Properties properties) {
    TSFileDescriptor.getInstance().getConfig().setGroupSizeInByte(Integer
        .parseInt(properties.getProperty("group_size_in_byte",
            Integer.toString(TSFileDescriptor.getInstance().getConfig().getGroupSizeInByte()))));
    TSFileDescriptor.getInstance().getConfig().setPageSizeInByte(Integer
        .parseInt(properties.getProperty("page_size_in_byte",
            Integer.toString(TSFileDescriptor.getInstance().getConfig().getPageSizeInByte()))));
    if (TSFileDescriptor.getInstance().getConfig().getPageSizeInByte() > TSFileDescriptor
        .getInstance().getConfig().getGroupSizeInByte()) {
      logger
          .warn("page_size is greater than group size, will set it as the same with group size");
      TSFileDescriptor.getInstance().getConfig()
          .setPageSizeInByte(TSFileDescriptor.getInstance().getConfig().getGroupSizeInByte());
    }
    TSFileDescriptor.getInstance().getConfig().setMaxNumberOfPointsInPage(Integer
        .parseInt(properties.getProperty("max_number_of_points_in_page",
            Integer.toString(
                TSFileDescriptor.getInstance().getConfig().getMaxNumberOfPointsInPage()))));
    TSFileDescriptor.getInstance().getConfig().setTimeSeriesDataType(properties
        .getProperty("time_series_data_type",
            TSFileDescriptor.getInstance().getConfig().getTimeSeriesDataType()));
    TSFileDescriptor.getInstance().getConfig().setMaxStringLength(Integer
        .parseInt(properties.getProperty("max_string_length",
            Integer.toString(TSFileDescriptor.getInstance().getConfig().getMaxStringLength()))));
    TSFileDescriptor.getInstance().getConfig().setBloomFilterErrorRate(Double
        .parseDouble(properties.getProperty("bloom_filter_error_rate",
            Double.toString(
                TSFileDescriptor.getInstance().getConfig().getBloomFilterErrorRate()))));
    TSFileDescriptor.getInstance().getConfig().setFloatPrecision(Integer
        .parseInt(properties
            .getProperty("float_precision", Integer
                .toString(TSFileDescriptor.getInstance().getConfig().getFloatPrecision()))));
    TSFileDescriptor.getInstance().getConfig().setTimeEncoder(properties
        .getProperty("time_encoder",
            TSFileDescriptor.getInstance().getConfig().getTimeEncoder()));
    TSFileDescriptor.getInstance().getConfig().setValueEncoder(properties
        .getProperty("value_encoder",
            TSFileDescriptor.getInstance().getConfig().getValueEncoder()));
    TSFileDescriptor.getInstance().getConfig().setCompressor(properties
        .getProperty("compressor",
            TSFileDescriptor.getInstance().getConfig().getCompressor().toString()));
    TSFileDescriptor.getInstance().getConfig().setMaxDegreeOfIndexNode(Integer.parseInt(properties
        .getProperty("max_degree_of_index_node", Integer
            .toString(TSFileDescriptor.getInstance().getConfig().getMaxDegreeOfIndexNode()))));
  }

  public void loadHotModifiedProps(Properties properties)
      throws QueryProcessException {
    try {
      // update data dirs
      String dataDirs = properties.getProperty("data_dirs", null);
      if (dataDirs != null) {
        conf.reloadDataDirs(dataDirs.split(","));
      }

      // update dir strategy
      String multiDirStrategyClassName = properties.getProperty("multi_dir_strategy", null);
      if (multiDirStrategyClassName != null && !multiDirStrategyClassName
          .equals(conf.getMultiDirStrategyClassName())) {
        conf.setMultiDirStrategyClassName(multiDirStrategyClassName);
        DirectoryManager.getInstance().updateDirectoryStrategy();
      }

      // update WAL conf
      loadWALProps(properties);

      long tsfileSizeThreshold = Long.parseLong(properties
          .getProperty("tsfile_size_threshold",
              Long.toString(conf.getTsFileSizeThreshold())).trim());
      if (tsfileSizeThreshold >= 0) {
        conf.setTsFileSizeThreshold(tsfileSizeThreshold);
      }

      long memTableSizeThreshold = Long.parseLong(properties
          .getProperty("memtable_size_threshold",
              Long.toString(conf.getMemtableSizeThreshold())).trim());
      if (memTableSizeThreshold > 0) {
        conf.setMemtableSizeThreshold(memTableSizeThreshold);
      }

      // update params of creating schema automatically
      loadAutoCreateSchemaProps(properties);

      // update tsfile-format config
      loadTsFileProps(properties);

      // update max_deduplicated_path_num
      conf.setMaxQueryDeduplicatedPathNum(
          Integer.parseInt(properties.getProperty("max_deduplicated_path_num")));

      // update frequency_interval_in_minute
      conf.setFrequencyIntervalInMinute(
          Integer.parseInt(properties.getProperty("frequency_interval_in_minute")));

      // update slow_query_threshold
      conf.setSlowQueryThreshold(Long.parseLong(properties.getProperty("slow_query_threshold")));

      // update debug_state
      conf.setDebugState(Boolean.parseBoolean(properties.getProperty("debug_state")));

    } catch (Exception e) {
      throw new QueryProcessException(
          String.format("Fail to reload configuration because %s", e));
    }
  }

  public void loadHotModifiedProps() throws QueryProcessException {
    URL url = getPropsUrl();
    if (url == null) {
      logger.warn("Couldn't load the configuration from any of the known sources.");
      return;
    }

    try (InputStream inputStream = url.openStream()) {
      logger.info("Start to reload config file {}", url);
      Properties properties = new Properties();
      properties.load(inputStream);
      loadHotModifiedProps(properties);
    } catch (Exception e) {
      logger.warn("Fail to reload config file {}", url, e);
      throw new QueryProcessException(
          String.format("Fail to reload config file %s because %s", url, e.getMessage()));
    }
  }

  private void initMemoryAllocate(Properties properties) {
    String memoryAllocateProportion = properties
        .getProperty("write_read_schema_free_memory_proportion");
    if (memoryAllocateProportion != null) {
      String[] proportions = memoryAllocateProportion.split(":");
      int proportionSum = 0;
      for (String proportion : proportions) {
        proportionSum += Integer.parseInt(proportion.trim());
      }
      long maxMemoryAvailable = Runtime.getRuntime().maxMemory();
      if (proportionSum != 0) {
        conf.setAllocateMemoryForWrite(
            maxMemoryAvailable * Integer.parseInt(proportions[0].trim()) / proportionSum);
        conf.setAllocateMemoryForRead(
            maxMemoryAvailable * Integer.parseInt(proportions[1].trim()) / proportionSum);
        conf.setAllocateMemoryForSchema(
            maxMemoryAvailable * Integer.parseInt(proportions[2].trim()) / proportionSum);
      }
    }

    logger.info("allocateMemoryForRead = {}", conf.getAllocateMemoryForRead());
    logger.info("allocateMemoryForWrite = {}", conf.getAllocateMemoryForWrite());
    logger.info("allocateMemoryForSchema = {}", conf.getAllocateMemoryForSchema());

    if (!conf.isMetaDataCacheEnable()) {
      return;
    }

    String queryMemoryAllocateProportion = properties
        .getProperty("chunkmeta_chunk_timeseriesmeta_free_memory_proportion");
    if (queryMemoryAllocateProportion != null) {
      String[] proportions = queryMemoryAllocateProportion.split(":");
      int proportionSum = 0;
      for (String proportion : proportions) {
        proportionSum += Integer.parseInt(proportion.trim());
      }
      long maxMemoryAvailable = conf.getAllocateMemoryForRead();
      if (proportionSum != 0) {
        try {
          conf.setAllocateMemoryForChunkMetaDataCache(
              maxMemoryAvailable * Integer.parseInt(proportions[0].trim()) / proportionSum);
          conf.setAllocateMemoryForChunkCache(
              maxMemoryAvailable * Integer.parseInt(proportions[1].trim()) / proportionSum);
          conf.setAllocateMemoryForTimeSeriesMetaDataCache(
              maxMemoryAvailable * Integer.parseInt(proportions[2].trim()) / proportionSum);
          conf.setAllocateMemoryForReadWithoutCache(
              maxMemoryAvailable * Integer.parseInt(proportions[3].trim()) / proportionSum);
        } catch (Exception e) {
          throw new RuntimeException(
              "Each subsection of configuration item chunkmeta_chunk_timeseriesmeta_free_memory_proportion"
                  + " should be an integer, which is "
                  + queryMemoryAllocateProportion);
        }
      }

      conf.setMaxQueryDeduplicatedPathNum(
          Integer.parseInt(properties.getProperty("max_deduplicated_path_num")));
    }

  }

  /**
   * Get default encode algorithm by data type
   */
  public TSEncoding getDefualtEncodingByType(TSDataType dataType) {
    switch (dataType) {
      case BOOLEAN:
        return conf.getDefaultBooleanEncoding();
      case INT32:
        return conf.getDefaultInt32Encoding();
      case INT64:
        return conf.getDefaultInt64Encoding();
      case FLOAT:
        return conf.getDefaultFloatEncoding();
      case DOUBLE:
        return conf.getDefaultDoubleEncoding();
      default:
        return conf.getDefaultTextEncoding();
    }
  }

  private static class IoTDBDescriptorHolder {

    private static final IoTDBDescriptor INSTANCE = new IoTDBDescriptor();
  }
}<|MERGE_RESOLUTION|>--- conflicted
+++ resolved
@@ -520,7 +520,6 @@
           properties.getProperty(
               "primitive_array_size", String.valueOf(conf.getPrimitiveArraySize())))));
 
-<<<<<<< HEAD
       conf.setEnableFileTimeIndexer((Boolean.parseBoolean(
         properties.getProperty(
           "enable_file_time_indexer", String.valueOf(conf.isEnableFileTimeIndexer())))));
@@ -528,7 +527,7 @@
       conf.setFileTimeIndexerType((Integer.parseInt(
         properties.getProperty(
           "file_time_indexer_type", String.valueOf(conf.getFileTimeIndexerType())))));
-=======
+
       conf.setThriftMaxFrameSize(Integer.parseInt(properties
           .getProperty("thrift_max_frame_size", String.valueOf(conf.getThriftMaxFrameSize()))));
 
@@ -544,7 +543,6 @@
 
       conf.setDebugState(Boolean.parseBoolean(properties
           .getProperty("debug_state", String.valueOf(conf.isDebugOn()))));
->>>>>>> 157be8f2
 
       // mqtt
       if (properties.getProperty(IoTDBConstant.MQTT_HOST_NAME) != null) {
