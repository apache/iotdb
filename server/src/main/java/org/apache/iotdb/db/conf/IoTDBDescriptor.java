--- conflicted
+++ resolved
@@ -18,9 +18,7 @@
  */
 package org.apache.iotdb.db.conf;
 
-<<<<<<< HEAD
 import org.apache.iotdb.db.engine.merge.MergeFileStrategy;
-=======
 import java.io.File;
 import java.io.FileInputStream;
 import java.io.FileNotFoundException;
@@ -30,7 +28,6 @@
 import java.util.Properties;
 import org.apache.iotdb.db.conf.directories.DirectoryManager;
 import org.apache.iotdb.db.exception.query.QueryProcessException;
->>>>>>> def4daf2
 import org.apache.iotdb.db.utils.FilePathUtils;
 import org.apache.iotdb.tsfile.common.conf.TSFileDescriptor;
 import org.slf4j.Logger;
@@ -326,14 +323,11 @@
       // set tsfile-format config
       loadTsFileProps(properties);
 
-<<<<<<< HEAD
       conf.setMergeFileStrategy(MergeFileStrategy.valueOf(properties.getProperty(
           "merge_file_strategy", conf.getMergeFileStrategy().name())));
 
-=======
     } catch (FileNotFoundException e) {
       logger.warn("Fail to find config file {}", url, e);
->>>>>>> def4daf2
     } catch (IOException e) {
       logger.warn("Cannot load config file, use default configuration", e);
     } catch (Exception e) {
