--- conflicted
+++ resolved
@@ -42,10 +42,7 @@
 public class IoTDBDescriptor {
 
   private static final Logger logger = LoggerFactory.getLogger(IoTDBDescriptor.class);
-<<<<<<< HEAD
-=======
-  private static CommandLine commandLine;
->>>>>>> 946d4b87
+
   private IoTDBConfig conf = new IoTDBConfig();
 
   protected IoTDBDescriptor() {
@@ -59,45 +56,12 @@
 
   public IoTDBConfig getConfig() {
     return conf;
-  }
-
-<<<<<<< HEAD
-=======
-  public void replaceProps(String[] params) {
-    Options options = new Options();
-    final String RPC_PORT = "rpc_port";
-    Option rpcPort = new Option(RPC_PORT, RPC_PORT, true,
-        "The jdbc service listens on the port");
-    rpcPort.setRequired(false);
-    options.addOption(rpcPort);
-
-    boolean ok = parseCommandLine(options, params);
-    if (!ok) {
-      logger.error("replaces properties failed, use default conf params");
-    } else {
-      if (commandLine.hasOption(RPC_PORT)) {
-        conf.setRpcPort(Integer.parseInt(commandLine.getOptionValue(RPC_PORT)));
-        logger.debug("replace rpc port with={}", conf.getRpcPort());
-      }
-    }
-  }
-
-  private boolean parseCommandLine(Options options, String[] params) {
-    try {
-      CommandLineParser parser = new DefaultParser();
-      commandLine = parser.parse(options, params);
-    } catch (ParseException e) {
-      logger.error("parse conf params failed, {}", e.toString());
-      return false;
-    }
-    return true;
   }
 
   /**
    * get props url location
    * @return url object if location exit, otherwise null.
    */
->>>>>>> 946d4b87
   public URL getPropsUrl() {
     // Check if a config-directory was specified first.
     String urlString = System.getProperty(IoTDBConstant.IOTDB_CONF, null);
