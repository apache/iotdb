--- conflicted
+++ resolved
@@ -715,7 +715,6 @@
           Boolean.parseBoolean(
               properties.getProperty(
                   "enable_id_table_log_file", String.valueOf(conf.isEnableIDTableLogFile()))));
-<<<<<<< HEAD
 
       conf.setEnablePersistentSchema(
           Boolean.parseBoolean(
@@ -745,8 +744,6 @@
                   "page_cache_in_schema_file",
                   String.valueOf(conf.getPageCacheSizeInSchemaFile()))));
 
-=======
->>>>>>> b1033855
       // mqtt
       loadMqttProps(properties);
 
