--- conflicted
+++ resolved
@@ -247,13 +247,10 @@
 
       conf.setDataDirs(properties.getProperty("data_dirs", conf.getDataDirs()[0]).split(","));
 
-<<<<<<< HEAD
       conf.setWalDir(properties.getProperty("wal_dir", conf.getWalDir()));
 
       conf.setSyncDir(properties.getProperty("sync_dir", conf.getSyncDir()));
 
-=======
->>>>>>> 53089cee
       conf.setConsensusDir(properties.getProperty("consensus_dir", conf.getConsensusDir()));
 
       int mlogBufferSize =
