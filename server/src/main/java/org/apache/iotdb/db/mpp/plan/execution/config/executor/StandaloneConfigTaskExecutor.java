/*
 * Licensed to the Apache Software Foundation (ASF) under one
 * or more contributor license agreements.  See the NOTICE file
 * distributed with this work for additional information
 * regarding copyright ownership.  The ASF licenses this file
 * to you under the Apache License, Version 2.0 (the
 * "License"); you may not use this file except in compliance
 * with the License.  You may obtain a copy of the License at
 *
 *     http://www.apache.org/licenses/LICENSE-2.0
 *
 * Unless required by applicable law or agreed to in writing,
 * software distributed under the License is distributed on an
 * "AS IS" BASIS, WITHOUT WARRANTIES OR CONDITIONS OF ANY
 * KIND, either express or implied.  See the License for the
 * specific language governing permissions and limitations
 * under the License.
 */

package org.apache.iotdb.db.mpp.plan.execution.config.executor;

import org.apache.iotdb.common.rpc.thrift.TFlushReq;
import org.apache.iotdb.common.rpc.thrift.TSStatus;
import org.apache.iotdb.commons.exception.IoTDBException;
import org.apache.iotdb.commons.exception.MetadataException;
import org.apache.iotdb.commons.path.PartialPath;
import org.apache.iotdb.commons.udf.service.UDFExecutableManager;
import org.apache.iotdb.commons.udf.service.UDFRegistrationService;
import org.apache.iotdb.confignode.rpc.thrift.TStorageGroupInfo;
import org.apache.iotdb.confignode.rpc.thrift.TStorageGroupSchema;
import org.apache.iotdb.db.localconfignode.LocalConfigNode;
import org.apache.iotdb.db.metadata.mnode.IStorageGroupMNode;
import org.apache.iotdb.db.mpp.plan.execution.config.ConfigTaskResult;
import org.apache.iotdb.db.mpp.plan.execution.config.metadata.CountStorageGroupTask;
import org.apache.iotdb.db.mpp.plan.execution.config.metadata.ShowStorageGroupTask;
import org.apache.iotdb.db.mpp.plan.execution.config.metadata.ShowTTLTask;
import org.apache.iotdb.db.mpp.plan.execution.config.sys.sync.ShowPipeSinkTask;
import org.apache.iotdb.db.mpp.plan.statement.metadata.CountStorageGroupStatement;
import org.apache.iotdb.db.mpp.plan.statement.metadata.DeleteStorageGroupStatement;
import org.apache.iotdb.db.mpp.plan.statement.metadata.SetStorageGroupStatement;
import org.apache.iotdb.db.mpp.plan.statement.metadata.SetTTLStatement;
import org.apache.iotdb.db.mpp.plan.statement.metadata.ShowDataNodesStatement;
import org.apache.iotdb.db.mpp.plan.statement.metadata.ShowRegionStatement;
import org.apache.iotdb.db.mpp.plan.statement.metadata.ShowStorageGroupStatement;
import org.apache.iotdb.db.mpp.plan.statement.metadata.ShowTTLStatement;
import org.apache.iotdb.db.mpp.plan.statement.metadata.template.CreateSchemaTemplateStatement;
import org.apache.iotdb.db.mpp.plan.statement.metadata.template.SetSchemaTemplateStatement;
import org.apache.iotdb.db.mpp.plan.statement.metadata.template.ShowNodesInSchemaTemplateStatement;
import org.apache.iotdb.db.mpp.plan.statement.metadata.template.ShowPathSetTemplateStatement;
import org.apache.iotdb.db.mpp.plan.statement.metadata.template.ShowSchemaTemplateStatement;
<<<<<<< HEAD
import org.apache.iotdb.db.mpp.plan.statement.sys.sync.CreatePipeStatement;
import org.apache.iotdb.db.mpp.plan.statement.sys.sync.DropPipeStatement;
import org.apache.iotdb.db.mpp.plan.statement.sys.sync.ShowPipeStatement;
import org.apache.iotdb.db.mpp.plan.statement.sys.sync.StartPipeStatement;
import org.apache.iotdb.db.mpp.plan.statement.sys.sync.StopPipeStatement;
=======
import org.apache.iotdb.db.mpp.plan.statement.sys.sync.CreatePipeSinkStatement;
import org.apache.iotdb.db.mpp.plan.statement.sys.sync.DropPipeSinkStatement;
import org.apache.iotdb.db.mpp.plan.statement.sys.sync.ShowPipeSinkStatement;
import org.apache.iotdb.db.sync.sender.pipe.PipeSink;
>>>>>>> 37d6cfed
import org.apache.iotdb.rpc.StatementExecutionException;
import org.apache.iotdb.rpc.TSStatusCode;

import com.google.common.util.concurrent.SettableFuture;
import org.slf4j.Logger;
import org.slf4j.LoggerFactory;

import java.io.IOException;
import java.util.ArrayList;
import java.util.Arrays;
import java.util.HashMap;
import java.util.List;
import java.util.Map;

public class StandaloneConfigTaskExecutor implements IConfigTaskExecutor {

  private static final Logger LOGGER = LoggerFactory.getLogger(StandaloneConfigTaskExecutor.class);

  private static final class StandaloneConfigTaskExecutorHolder {
    private static final StandaloneConfigTaskExecutor INSTANCE = new StandaloneConfigTaskExecutor();

    private StandaloneConfigTaskExecutorHolder() {}
  }

  public static StandaloneConfigTaskExecutor getInstance() {
    return StandaloneConfigTaskExecutorHolder.INSTANCE;
  }

  @Override
  public SettableFuture<ConfigTaskResult> setStorageGroup(
      SetStorageGroupStatement setStorageGroupStatement) {
    SettableFuture<ConfigTaskResult> future = SettableFuture.create();
    try {
      LocalConfigNode localConfigNode = LocalConfigNode.getInstance();
      localConfigNode.setStorageGroup(setStorageGroupStatement.getStorageGroupPath());
      if (setStorageGroupStatement.getTTL() != null) {
        localConfigNode.setTTL(
            setStorageGroupStatement.getStorageGroupPath(), setStorageGroupStatement.getTTL());
      }
      // schemaReplicationFactor, dataReplicationFactor, timePartitionInterval are ignored
      future.set(new ConfigTaskResult(TSStatusCode.SUCCESS_STATUS));
    } catch (Exception e) {
      LOGGER.error("Failed to set storage group, caused by ", e);
      future.setException(e);
    }
    return future;
  }

  @Override
  public SettableFuture<ConfigTaskResult> showStorageGroup(
      ShowStorageGroupStatement showStorageGroupStatement) {
    SettableFuture<ConfigTaskResult> future = SettableFuture.create();
    Map<String, TStorageGroupInfo> storageGroupInfoMap = new HashMap<>();
    try {
      LocalConfigNode localConfigNode = LocalConfigNode.getInstance();
      List<PartialPath> partialPaths =
          localConfigNode.getMatchedStorageGroups(
              showStorageGroupStatement.getPathPattern(), showStorageGroupStatement.isPrefixPath());
      for (PartialPath storageGroupPath : partialPaths) {
        IStorageGroupMNode storageGroupMNode =
            localConfigNode.getStorageGroupNodeByPath(storageGroupPath);
        String storageGroup = storageGroupMNode.getFullPath();
        TStorageGroupSchema storageGroupSchema = storageGroupMNode.getStorageGroupSchema();

        TStorageGroupInfo storageGroupInfo = new TStorageGroupInfo();
        storageGroupInfo.setName(storageGroup);
        storageGroupInfo.setTTL(storageGroupSchema.getTTL());
        storageGroupInfo.setSchemaReplicationFactor(
            storageGroupSchema.getSchemaReplicationFactor());
        storageGroupInfo.setDataReplicationFactor(storageGroupSchema.getDataReplicationFactor());
        storageGroupInfo.setTimePartitionInterval(storageGroupSchema.getTimePartitionInterval());
        storageGroupInfo.setSchemaRegionNum(1);
        storageGroupInfo.setDataRegionNum(1);
        storageGroupInfoMap.put(storageGroup, storageGroupInfo);
      }
      // build TSBlock
      ShowStorageGroupTask.buildTSBlock(storageGroupInfoMap, future);
    } catch (MetadataException e) {
      future.setException(e);
    }
    return future;
  }

  @Override
  public SettableFuture<ConfigTaskResult> countStorageGroup(
      CountStorageGroupStatement countStorageGroupStatement) {
    SettableFuture<ConfigTaskResult> future = SettableFuture.create();
    int storageGroupNum;
    try {
      storageGroupNum =
          LocalConfigNode.getInstance()
              .getStorageGroupNum(
                  countStorageGroupStatement.getPartialPath(),
                  countStorageGroupStatement.isPrefixPath());
      // build TSBlock
      CountStorageGroupTask.buildTSBlock(storageGroupNum, future);
    } catch (MetadataException e) {
      future.setException(e);
    }
    return future;
  }

  @Override
  public SettableFuture<ConfigTaskResult> createFunction(
      String udfName, String className, List<String> uris) {
    SettableFuture<ConfigTaskResult> future = SettableFuture.create();
    try {
      UDFRegistrationService.getInstance()
          .register(udfName, className, uris, UDFExecutableManager.getInstance(), true);
      future.set(new ConfigTaskResult(TSStatusCode.SUCCESS_STATUS));
    } catch (Exception e) {
      final String message =
          String.format(
              "Failed to create function %s(%s), URI: %s, because %s.",
              udfName, className, uris, e.getMessage());
      LOGGER.error(message, e);
      future.setException(
          new IoTDBException(message, TSStatusCode.EXECUTE_STATEMENT_ERROR.getStatusCode()));
    }
    return future;
  }

  @Override
  public SettableFuture<ConfigTaskResult> deleteStorageGroup(
      DeleteStorageGroupStatement deleteStorageGroupStatement) {
    SettableFuture<ConfigTaskResult> future = SettableFuture.create();
    try {
      List<PartialPath> deletePathList = new ArrayList<>();
      for (String path : deleteStorageGroupStatement.getPrefixPath()) {
        PartialPath prefixPath = new PartialPath(path);
        deletePathList.addAll(
            LocalConfigNode.getInstance().getMatchedStorageGroups(prefixPath, false));
      }
      if (deletePathList.isEmpty()) {
        future.setException(
            new IoTDBException(
                String.format(
                    "Path %s does not exist",
                    Arrays.toString(deleteStorageGroupStatement.getPrefixPath().toArray())),
                TSStatusCode.TIMESERIES_NOT_EXIST.getStatusCode()));
        return future;
      } else {
        LocalConfigNode.getInstance().deleteStorageGroups(deletePathList);
      }
    } catch (MetadataException e) {
      future.setException(e);
      return future;
    }
    future.set(new ConfigTaskResult(TSStatusCode.SUCCESS_STATUS));
    return future;
  }

  @Override
  public SettableFuture<ConfigTaskResult> dropFunction(String udfName) {
    SettableFuture<ConfigTaskResult> future = SettableFuture.create();
    try {
      UDFRegistrationService.getInstance().deregister(udfName);
      future.set(new ConfigTaskResult(TSStatusCode.SUCCESS_STATUS));
    } catch (Exception e) {
      final String message =
          String.format("Failed to drop function %s, because %s.", udfName, e.getMessage());
      LOGGER.error(message, e);
      future.setException(
          new IoTDBException(message, TSStatusCode.EXECUTE_STATEMENT_ERROR.getStatusCode()));
    }
    return future;
  }

  @Override
  public SettableFuture<ConfigTaskResult> setTTL(SetTTLStatement setTTLStatement, String taskName) {
    SettableFuture<ConfigTaskResult> future = SettableFuture.create();
    try {
      LocalConfigNode.getInstance()
          .setTTL(setTTLStatement.getStorageGroupPath(), setTTLStatement.getTTL());
    } catch (MetadataException | IOException e) {
      future.setException(e);
    }
    future.set(new ConfigTaskResult(TSStatusCode.SUCCESS_STATUS));
    return future;
  }

  @Override
  public SettableFuture<ConfigTaskResult> merge(boolean isCluster) {
    SettableFuture<ConfigTaskResult> future = SettableFuture.create();
    TSStatus tsStatus = LocalConfigNode.getInstance().executeMergeOperation();
    if (tsStatus.getCode() == TSStatusCode.SUCCESS_STATUS.getStatusCode()) {
      future.set(new ConfigTaskResult(TSStatusCode.SUCCESS_STATUS));
    } else {
      future.setException(new IoTDBException(tsStatus.message, tsStatus.code));
    }
    return future;
  }

  @Override
  public SettableFuture<ConfigTaskResult> flush(TFlushReq tFlushReq, boolean isCluster) {
    SettableFuture<ConfigTaskResult> future = SettableFuture.create();
    TSStatus tsStatus = LocalConfigNode.getInstance().executeFlushOperation(tFlushReq);
    if (tsStatus.getCode() == TSStatusCode.SUCCESS_STATUS.getStatusCode()) {
      future.set(new ConfigTaskResult(TSStatusCode.SUCCESS_STATUS));
    } else {
      future.setException(new IoTDBException(tsStatus.message, tsStatus.code));
    }
    return future;
  }

  @Override
  public SettableFuture<ConfigTaskResult> clearCache(boolean isCluster) {
    SettableFuture<ConfigTaskResult> future = SettableFuture.create();
    TSStatus tsStatus = LocalConfigNode.getInstance().executeClearCacheOperation();
    if (tsStatus.getCode() == TSStatusCode.SUCCESS_STATUS.getStatusCode()) {
      future.set(new ConfigTaskResult(TSStatusCode.SUCCESS_STATUS));
    } else {
      future.setException(new IoTDBException(tsStatus.message, tsStatus.code));
    }
    return future;
  }

  @Override
  public SettableFuture<ConfigTaskResult> loadConfiguration(boolean isCluster) {
    SettableFuture<ConfigTaskResult> future = SettableFuture.create();
    TSStatus tsStatus = LocalConfigNode.getInstance().executeLoadConfigurationOperation();
    if (tsStatus.getCode() == TSStatusCode.SUCCESS_STATUS.getStatusCode()) {
      future.set(new ConfigTaskResult(TSStatusCode.SUCCESS_STATUS));
    } else {
      future.setException(new StatementExecutionException(tsStatus));
    }
    return future;
  }

  @Override
  public SettableFuture<ConfigTaskResult> showCluster() {
    SettableFuture<ConfigTaskResult> future = SettableFuture.create();
    future.setException(
        new IoTDBException(
            "Executing show cluster in standalone mode is not supported",
            TSStatusCode.EXECUTE_STATEMENT_ERROR.getStatusCode()));
    return future;
  }

  @Override
  public SettableFuture<ConfigTaskResult> showTTL(ShowTTLStatement showTTLStatement) {
    SettableFuture<ConfigTaskResult> future = SettableFuture.create();
    List<PartialPath> storageGroupPaths = showTTLStatement.getPaths();
    Map<String, Long> storageGroupToTTL = new HashMap<>();
    try {
      Map<PartialPath, Long> allStorageGroupToTTL =
          LocalConfigNode.getInstance().getStorageGroupsTTL();
      if (showTTLStatement.isAll()) {
        allStorageGroupToTTL
            .entrySet()
            .forEach(
                (entry) -> {
                  storageGroupToTTL.put(entry.getKey().getFullPath(), entry.getValue());
                });
      } else {
        for (PartialPath storageGroupPath : storageGroupPaths) {
          List<PartialPath> matchedStorageGroupPaths =
              LocalConfigNode.getInstance()
                  .getMatchedStorageGroups(storageGroupPath, showTTLStatement.isPrefixPath());
          for (PartialPath matchedStorageGroupPath : matchedStorageGroupPaths) {
            storageGroupToTTL.put(
                matchedStorageGroupPath.getFullPath(),
                allStorageGroupToTTL.get(matchedStorageGroupPath));
          }
        }
      }
    } catch (MetadataException e) {
      future.setException(e);
    }
    // build TSBlock
    ShowTTLTask.buildTSBlock(storageGroupToTTL, future);
    return future;
  }

  @Override
  public SettableFuture<ConfigTaskResult> showRegion(ShowRegionStatement showRegionStatement) {
    SettableFuture<ConfigTaskResult> future = SettableFuture.create();
    future.setException(
        new IoTDBException(
            "Executing show regions in standalone mode is not supported",
            TSStatusCode.EXECUTE_STATEMENT_ERROR.getStatusCode()));
    return future;
  }

  @Override
  public SettableFuture<ConfigTaskResult> showDataNodes(
      ShowDataNodesStatement showDataNodesStatement) {
    SettableFuture<ConfigTaskResult> future = SettableFuture.create();
    future.setException(
        new IoTDBException(
            "Executing show datanodes in standalone mode is not supported",
            TSStatusCode.EXECUTE_STATEMENT_ERROR.getStatusCode()));
    return future;
  }

  @Override
  public SettableFuture<ConfigTaskResult> showConfigNodes() {
    SettableFuture<ConfigTaskResult> future = SettableFuture.create();
    future.setException(
        new IoTDBException(
            "Executing show confignodes in standalone mode is not supported",
            TSStatusCode.EXECUTE_STATEMENT_ERROR.getStatusCode()));
    return future;
  }

  @Override
  public SettableFuture<ConfigTaskResult> createSchemaTemplate(
      CreateSchemaTemplateStatement createSchemaTemplateStatement) {
    SettableFuture<ConfigTaskResult> future = SettableFuture.create();
    future.setException(
        new IoTDBException(
            "Executing create schema template is not supported",
            TSStatusCode.EXECUTE_STATEMENT_ERROR.getStatusCode()));
    return future;
  }

  @Override
  public SettableFuture<ConfigTaskResult> showSchemaTemplate(
      ShowSchemaTemplateStatement showSchemaTemplateStatement) {
    SettableFuture<ConfigTaskResult> future = SettableFuture.create();
    future.setException(
        new IoTDBException(
            "Executing show schema template is not supported",
            TSStatusCode.EXECUTE_STATEMENT_ERROR.getStatusCode()));
    return future;
  }

  @Override
  public SettableFuture<ConfigTaskResult> showNodesInSchemaTemplate(
      ShowNodesInSchemaTemplateStatement showNodesInSchemaTemplateStatement) {
    SettableFuture<ConfigTaskResult> future = SettableFuture.create();
    future.setException(
        new IoTDBException(
            "Executing show nodes in schema template is not supported",
            TSStatusCode.EXECUTE_STATEMENT_ERROR.getStatusCode()));
    return future;
  }

  @Override
  public SettableFuture<ConfigTaskResult> setSchemaTemplate(
      SetSchemaTemplateStatement setSchemaTemplateStatement) {
    SettableFuture<ConfigTaskResult> future = SettableFuture.create();
    future.setException(
        new IoTDBException(
            "Executing set schema template is not supported",
            TSStatusCode.EXECUTE_STATEMENT_ERROR.getStatusCode()));
    return future;
  }

  @Override
  public SettableFuture<ConfigTaskResult> showPathSetTemplate(
      ShowPathSetTemplateStatement showPathSetTemplateStatement) {
    SettableFuture<ConfigTaskResult> future = SettableFuture.create();
    future.setException(
        new IoTDBException(
            "Executing show path set template is not supported",
            TSStatusCode.EXECUTE_STATEMENT_ERROR.getStatusCode()));
    return future;
  }

  @Override
  public SettableFuture<ConfigTaskResult> createPipe(CreatePipeStatement createPipeStatement) {
    SettableFuture<ConfigTaskResult> future = SettableFuture.create();
    TSStatus tsStatus = LocalConfigNode.getInstance().createPipe(createPipeStatement);
    if (tsStatus.getCode() == TSStatusCode.SUCCESS_STATUS.getStatusCode()) {
      future.set(new ConfigTaskResult(TSStatusCode.SUCCESS_STATUS));
    } else {
      future.setException(new StatementExecutionException(tsStatus));
    }
    return future;
  }

  @Override
  public SettableFuture<ConfigTaskResult> createPipeSink(
      CreatePipeSinkStatement createPipeSinkStatement) {
    SettableFuture<ConfigTaskResult> future = SettableFuture.create();
    TSStatus tsStatus = LocalConfigNode.getInstance().createPipeSink(createPipeSinkStatement);
    if (tsStatus.getCode() == TSStatusCode.SUCCESS_STATUS.getStatusCode()) {
      future.set(new ConfigTaskResult(TSStatusCode.SUCCESS_STATUS));
    } else {
      future.setException(new StatementExecutionException(tsStatus));
    }
    return future;
  }

  @Override
<<<<<<< HEAD
  public SettableFuture<ConfigTaskResult> dropPipe(DropPipeStatement dropPipeStatement) {
    SettableFuture<ConfigTaskResult> future = SettableFuture.create();
    TSStatus tsStatus = LocalConfigNode.getInstance().dropPipe(dropPipeStatement.getPipeName());
=======
  public SettableFuture<ConfigTaskResult> dropPipeSink(
      DropPipeSinkStatement dropPipeSinkStatement) {
    SettableFuture<ConfigTaskResult> future = SettableFuture.create();
    TSStatus tsStatus =
        LocalConfigNode.getInstance().dropPipeSink(dropPipeSinkStatement.getPipeSinkName());
>>>>>>> 37d6cfed
    if (tsStatus.getCode() == TSStatusCode.SUCCESS_STATUS.getStatusCode()) {
      future.set(new ConfigTaskResult(TSStatusCode.SUCCESS_STATUS));
    } else {
      future.setException(new StatementExecutionException(tsStatus));
    }
    return future;
  }

  @Override
  public SettableFuture<ConfigTaskResult> showPipeSink(
      ShowPipeSinkStatement showPipeSinkStatement) {
    SettableFuture<ConfigTaskResult> future = SettableFuture.create();
    List<PipeSink> pipeSinkList =
        LocalConfigNode.getInstance().showPipeSink(showPipeSinkStatement.getPipeSinkName());
    ShowPipeSinkTask.buildTSBlock(pipeSinkList, future);
    return future;
  }

  @Override
<<<<<<< HEAD
  public SettableFuture<ConfigTaskResult> showPipe(ShowPipeStatement showPipeStatement) {
=======
  public SettableFuture<ConfigTaskResult> dropPipe() {
>>>>>>> 37d6cfed
    SettableFuture<ConfigTaskResult> future = SettableFuture.create();
    future.setException(
        new IoTDBException(
            "Executing drop pipe is not supported",
            TSStatusCode.EXECUTE_STATEMENT_ERROR.getStatusCode()));
    return future;
  }

  @Override
  public SettableFuture<ConfigTaskResult> showPipe() {
    SettableFuture<ConfigTaskResult> future = SettableFuture.create();
    future.setException(
        new IoTDBException(
            "Executing show pipe is not supported",
            TSStatusCode.EXECUTE_STATEMENT_ERROR.getStatusCode()));
    return future;
  }

  @Override
  public SettableFuture<ConfigTaskResult> startPipe(StartPipeStatement startPipeStatement) {
    SettableFuture<ConfigTaskResult> future = SettableFuture.create();
    TSStatus tsStatus = LocalConfigNode.getInstance().startPipe(startPipeStatement.getPipeName());
    if (tsStatus.getCode() == TSStatusCode.SUCCESS_STATUS.getStatusCode()) {
      future.set(new ConfigTaskResult(TSStatusCode.SUCCESS_STATUS));
    } else {
      future.setException(new StatementExecutionException(tsStatus));
    }
    return future;
  }

  @Override
  public SettableFuture<ConfigTaskResult> stopPipe(StopPipeStatement stopPipeStatement) {
    SettableFuture<ConfigTaskResult> future = SettableFuture.create();
    TSStatus tsStatus = LocalConfigNode.getInstance().stopPipe(stopPipeStatement.getPipeName());
    if (tsStatus.getCode() == TSStatusCode.SUCCESS_STATUS.getStatusCode()) {
      future.set(new ConfigTaskResult(TSStatusCode.SUCCESS_STATUS));
    } else {
      future.setException(new StatementExecutionException(tsStatus));
    }
    return future;
  }
}<|MERGE_RESOLUTION|>--- conflicted
+++ resolved
@@ -48,18 +48,15 @@
 import org.apache.iotdb.db.mpp.plan.statement.metadata.template.ShowNodesInSchemaTemplateStatement;
 import org.apache.iotdb.db.mpp.plan.statement.metadata.template.ShowPathSetTemplateStatement;
 import org.apache.iotdb.db.mpp.plan.statement.metadata.template.ShowSchemaTemplateStatement;
-<<<<<<< HEAD
+import org.apache.iotdb.db.mpp.plan.statement.sys.sync.CreatePipeSinkStatement;
+import org.apache.iotdb.db.mpp.plan.statement.sys.sync.DropPipeSinkStatement;
+import org.apache.iotdb.db.mpp.plan.statement.sys.sync.ShowPipeSinkStatement;
+import org.apache.iotdb.db.sync.sender.pipe.PipeSink;
 import org.apache.iotdb.db.mpp.plan.statement.sys.sync.CreatePipeStatement;
 import org.apache.iotdb.db.mpp.plan.statement.sys.sync.DropPipeStatement;
 import org.apache.iotdb.db.mpp.plan.statement.sys.sync.ShowPipeStatement;
 import org.apache.iotdb.db.mpp.plan.statement.sys.sync.StartPipeStatement;
 import org.apache.iotdb.db.mpp.plan.statement.sys.sync.StopPipeStatement;
-=======
-import org.apache.iotdb.db.mpp.plan.statement.sys.sync.CreatePipeSinkStatement;
-import org.apache.iotdb.db.mpp.plan.statement.sys.sync.DropPipeSinkStatement;
-import org.apache.iotdb.db.mpp.plan.statement.sys.sync.ShowPipeSinkStatement;
-import org.apache.iotdb.db.sync.sender.pipe.PipeSink;
->>>>>>> 37d6cfed
 import org.apache.iotdb.rpc.StatementExecutionException;
 import org.apache.iotdb.rpc.TSStatusCode;
 
@@ -421,18 +418,6 @@
   }
 
   @Override
-  public SettableFuture<ConfigTaskResult> createPipe(CreatePipeStatement createPipeStatement) {
-    SettableFuture<ConfigTaskResult> future = SettableFuture.create();
-    TSStatus tsStatus = LocalConfigNode.getInstance().createPipe(createPipeStatement);
-    if (tsStatus.getCode() == TSStatusCode.SUCCESS_STATUS.getStatusCode()) {
-      future.set(new ConfigTaskResult(TSStatusCode.SUCCESS_STATUS));
-    } else {
-      future.setException(new StatementExecutionException(tsStatus));
-    }
-    return future;
-  }
-
-  @Override
   public SettableFuture<ConfigTaskResult> createPipeSink(
       CreatePipeSinkStatement createPipeSinkStatement) {
     SettableFuture<ConfigTaskResult> future = SettableFuture.create();
@@ -446,17 +431,11 @@
   }
 
   @Override
-<<<<<<< HEAD
-  public SettableFuture<ConfigTaskResult> dropPipe(DropPipeStatement dropPipeStatement) {
-    SettableFuture<ConfigTaskResult> future = SettableFuture.create();
-    TSStatus tsStatus = LocalConfigNode.getInstance().dropPipe(dropPipeStatement.getPipeName());
-=======
   public SettableFuture<ConfigTaskResult> dropPipeSink(
       DropPipeSinkStatement dropPipeSinkStatement) {
     SettableFuture<ConfigTaskResult> future = SettableFuture.create();
     TSStatus tsStatus =
         LocalConfigNode.getInstance().dropPipeSink(dropPipeSinkStatement.getPipeSinkName());
->>>>>>> 37d6cfed
     if (tsStatus.getCode() == TSStatusCode.SUCCESS_STATUS.getStatusCode()) {
       future.set(new ConfigTaskResult(TSStatusCode.SUCCESS_STATUS));
     } else {
@@ -476,50 +455,60 @@
   }
 
   @Override
-<<<<<<< HEAD
+  public SettableFuture<ConfigTaskResult> createPipe(CreatePipeStatement createPipeStatement) {
+    SettableFuture<ConfigTaskResult> future = SettableFuture.create();
+    TSStatus tsStatus = LocalConfigNode.getInstance().createPipe(createPipeStatement);
+    if (tsStatus.getCode() == TSStatusCode.SUCCESS_STATUS.getStatusCode()) {
+      future.set(new ConfigTaskResult(TSStatusCode.SUCCESS_STATUS));
+    } else {
+      future.setException(new StatementExecutionException(tsStatus));
+    }
+    return future;
+  }
+
+  @Override
+  public SettableFuture<ConfigTaskResult> startPipe(StartPipeStatement startPipeStatement) {
+    SettableFuture<ConfigTaskResult> future = SettableFuture.create();
+    TSStatus tsStatus = LocalConfigNode.getInstance().startPipe(startPipeStatement.getPipeName());
+    if (tsStatus.getCode() == TSStatusCode.SUCCESS_STATUS.getStatusCode()) {
+      future.set(new ConfigTaskResult(TSStatusCode.SUCCESS_STATUS));
+    } else {
+      future.setException(new StatementExecutionException(tsStatus));
+    }
+    return future;
+  }
+
+  @Override
+  public SettableFuture<ConfigTaskResult> stopPipe(StopPipeStatement stopPipeStatement) {
+    SettableFuture<ConfigTaskResult> future = SettableFuture.create();
+    TSStatus tsStatus = LocalConfigNode.getInstance().stopPipe(stopPipeStatement.getPipeName());
+    if (tsStatus.getCode() == TSStatusCode.SUCCESS_STATUS.getStatusCode()) {
+      future.set(new ConfigTaskResult(TSStatusCode.SUCCESS_STATUS));
+    } else {
+      future.setException(new StatementExecutionException(tsStatus));
+    }
+    return future;
+  }
+
+  @Override
+  public SettableFuture<ConfigTaskResult> dropPipe(DropPipeStatement dropPipeStatement) {
+    SettableFuture<ConfigTaskResult> future = SettableFuture.create();
+    TSStatus tsStatus = LocalConfigNode.getInstance().dropPipe(dropPipeStatement.getPipeName());
+    if (tsStatus.getCode() == TSStatusCode.SUCCESS_STATUS.getStatusCode()) {
+      future.set(new ConfigTaskResult(TSStatusCode.SUCCESS_STATUS));
+    } else {
+      future.setException(new StatementExecutionException(tsStatus));
+    }
+    return future;
+  }
+
+  @Override
   public SettableFuture<ConfigTaskResult> showPipe(ShowPipeStatement showPipeStatement) {
-=======
-  public SettableFuture<ConfigTaskResult> dropPipe() {
->>>>>>> 37d6cfed
-    SettableFuture<ConfigTaskResult> future = SettableFuture.create();
-    future.setException(
-        new IoTDBException(
-            "Executing drop pipe is not supported",
-            TSStatusCode.EXECUTE_STATEMENT_ERROR.getStatusCode()));
-    return future;
-  }
-
-  @Override
-  public SettableFuture<ConfigTaskResult> showPipe() {
-    SettableFuture<ConfigTaskResult> future = SettableFuture.create();
-    future.setException(
-        new IoTDBException(
-            "Executing show pipe is not supported",
-            TSStatusCode.EXECUTE_STATEMENT_ERROR.getStatusCode()));
-    return future;
-  }
-
-  @Override
-  public SettableFuture<ConfigTaskResult> startPipe(StartPipeStatement startPipeStatement) {
-    SettableFuture<ConfigTaskResult> future = SettableFuture.create();
-    TSStatus tsStatus = LocalConfigNode.getInstance().startPipe(startPipeStatement.getPipeName());
-    if (tsStatus.getCode() == TSStatusCode.SUCCESS_STATUS.getStatusCode()) {
-      future.set(new ConfigTaskResult(TSStatusCode.SUCCESS_STATUS));
-    } else {
-      future.setException(new StatementExecutionException(tsStatus));
-    }
-    return future;
-  }
-
-  @Override
-  public SettableFuture<ConfigTaskResult> stopPipe(StopPipeStatement stopPipeStatement) {
-    SettableFuture<ConfigTaskResult> future = SettableFuture.create();
-    TSStatus tsStatus = LocalConfigNode.getInstance().stopPipe(stopPipeStatement.getPipeName());
-    if (tsStatus.getCode() == TSStatusCode.SUCCESS_STATUS.getStatusCode()) {
-      future.set(new ConfigTaskResult(TSStatusCode.SUCCESS_STATUS));
-    } else {
-      future.setException(new StatementExecutionException(tsStatus));
-    }
+    SettableFuture<ConfigTaskResult> future = SettableFuture.create();
+    future.setException(
+            new IoTDBException(
+                    "Executing show pipe is not supported",
+                    TSStatusCode.EXECUTE_STATEMENT_ERROR.getStatusCode()));
     return future;
   }
 }