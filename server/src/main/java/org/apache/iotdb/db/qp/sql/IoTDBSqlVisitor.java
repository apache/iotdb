/*
 * Licensed to the Apache Software Foundation (ASF) under one
 * or more contributor license agreements.  See the NOTICE file
 * distributed with this work for additional information
 * regarding copyright ownership.  The ASF licenses this file
 * to you under the Apache License, Version 2.0 (the
 * "License"); you may not use this file except in compliance
 * with the License.  You may obtain a copy of the License at
 *
 *     http://www.apache.org/licenses/LICENSE-2.0
 *
 * Unless required by applicable law or agreed to in writing,
 * software distributed under the License is distributed on an
 * "AS IS" BASIS, WITHOUT WARRANTIES OR CONDITIONS OF ANY
 * KIND, either express or implied.  See the License for the
 * specific language governing permissions and limitations
 * under the License.
 */
package org.apache.iotdb.db.qp.sql;

import org.apache.iotdb.db.conf.IoTDBConstant;
import org.apache.iotdb.db.conf.IoTDBDescriptor;
import org.apache.iotdb.db.engine.trigger.executor.TriggerEvent;
import org.apache.iotdb.db.exception.metadata.IllegalPathException;
import org.apache.iotdb.db.exception.query.QueryProcessException;
import org.apache.iotdb.db.exception.runtime.SQLParserException;
import org.apache.iotdb.db.index.common.IndexType;
import org.apache.iotdb.db.metadata.path.PartialPath;
import org.apache.iotdb.db.qp.constant.FilterConstant;
import org.apache.iotdb.db.qp.constant.FilterConstant.FilterType;
import org.apache.iotdb.db.qp.constant.SQLConstant;
import org.apache.iotdb.db.qp.logical.Operator;
import org.apache.iotdb.db.qp.logical.crud.AggregationQueryOperator;
import org.apache.iotdb.db.qp.logical.crud.BasicFunctionOperator;
import org.apache.iotdb.db.qp.logical.crud.DeleteDataOperator;
import org.apache.iotdb.db.qp.logical.crud.FillClauseComponent;
import org.apache.iotdb.db.qp.logical.crud.FillQueryOperator;
import org.apache.iotdb.db.qp.logical.crud.FilterOperator;
import org.apache.iotdb.db.qp.logical.crud.FromComponent;
import org.apache.iotdb.db.qp.logical.crud.GroupByClauseComponent;
import org.apache.iotdb.db.qp.logical.crud.GroupByFillClauseComponent;
import org.apache.iotdb.db.qp.logical.crud.GroupByFillQueryOperator;
import org.apache.iotdb.db.qp.logical.crud.GroupByQueryOperator;
import org.apache.iotdb.db.qp.logical.crud.InOperator;
import org.apache.iotdb.db.qp.logical.crud.InsertOperator;
import org.apache.iotdb.db.qp.logical.crud.LastQueryOperator;
import org.apache.iotdb.db.qp.logical.crud.LikeOperator;
import org.apache.iotdb.db.qp.logical.crud.QueryOperator;
import org.apache.iotdb.db.qp.logical.crud.RegexpOperator;
import org.apache.iotdb.db.qp.logical.crud.SelectComponent;
import org.apache.iotdb.db.qp.logical.crud.SelectIntoOperator;
import org.apache.iotdb.db.qp.logical.crud.SpecialClauseComponent;
import org.apache.iotdb.db.qp.logical.crud.UDAFQueryOperator;
import org.apache.iotdb.db.qp.logical.crud.UDTFQueryOperator;
import org.apache.iotdb.db.qp.logical.crud.WhereComponent;
import org.apache.iotdb.db.qp.logical.sys.*;
import org.apache.iotdb.db.qp.logical.sys.AlterTimeSeriesOperator.AlterType;
import org.apache.iotdb.db.qp.logical.sys.AuthorOperator.AuthorType;
import org.apache.iotdb.db.qp.logical.sys.ClearCacheOperator;
import org.apache.iotdb.db.qp.logical.sys.CountOperator;
import org.apache.iotdb.db.qp.logical.sys.CreateAlignedTimeSeriesOperator;
import org.apache.iotdb.db.qp.logical.sys.CreateContinuousQueryOperator;
import org.apache.iotdb.db.qp.logical.sys.CreateFunctionOperator;
import org.apache.iotdb.db.qp.logical.sys.CreatePipeOperator;
import org.apache.iotdb.db.qp.logical.sys.CreatePipeSinkOperator;
import org.apache.iotdb.db.qp.logical.sys.CreateSnapshotOperator;
import org.apache.iotdb.db.qp.logical.sys.CreateTemplateOperator;
import org.apache.iotdb.db.qp.logical.sys.CreateTimeSeriesOperator;
import org.apache.iotdb.db.qp.logical.sys.CreateTriggerOperator;
import org.apache.iotdb.db.qp.logical.sys.DataAuthOperator;
import org.apache.iotdb.db.qp.logical.sys.DeletePartitionOperator;
import org.apache.iotdb.db.qp.logical.sys.DeleteStorageGroupOperator;
import org.apache.iotdb.db.qp.logical.sys.DeleteTimeSeriesOperator;
import org.apache.iotdb.db.qp.logical.sys.DropContinuousQueryOperator;
import org.apache.iotdb.db.qp.logical.sys.DropFunctionOperator;
import org.apache.iotdb.db.qp.logical.sys.DropPipeOperator;
import org.apache.iotdb.db.qp.logical.sys.DropPipeSinkOperator;
import org.apache.iotdb.db.qp.logical.sys.DropTriggerOperator;
import org.apache.iotdb.db.qp.logical.sys.FlushOperator;
import org.apache.iotdb.db.qp.logical.sys.KillQueryOperator;
import org.apache.iotdb.db.qp.logical.sys.LoadConfigurationOperator;
import org.apache.iotdb.db.qp.logical.sys.LoadConfigurationOperator.LoadConfigurationOperatorType;
import org.apache.iotdb.db.qp.logical.sys.LoadDataOperator;
import org.apache.iotdb.db.qp.logical.sys.LoadFilesOperator;
import org.apache.iotdb.db.qp.logical.sys.MergeOperator;
import org.apache.iotdb.db.qp.logical.sys.RemoveFileOperator;
import org.apache.iotdb.db.qp.logical.sys.SetStorageGroupOperator;
import org.apache.iotdb.db.qp.logical.sys.SetSystemModeOperator;
import org.apache.iotdb.db.qp.logical.sys.SetTTLOperator;
import org.apache.iotdb.db.qp.logical.sys.SetTemplateOperator;
import org.apache.iotdb.db.qp.logical.sys.SettleOperator;
import org.apache.iotdb.db.qp.logical.sys.ShowChildNodesOperator;
import org.apache.iotdb.db.qp.logical.sys.ShowChildPathsOperator;
import org.apache.iotdb.db.qp.logical.sys.ShowContinuousQueriesOperator;
import org.apache.iotdb.db.qp.logical.sys.ShowDevicesOperator;
import org.apache.iotdb.db.qp.logical.sys.ShowFunctionsOperator;
import org.apache.iotdb.db.qp.logical.sys.ShowLockInfoOperator;
import org.apache.iotdb.db.qp.logical.sys.ShowOperator;
import org.apache.iotdb.db.qp.logical.sys.ShowPipeOperator;
import org.apache.iotdb.db.qp.logical.sys.ShowPipeSinkOperator;
import org.apache.iotdb.db.qp.logical.sys.ShowPipeSinkTypeOperator;
import org.apache.iotdb.db.qp.logical.sys.ShowStorageGroupOperator;
import org.apache.iotdb.db.qp.logical.sys.ShowTTLOperator;
import org.apache.iotdb.db.qp.logical.sys.ShowTimeSeriesOperator;
import org.apache.iotdb.db.qp.logical.sys.ShowTriggersOperator;
import org.apache.iotdb.db.qp.logical.sys.StartPipeOperator;
import org.apache.iotdb.db.qp.logical.sys.StartTriggerOperator;
import org.apache.iotdb.db.qp.logical.sys.StopPipeOperator;
import org.apache.iotdb.db.qp.logical.sys.StopTriggerOperator;
import org.apache.iotdb.db.qp.logical.sys.UnSetTTLOperator;
import org.apache.iotdb.db.qp.logical.sys.UnloadFileOperator;
import org.apache.iotdb.db.qp.logical.sys.UnsetTemplateOperator;
import org.apache.iotdb.db.qp.sql.IoTDBSqlParser.ConstantContext;
import org.apache.iotdb.db.qp.sql.IoTDBSqlParser.CqGroupByTimeClauseContext;
import org.apache.iotdb.db.qp.utils.DatetimeUtils;
import org.apache.iotdb.db.query.executor.fill.IFill;
import org.apache.iotdb.db.query.executor.fill.LinearFill;
import org.apache.iotdb.db.query.executor.fill.PreviousFill;
import org.apache.iotdb.db.query.executor.fill.ValueFill;
import org.apache.iotdb.db.query.expression.Expression;
import org.apache.iotdb.db.query.expression.ResultColumn;
import org.apache.iotdb.db.query.expression.binary.AdditionExpression;
import org.apache.iotdb.db.query.expression.binary.DivisionExpression;
import org.apache.iotdb.db.query.expression.binary.ModuloExpression;
import org.apache.iotdb.db.query.expression.binary.MultiplicationExpression;
import org.apache.iotdb.db.query.expression.binary.SubtractionExpression;
import org.apache.iotdb.db.query.expression.unary.ConstantOperand;
import org.apache.iotdb.db.query.expression.unary.FunctionExpression;
import org.apache.iotdb.db.query.expression.unary.NegationExpression;
import org.apache.iotdb.db.query.expression.unary.TimeSeriesOperand;
import org.apache.iotdb.tsfile.common.conf.TSFileDescriptor;
import org.apache.iotdb.tsfile.common.constant.TsFileConstant;
import org.apache.iotdb.tsfile.file.metadata.enums.CompressionType;
import org.apache.iotdb.tsfile.file.metadata.enums.TSDataType;
import org.apache.iotdb.tsfile.file.metadata.enums.TSEncoding;
import org.apache.iotdb.tsfile.utils.Pair;
import org.apache.iotdb.tsfile.utils.StringContainer;

import org.antlr.v4.runtime.tree.TerminalNode;
import org.apache.commons.lang.StringEscapeUtils;

import java.io.File;
import java.time.ZoneId;
import java.util.ArrayList;
import java.util.Arrays;
import java.util.EnumMap;
import java.util.HashMap;
import java.util.HashSet;
import java.util.Iterator;
import java.util.List;
import java.util.Map;
import java.util.Objects;
import java.util.Set;
import java.util.regex.Matcher;
import java.util.regex.Pattern;

import static org.apache.iotdb.db.index.common.IndexConstant.PATTERN;
import static org.apache.iotdb.db.index.common.IndexConstant.THRESHOLD;
import static org.apache.iotdb.db.index.common.IndexConstant.TOP_K;
import static org.apache.iotdb.db.qp.constant.SQLConstant.TIME_PATH;
import static org.apache.iotdb.db.qp.constant.SQLConstant.TOK_KILL_QUERY;

public class IoTDBSqlVisitor extends IoTDBSqlParserBaseVisitor<Operator> {

  private static final String DELETE_RANGE_ERROR_MSG =
      "For delete statement, where clause can only contain atomic expressions like : "
          + "time > XXX, time <= XXX, or two atomic expressions connected by 'AND'";

  private static final String DELETE_ONLY_SUPPORT_TIME_EXP_ERROR_MSG =
      "For delete statement, where clause can only contain time expressions, "
          + "value filter is not currently supported.";

  // used to match "{x}", where x is an integer.
  // for create-cq clause and select-into clause.
  private static final Pattern leveledPathNodePattern = Pattern.compile("\\$\\{\\w+}");

  private ZoneId zoneId;
  private QueryOperator queryOp;

  private IoTDBConstant.ClientVersion clientVersion = IoTDBConstant.ClientVersion.V_0_13;

  public void setZoneId(ZoneId zoneId) {
    this.zoneId = zoneId;
  }

  public void setClientVersion(IoTDBConstant.ClientVersion clientVersion) {
    this.clientVersion = clientVersion;
  }

  /** 1. Top Level Description */
  @Override
  public Operator visitSingleStatement(IoTDBSqlParser.SingleStatementContext ctx) {
    Operator operator = visit(ctx.statement());
    if (ctx.DEBUG() != null) {
      operator.setDebug(true);
    }
    return operator;
  }

  /** 2. Data Definition Language (DDL) */

  // Create Storage Group

  @Override
  public Operator visitSetStorageGroup(IoTDBSqlParser.SetStorageGroupContext ctx) {
    SetStorageGroupOperator setStorageGroupOperator =
        new SetStorageGroupOperator(SQLConstant.TOK_METADATA_SET_FILE_LEVEL);
    PartialPath path = parsePrefixPath(ctx.prefixPath());
    setStorageGroupOperator.setPath(path);
    return setStorageGroupOperator;
  }

  @Override
  public Operator visitCreateStorageGroup(IoTDBSqlParser.CreateStorageGroupContext ctx) {
    SetStorageGroupOperator setStorageGroupOperator =
        new SetStorageGroupOperator(SQLConstant.TOK_METADATA_SET_FILE_LEVEL);
    PartialPath path = parsePrefixPath(ctx.prefixPath());
    setStorageGroupOperator.setPath(path);
    return setStorageGroupOperator;
  }

  // Create Timeseries

  @Override
  public Operator visitCreateNonAlignedTimeseries(
      IoTDBSqlParser.CreateNonAlignedTimeseriesContext ctx) {
    CreateTimeSeriesOperator createTimeSeriesOperator =
        new CreateTimeSeriesOperator(SQLConstant.TOK_METADATA_CREATE);
    createTimeSeriesOperator.setPath(parseFullPath(ctx.fullPath()));
    if (ctx.attributeClauses() != null) {
      parseAttributeClauses(ctx.attributeClauses(), createTimeSeriesOperator);
    }
    return createTimeSeriesOperator;
  }

  @Override
  public Operator visitCreateAlignedTimeseries(IoTDBSqlParser.CreateAlignedTimeseriesContext ctx) {
    CreateAlignedTimeSeriesOperator createAlignedTimeSeriesOperator =
        new CreateAlignedTimeSeriesOperator(SQLConstant.TOK_METADATA_CREATE);
    createAlignedTimeSeriesOperator.setPrefixPath(parseFullPath(ctx.fullPath()));
    parseAlignedMeasurements(ctx.alignedMeasurements(), createAlignedTimeSeriesOperator);
    return createAlignedTimeSeriesOperator;
  }

  public void parseAlignedMeasurements(
      IoTDBSqlParser.AlignedMeasurementsContext ctx,
      CreateAlignedTimeSeriesOperator createAlignedTimeSeriesOperator) {
    for (int i = 0; i < ctx.nodeNameWithoutWildcard().size(); i++) {
      createAlignedTimeSeriesOperator.addMeasurement(
          parseNodeNameWithoutWildcard(ctx.nodeNameWithoutWildcard(i)));
      parseAttributeClauses(ctx.attributeClauses(i), createAlignedTimeSeriesOperator);
    }
  }

  public void parseAttributeClauses(
      IoTDBSqlParser.AttributeClausesContext ctx,
      CreateTimeSeriesOperator createTimeSeriesOperator) {
    if (ctx.alias() != null) {
      createTimeSeriesOperator.setAlias(parseNodeNameCanInExpr(ctx.alias().nodeNameCanInExpr()));
    }
    final String dataType = ctx.dataType.getText().toUpperCase();
    final TSDataType tsDataType = TSDataType.valueOf(dataType);
    createTimeSeriesOperator.setDataType(tsDataType);

    final IoTDBDescriptor ioTDBDescriptor = IoTDBDescriptor.getInstance();
    TSEncoding encoding = ioTDBDescriptor.getDefaultEncodingByType(tsDataType);
    if (Objects.nonNull(ctx.encoding)) {
      String encodingString = ctx.encoding.getText().toUpperCase();
      encoding = TSEncoding.valueOf(encodingString);
    }
    createTimeSeriesOperator.setEncoding(encoding);

    CompressionType compressor;
    List<IoTDBSqlParser.PropertyClauseContext> properties = ctx.propertyClause();
    if (ctx.compressor != null) {
      compressor = CompressionType.valueOf(ctx.compressor.getText().toUpperCase());
    } else {
      compressor = TSFileDescriptor.getInstance().getConfig().getCompressor();
    }
    Map<String, String> props = null;
    if (ctx.propertyClause(0) != null) {
      props = new HashMap<>(properties.size());
      for (IoTDBSqlParser.PropertyClauseContext property : properties) {
        props.put(
            parseStringWithQuotes(property.identifier().getText()).toLowerCase(),
            parseStringWithQuotes(property.propertyValue().getText().toLowerCase()));
      }
    }
    createTimeSeriesOperator.setCompressor(compressor);
    createTimeSeriesOperator.setProps(props);
    if (ctx.tagClause() != null) {
      parseTagClause(ctx.tagClause(), createTimeSeriesOperator);
    }
    if (ctx.attributeClause() != null) {
      parseAttributeClause(ctx.attributeClause(), createTimeSeriesOperator);
    }
  }

  public void parseAttributeClauses(
      IoTDBSqlParser.AttributeClausesContext ctx,
      CreateAlignedTimeSeriesOperator createAlignedTimeSeriesOperator) {
    if (ctx.alias() != null) {
      throw new SQLParserException("create aligned timeseries: alias is not supported yet.");
    }

    String dataTypeString = ctx.dataType.getText().toUpperCase();
    TSDataType dataType = TSDataType.valueOf(dataTypeString);
    createAlignedTimeSeriesOperator.addDataType(dataType);

    TSEncoding encoding = IoTDBDescriptor.getInstance().getDefaultEncodingByType(dataType);
    if (Objects.nonNull(ctx.encoding)) {
      String encodingString = ctx.encoding.getText().toUpperCase();
      encoding = TSEncoding.valueOf(encodingString);
    }
    createAlignedTimeSeriesOperator.addEncoding(encoding);

    CompressionType compressor = TSFileDescriptor.getInstance().getConfig().getCompressor();
    if (ctx.compressor != null) {
      String compressorString = ctx.compressor.getText().toUpperCase();
      compressor = CompressionType.valueOf(compressorString);
    }
    createAlignedTimeSeriesOperator.addCompressor(compressor);

    if (ctx.propertyClause(0) != null) {
      throw new SQLParserException("create aligned timeseries: property is not supported yet.");
    }

    if (ctx.tagClause() != null) {
      throw new SQLParserException("create aligned timeseries: tag is not supported yet.");
    }

    if (ctx.attributeClause() != null) {
      throw new SQLParserException("create aligned timeseries: attribute is not supported yet.");
    }
  }

  // Create Schema Template
  @Override
  public Operator visitCreateSchemaTemplate(IoTDBSqlParser.CreateSchemaTemplateContext ctx) {
    CreateTemplateOperator createTemplateOperator =
        new CreateTemplateOperator(SQLConstant.TOK_SCHEMA_TEMPLATE_CREATE);
    createTemplateOperator.setName(ctx.templateName.getText());
    for (IoTDBSqlParser.TemplateMeasurementClauseContext templateClauseContext :
        ctx.templateMeasurementClause()) {
      parseTemplateMeasurementClause(templateClauseContext, createTemplateOperator);
    }
    return createTemplateOperator;
  }

  private void parseTemplateMeasurementClause(
      IoTDBSqlParser.TemplateMeasurementClauseContext ctx,
      CreateTemplateOperator createTemplateOperator) {
    List<String> measurements = new ArrayList<>();
    List<TSDataType> dataTypes = new ArrayList<>();
    List<TSEncoding> encodings = new ArrayList<>();
    List<CompressionType> compressors = new ArrayList<>();
    if (ctx instanceof IoTDBSqlParser.AlignedTemplateMeasurementContext) {
      // aligned measurement
      String alignedSuffixPath =
          ((IoTDBSqlParser.AlignedTemplateMeasurementContext) ctx).suffixPath().getText();
      List<IoTDBSqlParser.NodeNameWithoutWildcardContext> measurementList =
          ((IoTDBSqlParser.AlignedTemplateMeasurementContext) ctx).nodeNameWithoutWildcard();
      List<IoTDBSqlParser.AttributeClausesContext> attributeList =
          ((IoTDBSqlParser.AlignedTemplateMeasurementContext) ctx).attributeClauses();
      for (int i = 0; i < attributeList.size(); i++) {
        measurements.add(
            alignedSuffixPath.concat(
                TsFileConstant.PATH_SEPARATOR
                    + parseNodeNameWithoutWildcard(measurementList.get(i))));
        parseAttributeClause(attributeList.get(i), dataTypes, encodings, compressors);
      }
    } else {
      // non-aligned template measurement
      measurements.add(
          ((IoTDBSqlParser.NonAlignedTemplateMeasurementContext) ctx).suffixPath().getText());
      parseAttributeClause(
          ((IoTDBSqlParser.NonAlignedTemplateMeasurementContext) ctx).attributeClauses(),
          dataTypes,
          encodings,
          compressors);
    }
    createTemplateOperator.addMeasurements(measurements);
    createTemplateOperator.addDataTypes(dataTypes);
    createTemplateOperator.addEncodings(encodings);
    createTemplateOperator.addCompressor(compressors);
  }

  void parseAttributeClause(
      IoTDBSqlParser.AttributeClausesContext ctx,
      List<TSDataType> dataTypes,
      List<TSEncoding> encodings,
      List<CompressionType> compressors) {
    if (ctx.alias() != null) {
      throw new SQLParserException("schema template: alias is not supported yet.");
    }

    String dataTypeString = ctx.dataType.getText().toUpperCase();
    TSDataType dataType = TSDataType.valueOf(dataTypeString);
    dataTypes.add(dataType);

    TSEncoding encoding = IoTDBDescriptor.getInstance().getDefaultEncodingByType(dataType);
    if (Objects.nonNull(ctx.encoding)) {
      String encodingString = ctx.encoding.getText().toUpperCase();
      encoding = TSEncoding.valueOf(encodingString);
    }
    encodings.add(encoding);

    CompressionType compressor = TSFileDescriptor.getInstance().getConfig().getCompressor();
    if (ctx.compressor != null) {
      String compressorString = ctx.compressor.getText().toUpperCase();
      compressor = CompressionType.valueOf(compressorString);
    }
    compressors.add(compressor);

    if (ctx.propertyClause(0) != null) {
      throw new SQLParserException("schema template: property is not supported yet.");
    }

    if (ctx.tagClause() != null) {
      throw new SQLParserException("schema template: tag is not supported yet.");
    }

    if (ctx.attributeClause() != null) {
      throw new SQLParserException("schema template: attribute is not supported yet.");
    }
  }

  // Create Timeseries Of Schema Template

  @Override
  public Operator visitCreateTimeseriesOfSchemaTemplate(
      IoTDBSqlParser.CreateTimeseriesOfSchemaTemplateContext ctx) {
    ActivateTemplateOperator operator =
        new ActivateTemplateOperator(SQLConstant.TOK_SCHEMA_TEMPLATE_ACTIVATE);
    operator.setPrefixPath(parsePrefixPath(ctx.prefixPath()));
    return operator;
  }

  // Create Function

  @Override
  public Operator visitCreateFunction(IoTDBSqlParser.CreateFunctionContext ctx) {
    CreateFunctionOperator createFunctionOperator =
        new CreateFunctionOperator(SQLConstant.TOK_FUNCTION_CREATE);
    createFunctionOperator.setUdfName(parseStringWithQuotes(ctx.udfName.getText()));
    createFunctionOperator.setClassName(parseStringWithQuotes(ctx.className.getText()));
    return createFunctionOperator;
  }

  // Create Trigger

  @Override
  public Operator visitCreateTrigger(IoTDBSqlParser.CreateTriggerContext ctx) {
    CreateTriggerOperator createTriggerOperator =
        new CreateTriggerOperator(SQLConstant.TOK_TRIGGER_CREATE);
    createTriggerOperator.setTriggerName(parseStringWithQuotes(ctx.triggerName.getText()));
    createTriggerOperator.setEvent(
        ctx.triggerEventClause().BEFORE() != null
            ? TriggerEvent.BEFORE_INSERT
            : TriggerEvent.AFTER_INSERT);
    createTriggerOperator.setFullPath(parseFullPath(ctx.fullPath()));
    createTriggerOperator.setClassName(parseStringWithQuotes(ctx.className.getText()));
    if (ctx.triggerAttributeClause() != null) {
      for (IoTDBSqlParser.TriggerAttributeContext triggerAttributeContext :
          ctx.triggerAttributeClause().triggerAttribute()) {
        createTriggerOperator.addAttribute(
            parseStringWithQuotes(triggerAttributeContext.key.getText()),
            parseStringWithQuotes(triggerAttributeContext.value.getText()));
      }
    }
    return createTriggerOperator;
  }

  // Create Continuous Query

  @Override
  public Operator visitCreateContinuousQuery(IoTDBSqlParser.CreateContinuousQueryContext ctx) {
    CreateContinuousQueryOperator createContinuousQueryOperator =
        new CreateContinuousQueryOperator(SQLConstant.TOK_CONTINUOUS_QUERY_CREATE);

    createContinuousQueryOperator.setQuerySql(ctx.getText());

    createContinuousQueryOperator.setContinuousQueryName(
        parseStringWithQuotes(ctx.continuousQueryName.getText()));

    if (ctx.resampleClause() != null) {
      parseResampleClause(ctx.resampleClause(), createContinuousQueryOperator);
    }

    parseCqSelectIntoClause(ctx.cqSelectIntoClause(), createContinuousQueryOperator);

    StringBuilder sb = new StringBuilder();
    sb.append("select ");
    sb.append(ctx.cqSelectIntoClause().selectClause().getText().substring(6));
    sb.append(" from ");
    sb.append(ctx.cqSelectIntoClause().fromClause().prefixPath(0).getText());

    sb.append(" group by ([now() - ");
    String groupByInterval =
        ctx.cqSelectIntoClause().cqGroupByTimeClause().DURATION_LITERAL().getText();
    if (createContinuousQueryOperator.getForInterval() == 0) {
      sb.append(groupByInterval);
    } else {
      List<TerminalNode> durations = ctx.resampleClause().DURATION_LITERAL();
      sb.append(durations.get(durations.size() - 1).getText());
    }
    sb.append(", now()), ");
    sb.append(groupByInterval);
    sb.append(")");
    if (queryOp.isGroupByLevel()) {
      sb.append(", level = ");
      int[] levels = queryOp.getSpecialClauseComponent().getLevels();
      sb.append(levels[0]);
      for (int i = 1; i < levels.length; i++) {
        sb.append(String.format(", %d", levels[i]));
      }
    }
    createContinuousQueryOperator.setQuerySql(sb.toString());

    if (createContinuousQueryOperator.getEveryInterval() == 0) {
      createContinuousQueryOperator.setEveryInterval(
          ((GroupByClauseComponent) queryOp.getSpecialClauseComponent()).getUnit());
    }

    if (createContinuousQueryOperator.getEveryInterval()
        < IoTDBDescriptor.getInstance().getConfig().getContinuousQueryMinimumEveryInterval()) {
      throw new SQLParserException(
          "CQ: every interval should not be lower than the minimum value you configured.");
    }

    if (createContinuousQueryOperator.getForInterval() == 0) {
      createContinuousQueryOperator.setForInterval(
          ((GroupByClauseComponent) queryOp.getSpecialClauseComponent()).getUnit());
    }

    return createContinuousQueryOperator;
  }

  public void parseCqSelectIntoClause(
      IoTDBSqlParser.CqSelectIntoClauseContext ctx,
      CreateContinuousQueryOperator createContinuousQueryOperator) {
    queryOp = new GroupByQueryOperator();

    parseSelectClause(ctx.selectClause());
    parseFromClause(ctx.fromClause());

    if (queryOp.getSelectComponent().getResultColumns().size() > 1) {
      throw new SQLParserException("CQ: CQ currently does not support multiple result columns.");
    }
    if (queryOp.getFromComponent().getPrefixPaths().size() > 1) {
      throw new SQLParserException("CQ: CQ currently does not support multiple series.");
    }

    parseCqGroupByTimeClause(ctx.cqGroupByTimeClause(), createContinuousQueryOperator);

    if (queryOp.isGroupByLevel()) {
      int[] groupByQueryLevels = queryOp.getSpecialClauseComponent().getLevels();
      int fromPrefixLevelLimit = queryOp.getFromComponent().getPrefixPaths().get(0).getNodeLength();
      if (Arrays.stream(groupByQueryLevels).max().getAsInt() >= fromPrefixLevelLimit) {
        throw new SQLParserException("CQ: Level should not exceed the <from_prefix> length.");
      }
    }

    createContinuousQueryOperator.setTargetPath(parseIntoPath(ctx.intoPath()));
    createContinuousQueryOperator.setQueryOperator(queryOp);
  }

  public void parseCqGroupByTimeClause(
      CqGroupByTimeClauseContext ctx, CreateContinuousQueryOperator createContinuousQueryOperator) {
    GroupByClauseComponent groupByClauseComponent = new GroupByClauseComponent();

    long groupByInterval =
        parseTimeUnitOrSlidingStep(ctx.DURATION_LITERAL().getText(), true, groupByClauseComponent);
    groupByClauseComponent.setUnit(groupByInterval);
    createContinuousQueryOperator.setGroupByTimeInterval(groupByInterval);
    createContinuousQueryOperator.setGroupByTimeIntervalString(ctx.DURATION_LITERAL().getText());

    groupByClauseComponent.setSlidingStep(groupByClauseComponent.getUnit());
    groupByClauseComponent.setSlidingStepByMonth(groupByClauseComponent.isIntervalByMonth());

    groupByClauseComponent.setLeftCRightO(true);

    if (ctx.LEVEL() != null && ctx.INTEGER_LITERAL() != null) {
      int[] levels = new int[ctx.INTEGER_LITERAL().size()];
      for (int i = 0; i < ctx.INTEGER_LITERAL().size(); i++) {
        levels[i] = Integer.parseInt(ctx.INTEGER_LITERAL().get(i).getText());
      }
      groupByClauseComponent.setLevels(levels);
    }

    queryOp.setSpecialClauseComponent(groupByClauseComponent);
  }

  public void parseResampleClause(
      IoTDBSqlParser.ResampleClauseContext ctx, CreateContinuousQueryOperator operator) {
    if (ctx.DURATION_LITERAL().size() == 1) {
      if (ctx.EVERY() != null) {
        operator.setEveryInterval(
            DatetimeUtils.convertDurationStrToLong(ctx.DURATION_LITERAL(0).getText()));
      } else if (ctx.FOR() != null) {
        operator.setForInterval(
            DatetimeUtils.convertDurationStrToLong(ctx.DURATION_LITERAL(0).getText()));
      }
    } else if (ctx.DURATION_LITERAL().size() == 2) {
      operator.setEveryInterval(
          DatetimeUtils.convertDurationStrToLong(ctx.DURATION_LITERAL(0).getText()));
      operator.setForInterval(
          DatetimeUtils.convertDurationStrToLong(ctx.DURATION_LITERAL(1).getText()));
    }

    if (ctx.BOUNDARY() != null) {
      operator.setFirstExecutionTimeBoundary(parseDateExpression(ctx.dateExpression()));
    }
  }

  // Create Snapshot for Schema

  @Override
  public Operator visitCreateSnapshot(IoTDBSqlParser.CreateSnapshotContext ctx) {
    return new CreateSnapshotOperator(SQLConstant.TOK_CREATE_SCHEMA_SNAPSHOT);
  }

  // Alter Timeseries

  @Override
  public Operator visitAlterTimeseries(IoTDBSqlParser.AlterTimeseriesContext ctx) {
    AlterTimeSeriesOperator alterTimeSeriesOperator =
        new AlterTimeSeriesOperator(SQLConstant.TOK_METADATA_ALTER);
    alterTimeSeriesOperator.setPath(parseFullPath(ctx.fullPath()));
    parseAlterClause(ctx.alterClause(), alterTimeSeriesOperator);
    return alterTimeSeriesOperator;
  }

  private void parseAlterClause(
      IoTDBSqlParser.AlterClauseContext ctx, AlterTimeSeriesOperator alterTimeSeriesOperator) {
    Map<String, String> alterMap = new HashMap<>();
    // rename
    if (ctx.RENAME() != null) {
      alterTimeSeriesOperator.setAlterType(AlterType.RENAME);
      alterMap.put(
          parseStringWithQuotes(ctx.beforeName.getText()),
          parseStringWithQuotes(ctx.currentName.getText()));
    } else if (ctx.SET() != null) {
      // set
      alterTimeSeriesOperator.setAlterType(AlterType.SET);
      setMap(ctx, alterMap);
    } else if (ctx.DROP() != null) {
      // drop
      alterTimeSeriesOperator.setAlterType(AlterType.DROP);
      for (IoTDBSqlParser.IdentifierContext dropId : ctx.identifier()) {
        alterMap.put(parseStringWithQuotes(dropId.getText()), null);
      }
    } else if (ctx.TAGS() != null) {
      // add tag
      alterTimeSeriesOperator.setAlterType(AlterType.ADD_TAGS);
      setMap(ctx, alterMap);
    } else if (ctx.ATTRIBUTES() != null) {
      // add attribute
      alterTimeSeriesOperator.setAlterType(AlterType.ADD_ATTRIBUTES);
      setMap(ctx, alterMap);
    } else {
      // upsert
      alterTimeSeriesOperator.setAlterType(AlterType.UPSERT);
      if (ctx.aliasClause() != null) {
        parseAliasClause(ctx.aliasClause(), alterTimeSeriesOperator);
      }
      if (ctx.tagClause() != null) {
        parseTagClause(ctx.tagClause(), alterTimeSeriesOperator);
      }
      if (ctx.attributeClause() != null) {
        parseAttributeClause(ctx.attributeClause(), alterTimeSeriesOperator);
      }
    }
    alterTimeSeriesOperator.setAlterMap(alterMap);
  }

  public void parseAliasClause(
      IoTDBSqlParser.AliasClauseContext ctx, AlterTimeSeriesOperator alterTimeSeriesOperator) {
    if (alterTimeSeriesOperator != null && ctx.identifier() != null) {
      alterTimeSeriesOperator.setAlias(parseStringWithQuotes(ctx.identifier().getText()));
    }
  }

  // Delete Storage Group

  @Override
  public Operator visitDeleteStorageGroup(IoTDBSqlParser.DeleteStorageGroupContext ctx) {
    List<PartialPath> deletePaths = new ArrayList<>();
    List<IoTDBSqlParser.PrefixPathContext> prefixPaths = ctx.prefixPath();
    for (IoTDBSqlParser.PrefixPathContext prefixPath : prefixPaths) {
      deletePaths.add(parsePrefixPath(prefixPath));
    }
    DeleteStorageGroupOperator deleteStorageGroupOperator =
        new DeleteStorageGroupOperator(SQLConstant.TOK_METADATA_DELETE_FILE_LEVEL);
    deleteStorageGroupOperator.setDeletePathList(deletePaths);
    return deleteStorageGroupOperator;
  }

  // Delete Timeseries

  @Override
  public Operator visitDeleteTimeseries(IoTDBSqlParser.DeleteTimeseriesContext ctx) {
    List<PartialPath> deletePaths = new ArrayList<>();
    List<IoTDBSqlParser.PrefixPathContext> prefixPaths = ctx.prefixPath();
    for (IoTDBSqlParser.PrefixPathContext prefixPath : prefixPaths) {
      deletePaths.add(parsePrefixPath(prefixPath));
    }
    DeleteTimeSeriesOperator deleteTimeSeriesOperator =
        new DeleteTimeSeriesOperator(SQLConstant.TOK_METADATA_DELETE);
    deleteTimeSeriesOperator.setDeletePathList(deletePaths);
    return deleteTimeSeriesOperator;
  }

  // Delete Partition

  @Override
  public Operator visitDeletePartition(IoTDBSqlParser.DeletePartitionContext ctx) {
    DeletePartitionOperator deletePartitionOperator =
        new DeletePartitionOperator(SQLConstant.TOK_DELETE_PARTITION);
    deletePartitionOperator.setStorageGroupName(parsePrefixPath(ctx.prefixPath()));
    Set<Long> idSet = new HashSet<>();
    for (TerminalNode terminalNode : ctx.INTEGER_LITERAL()) {
      idSet.add(Long.parseLong(terminalNode.getText()));
    }
    deletePartitionOperator.setPartitionIds(idSet);
    return deletePartitionOperator;
  }

  // Drop Function

  @Override
  public Operator visitDropFunction(IoTDBSqlParser.DropFunctionContext ctx) {
    DropFunctionOperator dropFunctionOperator =
        new DropFunctionOperator(SQLConstant.TOK_FUNCTION_DROP);
    dropFunctionOperator.setUdfName(parseStringWithQuotes(ctx.udfName.getText()));
    return dropFunctionOperator;
  }

  // Drop Trigger

  @Override
  public Operator visitDropTrigger(IoTDBSqlParser.DropTriggerContext ctx) {
    DropTriggerOperator dropTriggerOperator = new DropTriggerOperator(SQLConstant.TOK_TRIGGER_DROP);
    dropTriggerOperator.setTriggerName(parseStringWithQuotes(ctx.triggerName.getText()));
    return dropTriggerOperator;
  }

  // Drop Continuous Query

  @Override
  public Operator visitDropContinuousQuery(IoTDBSqlParser.DropContinuousQueryContext ctx) {
    DropContinuousQueryOperator dropContinuousQueryOperator =
        new DropContinuousQueryOperator(SQLConstant.TOK_CONTINUOUS_QUERY_DROP);
    dropContinuousQueryOperator.setContinuousQueryName(
        parseStringWithQuotes(ctx.continuousQueryName.getText()));
    return dropContinuousQueryOperator;
  }

  // Set TTL

  @Override
  public Operator visitSetTTL(IoTDBSqlParser.SetTTLContext ctx) {
    SetTTLOperator operator = new SetTTLOperator(SQLConstant.TOK_SET);
    operator.setStorageGroup(parsePrefixPath(ctx.prefixPath()));
    operator.setDataTTL(Long.parseLong(ctx.INTEGER_LITERAL().getText()));
    return operator;
  }

  // Unset TTL

  @Override
  public Operator visitUnsetTTL(IoTDBSqlParser.UnsetTTLContext ctx) {
    UnSetTTLOperator operator = new UnSetTTLOperator(SQLConstant.TOK_UNSET);
    operator.setStorageGroup(parsePrefixPath(ctx.prefixPath()));
    return operator;
  }

  // Set Schema Template
  @Override
  public Operator visitSetSchemaTemplate(IoTDBSqlParser.SetSchemaTemplateContext ctx) {
    SetTemplateOperator operator = new SetTemplateOperator(SQLConstant.TOK_SCHEMA_TEMPLATE_SET);
    operator.setPrefixPath(parsePrefixPath(ctx.prefixPath()));
    operator.setTemplateName(ctx.templateName.getText());
    return operator;
  }

  // Unset Schema Template

  @Override
  public Operator visitUnsetSchemaTemplate(IoTDBSqlParser.UnsetSchemaTemplateContext ctx) {
    UnsetTemplateOperator operator =
        new UnsetTemplateOperator(SQLConstant.TOK_SCHEMA_TEMPLATE_UNSET);
    operator.setPrefixPath(parsePrefixPath(ctx.prefixPath()));
    operator.setTemplateName(ctx.templateName.getText());
    return operator;
  }

  // Start Trigger

  @Override
  public Operator visitStartTrigger(IoTDBSqlParser.StartTriggerContext ctx) {
    StartTriggerOperator startTriggerOperator =
        new StartTriggerOperator(SQLConstant.TOK_TRIGGER_START);
    startTriggerOperator.setTriggerName(parseStringWithQuotes(ctx.triggerName.getText()));
    return startTriggerOperator;
  }

  // Stop Trigger

  @Override
  public Operator visitStopTrigger(IoTDBSqlParser.StopTriggerContext ctx) {
    StopTriggerOperator stopTriggerOperator = new StopTriggerOperator(SQLConstant.TOK_TRIGGER_STOP);
    stopTriggerOperator.setTriggerName(parseStringWithQuotes(ctx.triggerName.getText()));
    return stopTriggerOperator;
  }

  // Show Storage Group

  @Override
  public Operator visitShowStorageGroup(IoTDBSqlParser.ShowStorageGroupContext ctx) {
    if (ctx.prefixPath() != null) {
      return new ShowStorageGroupOperator(
          SQLConstant.TOK_STORAGE_GROUP, parsePrefixPath(ctx.prefixPath()));
    } else {
      return new ShowStorageGroupOperator(
          SQLConstant.TOK_STORAGE_GROUP, new PartialPath(SQLConstant.getSingleRootArray()));
    }
  }

  // Show Devices

  @Override
  public Operator visitShowDevices(IoTDBSqlParser.ShowDevicesContext ctx) {
    ShowDevicesOperator showDevicesOperator;
    if (ctx.prefixPath() != null) {
      showDevicesOperator =
          new ShowDevicesOperator(SQLConstant.TOK_DEVICES, parsePrefixPath(ctx.prefixPath()));
    } else {
      showDevicesOperator =
          new ShowDevicesOperator(
              SQLConstant.TOK_DEVICES, new PartialPath(SQLConstant.getSingleRootArray()));
    }
    if (ctx.limitClause() != null) {
      parseLimitClause(ctx.limitClause(), showDevicesOperator);
    }
    // show devices wtih storage group
    if (ctx.WITH() != null) {
      showDevicesOperator.setSgCol(true);
    }
    return showDevicesOperator;
  }

  // Show Timeseries

  @Override
  public Operator visitShowTimeseries(IoTDBSqlParser.ShowTimeseriesContext ctx) {
    boolean orderByHeat = ctx.LATEST() != null;
    ShowTimeSeriesOperator showTimeSeriesOperator;
    if (ctx.prefixPath() != null) {
      showTimeSeriesOperator =
          new ShowTimeSeriesOperator(
              SQLConstant.TOK_TIMESERIES, parsePrefixPath(ctx.prefixPath()), orderByHeat);
    } else {
      showTimeSeriesOperator =
          new ShowTimeSeriesOperator(
              SQLConstant.TOK_TIMESERIES,
              new PartialPath(SQLConstant.getSingleRootArray()),
              orderByHeat);
    }
    if (ctx.showWhereClause() != null) {
      parseShowWhereClause(ctx.showWhereClause(), showTimeSeriesOperator);
    }
    if (ctx.limitClause() != null) {
      parseLimitClause(ctx.limitClause(), showTimeSeriesOperator);
    }
    return showTimeSeriesOperator;
  }

  private void parseShowWhereClause(
      IoTDBSqlParser.ShowWhereClauseContext ctx, ShowTimeSeriesOperator operator) {
    IoTDBSqlParser.PropertyValueContext propertyValueContext;
    if (ctx.containsExpression() != null) {
      operator.setContains(true);
      propertyValueContext = ctx.containsExpression().propertyValue();
      operator.setKey(parseStringWithQuotes(ctx.containsExpression().identifier().getText()));
    } else {
      operator.setContains(false);
      propertyValueContext = ctx.propertyClause().propertyValue();
      operator.setKey(parseStringWithQuotes(ctx.propertyClause().identifier().getText()));
    }
    operator.setValue(parseStringWithQuotes(propertyValueContext.getText()));
  }

  // Show Child Paths

  @Override
  public Operator visitShowChildPaths(IoTDBSqlParser.ShowChildPathsContext ctx) {
    if (ctx.prefixPath() != null) {
      return new ShowChildPathsOperator(
          SQLConstant.TOK_CHILD_PATHS, parsePrefixPath(ctx.prefixPath()));
    } else {
      return new ShowChildPathsOperator(
          SQLConstant.TOK_CHILD_PATHS, new PartialPath(SQLConstant.getSingleRootArray()));
    }
  }

  // Show Child Nodes

  @Override
  public Operator visitShowChildNodes(IoTDBSqlParser.ShowChildNodesContext ctx) {
    if (ctx.prefixPath() != null) {
      return new ShowChildNodesOperator(
          SQLConstant.TOK_CHILD_NODES, parsePrefixPath(ctx.prefixPath()));
    } else {
      return new ShowChildNodesOperator(
          SQLConstant.TOK_CHILD_NODES, new PartialPath(SQLConstant.getSingleRootArray()));
    }
  }

  // Show Functions

  @Override
  public Operator visitShowFunctions(IoTDBSqlParser.ShowFunctionsContext ctx) {
    return new ShowFunctionsOperator(SQLConstant.TOK_SHOW_FUNCTIONS);
  }

  // Show Triggers

  @Override
  public Operator visitShowTriggers(IoTDBSqlParser.ShowTriggersContext ctx) {
    return new ShowTriggersOperator(SQLConstant.TOK_SHOW_TRIGGERS);
  }

  // Show Continuous Queries

  @Override
  public Operator visitShowContinuousQueries(IoTDBSqlParser.ShowContinuousQueriesContext ctx) {
    return new ShowContinuousQueriesOperator(SQLConstant.TOK_SHOW_CONTINUOUS_QUERIES);
  }

  // Show TTL

  @Override
  public Operator visitShowTTL(IoTDBSqlParser.ShowTTLContext ctx) {
    List<PartialPath> storageGroups = new ArrayList<>();
    List<IoTDBSqlParser.PrefixPathContext> prefixPathList = ctx.prefixPath();
    for (IoTDBSqlParser.PrefixPathContext prefixPath : prefixPathList) {
      storageGroups.add(parsePrefixPath(prefixPath));
    }
    return new ShowTTLOperator(storageGroups);
  }

  // Show All TTL

  @Override
  public Operator visitShowAllTTL(IoTDBSqlParser.ShowAllTTLContext ctx) {
    List<PartialPath> storageGroups = new ArrayList<>();
    return new ShowTTLOperator(storageGroups);
  }

  // countStorageGroup

  @Override
  public Operator visitCountStorageGroup(IoTDBSqlParser.CountStorageGroupContext ctx) {
    IoTDBSqlParser.PrefixPathContext pathContext = ctx.prefixPath();
    PartialPath path =
        (pathContext != null
            ? parsePrefixPath(pathContext)
            : new PartialPath(SQLConstant.getSingleRootArray()));
    return new CountOperator(SQLConstant.TOK_COUNT_STORAGE_GROUP, path);
  }

  // Count Devices

  @Override
  public Operator visitCountDevices(IoTDBSqlParser.CountDevicesContext ctx) {
    IoTDBSqlParser.PrefixPathContext pathContext = ctx.prefixPath();
    PartialPath path =
        (pathContext != null
            ? parsePrefixPath(pathContext)
            : new PartialPath(SQLConstant.getSingleRootArray()));
    return new CountOperator(SQLConstant.TOK_COUNT_DEVICES, path);
  }

  // Count Timeseries

  @Override
  public Operator visitCountTimeseries(IoTDBSqlParser.CountTimeseriesContext ctx) {
    IoTDBSqlParser.PrefixPathContext pathContext = ctx.prefixPath();
    PartialPath path =
        (pathContext != null
            ? parsePrefixPath(pathContext)
            : new PartialPath(SQLConstant.getSingleRootArray()));
    if (ctx.INTEGER_LITERAL() != null) {
      return new CountOperator(
          SQLConstant.TOK_COUNT_NODE_TIMESERIES,
          path,
          Integer.parseInt(ctx.INTEGER_LITERAL().getText()));
    } else {
      return new CountOperator(SQLConstant.TOK_COUNT_TIMESERIES, path);
    }
  }

  // Count Nodes

  @Override
  public Operator visitCountNodes(IoTDBSqlParser.CountNodesContext ctx) {
    return new CountOperator(
        SQLConstant.TOK_COUNT_NODES,
        parsePrefixPath(ctx.prefixPath()),
        Integer.parseInt(ctx.INTEGER_LITERAL().getText()));
  }

  /** 3. Data Manipulation Language (DML) */

  // Select Statement

  @Override
  public Operator visitSelectStatement(IoTDBSqlParser.SelectStatementContext ctx) {
    // 1. Visit special clause first to initialize different query operator
    if (ctx.specialClause() != null) {
      queryOp = (QueryOperator) visit(ctx.specialClause());
    }
    // 2. There is no special clause in query statement.
    if (queryOp == null) {
      queryOp = new QueryOperator();
    }
    // 3. Visit select, from, where in sequence
    parseSelectClause(ctx.selectClause());
    parseFromClause(ctx.fromClause());
    if (ctx.whereClause() != null) {
      WhereComponent whereComponent = parseWhereClause(ctx.whereClause());
      if (whereComponent != null) {
        queryOp.setWhereComponent(whereComponent);
      }
    }
    queryOp.setEnableTracing(ctx.TRACING() != null);
    // 4. Check whether it's a select-into clause
    return ctx.intoClause() == null ? queryOp : parseAndConstructSelectIntoOperator(ctx);
  }

  private SelectIntoOperator parseAndConstructSelectIntoOperator(
      IoTDBSqlParser.SelectStatementContext ctx) {
    if (queryOp.getFromComponent().getPrefixPaths().size() != 1) {
      throw new SQLParserException(
          "select into: the number of prefix paths in the from clause should be 1.");
    }

    int sourcePathsCount = queryOp.getSelectComponent().getResultColumns().size();
    if (sourcePathsCount != ctx.intoClause().intoPath().size()) {
      throw new SQLParserException(
          "select into: the number of source paths and the number of target paths should be the same.");
    }

    SelectIntoOperator selectIntoOperator = new SelectIntoOperator();
    selectIntoOperator.setQueryOperator(queryOp);
    List<PartialPath> intoPaths = new ArrayList<>();
    for (int i = 0; i < sourcePathsCount; ++i) {
      intoPaths.add(parseIntoPath(ctx.intoClause().intoPath(i)));
    }
    selectIntoOperator.setIntoPaths(intoPaths);
    selectIntoOperator.setIntoPathsAligned(ctx.intoClause().ALIGNED() != null);
    return selectIntoOperator;
  }

  private PartialPath parseIntoPath(IoTDBSqlParser.IntoPathContext intoPathContext) {
    int levelLimitOfSourcePrefixPath;
    if (queryOp.isGroupByLevel()) {
      levelLimitOfSourcePrefixPath =
          Arrays.stream(queryOp.getSpecialClauseComponent().getLevels()).max().getAsInt();
    } else {
      levelLimitOfSourcePrefixPath =
          queryOp.getFromComponent().getPrefixPaths().get(0).getNodeLength() - 1;
    }

    PartialPath intoPath = null;
    if (intoPathContext.fullPath() != null) {
      intoPath = parseFullPath(intoPathContext.fullPath());

      Matcher m = leveledPathNodePattern.matcher(intoPath.getFullPath());
      while (m.find()) {
        String param = m.group();
        int nodeIndex;
        try {
          nodeIndex = Integer.parseInt(param.substring(2, param.length() - 1).trim());
        } catch (NumberFormatException e) {
          throw new SQLParserException("the x of ${x} should be an integer.");
        }
        if (nodeIndex < 1 || levelLimitOfSourcePrefixPath < nodeIndex) {
          throw new SQLParserException(
              "the x of ${x} should be greater than 0 and equal to or less than <level> or the length of queried path prefix.");
        }
      }
    } else if (intoPathContext.nodeNameWithoutWildcard() != null) {
      List<IoTDBSqlParser.NodeNameWithoutWildcardContext> nodeNameWithoutStars =
          intoPathContext.nodeNameWithoutWildcard();
      String[] intoPathNodes =
          new String[1 + levelLimitOfSourcePrefixPath + nodeNameWithoutStars.size()];

      intoPathNodes[0] = "root";
      for (int i = 1; i <= levelLimitOfSourcePrefixPath; ++i) {
        intoPathNodes[i] = "${" + i + "}";
      }
      for (int i = 1; i <= nodeNameWithoutStars.size(); ++i) {
        intoPathNodes[levelLimitOfSourcePrefixPath + i] =
            parseNodeNameWithoutWildcard(nodeNameWithoutStars.get(i - 1));
      }

      intoPath = new PartialPath(intoPathNodes);
    }

    return intoPath;
  }

  @Override
  public Operator visitSpecialLimitStatement(IoTDBSqlParser.SpecialLimitStatementContext ctx) {
    return visit(ctx.specialLimit());
  }

  @Override
  public Operator visitOrderByTimeStatement(IoTDBSqlParser.OrderByTimeStatementContext ctx) {
    queryOp = new QueryOperator();
    parseOrderByTimeClause(ctx.orderByTimeClause());
    if (ctx.specialLimit() != null) {
      return visit(ctx.specialLimit());
    }
    return queryOp;
  }

  @Override
  public Operator visitGroupByTimeStatement(IoTDBSqlParser.GroupByTimeStatementContext ctx) {
    queryOp = new GroupByQueryOperator();
    parseGroupByTimeClause(ctx.groupByTimeClause());
    if (ctx.orderByTimeClause() != null) {
      parseOrderByTimeClause(ctx.orderByTimeClause());
    }
    if (ctx.specialLimit() != null) {
      return visit(ctx.specialLimit());
    }
    return queryOp;
  }

  @Override
  public Operator visitGroupByFillStatement(IoTDBSqlParser.GroupByFillStatementContext ctx) {
    queryOp = new GroupByFillQueryOperator();
    parseGroupByFillClause(ctx.groupByFillClause());
    if (ctx.orderByTimeClause() != null) {
      parseOrderByTimeClause(ctx.orderByTimeClause());
    }
    if (ctx.specialLimit() != null) {
      return visit(ctx.specialLimit());
    }
    return queryOp;
  }

  @Override
  public Operator visitGroupByLevelStatement(IoTDBSqlParser.GroupByLevelStatementContext ctx) {
    queryOp = new AggregationQueryOperator();
    parseGroupByLevelClause(ctx.groupByLevelClause());
    if (ctx.orderByTimeClause() != null) {
      parseOrderByTimeClause(ctx.orderByTimeClause());
    }
    if (ctx.specialLimit() != null) {
      return visit(ctx.specialLimit());
    }
    return queryOp;
  }

  @Override
  public Operator visitFillStatement(IoTDBSqlParser.FillStatementContext ctx) {
    queryOp = new FillQueryOperator();
    parseFillClause(ctx.fillClause());
    if (ctx.slimitClause() != null) {
      parseSlimitClause(ctx.slimitClause());
    }
    if (ctx.alignByDeviceClauseOrDisableAlign() != null) {
      parseAlignByDeviceClauseOrDisableAlign(ctx.alignByDeviceClauseOrDisableAlign());
    }
    return queryOp;
  }

  @Override
  public Operator visitLimitStatement(IoTDBSqlParser.LimitStatementContext ctx) {
    if (queryOp == null) {
      queryOp = new QueryOperator();
    }
    parseLimitClause(ctx.limitClause(), queryOp);
    if (ctx.slimitClause() != null) {
      parseSlimitClause(ctx.slimitClause());
    }
    if (ctx.alignByDeviceClauseOrDisableAlign() != null) {
      parseAlignByDeviceClauseOrDisableAlign(ctx.alignByDeviceClauseOrDisableAlign());
    }
    return queryOp;
  }

  @Override
  public Operator visitSlimitStatement(IoTDBSqlParser.SlimitStatementContext ctx) {
    if (queryOp == null) {
      queryOp = new QueryOperator();
    }
    parseSlimitClause(ctx.slimitClause());
    if (ctx.limitClause() != null) {
      parseLimitClause(ctx.limitClause(), queryOp);
    }
    if (ctx.alignByDeviceClauseOrDisableAlign() != null) {
      parseAlignByDeviceClauseOrDisableAlign(ctx.alignByDeviceClauseOrDisableAlign());
    }
    return queryOp;
  }

  @Override
  public Operator visitWithoutNullStatement(IoTDBSqlParser.WithoutNullStatementContext ctx) {
    if (queryOp == null) {
      queryOp = new QueryOperator();
    }
    parseWithoutNullClause(ctx.withoutNullClause());
    if (ctx.limitClause() != null) {
      parseLimitClause(ctx.limitClause(), queryOp);
    }
    if (ctx.slimitClause() != null) {
      parseSlimitClause(ctx.slimitClause());
    }
    if (ctx.alignByDeviceClauseOrDisableAlign() != null) {
      parseAlignByDeviceClauseOrDisableAlign(ctx.alignByDeviceClauseOrDisableAlign());
    }
    return queryOp;
  }

  @Override
  public Operator visitAlignByDeviceClauseOrDisableAlignStatement(
      IoTDBSqlParser.AlignByDeviceClauseOrDisableAlignStatementContext ctx) {
    if (queryOp == null) {
      queryOp = new QueryOperator();
    }
    parseAlignByDeviceClauseOrDisableAlign(ctx.alignByDeviceClauseOrDisableAlign());
    return queryOp;
  }

  private void parseAlignByDeviceClauseOrDisableAlign(
      IoTDBSqlParser.AlignByDeviceClauseOrDisableAlignContext ctx) {
    SpecialClauseComponent specialClauseComponent = queryOp.getSpecialClauseComponent();
    if (specialClauseComponent == null) {
      specialClauseComponent = new SpecialClauseComponent();
    }
    if (ctx.alignByDeviceClause() != null) {
      parseAlignByDeviceClause(specialClauseComponent);
    } else {
      parseDisableAlign(specialClauseComponent);
    }
    queryOp.setSpecialClauseComponent(specialClauseComponent);
  }

  private void parseAlignByDeviceClause(SpecialClauseComponent specialClauseComponent) {
    specialClauseComponent.setAlignByDevice(true);
  }

  private void parseDisableAlign(SpecialClauseComponent specialClauseComponent) {
    specialClauseComponent.setAlignByTime(false);
  }

  private void parseOrderByTimeClause(IoTDBSqlParser.OrderByTimeClauseContext ctx) {
    if (ctx.DESC() != null) {
      SpecialClauseComponent specialClauseComponent = queryOp.getSpecialClauseComponent();
      if (specialClauseComponent == null) {
        specialClauseComponent = new SpecialClauseComponent();
      }
      specialClauseComponent.setAscending(false);
      queryOp.setSpecialClauseComponent(specialClauseComponent);
    }
  }

  private void parseGroupByTimeClause(IoTDBSqlParser.GroupByTimeClauseContext ctx) {
    GroupByClauseComponent groupByClauseComponent = new GroupByClauseComponent();
    groupByClauseComponent.setLeftCRightO(ctx.timeInterval().LS_BRACKET() != null);
    // parse timeUnit
    groupByClauseComponent.setUnit(
        parseTimeUnitOrSlidingStep(
            ctx.DURATION_LITERAL(0).getText(), true, groupByClauseComponent));
    if (groupByClauseComponent.getUnit() <= 0) {
      throw new SQLParserException(
          "The second parameter time interval should be a positive integer.");
    }
    // parse sliding step
    if (ctx.DURATION_LITERAL().size() == 2) {
      groupByClauseComponent.setSlidingStep(
          parseTimeUnitOrSlidingStep(
              ctx.DURATION_LITERAL(1).getText(), false, groupByClauseComponent));
      if (groupByClauseComponent.getSlidingStep() < groupByClauseComponent.getUnit()) {
        throw new SQLParserException(
            "The third parameter sliding step shouldn't be smaller than the second parameter time interval.");
      }
    } else {
      groupByClauseComponent.setSlidingStep(groupByClauseComponent.getUnit());
      groupByClauseComponent.setSlidingStepByMonth(groupByClauseComponent.isIntervalByMonth());
    }

    parseTimeInterval(ctx.timeInterval(), groupByClauseComponent);

    if (ctx.LEVEL() != null && ctx.INTEGER_LITERAL() != null) {
      int[] levels = new int[ctx.INTEGER_LITERAL().size()];
      for (int i = 0; i < ctx.INTEGER_LITERAL().size(); i++) {
        levels[i] = Integer.parseInt(ctx.INTEGER_LITERAL().get(i).getText());
      }
      groupByClauseComponent.setLevels(levels);
    }
    queryOp.setSpecialClauseComponent(groupByClauseComponent);
  }

  private void parseGroupByFillClause(IoTDBSqlParser.GroupByFillClauseContext ctx) {
    GroupByFillClauseComponent groupByFillClauseComponent = new GroupByFillClauseComponent();
    groupByFillClauseComponent.setLeftCRightO(ctx.timeInterval().LS_BRACKET() != null);
    // parse timeUnit
    groupByFillClauseComponent.setUnit(
        parseTimeUnitOrSlidingStep(
            ctx.DURATION_LITERAL(0).getText(), true, groupByFillClauseComponent));
    // parse sliding step
    if (ctx.DURATION_LITERAL().size() == 2) {
      groupByFillClauseComponent.setSlidingStep(
          parseTimeUnitOrSlidingStep(
              ctx.DURATION_LITERAL(1).getText(), false, groupByFillClauseComponent));
      if (groupByFillClauseComponent.getSlidingStep() < groupByFillClauseComponent.getUnit()) {
        throw new SQLParserException(
            "The third parameter sliding step shouldn't be smaller than the second parameter time interval.");
      }
    } else {
      groupByFillClauseComponent.setSlidingStep(groupByFillClauseComponent.getUnit());
      groupByFillClauseComponent.setSlidingStepByMonth(
          groupByFillClauseComponent.isIntervalByMonth());
    }

    parseTimeInterval(ctx.timeInterval(), groupByFillClauseComponent);

    if (ctx.fillClause().oldTypeClause().size() > 0) {
      // old type fill logic
      List<IoTDBSqlParser.OldTypeClauseContext> list = ctx.fillClause().oldTypeClause();
      Map<TSDataType, IFill> fillTypes = new EnumMap<>(TSDataType.class);
      for (IoTDBSqlParser.OldTypeClauseContext typeClause : list) {
        if (typeClause.ALL() != null) {
          parseAllTypeClause(typeClause, fillTypes);
        } else {
          parsePrimitiveTypeClause(typeClause, fillTypes);
        }
      }

      int usePrevious = 0;
      int useLinear = 0;
      int useValue = 0;
      for (IFill iFill : fillTypes.values()) {
        if (iFill instanceof PreviousFill) {
          usePrevious = 1;
        }
        if (iFill instanceof LinearFill) {
          useLinear = 1;
        }
        if (iFill instanceof ValueFill) {
          useValue = 1;
        }
      }
      if (usePrevious + useLinear + useValue > 1) {
        throw new SQLParserException("The old type logic could only use one type of fill");
      }

      groupByFillClauseComponent.setFillTypes(fillTypes);
    } else {
      groupByFillClauseComponent.setSingleFill(getSingleIFill(ctx.fillClause()));
    }
    queryOp.setSpecialClauseComponent(groupByFillClauseComponent);
  }

  public void parseGroupByLevelClause(IoTDBSqlParser.GroupByLevelClauseContext ctx) {
    SpecialClauseComponent groupByLevelClauseComponent = new SpecialClauseComponent();
    int[] levels = new int[ctx.INTEGER_LITERAL().size()];
    for (int i = 0; i < ctx.INTEGER_LITERAL().size(); i++) {
      levels[i] = Integer.parseInt(ctx.INTEGER_LITERAL().get(i).getText());
    }
    groupByLevelClauseComponent.setLevels(levels);

    queryOp.setSpecialClauseComponent(groupByLevelClauseComponent);
  }

  public void parseFillClause(IoTDBSqlParser.FillClauseContext ctx) {
    FillClauseComponent fillClauseComponent = new FillClauseComponent();

    if (ctx.oldTypeClause().size() > 0) {
      // old type fill logic
      List<IoTDBSqlParser.OldTypeClauseContext> list = ctx.oldTypeClause();
      Map<TSDataType, IFill> fillTypes = new EnumMap<>(TSDataType.class);
      for (IoTDBSqlParser.OldTypeClauseContext typeClause : list) {
        if (typeClause.ALL() != null) {
          if (typeClause.linearClause() != null) {
            throw new SQLParserException("fill all doesn't support linear fill");
          }
          parseAllTypeClause(typeClause, fillTypes);
          break;
        } else {
          parsePrimitiveTypeClause(typeClause, fillTypes);
        }
      }
      fillClauseComponent.setFillTypes(fillTypes);
    } else {
      // new single fill logic
      fillClauseComponent.setSingleFill(getSingleIFill(ctx));
    }
    queryOp.setSpecialClauseComponent(fillClauseComponent);
  }

  private void parseTimeInterval(
      IoTDBSqlParser.TimeIntervalContext timeInterval,
      GroupByClauseComponent groupByClauseComponent) {
    long currentTime = DatetimeUtils.currentTime();
    long startTime = parseTimeValue(timeInterval.timeValue(0), currentTime);
    long endTime = parseTimeValue(timeInterval.timeValue(1), currentTime);
    groupByClauseComponent.setStartTime(startTime);
    groupByClauseComponent.setEndTime(endTime);
    if (startTime >= endTime) {
      throw new SQLParserException("Start time should be smaller than endTime in GroupBy");
    }
  }

  private void parseWithoutNullClause(IoTDBSqlParser.WithoutNullClauseContext ctx) {
    SpecialClauseComponent specialClauseComponent = queryOp.getSpecialClauseComponent();
    if (specialClauseComponent == null) {
      specialClauseComponent = new SpecialClauseComponent();
    }
    specialClauseComponent.setWithoutAnyNull(ctx.ANY() != null);
    specialClauseComponent.setWithoutAllNull(ctx.ALL() != null);
    queryOp.setSpecialClauseComponent(specialClauseComponent);
  }

  private IFill getSingleIFill(IoTDBSqlParser.FillClauseContext ctx) {
    int defaultFillInterval = IoTDBDescriptor.getInstance().getConfig().getDefaultFillInterval();
    if (ctx.linearClause() != null) { // linear
      if (ctx.linearClause().DURATION_LITERAL(0) != null) {
        String beforeStr = ctx.linearClause().DURATION_LITERAL(0).getText();
        String afterStr = ctx.linearClause().DURATION_LITERAL(1).getText();
        return new LinearFill(beforeStr, afterStr);
      } else {
        return new LinearFill(defaultFillInterval, defaultFillInterval);
      }
    } else if (ctx.previousClause() != null) { // previous
      if (ctx.previousClause().DURATION_LITERAL() != null) {
        String preRangeStr = ctx.previousClause().DURATION_LITERAL().getText();
        return new PreviousFill(preRangeStr);
      } else {
        return new PreviousFill(defaultFillInterval);
      }
    } else if (ctx.specificValueClause() != null) { // value
      if (ctx.specificValueClause().constant() != null) {
        return new ValueFill(ctx.specificValueClause().constant().getText());
      } else {
        throw new SQLParserException("fill value cannot be null");
      }
    } else if (ctx.previousUntilLastClause() != null) { // previous until last
      if (ctx.previousUntilLastClause().DURATION_LITERAL() != null) {
        String preRangeStr = ctx.previousUntilLastClause().DURATION_LITERAL().getText();
        return new PreviousFill(preRangeStr, true);
      } else {
        return new PreviousFill(defaultFillInterval, true);
      }
    } else {
      throw new SQLParserException("unknown single fill type");
    }
  }

  private void parseAllTypeClause(
      IoTDBSqlParser.OldTypeClauseContext ctx, Map<TSDataType, IFill> fillTypes) {
    IFill fill;
    int defaultFillInterval = IoTDBDescriptor.getInstance().getConfig().getDefaultFillInterval();

    if (ctx.linearClause() != null) { // linear
      if (ctx.linearClause().DURATION_LITERAL(0) != null) {
        String beforeStr = ctx.linearClause().DURATION_LITERAL(0).getText();
        String afterStr = ctx.linearClause().DURATION_LITERAL(1).getText();
        fill = new LinearFill(beforeStr, afterStr);
      } else {
        fill = new LinearFill(defaultFillInterval, defaultFillInterval);
      }
    } else if (ctx.previousClause() != null) { // previous
      if (ctx.previousClause().DURATION_LITERAL() != null) {
        String preRangeStr = ctx.previousClause().DURATION_LITERAL().getText();
        fill = new PreviousFill(preRangeStr);
      } else {
        fill = new PreviousFill(defaultFillInterval);
      }
    } else if (ctx.specificValueClause() != null) {
      throw new SQLParserException("fill all doesn't support value fill");
    } else { // previous until last
      if (ctx.previousUntilLastClause().DURATION_LITERAL() != null) {
        String preRangeStr = ctx.previousUntilLastClause().DURATION_LITERAL().getText();
        fill = new PreviousFill(preRangeStr, true);
      } else {
        fill = new PreviousFill(defaultFillInterval, true);
      }
    }

    for (TSDataType tsDataType : TSDataType.values()) {
      if (tsDataType == TSDataType.VECTOR) {
        // TODO: TSDataType VECTOR
        continue;
      }
      if (fill instanceof LinearFill
          && (tsDataType == TSDataType.BOOLEAN || tsDataType == TSDataType.TEXT)) {
        continue;
      }
      fillTypes.put(tsDataType, fill.copy());
    }
  }

  private void parsePrimitiveTypeClause(
      IoTDBSqlParser.OldTypeClauseContext ctx, Map<TSDataType, IFill> fillTypes) {
    TSDataType dataType = parseType(ctx.dataType.getText());
    if (dataType == TSDataType.VECTOR) {
      throw new SQLParserException(String.format("type %s cannot use fill function", dataType));
    }

    if (ctx.linearClause() != null
        && (dataType == TSDataType.TEXT || dataType == TSDataType.BOOLEAN)) {
      throw new SQLParserException(
          String.format(
              "type %s cannot use %s fill function",
              dataType, ctx.linearClause().LINEAR().getText()));
    }

    int defaultFillInterval = IoTDBDescriptor.getInstance().getConfig().getDefaultFillInterval();

    if (ctx.linearClause() != null) { // linear
      if (ctx.linearClause().DURATION_LITERAL(0) != null) {
        String beforeRangeStr = ctx.linearClause().DURATION_LITERAL(0).getText();
        String afterRangeStr = ctx.linearClause().DURATION_LITERAL(1).getText();
        LinearFill fill = new LinearFill(beforeRangeStr, afterRangeStr);
        fillTypes.put(dataType, fill);
      } else {
        fillTypes.put(dataType, new LinearFill(defaultFillInterval, defaultFillInterval));
      }
    } else if (ctx.previousClause() != null) { // previous
      if (ctx.previousClause().DURATION_LITERAL() != null) {
        String beforeStr = ctx.previousClause().DURATION_LITERAL().getText();
        fillTypes.put(dataType, new PreviousFill(beforeStr));
      } else {
        fillTypes.put(dataType, new PreviousFill(defaultFillInterval));
      }
    } else if (ctx.specificValueClause() != null) { // value
      if (ctx.specificValueClause().constant() != null) {
        fillTypes.put(
            dataType, new ValueFill(ctx.specificValueClause().constant().getText(), dataType));
      } else {
        throw new SQLParserException("fill value cannot be null");
      }
    } else { // previous until last
      if (ctx.previousUntilLastClause().DURATION_LITERAL() != null) {
        String preRangeStr = ctx.previousUntilLastClause().DURATION_LITERAL().getText();
        fillTypes.put(dataType, new PreviousFill(preRangeStr, true));
      } else {
        fillTypes.put(dataType, new PreviousFill(defaultFillInterval, true));
      }
    }
  }

  private TSDataType parseType(String datatype) {
    String type = datatype.toLowerCase();
    switch (type) {
      case "int32":
        return TSDataType.INT32;
      case "int64":
        return TSDataType.INT64;
      case "float":
        return TSDataType.FLOAT;
      case "double":
        return TSDataType.DOUBLE;
      case "boolean":
        return TSDataType.BOOLEAN;
      case "text":
        return TSDataType.TEXT;
      default:
        throw new SQLParserException("not a valid fill type : " + type);
    }
  }

  // Insert Statement

  @Override
  public Operator visitInsertStatement(IoTDBSqlParser.InsertStatementContext ctx) {
    InsertOperator insertOp = new InsertOperator(SQLConstant.TOK_INSERT);
    insertOp.setDevice(parsePrefixPath(ctx.prefixPath()));
    boolean isTimeDefault = parseInsertColumnSpec(ctx.insertColumnsSpec(), insertOp);
    parseInsertValuesSpec(ctx.insertValuesSpec(), insertOp, isTimeDefault);
    insertOp.setAligned(ctx.ALIGNED() != null);
    return insertOp;
  }

  private boolean parseInsertColumnSpec(
      IoTDBSqlParser.InsertColumnsSpecContext ctx, InsertOperator insertOp) {
    List<String> measurementList = new ArrayList<>();
    for (IoTDBSqlParser.NodeNameWithoutWildcardContext measurementName :
        ctx.nodeNameWithoutWildcard()) {
      measurementList.add(parseNodeNameWithoutWildcard(measurementName));
    }
    insertOp.setMeasurementList(measurementList.toArray(new String[0]));
    return (ctx.TIME() == null && ctx.TIMESTAMP() == null);
  }

  private void parseInsertValuesSpec(
      IoTDBSqlParser.InsertValuesSpecContext ctx, InsertOperator insertOp, boolean isTimeDefault) {
    List<IoTDBSqlParser.InsertMultiValueContext> insertMultiValues = ctx.insertMultiValue();
    List<String[]> valueLists = new ArrayList<>();
    long[] timeArray = new long[insertMultiValues.size()];
    for (int i = 0; i < insertMultiValues.size(); i++) {
      // parse timestamp
      long timestamp;
      if (insertMultiValues.get(i).timeValue() != null) {
        if (isTimeDefault) {
          throw new SQLParserException(
              "the measurementList's size is not consistent with the valueList's size");
        }
        timestamp =
            parseTimeValue(insertMultiValues.get(i).timeValue(), DatetimeUtils.currentTime());
      } else {
        if (!isTimeDefault) {
          throw new SQLParserException(
              "the measurementList's size is not consistent with the valueList's size");
        }
        if (insertMultiValues.size() != 1) {
          throw new SQLParserException("need timestamps when insert multi rows");
        }
        timestamp = parseDateFormat(SQLConstant.NOW_FUNC);
      }
      timeArray[i] = timestamp;

      // parse values
      List<String> valueList = new ArrayList<>();
      List<IoTDBSqlParser.MeasurementValueContext> values =
          insertMultiValues.get(i).measurementValue();
      for (IoTDBSqlParser.MeasurementValueContext value : values) {
        for (IoTDBSqlParser.ConstantContext constant : value.constant()) {
          if (constant.STRING_LITERAL() != null) {
            valueList.add(parseStringLiteralInInsertValue(constant.getText()));
          } else {
            valueList.add(constant.getText());
          }
        }
      }
      valueLists.add(valueList.toArray(new String[0]));
    }
    insertOp.setTimes(timeArray);
    insertOp.setValueLists(valueLists);
  }

  // Delete Statement

  @Override
  public Operator visitDeleteStatement(IoTDBSqlParser.DeleteStatementContext ctx) {
    DeleteDataOperator deleteDataOp = new DeleteDataOperator(SQLConstant.TOK_DELETE);
    List<IoTDBSqlParser.PrefixPathContext> prefixPaths = ctx.prefixPath();
    for (IoTDBSqlParser.PrefixPathContext prefixPath : prefixPaths) {
      deleteDataOp.addPath(parsePrefixPath(prefixPath));
    }
    if (ctx.whereClause() != null) {
      WhereComponent whereComponent = parseWhereClause(ctx.whereClause());
      Pair<Long, Long> timeInterval = parseDeleteTimeInterval(whereComponent.getFilterOperator());
      deleteDataOp.setStartTime(timeInterval.left);
      deleteDataOp.setEndTime(timeInterval.right);
    } else {
      deleteDataOp.setStartTime(Long.MIN_VALUE);
      deleteDataOp.setEndTime(Long.MAX_VALUE);
    }
    return deleteDataOp;
  }

  private Pair<Long, Long> parseDeleteTimeInterval(FilterOperator filterOperator) {
    if (!filterOperator.isLeaf() && filterOperator.getFilterType() != FilterType.KW_AND) {
      throw new SQLParserException(DELETE_RANGE_ERROR_MSG);
    }

    if (filterOperator.isLeaf()) {
      return calcOperatorInterval(filterOperator);
    }

    List<FilterOperator> children = filterOperator.getChildren();
    FilterOperator lOperator = children.get(0);
    FilterOperator rOperator = children.get(1);
    if (!lOperator.isLeaf() || !rOperator.isLeaf()) {
      throw new SQLParserException(DELETE_RANGE_ERROR_MSG);
    }

    Pair<Long, Long> leftOpInterval = calcOperatorInterval(lOperator);
    Pair<Long, Long> rightOpInterval = calcOperatorInterval(rOperator);
    Pair<Long, Long> parsedInterval =
        new Pair<>(
            Math.max(leftOpInterval.left, rightOpInterval.left),
            Math.min(leftOpInterval.right, rightOpInterval.right));
    if (parsedInterval.left > parsedInterval.right) {
      throw new SQLParserException(
          "Invalid delete range: [" + parsedInterval.left + ", " + parsedInterval.right + "]");
    }
    return parsedInterval;
  }

  /** 4. Data Control Language (DCL) */

  // Create User

  @Override
  public Operator visitCreateUser(IoTDBSqlParser.CreateUserContext ctx) {
    AuthorOperator authorOperator =
        new AuthorOperator(SQLConstant.TOK_AUTHOR_CREATE, AuthorOperator.AuthorType.CREATE_USER);
    authorOperator.setUserName(ctx.userName.getText());
    authorOperator.setPassWord(parseStringWithQuotes(ctx.password.getText()));
    return authorOperator;
  }

  // Create Role

  @Override
  public Operator visitCreateRole(IoTDBSqlParser.CreateRoleContext ctx) {
    AuthorOperator authorOperator =
        new AuthorOperator(SQLConstant.TOK_AUTHOR_CREATE, AuthorOperator.AuthorType.CREATE_ROLE);
    authorOperator.setRoleName(ctx.roleName.getText());
    return authorOperator;
  }

  // Alter Password

  @Override
  public Operator visitAlterUser(IoTDBSqlParser.AlterUserContext ctx) {
    AuthorOperator authorOperator =
        new AuthorOperator(
            SQLConstant.TOK_AUTHOR_UPDATE_USER, AuthorOperator.AuthorType.UPDATE_USER);
    authorOperator.setUserName(ctx.userName.getText());
    authorOperator.setNewPassword(parseStringWithQuotes(ctx.password.getText()));
    return authorOperator;
  }

  // Grant User Privileges

  @Override
  public Operator visitGrantUser(IoTDBSqlParser.GrantUserContext ctx) {
    AuthorOperator authorOperator =
        new AuthorOperator(SQLConstant.TOK_AUTHOR_GRANT, AuthorOperator.AuthorType.GRANT_USER);
    authorOperator.setUserName(ctx.userName.getText());
    authorOperator.setPrivilegeList(parsePrivilege(ctx.privileges()));
    authorOperator.setNodeNameList(parsePrefixPath(ctx.prefixPath()));
    return authorOperator;
  }

  // Grant Role Privileges

  @Override
  public Operator visitGrantRole(IoTDBSqlParser.GrantRoleContext ctx) {
    AuthorOperator authorOperator =
        new AuthorOperator(SQLConstant.TOK_AUTHOR_GRANT, AuthorType.GRANT_ROLE);
    authorOperator.setRoleName(ctx.roleName.getText());
    authorOperator.setPrivilegeList(parsePrivilege(ctx.privileges()));
    authorOperator.setNodeNameList(parsePrefixPath(ctx.prefixPath()));
    return authorOperator;
  }

  // Grant User Role

  @Override
  public Operator visitGrantRoleToUser(IoTDBSqlParser.GrantRoleToUserContext ctx) {
    AuthorOperator authorOperator =
        new AuthorOperator(
            SQLConstant.TOK_AUTHOR_GRANT, AuthorOperator.AuthorType.GRANT_ROLE_TO_USER);
    authorOperator.setRoleName(ctx.roleName.getText());
    authorOperator.setUserName(ctx.userName.getText());
    return authorOperator;
  }

  // Revoke User Privileges

  @Override
  public Operator visitRevokeUser(IoTDBSqlParser.RevokeUserContext ctx) {
    AuthorOperator authorOperator =
        new AuthorOperator(SQLConstant.TOK_AUTHOR_GRANT, AuthorType.REVOKE_USER);
    authorOperator.setUserName(ctx.userName.getText());
    authorOperator.setPrivilegeList(parsePrivilege(ctx.privileges()));
    authorOperator.setNodeNameList(parsePrefixPath(ctx.prefixPath()));
    return authorOperator;
  }

  // Revoke Role Privileges

  @Override
  public Operator visitRevokeRole(IoTDBSqlParser.RevokeRoleContext ctx) {
    AuthorOperator authorOperator =
        new AuthorOperator(SQLConstant.TOK_AUTHOR_GRANT, AuthorType.REVOKE_ROLE);
    authorOperator.setRoleName(ctx.roleName.getText());
    authorOperator.setPrivilegeList(parsePrivilege(ctx.privileges()));
    authorOperator.setNodeNameList(parsePrefixPath(ctx.prefixPath()));
    return authorOperator;
  }

  // Revoke Role From User

  @Override
  public Operator visitRevokeRoleFromUser(IoTDBSqlParser.RevokeRoleFromUserContext ctx) {
    AuthorOperator authorOperator =
        new AuthorOperator(SQLConstant.TOK_AUTHOR_GRANT, AuthorType.REVOKE_ROLE_FROM_USER);
    authorOperator.setRoleName(ctx.roleName.getText());
    authorOperator.setUserName(ctx.userName.getText());
    return authorOperator;
  }

  // Drop User

  @Override
  public Operator visitDropUser(IoTDBSqlParser.DropUserContext ctx) {
    AuthorOperator authorOperator =
        new AuthorOperator(SQLConstant.TOK_AUTHOR_DROP, AuthorOperator.AuthorType.DROP_USER);
    authorOperator.setUserName(ctx.userName.getText());
    return authorOperator;
  }

  // Drop Role

  @Override
  public Operator visitDropRole(IoTDBSqlParser.DropRoleContext ctx) {
    AuthorOperator authorOperator =
        new AuthorOperator(SQLConstant.TOK_AUTHOR_DROP, AuthorOperator.AuthorType.DROP_ROLE);
    authorOperator.setRoleName(ctx.roleName.getText());
    return authorOperator;
  }

  // List Users

  @Override
  public Operator visitListUser(IoTDBSqlParser.ListUserContext ctx) {
    return new AuthorOperator(SQLConstant.TOK_LIST, AuthorOperator.AuthorType.LIST_USER);
  }

  // List Roles

  @Override
  public Operator visitListRole(IoTDBSqlParser.ListRoleContext ctx) {
    return new AuthorOperator(SQLConstant.TOK_LIST, AuthorOperator.AuthorType.LIST_ROLE);
  }

  // List Privileges

  @Override
  public Operator visitListPrivilegesUser(IoTDBSqlParser.ListPrivilegesUserContext ctx) {
    AuthorOperator operator =
        new AuthorOperator(SQLConstant.TOK_LIST, AuthorOperator.AuthorType.LIST_USER_PRIVILEGE);
    operator.setUserName(ctx.userName.getText());
    operator.setNodeNameList(parsePrefixPath(ctx.prefixPath()));
    return operator;
  }

  // List Privileges of Roles On Specific Path

  @Override
  public Operator visitListPrivilegesRole(IoTDBSqlParser.ListPrivilegesRoleContext ctx) {
    AuthorOperator operator =
        new AuthorOperator(SQLConstant.TOK_LIST, AuthorOperator.AuthorType.LIST_ROLE_PRIVILEGE);
    operator.setRoleName(ctx.roleName.getText());
    operator.setNodeNameList(parsePrefixPath(ctx.prefixPath()));
    return operator;
  }

  // List Privileges of Users

  @Override
  public Operator visitListUserPrivileges(IoTDBSqlParser.ListUserPrivilegesContext ctx) {
    AuthorOperator operator =
        new AuthorOperator(SQLConstant.TOK_LIST, AuthorOperator.AuthorType.LIST_USER_PRIVILEGE);
    operator.setUserName(ctx.userName.getText());
    return operator;
  }

  // List Privileges of Roles

  @Override
  public Operator visitListRolePrivileges(IoTDBSqlParser.ListRolePrivilegesContext ctx) {
    AuthorOperator operator =
        new AuthorOperator(SQLConstant.TOK_LIST, AuthorOperator.AuthorType.LIST_ROLE_PRIVILEGE);
    operator.setRoleName(ctx.roleName.getText());
    return operator;
  }

  // List Roles of Users

  @Override
  public Operator visitListAllRoleOfUser(IoTDBSqlParser.ListAllRoleOfUserContext ctx) {
    AuthorOperator operator =
        new AuthorOperator(SQLConstant.TOK_LIST, AuthorOperator.AuthorType.LIST_USER_ROLES);
    operator.setUserName(ctx.userName.getText());
    return operator;
  }

  // List Users of Role

  @Override
  public Operator visitListAllUserOfRole(IoTDBSqlParser.ListAllUserOfRoleContext ctx) {
    AuthorOperator operator =
        new AuthorOperator(SQLConstant.TOK_LIST, AuthorOperator.AuthorType.LIST_ROLE_USERS);
    operator.setRoleName(ctx.roleName.getText());
    return operator;
  }

  private String[] parsePrivilege(IoTDBSqlParser.PrivilegesContext ctx) {
    List<IoTDBSqlParser.PrivilegeValueContext> privilegeList = ctx.privilegeValue();
    List<String> privileges = new ArrayList<>();
    for (IoTDBSqlParser.PrivilegeValueContext privilegeValue : privilegeList) {
      privileges.add(privilegeValue.getText());
    }
    return privileges.toArray(new String[0]);
  }

  /** 5. Utility Statements */

  // Merge

  @Override
  public Operator visitMerge(IoTDBSqlParser.MergeContext ctx) {
    return new MergeOperator(SQLConstant.TOK_MERGE);
  }

  // Full Merge

  @Override
  public Operator visitFullMerge(IoTDBSqlParser.FullMergeContext ctx) {
    return new MergeOperator(SQLConstant.TOK_FULL_MERGE);
  }

  // Flush

  @Override
  public Operator visitFlush(IoTDBSqlParser.FlushContext ctx) {
    FlushOperator flushOperator = new FlushOperator(SQLConstant.TOK_FLUSH);
    if (ctx.BOOLEAN_LITERAL() != null) {
      flushOperator.setSeq(Boolean.parseBoolean(ctx.BOOLEAN_LITERAL().getText()));
    }
    if (ctx.prefixPath(0) != null) {
      List<PartialPath> storageGroups = new ArrayList<>();
      for (IoTDBSqlParser.PrefixPathContext prefixPathContext : ctx.prefixPath()) {
        storageGroups.add(parsePrefixPath(prefixPathContext));
      }
      flushOperator.setStorageGroupList(storageGroups);
    }
    return flushOperator;
  }

  // Clear Cache

  @Override
  public Operator visitClearCache(IoTDBSqlParser.ClearCacheContext ctx) {
    return new ClearCacheOperator(SQLConstant.TOK_CLEAR_CACHE);
  }

  // Settle

  @Override
  public Operator visitSettle(IoTDBSqlParser.SettleContext ctx) {
    SettleOperator settleOperator = new SettleOperator(SQLConstant.TOK_SETTLE);
    if (ctx.prefixPath() != null) {
      // Storage Group
      PartialPath sgPath = parsePrefixPath(ctx.prefixPath());
      settleOperator.setSgPath(sgPath);
      settleOperator.setIsSgPath(true);
    } else {
      // TsFile Path
      String tsFilePath = parseStringWithQuotes(ctx.tsFilePath.getText());
      settleOperator.setTsFilePath(tsFilePath);
      settleOperator.setIsSgPath(false);
    }
    return settleOperator;
  }

  // Set System To ReadOnly/Writable

  @Override
  public Operator visitSetSystemStatus(IoTDBSqlParser.SetSystemStatusContext ctx) {
    if (ctx.READONLY() != null) {
      // Set system to ReadOnly
      return new SetSystemModeOperator(SQLConstant.TOK_SET_SYSTEM_MODE, true);
    } else {
      // Set system to Writable
      return new SetSystemModeOperator(SQLConstant.TOK_SET_SYSTEM_MODE, false);
    }
  }

  // Show Version

  @Override
  public Operator visitShowVersion(IoTDBSqlParser.ShowVersionContext ctx) {
    return new ShowOperator(SQLConstant.TOK_VERSION);
  }

  // Show Flush Info

  @Override
  public Operator visitShowFlushInfo(IoTDBSqlParser.ShowFlushInfoContext ctx) {
    return new ShowOperator(SQLConstant.TOK_FLUSH_TASK_INFO);
  }

  // Show Lock Info

  @Override
  public Operator visitShowLockInfo(IoTDBSqlParser.ShowLockInfoContext ctx) {
    if (ctx.prefixPath() != null) {
      return new ShowLockInfoOperator(SQLConstant.TOK_LOCK_INFO, parsePrefixPath(ctx.prefixPath()));
    } else {
      return new ShowLockInfoOperator(
          SQLConstant.TOK_LOCK_INFO, new PartialPath(SQLConstant.getSingleRootArray()));
    }
  }

  // Show Query Resource

  @Override
  public Operator visitShowQueryResource(IoTDBSqlParser.ShowQueryResourceContext ctx) {
    return new ShowQueryResourceOperate(SQLConstant.TOK_SHOW_QUERY_RESOURCE);
  }
  // Show Query Processlist

  @Override
  public Operator visitShowQueryProcesslist(IoTDBSqlParser.ShowQueryProcesslistContext ctx) {
    return new ShowOperator(SQLConstant.TOK_QUERY_PROCESSLIST);
  }

  // Kill Query

  @Override
  public Operator visitKillQuery(IoTDBSqlParser.KillQueryContext ctx) {
    KillQueryOperator killQueryOperator = new KillQueryOperator(TOK_KILL_QUERY);
    if (ctx.INTEGER_LITERAL() != null) {
      killQueryOperator.setQueryId(Integer.parseInt(ctx.INTEGER_LITERAL().getText()));
    }
    return killQueryOperator;
  }

  // Grant Watermark Embedding

  @Override
  public Operator visitGrantWatermarkEmbedding(IoTDBSqlParser.GrantWatermarkEmbeddingContext ctx) {
    List<IoTDBSqlParser.UsernameWithRootContext> usernameList = ctx.usernameWithRoot();
    List<String> users = new ArrayList<>();
    for (IoTDBSqlParser.UsernameWithRootContext username : usernameList) {
      users.add(parseStringWithQuotes(username.getText()));
    }
    return new DataAuthOperator(SQLConstant.TOK_GRANT_WATERMARK_EMBEDDING, users);
  }

  // Revoke Watermark Embedding

  @Override
  public Operator visitRevokeWatermarkEmbedding(
      IoTDBSqlParser.RevokeWatermarkEmbeddingContext ctx) {
    List<IoTDBSqlParser.UsernameWithRootContext> usernameList = ctx.usernameWithRoot();
    List<String> users = new ArrayList<>();
    for (IoTDBSqlParser.UsernameWithRootContext username : usernameList) {
      users.add(parseStringWithQuotes(username.getText()));
    }
    return new DataAuthOperator(SQLConstant.TOK_REVOKE_WATERMARK_EMBEDDING, users);
  }

  // Load Configuration

  @Override
  public Operator visitLoadConfiguration(IoTDBSqlParser.LoadConfigurationContext ctx) {
    if (ctx.GLOBAL() != null) {
      return new LoadConfigurationOperator(LoadConfigurationOperatorType.GLOBAL);
    } else {
      return new LoadConfigurationOperator(LoadConfigurationOperatorType.LOCAL);
    }
  }

  // Load Timeseries

  @Override
  public Operator visitLoadTimeseries(IoTDBSqlParser.LoadTimeseriesContext ctx) {
    if (ctx.prefixPath().nodeName().size() < 3) {
      throw new SQLParserException("data load command: child count < 3\n");
    }

    String csvPath = ctx.fileName.getText();
    StringContainer sc = new StringContainer(TsFileConstant.PATH_SEPARATOR);
    List<IoTDBSqlParser.NodeNameContext> nodeNames = ctx.prefixPath().nodeName();
    sc.addTail(ctx.prefixPath().ROOT().getText());
    for (IoTDBSqlParser.NodeNameContext nodeName : nodeNames) {
      sc.addTail(parseNodeName(nodeName));
    }
    return new LoadDataOperator(SQLConstant.TOK_DATALOAD, parseFilePath(csvPath), sc.toString());
  }

  // Load TsFile

  @Override
  public Operator visitLoadFile(IoTDBSqlParser.LoadFileContext ctx) {
    LoadFilesOperator loadFilesOperator =
        new LoadFilesOperator(
            new File(parseFilePath(ctx.fileName.getText())),
            true,
            IoTDBDescriptor.getInstance().getConfig().getDefaultStorageGroupLevel(),
            true);
    if (ctx.loadFilesClause() != null) {
      parseLoadFiles(loadFilesOperator, ctx.loadFilesClause());
    }
    return loadFilesOperator;
  }

  /**
   * used for parsing load tsfile, context will be one of "SCHEMA, LEVEL, METADATA", and maybe
   * followed by a recursion property statement
   *
   * @param operator the result operator, setting by clause context
   * @param ctx context of property statement
   */
  private void parseLoadFiles(
      LoadFilesOperator operator, IoTDBSqlParser.LoadFilesClauseContext ctx) {
    if (ctx.AUTOREGISTER() != null) {
      operator.setAutoCreateSchema(Boolean.parseBoolean(ctx.BOOLEAN_LITERAL().getText()));
    } else if (ctx.SGLEVEL() != null) {
      operator.setSgLevel(Integer.parseInt(ctx.INTEGER_LITERAL().getText()));
    } else if (ctx.VERIFY() != null) {
      operator.setVerifyMetadata(Boolean.parseBoolean(ctx.BOOLEAN_LITERAL().getText()));
    } else {
      throw new SQLParserException(
          String.format(
              "load tsfile format %s error, please input AUTOREGISTER | SGLEVEL | VERIFY.",
              ctx.getText()));
    }
    if (ctx.loadFilesClause() != null) {
      parseLoadFiles(operator, ctx.loadFilesClause());
    }
  }

  // Remove TsFile

  @Override
  public Operator visitRemoveFile(IoTDBSqlParser.RemoveFileContext ctx) {
    return new RemoveFileOperator(new File(parseFilePath(ctx.fileName.getText())));
  }

  // Unload TsFile

  @Override
  public Operator visitUnloadFile(IoTDBSqlParser.UnloadFileContext ctx) {
    return new UnloadFileOperator(
        new File(parseFilePath(ctx.srcFileName.getText())),
        new File(parseFilePath(ctx.dstFileDir.getText())));
  }

  /** 6. sync statement */
  @Override
  public Operator visitCreatePipeSink(IoTDBSqlParser.CreatePipeSinkContext ctx) {
    CreatePipeSinkOperator operator =
        new CreatePipeSinkOperator(ctx.pipeSinkName.getText(), ctx.pipeSinkType.getText());
    if (ctx.syncAttributeClauses() != null) {
      operator.setPipeSinkAttributes(parseSyncAttributeClauses(ctx.syncAttributeClauses()));
    }
    return operator;
  }

  private Map<String, String> parseSyncAttributeClauses(
      IoTDBSqlParser.SyncAttributeClausesContext ctx) {
    Map<String, String> attributes = new HashMap<>();
    Iterator<IoTDBSqlParser.PropertyClauseContext> propertyClauseIterator =
        ctx.propertyClause().iterator();
    while (propertyClauseIterator.hasNext()) {
      IoTDBSqlParser.PropertyClauseContext propertyClause = propertyClauseIterator.next();
      attributes.put(propertyClause.name.getText(), propertyClause.value.getText());
    }
    return attributes;
  }

  @Override
  public Operator visitDropPipeSink(IoTDBSqlParser.DropPipeSinkContext ctx) {
    DropPipeSinkOperator operator = new DropPipeSinkOperator(ctx.pipeSinkName.getText());
    return operator;
  }

  @Override
  public Operator visitShowPipeSink(IoTDBSqlParser.ShowPipeSinkContext ctx) {
    ShowPipeSinkOperator operator = new ShowPipeSinkOperator();
    if (ctx.pipeSinkName != null) {
      operator.setPipeSinkName(ctx.pipeSinkName.getText());
    }
    return operator;
  }

  @Override
  public Operator visitShowPipeSinkType(IoTDBSqlParser.ShowPipeSinkTypeContext ctx) {
    ShowPipeSinkTypeOperator operator = new ShowPipeSinkTypeOperator();
    return operator;
  }

  @Override
  public Operator visitCreatePipe(IoTDBSqlParser.CreatePipeContext ctx) throws SQLParserException {
    CreatePipeOperator operator =
        new CreatePipeOperator(ctx.pipeName.getText(), ctx.pipeSinkName.getText());

    if (ctx.selectStatement() != null) {
      parseSelectStatementForPipe(ctx.selectStatement(), operator);
    }
    if (ctx.syncAttributeClauses() != null) {
      operator.setPipeAttributes(parseSyncAttributeClauses(ctx.syncAttributeClauses()));
    }
    return operator;
  }

  @Override
  public Operator visitShowPipe(IoTDBSqlParser.ShowPipeContext ctx) {
    ShowPipeOperator operator = new ShowPipeOperator();
    if (ctx.pipeName != null) {
      operator.setPipeName(ctx.pipeName.getText());
    }
    return operator;
  }

  @Override
  public Operator visitStopPipe(IoTDBSqlParser.StopPipeContext ctx) {
    return new StopPipeOperator(ctx.pipeName.getText());
  }

  @Override
  public Operator visitStartPipe(IoTDBSqlParser.StartPipeContext ctx) {
    return new StartPipeOperator(ctx.pipeName.getText());
  }

  @Override
  public Operator visitDropPipe(IoTDBSqlParser.DropPipeContext ctx) {
    return new DropPipeOperator(ctx.pipeName.getText());
  }

  private void parseSelectStatementForPipe(
      IoTDBSqlParser.SelectStatementContext ctx, CreatePipeOperator operator)
      throws SQLParserException {
    if (ctx.TRACING() != null || ctx.intoClause() != null || ctx.specialClause() != null) {
      throw new SQLParserException("Not support for this sql in pipe.");
    }

    // parse select
    IoTDBSqlParser.SelectClauseContext selectCtx = ctx.selectClause();
    if (selectCtx.LAST() != null
        || selectCtx.topClause() != null
        || selectCtx.resultColumn().size() != 1) {
      throw new SQLParserException("Not support for this sql in pipe.");
    }
    IoTDBSqlParser.ResultColumnContext resultColumnCtx = selectCtx.resultColumn(0);
    if (resultColumnCtx.AS() != null
        || !IoTDBConstant.MULTI_LEVEL_PATH_WILDCARD.equals(
            resultColumnCtx.expression().getText())) {
      throw new SQLParserException("Not support for this sql in pipe.");
    }

    // parse from
    IoTDBSqlParser.FromClauseContext fromCtx = ctx.fromClause();
    if (fromCtx.prefixPath().size() != 1
        || !IoTDBConstant.PATH_ROOT.equals(fromCtx.prefixPath(0).getText())) {
      throw new SQLParserException("Not support for this sql in pipe.");
    }

    // parse where
    IoTDBSqlParser.WhereClauseContext whereCtx = ctx.whereClause();
    if (whereCtx != null) {
      if (whereCtx.orExpression() == null || whereCtx.indexPredicateClause() != null) {
        throw new SQLParserException("Not support for this sql in pipe.");
      }
      IoTDBSqlParser.OrExpressionContext orExpressionCtx = whereCtx.orExpression();
      if (orExpressionCtx.andExpression().size() != 1) {
        throw new SQLParserException("Not support for this sql in pipe.");
      }
      IoTDBSqlParser.AndExpressionContext andExpressionCtx = orExpressionCtx.andExpression(0);
      if (andExpressionCtx.predicate().size() != 1) {
        throw new SQLParserException("Not support for this sql in pipe.");
      }
      IoTDBSqlParser.PredicateContext predicateCtx = andExpressionCtx.predicate(0);
      if (predicateCtx.comparisonOperator() == null
          || (predicateCtx.comparisonOperator().OPERATOR_GTE() == null
              && predicateCtx.comparisonOperator().OPERATOR_GT() == null)
          || predicateCtx.suffixPath() != null
          || predicateCtx.fullPath() != null) {
        throw new SQLParserException("Not support for this sql in pipe.");
      }
      IoTDBSqlParser.ConstantContext constantCtx = predicateCtx.constant();
      if (constantCtx.dateExpression() == null) {
        throw new SQLParserException("data type error for time limit");
      }
      operator.setStartTime(parseDateExpression(constantCtx.dateExpression()));
    }
  }

<<<<<<< HEAD
=======
  @Override
  public Operator visitStartPipeServer(IoTDBSqlParser.StartPipeServerContext ctx) {
    return new StartPipeServerOperator(SQLConstant.TOK_PIPE_SERVER_START);
  }

  @Override
  public Operator visitStopPipeServer(IoTDBSqlParser.StopPipeServerContext ctx) {
    return new StopPipeServerOperator(SQLConstant.TOK_PIPE_SERVER_STOP);
  }

  @Override
  public Operator visitShowPipeServer(IoTDBSqlParser.ShowPipeServerContext ctx) {
    if (ctx.pipeName != null) {
      return new ShowPipeServerOperator(ctx.pipeName.getText(), SQLConstant.TOK_SHOW_PIPE_SERVER);
    } else {
      return new ShowPipeServerOperator(SQLConstant.TOK_SHOW_PIPE_SERVER);
    }
  }

>>>>>>> 5e62a81e
  /** 7. Common Clauses */

  // IoTDB Objects

  private PartialPath parseFullPath(IoTDBSqlParser.FullPathContext ctx) {
    List<IoTDBSqlParser.NodeNameWithoutWildcardContext> nodeNamesWithoutStar =
        ctx.nodeNameWithoutWildcard();
    String[] path = new String[nodeNamesWithoutStar.size() + 1];
    int i = 0;
    if (ctx.ROOT() != null) {
      path[0] = ctx.ROOT().getText();
    }
    for (IoTDBSqlParser.NodeNameWithoutWildcardContext nodeNameWithoutStar : nodeNamesWithoutStar) {
      i++;
      path[i] = parseNodeNameWithoutWildcard(nodeNameWithoutStar);
    }
    return new PartialPath(path);
  }

  private PartialPath parsePrefixPath(IoTDBSqlParser.PrefixPathContext ctx) {
    List<IoTDBSqlParser.NodeNameContext> nodeNames = ctx.nodeName();
    String[] path = new String[nodeNames.size() + 1];
    path[0] = ctx.ROOT().getText();
    for (int i = 0; i < nodeNames.size(); i++) {
      path[i + 1] = parseNodeName(nodeNames.get(i));
    }
    return new PartialPath(path);
  }

  private PartialPath parseSuffixPath(IoTDBSqlParser.SuffixPathContext ctx) {
    List<IoTDBSqlParser.NodeNameContext> nodeNames = ctx.nodeName();
    String[] path = new String[nodeNames.size()];
    for (int i = 0; i < nodeNames.size(); i++) {
      path[i] = parseNodeName(nodeNames.get(i));
    }
    return new PartialPath(path);
  }

  private PartialPath parseSuffixPathCanInExpr(IoTDBSqlParser.SuffixPathCanInExprContext ctx) {
    List<IoTDBSqlParser.NodeNameCanInExprContext> nodeNames = ctx.nodeNameCanInExpr();
    String[] path = new String[nodeNames.size()];
    for (int i = 0; i < nodeNames.size(); i++) {
      path[i] = parseNodeNameCanInExpr(nodeNames.get(i));
    }
    return new PartialPath(path);
  }

  private PartialPath convertConstantToPath(String src) throws IllegalPathException {
    return new PartialPath(src);
  }

  // node name

  /** function for parsing node name. */
  public String parseNodeName(IoTDBSqlParser.NodeNameContext ctx) {
    if (ctx.QUTOED_ID_WITHOUT_DOT() != null) {
      return parseStringWithQuotes(ctx.QUTOED_ID_WITHOUT_DOT().getText());
    } else if (ctx.STRING_LITERAL() != null) {
      return parseStringWithQuotesInNodeName(ctx.STRING_LITERAL().getText());
    } else {
      return ctx.getText();
    }
  }

  /** function for parsing node name used in expr. */
  public String parseNodeNameCanInExpr(IoTDBSqlParser.NodeNameCanInExprContext ctx) {
    if (ctx.QUTOED_ID_WITHOUT_DOT() != null) {
      return parseStringWithQuotes(ctx.QUTOED_ID_WITHOUT_DOT().getText());
    } else if (ctx.QUTOED_ID() != null) {
      return parseStringWithQuotes(ctx.QUTOED_ID().getText());
    } else {
      return ctx.getText();
    }
  }

  /** function for parsing node name without wildcard. */
  public String parseNodeNameWithoutWildcard(IoTDBSqlParser.NodeNameWithoutWildcardContext ctx) {
    if (ctx.QUTOED_ID_WITHOUT_DOT() != null) {
      return parseStringWithQuotes(ctx.QUTOED_ID_WITHOUT_DOT().getText());
    } else if (ctx.STRING_LITERAL() != null) {
      return parseStringWithQuotesInNodeName(ctx.STRING_LITERAL().getText());
    } else {
      return ctx.getText();
    }
  }

  /** function for parsing datetime literal. */
  public long parseDateFormat(String timestampStr) throws SQLParserException {
    if (timestampStr == null || "".equals(timestampStr.trim())) {
      throw new SQLParserException("input timestamp cannot be empty");
    }
    if (timestampStr.equalsIgnoreCase(SQLConstant.NOW_FUNC)) {
      return DatetimeUtils.currentTime();
    }
    try {
      return DatetimeUtils.convertDatetimeStrToLong(timestampStr, zoneId);
    } catch (Exception e) {
      throw new SQLParserException(
          String.format(
              "Input time format %s error. "
                  + "Input like yyyy-MM-dd HH:mm:ss, yyyy-MM-ddTHH:mm:ss or "
                  + "refer to user document for more info.",
              timestampStr));
    }
  }

  public long parseDateFormat(String timestampStr, long currentTime) throws SQLParserException {
    if (timestampStr == null || "".equals(timestampStr.trim())) {
      throw new SQLParserException("input timestamp cannot be empty");
    }
    if (timestampStr.equalsIgnoreCase(SQLConstant.NOW_FUNC)) {
      return currentTime;
    }
    try {
      return DatetimeUtils.convertDatetimeStrToLong(timestampStr, zoneId);
    } catch (Exception e) {
      throw new SQLParserException(
          String.format(
              "Input time format %s error. "
                  + "Input like yyyy-MM-dd HH:mm:ss, yyyy-MM-ddTHH:mm:ss or "
                  + "refer to user document for more info.",
              timestampStr));
    }
  }

  // Expression & Predicate

  /**
   * parse time expression, which is addition and subtraction expression of duration time, now() or
   * DataTimeFormat time.
   *
   * <p>eg. now() + 1d - 2h
   */
  private Long parseDateExpression(IoTDBSqlParser.DateExpressionContext ctx) {
    long time;
    time = parseDateFormat(ctx.getChild(0).getText());
    for (int i = 1; i < ctx.getChildCount(); i = i + 2) {
      if ("+".equals(ctx.getChild(i).getText())) {
        time += DatetimeUtils.convertDurationStrToLong(time, ctx.getChild(i + 1).getText());
      } else {
        time -= DatetimeUtils.convertDurationStrToLong(time, ctx.getChild(i + 1).getText());
      }
    }
    return time;
  }

  private Long parseDateExpression(IoTDBSqlParser.DateExpressionContext ctx, long currentTime) {
    long time;
    time = parseDateFormat(ctx.getChild(0).getText(), currentTime);
    for (int i = 1; i < ctx.getChildCount(); i = i + 2) {
      if ("+".equals(ctx.getChild(i).getText())) {
        time += DatetimeUtils.convertDurationStrToLong(time, ctx.getChild(i + 1).getText());
      } else {
        time -= DatetimeUtils.convertDurationStrToLong(time, ctx.getChild(i + 1).getText());
      }
    }
    return time;
  }

  private long parseTimeValue(IoTDBSqlParser.TimeValueContext ctx, long currentTime) {
    if (ctx.INTEGER_LITERAL() != null) {
      return Long.parseLong(ctx.INTEGER_LITERAL().getText());
    } else if (ctx.dateExpression() != null) {
      return parseDateExpression(ctx.dateExpression(), currentTime);
    } else {
      return parseDateFormat(ctx.datetimeLiteral().getText(), currentTime);
    }
  }

  @SuppressWarnings("squid:S3776")
  private Expression parseExpression(IoTDBSqlParser.ExpressionContext context) {
    // LR_BRACKET unaryInBracket=expression RR_BRACKET
    if (context.unaryInBracket != null) {
      return parseExpression(context.unaryInBracket);
    }

    // (PLUS | MINUS) unaryAfterSign=expression
    if (context.unaryAfterSign != null) {
      return context.MINUS() != null
          ? new NegationExpression(parseExpression(context.unaryAfterSign))
          : parseExpression(context.unaryAfterSign);
    }

    // leftExpression=expression (STAR | DIV | MOD) rightExpression=expression
    // leftExpression=expression (PLUS | MINUS) rightExpression=expression
    if (context.leftExpression != null && context.rightExpression != null) {
      Expression leftExpression = parseExpression(context.leftExpression);
      Expression rightExpression = parseExpression(context.rightExpression);
      if (context.STAR() != null) {
        return new MultiplicationExpression(leftExpression, rightExpression);
      }
      if (context.DIV() != null) {
        return new DivisionExpression(leftExpression, rightExpression);
      }
      if (context.MOD() != null) {
        return new ModuloExpression(leftExpression, rightExpression);
      }
      if (context.PLUS() != null) {
        return new AdditionExpression(leftExpression, rightExpression);
      }
      if (context.MINUS() != null) {
        return new SubtractionExpression(leftExpression, rightExpression);
      }
    }

    // functionName=suffixPath LR_BRACKET expression (COMMA expression)* functionAttribute*
    // RR_BRACKET
    if (context.functionName() != null) {
      return parseFunctionExpression(context);
    }

    // suffixPath
    if (context.suffixPathCanInExpr() != null) {
      return new TimeSeriesOperand(parseSuffixPathCanInExpr(context.suffixPathCanInExpr()));
    }

    if (context.constant() != null) {
      try {
        ConstantContext constantContext = context.constant();
        if (clientVersion.equals(IoTDBConstant.ClientVersion.V_0_13)) {
          if (constantContext.BOOLEAN_LITERAL() != null) {
            return new ConstantOperand(
                TSDataType.BOOLEAN, constantContext.BOOLEAN_LITERAL().getText());
          } else if (constantContext.STRING_LITERAL() != null) {
            String text = constantContext.STRING_LITERAL().getText();
            return new ConstantOperand(TSDataType.TEXT, parseStringWithQuotes(text));
          } else if (constantContext.INTEGER_LITERAL() != null) {
            return new ConstantOperand(
                TSDataType.INT64, constantContext.INTEGER_LITERAL().getText());
          } else if (constantContext.realLiteral() != null) {
            return new ConstantOperand(TSDataType.DOUBLE, constantContext.realLiteral().getText());
          } else {
            throw new SQLParserException(
                "Unsupported constant operand: " + constantContext.getText());
          }
        } else if (clientVersion.equals(IoTDBConstant.ClientVersion.V_0_12)) {
          // if client version is before 0.13, node name in expression may be a constant
          return new TimeSeriesOperand(convertConstantToPath(context.constant().getText()));
        }
      } catch (QueryProcessException | IllegalPathException e) {
        throw new SQLParserException(e.getMessage());
      }
    }

    throw new UnsupportedOperationException();
  }

  private Expression parseFunctionExpression(IoTDBSqlParser.ExpressionContext functionClause) {
    FunctionExpression functionExpression =
        new FunctionExpression(parseStringWithQuotes(functionClause.functionName().getText()));

    // expressions
    boolean hasNonPureConstantSubExpression = false;
    for (IoTDBSqlParser.ExpressionContext expression : functionClause.expression()) {
      Expression subexpression = parseExpression(expression);
      if (!subexpression.isConstantOperand()) {
        hasNonPureConstantSubExpression = true;
      }
      functionExpression.addExpression(subexpression);
    }

    // It is not allowed to have function expressions like F(1, 1.0). There should be at least one
    // non-pure-constant sub-expression, otherwise the timestamp of the row cannot be inferred.
    if (!hasNonPureConstantSubExpression) {
      throw new SQLParserException(
          "Invalid function expression, all the arguments are constant operands: "
              + functionClause.getText());
    }

    // attributes
    for (IoTDBSqlParser.FunctionAttributeContext functionAttribute :
        functionClause.functionAttribute()) {
      functionExpression.addAttribute(
          parseStringWithQuotes(functionAttribute.functionAttributeKey.getText()),
          parseStringWithQuotes(functionAttribute.functionAttributeValue.getText()));
    }

    return functionExpression;
  }

  private FilterOperator parseOrExpression(IoTDBSqlParser.OrExpressionContext ctx) {
    if (ctx.andExpression().size() == 1) {
      return parseAndExpression(ctx.andExpression(0));
    }
    FilterOperator binaryOp = new FilterOperator(FilterType.KW_OR);
    if (ctx.andExpression().size() > 2) {
      binaryOp.addChildOperator(parseAndExpression(ctx.andExpression(0)));
      binaryOp.addChildOperator(parseAndExpression(ctx.andExpression(1)));
      for (int i = 2; i < ctx.andExpression().size(); i++) {
        FilterOperator op = new FilterOperator(FilterType.KW_OR);
        op.addChildOperator(binaryOp);
        op.addChildOperator(parseAndExpression(ctx.andExpression(i)));
        binaryOp = op;
      }
    } else {
      for (IoTDBSqlParser.AndExpressionContext andExpressionContext : ctx.andExpression()) {
        binaryOp.addChildOperator(parseAndExpression(andExpressionContext));
      }
    }
    return binaryOp;
  }

  private FilterOperator parseAndExpression(IoTDBSqlParser.AndExpressionContext ctx) {
    if (ctx.predicate().size() == 1) {
      return parsePredicate(ctx.predicate(0));
    }
    FilterOperator binaryOp = new FilterOperator(FilterType.KW_AND);
    int size = ctx.predicate().size();
    if (size > 2) {
      binaryOp.addChildOperator(parsePredicate(ctx.predicate(0)));
      binaryOp.addChildOperator(parsePredicate(ctx.predicate(1)));
      for (int i = 2; i < size; i++) {
        FilterOperator op = new FilterOperator(FilterType.KW_AND);
        op.addChildOperator(binaryOp);
        op.addChildOperator(parsePredicate(ctx.predicate(i)));
        binaryOp = op;
      }
    } else {
      for (IoTDBSqlParser.PredicateContext predicateContext : ctx.predicate()) {
        binaryOp.addChildOperator(parsePredicate(predicateContext));
      }
    }
    return binaryOp;
  }

  @SuppressWarnings("squid:S3776") // Suppress high Cognitive Complexity warning
  private FilterOperator parsePredicate(IoTDBSqlParser.PredicateContext ctx) {
    PartialPath path = null;
    if (ctx.OPERATOR_NOT() != null) {
      FilterOperator notOp = new FilterOperator(FilterType.KW_NOT);
      notOp.addChildOperator(parseOrExpression(ctx.orExpression()));
      return notOp;
    } else if (ctx.LR_BRACKET() != null && ctx.OPERATOR_NOT() == null) {
      return parseOrExpression(ctx.orExpression());
    } else if (ctx.REGEXP() != null || ctx.LIKE() != null) {
      if (ctx.suffixPath() != null) {
        path = parseSuffixPath(ctx.suffixPath());
      } else if (ctx.fullPath() != null) {
        path = parseFullPath(ctx.fullPath());
      }
      if (path == null) {
        throw new SQLParserException("Path is null, please check the sql.");
      }
      return ctx.REGEXP() != null
          ? new RegexpOperator(FilterType.REGEXP, path, ctx.STRING_LITERAL().getText())
          : new LikeOperator(FilterType.LIKE, path, ctx.STRING_LITERAL().getText());
    } else {
      if (ctx.TIME() != null || ctx.TIMESTAMP() != null) {
        path = new PartialPath(SQLConstant.getSingleTimeArray());
      }
      if (ctx.fullPath() != null) {
        path = parseFullPath(ctx.fullPath());
      }
      if (ctx.suffixPath() != null) {
        path = parseSuffixPath(ctx.suffixPath());
      }
      if (path == null) {
        throw new SQLParserException("Path is null, please check the sql.");
      }
      if (ctx.inClause() != null) {
        return parseInOperator(ctx.inClause(), path);
      } else {
        return parseBasicFunctionOperator(ctx, path);
      }
    }
  }

  private FilterOperator parseBasicFunctionOperator(
      IoTDBSqlParser.PredicateContext ctx, PartialPath path) {
    BasicFunctionOperator basic;
    if (ctx.constant().dateExpression() != null) {
      if (!path.equals(TIME_PATH)) {
        throw new SQLParserException(path.getFullPath(), "Date can only be used to time");
      }
      basic =
          new BasicFunctionOperator(
              FilterConstant.lexerToFilterType.get(ctx.comparisonOperator().type.getType()),
              path,
              Long.toString(parseDateExpression(ctx.constant().dateExpression())));
    } else {
      basic =
          new BasicFunctionOperator(
              FilterConstant.lexerToFilterType.get(ctx.comparisonOperator().type.getType()),
              path,
              parseStringWithQuotes(ctx.constant().getText()));
    }
    return basic;
  }

  private FilterOperator parseInOperator(IoTDBSqlParser.InClauseContext ctx, PartialPath path) {
    Set<String> values = new HashSet<>();
    boolean not = ctx.OPERATOR_NOT() != null;
    for (IoTDBSqlParser.ConstantContext constant : ctx.constant()) {
      if (constant.dateExpression() != null) {
        if (!path.equals(TIME_PATH)) {
          throw new SQLParserException(path.getFullPath(), "Date can only be used to time");
        }
        values.add(Long.toString(parseDateExpression(constant.dateExpression())));
      } else {
        values.add(constant.getText());
      }
    }
    return new InOperator(FilterType.IN, path, not, values);
  }

  private void parseIndexPredicate(IoTDBSqlParser.IndexPredicateClauseContext ctx) {
    Map<String, Object> props;
    PartialPath path;
    if (ctx.suffixPath() != null) {
      path = parseSuffixPath(ctx.suffixPath());
    } else {
      path = parseFullPath(ctx.fullPath());
    }
    if (ctx.LIKE() != null) {
      // whole matching case
      if (queryOp.getSelectComponent().getResultColumns().size() != 1) {
        throw new SQLParserException("Index query statement allows only one select path");
      }
      if (!path.equals(
          queryOp.getSelectComponent().getResultColumns().get(0).getExpression().toString())) {
        throw new SQLParserException(
            "In the index query statement, "
                + "the path in select element and the index predicate should be same");
      }
      if (queryOp.getProps() != null) {
        props = queryOp.getProps();
      } else {
        props = new HashMap<>();
      }
      props.put(PATTERN, parseSequence(ctx.sequenceClause(0)));
      queryOp.setIndexType(IndexType.RTREE_PAA);
    } else if (ctx.CONTAIN() != null) {
      // subsequence matching case
      List<double[]> compositePattern = new ArrayList<>();
      List<Double> thresholds = new ArrayList<>();
      for (int i = 0; i < ctx.sequenceClause().size(); i++) {
        compositePattern.add(parseSequence(ctx.sequenceClause(i)));
        thresholds.add(Double.parseDouble(ctx.constant(i).getText()));
      }
      if (queryOp.getProps() != null) {
        props = queryOp.getProps();
      } else {
        props = new HashMap<>();
      }
      List<ResultColumn> resultColumns = new ArrayList<>();
      resultColumns.add(new ResultColumn(new TimeSeriesOperand(path)));
      queryOp.getSelectComponent().setResultColumns(resultColumns);
      props.put(PATTERN, compositePattern);
      props.put(THRESHOLD, thresholds);
      queryOp.setIndexType(IndexType.ELB_INDEX);
    } else {
      throw new SQLParserException("Unknown index predicate: " + ctx);
    }
    queryOp.setProps(props);
  }

  private double[] parseSequence(IoTDBSqlParser.SequenceClauseContext ctx) {
    int seqLen = ctx.constant().size();
    double[] sequence = new double[seqLen];
    for (int i = 0; i < seqLen; i++) {
      sequence[i] = Double.parseDouble(ctx.constant(i).getText());
    }
    return sequence;
  }

  // Select Clause

  public void parseSelectClause(IoTDBSqlParser.SelectClauseContext ctx) {
    SelectComponent selectComponent = new SelectComponent(zoneId);
    if (ctx.topClause() != null) {
      // TODO: parse info of top clause into selectOp
      visitTopClause(ctx.topClause());
    } else if (ctx.LAST() != null) {
      queryOp = new LastQueryOperator(queryOp);
    }

    for (IoTDBSqlParser.ResultColumnContext resultColumnContext : ctx.resultColumn()) {
      selectComponent.addResultColumn(parseResultColumn(resultColumnContext));
    }
    // judge query type
    if (!hasDecidedQueryType()) {
      if (selectComponent.hasUserDefinedAggregationFunction()) {
        queryOp = new UDAFQueryOperator(new AggregationQueryOperator(queryOp));
      } else if (selectComponent.hasPlainAggregationFunction()) {
        queryOp = new AggregationQueryOperator(queryOp);
      } else if (selectComponent.hasTimeSeriesGeneratingFunction()) {
        queryOp = new UDTFQueryOperator(queryOp);
      }
    } else if (selectComponent.hasUserDefinedAggregationFunction()) {
      queryOp = new UDAFQueryOperator((AggregationQueryOperator) (queryOp));
    }

    queryOp.setSelectComponent(selectComponent);
  }

  @Override
  public Operator visitTopClause(IoTDBSqlParser.TopClauseContext ctx) {
    Map<String, Object> props = new HashMap<>();
    int top = Integer.parseInt(ctx.INTEGER_LITERAL().getText());
    if (top <= 0 || top > 1000) {
      throw new SQLParserException(
          String.format(
              "TOP <N>: N should be greater than 0 and less than 1000, current N is %d", top));
    }
    props.put(TOP_K, top);
    queryOp.setProps(props);
    return queryOp;
  }

  private ResultColumn parseResultColumn(IoTDBSqlParser.ResultColumnContext resultColumnContext) {
    Expression expression = parseExpression(resultColumnContext.expression());
    if (expression.isConstantOperand()) {
      throw new SQLParserException("Constant operand is not allowed: " + expression);
    }
    return new ResultColumn(
        expression,
        resultColumnContext.AS() == null
            ? null
            : parseStringWithQuotes(resultColumnContext.identifier().getText()));
  }

  // From Clause

  public void parseFromClause(IoTDBSqlParser.FromClauseContext ctx) {
    FromComponent fromComponent = new FromComponent();
    List<IoTDBSqlParser.PrefixPathContext> prefixFromPaths = ctx.prefixPath();
    for (IoTDBSqlParser.PrefixPathContext prefixFromPath : prefixFromPaths) {
      PartialPath path = parsePrefixPath(prefixFromPath);
      fromComponent.addPrefixTablePath(path);
    }
    queryOp.setFromComponent(fromComponent);
  }

  // Where Clause

  public WhereComponent parseWhereClause(IoTDBSqlParser.WhereClauseContext ctx) {
    if (ctx.indexPredicateClause() != null) {
      parseIndexPredicate(ctx.indexPredicateClause());
      return null;
    }
    FilterOperator whereOp = new FilterOperator();
    whereOp.addChildOperator(parseOrExpression(ctx.orExpression()));
    return new WhereComponent(whereOp.getChildren().get(0));
  }

  // Tag & Property & Attribute

  public void parseTagClause(IoTDBSqlParser.TagClauseContext ctx, Operator operator) {
    Map<String, String> tags = extractMap(ctx.propertyClause(), ctx.propertyClause(0));
    if (operator instanceof CreateTimeSeriesOperator) {
      ((CreateTimeSeriesOperator) operator).setTags(tags);
    } else if (operator instanceof AlterTimeSeriesOperator) {
      ((AlterTimeSeriesOperator) operator).setTagsMap(tags);
    }
  }

  public void parseAttributeClause(IoTDBSqlParser.AttributeClauseContext ctx, Operator operator) {
    Map<String, String> attributes = extractMap(ctx.propertyClause(), ctx.propertyClause(0));
    if (operator instanceof CreateTimeSeriesOperator) {
      ((CreateTimeSeriesOperator) operator).setAttributes(attributes);
    } else if (operator instanceof AlterTimeSeriesOperator) {
      ((AlterTimeSeriesOperator) operator).setAttributesMap(attributes);
    }
  }

  // Limit & Offset Clause

  private void parseLimitClause(IoTDBSqlParser.LimitClauseContext ctx, Operator operator) {
    int limit;
    try {
      limit = Integer.parseInt(ctx.INTEGER_LITERAL().getText());
    } catch (NumberFormatException e) {
      throw new SQLParserException("Out of range. LIMIT <N>: N should be Int32.");
    }
    if (limit <= 0) {
      throw new SQLParserException("LIMIT <N>: N should be greater than 0.");
    }
    if (operator instanceof ShowTimeSeriesOperator) {
      ((ShowTimeSeriesOperator) operator).setLimit(limit);
    } else if (operator instanceof ShowDevicesOperator) {
      ((ShowDevicesOperator) operator).setLimit(limit);
    } else {
      SpecialClauseComponent specialClauseComponent = queryOp.getSpecialClauseComponent();
      if (specialClauseComponent == null) {
        specialClauseComponent = new SpecialClauseComponent();
      }
      specialClauseComponent.setRowLimit(limit);
      queryOp.setSpecialClauseComponent(specialClauseComponent);
    }
    if (ctx.offsetClause() != null) {
      parseOffsetClause(ctx.offsetClause(), operator);
    }
  }

  private void parseOffsetClause(IoTDBSqlParser.OffsetClauseContext ctx, Operator operator) {
    int offset;
    try {
      offset = Integer.parseInt(ctx.INTEGER_LITERAL().getText());
    } catch (NumberFormatException e) {
      throw new SQLParserException(
          "Out of range. OFFSET <OFFSETValue>: OFFSETValue should be Int32.");
    }
    if (offset < 0) {
      throw new SQLParserException("OFFSET <OFFSETValue>: OFFSETValue should >= 0.");
    }
    if (operator instanceof ShowTimeSeriesOperator) {
      ((ShowTimeSeriesOperator) operator).setOffset(offset);
    } else if (operator instanceof ShowDevicesOperator) {
      ((ShowDevicesOperator) operator).setOffset(offset);
    } else {
      SpecialClauseComponent specialClauseComponent = queryOp.getSpecialClauseComponent();
      if (specialClauseComponent == null) {
        specialClauseComponent = new SpecialClauseComponent();
      }
      specialClauseComponent.setRowOffset(offset);
      queryOp.setSpecialClauseComponent(specialClauseComponent);
    }
  }

  private void parseSlimitClause(IoTDBSqlParser.SlimitClauseContext ctx) {
    int slimit;
    try {
      slimit = Integer.parseInt(ctx.INTEGER_LITERAL().getText());
    } catch (NumberFormatException e) {
      throw new SQLParserException("Out of range. SLIMIT <SN>: SN should be Int32.");
    }
    if (slimit <= 0) {
      throw new SQLParserException("SLIMIT <SN>: SN should be greater than 0.");
    }
    SpecialClauseComponent specialClauseComponent = queryOp.getSpecialClauseComponent();
    if (specialClauseComponent == null) {
      specialClauseComponent = new SpecialClauseComponent();
    }
    specialClauseComponent.setSeriesLimit(slimit);
    queryOp.setSpecialClauseComponent(specialClauseComponent);
    if (ctx.soffsetClause() != null) {
      parseSoffsetClause(ctx.soffsetClause(), queryOp);
    }
  }

  public void parseSoffsetClause(IoTDBSqlParser.SoffsetClauseContext ctx, QueryOperator queryOp) {
    int soffset;
    try {
      soffset = Integer.parseInt(ctx.INTEGER_LITERAL().getText());
    } catch (NumberFormatException e) {
      throw new SQLParserException(
          "Out of range. SOFFSET <SOFFSETValue>: SOFFSETValue should be Int32.");
    }
    if (soffset < 0) {
      throw new SQLParserException("SOFFSET <SOFFSETValue>: SOFFSETValue should >= 0.");
    }
    SpecialClauseComponent specialClauseComponent = queryOp.getSpecialClauseComponent();
    if (specialClauseComponent == null) {
      specialClauseComponent = new SpecialClauseComponent();
    }
    specialClauseComponent.setSeriesOffset(soffset);
    queryOp.setSpecialClauseComponent(specialClauseComponent);
  }

  /** Utils */
  private boolean hasDecidedQueryType() {
    return queryOp instanceof GroupByQueryOperator
        || queryOp instanceof FillQueryOperator
        || queryOp instanceof LastQueryOperator
        || queryOp instanceof AggregationQueryOperator
        || queryOp instanceof UDTFQueryOperator
        || queryOp instanceof UDAFQueryOperator;
  }

  private String parseStringWithQuotes(String src) {
    if (2 <= src.length()) {
      if (src.charAt(0) == '\"' && src.charAt(src.length() - 1) == '\"') {
        String unescapeString = StringEscapeUtils.unescapeJava(src.substring(1, src.length() - 1));
        return unescapeString.length() == 0 ? "" : unescapeString.replace("\"\"", "\"");
      }
      if (src.charAt(0) == '`' && src.charAt(src.length() - 1) == '`') {
        String unescapeString = StringEscapeUtils.unescapeJava(src.substring(1, src.length() - 1));
        return unescapeString.length() == 0 ? "" : unescapeString.replace("``", "`");
      }
      if (src.charAt(0) == '\'' && src.charAt(src.length() - 1) == '\'') {
        String unescapeString = StringEscapeUtils.unescapeJava(src.substring(1, src.length() - 1));
        return unescapeString.length() == 0 ? "" : unescapeString.replace("''", "'");
      }
    }
    return src;
  }

  private String parseStringWithQuotesInNodeName(String src) {
    if (2 <= src.length()) {
      if (src.charAt(0) == '\"' && src.charAt(src.length() - 1) == '\"') {
        String unescapeString = StringEscapeUtils.unescapeJava(src.substring(1, src.length() - 1));
        return unescapeString.length() == 0
            ? "\"\""
            : "\"" + unescapeString.replace("\"\"", "\"") + "\"";
      }
      if (src.charAt(0) == '\'' && src.charAt(src.length() - 1) == '\'') {
        String unescapeString = StringEscapeUtils.unescapeJava(src.substring(1, src.length() - 1));
        return unescapeString.length() == 0 ? "''" : "'" + unescapeString.replace("''", "'") + "'";
      }
    }
    return src;
  }

  private String parseStringLiteralInInsertValue(String src) {
    return parseStringWithQuotesInNodeName(src);
  }

  /** function for parsing file path used by LOAD statement. */
  public String parseFilePath(String src) {
    return src.substring(1, src.length() - 1);
  }

  /**
   * parse time unit or sliding step in group by query.
   *
   * @param durationStr represent duration string like: 12d8m9ns, 1y1d, etc.
   * @return time in milliseconds, microseconds, or nanoseconds depending on the profile
   */
  private long parseTimeUnitOrSlidingStep(
      String durationStr, boolean isParsingTimeUnit, GroupByClauseComponent groupByComponent) {
    if (durationStr.toLowerCase().contains("mo")) {
      if (isParsingTimeUnit) {
        groupByComponent.setIntervalByMonth(true);
      } else {
        groupByComponent.setSlidingStepByMonth(true);
      }
    }
    return DatetimeUtils.convertDurationStrToLong(durationStr);
  }

  private void setMap(IoTDBSqlParser.AlterClauseContext ctx, Map<String, String> alterMap) {
    List<IoTDBSqlParser.PropertyClauseContext> tagsList = ctx.propertyClause();
    if (ctx.propertyClause(0) != null) {
      for (IoTDBSqlParser.PropertyClauseContext property : tagsList) {
        String value;
        value = parseStringWithQuotes(property.propertyValue().getText());
        alterMap.put(parseStringWithQuotes(property.identifier().getText()), value);
      }
    }
  }

  private Map<String, String> extractMap(
      List<IoTDBSqlParser.PropertyClauseContext> property2,
      IoTDBSqlParser.PropertyClauseContext property3) {
    Map<String, String> tags = new HashMap<>(property2.size());
    if (property3 != null) {
      for (IoTDBSqlParser.PropertyClauseContext property : property2) {
        tags.put(
            parseStringWithQuotes(property.identifier().getText()),
            parseStringWithQuotes(property.propertyValue().getText()));
      }
    }
    return tags;
  }

  private Pair<Long, Long> calcOperatorInterval(FilterOperator filterOperator) {

    if (filterOperator.getSinglePath() != null
        && !IoTDBConstant.TIME.equals(filterOperator.getSinglePath().getMeasurement())) {
      throw new SQLParserException(DELETE_ONLY_SUPPORT_TIME_EXP_ERROR_MSG);
    }

    long time = Long.parseLong(((BasicFunctionOperator) filterOperator).getValue());
    switch (filterOperator.getFilterType()) {
      case LESSTHAN:
        return new Pair<>(Long.MIN_VALUE, time - 1);
      case LESSTHANOREQUALTO:
        return new Pair<>(Long.MIN_VALUE, time);
      case GREATERTHAN:
        return new Pair<>(time + 1, Long.MAX_VALUE);
      case GREATERTHANOREQUALTO:
        return new Pair<>(time, Long.MAX_VALUE);
      case EQUAL:
        return new Pair<>(time, time);
      default:
        throw new SQLParserException(DELETE_RANGE_ERROR_MSG);
    }
  }
}<|MERGE_RESOLUTION|>--- conflicted
+++ resolved
@@ -2282,8 +2282,6 @@
     }
   }
 
-<<<<<<< HEAD
-=======
   @Override
   public Operator visitStartPipeServer(IoTDBSqlParser.StartPipeServerContext ctx) {
     return new StartPipeServerOperator(SQLConstant.TOK_PIPE_SERVER_START);
@@ -2303,7 +2301,6 @@
     }
   }
 
->>>>>>> 5e62a81e
   /** 7. Common Clauses */
 
   // IoTDB Objects
