--- conflicted
+++ resolved
@@ -3021,18 +3021,8 @@
     if (ctx.propertyClause(0) != null) {
       for (IoTDBSqlParser.PropertyClauseContext property : tagsList) {
         String value;
-<<<<<<< HEAD
-        if (property.propertyValue().constant() != null
-            && property.propertyValue().constant().STRING_LITERAL() != null) {
-          value = parseStringWithQuotes(property.propertyValue().getText());
-        } else {
-          value = property.propertyValue().getText();
-        }
-        alterMap.put(parseStringWithQuotes(property.ID().getText()), value);
-=======
         value = parseStringWithQuotes(property.propertyValue().getText());
         alterMap.put(parseStringWithQuotes(property.identifier().getText()), value);
->>>>>>> 2659d1c1
       }
     }
   }
