--- conflicted
+++ resolved
@@ -88,10 +88,6 @@
 import org.apache.iotdb.db.qp.logical.sys.StartTriggerOperator;
 import org.apache.iotdb.db.qp.logical.sys.StopTriggerOperator;
 import org.apache.iotdb.db.qp.logical.sys.TracingOperator;
-<<<<<<< HEAD
-=======
-import org.apache.iotdb.db.qp.physical.crud.GroupByTimePlan;
->>>>>>> aca9faa9
 import org.apache.iotdb.db.qp.sql.SqlBaseParser.AliasClauseContext;
 import org.apache.iotdb.db.qp.sql.SqlBaseParser.AlignByDeviceClauseOrDisableAlignContext;
 import org.apache.iotdb.db.qp.sql.SqlBaseParser.AlignByDeviceClauseOrDisableAlignStatementContext;
@@ -1003,7 +999,6 @@
 
   @Override
   public Operator visitSelectStatement(SelectStatementContext ctx) {
-<<<<<<< HEAD
     // 1. Visit special clause first to initialize different query operator
     if (ctx.specialClause() != null) {
       queryOp = (QueryOperator) visit(ctx.specialClause());
@@ -1015,11 +1010,6 @@
     // 3. Visit select, from, where in sequence
     parseSelectClause(ctx.selectClause());
     parseFromClause(ctx.fromClause());
-=======
-    queryOp = new QueryOperator(SQLConstant.TOK_QUERY);
-    queryOp.setSelectOperator((SelectOperator) visit(ctx.selectClause()));
-    queryOp.setFromOperator((FromOperator) visit(ctx.fromClause()));
->>>>>>> aca9faa9
     if (ctx.whereClause() != null) {
       Operator operator = visit(ctx.whereClause());
       if (operator instanceof FilterOperator) {
@@ -1030,20 +1020,12 @@
     return queryOp;
   }
 
-<<<<<<< HEAD
   public void parseSelectClause(SelectClauseContext ctx) {
     SelectComponent selectComponent = new SelectComponent(zoneId);
-=======
-  @Override
-  public Operator visitSelectClause(SelectClauseContext ctx) {
-    SelectOperator selectOp = new SelectOperator(SQLConstant.TOK_SELECT, zoneId);
->>>>>>> aca9faa9
-
     if (ctx.topClause() != null) {
       // TODO: parse info of top clause into selectOp
       visitTopClause(ctx.topClause());
     } else if (ctx.LAST() != null) {
-<<<<<<< HEAD
       queryOp = new LastQueryOperator(queryOp);
     }
 
@@ -1068,16 +1050,6 @@
     return queryOp instanceof GroupByQueryOperator
         || queryOp instanceof FillQueryOperator
         || queryOp instanceof LastQueryOperator;
-=======
-      selectOp.markAsLastQuery();
-    }
-
-    for (ResultColumnContext resultColumnContext : ctx.resultColumn()) {
-      selectOp.addResultColumn(parseResultColumn(resultColumnContext));
-    }
-
-    return selectOp;
->>>>>>> aca9faa9
   }
 
   @Override
@@ -1103,7 +1075,6 @@
     // unary
     if (context.functionName != null) {
       return parseFunctionExpression(context);
-<<<<<<< HEAD
     }
     if (context.suffixPath() != null) {
       return new TimeSeriesOperand(parseSuffixPath(context.suffixPath()));
@@ -1135,39 +1106,6 @@
     if (context.MINUS() != null) {
       return new SubtractionExpression(leftExpression, rightExpression);
     }
-=======
-    }
-    if (context.suffixPath() != null) {
-      return new TimeSeriesOperand(parseSuffixPath(context.suffixPath()));
-    }
-    if (context.literal != null) {
-      return new TimeSeriesOperand(new PartialPath(new String[] {context.literal.getText()}));
-    }
-    if (context.unary != null) {
-      return context.MINUS() != null
-          ? new MinusExpression(parseExpression(context.expression(0)))
-          : parseExpression(context.expression(0));
-    }
-
-    // binary
-    Expression leftExpression = parseExpression(context.leftExpression);
-    Expression rightExpression = parseExpression(context.rightExpression);
-    if (context.STAR() != null) {
-      return new MultiplicationExpression(leftExpression, rightExpression);
-    }
-    if (context.DIV() != null) {
-      return new DivisionExpression(leftExpression, rightExpression);
-    }
-    if (context.MOD() != null) {
-      return new ModuloExpression(leftExpression, rightExpression);
-    }
-    if (context.PLUS() != null) {
-      return new AdditionExpression(leftExpression, rightExpression);
-    }
-    if (context.MINUS() != null) {
-      return new SubtractionExpression(leftExpression, rightExpression);
-    }
->>>>>>> aca9faa9
 
     throw new UnsupportedOperationException();
   }
@@ -1179,7 +1117,6 @@
     // expressions
     for (ExpressionContext expression : functionClause.expression()) {
       functionExpression.addExpression(parseExpression(expression));
-<<<<<<< HEAD
     }
 
     // attributes
@@ -1189,17 +1126,6 @@
           removeStringQuote(functionAttribute.functionAttributeValue.getText()));
     }
 
-=======
-    }
-
-    // attributes
-    for (FunctionAttributeContext functionAttribute : functionClause.functionAttribute()) {
-      functionExpression.addAttribute(
-          removeStringQuote(functionAttribute.functionAttributeKey.getText()),
-          removeStringQuote(functionAttribute.functionAttributeValue.getText()));
-    }
-
->>>>>>> aca9faa9
     return functionExpression;
   }
 
@@ -1352,14 +1278,8 @@
     return queryOp;
   }
 
-<<<<<<< HEAD
   public void parseFromClause(FromClauseContext ctx) {
     FromComponent fromComponent = new FromComponent();
-=======
-  @Override
-  public Operator visitFromClause(FromClauseContext ctx) {
-    FromOperator fromOp = new FromOperator(SQLConstant.TOK_FROM);
->>>>>>> aca9faa9
     List<PrefixPathContext> prefixFromPaths = ctx.prefixPath();
     for (PrefixPathContext prefixFromPath : prefixFromPaths) {
       PartialPath path = parsePrefixPath(prefixFromPath);
@@ -1378,19 +1298,11 @@
     }
     if (ctx.LIKE() != null) {
       // whole matching case
-<<<<<<< HEAD
       if (queryOp.getSelectComponent().getResultColumns().size() != 1) {
         throw new SQLParserException("Index query statement allows only one select path");
       }
       if (!path.equals(
           queryOp.getSelectComponent().getResultColumns().get(0).getExpression().toString())) {
-=======
-      if (queryOp.getSelectOperator().getResultColumns().size() != 1) {
-        throw new SQLParserException("Index query statement allows only one select path");
-      }
-      if (!path.equals(
-          queryOp.getSelectOperator().getResultColumns().get(0).getExpression().toString())) {
->>>>>>> aca9faa9
         throw new SQLParserException(
             "In the index query statement, "
                 + "the path in select element and the index predicate should be same");
@@ -1417,11 +1329,7 @@
       }
       List<ResultColumn> resultColumns = new ArrayList<>();
       resultColumns.add(new ResultColumn(new TimeSeriesOperand(path)));
-<<<<<<< HEAD
       queryOp.getSelectComponent().setResultColumns(resultColumns);
-=======
-      queryOp.getSelectOperator().setResultColumns(resultColumns);
->>>>>>> aca9faa9
       props.put(PATTERN, compositePattern);
       props.put(THRESHOLD, thresholds);
       queryOp.setIndexType(IndexType.ELB_INDEX);
@@ -1440,19 +1348,10 @@
     return sequence;
   }
 
-<<<<<<< HEAD
   public void parseGroupByLevelClause(GroupByLevelClauseContext ctx) {
     GroupByLevelClauseComponent groupByLevelClauseComponent = new GroupByLevelClauseComponent();
     groupByLevelClauseComponent.setLevel(Integer.parseInt(ctx.INT().getText()));
     queryOp.setSpecialClauseComponent(groupByLevelClauseComponent);
-=======
-  public void parseGroupByLevelClause(GroupByLevelClauseContext ctx, QueryOperator queryOp) {
-    if (!queryOp.hasAggregationFunction()) {
-      throw new SQLParserException(GroupByTimePlan.LACK_FUNC_ERROR_MESSAGE);
-    }
-    queryOp.setGroupByLevel(true);
-    queryOp.setLevel(Integer.parseInt(ctx.INT().getText()));
->>>>>>> aca9faa9
   }
 
   public void parseFillClause(FillClauseContext ctx) {
@@ -1592,18 +1491,9 @@
     queryOp.setSpecialClauseComponent(specialClauseComponent);
   }
 
-<<<<<<< HEAD
   private void parseGroupByTimeClause(GroupByTimeClauseContext ctx) {
     GroupByClauseComponent groupByClauseComponent = new GroupByClauseComponent();
     groupByClauseComponent.setLeftCRightO(ctx.timeInterval().LS_BRACKET() != null);
-=======
-  private void parseGroupByTimeClause(GroupByTimeClauseContext ctx, QueryOperator queryOp) {
-    if (!queryOp.hasAggregationFunction()) {
-      throw new SQLParserException(GroupByTimePlan.LACK_FUNC_ERROR_MESSAGE);
-    }
-    queryOp.setGroupByTime(true);
-    queryOp.setLeftCRightO(ctx.timeInterval().LS_BRACKET() != null);
->>>>>>> aca9faa9
     // parse timeUnit
     groupByClauseComponent.setUnit(
         parseTimeUnitOrSlidingStep(ctx.DURATION(0).getText(), true, groupByClauseComponent));
@@ -1628,19 +1518,9 @@
     queryOp.setSpecialClauseComponent(groupByClauseComponent);
   }
 
-<<<<<<< HEAD
   private void parseGroupByFillClause(GroupByFillClauseContext ctx) {
     GroupByFillClauseComponent groupByFillClauseComponent = new GroupByFillClauseComponent();
     groupByFillClauseComponent.setLeftCRightO(ctx.timeInterval().LS_BRACKET() != null);
-=======
-  private void parseGroupByFillClause(GroupByFillClauseContext ctx, QueryOperator queryOp) {
-    if (!queryOp.hasAggregationFunction()) {
-      throw new SQLParserException(GroupByTimePlan.LACK_FUNC_ERROR_MESSAGE);
-    }
-    queryOp.setGroupByTime(true);
-    queryOp.setFill(true);
-    queryOp.setLeftCRightO(ctx.timeInterval().LS_BRACKET() != null);
->>>>>>> aca9faa9
 
     // parse timeUnit
     groupByFillClauseComponent.setUnit(
