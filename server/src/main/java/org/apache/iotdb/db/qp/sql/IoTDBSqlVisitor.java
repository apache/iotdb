/*
 * Licensed to the Apache Software Foundation (ASF) under one
 * or more contributor license agreements.  See the NOTICE file
 * distributed with this work for additional information
 * regarding copyright ownership.  The ASF licenses this file
 * to you under the Apache License, Version 2.0 (the
 * "License"); you may not use this file except in compliance
 * with the License.  You may obtain a copy of the License at
 *
 *     http://www.apache.org/licenses/LICENSE-2.0
 *
 * Unless required by applicable law or agreed to in writing,
 * software distributed under the License is distributed on an
 * "AS IS" BASIS, WITHOUT WARRANTIES OR CONDITIONS OF ANY
 * KIND, either express or implied.  See the License for the
 * specific language governing permissions and limitations
 * under the License.
 */
package org.apache.iotdb.db.qp.sql;

import org.apache.iotdb.db.conf.IoTDBDescriptor;
import org.apache.iotdb.db.engine.trigger.executor.TriggerEvent;
import org.apache.iotdb.db.exception.index.UnsupportedIndexTypeException;
import org.apache.iotdb.db.exception.runtime.SQLParserException;
import org.apache.iotdb.db.index.common.IndexType;
import org.apache.iotdb.db.index.common.IndexUtils;
import org.apache.iotdb.db.metadata.PartialPath;
import org.apache.iotdb.db.qp.constant.SQLConstant;
import org.apache.iotdb.db.qp.logical.Operator;
import org.apache.iotdb.db.qp.logical.crud.BasicFunctionOperator;
import org.apache.iotdb.db.qp.logical.crud.DeleteDataOperator;
import org.apache.iotdb.db.qp.logical.crud.FilterOperator;
import org.apache.iotdb.db.qp.logical.crud.FromOperator;
import org.apache.iotdb.db.qp.logical.crud.InOperator;
import org.apache.iotdb.db.qp.logical.crud.InsertOperator;
import org.apache.iotdb.db.qp.logical.crud.QueryOperator;
import org.apache.iotdb.db.qp.logical.crud.SelectOperator;
import org.apache.iotdb.db.qp.logical.sys.AlterTimeSeriesOperator;
import org.apache.iotdb.db.qp.logical.sys.AlterTimeSeriesOperator.AlterType;
import org.apache.iotdb.db.qp.logical.sys.AuthorOperator;
import org.apache.iotdb.db.qp.logical.sys.AuthorOperator.AuthorType;
import org.apache.iotdb.db.qp.logical.sys.ClearCacheOperator;
import org.apache.iotdb.db.qp.logical.sys.CountOperator;
import org.apache.iotdb.db.qp.logical.sys.CreateFunctionOperator;
import org.apache.iotdb.db.qp.logical.sys.CreateIndexOperator;
import org.apache.iotdb.db.qp.logical.sys.CreateSnapshotOperator;
import org.apache.iotdb.db.qp.logical.sys.CreateTimeSeriesOperator;
import org.apache.iotdb.db.qp.logical.sys.CreateTriggerOperator;
import org.apache.iotdb.db.qp.logical.sys.DataAuthOperator;
import org.apache.iotdb.db.qp.logical.sys.DeletePartitionOperator;
import org.apache.iotdb.db.qp.logical.sys.DeleteStorageGroupOperator;
import org.apache.iotdb.db.qp.logical.sys.DeleteTimeSeriesOperator;
import org.apache.iotdb.db.qp.logical.sys.DropFunctionOperator;
import org.apache.iotdb.db.qp.logical.sys.DropIndexOperator;
import org.apache.iotdb.db.qp.logical.sys.DropTriggerOperator;
import org.apache.iotdb.db.qp.logical.sys.FlushOperator;
import org.apache.iotdb.db.qp.logical.sys.KillQueryOperator;
import org.apache.iotdb.db.qp.logical.sys.LoadConfigurationOperator;
import org.apache.iotdb.db.qp.logical.sys.LoadConfigurationOperator.LoadConfigurationOperatorType;
import org.apache.iotdb.db.qp.logical.sys.LoadDataOperator;
import org.apache.iotdb.db.qp.logical.sys.LoadFilesOperator;
import org.apache.iotdb.db.qp.logical.sys.MergeOperator;
import org.apache.iotdb.db.qp.logical.sys.MoveFileOperator;
import org.apache.iotdb.db.qp.logical.sys.RemoveFileOperator;
import org.apache.iotdb.db.qp.logical.sys.SetStorageGroupOperator;
import org.apache.iotdb.db.qp.logical.sys.SetTTLOperator;
import org.apache.iotdb.db.qp.logical.sys.ShowChildNodesOperator;
import org.apache.iotdb.db.qp.logical.sys.ShowChildPathsOperator;
import org.apache.iotdb.db.qp.logical.sys.ShowDevicesOperator;
import org.apache.iotdb.db.qp.logical.sys.ShowFunctionsOperator;
import org.apache.iotdb.db.qp.logical.sys.ShowMergeStatusOperator;
import org.apache.iotdb.db.qp.logical.sys.ShowOperator;
import org.apache.iotdb.db.qp.logical.sys.ShowStorageGroupOperator;
import org.apache.iotdb.db.qp.logical.sys.ShowTTLOperator;
import org.apache.iotdb.db.qp.logical.sys.ShowTimeSeriesOperator;
import org.apache.iotdb.db.qp.logical.sys.ShowTriggersOperator;
import org.apache.iotdb.db.qp.logical.sys.StartTriggerOperator;
import org.apache.iotdb.db.qp.logical.sys.StopTriggerOperator;
import org.apache.iotdb.db.qp.logical.sys.TracingOperator;
import org.apache.iotdb.db.qp.physical.crud.GroupByTimePlan;
import org.apache.iotdb.db.qp.sql.SqlBaseParser.AliasClauseContext;
import org.apache.iotdb.db.qp.sql.SqlBaseParser.AlignByDeviceClauseOrDisableAlignContext;
import org.apache.iotdb.db.qp.sql.SqlBaseParser.AlignByDeviceClauseOrDisableAlignStatementContext;
import org.apache.iotdb.db.qp.sql.SqlBaseParser.AlterClauseContext;
import org.apache.iotdb.db.qp.sql.SqlBaseParser.AlterTimeseriesContext;
import org.apache.iotdb.db.qp.sql.SqlBaseParser.AlterUserContext;
import org.apache.iotdb.db.qp.sql.SqlBaseParser.AndExpressionContext;
import org.apache.iotdb.db.qp.sql.SqlBaseParser.AttributeClauseContext;
import org.apache.iotdb.db.qp.sql.SqlBaseParser.AttributeClausesContext;
import org.apache.iotdb.db.qp.sql.SqlBaseParser.ClearcacheContext;
import org.apache.iotdb.db.qp.sql.SqlBaseParser.ConstantContext;
import org.apache.iotdb.db.qp.sql.SqlBaseParser.CountDevicesContext;
import org.apache.iotdb.db.qp.sql.SqlBaseParser.CountNodesContext;
import org.apache.iotdb.db.qp.sql.SqlBaseParser.CountStorageGroupContext;
import org.apache.iotdb.db.qp.sql.SqlBaseParser.CountTimeseriesContext;
import org.apache.iotdb.db.qp.sql.SqlBaseParser.CreateFunctionContext;
import org.apache.iotdb.db.qp.sql.SqlBaseParser.CreateIndexContext;
import org.apache.iotdb.db.qp.sql.SqlBaseParser.CreateRoleContext;
import org.apache.iotdb.db.qp.sql.SqlBaseParser.CreateSnapshotContext;
import org.apache.iotdb.db.qp.sql.SqlBaseParser.CreateTimeseriesContext;
import org.apache.iotdb.db.qp.sql.SqlBaseParser.CreateTriggerContext;
import org.apache.iotdb.db.qp.sql.SqlBaseParser.CreateUserContext;
import org.apache.iotdb.db.qp.sql.SqlBaseParser.DateExpressionContext;
import org.apache.iotdb.db.qp.sql.SqlBaseParser.DeletePartitionContext;
import org.apache.iotdb.db.qp.sql.SqlBaseParser.DeleteStatementContext;
import org.apache.iotdb.db.qp.sql.SqlBaseParser.DeleteStorageGroupContext;
import org.apache.iotdb.db.qp.sql.SqlBaseParser.DeleteTimeseriesContext;
import org.apache.iotdb.db.qp.sql.SqlBaseParser.DropFunctionContext;
import org.apache.iotdb.db.qp.sql.SqlBaseParser.DropIndexContext;
import org.apache.iotdb.db.qp.sql.SqlBaseParser.DropRoleContext;
import org.apache.iotdb.db.qp.sql.SqlBaseParser.DropTriggerContext;
import org.apache.iotdb.db.qp.sql.SqlBaseParser.DropUserContext;
import org.apache.iotdb.db.qp.sql.SqlBaseParser.ExpressionContext;
import org.apache.iotdb.db.qp.sql.SqlBaseParser.FillClauseContext;
import org.apache.iotdb.db.qp.sql.SqlBaseParser.FillStatementContext;
import org.apache.iotdb.db.qp.sql.SqlBaseParser.FlushContext;
import org.apache.iotdb.db.qp.sql.SqlBaseParser.FromClauseContext;
import org.apache.iotdb.db.qp.sql.SqlBaseParser.FullMergeContext;
import org.apache.iotdb.db.qp.sql.SqlBaseParser.FullPathContext;
import org.apache.iotdb.db.qp.sql.SqlBaseParser.FunctionAttributeContext;
import org.apache.iotdb.db.qp.sql.SqlBaseParser.GrantRoleContext;
import org.apache.iotdb.db.qp.sql.SqlBaseParser.GrantRoleToUserContext;
import org.apache.iotdb.db.qp.sql.SqlBaseParser.GrantUserContext;
import org.apache.iotdb.db.qp.sql.SqlBaseParser.GrantWatermarkEmbeddingContext;
import org.apache.iotdb.db.qp.sql.SqlBaseParser.GroupByFillClauseContext;
import org.apache.iotdb.db.qp.sql.SqlBaseParser.GroupByFillStatementContext;
import org.apache.iotdb.db.qp.sql.SqlBaseParser.GroupByLevelClauseContext;
import org.apache.iotdb.db.qp.sql.SqlBaseParser.GroupByLevelStatementContext;
import org.apache.iotdb.db.qp.sql.SqlBaseParser.GroupByTimeClauseContext;
import org.apache.iotdb.db.qp.sql.SqlBaseParser.GroupByTimeStatementContext;
import org.apache.iotdb.db.qp.sql.SqlBaseParser.InClauseContext;
import org.apache.iotdb.db.qp.sql.SqlBaseParser.IndexPredicateClauseContext;
import org.apache.iotdb.db.qp.sql.SqlBaseParser.IndexWithClauseContext;
import org.apache.iotdb.db.qp.sql.SqlBaseParser.InsertColumnsSpecContext;
import org.apache.iotdb.db.qp.sql.SqlBaseParser.InsertMultiValueContext;
import org.apache.iotdb.db.qp.sql.SqlBaseParser.InsertStatementContext;
import org.apache.iotdb.db.qp.sql.SqlBaseParser.InsertValuesSpecContext;
import org.apache.iotdb.db.qp.sql.SqlBaseParser.KillQueryContext;
import org.apache.iotdb.db.qp.sql.SqlBaseParser.LimitClauseContext;
import org.apache.iotdb.db.qp.sql.SqlBaseParser.LimitStatementContext;
import org.apache.iotdb.db.qp.sql.SqlBaseParser.ListAllRoleOfUserContext;
import org.apache.iotdb.db.qp.sql.SqlBaseParser.ListAllUserOfRoleContext;
import org.apache.iotdb.db.qp.sql.SqlBaseParser.ListPrivilegesRoleContext;
import org.apache.iotdb.db.qp.sql.SqlBaseParser.ListPrivilegesUserContext;
import org.apache.iotdb.db.qp.sql.SqlBaseParser.ListRoleContext;
import org.apache.iotdb.db.qp.sql.SqlBaseParser.ListRolePrivilegesContext;
import org.apache.iotdb.db.qp.sql.SqlBaseParser.ListUserContext;
import org.apache.iotdb.db.qp.sql.SqlBaseParser.ListUserPrivilegesContext;
import org.apache.iotdb.db.qp.sql.SqlBaseParser.LoadConfigurationStatementContext;
import org.apache.iotdb.db.qp.sql.SqlBaseParser.LoadFilesContext;
import org.apache.iotdb.db.qp.sql.SqlBaseParser.LoadStatementContext;
import org.apache.iotdb.db.qp.sql.SqlBaseParser.MeasurementNameContext;
import org.apache.iotdb.db.qp.sql.SqlBaseParser.MeasurementValueContext;
import org.apache.iotdb.db.qp.sql.SqlBaseParser.MergeContext;
import org.apache.iotdb.db.qp.sql.SqlBaseParser.MoveFileContext;
import org.apache.iotdb.db.qp.sql.SqlBaseParser.NodeNameContext;
import org.apache.iotdb.db.qp.sql.SqlBaseParser.NodeNameWithoutStarContext;
import org.apache.iotdb.db.qp.sql.SqlBaseParser.OffsetClauseContext;
import org.apache.iotdb.db.qp.sql.SqlBaseParser.OrExpressionContext;
import org.apache.iotdb.db.qp.sql.SqlBaseParser.OrderByTimeClauseContext;
import org.apache.iotdb.db.qp.sql.SqlBaseParser.OrderByTimeStatementContext;
import org.apache.iotdb.db.qp.sql.SqlBaseParser.PredicateContext;
import org.apache.iotdb.db.qp.sql.SqlBaseParser.PrefixPathContext;
import org.apache.iotdb.db.qp.sql.SqlBaseParser.PrivilegesContext;
import org.apache.iotdb.db.qp.sql.SqlBaseParser.PropertyContext;
import org.apache.iotdb.db.qp.sql.SqlBaseParser.PropertyValueContext;
import org.apache.iotdb.db.qp.sql.SqlBaseParser.RemoveFileContext;
import org.apache.iotdb.db.qp.sql.SqlBaseParser.ResultColumnContext;
import org.apache.iotdb.db.qp.sql.SqlBaseParser.RevokeRoleContext;
import org.apache.iotdb.db.qp.sql.SqlBaseParser.RevokeRoleFromUserContext;
import org.apache.iotdb.db.qp.sql.SqlBaseParser.RevokeUserContext;
import org.apache.iotdb.db.qp.sql.SqlBaseParser.RevokeWatermarkEmbeddingContext;
import org.apache.iotdb.db.qp.sql.SqlBaseParser.RootOrIdContext;
import org.apache.iotdb.db.qp.sql.SqlBaseParser.SelectClauseContext;
import org.apache.iotdb.db.qp.sql.SqlBaseParser.SelectStatementContext;
import org.apache.iotdb.db.qp.sql.SqlBaseParser.SequenceClauseContext;
import org.apache.iotdb.db.qp.sql.SqlBaseParser.SetStorageGroupContext;
import org.apache.iotdb.db.qp.sql.SqlBaseParser.SetTTLStatementContext;
import org.apache.iotdb.db.qp.sql.SqlBaseParser.ShowAllTTLStatementContext;
import org.apache.iotdb.db.qp.sql.SqlBaseParser.ShowChildNodesContext;
import org.apache.iotdb.db.qp.sql.SqlBaseParser.ShowChildPathsContext;
import org.apache.iotdb.db.qp.sql.SqlBaseParser.ShowDevicesContext;
import org.apache.iotdb.db.qp.sql.SqlBaseParser.ShowFlushTaskInfoContext;
import org.apache.iotdb.db.qp.sql.SqlBaseParser.ShowFunctionsContext;
import org.apache.iotdb.db.qp.sql.SqlBaseParser.ShowMergeStatusContext;
import org.apache.iotdb.db.qp.sql.SqlBaseParser.ShowQueryProcesslistContext;
import org.apache.iotdb.db.qp.sql.SqlBaseParser.ShowStorageGroupContext;
import org.apache.iotdb.db.qp.sql.SqlBaseParser.ShowTTLStatementContext;
import org.apache.iotdb.db.qp.sql.SqlBaseParser.ShowTimeseriesContext;
import org.apache.iotdb.db.qp.sql.SqlBaseParser.ShowTriggersContext;
import org.apache.iotdb.db.qp.sql.SqlBaseParser.ShowVersionContext;
import org.apache.iotdb.db.qp.sql.SqlBaseParser.ShowWhereClauseContext;
import org.apache.iotdb.db.qp.sql.SqlBaseParser.SingleStatementContext;
import org.apache.iotdb.db.qp.sql.SqlBaseParser.SlimitClauseContext;
import org.apache.iotdb.db.qp.sql.SqlBaseParser.SlimitStatementContext;
import org.apache.iotdb.db.qp.sql.SqlBaseParser.SoffsetClauseContext;
import org.apache.iotdb.db.qp.sql.SqlBaseParser.SpecialLimitStatementContext;
import org.apache.iotdb.db.qp.sql.SqlBaseParser.StartTriggerContext;
import org.apache.iotdb.db.qp.sql.SqlBaseParser.StopTriggerContext;
import org.apache.iotdb.db.qp.sql.SqlBaseParser.StringLiteralContext;
import org.apache.iotdb.db.qp.sql.SqlBaseParser.SuffixPathContext;
import org.apache.iotdb.db.qp.sql.SqlBaseParser.TagClauseContext;
import org.apache.iotdb.db.qp.sql.SqlBaseParser.TimeIntervalContext;
import org.apache.iotdb.db.qp.sql.SqlBaseParser.TopClauseContext;
import org.apache.iotdb.db.qp.sql.SqlBaseParser.TracingOffContext;
import org.apache.iotdb.db.qp.sql.SqlBaseParser.TracingOnContext;
import org.apache.iotdb.db.qp.sql.SqlBaseParser.TriggerAttributeContext;
import org.apache.iotdb.db.qp.sql.SqlBaseParser.TypeClauseContext;
import org.apache.iotdb.db.qp.sql.SqlBaseParser.UnsetTTLStatementContext;
import org.apache.iotdb.db.qp.sql.SqlBaseParser.WhereClauseContext;
import org.apache.iotdb.db.qp.sql.SqlBaseParser.WithoutNullStatementContext;
import org.apache.iotdb.db.qp.utils.DatetimeUtils;
import org.apache.iotdb.db.query.executor.fill.IFill;
import org.apache.iotdb.db.query.executor.fill.LinearFill;
import org.apache.iotdb.db.query.executor.fill.PreviousFill;
import org.apache.iotdb.db.query.expression.Expression;
import org.apache.iotdb.db.query.expression.ResultColumn;
import org.apache.iotdb.db.query.expression.binary.AdditionExpression;
import org.apache.iotdb.db.query.expression.binary.DivisionExpression;
import org.apache.iotdb.db.query.expression.binary.ModuloExpression;
import org.apache.iotdb.db.query.expression.binary.MultiplicationExpression;
import org.apache.iotdb.db.query.expression.binary.SubtractionExpression;
import org.apache.iotdb.db.query.expression.unary.FunctionExpression;
import org.apache.iotdb.db.query.expression.unary.MinusExpression;
import org.apache.iotdb.db.query.expression.unary.TimeSeriesOperand;
import org.apache.iotdb.tsfile.common.conf.TSFileDescriptor;
import org.apache.iotdb.tsfile.common.constant.TsFileConstant;
import org.apache.iotdb.tsfile.file.metadata.enums.CompressionType;
import org.apache.iotdb.tsfile.file.metadata.enums.TSDataType;
import org.apache.iotdb.tsfile.file.metadata.enums.TSEncoding;
import org.apache.iotdb.tsfile.utils.Pair;
import org.apache.iotdb.tsfile.utils.StringContainer;

import org.antlr.v4.runtime.tree.TerminalNode;

import java.io.File;
import java.time.ZoneId;
import java.util.ArrayList;
import java.util.Collections;
import java.util.EnumMap;
import java.util.HashMap;
import java.util.HashSet;
import java.util.List;
import java.util.Map;
import java.util.Objects;
import java.util.Set;

import static org.apache.iotdb.db.index.common.IndexConstant.PATTERN;
import static org.apache.iotdb.db.index.common.IndexConstant.THRESHOLD;
import static org.apache.iotdb.db.index.common.IndexConstant.TOP_K;
import static org.apache.iotdb.db.qp.constant.SQLConstant.TIME_PATH;
import static org.apache.iotdb.db.qp.constant.SQLConstant.TOK_KILL_QUERY;

public class IoTDBSqlVisitor extends SqlBaseBaseVisitor<Operator> {

  private static final String DELETE_RANGE_ERROR_MSG =
      "For delete statement, where clause can only contain atomic expressions like : "
          + "time > XXX, time <= XXX, or two atomic expressions connected by 'AND'";
  private ZoneId zoneId;
<<<<<<< HEAD
  private QueryOperator queryOp;
  private boolean isParsingSlidingStep;
=======
  QueryOperator queryOp;
>>>>>>> 088ac59b

  public void setZoneId(ZoneId zoneId) {
    this.zoneId = zoneId;
  }

  @Override
  public Operator visitSingleStatement(SingleStatementContext ctx) {
    Operator operator = visit(ctx.statement());
    if (ctx.DEBUG() != null) {
      operator.setDebug(true);
    }
    return operator;
  }

  @Override
  public Operator visitCreateTimeseries(CreateTimeseriesContext ctx) {
    CreateTimeSeriesOperator createTimeSeriesOperator =
        new CreateTimeSeriesOperator(SQLConstant.TOK_METADATA_CREATE);
    createTimeSeriesOperator.setPath(parseFullPath(ctx.fullPath()));
    if (ctx.alias() != null) {
      createTimeSeriesOperator.setAlias(ctx.alias().ID().getText());
    }
    if (ctx.attributeClauses() != null) {
      parseAttributeClauses(ctx.attributeClauses(), createTimeSeriesOperator);
    }
    return createTimeSeriesOperator;
  }

  @Override
  public Operator visitDeleteTimeseries(DeleteTimeseriesContext ctx) {
    List<PartialPath> deletePaths = new ArrayList<>();
    List<PrefixPathContext> prefixPaths = ctx.prefixPath();
    for (PrefixPathContext prefixPath : prefixPaths) {
      deletePaths.add(parsePrefixPath(prefixPath));
    }
    DeleteTimeSeriesOperator deleteTimeSeriesOperator =
        new DeleteTimeSeriesOperator(SQLConstant.TOK_METADATA_DELETE);
    deleteTimeSeriesOperator.setDeletePathList(deletePaths);
    return deleteTimeSeriesOperator;
  }

  @Override
  public Operator visitAlterTimeseries(AlterTimeseriesContext ctx) {
    AlterTimeSeriesOperator alterTimeSeriesOperator =
        new AlterTimeSeriesOperator(SQLConstant.TOK_METADATA_ALTER);
    alterTimeSeriesOperator.setPath(parseFullPath(ctx.fullPath()));
    parseAlterClause(ctx.alterClause(), alterTimeSeriesOperator);
    return alterTimeSeriesOperator;
  }

  @Override
  public Operator visitInsertStatement(InsertStatementContext ctx) {
    InsertOperator insertOp = new InsertOperator(SQLConstant.TOK_INSERT);
    insertOp.setDevice(parsePrefixPath(ctx.prefixPath()));
    parseInsertColumnSpec(ctx.insertColumnsSpec(), insertOp);
    parseInsertValuesSpec(ctx.insertValuesSpec(), insertOp);
    return insertOp;
  }

  @Override
  public Operator visitDeleteStatement(DeleteStatementContext ctx) {
    DeleteDataOperator deleteDataOp = new DeleteDataOperator(SQLConstant.TOK_DELETE);
    List<PrefixPathContext> prefixPaths = ctx.prefixPath();
    for (PrefixPathContext prefixPath : prefixPaths) {
      deleteDataOp.addPath(parsePrefixPath(prefixPath));
    }
    if (ctx.whereClause() != null) {
      FilterOperator whereOp = (FilterOperator) visit(ctx.whereClause());
      Pair<Long, Long> timeInterval = parseDeleteTimeInterval(whereOp.getChildren().get(0));
      deleteDataOp.setStartTime(timeInterval.left);
      deleteDataOp.setEndTime(timeInterval.right);
    } else {
      deleteDataOp.setStartTime(Long.MIN_VALUE);
      deleteDataOp.setEndTime(Long.MAX_VALUE);
    }
    return deleteDataOp;
  }

  @Override
  public Operator visitSetStorageGroup(SetStorageGroupContext ctx) {
    SetStorageGroupOperator setStorageGroupOperator =
        new SetStorageGroupOperator(SQLConstant.TOK_METADATA_SET_FILE_LEVEL);
    PartialPath path = parsePrefixPath(ctx.prefixPath());
    setStorageGroupOperator.setPath(path);
    return setStorageGroupOperator;
  }

  @Override
  public Operator visitDeleteStorageGroup(DeleteStorageGroupContext ctx) {
    List<PartialPath> deletePaths = new ArrayList<>();
    List<PrefixPathContext> prefixPaths = ctx.prefixPath();
    for (PrefixPathContext prefixPath : prefixPaths) {
      deletePaths.add(parsePrefixPath(prefixPath));
    }
    DeleteStorageGroupOperator deleteStorageGroupOperator =
        new DeleteStorageGroupOperator(SQLConstant.TOK_METADATA_DELETE_FILE_LEVEL);
    deleteStorageGroupOperator.setDeletePathList(deletePaths);
    return deleteStorageGroupOperator;
  }

  @Override
  public Operator visitCreateIndex(CreateIndexContext ctx) {
    CreateIndexOperator createIndexOp = new CreateIndexOperator(SQLConstant.TOK_CREATE_INDEX);
    List<PrefixPathContext> prefixPaths = Collections.singletonList(ctx.prefixPath());
    for (PrefixPathContext prefixPath : prefixPaths) {
      createIndexOp.addPath(parsePrefixPath(prefixPath));
    }
    parseIndexWithClause(ctx.indexWithClause(), createIndexOp);
    if (ctx.whereClause() != null) {
      FilterOperator whereOp = (FilterOperator) visit(ctx.whereClause());
      long indexTime = parseCreateIndexFilter(whereOp.getChildren().get(0));
      createIndexOp.setTime(indexTime);
    }
    return createIndexOp;
  }

  /** for create index command, time should only have an end time. */
  private long parseCreateIndexFilter(FilterOperator filterOperator) {
    if (filterOperator.getTokenIntType() != SQLConstant.GREATERTHAN
        && filterOperator.getTokenIntType() != SQLConstant.GREATERTHANOREQUALTO) {
      throw new SQLParserException(
          "For create index command, where clause must be like : time > XXX or time >= XXX");
    }
    long time = Long.parseLong(((BasicFunctionOperator) filterOperator).getValue());
    if (filterOperator.getTokenIntType() == SQLConstant.LESSTHAN) {
      time = time - 1;
    }
    return time;
  }

  public void parseIndexWithClause(IndexWithClauseContext ctx, CreateIndexOperator createIndexOp) {
    IndexType indexType;
    try {
      indexType = IndexType.getIndexType(ctx.indexName.getText());
    } catch (UnsupportedIndexTypeException e) {
      throw new SQLParserException(ctx.indexName.getText());
    }

    List<PropertyContext> properties = ctx.property();
    Map<String, String> props = new HashMap<>(properties.size(), 1);
    if (ctx.property(0) != null) {
      for (PropertyContext property : properties) {
        String k = property.ID().getText().toUpperCase();
        String v = property.propertyValue().getText().toUpperCase();
        v = IndexUtils.removeQuotation(v);
        props.put(k, v);
      }
    }
    createIndexOp.setIndexType(indexType);
    createIndexOp.setProps(props);
  }

  @Override
  public Operator visitDropIndex(DropIndexContext ctx) {
    DropIndexOperator dropIndexOperator = new DropIndexOperator(SQLConstant.TOK_DROP_INDEX);
    List<PrefixPathContext> prefixPaths = Collections.singletonList(ctx.prefixPath());
    for (PrefixPathContext prefixPath : prefixPaths) {
      dropIndexOperator.addPath(parsePrefixPath(prefixPath));
    }
    try {
      dropIndexOperator.setIndexType(IndexType.getIndexType(ctx.indexName.getText()));
    } catch (UnsupportedIndexTypeException e) {
      throw new SQLParserException(ctx.indexName.getText());
    }
    return dropIndexOperator;
  }

  @Override
  public Operator visitCreateFunction(CreateFunctionContext ctx) {
    CreateFunctionOperator createFunctionOperator =
        new CreateFunctionOperator(SQLConstant.TOK_FUNCTION_CREATE);
    createFunctionOperator.setTemporary(ctx.TEMPORARY() != null);
    createFunctionOperator.setUdfName(ctx.udfName.getText());
    createFunctionOperator.setClassName(removeStringQuote(ctx.className.getText()));
    return createFunctionOperator;
  }

  @Override
  public Operator visitDropFunction(DropFunctionContext ctx) {
    DropFunctionOperator dropFunctionOperator =
        new DropFunctionOperator(SQLConstant.TOK_FUNCTION_DROP);
    dropFunctionOperator.setUdfName(ctx.udfName.getText());
    return dropFunctionOperator;
  }

  @Override
  public Operator visitShowFunctions(ShowFunctionsContext ctx) {
    ShowFunctionsOperator showFunctionsOperator =
        new ShowFunctionsOperator(SQLConstant.TOK_SHOW_FUNCTIONS);
    showFunctionsOperator.setShowTemporary(ctx.TEMPORARY() != null);
    return showFunctionsOperator;
  }

  @Override
  public Operator visitCreateTrigger(CreateTriggerContext ctx) {
    CreateTriggerOperator createTriggerOperator =
        new CreateTriggerOperator(SQLConstant.TOK_TRIGGER_CREATE);
    createTriggerOperator.setTriggerName(ctx.triggerName.getText());
    createTriggerOperator.setEvent(
        ctx.triggerEventClause().BEFORE() != null
            ? TriggerEvent.BEFORE_INSERT
            : TriggerEvent.AFTER_INSERT);
    createTriggerOperator.setFullPath(parseFullPath(ctx.fullPath()));
    createTriggerOperator.setClassName(removeStringQuote(ctx.className.getText()));
    if (ctx.triggerAttributeClause() != null) {
      for (TriggerAttributeContext triggerAttributeContext :
          ctx.triggerAttributeClause().triggerAttribute()) {
        createTriggerOperator.addAttribute(
            removeStringQuote(triggerAttributeContext.key.getText()),
            removeStringQuote(triggerAttributeContext.value.getText()));
      }
    }
    return createTriggerOperator;
  }

  @Override
  public Operator visitDropTrigger(DropTriggerContext ctx) {
    DropTriggerOperator dropTriggerOperator = new DropTriggerOperator(SQLConstant.TOK_TRIGGER_DROP);
    dropTriggerOperator.setTriggerName(ctx.triggerName.getText());
    return dropTriggerOperator;
  }

  @Override
  public Operator visitStartTrigger(StartTriggerContext ctx) {
    StartTriggerOperator startTriggerOperator =
        new StartTriggerOperator(SQLConstant.TOK_TRIGGER_START);
    startTriggerOperator.setTriggerName(ctx.triggerName.getText());
    return startTriggerOperator;
  }

  @Override
  public Operator visitStopTrigger(StopTriggerContext ctx) {
    StopTriggerOperator stopTriggerOperator = new StopTriggerOperator(SQLConstant.TOK_TRIGGER_STOP);
    stopTriggerOperator.setTriggerName(ctx.triggerName.getText());
    return stopTriggerOperator;
  }

  @Override
  public Operator visitShowTriggers(ShowTriggersContext ctx) {
    return new ShowTriggersOperator(SQLConstant.TOK_SHOW_TRIGGERS);
  }

  @Override
  public Operator visitMerge(MergeContext ctx) {
    return new MergeOperator(SQLConstant.TOK_MERGE);
  }

  @Override
  public Operator visitFlush(FlushContext ctx) {
    FlushOperator flushOperator = new FlushOperator(SQLConstant.TOK_FLUSH);
    if (ctx.booleanClause() != null) {
      flushOperator.setSeq(Boolean.parseBoolean(ctx.booleanClause().getText()));
    }
    if (ctx.prefixPath(0) != null) {
      List<PartialPath> storageGroups = new ArrayList<>();
      for (PrefixPathContext prefixPathContext : ctx.prefixPath()) {
        storageGroups.add(parsePrefixPath(prefixPathContext));
      }
      flushOperator.setStorageGroupList(storageGroups);
    }
    return flushOperator;
  }

  @Override
  public Operator visitFullMerge(FullMergeContext ctx) {
    return new MergeOperator(SQLConstant.TOK_FULL_MERGE);
  }

  @Override
  public Operator visitClearcache(ClearcacheContext ctx) {
    return new ClearCacheOperator(SQLConstant.TOK_CLEAR_CACHE);
  }

  @Override
  public Operator visitCreateUser(CreateUserContext ctx) {
    AuthorOperator authorOperator =
        new AuthorOperator(SQLConstant.TOK_AUTHOR_CREATE, AuthorOperator.AuthorType.CREATE_USER);
    authorOperator.setUserName(ctx.ID().getText());
    authorOperator.setPassWord(removeStringQuote(ctx.password.getText()));
    return authorOperator;
  }

  @Override
  public Operator visitAlterUser(AlterUserContext ctx) {
    AuthorOperator authorOperator =
        new AuthorOperator(
            SQLConstant.TOK_AUTHOR_UPDATE_USER, AuthorOperator.AuthorType.UPDATE_USER);
    if (ctx.ID() != null) {
      authorOperator.setUserName(ctx.ID().getText());
    } else {
      authorOperator.setUserName(ctx.ROOT().getText());
    }
    authorOperator.setNewPassword(removeStringQuote(ctx.password.getText()));
    return authorOperator;
  }

  @Override
  public Operator visitDropUser(DropUserContext ctx) {
    AuthorOperator authorOperator =
        new AuthorOperator(SQLConstant.TOK_AUTHOR_DROP, AuthorOperator.AuthorType.DROP_USER);
    authorOperator.setUserName(ctx.ID().getText());
    return authorOperator;
  }

  @Override
  public Operator visitCreateRole(CreateRoleContext ctx) {
    AuthorOperator authorOperator =
        new AuthorOperator(SQLConstant.TOK_AUTHOR_CREATE, AuthorOperator.AuthorType.CREATE_ROLE);
    authorOperator.setRoleName(ctx.ID().getText());
    return authorOperator;
  }

  @Override
  public Operator visitDropRole(DropRoleContext ctx) {
    AuthorOperator authorOperator =
        new AuthorOperator(SQLConstant.TOK_AUTHOR_DROP, AuthorOperator.AuthorType.DROP_ROLE);
    authorOperator.setRoleName(ctx.ID().getText());
    return authorOperator;
  }

  @Override
  public Operator visitGrantUser(GrantUserContext ctx) {
    AuthorOperator authorOperator =
        new AuthorOperator(SQLConstant.TOK_AUTHOR_GRANT, AuthorOperator.AuthorType.GRANT_USER);
    authorOperator.setUserName(ctx.ID().getText());
    authorOperator.setPrivilegeList(parsePrivilege(ctx.privileges()));
    authorOperator.setNodeNameList(parsePrefixPath(ctx.prefixPath()));
    return authorOperator;
  }

  @Override
  public Operator visitGrantRole(GrantRoleContext ctx) {
    AuthorOperator authorOperator =
        new AuthorOperator(SQLConstant.TOK_AUTHOR_GRANT, AuthorType.GRANT_ROLE);
    authorOperator.setRoleName(ctx.ID().getText());
    authorOperator.setPrivilegeList(parsePrivilege(ctx.privileges()));
    authorOperator.setNodeNameList(parsePrefixPath(ctx.prefixPath()));
    return authorOperator;
  }

  @Override
  public Operator visitRevokeUser(RevokeUserContext ctx) {
    AuthorOperator authorOperator =
        new AuthorOperator(SQLConstant.TOK_AUTHOR_GRANT, AuthorType.REVOKE_USER);
    authorOperator.setUserName(ctx.ID().getText());
    authorOperator.setPrivilegeList(parsePrivilege(ctx.privileges()));
    authorOperator.setNodeNameList(parsePrefixPath(ctx.prefixPath()));
    return authorOperator;
  }

  @Override
  public Operator visitRevokeRole(RevokeRoleContext ctx) {
    AuthorOperator authorOperator =
        new AuthorOperator(SQLConstant.TOK_AUTHOR_GRANT, AuthorType.REVOKE_ROLE);
    authorOperator.setRoleName(ctx.ID().getText());
    authorOperator.setPrivilegeList(parsePrivilege(ctx.privileges()));
    authorOperator.setNodeNameList(parsePrefixPath(ctx.prefixPath()));
    return authorOperator;
  }

  @Override
  public Operator visitGrantRoleToUser(GrantRoleToUserContext ctx) {
    AuthorOperator authorOperator =
        new AuthorOperator(
            SQLConstant.TOK_AUTHOR_GRANT, AuthorOperator.AuthorType.GRANT_ROLE_TO_USER);
    authorOperator.setRoleName(ctx.roleName.getText());
    authorOperator.setUserName(ctx.userName.getText());
    return authorOperator;
  }

  @Override
  public Operator visitRevokeRoleFromUser(RevokeRoleFromUserContext ctx) {
    AuthorOperator authorOperator =
        new AuthorOperator(SQLConstant.TOK_AUTHOR_GRANT, AuthorType.REVOKE_ROLE_FROM_USER);
    authorOperator.setRoleName(ctx.roleName.getText());
    authorOperator.setUserName(ctx.userName.getText());
    return authorOperator;
  }

  @Override
  public Operator visitLoadStatement(LoadStatementContext ctx) {
    if (ctx.prefixPath().nodeName().size() < 3) {
      throw new SQLParserException("data load command: child count < 3\n");
    }

    String csvPath = ctx.stringLiteral().getText();
    StringContainer sc = new StringContainer(TsFileConstant.PATH_SEPARATOR);
    List<NodeNameContext> nodeNames = ctx.prefixPath().nodeName();
    sc.addTail(ctx.prefixPath().ROOT().getText());
    for (NodeNameContext nodeName : nodeNames) {
      sc.addTail(nodeName.getText());
    }
    return new LoadDataOperator(
        SQLConstant.TOK_DATALOAD, removeStringQuote(csvPath), sc.toString());
  }

  @Override
  public Operator visitGrantWatermarkEmbedding(GrantWatermarkEmbeddingContext ctx) {
    List<RootOrIdContext> rootOrIdList = ctx.rootOrId();
    List<String> users = new ArrayList<>();
    for (RootOrIdContext rootOrId : rootOrIdList) {
      users.add(rootOrId.getText());
    }
    return new DataAuthOperator(SQLConstant.TOK_GRANT_WATERMARK_EMBEDDING, users);
  }

  @Override
  public Operator visitRevokeWatermarkEmbedding(RevokeWatermarkEmbeddingContext ctx) {
    List<RootOrIdContext> rootOrIdList = ctx.rootOrId();
    List<String> users = new ArrayList<>();
    for (RootOrIdContext rootOrId : rootOrIdList) {
      users.add(rootOrId.getText());
    }
    return new DataAuthOperator(SQLConstant.TOK_REVOKE_WATERMARK_EMBEDDING, users);
  }

  @Override
  public Operator visitListUser(ListUserContext ctx) {
    return new AuthorOperator(SQLConstant.TOK_LIST, AuthorOperator.AuthorType.LIST_USER);
  }

  @Override
  public Operator visitListRole(ListRoleContext ctx) {
    return new AuthorOperator(SQLConstant.TOK_LIST, AuthorOperator.AuthorType.LIST_ROLE);
  }

  @Override
  public Operator visitListPrivilegesUser(ListPrivilegesUserContext ctx) {
    AuthorOperator operator =
        new AuthorOperator(SQLConstant.TOK_LIST, AuthorOperator.AuthorType.LIST_USER_PRIVILEGE);
    operator.setUserName(ctx.rootOrId().getText());
    operator.setNodeNameList(parsePrefixPath(ctx.prefixPath()));
    return operator;
  }

  @Override
  public Operator visitListPrivilegesRole(ListPrivilegesRoleContext ctx) {
    AuthorOperator operator =
        new AuthorOperator(SQLConstant.TOK_LIST, AuthorOperator.AuthorType.LIST_ROLE_PRIVILEGE);
    operator.setRoleName((ctx.ID().getText()));
    operator.setNodeNameList(parsePrefixPath(ctx.prefixPath()));
    return operator;
  }

  @Override
  public Operator visitListUserPrivileges(ListUserPrivilegesContext ctx) {
    AuthorOperator operator =
        new AuthorOperator(SQLConstant.TOK_LIST, AuthorOperator.AuthorType.LIST_USER_PRIVILEGE);
    operator.setUserName(ctx.rootOrId().getText());
    return operator;
  }

  @Override
  public Operator visitListRolePrivileges(ListRolePrivilegesContext ctx) {
    AuthorOperator operator =
        new AuthorOperator(SQLConstant.TOK_LIST, AuthorOperator.AuthorType.LIST_ROLE_PRIVILEGE);
    operator.setRoleName(ctx.ID().getText());
    return operator;
  }

  @Override
  public Operator visitListAllRoleOfUser(ListAllRoleOfUserContext ctx) {
    AuthorOperator operator =
        new AuthorOperator(SQLConstant.TOK_LIST, AuthorOperator.AuthorType.LIST_USER_ROLES);
    operator.setUserName(ctx.rootOrId().getText());
    return operator;
  }

  @Override
  public Operator visitListAllUserOfRole(ListAllUserOfRoleContext ctx) {
    AuthorOperator operator =
        new AuthorOperator(SQLConstant.TOK_LIST, AuthorOperator.AuthorType.LIST_ROLE_USERS);
    operator.setRoleName((ctx.ID().getText()));
    return operator;
  }

  @Override
  public Operator visitSetTTLStatement(SetTTLStatementContext ctx) {
    SetTTLOperator operator = new SetTTLOperator(SQLConstant.TOK_SET);
    operator.setStorageGroup(parsePrefixPath(ctx.prefixPath()));
    operator.setDataTTL(Long.parseLong(ctx.INT().getText()));
    return operator;
  }

  @Override
  public Operator visitUnsetTTLStatement(UnsetTTLStatementContext ctx) {
    SetTTLOperator operator = new SetTTLOperator(SQLConstant.TOK_UNSET);
    operator.setStorageGroup(parsePrefixPath(ctx.prefixPath()));
    return operator;
  }

  @Override
  public Operator visitShowTTLStatement(ShowTTLStatementContext ctx) {
    List<PartialPath> storageGroups = new ArrayList<>();
    List<PrefixPathContext> prefixPathList = ctx.prefixPath();
    for (PrefixPathContext prefixPath : prefixPathList) {
      storageGroups.add(parsePrefixPath(prefixPath));
    }
    return new ShowTTLOperator(storageGroups);
  }

  @Override
  public Operator visitShowAllTTLStatement(ShowAllTTLStatementContext ctx) {
    List<PartialPath> storageGroups = new ArrayList<>();
    return new ShowTTLOperator(storageGroups);
  }

  @Override
  public Operator visitShowFlushTaskInfo(ShowFlushTaskInfoContext ctx) {
    return new ShowOperator(SQLConstant.TOK_FLUSH_TASK_INFO);
  }

  @Override
  public Operator visitShowVersion(ShowVersionContext ctx) {
    return new ShowOperator(SQLConstant.TOK_VERSION);
  }

  @Override
  public Operator visitShowTimeseries(ShowTimeseriesContext ctx) {
    boolean orderByHeat = ctx.LATEST() != null;
    ShowTimeSeriesOperator showTimeSeriesOperator;
    if (ctx.prefixPath() != null) {
      showTimeSeriesOperator =
          new ShowTimeSeriesOperator(
              SQLConstant.TOK_TIMESERIES, parsePrefixPath(ctx.prefixPath()), orderByHeat);
    } else {
      showTimeSeriesOperator =
          new ShowTimeSeriesOperator(
              SQLConstant.TOK_TIMESERIES,
              new PartialPath(SQLConstant.getSingleRootArray()),
              orderByHeat);
    }
    if (ctx.showWhereClause() != null) {
      parseShowWhereClause(ctx.showWhereClause(), showTimeSeriesOperator);
    }
    if (ctx.limitClause() != null) {
      parseLimitClause(ctx.limitClause(), showTimeSeriesOperator);
    }
    return showTimeSeriesOperator;
  }

  @Override
  public Operator visitShowQueryProcesslist(ShowQueryProcesslistContext ctx) {
    return new ShowOperator(SQLConstant.TOK_QUERY_PROCESSLIST);
  }

  @Override
  public Operator visitKillQuery(KillQueryContext ctx) {
    KillQueryOperator killQueryOperator = new KillQueryOperator(TOK_KILL_QUERY);
    if (ctx.INT() != null) {
      killQueryOperator.setQueryId(Integer.parseInt(ctx.INT().getText()));
    }
    return killQueryOperator;
  }

  @Override
  public Operator visitShowStorageGroup(ShowStorageGroupContext ctx) {
    if (ctx.prefixPath() != null) {
      return new ShowStorageGroupOperator(
          SQLConstant.TOK_STORAGE_GROUP, parsePrefixPath(ctx.prefixPath()));
    } else {
      return new ShowStorageGroupOperator(
          SQLConstant.TOK_STORAGE_GROUP, new PartialPath(SQLConstant.getSingleRootArray()));
    }
  }

  @Override
  public Operator visitShowChildPaths(ShowChildPathsContext ctx) {
    if (ctx.prefixPath() != null) {
      return new ShowChildPathsOperator(
          SQLConstant.TOK_CHILD_PATHS, parsePrefixPath(ctx.prefixPath()));
    } else {
      return new ShowChildPathsOperator(
          SQLConstant.TOK_CHILD_PATHS, new PartialPath(SQLConstant.getSingleRootArray()));
    }
  }

  @Override
  public Operator visitShowChildNodes(ShowChildNodesContext ctx) {
    if (ctx.prefixPath() != null) {
      return new ShowChildNodesOperator(
          SQLConstant.TOK_CHILD_NODES, parsePrefixPath(ctx.prefixPath()));
    } else {
      return new ShowChildNodesOperator(
          SQLConstant.TOK_CHILD_NODES, new PartialPath(SQLConstant.getSingleRootArray()));
    }
  }

  @Override
  public Operator visitShowDevices(ShowDevicesContext ctx) {
    ShowDevicesOperator showDevicesOperator;
    if (ctx.prefixPath() != null) {
      showDevicesOperator =
          new ShowDevicesOperator(SQLConstant.TOK_DEVICES, parsePrefixPath(ctx.prefixPath()));
    } else {
      showDevicesOperator =
          new ShowDevicesOperator(
              SQLConstant.TOK_DEVICES, new PartialPath(SQLConstant.getSingleRootArray()));
    }
    if (ctx.limitClause() != null) {
      parseLimitClause(ctx.limitClause(), showDevicesOperator);
    }
    // show devices wtih storage group
    if (ctx.WITH() != null) {
      showDevicesOperator.setSgCol(true);
    }
    return showDevicesOperator;
  }

  @Override
  public Operator visitShowMergeStatus(ShowMergeStatusContext ctx) {
    return new ShowMergeStatusOperator(SQLConstant.TOK_SHOW_MERGE_STATUS);
  }

  @Override
  public Operator visitTracingOn(TracingOnContext ctx) {
    return new TracingOperator(SQLConstant.TOK_TRACING, true);
  }

  @Override
  public Operator visitTracingOff(TracingOffContext ctx) {
    return new TracingOperator(SQLConstant.TOK_TRACING, false);
  }

  @Override
  public Operator visitCountTimeseries(CountTimeseriesContext ctx) {
    PrefixPathContext pathContext = ctx.prefixPath();
    PartialPath path =
        (pathContext != null
            ? parsePrefixPath(pathContext)
            : new PartialPath(SQLConstant.getSingleRootArray()));
    if (ctx.INT() != null) {
      return new CountOperator(
          SQLConstant.TOK_COUNT_NODE_TIMESERIES, path, Integer.parseInt(ctx.INT().getText()));
    } else {
      return new CountOperator(SQLConstant.TOK_COUNT_TIMESERIES, path);
    }
  }

  @Override
  public Operator visitCountDevices(CountDevicesContext ctx) {
    PrefixPathContext pathContext = ctx.prefixPath();
    PartialPath path =
        (pathContext != null
            ? parsePrefixPath(pathContext)
            : new PartialPath(SQLConstant.getSingleRootArray()));
    return new CountOperator(SQLConstant.TOK_COUNT_DEVICES, path);
  }

  @Override
  public Operator visitCountStorageGroup(CountStorageGroupContext ctx) {
    PrefixPathContext pathContext = ctx.prefixPath();
    PartialPath path =
        (pathContext != null
            ? parsePrefixPath(pathContext)
            : new PartialPath(SQLConstant.getSingleRootArray()));
    return new CountOperator(SQLConstant.TOK_COUNT_STORAGE_GROUP, path);
  }

  @Override
  public Operator visitCountNodes(CountNodesContext ctx) {
    return new CountOperator(
        SQLConstant.TOK_COUNT_NODES,
        parsePrefixPath(ctx.prefixPath()),
        Integer.parseInt(ctx.INT().getText()));
  }

  @Override
  public Operator visitLoadConfigurationStatement(LoadConfigurationStatementContext ctx) {
    if (ctx.GLOBAL() != null) {
      return new LoadConfigurationOperator(LoadConfigurationOperatorType.GLOBAL);
    } else {
      return new LoadConfigurationOperator(LoadConfigurationOperatorType.LOCAL);
    }
  }

  @Override
  public Operator visitLoadFiles(LoadFilesContext ctx) {
    if (ctx.autoCreateSchema() != null) {
      if (ctx.autoCreateSchema().INT() != null) {
        return new LoadFilesOperator(
            new File(removeStringQuote(ctx.stringLiteral().getText())),
            Boolean.parseBoolean(ctx.autoCreateSchema().booleanClause().getText()),
            Integer.parseInt(ctx.autoCreateSchema().INT().getText()));
      } else {
        return new LoadFilesOperator(
            new File(removeStringQuote(ctx.stringLiteral().getText())),
            Boolean.parseBoolean(ctx.autoCreateSchema().booleanClause().getText()),
            IoTDBDescriptor.getInstance().getConfig().getDefaultStorageGroupLevel());
      }
    } else {
      return new LoadFilesOperator(
          new File(removeStringQuote(ctx.stringLiteral().getText())),
          true,
          IoTDBDescriptor.getInstance().getConfig().getDefaultStorageGroupLevel());
    }
  }

  @Override
  public Operator visitRemoveFile(RemoveFileContext ctx) {
    return new RemoveFileOperator(new File(removeStringQuote(ctx.stringLiteral().getText())));
  }

  @Override
  public Operator visitMoveFile(MoveFileContext ctx) {
    return new MoveFileOperator(
        new File(removeStringQuote(ctx.stringLiteral(0).getText())),
        new File(removeStringQuote(ctx.stringLiteral(1).getText())));
  }

  @Override
  public Operator visitDeletePartition(DeletePartitionContext ctx) {
    DeletePartitionOperator deletePartitionOperator =
        new DeletePartitionOperator(SQLConstant.TOK_DELETE_PARTITION);
    deletePartitionOperator.setStorageGroupName(parsePrefixPath(ctx.prefixPath()));
    Set<Long> idSet = new HashSet<>();
    for (TerminalNode terminalNode : ctx.INT()) {
      idSet.add(Long.parseLong(terminalNode.getText()));
    }
    deletePartitionOperator.setPartitionIds(idSet);
    return deletePartitionOperator;
  }

  @Override
  public Operator visitCreateSnapshot(CreateSnapshotContext ctx) {
    return new CreateSnapshotOperator(SQLConstant.TOK_CREATE_SCHEMA_SNAPSHOT);
  }

  @Override
  public Operator visitSelectStatement(SelectStatementContext ctx) {
    queryOp = new QueryOperator(SQLConstant.TOK_QUERY);
    queryOp.setSelectOperator((SelectOperator) visit(ctx.selectClause()));
    queryOp.setFromOperator((FromOperator) visit(ctx.fromClause()));
    if (ctx.whereClause() != null) {
      Operator operator = visit(ctx.whereClause());
      if (operator instanceof FilterOperator) {
        queryOp.setFilterOperator(((FilterOperator) operator).getChildren().get(0));
      }
    }
    if (ctx.specialClause() != null) {
      visit(ctx.specialClause());
    }
    return queryOp;
  }

  @Override
  public Operator visitSelectClause(SelectClauseContext ctx) {
    SelectOperator selectOp = new SelectOperator(SQLConstant.TOK_SELECT, zoneId);

    if (ctx.topClause() != null) {
      // TODO: parse info of top clause into selectOp
      visitTopClause(ctx.topClause());
    } else if (ctx.LAST() != null) {
      selectOp.markAsLastQuery();
    }

    for (ResultColumnContext resultColumnContext : ctx.resultColumn()) {
      selectOp.addResultColumn(parseResultColumn(resultColumnContext));
    }

    return selectOp;
  }

  @Override
  public Operator visitTopClause(TopClauseContext ctx) {
    Map<String, Object> props = new HashMap<>();
    int top = Integer.parseInt(ctx.INT().getText());
    if (top < 0) {
      throw new SQLParserException("TOP <N>: N should be greater than 0.");
    }
    props.put(TOP_K, top);
    queryOp.setProps(props);
    return queryOp;
  }

  private ResultColumn parseResultColumn(ResultColumnContext resultColumnContext) {
    return new ResultColumn(
        parseExpression(resultColumnContext.expression()),
        resultColumnContext.AS() == null ? null : resultColumnContext.ID().getText());
  }

  @SuppressWarnings("squid:S3776")
  private Expression parseExpression(ExpressionContext context) {
    // unary
    if (context.functionName != null) {
      return parseFunctionExpression(context);
    }
    if (context.suffixPath() != null) {
      return new TimeSeriesOperand(parseSuffixPath(context.suffixPath()));
    }
    if (context.literal != null) {
      return new TimeSeriesOperand(new PartialPath(new String[] {context.literal.getText()}));
    }
    if (context.unary != null) {
      return context.MINUS() != null
          ? new MinusExpression(parseExpression(context.expression(0)))
          : parseExpression(context.expression(0));
    }

    // binary
    Expression leftExpression = parseExpression(context.leftExpression);
    Expression rightExpression = parseExpression(context.rightExpression);
    if (context.STAR() != null) {
      return new MultiplicationExpression(leftExpression, rightExpression);
    }
    if (context.DIV() != null) {
      return new DivisionExpression(leftExpression, rightExpression);
    }
    if (context.MOD() != null) {
      return new ModuloExpression(leftExpression, rightExpression);
    }
    if (context.PLUS() != null) {
      return new AdditionExpression(leftExpression, rightExpression);
    }
    if (context.MINUS() != null) {
      return new SubtractionExpression(leftExpression, rightExpression);
    }

    throw new UnsupportedOperationException();
  }

  private Expression parseFunctionExpression(ExpressionContext functionClause) {
    FunctionExpression functionExpression =
        new FunctionExpression(functionClause.functionName.getText());

    // expressions
    for (ExpressionContext expression : functionClause.expression()) {
      functionExpression.addExpression(parseExpression(expression));
    }

    // attributes
    for (FunctionAttributeContext functionAttribute : functionClause.functionAttribute()) {
      functionExpression.addAttribute(
          removeStringQuote(functionAttribute.functionAttributeKey.getText()),
          removeStringQuote(functionAttribute.functionAttributeValue.getText()));
    }

    return functionExpression;
  }

  @Override
  public Operator visitSpecialLimitStatement(SpecialLimitStatementContext ctx) {
    return visit(ctx.specialLimit());
  }

  @Override
  public Operator visitLimitStatement(LimitStatementContext ctx) {
    parseLimitClause(ctx.limitClause(), queryOp);
    if (ctx.slimitClause() != null) {
      parseSlimitClause(ctx.slimitClause(), queryOp);
    }
    if (ctx.alignByDeviceClauseOrDisableAlign() != null) {
      parseAlignByDeviceClauseOrDisableAlign(ctx.alignByDeviceClauseOrDisableAlign());
    }
    return queryOp;
  }

  @Override
  public Operator visitSlimitStatement(SlimitStatementContext ctx) {
    parseSlimitClause(ctx.slimitClause(), queryOp);
    if (ctx.limitClause() != null) {
      parseLimitClause(ctx.limitClause(), queryOp);
    }
    if (ctx.alignByDeviceClauseOrDisableAlign() != null) {
      parseAlignByDeviceClauseOrDisableAlign(ctx.alignByDeviceClauseOrDisableAlign());
    }
    return queryOp;
  }

  @Override
  public Operator visitAlignByDeviceClauseOrDisableAlignStatement(
      AlignByDeviceClauseOrDisableAlignStatementContext ctx) {
    parseAlignByDeviceClauseOrDisableAlign(ctx.alignByDeviceClauseOrDisableAlign());
    return queryOp;
  }

  private void parseAlignByDeviceClauseOrDisableAlign(
      AlignByDeviceClauseOrDisableAlignContext ctx) {
    if (ctx.alignByDeviceClause() != null) {
      parseAlignByDeviceClause(queryOp);
    } else {
      parseDisableAlign(queryOp);
    }
  }

  @Override
  public Operator visitWithoutNullStatement(WithoutNullStatementContext ctx) {
    if (ctx.withoutNullClause().WITHOUT() != null) {
      queryOp.setWithoutAllNull(ctx.withoutNullClause().ALL() != null);
      queryOp.setWithoutAnyNull(ctx.withoutNullClause().ANY() != null);
    }
    if (ctx.limitClause() != null) {
      parseLimitClause(ctx.limitClause(), queryOp);
    }
    if (ctx.slimitClause() != null) {
      parseSlimitClause(ctx.slimitClause(), queryOp);
    }
    if (ctx.alignByDeviceClauseOrDisableAlign() != null) {
      parseAlignByDeviceClauseOrDisableAlign(ctx.alignByDeviceClauseOrDisableAlign());
    }
    return queryOp;
  }

  @Override
  public Operator visitOrderByTimeStatement(OrderByTimeStatementContext ctx) {
    parseOrderByTimeClause(ctx.orderByTimeClause(), queryOp);
    if (ctx.specialLimit() != null) {
      return visit(ctx.specialLimit());
    }
    return queryOp;
  }

  @Override
  public Operator visitGroupByTimeStatement(GroupByTimeStatementContext ctx) {
    parseGroupByTimeClause(ctx.groupByTimeClause(), queryOp);
    if (ctx.orderByTimeClause() != null) {
      parseOrderByTimeClause(ctx.orderByTimeClause(), queryOp);
    }
    if (ctx.specialLimit() != null) {
      return visit(ctx.specialLimit());
    }
    return queryOp;
  }

  @Override
  public Operator visitGroupByFillStatement(GroupByFillStatementContext ctx) {
    parseGroupByFillClause(ctx.groupByFillClause(), queryOp);
    if (ctx.orderByTimeClause() != null) {
      parseOrderByTimeClause(ctx.orderByTimeClause(), queryOp);
    }
    if (ctx.specialLimit() != null) {
      return visit(ctx.specialLimit());
    }
    return queryOp;
  }

  @Override
  public Operator visitFillStatement(FillStatementContext ctx) {
    parseFillClause(ctx.fillClause(), queryOp);
    if (ctx.slimitClause() != null) {
      parseSlimitClause(ctx.slimitClause(), queryOp);
    }
    if (ctx.alignByDeviceClauseOrDisableAlign() != null) {
      parseAlignByDeviceClauseOrDisableAlign(ctx.alignByDeviceClauseOrDisableAlign());
    }
    return queryOp;
  }

  @Override
  public Operator visitGroupByLevelStatement(GroupByLevelStatementContext ctx) {
    parseGroupByLevelClause(ctx.groupByLevelClause(), queryOp);
    if (ctx.orderByTimeClause() != null) {
      parseOrderByTimeClause(ctx.orderByTimeClause(), queryOp);
    }
    if (ctx.specialLimit() != null) {
      return visit(ctx.specialLimit());
    }
    return queryOp;
  }

  @Override
  public Operator visitFromClause(FromClauseContext ctx) {
    FromOperator fromOp = new FromOperator(SQLConstant.TOK_FROM);
    List<PrefixPathContext> prefixFromPaths = ctx.prefixPath();
    for (PrefixPathContext prefixFromPath : prefixFromPaths) {
      PartialPath path = parsePrefixPath(prefixFromPath);
      fromOp.addPrefixTablePath(path);
    }
    return fromOp;
  }

  private void parseIndexPredicate(IndexPredicateClauseContext ctx) {
    Map<String, Object> props;
    PartialPath path;
    if (ctx.suffixPath() != null) {
      path = parseSuffixPath(ctx.suffixPath());
    } else {
      path = parseFullPath(ctx.fullPath());
    }
    if (ctx.LIKE() != null) {
      // whole matching case
      if (queryOp.getSelectOperator().getResultColumns().size() != 1) {
        throw new SQLParserException("Index query statement allows only one select path");
      }
      if (!path.equals(
          queryOp.getSelectOperator().getResultColumns().get(0).getExpression().toString())) {
        throw new SQLParserException(
            "In the index query statement, "
                + "the path in select element and the index predicate should be same");
      }
      if (queryOp.getProps() != null) {
        props = queryOp.getProps();
      } else {
        props = new HashMap<>();
      }
      props.put(PATTERN, parseSequence(ctx.sequenceClause(0)));
      queryOp.setIndexType(IndexType.RTREE_PAA);
    } else if (ctx.CONTAIN() != null) {
      // subsequence matching case
      List<double[]> compositePattern = new ArrayList<>();
      List<Double> thresholds = new ArrayList<>();
      for (int i = 0; i < ctx.sequenceClause().size(); i++) {
        compositePattern.add(parseSequence(ctx.sequenceClause(i)));
        thresholds.add(Double.parseDouble(ctx.constant(i).getText()));
      }
      if (queryOp.getProps() != null) {
        props = queryOp.getProps();
      } else {
        props = new HashMap<>();
      }
      List<ResultColumn> resultColumns = new ArrayList<>();
      resultColumns.add(new ResultColumn(new TimeSeriesOperand(path)));
      queryOp.getSelectOperator().setResultColumns(resultColumns);
      props.put(PATTERN, compositePattern);
      props.put(THRESHOLD, thresholds);
      queryOp.setIndexType(IndexType.ELB_INDEX);
    } else {
      throw new SQLParserException("Unknown index predicate: " + ctx);
    }
    queryOp.setProps(props);
  }

  private double[] parseSequence(SequenceClauseContext ctx) {
    int seqLen = ctx.constant().size();
    double[] sequence = new double[seqLen];
    for (int i = 0; i < seqLen; i++) {
      sequence[i] = Double.parseDouble(ctx.constant(i).getText());
    }
    return sequence;
  }

  public void parseGroupByLevelClause(GroupByLevelClauseContext ctx, QueryOperator queryOp) {
    if (!queryOp.hasAggregationFunction()) {
      throw new SQLParserException(GroupByTimePlan.LACK_FUNC_ERROR_MESSAGE);
    }
    queryOp.setGroupByLevel(true);
    queryOp.setLevel(Integer.parseInt(ctx.INT().getText()));
  }

  public void parseFillClause(FillClauseContext ctx, QueryOperator queryOp) {
    FilterOperator filterOperator = queryOp.getFilterOperator();
    if (!filterOperator.isLeaf() || filterOperator.getTokenIntType() != SQLConstant.EQUAL) {
      throw new SQLParserException("Only \"=\" can be used in fill function");
    }
    List<TypeClauseContext> list = ctx.typeClause();
    Map<TSDataType, IFill> fillTypes = new EnumMap<>(TSDataType.class);
    for (TypeClauseContext typeClause : list) {
      parseTypeClause(typeClause, fillTypes);
    }
    queryOp.setFill(true);
    queryOp.setFillTypes(fillTypes);
  }

  private void parseLimitClause(LimitClauseContext ctx, Operator operator) {
    int limit;
    try {
      limit = Integer.parseInt(ctx.INT().getText());
    } catch (NumberFormatException e) {
      throw new SQLParserException("Out of range. LIMIT <N>: N should be Int32.");
    }
    if (limit <= 0) {
      throw new SQLParserException("LIMIT <N>: N should be greater than 0.");
    }
    if (operator instanceof ShowTimeSeriesOperator) {
      ((ShowTimeSeriesOperator) operator).setLimit(limit);
    } else if (operator instanceof ShowDevicesOperator) {
      ((ShowDevicesOperator) operator).setLimit(limit);
    } else {
      ((QueryOperator) operator).setRowLimit(limit);
    }
    if (ctx.offsetClause() != null) {
      parseOffsetClause(ctx.offsetClause(), operator);
    }
  }

  private void parseOffsetClause(OffsetClauseContext ctx, Operator operator) {
    int offset;
    try {
      offset = Integer.parseInt(ctx.INT().getText());
    } catch (NumberFormatException e) {
      throw new SQLParserException(
          "Out of range. OFFSET <OFFSETValue>: OFFSETValue should be Int32.");
    }
    if (offset < 0) {
      throw new SQLParserException("OFFSET <OFFSETValue>: OFFSETValue should >= 0.");
    }
    if (operator instanceof ShowTimeSeriesOperator) {
      ((ShowTimeSeriesOperator) operator).setOffset(offset);
    } else if (operator instanceof ShowDevicesOperator) {
      ((ShowDevicesOperator) operator).setOffset(offset);
    } else {
      ((QueryOperator) operator).setRowOffset(offset);
    }
  }

  private void parseSlimitClause(SlimitClauseContext ctx, QueryOperator queryOp) {
    int slimit;
    try {
      slimit = Integer.parseInt(ctx.INT().getText());
    } catch (NumberFormatException e) {
      throw new SQLParserException("Out of range. SLIMIT <SN>: SN should be Int32.");
    }
    if (slimit <= 0) {
      throw new SQLParserException("SLIMIT <SN>: SN should be greater than 0.");
    }
    queryOp.setSeriesLimit(slimit);
    if (ctx.soffsetClause() != null) {
      parseSoffsetClause(ctx.soffsetClause(), queryOp);
    }
  }

  public void parseSoffsetClause(SoffsetClauseContext ctx, QueryOperator queryOp) {
    int soffset;
    try {
      soffset = Integer.parseInt(ctx.INT().getText());
    } catch (NumberFormatException e) {
      throw new SQLParserException(
          "Out of range. SOFFSET <SOFFSETValue>: SOFFSETValue should be Int32.");
    }
    if (soffset < 0) {
      throw new SQLParserException("SOFFSET <SOFFSETValue>: SOFFSETValue should >= 0.");
    }
    queryOp.setSeriesOffset(soffset);
  }

  private void parseGroupByTimeClause(GroupByTimeClauseContext ctx, QueryOperator queryOp) {
    if (!queryOp.hasAggregationFunction()) {
      throw new SQLParserException(GroupByTimePlan.LACK_FUNC_ERROR_MESSAGE);
    }
    queryOp.setGroupByTime(true);
    queryOp.setLeftCRightO(ctx.timeInterval().LS_BRACKET() != null);
    // parse timeUnit
    queryOp.setUnit(parseTimeUnitOrSlidingStep(queryOp, ctx.DURATION(0).getText(), true));
    // parse sliding step
    if (ctx.DURATION().size() == 2) {
      queryOp.setSlidingStep(parseTimeUnitOrSlidingStep(queryOp, ctx.DURATION(1).getText(), false));
      if (queryOp.getSlidingStep() < queryOp.getUnit()) {
        throw new SQLParserException(
            "The third parameter sliding step shouldn't be smaller than the second parameter time interval.");
      }
    } else {
      queryOp.setSlidingStep(queryOp.getUnit());
      queryOp.setSlidingStepByMonth(queryOp.isIntervalByMonth());
    }

    parseTimeInterval(ctx.timeInterval(), queryOp);

    if (ctx.INT() != null) {
      queryOp.setGroupByLevel(true);
      queryOp.setLevel(Integer.parseInt(ctx.INT().getText()));
    }
  }

  private void parseGroupByFillClause(GroupByFillClauseContext ctx, QueryOperator queryOp) {
    if (!queryOp.hasAggregationFunction()) {
      throw new SQLParserException(GroupByTimePlan.LACK_FUNC_ERROR_MESSAGE);
    }
    queryOp.setGroupByTime(true);
    queryOp.setFill(true);
    queryOp.setLeftCRightO(ctx.timeInterval().LS_BRACKET() != null);

    // parse timeUnit
    queryOp.setUnit(DatetimeUtils.convertDurationStrToLong(ctx.DURATION().getText()));
    queryOp.setSlidingStep(queryOp.getUnit());

    parseTimeInterval(ctx.timeInterval(), queryOp);

    List<TypeClauseContext> list = ctx.typeClause();
    Map<TSDataType, IFill> fillTypes = new EnumMap<>(TSDataType.class);
    for (TypeClauseContext typeClause : list) {
      // group by fill doesn't support linear fill
      if (typeClause.linearClause() != null) {
        throw new SQLParserException("group by fill doesn't support linear fill");
      }
      // all type use the same fill way
      if (typeClause.ALL() != null) {
        IFill fill;
        if (typeClause.previousUntilLastClause() != null) {
          long preRange;
          if (typeClause.previousUntilLastClause().DURATION() != null) {
            preRange =
                DatetimeUtils.convertDurationStrToLong(
                    typeClause.previousUntilLastClause().DURATION().getText());
          } else {
            preRange = IoTDBDescriptor.getInstance().getConfig().getDefaultFillInterval();
          }
          fill = new PreviousFill(preRange, true);
        } else {
          long preRange;
          if (typeClause.previousClause().DURATION() != null) {
            preRange =
                DatetimeUtils.convertDurationStrToLong(
                    typeClause.previousClause().DURATION().getText());
          } else {
            preRange = IoTDBDescriptor.getInstance().getConfig().getDefaultFillInterval();
          }
          fill = new PreviousFill(preRange);
        }
        for (TSDataType tsDataType : TSDataType.values()) {
          fillTypes.put(tsDataType, fill.copy());
        }
        break;
      } else {
        parseTypeClause(typeClause, fillTypes);
      }
    }
    queryOp.setFill(true);
    queryOp.setFillTypes(fillTypes);
  }

  private void parseTypeClause(TypeClauseContext ctx, Map<TSDataType, IFill> fillTypes) {
    TSDataType dataType = parseType(ctx.dataType().getText());
    if (ctx.linearClause() != null && dataType == TSDataType.TEXT) {
      throw new SQLParserException(
          String.format(
              "type %s cannot use %s fill function",
              dataType, ctx.linearClause().LINEAR().getText()));
    }

    int defaultFillInterval = IoTDBDescriptor.getInstance().getConfig().getDefaultFillInterval();

    if (ctx.linearClause() != null) { // linear
      if (ctx.linearClause().DURATION(0) != null) {
        long beforeRange =
            DatetimeUtils.convertDurationStrToLong(ctx.linearClause().DURATION(0).getText());
        long afterRange =
            DatetimeUtils.convertDurationStrToLong(ctx.linearClause().DURATION(1).getText());
        fillTypes.put(dataType, new LinearFill(beforeRange, afterRange));
      } else {
        fillTypes.put(dataType, new LinearFill(defaultFillInterval, defaultFillInterval));
      }
    } else if (ctx.previousClause() != null) { // previous
      if (ctx.previousClause().DURATION() != null) {
        long preRange =
            DatetimeUtils.convertDurationStrToLong(ctx.previousClause().DURATION().getText());
        fillTypes.put(dataType, new PreviousFill(preRange));
      } else {
        fillTypes.put(dataType, new PreviousFill(defaultFillInterval));
      }
    } else { // previous until last
      if (ctx.previousUntilLastClause().DURATION() != null) {
        long preRange =
            DatetimeUtils.convertDurationStrToLong(
                ctx.previousUntilLastClause().DURATION().getText());
        fillTypes.put(dataType, new PreviousFill(preRange, true));
      } else {
        fillTypes.put(dataType, new PreviousFill(defaultFillInterval, true));
      }
    }
  }

  /** parse datatype node. */
  private TSDataType parseType(String datatype) {
    String type = datatype.toLowerCase();
    switch (type) {
      case "int32":
        return TSDataType.INT32;
      case "int64":
        return TSDataType.INT64;
      case "float":
        return TSDataType.FLOAT;
      case "double":
        return TSDataType.DOUBLE;
      case "boolean":
        return TSDataType.BOOLEAN;
      case "text":
        return TSDataType.TEXT;
      default:
        throw new SQLParserException("not a valid fill type : " + type);
    }
  }

  private void parseOrderByTimeClause(OrderByTimeClauseContext ctx, QueryOperator queryOp) {
    queryOp.setColumn(ctx.TIME().getText());
    if (ctx.DESC() != null) {
      queryOp.setAscending(false);
    }
  }

  private void parseAlignByDeviceClause(QueryOperator queryOp) {
    queryOp.setAlignByDevice(true);
  }

  private void parseDisableAlign(QueryOperator queryOp) {
    queryOp.setAlignByTime(false);
  }

  private void parseTimeInterval(TimeIntervalContext timeInterval, QueryOperator queryOp) {
    long startTime;
    long endTime;
    if (timeInterval.timeValue(0).INT() != null) {
      startTime = Long.parseLong(timeInterval.timeValue(0).INT().getText());
    } else if (timeInterval.timeValue(0).dateExpression() != null) {
      startTime = parseDateExpression(timeInterval.timeValue(0).dateExpression());
    } else {
      startTime = parseTimeFormat(timeInterval.timeValue(0).dateFormat().getText());
    }
    if (timeInterval.timeValue(1).INT() != null) {
      endTime = Long.parseLong(timeInterval.timeValue(1).INT().getText());
    } else if (timeInterval.timeValue(1).dateExpression() != null) {
      endTime = parseDateExpression(timeInterval.timeValue(1).dateExpression());
    } else {
      endTime = parseTimeFormat(timeInterval.timeValue(1).dateFormat().getText());
    }

    queryOp.setStartTime(startTime);
    queryOp.setEndTime(endTime);
    if (startTime >= endTime) {
      throw new SQLParserException("start time should be smaller than endTime in GroupBy");
    }
  }

  private void parseShowWhereClause(ShowWhereClauseContext ctx, ShowTimeSeriesOperator operator) {
    PropertyValueContext propertyValueContext;
    if (ctx.containsExpression() != null) {
      operator.setContains(true);
      propertyValueContext = ctx.containsExpression().propertyValue();
      operator.setKey(ctx.containsExpression().ID().getText());
    } else {
      operator.setContains(false);
      propertyValueContext = ctx.property().propertyValue();
      operator.setKey(ctx.property().ID().getText());
    }
    String value;
    if (propertyValueContext.stringLiteral() != null) {
      value = removeStringQuote(propertyValueContext.getText());
    } else {
      value = propertyValueContext.getText();
    }
    operator.setValue(value);
  }

  private String[] parsePrivilege(PrivilegesContext ctx) {
    List<StringLiteralContext> privilegeList = ctx.stringLiteral();
    List<String> privileges = new ArrayList<>();
    for (StringLiteralContext privilege : privilegeList) {
      privileges.add(removeStringQuote(privilege.getText()));
    }
    return privileges.toArray(new String[0]);
  }

  private Pair<Long, Long> parseDeleteTimeInterval(FilterOperator filterOperator) {
    if (!filterOperator.isLeaf() && filterOperator.getTokenIntType() != SQLConstant.KW_AND) {
      throw new SQLParserException(DELETE_RANGE_ERROR_MSG);
    }

    if (filterOperator.isLeaf()) {
      return calcOperatorInterval(filterOperator);
    }

    List<FilterOperator> children = filterOperator.getChildren();
    FilterOperator lOperator = children.get(0);
    FilterOperator rOperator = children.get(1);
    if (!lOperator.isLeaf() || !rOperator.isLeaf()) {
      throw new SQLParserException(DELETE_RANGE_ERROR_MSG);
    }

    Pair<Long, Long> leftOpInterval = calcOperatorInterval(lOperator);
    Pair<Long, Long> rightOpInterval = calcOperatorInterval(rOperator);
    Pair<Long, Long> parsedInterval =
        new Pair<>(
            Math.max(leftOpInterval.left, rightOpInterval.left),
            Math.min(leftOpInterval.right, rightOpInterval.right));
    if (parsedInterval.left > parsedInterval.right) {
      throw new SQLParserException(
          "Invalid delete range: [" + parsedInterval.left + ", " + parsedInterval.right + "]");
    }
    return parsedInterval;
  }

  private Pair<Long, Long> calcOperatorInterval(FilterOperator filterOperator) {
    long time = Long.parseLong(((BasicFunctionOperator) filterOperator).getValue());
    switch (filterOperator.getTokenIntType()) {
      case SQLConstant.LESSTHAN:
        return new Pair<>(Long.MIN_VALUE, time - 1);
      case SQLConstant.LESSTHANOREQUALTO:
        return new Pair<>(Long.MIN_VALUE, time);
      case SQLConstant.GREATERTHAN:
        return new Pair<>(time + 1, Long.MAX_VALUE);
      case SQLConstant.GREATERTHANOREQUALTO:
        return new Pair<>(time, Long.MAX_VALUE);
      case SQLConstant.EQUAL:
        return new Pair<>(time, time);
      default:
        throw new SQLParserException(DELETE_RANGE_ERROR_MSG);
    }
  }

  @Override
  public Operator visitWhereClause(WhereClauseContext ctx) {
    if (ctx.indexPredicateClause() != null) {
      parseIndexPredicate(ctx.indexPredicateClause());
      return queryOp;
    }
    FilterOperator whereOp = new FilterOperator(SQLConstant.TOK_WHERE);
    whereOp.addChildOperator(parseOrExpression(ctx.orExpression()));
    return whereOp;
  }

  private FilterOperator parseOrExpression(OrExpressionContext ctx) {
    if (ctx.andExpression().size() == 1) {
      return parseAndExpression(ctx.andExpression(0));
    }
    FilterOperator binaryOp = new FilterOperator(SQLConstant.KW_OR);
    if (ctx.andExpression().size() > 2) {
      binaryOp.addChildOperator(parseAndExpression(ctx.andExpression(0)));
      binaryOp.addChildOperator(parseAndExpression(ctx.andExpression(1)));
      for (int i = 2; i < ctx.andExpression().size(); i++) {
        FilterOperator op = new FilterOperator(SQLConstant.KW_OR);
        op.addChildOperator(binaryOp);
        op.addChildOperator(parseAndExpression(ctx.andExpression(i)));
        binaryOp = op;
      }
    } else {
      for (AndExpressionContext andExpressionContext : ctx.andExpression()) {
        binaryOp.addChildOperator(parseAndExpression(andExpressionContext));
      }
    }
    return binaryOp;
  }

  private FilterOperator parseAndExpression(AndExpressionContext ctx) {
    if (ctx.predicate().size() == 1) {
      return parsePredicate(ctx.predicate(0));
    }
    FilterOperator binaryOp = new FilterOperator(SQLConstant.KW_AND);
    int size = ctx.predicate().size();
    if (size > 2) {
      binaryOp.addChildOperator(parsePredicate(ctx.predicate(0)));
      binaryOp.addChildOperator(parsePredicate(ctx.predicate(1)));
      for (int i = 2; i < size; i++) {
        FilterOperator op = new FilterOperator(SQLConstant.KW_AND);
        op.addChildOperator(binaryOp);
        op.addChildOperator(parsePredicate(ctx.predicate(i)));
        binaryOp = op;
      }
    } else {
      for (PredicateContext predicateContext : ctx.predicate()) {
        binaryOp.addChildOperator(parsePredicate(predicateContext));
      }
    }
    return binaryOp;
  }

  @SuppressWarnings("squid:S3776") // Suppress high Cognitive Complexity warning
  private FilterOperator parsePredicate(PredicateContext ctx) {
    if (ctx.OPERATOR_NOT() != null) {
      FilterOperator notOp = new FilterOperator(SQLConstant.KW_NOT);
      notOp.addChildOperator(parseOrExpression(ctx.orExpression()));
      return notOp;
    } else if (ctx.LR_BRACKET() != null && ctx.OPERATOR_NOT() == null) {
      return parseOrExpression(ctx.orExpression());
    } else {
      PartialPath path = null;
      if (ctx.TIME() != null || ctx.TIMESTAMP() != null) {
        path = new PartialPath(SQLConstant.getSingleTimeArray());
      }
      if (ctx.fullPath() != null) {
        path = parseFullPath(ctx.fullPath());
      }
      if (ctx.suffixPath() != null) {
        path = parseSuffixPath(ctx.suffixPath());
      }
      if (path == null) {
        throw new SQLParserException("Path is null, please check the sql.");
      }
      if (ctx.inClause() != null) {
        return parseInOperator(ctx.inClause(), path);
      } else {
        return parseBasicFunctionOperator(ctx, path);
      }
    }
  }

  private FilterOperator parseInOperator(InClauseContext ctx, PartialPath path) {
    Set<String> values = new HashSet<>();
    boolean not = ctx.OPERATOR_NOT() != null;
    for (ConstantContext constant : ctx.constant()) {
      if (constant.dateExpression() != null) {
        if (!path.equals(TIME_PATH)) {
          throw new SQLParserException(path.getFullPath(), "Date can only be used to time");
        }
        values.add(Long.toString(parseDateExpression(constant.dateExpression())));
      } else {
        values.add(constant.getText());
      }
    }
    return new InOperator(ctx.OPERATOR_IN().getSymbol().getType(), path, not, values);
  }

  private FilterOperator parseBasicFunctionOperator(PredicateContext ctx, PartialPath path) {
    BasicFunctionOperator basic;
    if (ctx.constant().dateExpression() != null) {
      if (!path.equals(TIME_PATH)) {
        throw new SQLParserException(path.getFullPath(), "Date can only be used to time");
      }
      basic =
          new BasicFunctionOperator(
              ctx.comparisonOperator().type.getType(),
              path,
              Long.toString(parseDateExpression(ctx.constant().dateExpression())));
    } else {
      basic =
          new BasicFunctionOperator(
              ctx.comparisonOperator().type.getType(), path, ctx.constant().getText());
    }
    return basic;
  }

  /**
   * parse time expression, which is addition and subtraction expression of duration time, now() or
   * DataTimeFormat time.
   *
   * <p>eg. now() + 1d - 2h
   */
  private Long parseDateExpression(DateExpressionContext ctx) {
    long time;
    time = parseTimeFormat(ctx.getChild(0).getText());
    for (int i = 1; i < ctx.getChildCount(); i = i + 2) {
      if (ctx.getChild(i).getText().equals("+")) {
        time += DatetimeUtils.convertDurationStrToLong(time, ctx.getChild(i + 1).getText());
      } else {
        time -= DatetimeUtils.convertDurationStrToLong(time, ctx.getChild(i + 1).getText());
      }
    }
    return time;
  }

  /**
   * parse time unit or sliding step in group by query.
   *
   * @param durationStr represent duration string like: 12d8m9ns, 1y1d, etc.
   * @return time in milliseconds, microseconds, or nanoseconds depending on the profile
   */
  private long parseTimeUnitOrSlidingStep(
      QueryOperator queryOp, String durationStr, boolean isParsingTimeUnit) {
    if (durationStr.toLowerCase().contains("mo")) {
      if (isParsingTimeUnit) {
        queryOp.setIntervalByMonth(true);
      } else {
        queryOp.setSlidingStepByMonth(true);
      }
    }
    return DatetimeUtils.convertDurationStrToLong(durationStr);
  }

  private PartialPath parseSuffixPath(SuffixPathContext ctx) {
    List<NodeNameContext> nodeNames = ctx.nodeName();
    String[] path = new String[nodeNames.size()];
    for (int i = 0; i < nodeNames.size(); i++) {
      path[i] = nodeNames.get(i).getText();
    }
    return new PartialPath(path);
  }

  private void parseInsertColumnSpec(InsertColumnsSpecContext ctx, InsertOperator insertOp) {
    List<MeasurementNameContext> measurementNames = ctx.measurementName();
    List<String> measurementList = new ArrayList<>();
    for (MeasurementNameContext measurementName : measurementNames) {
      String measurement = measurementName.getText();
      measurementList.add(measurement);
    }
    insertOp.setMeasurementList(measurementList.toArray(new String[0]));
  }

  private void parseInsertValuesSpec(InsertValuesSpecContext ctx, InsertOperator insertOp) {
    List<InsertMultiValueContext> insertMultiValues = ctx.insertMultiValue();
    List<String> valueList = new ArrayList<>();
    long[] timeArray = new long[insertMultiValues.size()];
    for (int i = 0; i < insertMultiValues.size(); i++) {
      long timestamp;
      if (insertMultiValues.get(i).dateFormat() != null) {
        timestamp = parseTimeFormat(insertMultiValues.get(i).dateFormat().getText());
      } else {
        timestamp = Long.parseLong(insertMultiValues.get(i).INT().getText());
      }
      timeArray[i] = timestamp;
      List<MeasurementValueContext> values = insertMultiValues.get(i).measurementValue();
      for (MeasurementValueContext value : values) {
        for (ConstantContext counstant : value.constant()) {
          valueList.add(counstant.getText());
        }
      }
    }
    insertOp.setTimes(timeArray);
    insertOp.setValueList(valueList.toArray(new String[0]));
  }

  private void parseAlterClause(
      AlterClauseContext ctx, AlterTimeSeriesOperator alterTimeSeriesOperator) {
    Map<String, String> alterMap = new HashMap<>();
    // rename
    if (ctx.RENAME() != null) {
      alterTimeSeriesOperator.setAlterType(AlterType.RENAME);
      alterMap.put(ctx.beforeName.getText(), ctx.currentName.getText());
    } else if (ctx.SET() != null) {
      // set
      alterTimeSeriesOperator.setAlterType(AlterType.SET);
      setMap(ctx, alterMap);
    } else if (ctx.DROP() != null) {
      // drop
      alterTimeSeriesOperator.setAlterType(AlterType.DROP);
      for (TerminalNode dropId : ctx.ID()) {
        alterMap.put(dropId.getText(), null);
      }
    } else if (ctx.TAGS() != null) {
      // add tag
      alterTimeSeriesOperator.setAlterType(AlterType.ADD_TAGS);
      setMap(ctx, alterMap);
    } else if (ctx.ATTRIBUTES() != null) {
      // add attribute
      alterTimeSeriesOperator.setAlterType(AlterType.ADD_ATTRIBUTES);
      setMap(ctx, alterMap);
    } else {
      // upsert
      alterTimeSeriesOperator.setAlterType(AlterType.UPSERT);
      if (ctx.aliasClause() != null) {
        parseAliasClause(ctx.aliasClause(), alterTimeSeriesOperator);
      }
      if (ctx.tagClause() != null) {
        parseTagClause(ctx.tagClause(), alterTimeSeriesOperator);
      }
      if (ctx.attributeClause() != null) {
        parseAttributeClause(ctx.attributeClause(), alterTimeSeriesOperator);
      }
    }
    alterTimeSeriesOperator.setAlterMap(alterMap);
  }

  public void parseAliasClause(
      AliasClauseContext ctx, AlterTimeSeriesOperator alterTimeSeriesOperator) {
    if (alterTimeSeriesOperator != null && ctx.ID() != null) {
      alterTimeSeriesOperator.setAlias(ctx.ID().getText());
    }
  }

  private void setMap(SqlBaseParser.AlterClauseContext ctx, Map<String, String> alterMap) {
    List<PropertyContext> tagsList = ctx.property();
    if (ctx.property(0) != null) {
      for (PropertyContext property : tagsList) {
        String value;
        if (property.propertyValue().stringLiteral() != null) {
          value = removeStringQuote(property.propertyValue().getText());
        } else {
          value = property.propertyValue().getText();
        }
        alterMap.put(property.ID().getText(), value);
      }
    }
  }

  private String removeStringQuote(String src) {
    if (src.charAt(0) == '\'' && src.charAt(src.length() - 1) == '\'') {
      return src.substring(1, src.length() - 1);
    } else if (src.charAt(0) == '\"' && src.charAt(src.length() - 1) == '\"') {
      return src.substring(1, src.length() - 1);
    } else {
      throw new SQLParserException("error format for string with quote:" + src);
    }
  }

  private PartialPath parsePrefixPath(PrefixPathContext ctx) {
    List<NodeNameContext> nodeNames = ctx.nodeName();
    String[] path = new String[nodeNames.size() + 1];
    path[0] = ctx.ROOT().getText();
    for (int i = 0; i < nodeNames.size(); i++) {
      path[i + 1] = nodeNames.get(i).getText();
    }
    return new PartialPath(path);
  }

  public void parseAttributeClauses(
      AttributeClausesContext ctx, CreateTimeSeriesOperator createTimeSeriesOperator) {
    final String dataType = ctx.dataType().getChild(0).getText().toUpperCase();
    final TSDataType tsDataType = TSDataType.valueOf(dataType);
    createTimeSeriesOperator.setDataType(tsDataType);

    final IoTDBDescriptor ioTDBDescriptor = IoTDBDescriptor.getInstance();
    TSEncoding encoding = ioTDBDescriptor.getDefaultEncodingByType(tsDataType);
    if (Objects.nonNull(ctx.encoding())) {
      String encodingString = ctx.encoding().getChild(0).getText().toUpperCase();
      encoding = TSEncoding.valueOf(encodingString);
    }
    createTimeSeriesOperator.setEncoding(encoding);

    CompressionType compressor;
    List<PropertyContext> properties = ctx.property();
    if (ctx.compressor() != null) {
      compressor = CompressionType.valueOf(ctx.compressor().getText().toUpperCase());
    } else {
      compressor = TSFileDescriptor.getInstance().getConfig().getCompressor();
    }
    Map<String, String> props = null;
    if (ctx.property(0) != null) {
      props = new HashMap<>(properties.size());
      for (PropertyContext property : properties) {
        props.put(
            property.ID().getText().toLowerCase(),
            property.propertyValue().getText().toLowerCase());
      }
    }
    createTimeSeriesOperator.setCompressor(compressor);
    createTimeSeriesOperator.setProps(props);
    if (ctx.tagClause() != null) {
      parseTagClause(ctx.tagClause(), createTimeSeriesOperator);
    }
    if (ctx.attributeClause() != null) {
      parseAttributeClause(ctx.attributeClause(), createTimeSeriesOperator);
    }
  }

  public void parseAttributeClause(AttributeClauseContext ctx, Operator operator) {
    Map<String, String> attributes = extractMap(ctx.property(), ctx.property(0));
    if (operator instanceof CreateTimeSeriesOperator) {
      ((CreateTimeSeriesOperator) operator).setAttributes(attributes);
    } else if (operator instanceof AlterTimeSeriesOperator) {
      ((AlterTimeSeriesOperator) operator).setAttributesMap(attributes);
    }
  }

  public void parseTagClause(TagClauseContext ctx, Operator operator) {
    Map<String, String> tags = extractMap(ctx.property(), ctx.property(0));
    if (operator instanceof CreateTimeSeriesOperator) {
      ((CreateTimeSeriesOperator) operator).setTags(tags);
    } else if (operator instanceof AlterTimeSeriesOperator) {
      ((AlterTimeSeriesOperator) operator).setTagsMap(tags);
    }
  }

  private Map<String, String> extractMap(
      List<PropertyContext> property2, PropertyContext property3) {
    String value;
    Map<String, String> tags = new HashMap<>(property2.size());
    if (property3 != null) {
      for (PropertyContext property : property2) {
        if (property.propertyValue().stringLiteral() != null) {
          value = removeStringQuote(property.propertyValue().getText());
        } else {
          value = property.propertyValue().getText();
        }
        tags.put(property.ID().getText(), value);
      }
    }
    return tags;
  }

  private PartialPath parseFullPath(FullPathContext ctx) {
    List<NodeNameWithoutStarContext> nodeNamesWithoutStar = ctx.nodeNameWithoutStar();
    String[] path = new String[nodeNamesWithoutStar.size() + 1];
    int i = 0;
    if (ctx.ROOT() != null) {
      path[0] = ctx.ROOT().getText();
    }
    for (NodeNameWithoutStarContext nodeNameWithoutStar : nodeNamesWithoutStar) {
      i++;
      path[i] = nodeNameWithoutStar.getText();
    }
    return new PartialPath(path);
  }

  /** function for parsing time format. */
  public long parseTimeFormat(String timestampStr) throws SQLParserException {
    if (timestampStr == null || timestampStr.trim().equals("")) {
      throw new SQLParserException("input timestamp cannot be empty");
    }
    long startupNano = IoTDBDescriptor.getInstance().getConfig().getStartUpNanosecond();
    if (timestampStr.equalsIgnoreCase(SQLConstant.NOW_FUNC)) {
      String timePrecision = IoTDBDescriptor.getInstance().getConfig().getTimestampPrecision();
      switch (timePrecision) {
        case "ns":
          return System.currentTimeMillis() * 1000_000
              + (System.nanoTime() - startupNano) % 1000_000;
        case "us":
          return System.currentTimeMillis() * 1000
              + (System.nanoTime() - startupNano) / 1000 % 1000;
        default:
          return System.currentTimeMillis();
      }
    }
    try {
      return DatetimeUtils.convertDatetimeStrToLong(timestampStr, zoneId);
    } catch (Exception e) {
      throw new SQLParserException(
          String.format(
              "Input time format %s error. "
                  + "Input like yyyy-MM-dd HH:mm:ss, yyyy-MM-ddTHH:mm:ss or "
                  + "refer to user document for more info.",
              timestampStr));
    }
  }
}<|MERGE_RESOLUTION|>--- conflicted
+++ resolved
@@ -257,12 +257,7 @@
       "For delete statement, where clause can only contain atomic expressions like : "
           + "time > XXX, time <= XXX, or two atomic expressions connected by 'AND'";
   private ZoneId zoneId;
-<<<<<<< HEAD
   private QueryOperator queryOp;
-  private boolean isParsingSlidingStep;
-=======
-  QueryOperator queryOp;
->>>>>>> 088ac59b
 
   public void setZoneId(ZoneId zoneId) {
     this.zoneId = zoneId;
