/*
 * Licensed to the Apache Software Foundation (ASF) under one
 * or more contributor license agreements.  See the NOTICE file
 * distributed with this work for additional information
 * regarding copyright ownership.  The ASF licenses this file
 * to you under the Apache License, Version 2.0 (the
 * "License"); you may not use this file except in compliance
 * with the License.  You may obtain a copy of the License at
 *
 *     http://www.apache.org/licenses/LICENSE-2.0
 *
 * Unless required by applicable law or agreed to in writing,
 * software distributed under the License is distributed on an
 * "AS IS" BASIS, WITHOUT WARRANTIES OR CONDITIONS OF ANY
 * KIND, either express or implied.  See the License for the
 * specific language governing permissions and limitations
 * under the License.
 */
package org.apache.iotdb.db.qp.sql;

import org.apache.iotdb.db.conf.IoTDBConstant;
import org.apache.iotdb.db.conf.IoTDBDescriptor;
import org.apache.iotdb.db.engine.trigger.executor.TriggerEvent;
import org.apache.iotdb.db.exception.query.QueryProcessException;
import org.apache.iotdb.db.exception.runtime.SQLParserException;
import org.apache.iotdb.db.index.common.IndexType;
import org.apache.iotdb.db.metadata.path.PartialPath;
import org.apache.iotdb.db.qp.constant.FilterConstant;
import org.apache.iotdb.db.qp.constant.FilterConstant.FilterType;
import org.apache.iotdb.db.qp.constant.SQLConstant;
import org.apache.iotdb.db.qp.logical.Operator;
import org.apache.iotdb.db.qp.logical.crud.AggregationQueryOperator;
import org.apache.iotdb.db.qp.logical.crud.BasicFunctionOperator;
import org.apache.iotdb.db.qp.logical.crud.DeleteDataOperator;
import org.apache.iotdb.db.qp.logical.crud.FillClauseComponent;
import org.apache.iotdb.db.qp.logical.crud.FillQueryOperator;
import org.apache.iotdb.db.qp.logical.crud.FilterOperator;
import org.apache.iotdb.db.qp.logical.crud.FromComponent;
import org.apache.iotdb.db.qp.logical.crud.GroupByClauseComponent;
import org.apache.iotdb.db.qp.logical.crud.GroupByFillClauseComponent;
import org.apache.iotdb.db.qp.logical.crud.GroupByFillQueryOperator;
import org.apache.iotdb.db.qp.logical.crud.GroupByQueryOperator;
import org.apache.iotdb.db.qp.logical.crud.InOperator;
import org.apache.iotdb.db.qp.logical.crud.InsertOperator;
import org.apache.iotdb.db.qp.logical.crud.LastQueryOperator;
import org.apache.iotdb.db.qp.logical.crud.LikeOperator;
import org.apache.iotdb.db.qp.logical.crud.QueryOperator;
import org.apache.iotdb.db.qp.logical.crud.RegexpOperator;
import org.apache.iotdb.db.qp.logical.crud.SelectComponent;
import org.apache.iotdb.db.qp.logical.crud.SelectIntoOperator;
import org.apache.iotdb.db.qp.logical.crud.SpecialClauseComponent;
import org.apache.iotdb.db.qp.logical.crud.UDAFQueryOperator;
import org.apache.iotdb.db.qp.logical.crud.UDFQueryOperator;
import org.apache.iotdb.db.qp.logical.crud.WhereComponent;
import org.apache.iotdb.db.qp.logical.sys.ActivateTemplateOperator;
import org.apache.iotdb.db.qp.logical.sys.AlterTimeSeriesOperator;
import org.apache.iotdb.db.qp.logical.sys.AlterTimeSeriesOperator.AlterType;
import org.apache.iotdb.db.qp.logical.sys.AuthorOperator;
import org.apache.iotdb.db.qp.logical.sys.AuthorOperator.AuthorType;
import org.apache.iotdb.db.qp.logical.sys.ClearCacheOperator;
import org.apache.iotdb.db.qp.logical.sys.CountOperator;
import org.apache.iotdb.db.qp.logical.sys.CreateAlignedTimeSeriesOperator;
import org.apache.iotdb.db.qp.logical.sys.CreateContinuousQueryOperator;
import org.apache.iotdb.db.qp.logical.sys.CreateFunctionOperator;
import org.apache.iotdb.db.qp.logical.sys.CreateSnapshotOperator;
import org.apache.iotdb.db.qp.logical.sys.CreateTemplateOperator;
import org.apache.iotdb.db.qp.logical.sys.CreateTimeSeriesOperator;
import org.apache.iotdb.db.qp.logical.sys.CreateTriggerOperator;
import org.apache.iotdb.db.qp.logical.sys.DataAuthOperator;
import org.apache.iotdb.db.qp.logical.sys.DeletePartitionOperator;
import org.apache.iotdb.db.qp.logical.sys.DeleteStorageGroupOperator;
import org.apache.iotdb.db.qp.logical.sys.DeleteTimeSeriesOperator;
import org.apache.iotdb.db.qp.logical.sys.DropContinuousQueryOperator;
import org.apache.iotdb.db.qp.logical.sys.DropFunctionOperator;
import org.apache.iotdb.db.qp.logical.sys.DropTriggerOperator;
import org.apache.iotdb.db.qp.logical.sys.FlushOperator;
import org.apache.iotdb.db.qp.logical.sys.KillQueryOperator;
import org.apache.iotdb.db.qp.logical.sys.LoadConfigurationOperator;
import org.apache.iotdb.db.qp.logical.sys.LoadConfigurationOperator.LoadConfigurationOperatorType;
import org.apache.iotdb.db.qp.logical.sys.LoadDataOperator;
import org.apache.iotdb.db.qp.logical.sys.LoadFilesOperator;
import org.apache.iotdb.db.qp.logical.sys.MergeOperator;
import org.apache.iotdb.db.qp.logical.sys.RemoveFileOperator;
import org.apache.iotdb.db.qp.logical.sys.SetStorageGroupOperator;
import org.apache.iotdb.db.qp.logical.sys.SetSystemModeOperator;
import org.apache.iotdb.db.qp.logical.sys.SetTTLOperator;
import org.apache.iotdb.db.qp.logical.sys.SetTemplateOperator;
import org.apache.iotdb.db.qp.logical.sys.SettleOperator;
import org.apache.iotdb.db.qp.logical.sys.ShowChildNodesOperator;
import org.apache.iotdb.db.qp.logical.sys.ShowChildPathsOperator;
import org.apache.iotdb.db.qp.logical.sys.ShowContinuousQueriesOperator;
import org.apache.iotdb.db.qp.logical.sys.ShowDevicesOperator;
import org.apache.iotdb.db.qp.logical.sys.ShowFunctionsOperator;
import org.apache.iotdb.db.qp.logical.sys.ShowLockInfoOperator;
import org.apache.iotdb.db.qp.logical.sys.ShowMergeStatusOperator;
import org.apache.iotdb.db.qp.logical.sys.ShowOperator;
import org.apache.iotdb.db.qp.logical.sys.ShowStorageGroupOperator;
import org.apache.iotdb.db.qp.logical.sys.ShowTTLOperator;
import org.apache.iotdb.db.qp.logical.sys.ShowTimeSeriesOperator;
import org.apache.iotdb.db.qp.logical.sys.ShowTriggersOperator;
import org.apache.iotdb.db.qp.logical.sys.StartTriggerOperator;
import org.apache.iotdb.db.qp.logical.sys.StopTriggerOperator;
import org.apache.iotdb.db.qp.logical.sys.UnSetTTLOperator;
import org.apache.iotdb.db.qp.logical.sys.UnloadFileOperator;
import org.apache.iotdb.db.qp.logical.sys.UnsetTemplateOperator;
import org.apache.iotdb.db.qp.sql.IoTDBSqlParser.ConstantContext;
import org.apache.iotdb.db.qp.utils.DatetimeUtils;
import org.apache.iotdb.db.query.executor.fill.IFill;
import org.apache.iotdb.db.query.executor.fill.LinearFill;
import org.apache.iotdb.db.query.executor.fill.PreviousFill;
import org.apache.iotdb.db.query.executor.fill.ValueFill;
import org.apache.iotdb.db.query.expression.Expression;
import org.apache.iotdb.db.query.expression.ResultColumn;
import org.apache.iotdb.db.query.expression.binary.AdditionExpression;
import org.apache.iotdb.db.query.expression.binary.DivisionExpression;
import org.apache.iotdb.db.query.expression.binary.ModuloExpression;
import org.apache.iotdb.db.query.expression.binary.MultiplicationExpression;
import org.apache.iotdb.db.query.expression.binary.SubtractionExpression;
import org.apache.iotdb.db.query.expression.unary.ConstantOperand;
import org.apache.iotdb.db.query.expression.unary.FunctionExpression;
import org.apache.iotdb.db.query.expression.unary.NegationExpression;
import org.apache.iotdb.db.query.expression.unary.TimeSeriesOperand;
import org.apache.iotdb.tsfile.common.conf.TSFileDescriptor;
import org.apache.iotdb.tsfile.common.constant.TsFileConstant;
import org.apache.iotdb.tsfile.file.metadata.enums.CompressionType;
import org.apache.iotdb.tsfile.file.metadata.enums.TSDataType;
import org.apache.iotdb.tsfile.file.metadata.enums.TSEncoding;
import org.apache.iotdb.tsfile.utils.Pair;
import org.apache.iotdb.tsfile.utils.StringContainer;

import org.antlr.v4.runtime.tree.TerminalNode;

import java.io.File;
import java.time.ZoneId;
import java.util.ArrayList;
import java.util.Arrays;
import java.util.EnumMap;
import java.util.HashMap;
import java.util.HashSet;
import java.util.List;
import java.util.Map;
import java.util.Objects;
import java.util.Set;
import java.util.regex.Matcher;
import java.util.regex.Pattern;

import static org.apache.iotdb.db.index.common.IndexConstant.PATTERN;
import static org.apache.iotdb.db.index.common.IndexConstant.THRESHOLD;
import static org.apache.iotdb.db.index.common.IndexConstant.TOP_K;
import static org.apache.iotdb.db.qp.constant.SQLConstant.TIME_PATH;
import static org.apache.iotdb.db.qp.constant.SQLConstant.TOK_KILL_QUERY;

public class IoTDBSqlVisitor extends IoTDBSqlParserBaseVisitor<Operator> {

  private static final String DELETE_RANGE_ERROR_MSG =
      "For delete statement, where clause can only contain atomic expressions like : "
          + "time > XXX, time <= XXX, or two atomic expressions connected by 'AND'";

  private static final String DELETE_ONLY_SUPPORT_TIME_EXP_ERROR_MSG =
      "For delete statement, where clause can only contain time expressions, "
          + "value filter is not currently supported.";

  // used to match "{x}", where x is an integer.
  // for create-cq clause and select-into clause.
  private static final Pattern leveledPathNodePattern = Pattern.compile("\\$\\{\\w+}");

  private ZoneId zoneId;
  private QueryOperator queryOp;

  public void setZoneId(ZoneId zoneId) {
    this.zoneId = zoneId;
  }

  /** 1. Top Level Description */
  @Override
  public Operator visitSingleStatement(IoTDBSqlParser.SingleStatementContext ctx) {
    Operator operator = visit(ctx.statement());
    if (ctx.DEBUG() != null) {
      operator.setDebug(true);
    }
    return operator;
  }

  /** 2. Data Definition Language (DDL) */

  // Create Storage Group

  @Override
  public Operator visitSetStorageGroup(IoTDBSqlParser.SetStorageGroupContext ctx) {
    SetStorageGroupOperator setStorageGroupOperator =
        new SetStorageGroupOperator(SQLConstant.TOK_METADATA_SET_FILE_LEVEL);
    PartialPath path = parsePrefixPath(ctx.prefixPath());
    setStorageGroupOperator.setPath(path);
    return setStorageGroupOperator;
  }

  @Override
  public Operator visitCreateStorageGroup(IoTDBSqlParser.CreateStorageGroupContext ctx) {
    SetStorageGroupOperator setStorageGroupOperator =
        new SetStorageGroupOperator(SQLConstant.TOK_METADATA_SET_FILE_LEVEL);
    PartialPath path = parsePrefixPath(ctx.prefixPath());
    setStorageGroupOperator.setPath(path);
    return setStorageGroupOperator;
  }

  // Create Timeseries

  @Override
  public Operator visitCreateNonAlignedTimeseries(
      IoTDBSqlParser.CreateNonAlignedTimeseriesContext ctx) {
    CreateTimeSeriesOperator createTimeSeriesOperator =
        new CreateTimeSeriesOperator(SQLConstant.TOK_METADATA_CREATE);
    createTimeSeriesOperator.setPath(parseFullPath(ctx.fullPath()));
    if (ctx.attributeClauses() != null) {
      parseAttributeClauses(ctx.attributeClauses(), createTimeSeriesOperator);
    }
    return createTimeSeriesOperator;
  }

  @Override
  public Operator visitCreateAlignedTimeseries(IoTDBSqlParser.CreateAlignedTimeseriesContext ctx) {
    CreateAlignedTimeSeriesOperator createAlignedTimeSeriesOperator =
        new CreateAlignedTimeSeriesOperator(SQLConstant.TOK_METADATA_CREATE);
    createAlignedTimeSeriesOperator.setPrefixPath(parseFullPath(ctx.fullPath()));
    parseAlignedMeasurements(ctx.alignedMeasurements(), createAlignedTimeSeriesOperator);
    return createAlignedTimeSeriesOperator;
  }

  public void parseAlignedMeasurements(
      IoTDBSqlParser.AlignedMeasurementsContext ctx,
      CreateAlignedTimeSeriesOperator createAlignedTimeSeriesOperator) {
    for (int i = 0; i < ctx.nodeNameWithoutWildcard().size(); i++) {
      createAlignedTimeSeriesOperator.addMeasurement(ctx.nodeNameWithoutWildcard(i).getText());
      parseAttributeClauses(ctx.attributeClauses(i), createAlignedTimeSeriesOperator);
    }
  }

  public void parseAttributeClauses(
      IoTDBSqlParser.AttributeClausesContext ctx,
      CreateTimeSeriesOperator createTimeSeriesOperator) {
    if (ctx.alias() != null) {
      createTimeSeriesOperator.setAlias(parseStringWithQuotes(ctx.alias().ID().getText()));
    }
    final String dataType = ctx.dataType.getText().toUpperCase();
    final TSDataType tsDataType = TSDataType.valueOf(dataType);
    createTimeSeriesOperator.setDataType(tsDataType);

    final IoTDBDescriptor ioTDBDescriptor = IoTDBDescriptor.getInstance();
    TSEncoding encoding = ioTDBDescriptor.getDefaultEncodingByType(tsDataType);
    if (Objects.nonNull(ctx.encoding)) {
      String encodingString = ctx.encoding.getText().toUpperCase();
      encoding = TSEncoding.valueOf(encodingString);
    }
    createTimeSeriesOperator.setEncoding(encoding);

    CompressionType compressor;
    List<IoTDBSqlParser.PropertyClauseContext> properties = ctx.propertyClause();
    if (ctx.compressor != null) {
      compressor = CompressionType.valueOf(ctx.compressor.getText().toUpperCase());
    } else {
      compressor = TSFileDescriptor.getInstance().getConfig().getCompressor();
    }
    Map<String, String> props = null;
    if (ctx.propertyClause(0) != null) {
      props = new HashMap<>(properties.size());
      for (IoTDBSqlParser.PropertyClauseContext property : properties) {
        props.put(
            parseStringWithQuotes(property.ID().getText().toLowerCase()),
            parseStringWithQuotes(property.propertyValue().getText().toLowerCase()));
      }
    }
    createTimeSeriesOperator.setCompressor(compressor);
    createTimeSeriesOperator.setProps(props);
    if (ctx.tagClause() != null) {
      parseTagClause(ctx.tagClause(), createTimeSeriesOperator);
    }
    if (ctx.attributeClause() != null) {
      parseAttributeClause(ctx.attributeClause(), createTimeSeriesOperator);
    }
  }

  public void parseAttributeClauses(
      IoTDBSqlParser.AttributeClausesContext ctx,
      CreateAlignedTimeSeriesOperator createAlignedTimeSeriesOperator) {
    if (ctx.alias() != null) {
      throw new SQLParserException("create aligned timeseries: alias is not supported yet.");
    }

    String dataTypeString = ctx.dataType.getText().toUpperCase();
    TSDataType dataType = TSDataType.valueOf(dataTypeString);
    createAlignedTimeSeriesOperator.addDataType(dataType);

    TSEncoding encoding = IoTDBDescriptor.getInstance().getDefaultEncodingByType(dataType);
    if (Objects.nonNull(ctx.encoding)) {
      String encodingString = ctx.encoding.getText().toUpperCase();
      encoding = TSEncoding.valueOf(encodingString);
    }
    createAlignedTimeSeriesOperator.addEncoding(encoding);

    CompressionType compressor = TSFileDescriptor.getInstance().getConfig().getCompressor();
    if (ctx.compressor != null) {
      String compressorString = ctx.compressor.getText().toUpperCase();
      compressor = CompressionType.valueOf(compressorString);
    }
    createAlignedTimeSeriesOperator.addCompressor(compressor);

    if (ctx.propertyClause(0) != null) {
      throw new SQLParserException("create aligned timeseries: property is not supported yet.");
    }

    if (ctx.tagClause() != null) {
      throw new SQLParserException("create aligned timeseries: tag is not supported yet.");
    }

    if (ctx.attributeClause() != null) {
      throw new SQLParserException("create aligned timeseries: attribute is not supported yet.");
    }
  }

  // Create Schema Template
  @Override
  public Operator visitCreateSchemaTemplate(IoTDBSqlParser.CreateSchemaTemplateContext ctx) {
    CreateTemplateOperator createTemplateOperator =
        new CreateTemplateOperator(SQLConstant.TOK_SCHEMA_TEMPLATE_CREATE);
    createTemplateOperator.setName(ctx.templateName.getText());
    for (IoTDBSqlParser.TemplateMeasurementClauseContext templateClauseContext :
        ctx.templateMeasurementClause()) {
      parseTemplateMeasurementClause(templateClauseContext, createTemplateOperator);
    }
    return createTemplateOperator;
  }

  private void parseTemplateMeasurementClause(
      IoTDBSqlParser.TemplateMeasurementClauseContext ctx,
      CreateTemplateOperator createTemplateOperator) {
    String schemaName;
    List<String> measurements = new ArrayList<>();
    List<TSDataType> dataTypes = new ArrayList<>();
    List<TSEncoding> encodings = new ArrayList<>();
    List<CompressionType> compressors = new ArrayList<>();
    if (ctx instanceof IoTDBSqlParser.AlignedTemplateMeasurementContext) {
      // aligned measurement
      List<IoTDBSqlParser.NodeNameWithoutWildcardContext> measurementList =
          ((IoTDBSqlParser.AlignedTemplateMeasurementContext) ctx).nodeNameWithoutWildcard();
      List<IoTDBSqlParser.AttributeClausesContext> attributeList =
          ((IoTDBSqlParser.AlignedTemplateMeasurementContext) ctx).attributeClauses();
      schemaName = measurementList.get(0).getText();
      for (int i = 0; i < attributeList.size(); i++) {
        measurements.add(measurementList.get(i + 1).getText());
        parseAttributeClause(attributeList.get(i), dataTypes, encodings, compressors);
      }
    } else {
      // non-aligned template measurement
      schemaName =
          ((IoTDBSqlParser.NonAlignedTemplateMeasurementContext) ctx)
              .nodeNameWithoutWildcard()
              .getText();
      measurements.add(schemaName);
      parseAttributeClause(
          ((IoTDBSqlParser.NonAlignedTemplateMeasurementContext) ctx).attributeClauses(),
          dataTypes,
          encodings,
          compressors);
    }
    createTemplateOperator.addSchemaName(schemaName);
    createTemplateOperator.addMeasurements(measurements);
    createTemplateOperator.addDataTypes(dataTypes);
    createTemplateOperator.addEncodings(encodings);
    createTemplateOperator.addCompressor(compressors);
  }

  void parseAttributeClause(
      IoTDBSqlParser.AttributeClausesContext ctx,
      List<TSDataType> dataTypes,
      List<TSEncoding> encodings,
      List<CompressionType> compressors) {
    if (ctx.alias() != null) {
      throw new SQLParserException("schema template: alias is not supported yet.");
    }

    String dataTypeString = ctx.dataType.getText().toUpperCase();
    TSDataType dataType = TSDataType.valueOf(dataTypeString);
    dataTypes.add(dataType);

    TSEncoding encoding = IoTDBDescriptor.getInstance().getDefaultEncodingByType(dataType);
    if (Objects.nonNull(ctx.encoding)) {
      String encodingString = ctx.encoding.getText().toUpperCase();
      encoding = TSEncoding.valueOf(encodingString);
    }
    encodings.add(encoding);

    CompressionType compressor = TSFileDescriptor.getInstance().getConfig().getCompressor();
    if (ctx.compressor != null) {
      String compressorString = ctx.compressor.getText().toUpperCase();
      compressor = CompressionType.valueOf(compressorString);
    }
    compressors.add(compressor);

    if (ctx.propertyClause(0) != null) {
      throw new SQLParserException("schema template: property is not supported yet.");
    }

    if (ctx.tagClause() != null) {
      throw new SQLParserException("schema template: tag is not supported yet.");
    }

    if (ctx.attributeClause() != null) {
      throw new SQLParserException("schema template: attribute is not supported yet.");
    }
  }

  // Create Timeseries Of Schema Template

  @Override
  public Operator visitCreateTimeseriesOfSchemaTemplate(
      IoTDBSqlParser.CreateTimeseriesOfSchemaTemplateContext ctx) {
    ActivateTemplateOperator operator =
        new ActivateTemplateOperator(SQLConstant.TOK_SCHEMA_TEMPLATE_ACTIVATE);
    operator.setPrefixPath(parsePrefixPath(ctx.prefixPath()));
    return operator;
  }

  // Create Function

  @Override
  public Operator visitCreateFunction(IoTDBSqlParser.CreateFunctionContext ctx) {
    CreateFunctionOperator createFunctionOperator =
        new CreateFunctionOperator(SQLConstant.TOK_FUNCTION_CREATE);
    createFunctionOperator.setUdfName(parseStringWithQuotes(ctx.udfName.getText()));
    createFunctionOperator.setClassName(parseStringWithQuotes(ctx.className.getText()));
    return createFunctionOperator;
  }

  // Create Trigger

  @Override
  public Operator visitCreateTrigger(IoTDBSqlParser.CreateTriggerContext ctx) {
    CreateTriggerOperator createTriggerOperator =
        new CreateTriggerOperator(SQLConstant.TOK_TRIGGER_CREATE);
    createTriggerOperator.setTriggerName(parseStringWithQuotes(ctx.triggerName.getText()));
    createTriggerOperator.setEvent(
        ctx.triggerEventClause().BEFORE() != null
            ? TriggerEvent.BEFORE_INSERT
            : TriggerEvent.AFTER_INSERT);
    createTriggerOperator.setFullPath(parseFullPath(ctx.fullPath()));
    createTriggerOperator.setClassName(parseStringWithQuotes(ctx.className.getText()));
    if (ctx.triggerAttributeClause() != null) {
      for (IoTDBSqlParser.TriggerAttributeContext triggerAttributeContext :
          ctx.triggerAttributeClause().triggerAttribute()) {
        createTriggerOperator.addAttribute(
            parseStringWithQuotes(triggerAttributeContext.key.getText()),
            parseStringWithQuotes(triggerAttributeContext.value.getText()));
      }
    }
    return createTriggerOperator;
  }

  // Create Continuous Query

  @Override
  public Operator visitCreateContinuousQuery(IoTDBSqlParser.CreateContinuousQueryContext ctx) {
    CreateContinuousQueryOperator createContinuousQueryOperator =
        new CreateContinuousQueryOperator(SQLConstant.TOK_CONTINUOUS_QUERY_CREATE);

    createContinuousQueryOperator.setQuerySql(ctx.getText());

    createContinuousQueryOperator.setContinuousQueryName(
        parseStringWithQuotes(ctx.continuousQueryName.getText()));

    if (ctx.resampleClause() != null) {
      parseResampleClause(ctx.resampleClause(), createContinuousQueryOperator);
    }

    parseCqSelectIntoClause(ctx.cqSelectIntoClause(), createContinuousQueryOperator);

    StringBuilder sb = new StringBuilder();
    sb.append("select ");
    sb.append(ctx.cqSelectIntoClause().selectClause().getText().substring(6));
    sb.append(" from ");
    sb.append(ctx.cqSelectIntoClause().fromClause().prefixPath(0).getText());

    sb.append(" group by ([now() - ");
    String groupByInterval =
        ctx.cqSelectIntoClause().cqGroupByTimeClause().DURATION_LITERAL().getText();
    if (createContinuousQueryOperator.getForInterval() == 0) {
      sb.append(groupByInterval);
    } else {
      List<TerminalNode> durations = ctx.resampleClause().DURATION_LITERAL();
      sb.append(durations.get(durations.size() - 1).getText());
    }
    sb.append(", now()), ");
    sb.append(groupByInterval);
    sb.append(")");
    if (queryOp.isGroupByLevel()) {
      sb.append(", level = ");
      int[] levels = queryOp.getSpecialClauseComponent().getLevels();
      sb.append(levels[0]);
      for (int i = 1; i < levels.length; i++) {
        sb.append(String.format(", %d", levels[i]));
      }
    }
    createContinuousQueryOperator.setQuerySql(sb.toString());

    if (createContinuousQueryOperator.getEveryInterval() == 0) {
      createContinuousQueryOperator.setEveryInterval(
          ((GroupByClauseComponent) queryOp.getSpecialClauseComponent()).getUnit());
    }

    if (createContinuousQueryOperator.getEveryInterval()
        < IoTDBDescriptor.getInstance().getConfig().getContinuousQueryMinimumEveryInterval()) {
      throw new SQLParserException(
          "CQ: every interval should not be lower than the minimum value you configured.");
    }

    if (createContinuousQueryOperator.getForInterval() == 0) {
      createContinuousQueryOperator.setForInterval(
          ((GroupByClauseComponent) queryOp.getSpecialClauseComponent()).getUnit());
    }

    return createContinuousQueryOperator;
  }

  public void parseCqSelectIntoClause(
      IoTDBSqlParser.CqSelectIntoClauseContext ctx,
      CreateContinuousQueryOperator createContinuousQueryOperator) {

    queryOp = new GroupByQueryOperator();

    parseSelectClause(ctx.selectClause());
    parseFromClause(ctx.fromClause());

    if (queryOp.getSelectComponent().getResultColumns().size() > 1) {
      throw new SQLParserException("CQ: CQ currently does not support multiple result columns.");
    }

    if (queryOp.getFromComponent().getPrefixPaths().size() > 1) {
      throw new SQLParserException("CQ: CQ currently does not support multiple series.");
    }

    parseCqGroupByTimeClause(ctx.cqGroupByTimeClause());

    if (queryOp.isGroupByLevel()) {
      int[] groupByQueryLevels = queryOp.getSpecialClauseComponent().getLevels();
      int fromPrefixLevelLimit = queryOp.getFromComponent().getPrefixPaths().get(0).getNodeLength();
      if (Arrays.stream(groupByQueryLevels).max().getAsInt() >= fromPrefixLevelLimit) {
        throw new SQLParserException("CQ: Level should not exceed the <from_prefix> length.");
      }
    }

    createContinuousQueryOperator.setTargetPath(parseIntoPath(ctx.intoPath()));
    createContinuousQueryOperator.setQueryOperator(queryOp);
  }

  public void parseCqGroupByTimeClause(IoTDBSqlParser.CqGroupByTimeClauseContext ctx) {

    GroupByClauseComponent groupByClauseComponent = new GroupByClauseComponent();

    groupByClauseComponent.setUnit(
        parseTimeUnitOrSlidingStep(ctx.DURATION_LITERAL().getText(), true, groupByClauseComponent));

    groupByClauseComponent.setSlidingStep(groupByClauseComponent.getUnit());
    groupByClauseComponent.setSlidingStepByMonth(groupByClauseComponent.isIntervalByMonth());

    groupByClauseComponent.setLeftCRightO(true);

    if (ctx.LEVEL() != null && ctx.INTEGER_LITERAL() != null) {
      int[] levels = new int[ctx.INTEGER_LITERAL().size()];
      for (int i = 0; i < ctx.INTEGER_LITERAL().size(); i++) {
        levels[i] = Integer.parseInt(ctx.INTEGER_LITERAL().get(i).getText());
      }
      groupByClauseComponent.setLevels(levels);
    }

    queryOp.setSpecialClauseComponent(groupByClauseComponent);
  }

  public void parseResampleClause(
      IoTDBSqlParser.ResampleClauseContext ctx, CreateContinuousQueryOperator operator) {

    if (ctx.DURATION_LITERAL().size() == 1) {
      if (ctx.EVERY() != null) {
        operator.setEveryInterval(
            DatetimeUtils.convertDurationStrToLong(ctx.DURATION_LITERAL(0).getText()));
      } else if (ctx.FOR() != null) {
        operator.setForInterval(
            DatetimeUtils.convertDurationStrToLong(ctx.DURATION_LITERAL(0).getText()));
      }
    } else if (ctx.DURATION_LITERAL().size() == 2) {
      operator.setEveryInterval(
          DatetimeUtils.convertDurationStrToLong(ctx.DURATION_LITERAL(0).getText()));
      operator.setForInterval(
          DatetimeUtils.convertDurationStrToLong(ctx.DURATION_LITERAL(1).getText()));
    }
  }

  // Create Snapshot for Schema

  @Override
  public Operator visitCreateSnapshot(IoTDBSqlParser.CreateSnapshotContext ctx) {
    return new CreateSnapshotOperator(SQLConstant.TOK_CREATE_SCHEMA_SNAPSHOT);
  }

  // Alter Timeseries

  @Override
  public Operator visitAlterTimeseries(IoTDBSqlParser.AlterTimeseriesContext ctx) {
    AlterTimeSeriesOperator alterTimeSeriesOperator =
        new AlterTimeSeriesOperator(SQLConstant.TOK_METADATA_ALTER);
    alterTimeSeriesOperator.setPath(parseFullPath(ctx.fullPath()));
    parseAlterClause(ctx.alterClause(), alterTimeSeriesOperator);
    return alterTimeSeriesOperator;
  }

  private void parseAlterClause(
      IoTDBSqlParser.AlterClauseContext ctx, AlterTimeSeriesOperator alterTimeSeriesOperator) {
    Map<String, String> alterMap = new HashMap<>();
    // rename
    if (ctx.RENAME() != null) {
      alterTimeSeriesOperator.setAlterType(AlterType.RENAME);
      alterMap.put(
          parseStringWithQuotes(ctx.beforeName.getText()),
          parseStringWithQuotes(ctx.currentName.getText()));
    } else if (ctx.SET() != null) {
      // set
      alterTimeSeriesOperator.setAlterType(AlterType.SET);
      setMap(ctx, alterMap);
    } else if (ctx.DROP() != null) {
      // drop
      alterTimeSeriesOperator.setAlterType(AlterType.DROP);
      for (TerminalNode dropId : ctx.ID()) {
        alterMap.put(parseStringWithQuotes(dropId.getText()), null);
      }
    } else if (ctx.TAGS() != null) {
      // add tag
      alterTimeSeriesOperator.setAlterType(AlterType.ADD_TAGS);
      setMap(ctx, alterMap);
    } else if (ctx.ATTRIBUTES() != null) {
      // add attribute
      alterTimeSeriesOperator.setAlterType(AlterType.ADD_ATTRIBUTES);
      setMap(ctx, alterMap);
    } else {
      // upsert
      alterTimeSeriesOperator.setAlterType(AlterType.UPSERT);
      if (ctx.aliasClause() != null) {
        parseAliasClause(ctx.aliasClause(), alterTimeSeriesOperator);
      }
      if (ctx.tagClause() != null) {
        parseTagClause(ctx.tagClause(), alterTimeSeriesOperator);
      }
      if (ctx.attributeClause() != null) {
        parseAttributeClause(ctx.attributeClause(), alterTimeSeriesOperator);
      }
    }
    alterTimeSeriesOperator.setAlterMap(alterMap);
  }

  public void parseAliasClause(
      IoTDBSqlParser.AliasClauseContext ctx, AlterTimeSeriesOperator alterTimeSeriesOperator) {
    if (alterTimeSeriesOperator != null && ctx.ID() != null) {
      alterTimeSeriesOperator.setAlias(parseStringWithQuotes(ctx.ID().getText()));
    }
  }

  // Delete Storage Group

  @Override
  public Operator visitDeleteStorageGroup(IoTDBSqlParser.DeleteStorageGroupContext ctx) {
    List<PartialPath> deletePaths = new ArrayList<>();
    List<IoTDBSqlParser.PrefixPathContext> prefixPaths = ctx.prefixPath();
    for (IoTDBSqlParser.PrefixPathContext prefixPath : prefixPaths) {
      deletePaths.add(parsePrefixPath(prefixPath));
    }
    DeleteStorageGroupOperator deleteStorageGroupOperator =
        new DeleteStorageGroupOperator(SQLConstant.TOK_METADATA_DELETE_FILE_LEVEL);
    deleteStorageGroupOperator.setDeletePathList(deletePaths);
    return deleteStorageGroupOperator;
  }

  // Delete Timeseries

  @Override
  public Operator visitDeleteTimeseries(IoTDBSqlParser.DeleteTimeseriesContext ctx) {
    List<PartialPath> deletePaths = new ArrayList<>();
    List<IoTDBSqlParser.PrefixPathContext> prefixPaths = ctx.prefixPath();
    for (IoTDBSqlParser.PrefixPathContext prefixPath : prefixPaths) {
      deletePaths.add(parsePrefixPath(prefixPath));
    }
    DeleteTimeSeriesOperator deleteTimeSeriesOperator =
        new DeleteTimeSeriesOperator(SQLConstant.TOK_METADATA_DELETE);
    deleteTimeSeriesOperator.setDeletePathList(deletePaths);
    return deleteTimeSeriesOperator;
  }

  // Delete Partition

  @Override
  public Operator visitDeletePartition(IoTDBSqlParser.DeletePartitionContext ctx) {
    DeletePartitionOperator deletePartitionOperator =
        new DeletePartitionOperator(SQLConstant.TOK_DELETE_PARTITION);
    deletePartitionOperator.setStorageGroupName(parsePrefixPath(ctx.prefixPath()));
    Set<Long> idSet = new HashSet<>();
    for (TerminalNode terminalNode : ctx.INTEGER_LITERAL()) {
      idSet.add(Long.parseLong(terminalNode.getText()));
    }
    deletePartitionOperator.setPartitionIds(idSet);
    return deletePartitionOperator;
  }

  // Drop Function

  @Override
  public Operator visitDropFunction(IoTDBSqlParser.DropFunctionContext ctx) {
    DropFunctionOperator dropFunctionOperator =
        new DropFunctionOperator(SQLConstant.TOK_FUNCTION_DROP);
    dropFunctionOperator.setUdfName(parseStringWithQuotes(ctx.udfName.getText()));
    return dropFunctionOperator;
  }

  // Drop Trigger

  @Override
  public Operator visitDropTrigger(IoTDBSqlParser.DropTriggerContext ctx) {
    DropTriggerOperator dropTriggerOperator = new DropTriggerOperator(SQLConstant.TOK_TRIGGER_DROP);
    dropTriggerOperator.setTriggerName(parseStringWithQuotes(ctx.triggerName.getText()));
    return dropTriggerOperator;
  }

  // Drop Continuous Query

  @Override
  public Operator visitDropContinuousQuery(IoTDBSqlParser.DropContinuousQueryContext ctx) {
    DropContinuousQueryOperator dropContinuousQueryOperator =
        new DropContinuousQueryOperator(SQLConstant.TOK_CONTINUOUS_QUERY_DROP);
    dropContinuousQueryOperator.setContinuousQueryName(
        parseStringWithQuotes(ctx.continuousQueryName.getText()));
    return dropContinuousQueryOperator;
  }

  // Set TTL

  @Override
  public Operator visitSetTTL(IoTDBSqlParser.SetTTLContext ctx) {
    SetTTLOperator operator = new SetTTLOperator(SQLConstant.TOK_SET);
    operator.setStorageGroup(parsePrefixPath(ctx.prefixPath()));
    operator.setDataTTL(Long.parseLong(ctx.INTEGER_LITERAL().getText()));
    return operator;
  }

  // Unset TTL

  @Override
  public Operator visitUnsetTTL(IoTDBSqlParser.UnsetTTLContext ctx) {
    UnSetTTLOperator operator = new UnSetTTLOperator(SQLConstant.TOK_UNSET);
    operator.setStorageGroup(parsePrefixPath(ctx.prefixPath()));
    return operator;
  }

  // Set Schema Template
  @Override
  public Operator visitSetSchemaTemplate(IoTDBSqlParser.SetSchemaTemplateContext ctx) {
    SetTemplateOperator operator = new SetTemplateOperator(SQLConstant.TOK_SCHEMA_TEMPLATE_SET);
    operator.setPrefixPath(parsePrefixPath(ctx.prefixPath()));
    operator.setTemplateName(ctx.templateName.getText());
    return operator;
  }

  // Unset Schema Template

  @Override
  public Operator visitUnsetSchemaTemplate(IoTDBSqlParser.UnsetSchemaTemplateContext ctx) {
    UnsetTemplateOperator operator =
        new UnsetTemplateOperator(SQLConstant.TOK_SCHEMA_TEMPLATE_UNSET);
    operator.setPrefixPath(parsePrefixPath(ctx.prefixPath()));
    operator.setTemplateName(ctx.templateName.getText());
    return operator;
  }

  // Start Trigger

  @Override
  public Operator visitStartTrigger(IoTDBSqlParser.StartTriggerContext ctx) {
    StartTriggerOperator startTriggerOperator =
        new StartTriggerOperator(SQLConstant.TOK_TRIGGER_START);
    startTriggerOperator.setTriggerName(parseStringWithQuotes(ctx.triggerName.getText()));
    return startTriggerOperator;
  }

  // Stop Trigger

  @Override
  public Operator visitStopTrigger(IoTDBSqlParser.StopTriggerContext ctx) {
    StopTriggerOperator stopTriggerOperator = new StopTriggerOperator(SQLConstant.TOK_TRIGGER_STOP);
    stopTriggerOperator.setTriggerName(parseStringWithQuotes(ctx.triggerName.getText()));
    return stopTriggerOperator;
  }

  // Show Storage Group

  @Override
  public Operator visitShowStorageGroup(IoTDBSqlParser.ShowStorageGroupContext ctx) {
    if (ctx.prefixPath() != null) {
      return new ShowStorageGroupOperator(
          SQLConstant.TOK_STORAGE_GROUP, parsePrefixPath(ctx.prefixPath()));
    } else {
      return new ShowStorageGroupOperator(
          SQLConstant.TOK_STORAGE_GROUP, new PartialPath(SQLConstant.getSingleRootArray()));
    }
  }

  // Show Devices

  @Override
  public Operator visitShowDevices(IoTDBSqlParser.ShowDevicesContext ctx) {
    ShowDevicesOperator showDevicesOperator;
    if (ctx.prefixPath() != null) {
      showDevicesOperator =
          new ShowDevicesOperator(SQLConstant.TOK_DEVICES, parsePrefixPath(ctx.prefixPath()));
    } else {
      showDevicesOperator =
          new ShowDevicesOperator(
              SQLConstant.TOK_DEVICES, new PartialPath(SQLConstant.getSingleRootArray()));
    }
    if (ctx.limitClause() != null) {
      parseLimitClause(ctx.limitClause(), showDevicesOperator);
    }
    // show devices wtih storage group
    if (ctx.WITH() != null) {
      showDevicesOperator.setSgCol(true);
    }
    return showDevicesOperator;
  }

  // Show Timeseries

  @Override
  public Operator visitShowTimeseries(IoTDBSqlParser.ShowTimeseriesContext ctx) {
    boolean orderByHeat = ctx.LATEST() != null;
    ShowTimeSeriesOperator showTimeSeriesOperator;
    if (ctx.prefixPath() != null) {
      showTimeSeriesOperator =
          new ShowTimeSeriesOperator(
              SQLConstant.TOK_TIMESERIES, parsePrefixPath(ctx.prefixPath()), orderByHeat);
    } else {
      showTimeSeriesOperator =
          new ShowTimeSeriesOperator(
              SQLConstant.TOK_TIMESERIES,
              new PartialPath(SQLConstant.getSingleRootArray()),
              orderByHeat);
    }
    if (ctx.showWhereClause() != null) {
      parseShowWhereClause(ctx.showWhereClause(), showTimeSeriesOperator);
    }
    if (ctx.limitClause() != null) {
      parseLimitClause(ctx.limitClause(), showTimeSeriesOperator);
    }
    return showTimeSeriesOperator;
  }

  private void parseShowWhereClause(
      IoTDBSqlParser.ShowWhereClauseContext ctx, ShowTimeSeriesOperator operator) {
    IoTDBSqlParser.PropertyValueContext propertyValueContext;
    if (ctx.containsExpression() != null) {
      operator.setContains(true);
      propertyValueContext = ctx.containsExpression().propertyValue();
      operator.setKey(parseStringWithQuotes(ctx.containsExpression().ID().getText()));
    } else {
      operator.setContains(false);
      propertyValueContext = ctx.propertyClause().propertyValue();
      operator.setKey(parseStringWithQuotes(ctx.propertyClause().ID().getText()));
    }
    operator.setValue(parseStringWithQuotes(propertyValueContext.getText()));
  }

  // Show Child Paths

  @Override
  public Operator visitShowChildPaths(IoTDBSqlParser.ShowChildPathsContext ctx) {
    if (ctx.prefixPath() != null) {
      return new ShowChildPathsOperator(
          SQLConstant.TOK_CHILD_PATHS, parsePrefixPath(ctx.prefixPath()));
    } else {
      return new ShowChildPathsOperator(
          SQLConstant.TOK_CHILD_PATHS, new PartialPath(SQLConstant.getSingleRootArray()));
    }
  }

  // Show Child Nodes

  @Override
  public Operator visitShowChildNodes(IoTDBSqlParser.ShowChildNodesContext ctx) {
    if (ctx.prefixPath() != null) {
      return new ShowChildNodesOperator(
          SQLConstant.TOK_CHILD_NODES, parsePrefixPath(ctx.prefixPath()));
    } else {
      return new ShowChildNodesOperator(
          SQLConstant.TOK_CHILD_NODES, new PartialPath(SQLConstant.getSingleRootArray()));
    }
  }

  // Show Functions

  @Override
  public Operator visitShowFunctions(IoTDBSqlParser.ShowFunctionsContext ctx) {
    return new ShowFunctionsOperator(SQLConstant.TOK_SHOW_FUNCTIONS);
  }

  // Show Triggers

  @Override
  public Operator visitShowTriggers(IoTDBSqlParser.ShowTriggersContext ctx) {
    return new ShowTriggersOperator(SQLConstant.TOK_SHOW_TRIGGERS);
  }

  // Show Continuous Queries

  @Override
  public Operator visitShowContinuousQueries(IoTDBSqlParser.ShowContinuousQueriesContext ctx) {
    return new ShowContinuousQueriesOperator(SQLConstant.TOK_SHOW_CONTINUOUS_QUERIES);
  }

  // Show TTL

  @Override
  public Operator visitShowTTL(IoTDBSqlParser.ShowTTLContext ctx) {
    List<PartialPath> storageGroups = new ArrayList<>();
    List<IoTDBSqlParser.PrefixPathContext> prefixPathList = ctx.prefixPath();
    for (IoTDBSqlParser.PrefixPathContext prefixPath : prefixPathList) {
      storageGroups.add(parsePrefixPath(prefixPath));
    }
    return new ShowTTLOperator(storageGroups);
  }

  // Show All TTL

  @Override
  public Operator visitShowAllTTL(IoTDBSqlParser.ShowAllTTLContext ctx) {
    List<PartialPath> storageGroups = new ArrayList<>();
    return new ShowTTLOperator(storageGroups);
  }

  // countStorageGroup

  @Override
  public Operator visitCountStorageGroup(IoTDBSqlParser.CountStorageGroupContext ctx) {
    IoTDBSqlParser.PrefixPathContext pathContext = ctx.prefixPath();
    PartialPath path =
        (pathContext != null
            ? parsePrefixPath(pathContext)
            : new PartialPath(SQLConstant.getSingleRootArray()));
    return new CountOperator(SQLConstant.TOK_COUNT_STORAGE_GROUP, path);
  }

  // Count Devices

  @Override
  public Operator visitCountDevices(IoTDBSqlParser.CountDevicesContext ctx) {
    IoTDBSqlParser.PrefixPathContext pathContext = ctx.prefixPath();
    PartialPath path =
        (pathContext != null
            ? parsePrefixPath(pathContext)
            : new PartialPath(SQLConstant.getSingleRootArray()));
    return new CountOperator(SQLConstant.TOK_COUNT_DEVICES, path);
  }

  // Count Timeseries

  @Override
  public Operator visitCountTimeseries(IoTDBSqlParser.CountTimeseriesContext ctx) {
    IoTDBSqlParser.PrefixPathContext pathContext = ctx.prefixPath();
    PartialPath path =
        (pathContext != null
            ? parsePrefixPath(pathContext)
            : new PartialPath(SQLConstant.getSingleRootArray()));
    if (ctx.INTEGER_LITERAL() != null) {
      return new CountOperator(
          SQLConstant.TOK_COUNT_NODE_TIMESERIES,
          path,
          Integer.parseInt(ctx.INTEGER_LITERAL().getText()));
    } else {
      return new CountOperator(SQLConstant.TOK_COUNT_TIMESERIES, path);
    }
  }

  // Count Nodes

  @Override
  public Operator visitCountNodes(IoTDBSqlParser.CountNodesContext ctx) {
    return new CountOperator(
        SQLConstant.TOK_COUNT_NODES,
        parsePrefixPath(ctx.prefixPath()),
        Integer.parseInt(ctx.INTEGER_LITERAL().getText()));
  }

  /** 3. Data Manipulation Language (DML) */

  // Select Statement

  @Override
  public Operator visitSelectStatement(IoTDBSqlParser.SelectStatementContext ctx) {
    // 1. Visit special clause first to initialize different query operator
    if (ctx.specialClause() != null) {
      queryOp = (QueryOperator) visit(ctx.specialClause());
    }
    // 2. There is no special clause in query statement.
    if (queryOp == null) {
      queryOp = new QueryOperator();
    }
    // 3. Visit select, from, where in sequence
    parseSelectClause(ctx.selectClause());
    parseFromClause(ctx.fromClause());
    if (ctx.whereClause() != null) {
      WhereComponent whereComponent = parseWhereClause(ctx.whereClause());
      if (whereComponent != null) {
        queryOp.setWhereComponent(whereComponent);
      }
    }
    queryOp.setEnableTracing(ctx.TRACING() != null);
    // 4. Check whether it's a select-into clause
    return ctx.intoClause() == null ? queryOp : parseAndConstructSelectIntoOperator(ctx);
  }

  private SelectIntoOperator parseAndConstructSelectIntoOperator(
      IoTDBSqlParser.SelectStatementContext ctx) {
    if (queryOp.getFromComponent().getPrefixPaths().size() != 1) {
      throw new SQLParserException(
          "select into: the number of prefix paths in the from clause should be 1.");
    }

    int sourcePathsCount = queryOp.getSelectComponent().getResultColumns().size();
    if (sourcePathsCount != ctx.intoClause().intoPath().size()) {
      throw new SQLParserException(
          "select into: the number of source paths and the number of target paths should be the same.");
    }

    SelectIntoOperator selectIntoOperator = new SelectIntoOperator();
    selectIntoOperator.setQueryOperator(queryOp);
    List<PartialPath> intoPaths = new ArrayList<>();
    for (int i = 0; i < sourcePathsCount; ++i) {
      intoPaths.add(parseIntoPath(ctx.intoClause().intoPath(i)));
    }
    selectIntoOperator.setIntoPaths(intoPaths);
    return selectIntoOperator;
  }

  private PartialPath parseIntoPath(IoTDBSqlParser.IntoPathContext intoPathContext) {
    int levelLimitOfSourcePrefixPath;
    if (queryOp.isGroupByLevel()) {
      levelLimitOfSourcePrefixPath =
          Arrays.stream(queryOp.getSpecialClauseComponent().getLevels()).max().getAsInt();
    } else {
      levelLimitOfSourcePrefixPath =
          queryOp.getFromComponent().getPrefixPaths().get(0).getNodeLength() - 1;
    }

    PartialPath intoPath = null;
    if (intoPathContext.fullPath() != null) {
      intoPath = parseFullPath(intoPathContext.fullPath());

      Matcher m = leveledPathNodePattern.matcher(intoPath.getFullPath());
      while (m.find()) {
        String param = m.group();
        int nodeIndex;
        try {
          nodeIndex = Integer.parseInt(param.substring(2, param.length() - 1).trim());
        } catch (NumberFormatException e) {
          throw new SQLParserException("the x of ${x} should be an integer.");
        }
        if (nodeIndex < 1 || levelLimitOfSourcePrefixPath < nodeIndex) {
          throw new SQLParserException(
              "the x of ${x} should be greater than 0 and equal to or less than <level> or the length of queried path prefix.");
        }
      }
    } else if (intoPathContext.nodeNameWithoutWildcard() != null) {
      List<IoTDBSqlParser.NodeNameWithoutWildcardContext> nodeNameWithoutStars =
          intoPathContext.nodeNameWithoutWildcard();
      String[] intoPathNodes =
          new String[1 + levelLimitOfSourcePrefixPath + nodeNameWithoutStars.size()];

      intoPathNodes[0] = "root";
      for (int i = 1; i <= levelLimitOfSourcePrefixPath; ++i) {
        intoPathNodes[i] = "${" + i + "}";
      }
      for (int i = 1; i <= nodeNameWithoutStars.size(); ++i) {
        intoPathNodes[levelLimitOfSourcePrefixPath + i] =
            parseStringWithQuotes(nodeNameWithoutStars.get(i - 1).getText());
      }

      intoPath = new PartialPath(intoPathNodes);
    }

    return intoPath;
  }

  @Override
  public Operator visitSpecialLimitStatement(IoTDBSqlParser.SpecialLimitStatementContext ctx) {
    return visit(ctx.specialLimit());
  }

  @Override
  public Operator visitOrderByTimeStatement(IoTDBSqlParser.OrderByTimeStatementContext ctx) {
    queryOp = new QueryOperator();
    parseOrderByTimeClause(ctx.orderByTimeClause());
    if (ctx.specialLimit() != null) {
      return visit(ctx.specialLimit());
    }
    return queryOp;
  }

  @Override
  public Operator visitGroupByTimeStatement(IoTDBSqlParser.GroupByTimeStatementContext ctx) {
    queryOp = new GroupByQueryOperator();
    parseGroupByTimeClause(ctx.groupByTimeClause());
    if (ctx.orderByTimeClause() != null) {
      parseOrderByTimeClause(ctx.orderByTimeClause());
    }
    if (ctx.specialLimit() != null) {
      return visit(ctx.specialLimit());
    }
    return queryOp;
  }

  @Override
  public Operator visitGroupByFillStatement(IoTDBSqlParser.GroupByFillStatementContext ctx) {
    queryOp = new GroupByFillQueryOperator();
    parseGroupByFillClause(ctx.groupByFillClause());
    if (ctx.orderByTimeClause() != null) {
      parseOrderByTimeClause(ctx.orderByTimeClause());
    }
    if (ctx.specialLimit() != null) {
      return visit(ctx.specialLimit());
    }
    return queryOp;
  }

  @Override
  public Operator visitGroupByLevelStatement(IoTDBSqlParser.GroupByLevelStatementContext ctx) {
    queryOp = new AggregationQueryOperator();
    parseGroupByLevelClause(ctx.groupByLevelClause());
    if (ctx.orderByTimeClause() != null) {
      parseOrderByTimeClause(ctx.orderByTimeClause());
    }
    if (ctx.specialLimit() != null) {
      return visit(ctx.specialLimit());
    }
    return queryOp;
  }

  @Override
  public Operator visitFillStatement(IoTDBSqlParser.FillStatementContext ctx) {
    queryOp = new FillQueryOperator();
    parseFillClause(ctx.fillClause());
    if (ctx.slimitClause() != null) {
      parseSlimitClause(ctx.slimitClause());
    }
    if (ctx.alignByDeviceClauseOrDisableAlign() != null) {
      parseAlignByDeviceClauseOrDisableAlign(ctx.alignByDeviceClauseOrDisableAlign());
    }
    return queryOp;
  }

  @Override
  public Operator visitLimitStatement(IoTDBSqlParser.LimitStatementContext ctx) {
    if (queryOp == null) {
      queryOp = new QueryOperator();
    }
    parseLimitClause(ctx.limitClause(), queryOp);
    if (ctx.slimitClause() != null) {
      parseSlimitClause(ctx.slimitClause());
    }
    if (ctx.alignByDeviceClauseOrDisableAlign() != null) {
      parseAlignByDeviceClauseOrDisableAlign(ctx.alignByDeviceClauseOrDisableAlign());
    }
    return queryOp;
  }

  @Override
  public Operator visitSlimitStatement(IoTDBSqlParser.SlimitStatementContext ctx) {
    if (queryOp == null) {
      queryOp = new QueryOperator();
    }
    parseSlimitClause(ctx.slimitClause());
    if (ctx.limitClause() != null) {
      parseLimitClause(ctx.limitClause(), queryOp);
    }
    if (ctx.alignByDeviceClauseOrDisableAlign() != null) {
      parseAlignByDeviceClauseOrDisableAlign(ctx.alignByDeviceClauseOrDisableAlign());
    }
    return queryOp;
  }

  @Override
  public Operator visitWithoutNullStatement(IoTDBSqlParser.WithoutNullStatementContext ctx) {
    if (queryOp == null) {
      queryOp = new QueryOperator();
    }
    parseWithoutNullClause(ctx.withoutNullClause());
    if (ctx.limitClause() != null) {
      parseLimitClause(ctx.limitClause(), queryOp);
    }
    if (ctx.slimitClause() != null) {
      parseSlimitClause(ctx.slimitClause());
    }
    if (ctx.alignByDeviceClauseOrDisableAlign() != null) {
      parseAlignByDeviceClauseOrDisableAlign(ctx.alignByDeviceClauseOrDisableAlign());
    }
    return queryOp;
  }

  @Override
  public Operator visitAlignByDeviceClauseOrDisableAlignStatement(
      IoTDBSqlParser.AlignByDeviceClauseOrDisableAlignStatementContext ctx) {
    if (queryOp == null) {
      queryOp = new QueryOperator();
    }
    parseAlignByDeviceClauseOrDisableAlign(ctx.alignByDeviceClauseOrDisableAlign());
    return queryOp;
  }

  private void parseAlignByDeviceClauseOrDisableAlign(
      IoTDBSqlParser.AlignByDeviceClauseOrDisableAlignContext ctx) {
    SpecialClauseComponent specialClauseComponent = queryOp.getSpecialClauseComponent();
    if (specialClauseComponent == null) {
      specialClauseComponent = new SpecialClauseComponent();
    }
    if (ctx.alignByDeviceClause() != null) {
      parseAlignByDeviceClause(specialClauseComponent);
    } else {
      parseDisableAlign(specialClauseComponent);
    }
    queryOp.setSpecialClauseComponent(specialClauseComponent);
  }

  private void parseAlignByDeviceClause(SpecialClauseComponent specialClauseComponent) {
    specialClauseComponent.setAlignByDevice(true);
  }

  private void parseDisableAlign(SpecialClauseComponent specialClauseComponent) {
    specialClauseComponent.setAlignByTime(false);
  }

  private void parseOrderByTimeClause(IoTDBSqlParser.OrderByTimeClauseContext ctx) {
    if (ctx.DESC() != null) {
      SpecialClauseComponent specialClauseComponent = queryOp.getSpecialClauseComponent();
      if (specialClauseComponent == null) {
        specialClauseComponent = new SpecialClauseComponent();
      }
      specialClauseComponent.setAscending(false);
      queryOp.setSpecialClauseComponent(specialClauseComponent);
    }
  }

  private void parseGroupByTimeClause(IoTDBSqlParser.GroupByTimeClauseContext ctx) {
    GroupByClauseComponent groupByClauseComponent = new GroupByClauseComponent();
    groupByClauseComponent.setLeftCRightO(ctx.timeInterval().LS_BRACKET() != null);
    // parse timeUnit
    groupByClauseComponent.setUnit(
        parseTimeUnitOrSlidingStep(
            ctx.DURATION_LITERAL(0).getText(), true, groupByClauseComponent));
    // parse sliding step
    if (ctx.DURATION_LITERAL().size() == 2) {
      groupByClauseComponent.setSlidingStep(
          parseTimeUnitOrSlidingStep(
              ctx.DURATION_LITERAL(1).getText(), false, groupByClauseComponent));
      if (groupByClauseComponent.getSlidingStep() < groupByClauseComponent.getUnit()) {
        throw new SQLParserException(
            "The third parameter sliding step shouldn't be smaller than the second parameter time interval.");
      }
    } else {
      groupByClauseComponent.setSlidingStep(groupByClauseComponent.getUnit());
      groupByClauseComponent.setSlidingStepByMonth(groupByClauseComponent.isIntervalByMonth());
    }

    parseTimeInterval(ctx.timeInterval(), groupByClauseComponent);

    if (ctx.LEVEL() != null && ctx.INTEGER_LITERAL() != null) {
      int[] levels = new int[ctx.INTEGER_LITERAL().size()];
      for (int i = 0; i < ctx.INTEGER_LITERAL().size(); i++) {
        levels[i] = Integer.parseInt(ctx.INTEGER_LITERAL().get(i).getText());
      }
      groupByClauseComponent.setLevels(levels);
    }
    queryOp.setSpecialClauseComponent(groupByClauseComponent);
  }

  private void parseGroupByFillClause(IoTDBSqlParser.GroupByFillClauseContext ctx) {
    GroupByFillClauseComponent groupByFillClauseComponent = new GroupByFillClauseComponent();
    groupByFillClauseComponent.setLeftCRightO(ctx.timeInterval().LS_BRACKET() != null);
    // parse timeUnit
    groupByFillClauseComponent.setUnit(
        parseTimeUnitOrSlidingStep(
            ctx.DURATION_LITERAL(0).getText(), true, groupByFillClauseComponent));
    // parse sliding step
    if (ctx.DURATION_LITERAL().size() == 2) {
      groupByFillClauseComponent.setSlidingStep(
          parseTimeUnitOrSlidingStep(
              ctx.DURATION_LITERAL(1).getText(), false, groupByFillClauseComponent));
      if (groupByFillClauseComponent.getSlidingStep() < groupByFillClauseComponent.getUnit()) {
        throw new SQLParserException(
            "The third parameter sliding step shouldn't be smaller than the second parameter time interval.");
      }
    } else {
      groupByFillClauseComponent.setSlidingStep(groupByFillClauseComponent.getUnit());
      groupByFillClauseComponent.setSlidingStepByMonth(
          groupByFillClauseComponent.isIntervalByMonth());
    }

    parseTimeInterval(ctx.timeInterval(), groupByFillClauseComponent);

    List<IoTDBSqlParser.TypeClauseContext> list = ctx.typeClause();
    Map<TSDataType, IFill> fillTypes = new EnumMap<>(TSDataType.class);
    for (IoTDBSqlParser.TypeClauseContext typeClause : list) {
      if (typeClause.ALL() != null) {
        parseAllTypeClause(typeClause, fillTypes);
      } else {
        parsePrimitiveTypeClause(typeClause, fillTypes);
      }
    }
    groupByFillClauseComponent.setFillTypes(fillTypes);
    queryOp.setSpecialClauseComponent(groupByFillClauseComponent);
  }

  public void parseGroupByLevelClause(IoTDBSqlParser.GroupByLevelClauseContext ctx) {
    SpecialClauseComponent groupByLevelClauseComponent = new SpecialClauseComponent();
    int[] levels = new int[ctx.INTEGER_LITERAL().size()];
    for (int i = 0; i < ctx.INTEGER_LITERAL().size(); i++) {
      levels[i] = Integer.parseInt(ctx.INTEGER_LITERAL().get(i).getText());
    }
    groupByLevelClauseComponent.setLevels(levels);

    queryOp.setSpecialClauseComponent(groupByLevelClauseComponent);
  }

  public void parseFillClause(IoTDBSqlParser.FillClauseContext ctx) {
    FillClauseComponent fillClauseComponent = new FillClauseComponent();
    List<IoTDBSqlParser.TypeClauseContext> list = ctx.typeClause();
    Map<TSDataType, IFill> fillTypes = new EnumMap<>(TSDataType.class);
    for (IoTDBSqlParser.TypeClauseContext typeClause : list) {
      if (typeClause.ALL() != null) {
        if (typeClause.linearClause() != null) {
          throw new SQLParserException("fill all doesn't support linear fill");
        }
        parseAllTypeClause(typeClause, fillTypes);
        break;
      } else {
        parsePrimitiveTypeClause(typeClause, fillTypes);
      }
    }
    fillClauseComponent.setFillTypes(fillTypes);
    queryOp.setSpecialClauseComponent(fillClauseComponent);
  }

  private void parseTimeInterval(
      IoTDBSqlParser.TimeIntervalContext timeInterval,
      GroupByClauseComponent groupByClauseComponent) {
    long startTime;
    long endTime;
    long currentTime = DatetimeUtils.currentTime();
    if (timeInterval.timeValue(0).INTEGER_LITERAL() != null) {
      startTime = Long.parseLong(timeInterval.timeValue(0).INTEGER_LITERAL().getText());
    } else if (timeInterval.timeValue(0).dateExpression() != null) {
      startTime = parseDateExpression(timeInterval.timeValue(0).dateExpression(), currentTime);
    } else {
      startTime =
          parseDateFormat(timeInterval.timeValue(0).datetimeLiteral().getText(), currentTime);
    }
    if (timeInterval.timeValue(1).INTEGER_LITERAL() != null) {
      endTime = Long.parseLong(timeInterval.timeValue(1).INTEGER_LITERAL().getText());
    } else if (timeInterval.timeValue(1).dateExpression() != null) {
      endTime = parseDateExpression(timeInterval.timeValue(1).dateExpression(), currentTime);
    } else {
      endTime = parseDateFormat(timeInterval.timeValue(1).datetimeLiteral().getText(), currentTime);
    }

    groupByClauseComponent.setStartTime(startTime);
    groupByClauseComponent.setEndTime(endTime);
    if (startTime >= endTime) {
      throw new SQLParserException("Start time should be smaller than endTime in GroupBy");
    }
  }

  private void parseWithoutNullClause(IoTDBSqlParser.WithoutNullClauseContext ctx) {
    SpecialClauseComponent specialClauseComponent = queryOp.getSpecialClauseComponent();
    if (specialClauseComponent == null) {
      specialClauseComponent = new SpecialClauseComponent();
    }
    specialClauseComponent.setWithoutAnyNull(ctx.ANY() != null);
    specialClauseComponent.setWithoutAllNull(ctx.ALL() != null);
    queryOp.setSpecialClauseComponent(specialClauseComponent);
  }

  private void parseAllTypeClause(
      IoTDBSqlParser.TypeClauseContext ctx, Map<TSDataType, IFill> fillTypes) {
    IFill fill;
    int defaultFillInterval = IoTDBDescriptor.getInstance().getConfig().getDefaultFillInterval();

    if (ctx.linearClause() != null) { // linear
      if (ctx.linearClause().DURATION_LITERAL(0) != null) {
        String beforeStr = ctx.linearClause().DURATION_LITERAL(0).getText();
        String afterStr = ctx.linearClause().DURATION_LITERAL(1).getText();
        fill = new LinearFill(beforeStr, afterStr);
      } else {
        fill = new LinearFill(defaultFillInterval, defaultFillInterval);
      }
    } else if (ctx.previousClause() != null) { // previous
      if (ctx.previousClause().DURATION_LITERAL() != null) {
        String preRangeStr = ctx.previousClause().DURATION_LITERAL().getText();
        fill = new PreviousFill(preRangeStr);
      } else {
        fill = new PreviousFill(defaultFillInterval);
      }
    } else if (ctx.specificValueClause() != null) {
      throw new SQLParserException("fill all doesn't support value fill");
    } else { // previous until last
      if (ctx.previousUntilLastClause().DURATION_LITERAL() != null) {
        String preRangeStr = ctx.previousUntilLastClause().DURATION_LITERAL().getText();
        fill = new PreviousFill(preRangeStr, true);
      } else {
        fill = new PreviousFill(defaultFillInterval, true);
      }
    }

    for (TSDataType tsDataType : TSDataType.values()) {
      if (tsDataType == TSDataType.VECTOR) {
        // TODO: TSDataType VECTOR
        continue;
      }
      if (fill instanceof LinearFill
          && (tsDataType == TSDataType.BOOLEAN || tsDataType == TSDataType.TEXT)) {
        continue;
      }
      fillTypes.put(tsDataType, fill.copy());
    }
  }

  private void parsePrimitiveTypeClause(
      IoTDBSqlParser.TypeClauseContext ctx, Map<TSDataType, IFill> fillTypes) {
    TSDataType dataType = parseType(ctx.dataType.getText());
    if (dataType == TSDataType.VECTOR) {
      throw new SQLParserException(String.format("type %s cannot use fill function", dataType));
    }

    if (ctx.linearClause() != null
        && (dataType == TSDataType.TEXT || dataType == TSDataType.BOOLEAN)) {
      throw new SQLParserException(
          String.format(
              "type %s cannot use %s fill function",
              dataType, ctx.linearClause().LINEAR().getText()));
    }

    int defaultFillInterval = IoTDBDescriptor.getInstance().getConfig().getDefaultFillInterval();

    if (ctx.linearClause() != null) { // linear
      if (ctx.linearClause().DURATION_LITERAL(0) != null) {
        String beforeRangeStr = ctx.linearClause().DURATION_LITERAL(0).getText();
        String afterRangeStr = ctx.linearClause().DURATION_LITERAL(1).getText();
        LinearFill fill = new LinearFill(beforeRangeStr, afterRangeStr);
        fillTypes.put(dataType, fill);
      } else {
        fillTypes.put(dataType, new LinearFill(defaultFillInterval, defaultFillInterval));
      }
    } else if (ctx.previousClause() != null) { // previous
      if (ctx.previousClause().DURATION_LITERAL() != null) {
        String beforeStr = ctx.previousClause().DURATION_LITERAL().getText();
        fillTypes.put(dataType, new PreviousFill(beforeStr));
      } else {
        fillTypes.put(dataType, new PreviousFill(defaultFillInterval));
      }
    } else if (ctx.specificValueClause() != null) { // value
      if (ctx.specificValueClause().constant() != null) {
        fillTypes.put(
            dataType, new ValueFill(ctx.specificValueClause().constant().getText(), dataType));
      } else {
        throw new SQLParserException("fill value cannot be null");
      }
    } else { // previous until last
      if (ctx.previousUntilLastClause().DURATION_LITERAL() != null) {
        String preRangeStr = ctx.previousUntilLastClause().DURATION_LITERAL().getText();
        fillTypes.put(dataType, new PreviousFill(preRangeStr, true));
      } else {
        fillTypes.put(dataType, new PreviousFill(defaultFillInterval, true));
      }
    }
  }

  private TSDataType parseType(String datatype) {
    String type = datatype.toLowerCase();
    switch (type) {
      case "int32":
        return TSDataType.INT32;
      case "int64":
        return TSDataType.INT64;
      case "float":
        return TSDataType.FLOAT;
      case "double":
        return TSDataType.DOUBLE;
      case "boolean":
        return TSDataType.BOOLEAN;
      case "text":
        return TSDataType.TEXT;
      default:
        throw new SQLParserException("not a valid fill type : " + type);
    }
  }

  // Insert Statement

  @Override
  public Operator visitInsertStatement(IoTDBSqlParser.InsertStatementContext ctx) {
    InsertOperator insertOp = new InsertOperator(SQLConstant.TOK_INSERT);
    insertOp.setDevice(parsePrefixPath(ctx.prefixPath()));
    parseInsertColumnSpec(ctx.insertColumnsSpec(), insertOp);
    parseInsertValuesSpec(ctx.insertValuesSpec(), insertOp);
    insertOp.setAligned(ctx.ALIGNED() != null);
    return insertOp;
  }

  private void parseInsertColumnSpec(
      IoTDBSqlParser.InsertColumnsSpecContext ctx, InsertOperator insertOp) {
    List<String> measurementList = new ArrayList<>();
    for (IoTDBSqlParser.MeasurementNameContext measurementName : ctx.measurementName()) {
      measurementList.add(parseStringWithQuotes(measurementName.getText()));
    }
    insertOp.setMeasurementList(measurementList.toArray(new String[0]));
  }

  private void parseInsertValuesSpec(
      IoTDBSqlParser.InsertValuesSpecContext ctx, InsertOperator insertOp) {
    List<IoTDBSqlParser.InsertMultiValueContext> insertMultiValues = ctx.insertMultiValue();
    List<String> valueList = new ArrayList<>();
    long[] timeArray = new long[insertMultiValues.size()];
    for (int i = 0; i < insertMultiValues.size(); i++) {
      long timestamp;
      if (insertMultiValues.get(i).datetimeLiteral() != null) {
        timestamp = parseDateFormat(insertMultiValues.get(i).datetimeLiteral().getText());
      } else if (insertMultiValues.get(i).INTEGER_LITERAL() != null) {
        timestamp = Long.parseLong(insertMultiValues.get(i).INTEGER_LITERAL().getText());
      } else if (insertMultiValues.size() != 1) {
        throw new SQLParserException("need timestamps when insert multi rows");
      } else {
        timestamp = parseDateFormat(SQLConstant.NOW_FUNC);
      }
      timeArray[i] = timestamp;
      List<IoTDBSqlParser.MeasurementValueContext> values =
          insertMultiValues.get(i).measurementValue();
      for (IoTDBSqlParser.MeasurementValueContext value : values) {
        for (IoTDBSqlParser.ConstantContext constant : value.constant()) {
          valueList.add(constant.getText());
        }
      }
    }
    insertOp.setTimes(timeArray);
    insertOp.setValueList(valueList.toArray(new String[0]));
  }

  // Delete Statement

  @Override
  public Operator visitDeleteStatement(IoTDBSqlParser.DeleteStatementContext ctx) {
    DeleteDataOperator deleteDataOp = new DeleteDataOperator(SQLConstant.TOK_DELETE);
    List<IoTDBSqlParser.PrefixPathContext> prefixPaths = ctx.prefixPath();
    for (IoTDBSqlParser.PrefixPathContext prefixPath : prefixPaths) {
      deleteDataOp.addPath(parsePrefixPath(prefixPath));
    }
    if (ctx.whereClause() != null) {
      WhereComponent whereComponent = parseWhereClause(ctx.whereClause());
      Pair<Long, Long> timeInterval = parseDeleteTimeInterval(whereComponent.getFilterOperator());
      deleteDataOp.setStartTime(timeInterval.left);
      deleteDataOp.setEndTime(timeInterval.right);
    } else {
      deleteDataOp.setStartTime(Long.MIN_VALUE);
      deleteDataOp.setEndTime(Long.MAX_VALUE);
    }
    return deleteDataOp;
  }

  private Pair<Long, Long> parseDeleteTimeInterval(FilterOperator filterOperator) {
    if (!filterOperator.isLeaf() && filterOperator.getFilterType() != FilterType.KW_AND) {
      throw new SQLParserException(DELETE_RANGE_ERROR_MSG);
    }

    if (filterOperator.isLeaf()) {
      return calcOperatorInterval(filterOperator);
    }

    List<FilterOperator> children = filterOperator.getChildren();
    FilterOperator lOperator = children.get(0);
    FilterOperator rOperator = children.get(1);
    if (!lOperator.isLeaf() || !rOperator.isLeaf()) {
      throw new SQLParserException(DELETE_RANGE_ERROR_MSG);
    }

    Pair<Long, Long> leftOpInterval = calcOperatorInterval(lOperator);
    Pair<Long, Long> rightOpInterval = calcOperatorInterval(rOperator);
    Pair<Long, Long> parsedInterval =
        new Pair<>(
            Math.max(leftOpInterval.left, rightOpInterval.left),
            Math.min(leftOpInterval.right, rightOpInterval.right));
    if (parsedInterval.left > parsedInterval.right) {
      throw new SQLParserException(
          "Invalid delete range: [" + parsedInterval.left + ", " + parsedInterval.right + "]");
    }
    return parsedInterval;
  }

  /** 4. Data Control Language (DCL) */

  // Create User

  @Override
  public Operator visitCreateUser(IoTDBSqlParser.CreateUserContext ctx) {
    AuthorOperator authorOperator =
        new AuthorOperator(SQLConstant.TOK_AUTHOR_CREATE, AuthorOperator.AuthorType.CREATE_USER);
    authorOperator.setUserName(parseStringWithQuotes(ctx.ID().getText()));
    authorOperator.setPassWord(parseStringWithQuotes(ctx.password.getText()));
    return authorOperator;
  }

  // Create Role

  @Override
  public Operator visitCreateRole(IoTDBSqlParser.CreateRoleContext ctx) {
    AuthorOperator authorOperator =
        new AuthorOperator(SQLConstant.TOK_AUTHOR_CREATE, AuthorOperator.AuthorType.CREATE_ROLE);
    authorOperator.setRoleName(parseStringWithQuotes(ctx.ID().getText()));
    return authorOperator;
  }

  // Alter Password

  @Override
  public Operator visitAlterUser(IoTDBSqlParser.AlterUserContext ctx) {
    AuthorOperator authorOperator =
        new AuthorOperator(
            SQLConstant.TOK_AUTHOR_UPDATE_USER, AuthorOperator.AuthorType.UPDATE_USER);
    authorOperator.setUserName(parseStringWithQuotes(ctx.userName.getText()));
    authorOperator.setNewPassword(parseStringWithQuotes(ctx.password.getText()));
    return authorOperator;
  }

  // Grant User Privileges

  @Override
  public Operator visitGrantUser(IoTDBSqlParser.GrantUserContext ctx) {
    AuthorOperator authorOperator =
        new AuthorOperator(SQLConstant.TOK_AUTHOR_GRANT, AuthorOperator.AuthorType.GRANT_USER);
    authorOperator.setUserName(parseStringWithQuotes(ctx.ID().getText()));
    authorOperator.setPrivilegeList(parsePrivilege(ctx.privileges()));
    authorOperator.setNodeNameList(parsePrefixPath(ctx.prefixPath()));
    return authorOperator;
  }

  // Grant Role Privileges

  @Override
  public Operator visitGrantRole(IoTDBSqlParser.GrantRoleContext ctx) {
    AuthorOperator authorOperator =
        new AuthorOperator(SQLConstant.TOK_AUTHOR_GRANT, AuthorType.GRANT_ROLE);
    authorOperator.setRoleName(parseStringWithQuotes(ctx.ID().getText()));
    authorOperator.setPrivilegeList(parsePrivilege(ctx.privileges()));
    authorOperator.setNodeNameList(parsePrefixPath(ctx.prefixPath()));
    return authorOperator;
  }

  // Grant User Role

  @Override
  public Operator visitGrantRoleToUser(IoTDBSqlParser.GrantRoleToUserContext ctx) {
    AuthorOperator authorOperator =
        new AuthorOperator(
            SQLConstant.TOK_AUTHOR_GRANT, AuthorOperator.AuthorType.GRANT_ROLE_TO_USER);
    authorOperator.setRoleName(parseStringWithQuotes(ctx.roleName.getText()));
    authorOperator.setUserName(parseStringWithQuotes(ctx.userName.getText()));
    return authorOperator;
  }

  // Revoke User Privileges

  @Override
  public Operator visitRevokeUser(IoTDBSqlParser.RevokeUserContext ctx) {
    AuthorOperator authorOperator =
        new AuthorOperator(SQLConstant.TOK_AUTHOR_GRANT, AuthorType.REVOKE_USER);
    authorOperator.setUserName(parseStringWithQuotes(ctx.ID().getText()));
    authorOperator.setPrivilegeList(parsePrivilege(ctx.privileges()));
    authorOperator.setNodeNameList(parsePrefixPath(ctx.prefixPath()));
    return authorOperator;
  }

  // Revoke Role Privileges

  @Override
  public Operator visitRevokeRole(IoTDBSqlParser.RevokeRoleContext ctx) {
    AuthorOperator authorOperator =
        new AuthorOperator(SQLConstant.TOK_AUTHOR_GRANT, AuthorType.REVOKE_ROLE);
    authorOperator.setRoleName(parseStringWithQuotes(ctx.ID().getText()));
    authorOperator.setPrivilegeList(parsePrivilege(ctx.privileges()));
    authorOperator.setNodeNameList(parsePrefixPath(ctx.prefixPath()));
    return authorOperator;
  }

  // Revoke Role From User

  @Override
  public Operator visitRevokeRoleFromUser(IoTDBSqlParser.RevokeRoleFromUserContext ctx) {
    AuthorOperator authorOperator =
        new AuthorOperator(SQLConstant.TOK_AUTHOR_GRANT, AuthorType.REVOKE_ROLE_FROM_USER);
    authorOperator.setRoleName(parseStringWithQuotes(ctx.roleName.getText()));
    authorOperator.setUserName(parseStringWithQuotes(ctx.userName.getText()));
    return authorOperator;
  }

  // Drop User

  @Override
  public Operator visitDropUser(IoTDBSqlParser.DropUserContext ctx) {
    AuthorOperator authorOperator =
        new AuthorOperator(SQLConstant.TOK_AUTHOR_DROP, AuthorOperator.AuthorType.DROP_USER);
    authorOperator.setUserName(parseStringWithQuotes(ctx.ID().getText()));
    return authorOperator;
  }

  // Drop Role

  @Override
  public Operator visitDropRole(IoTDBSqlParser.DropRoleContext ctx) {
    AuthorOperator authorOperator =
        new AuthorOperator(SQLConstant.TOK_AUTHOR_DROP, AuthorOperator.AuthorType.DROP_ROLE);
    authorOperator.setRoleName(parseStringWithQuotes(ctx.ID().getText()));
    return authorOperator;
  }

  // List Users

  @Override
  public Operator visitListUser(IoTDBSqlParser.ListUserContext ctx) {
    return new AuthorOperator(SQLConstant.TOK_LIST, AuthorOperator.AuthorType.LIST_USER);
  }

  // List Roles

  @Override
  public Operator visitListRole(IoTDBSqlParser.ListRoleContext ctx) {
    return new AuthorOperator(SQLConstant.TOK_LIST, AuthorOperator.AuthorType.LIST_ROLE);
  }

  // List Privileges

  @Override
  public Operator visitListPrivilegesUser(IoTDBSqlParser.ListPrivilegesUserContext ctx) {
    AuthorOperator operator =
        new AuthorOperator(SQLConstant.TOK_LIST, AuthorOperator.AuthorType.LIST_USER_PRIVILEGE);
    operator.setUserName(parseStringWithQuotes(ctx.userName.getText()));
    operator.setNodeNameList(parsePrefixPath(ctx.prefixPath()));
    return operator;
  }

  // List Privileges of Roles On Specific Path

  @Override
  public Operator visitListPrivilegesRole(IoTDBSqlParser.ListPrivilegesRoleContext ctx) {
    AuthorOperator operator =
        new AuthorOperator(SQLConstant.TOK_LIST, AuthorOperator.AuthorType.LIST_ROLE_PRIVILEGE);
    operator.setRoleName(parseStringWithQuotes(ctx.ID().getText()));
    operator.setNodeNameList(parsePrefixPath(ctx.prefixPath()));
    return operator;
  }

  // List Privileges of Users

  @Override
  public Operator visitListUserPrivileges(IoTDBSqlParser.ListUserPrivilegesContext ctx) {
    AuthorOperator operator =
        new AuthorOperator(SQLConstant.TOK_LIST, AuthorOperator.AuthorType.LIST_USER_PRIVILEGE);
    operator.setUserName(parseStringWithQuotes(ctx.userName.getText()));
    return operator;
  }

  // List Privileges of Roles

  @Override
  public Operator visitListRolePrivileges(IoTDBSqlParser.ListRolePrivilegesContext ctx) {
    AuthorOperator operator =
        new AuthorOperator(SQLConstant.TOK_LIST, AuthorOperator.AuthorType.LIST_ROLE_PRIVILEGE);
    operator.setRoleName(parseStringWithQuotes(ctx.ID().getText()));
    return operator;
  }

  // List Roles of Users

  @Override
  public Operator visitListAllRoleOfUser(IoTDBSqlParser.ListAllRoleOfUserContext ctx) {
    AuthorOperator operator =
        new AuthorOperator(SQLConstant.TOK_LIST, AuthorOperator.AuthorType.LIST_USER_ROLES);
    operator.setUserName(parseStringWithQuotes(ctx.userName.getText()));
    return operator;
  }

  // List Users of Role

  @Override
  public Operator visitListAllUserOfRole(IoTDBSqlParser.ListAllUserOfRoleContext ctx) {
    AuthorOperator operator =
        new AuthorOperator(SQLConstant.TOK_LIST, AuthorOperator.AuthorType.LIST_ROLE_USERS);
    operator.setRoleName(parseStringWithQuotes(ctx.ID().getText()));
    return operator;
  }

  private String[] parsePrivilege(IoTDBSqlParser.PrivilegesContext ctx) {
    List<IoTDBSqlParser.PrivilegeValueContext> privilegeList = ctx.privilegeValue();
    List<String> privileges = new ArrayList<>();
    for (IoTDBSqlParser.PrivilegeValueContext privilegeValue : privilegeList) {
      privileges.add(privilegeValue.getText());
    }
    return privileges.toArray(new String[0]);
  }

  /** 5. Utility Statements */

  // Merge

  @Override
  public Operator visitMerge(IoTDBSqlParser.MergeContext ctx) {
    return new MergeOperator(SQLConstant.TOK_MERGE);
  }

  // Full Merge

  @Override
  public Operator visitFullMerge(IoTDBSqlParser.FullMergeContext ctx) {
    return new MergeOperator(SQLConstant.TOK_FULL_MERGE);
  }

  // Flush

  @Override
  public Operator visitFlush(IoTDBSqlParser.FlushContext ctx) {
    FlushOperator flushOperator = new FlushOperator(SQLConstant.TOK_FLUSH);
    if (ctx.BOOLEAN_LITERAL() != null) {
      flushOperator.setSeq(Boolean.parseBoolean(ctx.BOOLEAN_LITERAL().getText()));
    }
    if (ctx.prefixPath(0) != null) {
      List<PartialPath> storageGroups = new ArrayList<>();
      for (IoTDBSqlParser.PrefixPathContext prefixPathContext : ctx.prefixPath()) {
        storageGroups.add(parsePrefixPath(prefixPathContext));
      }
      flushOperator.setStorageGroupList(storageGroups);
    }
    return flushOperator;
  }

  // Clear Cache

  @Override
  public Operator visitClearCache(IoTDBSqlParser.ClearCacheContext ctx) {
    return new ClearCacheOperator(SQLConstant.TOK_CLEAR_CACHE);
  }

  // Settle

  @Override
  public Operator visitSettle(IoTDBSqlParser.SettleContext ctx) {
    SettleOperator settleOperator = new SettleOperator(SQLConstant.TOK_SETTLE);
    if (ctx.prefixPath() != null) {
      // Storage Group
      PartialPath sgPath = parsePrefixPath(ctx.prefixPath());
      settleOperator.setSgPath(sgPath);
      settleOperator.setIsSgPath(true);
    } else {
      // TsFile Path
      String tsFilePath = parseStringWithQuotes(ctx.tsFilePath.getText());
      settleOperator.setTsFilePath(tsFilePath);
      settleOperator.setIsSgPath(false);
    }
    return settleOperator;
  }

  // Set System To ReadOnly/Writable

  @Override
  public Operator visitSetSystemStatus(IoTDBSqlParser.SetSystemStatusContext ctx) {
    if (ctx.READONLY() != null) {
      // Set system to ReadOnly
      return new SetSystemModeOperator(SQLConstant.TOK_SET_SYSTEM_MODE, true);
    } else {
      // Set system to Writable
      return new SetSystemModeOperator(SQLConstant.TOK_SET_SYSTEM_MODE, false);
    }
  }

  // Show Version

  @Override
  public Operator visitShowVersion(IoTDBSqlParser.ShowVersionContext ctx) {
    return new ShowOperator(SQLConstant.TOK_VERSION);
  }

  // Show Flush Info

  @Override
  public Operator visitShowFlushInfo(IoTDBSqlParser.ShowFlushInfoContext ctx) {
    return new ShowOperator(SQLConstant.TOK_FLUSH_TASK_INFO);
  }

  // Show Lock Info

  @Override
  public Operator visitShowLockInfo(IoTDBSqlParser.ShowLockInfoContext ctx) {
    if (ctx.prefixPath() != null) {
      return new ShowLockInfoOperator(SQLConstant.TOK_LOCK_INFO, parsePrefixPath(ctx.prefixPath()));
    } else {
      return new ShowLockInfoOperator(
          SQLConstant.TOK_LOCK_INFO, new PartialPath(SQLConstant.getSingleRootArray()));
    }
  }

  // Show Merge Info

  @Override
  public Operator visitShowMergeInfo(IoTDBSqlParser.ShowMergeInfoContext ctx) {
    return new ShowMergeStatusOperator(SQLConstant.TOK_SHOW_MERGE_STATUS);
  }

  // Show Query Processlist

  @Override
  public Operator visitShowQueryProcesslist(IoTDBSqlParser.ShowQueryProcesslistContext ctx) {
    return new ShowOperator(SQLConstant.TOK_QUERY_PROCESSLIST);
  }

  // Kill Query

  @Override
  public Operator visitKillQuery(IoTDBSqlParser.KillQueryContext ctx) {
    KillQueryOperator killQueryOperator = new KillQueryOperator(TOK_KILL_QUERY);
    if (ctx.INTEGER_LITERAL() != null) {
      killQueryOperator.setQueryId(Integer.parseInt(ctx.INTEGER_LITERAL().getText()));
    }
    return killQueryOperator;
  }

  // Grant Watermark Embedding

  @Override
  public Operator visitGrantWatermarkEmbedding(IoTDBSqlParser.GrantWatermarkEmbeddingContext ctx) {
    List<IoTDBSqlParser.UsernameWithRootContext> usernameList = ctx.usernameWithRoot();
    List<String> users = new ArrayList<>();
    for (IoTDBSqlParser.UsernameWithRootContext username : usernameList) {
      users.add(parseStringWithQuotes(username.getText()));
    }
    return new DataAuthOperator(SQLConstant.TOK_GRANT_WATERMARK_EMBEDDING, users);
  }

  // Revoke Watermark Embedding

  @Override
  public Operator visitRevokeWatermarkEmbedding(
      IoTDBSqlParser.RevokeWatermarkEmbeddingContext ctx) {
    List<IoTDBSqlParser.UsernameWithRootContext> usernameList = ctx.usernameWithRoot();
    List<String> users = new ArrayList<>();
    for (IoTDBSqlParser.UsernameWithRootContext username : usernameList) {
      users.add(parseStringWithQuotes(username.getText()));
    }
    return new DataAuthOperator(SQLConstant.TOK_REVOKE_WATERMARK_EMBEDDING, users);
  }

  // Load Configuration

  @Override
  public Operator visitLoadConfiguration(IoTDBSqlParser.LoadConfigurationContext ctx) {
    if (ctx.GLOBAL() != null) {
      return new LoadConfigurationOperator(LoadConfigurationOperatorType.GLOBAL);
    } else {
      return new LoadConfigurationOperator(LoadConfigurationOperatorType.LOCAL);
    }
  }

  // Load Timeseries

  @Override
  public Operator visitLoadTimeseries(IoTDBSqlParser.LoadTimeseriesContext ctx) {
    if (ctx.prefixPath().nodeName().size() < 3) {
      throw new SQLParserException("data load command: child count < 3\n");
    }

    String csvPath = ctx.fileName.getText();
    StringContainer sc = new StringContainer(TsFileConstant.PATH_SEPARATOR);
    List<IoTDBSqlParser.NodeNameContext> nodeNames = ctx.prefixPath().nodeName();
    sc.addTail(ctx.prefixPath().ROOT().getText());
    for (IoTDBSqlParser.NodeNameContext nodeName : nodeNames) {
      sc.addTail(parseStringWithQuotes(nodeName.getText()));
    }
    return new LoadDataOperator(
        SQLConstant.TOK_DATALOAD, parseStringWithQuotes(csvPath), sc.toString());
  }

  // Load TsFile

  @Override
  public Operator visitLoadFile(IoTDBSqlParser.LoadFileContext ctx) {
    LoadFilesOperator loadFilesOperator =
        new LoadFilesOperator(
            new File(parseStringWithQuotes(ctx.fileName.getText())),
            true,
            IoTDBDescriptor.getInstance().getConfig().getDefaultStorageGroupLevel(),
            true);
    if (ctx.loadFilesClause() != null) {
      parseLoadFiles(loadFilesOperator, ctx.loadFilesClause());
    }
    return loadFilesOperator;
  }

  /**
   * used for parsing load tsfile, context will be one of "SCHEMA, LEVEL, METADATA", and maybe
   * followed by a recursion property statement
   *
   * @param operator the result operator, setting by clause context
   * @param ctx context of property statement
   */
  private void parseLoadFiles(
      LoadFilesOperator operator, IoTDBSqlParser.LoadFilesClauseContext ctx) {
    if (ctx.AUTOREGISTER() != null) {
      operator.setAutoCreateSchema(Boolean.parseBoolean(ctx.BOOLEAN_LITERAL().getText()));
    } else if (ctx.SGLEVEL() != null) {
      operator.setSgLevel(Integer.parseInt(ctx.INTEGER_LITERAL().getText()));
    } else if (ctx.VERIFY() != null) {
      operator.setVerifyMetadata(Boolean.parseBoolean(ctx.BOOLEAN_LITERAL().getText()));
    } else {
      throw new SQLParserException(
          String.format(
              "load tsfile format %s error, please input AUTOREGISTER | SGLEVEL | VERIFY.",
              ctx.getText()));
    }
    if (ctx.loadFilesClause() != null) {
      parseLoadFiles(operator, ctx.loadFilesClause());
    }
  }

  // Remove TsFile

  @Override
  public Operator visitRemoveFile(IoTDBSqlParser.RemoveFileContext ctx) {
    return new RemoveFileOperator(new File(parseStringWithQuotes(ctx.fileName.getText())));
  }

  // Unload TsFile

  @Override
  public Operator visitUnloadFile(IoTDBSqlParser.UnloadFileContext ctx) {
    return new UnloadFileOperator(
        new File(parseStringWithQuotes(ctx.srcFileName.getText())),
        new File(parseStringWithQuotes(ctx.dstFileDir.getText())));
  }

  /** 6. Common Clauses */

  // IoTDB Objects

  private PartialPath parseFullPath(IoTDBSqlParser.FullPathContext ctx) {
    List<IoTDBSqlParser.NodeNameWithoutWildcardContext> nodeNamesWithoutStar =
        ctx.nodeNameWithoutWildcard();
    String[] path = new String[nodeNamesWithoutStar.size() + 1];
    int i = 0;
    if (ctx.ROOT() != null) {
      path[0] = ctx.ROOT().getText();
    }
    for (IoTDBSqlParser.NodeNameWithoutWildcardContext nodeNameWithoutStar : nodeNamesWithoutStar) {
      i++;
      path[i] = parseStringWithQuotes(nodeNameWithoutStar.getText());
    }
    return new PartialPath(path);
  }

  private PartialPath parsePrefixPath(IoTDBSqlParser.PrefixPathContext ctx) {
    List<IoTDBSqlParser.NodeNameContext> nodeNames = ctx.nodeName();
    String[] path = new String[nodeNames.size() + 1];
    path[0] = ctx.ROOT().getText();
    for (int i = 0; i < nodeNames.size(); i++) {
      path[i + 1] = parseStringWithQuotes(nodeNames.get(i).getText());
    }
    return new PartialPath(path);
  }

  private PartialPath parseSuffixPath(IoTDBSqlParser.SuffixPathContext ctx) {
    List<IoTDBSqlParser.NodeNameContext> nodeNames = ctx.nodeName();
    String[] path = new String[nodeNames.size()];
    for (int i = 0; i < nodeNames.size(); i++) {
      path[i] = parseStringWithQuotes(nodeNames.get(i).getText());
    }
    return new PartialPath(path);
  }

  /** function for parsing datetime literal. */
  public long parseDateFormat(String timestampStr) throws SQLParserException {
    if (timestampStr == null || "".equals(timestampStr.trim())) {
      throw new SQLParserException("input timestamp cannot be empty");
    }
    if (timestampStr.equalsIgnoreCase(SQLConstant.NOW_FUNC)) {
      return DatetimeUtils.currentTime();
    }
    try {
      return DatetimeUtils.convertDatetimeStrToLong(timestampStr, zoneId);
    } catch (Exception e) {
      throw new SQLParserException(
          String.format(
              "Input time format %s error. "
                  + "Input like yyyy-MM-dd HH:mm:ss, yyyy-MM-ddTHH:mm:ss or "
                  + "refer to user document for more info.",
              timestampStr));
    }
  }

  public long parseDateFormat(String timestampStr, long currentTime) throws SQLParserException {
    if (timestampStr == null || "".equals(timestampStr.trim())) {
      throw new SQLParserException("input timestamp cannot be empty");
    }
    if (timestampStr.equalsIgnoreCase(SQLConstant.NOW_FUNC)) {
      return currentTime;
    }
    try {
      return DatetimeUtils.convertDatetimeStrToLong(timestampStr, zoneId);
    } catch (Exception e) {
      throw new SQLParserException(
          String.format(
              "Input time format %s error. "
                  + "Input like yyyy-MM-dd HH:mm:ss, yyyy-MM-ddTHH:mm:ss or "
                  + "refer to user document for more info.",
              timestampStr));
    }
  }

  // Expression & Predicate

  /**
   * parse time expression, which is addition and subtraction expression of duration time, now() or
   * DataTimeFormat time.
   *
   * <p>eg. now() + 1d - 2h
   */
  private Long parseDateExpression(IoTDBSqlParser.DateExpressionContext ctx) {
    long time;
    time = parseDateFormat(ctx.getChild(0).getText());
    for (int i = 1; i < ctx.getChildCount(); i = i + 2) {
      if ("+".equals(ctx.getChild(i).getText())) {
        time += DatetimeUtils.convertDurationStrToLong(time, ctx.getChild(i + 1).getText());
      } else {
        time -= DatetimeUtils.convertDurationStrToLong(time, ctx.getChild(i + 1).getText());
      }
    }
    return time;
  }

  private Long parseDateExpression(IoTDBSqlParser.DateExpressionContext ctx, long currentTime) {
    long time;
    time = parseDateFormat(ctx.getChild(0).getText(), currentTime);
    for (int i = 1; i < ctx.getChildCount(); i = i + 2) {
      if ("+".equals(ctx.getChild(i).getText())) {
        time += DatetimeUtils.convertDurationStrToLong(time, ctx.getChild(i + 1).getText());
      } else {
        time -= DatetimeUtils.convertDurationStrToLong(time, ctx.getChild(i + 1).getText());
      }
    }
    return time;
  }

  @SuppressWarnings("squid:S3776")
  private Expression parseExpression(IoTDBSqlParser.ExpressionContext context) {
    // LR_BRACKET unaryInBracket=expression RR_BRACKET
    if (context.unaryInBracket != null) {
      return parseExpression(context.unaryInBracket);
    }

    // (PLUS | MINUS) unaryAfterSign=expression
    if (context.unaryAfterSign != null) {
      return context.MINUS() != null
          ? new NegationExpression(parseExpression(context.unaryAfterSign))
          : parseExpression(context.unaryAfterSign);
    }

    // leftExpression=expression (STAR | DIV | MOD) rightExpression=expression
    // leftExpression=expression (PLUS | MINUS) rightExpression=expression
    if (context.leftExpression != null && context.rightExpression != null) {
      Expression leftExpression = parseExpression(context.leftExpression);
      Expression rightExpression = parseExpression(context.rightExpression);
      if (context.STAR() != null) {
        return new MultiplicationExpression(leftExpression, rightExpression);
      }
      if (context.DIV() != null) {
        return new DivisionExpression(leftExpression, rightExpression);
      }
      if (context.MOD() != null) {
        return new ModuloExpression(leftExpression, rightExpression);
      }
      if (context.PLUS() != null) {
        return new AdditionExpression(leftExpression, rightExpression);
      }
      if (context.MINUS() != null) {
        return new SubtractionExpression(leftExpression, rightExpression);
      }
    }

    // functionName=suffixPath LR_BRACKET expression (COMMA expression)* functionAttribute*
    // RR_BRACKET
    if (context.functionName() != null) {
      return parseFunctionExpression(context);
    }

    // suffixPath
    if (context.suffixPath() != null) {
      return new TimeSeriesOperand(parseSuffixPath(context.suffixPath()));
    }

    if (context.constant() != null) {
      try {
        ConstantContext constantContext = context.constant();
        if (constantContext.BOOLEAN_LITERAL() != null) {
          return new ConstantOperand(
              TSDataType.BOOLEAN, constantContext.BOOLEAN_LITERAL().getText());
        } else if (constantContext.STRING_LITERAL() != null) {
          String text = constantContext.STRING_LITERAL().getText();
          return new ConstantOperand(TSDataType.TEXT, text.substring(1, text.length() - 1));
        } else if (constantContext.INTEGER_LITERAL() != null) {
          return new ConstantOperand(TSDataType.INT64, constantContext.INTEGER_LITERAL().getText());
        } else if (constantContext.realLiteral() != null) {
          return new ConstantOperand(TSDataType.DOUBLE, constantContext.realLiteral().getText());
        } else {
          throw new SQLParserException(
              "Unsupported constant operand: " + constantContext.getText());
        }
      } catch (QueryProcessException e) {
        throw new SQLParserException(e.getMessage());
      }
    }

    throw new UnsupportedOperationException();
  }

  private Expression parseFunctionExpression(IoTDBSqlParser.ExpressionContext functionClause) {
    FunctionExpression functionExpression =
        new FunctionExpression(parseStringWithQuotes(functionClause.functionName().getText()));

    // expressions
    boolean hasNonPureConstantSubExpression = false;
    for (IoTDBSqlParser.ExpressionContext expression : functionClause.expression()) {
      Expression subexpression = parseExpression(expression);
      if (!subexpression.isConstantOperand()) {
        hasNonPureConstantSubExpression = true;
      }
      functionExpression.addExpression(subexpression);
    }

    // It is not allowed to have function expressions like F(1, 1.0). There should be at least one
    // non-pure-constant sub-expression, otherwise the timestamp of the row cannot be inferred.
    if (!hasNonPureConstantSubExpression) {
      throw new SQLParserException(
          "Invalid function expression, all the arguments are constant operands: "
              + functionClause.getText());
    }

    // attributes
    for (IoTDBSqlParser.FunctionAttributeContext functionAttribute :
        functionClause.functionAttribute()) {
      functionExpression.addAttribute(
          parseStringWithQuotes(functionAttribute.functionAttributeKey.getText()),
          parseStringWithQuotes(functionAttribute.functionAttributeValue.getText()));
    }

    return functionExpression;
  }

  private FilterOperator parseOrExpression(IoTDBSqlParser.OrExpressionContext ctx) {
    if (ctx.andExpression().size() == 1) {
      return parseAndExpression(ctx.andExpression(0));
    }
    FilterOperator binaryOp = new FilterOperator(FilterType.KW_OR);
    if (ctx.andExpression().size() > 2) {
      binaryOp.addChildOperator(parseAndExpression(ctx.andExpression(0)));
      binaryOp.addChildOperator(parseAndExpression(ctx.andExpression(1)));
      for (int i = 2; i < ctx.andExpression().size(); i++) {
        FilterOperator op = new FilterOperator(FilterType.KW_OR);
        op.addChildOperator(binaryOp);
        op.addChildOperator(parseAndExpression(ctx.andExpression(i)));
        binaryOp = op;
      }
    } else {
      for (IoTDBSqlParser.AndExpressionContext andExpressionContext : ctx.andExpression()) {
        binaryOp.addChildOperator(parseAndExpression(andExpressionContext));
      }
    }
    return binaryOp;
  }

  private FilterOperator parseAndExpression(IoTDBSqlParser.AndExpressionContext ctx) {
    if (ctx.predicate().size() == 1) {
      return parsePredicate(ctx.predicate(0));
    }
    FilterOperator binaryOp = new FilterOperator(FilterType.KW_AND);
    int size = ctx.predicate().size();
    if (size > 2) {
      binaryOp.addChildOperator(parsePredicate(ctx.predicate(0)));
      binaryOp.addChildOperator(parsePredicate(ctx.predicate(1)));
      for (int i = 2; i < size; i++) {
        FilterOperator op = new FilterOperator(FilterType.KW_AND);
        op.addChildOperator(binaryOp);
        op.addChildOperator(parsePredicate(ctx.predicate(i)));
        binaryOp = op;
      }
    } else {
      for (IoTDBSqlParser.PredicateContext predicateContext : ctx.predicate()) {
        binaryOp.addChildOperator(parsePredicate(predicateContext));
      }
    }
    return binaryOp;
  }

  @SuppressWarnings("squid:S3776") // Suppress high Cognitive Complexity warning
  private FilterOperator parsePredicate(IoTDBSqlParser.PredicateContext ctx) {
    PartialPath path = null;
    if (ctx.OPERATOR_NOT() != null) {
      FilterOperator notOp = new FilterOperator(FilterType.KW_NOT);
      notOp.addChildOperator(parseOrExpression(ctx.orExpression()));
      return notOp;
    } else if (ctx.LR_BRACKET() != null && ctx.OPERATOR_NOT() == null) {
      return parseOrExpression(ctx.orExpression());
    } else if (ctx.REGEXP() != null || ctx.LIKE() != null) {
      if (ctx.suffixPath() != null) {
        path = parseSuffixPath(ctx.suffixPath());
      } else if (ctx.fullPath() != null) {
        path = parseFullPath(ctx.fullPath());
      }
      if (path == null) {
        throw new SQLParserException("Path is null, please check the sql.");
      }
      return ctx.REGEXP() != null
          ? new RegexpOperator(FilterType.REGEXP, path, ctx.STRING_LITERAL().getText())
          : new LikeOperator(FilterType.LIKE, path, ctx.STRING_LITERAL().getText());
    } else {
      if (ctx.TIME() != null || ctx.TIMESTAMP() != null) {
        path = new PartialPath(SQLConstant.getSingleTimeArray());
      }
      if (ctx.fullPath() != null) {
        path = parseFullPath(ctx.fullPath());
      }
      if (ctx.suffixPath() != null) {
        path = parseSuffixPath(ctx.suffixPath());
      }
      if (path == null) {
        throw new SQLParserException("Path is null, please check the sql.");
      }
      if (ctx.inClause() != null) {
        return parseInOperator(ctx.inClause(), path);
      } else {
        return parseBasicFunctionOperator(ctx, path);
      }
    }
  }

  private FilterOperator parseBasicFunctionOperator(
      IoTDBSqlParser.PredicateContext ctx, PartialPath path) {
    BasicFunctionOperator basic;
    if (ctx.constant().dateExpression() != null) {
      if (!path.equals(TIME_PATH)) {
        throw new SQLParserException(path.getFullPath(), "Date can only be used to time");
      }
      basic =
          new BasicFunctionOperator(
              FilterConstant.lexerToFilterType.get(ctx.comparisonOperator().type.getType()),
              path,
              Long.toString(parseDateExpression(ctx.constant().dateExpression())));
    } else {
      basic =
          new BasicFunctionOperator(
              FilterConstant.lexerToFilterType.get(ctx.comparisonOperator().type.getType()),
              path,
              ctx.constant().getText());
    }
    return basic;
  }

  private FilterOperator parseInOperator(IoTDBSqlParser.InClauseContext ctx, PartialPath path) {
    Set<String> values = new HashSet<>();
    boolean not = ctx.OPERATOR_NOT() != null;
    for (IoTDBSqlParser.ConstantContext constant : ctx.constant()) {
      if (constant.dateExpression() != null) {
        if (!path.equals(TIME_PATH)) {
          throw new SQLParserException(path.getFullPath(), "Date can only be used to time");
        }
        values.add(Long.toString(parseDateExpression(constant.dateExpression())));
      } else {
        values.add(constant.getText());
      }
    }
    return new InOperator(FilterType.IN, path, not, values);
  }

  private void parseIndexPredicate(IoTDBSqlParser.IndexPredicateClauseContext ctx) {
    Map<String, Object> props;
    PartialPath path;
    if (ctx.suffixPath() != null) {
      path = parseSuffixPath(ctx.suffixPath());
    } else {
      path = parseFullPath(ctx.fullPath());
    }
    if (ctx.LIKE() != null) {
      // whole matching case
      if (queryOp.getSelectComponent().getResultColumns().size() != 1) {
        throw new SQLParserException("Index query statement allows only one select path");
      }
      if (!path.equals(
          queryOp.getSelectComponent().getResultColumns().get(0).getExpression().toString())) {
        throw new SQLParserException(
            "In the index query statement, "
                + "the path in select element and the index predicate should be same");
      }
      if (queryOp.getProps() != null) {
        props = queryOp.getProps();
      } else {
        props = new HashMap<>();
      }
      props.put(PATTERN, parseSequence(ctx.sequenceClause(0)));
      queryOp.setIndexType(IndexType.RTREE_PAA);
    } else if (ctx.CONTAIN() != null) {
      // subsequence matching case
      List<double[]> compositePattern = new ArrayList<>();
      List<Double> thresholds = new ArrayList<>();
      for (int i = 0; i < ctx.sequenceClause().size(); i++) {
        compositePattern.add(parseSequence(ctx.sequenceClause(i)));
        thresholds.add(Double.parseDouble(ctx.constant(i).getText()));
      }
      if (queryOp.getProps() != null) {
        props = queryOp.getProps();
      } else {
        props = new HashMap<>();
      }
      List<ResultColumn> resultColumns = new ArrayList<>();
      resultColumns.add(new ResultColumn(new TimeSeriesOperand(path)));
      queryOp.getSelectComponent().setResultColumns(resultColumns);
      props.put(PATTERN, compositePattern);
      props.put(THRESHOLD, thresholds);
      queryOp.setIndexType(IndexType.ELB_INDEX);
    } else {
      throw new SQLParserException("Unknown index predicate: " + ctx);
    }
    queryOp.setProps(props);
  }

  private double[] parseSequence(IoTDBSqlParser.SequenceClauseContext ctx) {
    int seqLen = ctx.constant().size();
    double[] sequence = new double[seqLen];
    for (int i = 0; i < seqLen; i++) {
      sequence[i] = Double.parseDouble(ctx.constant(i).getText());
    }
    return sequence;
  }

  // Select Clause

  public void parseSelectClause(IoTDBSqlParser.SelectClauseContext ctx) {
    SelectComponent selectComponent = new SelectComponent(zoneId);
    if (ctx.topClause() != null) {
      // TODO: parse info of top clause into selectOp
      visitTopClause(ctx.topClause());
    } else if (ctx.LAST() != null) {
      queryOp = new LastQueryOperator(queryOp);
    }

    for (IoTDBSqlParser.ResultColumnContext resultColumnContext : ctx.resultColumn()) {
      selectComponent.addResultColumn(parseResultColumn(resultColumnContext));
    }
<<<<<<< HEAD
    // judge query type
    if (!hasDecidedQueryType()) {
      if (selectComponent.hasUserDefinedAggregationFunction()) {
        queryOp = new UDAFQueryOperator(new AggregationQueryOperator(queryOp));
      } else if (selectComponent.hasPlainAggregationFunction()) {
=======

    if (!hasDecidedQueryType()) {
      if (selectComponent.hasUserDefinedAggregationFunction()) {
        queryOp = new UDAFQueryOperator(new AggregationQueryOperator(queryOp));
      } else if (selectComponent.hasAggregationFunction()) {
>>>>>>> 5483abf4
        queryOp = new AggregationQueryOperator(queryOp);
      } else if (selectComponent.hasTimeSeriesGeneratingFunction()) {
        queryOp = new UDFQueryOperator(queryOp);
      }
    } else if (selectComponent.hasUserDefinedAggregationFunction()) {
      queryOp = new UDAFQueryOperator((AggregationQueryOperator) (queryOp));
    }

    queryOp.setSelectComponent(selectComponent);
  }

  @Override
  public Operator visitTopClause(IoTDBSqlParser.TopClauseContext ctx) {
    Map<String, Object> props = new HashMap<>();
    int top = Integer.parseInt(ctx.INTEGER_LITERAL().getText());
    if (top <= 0 || top > 1000) {
      throw new SQLParserException(
          String.format(
              "TOP <N>: N should be greater than 0 and less than 1000, current N is %d", top));
    }
    props.put(TOP_K, top);
    queryOp.setProps(props);
    return queryOp;
  }

  private ResultColumn parseResultColumn(IoTDBSqlParser.ResultColumnContext resultColumnContext) {
    Expression expression = parseExpression(resultColumnContext.expression());
    if (expression.isConstantOperand()) {
      throw new SQLParserException("Constant operand is not allowed: " + expression);
    }
    return new ResultColumn(
        expression,
        resultColumnContext.AS() == null
            ? null
            : parseStringWithQuotes(resultColumnContext.ID().getText()));
  }

  // From Clause

  public void parseFromClause(IoTDBSqlParser.FromClauseContext ctx) {
    FromComponent fromComponent = new FromComponent();
    List<IoTDBSqlParser.PrefixPathContext> prefixFromPaths = ctx.prefixPath();
    for (IoTDBSqlParser.PrefixPathContext prefixFromPath : prefixFromPaths) {
      PartialPath path = parsePrefixPath(prefixFromPath);
      fromComponent.addPrefixTablePath(path);
    }
    queryOp.setFromComponent(fromComponent);
  }

  // Where Clause

  public WhereComponent parseWhereClause(IoTDBSqlParser.WhereClauseContext ctx) {
    if (ctx.indexPredicateClause() != null) {
      parseIndexPredicate(ctx.indexPredicateClause());
      return null;
    }
    FilterOperator whereOp = new FilterOperator();
    whereOp.addChildOperator(parseOrExpression(ctx.orExpression()));
    return new WhereComponent(whereOp.getChildren().get(0));
  }

  // Tag & Property & Attribute

  public void parseTagClause(IoTDBSqlParser.TagClauseContext ctx, Operator operator) {
    Map<String, String> tags = extractMap(ctx.propertyClause(), ctx.propertyClause(0));
    if (operator instanceof CreateTimeSeriesOperator) {
      ((CreateTimeSeriesOperator) operator).setTags(tags);
    } else if (operator instanceof AlterTimeSeriesOperator) {
      ((AlterTimeSeriesOperator) operator).setTagsMap(tags);
    }
  }

  public void parseAttributeClause(IoTDBSqlParser.AttributeClauseContext ctx, Operator operator) {
    Map<String, String> attributes = extractMap(ctx.propertyClause(), ctx.propertyClause(0));
    if (operator instanceof CreateTimeSeriesOperator) {
      ((CreateTimeSeriesOperator) operator).setAttributes(attributes);
    } else if (operator instanceof AlterTimeSeriesOperator) {
      ((AlterTimeSeriesOperator) operator).setAttributesMap(attributes);
    }
  }

  // Limit & Offset Clause

  private void parseLimitClause(IoTDBSqlParser.LimitClauseContext ctx, Operator operator) {
    int limit;
    try {
      limit = Integer.parseInt(ctx.INTEGER_LITERAL().getText());
    } catch (NumberFormatException e) {
      throw new SQLParserException("Out of range. LIMIT <N>: N should be Int32.");
    }
    if (limit <= 0) {
      throw new SQLParserException("LIMIT <N>: N should be greater than 0.");
    }
    if (operator instanceof ShowTimeSeriesOperator) {
      ((ShowTimeSeriesOperator) operator).setLimit(limit);
    } else if (operator instanceof ShowDevicesOperator) {
      ((ShowDevicesOperator) operator).setLimit(limit);
    } else {
      SpecialClauseComponent specialClauseComponent = queryOp.getSpecialClauseComponent();
      if (specialClauseComponent == null) {
        specialClauseComponent = new SpecialClauseComponent();
      }
      specialClauseComponent.setRowLimit(limit);
      queryOp.setSpecialClauseComponent(specialClauseComponent);
    }
    if (ctx.offsetClause() != null) {
      parseOffsetClause(ctx.offsetClause(), operator);
    }
  }

  private void parseOffsetClause(IoTDBSqlParser.OffsetClauseContext ctx, Operator operator) {
    int offset;
    try {
      offset = Integer.parseInt(ctx.INTEGER_LITERAL().getText());
    } catch (NumberFormatException e) {
      throw new SQLParserException(
          "Out of range. OFFSET <OFFSETValue>: OFFSETValue should be Int32.");
    }
    if (offset < 0) {
      throw new SQLParserException("OFFSET <OFFSETValue>: OFFSETValue should >= 0.");
    }
    if (operator instanceof ShowTimeSeriesOperator) {
      ((ShowTimeSeriesOperator) operator).setOffset(offset);
    } else if (operator instanceof ShowDevicesOperator) {
      ((ShowDevicesOperator) operator).setOffset(offset);
    } else {
      SpecialClauseComponent specialClauseComponent = queryOp.getSpecialClauseComponent();
      if (specialClauseComponent == null) {
        specialClauseComponent = new SpecialClauseComponent();
      }
      specialClauseComponent.setRowOffset(offset);
      queryOp.setSpecialClauseComponent(specialClauseComponent);
    }
  }

  private void parseSlimitClause(IoTDBSqlParser.SlimitClauseContext ctx) {
    int slimit;
    try {
      slimit = Integer.parseInt(ctx.INTEGER_LITERAL().getText());
    } catch (NumberFormatException e) {
      throw new SQLParserException("Out of range. SLIMIT <SN>: SN should be Int32.");
    }
    if (slimit <= 0) {
      throw new SQLParserException("SLIMIT <SN>: SN should be greater than 0.");
    }
    SpecialClauseComponent specialClauseComponent = queryOp.getSpecialClauseComponent();
    if (specialClauseComponent == null) {
      specialClauseComponent = new SpecialClauseComponent();
    }
    specialClauseComponent.setSeriesLimit(slimit);
    queryOp.setSpecialClauseComponent(specialClauseComponent);
    if (ctx.soffsetClause() != null) {
      parseSoffsetClause(ctx.soffsetClause(), queryOp);
    }
  }

  public void parseSoffsetClause(IoTDBSqlParser.SoffsetClauseContext ctx, QueryOperator queryOp) {
    int soffset;
    try {
      soffset = Integer.parseInt(ctx.INTEGER_LITERAL().getText());
    } catch (NumberFormatException e) {
      throw new SQLParserException(
          "Out of range. SOFFSET <SOFFSETValue>: SOFFSETValue should be Int32.");
    }
    if (soffset < 0) {
      throw new SQLParserException("SOFFSET <SOFFSETValue>: SOFFSETValue should >= 0.");
    }
    SpecialClauseComponent specialClauseComponent = queryOp.getSpecialClauseComponent();
    if (specialClauseComponent == null) {
      specialClauseComponent = new SpecialClauseComponent();
    }
    specialClauseComponent.setSeriesOffset(soffset);
    queryOp.setSpecialClauseComponent(specialClauseComponent);
  }

  /** Utils */
  private boolean hasDecidedQueryType() {
    return queryOp instanceof GroupByQueryOperator
        || queryOp instanceof FillQueryOperator
        || queryOp instanceof LastQueryOperator
        || queryOp instanceof AggregationQueryOperator
        || queryOp instanceof UDFQueryOperator
        || queryOp instanceof UDAFQueryOperator;
  }

  private String parseStringWithQuotes(String src) {
    if (2 <= src.length()) {
      if (src.charAt(0) == '\"' && src.charAt(src.length() - 1) == '\"') {
        return src.length() == 2 ? "" : src.replace("\"\"", "\"").substring(1, src.length() - 1);
      }
      if (src.charAt(0) == '`' && src.charAt(src.length() - 1) == '`') {
        return src.length() == 2 ? "" : src.replace("``", "`").substring(1, src.length() - 1);
      }
      if (src.charAt(0) == '\'' && src.charAt(src.length() - 1) == '\'') {
        return src.length() == 2 ? "" : src.replace("''", "'").substring(1, src.length() - 1);
      }
    }
    return src;
  }

  /**
   * parse time unit or sliding step in group by query.
   *
   * @param durationStr represent duration string like: 12d8m9ns, 1y1d, etc.
   * @return time in milliseconds, microseconds, or nanoseconds depending on the profile
   */
  private long parseTimeUnitOrSlidingStep(
      String durationStr, boolean isParsingTimeUnit, GroupByClauseComponent groupByComponent) {
    if (durationStr.toLowerCase().contains("mo")) {
      if (isParsingTimeUnit) {
        groupByComponent.setIntervalByMonth(true);
      } else {
        groupByComponent.setSlidingStepByMonth(true);
      }
    }
    return DatetimeUtils.convertDurationStrToLong(durationStr);
  }

  private void setMap(IoTDBSqlParser.AlterClauseContext ctx, Map<String, String> alterMap) {
    List<IoTDBSqlParser.PropertyClauseContext> tagsList = ctx.propertyClause();
    if (ctx.propertyClause(0) != null) {
      for (IoTDBSqlParser.PropertyClauseContext property : tagsList) {
        String value;
        if (property.propertyValue().STRING_LITERAL() != null) {
          value = parseStringWithQuotes(property.propertyValue().getText());
        } else {
          value = property.propertyValue().getText();
        }
        alterMap.put(parseStringWithQuotes(property.ID().getText()), value);
      }
    }
  }

  private Map<String, String> extractMap(
      List<IoTDBSqlParser.PropertyClauseContext> property2,
      IoTDBSqlParser.PropertyClauseContext property3) {
    String value;
    Map<String, String> tags = new HashMap<>(property2.size());
    if (property3 != null) {
      for (IoTDBSqlParser.PropertyClauseContext property : property2) {
        tags.put(
            parseStringWithQuotes(property.ID().getText()),
            parseStringWithQuotes(property.propertyValue().getText()));
      }
    }
    return tags;
  }

  private Pair<Long, Long> calcOperatorInterval(FilterOperator filterOperator) {

    if (filterOperator.getSinglePath() != null
        && !IoTDBConstant.TIME.equals(filterOperator.getSinglePath().getMeasurement())) {
      throw new SQLParserException(DELETE_ONLY_SUPPORT_TIME_EXP_ERROR_MSG);
    }

    long time = Long.parseLong(((BasicFunctionOperator) filterOperator).getValue());
    switch (filterOperator.getFilterType()) {
      case LESSTHAN:
        return new Pair<>(Long.MIN_VALUE, time - 1);
      case LESSTHANOREQUALTO:
        return new Pair<>(Long.MIN_VALUE, time);
      case GREATERTHAN:
        return new Pair<>(time + 1, Long.MAX_VALUE);
      case GREATERTHANOREQUALTO:
        return new Pair<>(time, Long.MAX_VALUE);
      case EQUAL:
        return new Pair<>(time, time);
      default:
        throw new SQLParserException(DELETE_RANGE_ERROR_MSG);
    }
  }
}<|MERGE_RESOLUTION|>--- conflicted
+++ resolved
@@ -2465,19 +2465,11 @@
     for (IoTDBSqlParser.ResultColumnContext resultColumnContext : ctx.resultColumn()) {
       selectComponent.addResultColumn(parseResultColumn(resultColumnContext));
     }
-<<<<<<< HEAD
     // judge query type
     if (!hasDecidedQueryType()) {
       if (selectComponent.hasUserDefinedAggregationFunction()) {
         queryOp = new UDAFQueryOperator(new AggregationQueryOperator(queryOp));
       } else if (selectComponent.hasPlainAggregationFunction()) {
-=======
-
-    if (!hasDecidedQueryType()) {
-      if (selectComponent.hasUserDefinedAggregationFunction()) {
-        queryOp = new UDAFQueryOperator(new AggregationQueryOperator(queryOp));
-      } else if (selectComponent.hasAggregationFunction()) {
->>>>>>> 5483abf4
         queryOp = new AggregationQueryOperator(queryOp);
       } else if (selectComponent.hasTimeSeriesGeneratingFunction()) {
         queryOp = new UDFQueryOperator(queryOp);
