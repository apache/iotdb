/*
 * Licensed to the Apache Software Foundation (ASF) under one
 * or more contributor license agreements.  See the NOTICE file
 * distributed with this work for additional information
 * regarding copyright ownership.  The ASF licenses this file
 * to you under the Apache License, Version 2.0 (the
 * "License"); you may not use this file except in compliance
 * with the License.  You may obtain a copy of the License at
 *
 *     http://www.apache.org/licenses/LICENSE-2.0
 *
 * Unless required by applicable law or agreed to in writing,
 * software distributed under the License is distributed on an
 * "AS IS" BASIS, WITHOUT WARRANTIES OR CONDITIONS OF ANY
 * KIND, either express or implied.  See the License for the
 * specific language governing permissions and limitations
 * under the License.
 */
package org.apache.iotdb.db.qp.sql;

import org.apache.iotdb.db.conf.IoTDBDescriptor;
import org.apache.iotdb.db.engine.trigger.executor.TriggerEvent;
import org.apache.iotdb.db.exception.index.UnsupportedIndexTypeException;
import org.apache.iotdb.db.exception.runtime.SQLParserException;
import org.apache.iotdb.db.index.common.IndexType;
import org.apache.iotdb.db.index.common.IndexUtils;
import org.apache.iotdb.db.metadata.PartialPath;
import org.apache.iotdb.db.qp.constant.FilterConstant;
import org.apache.iotdb.db.qp.constant.FilterConstant.FilterType;
import org.apache.iotdb.db.qp.constant.SQLConstant;
import org.apache.iotdb.db.qp.logical.Operator;
import org.apache.iotdb.db.qp.logical.crud.AggregationQueryOperator;
import org.apache.iotdb.db.qp.logical.crud.BasicFunctionOperator;
import org.apache.iotdb.db.qp.logical.crud.DeleteDataOperator;
import org.apache.iotdb.db.qp.logical.crud.FillClauseComponent;
import org.apache.iotdb.db.qp.logical.crud.FillQueryOperator;
import org.apache.iotdb.db.qp.logical.crud.FilterOperator;
import org.apache.iotdb.db.qp.logical.crud.FromComponent;
import org.apache.iotdb.db.qp.logical.crud.GroupByClauseComponent;
import org.apache.iotdb.db.qp.logical.crud.GroupByFillClauseComponent;
import org.apache.iotdb.db.qp.logical.crud.GroupByFillQueryOperator;
import org.apache.iotdb.db.qp.logical.crud.GroupByQueryOperator;
import org.apache.iotdb.db.qp.logical.crud.InOperator;
import org.apache.iotdb.db.qp.logical.crud.InsertOperator;
import org.apache.iotdb.db.qp.logical.crud.LastQueryOperator;
import org.apache.iotdb.db.qp.logical.crud.QueryOperator;
import org.apache.iotdb.db.qp.logical.crud.SelectComponent;
import org.apache.iotdb.db.qp.logical.crud.SpecialClauseComponent;
import org.apache.iotdb.db.qp.logical.crud.UDFQueryOperator;
import org.apache.iotdb.db.qp.logical.crud.WhereComponent;
import org.apache.iotdb.db.qp.logical.sys.AlterTimeSeriesOperator;
import org.apache.iotdb.db.qp.logical.sys.AlterTimeSeriesOperator.AlterType;
import org.apache.iotdb.db.qp.logical.sys.AuthorOperator;
import org.apache.iotdb.db.qp.logical.sys.AuthorOperator.AuthorType;
import org.apache.iotdb.db.qp.logical.sys.ClearCacheOperator;
import org.apache.iotdb.db.qp.logical.sys.CountOperator;
import org.apache.iotdb.db.qp.logical.sys.CreateContinuousQueryOperator;
import org.apache.iotdb.db.qp.logical.sys.CreateFunctionOperator;
import org.apache.iotdb.db.qp.logical.sys.CreateIndexOperator;
import org.apache.iotdb.db.qp.logical.sys.CreateSnapshotOperator;
import org.apache.iotdb.db.qp.logical.sys.CreateTimeSeriesOperator;
import org.apache.iotdb.db.qp.logical.sys.CreateTriggerOperator;
import org.apache.iotdb.db.qp.logical.sys.DataAuthOperator;
import org.apache.iotdb.db.qp.logical.sys.DeletePartitionOperator;
import org.apache.iotdb.db.qp.logical.sys.DeleteStorageGroupOperator;
import org.apache.iotdb.db.qp.logical.sys.DeleteTimeSeriesOperator;
import org.apache.iotdb.db.qp.logical.sys.DropContinuousQueryOperator;
import org.apache.iotdb.db.qp.logical.sys.DropFunctionOperator;
import org.apache.iotdb.db.qp.logical.sys.DropIndexOperator;
import org.apache.iotdb.db.qp.logical.sys.DropTriggerOperator;
import org.apache.iotdb.db.qp.logical.sys.FlushOperator;
import org.apache.iotdb.db.qp.logical.sys.KillQueryOperator;
import org.apache.iotdb.db.qp.logical.sys.LoadConfigurationOperator;
import org.apache.iotdb.db.qp.logical.sys.LoadConfigurationOperator.LoadConfigurationOperatorType;
import org.apache.iotdb.db.qp.logical.sys.LoadDataOperator;
import org.apache.iotdb.db.qp.logical.sys.LoadFilesOperator;
import org.apache.iotdb.db.qp.logical.sys.MergeOperator;
import org.apache.iotdb.db.qp.logical.sys.MoveFileOperator;
import org.apache.iotdb.db.qp.logical.sys.RemoveFileOperator;
import org.apache.iotdb.db.qp.logical.sys.SetStorageGroupOperator;
import org.apache.iotdb.db.qp.logical.sys.SetTTLOperator;
import org.apache.iotdb.db.qp.logical.sys.ShowChildNodesOperator;
import org.apache.iotdb.db.qp.logical.sys.ShowChildPathsOperator;
import org.apache.iotdb.db.qp.logical.sys.ShowContinuousQueriesOperator;
import org.apache.iotdb.db.qp.logical.sys.ShowDevicesOperator;
import org.apache.iotdb.db.qp.logical.sys.ShowFunctionsOperator;
import org.apache.iotdb.db.qp.logical.sys.ShowLockInfoOperator;
import org.apache.iotdb.db.qp.logical.sys.ShowMergeStatusOperator;
import org.apache.iotdb.db.qp.logical.sys.ShowOperator;
import org.apache.iotdb.db.qp.logical.sys.ShowStorageGroupOperator;
import org.apache.iotdb.db.qp.logical.sys.ShowTTLOperator;
import org.apache.iotdb.db.qp.logical.sys.ShowTimeSeriesOperator;
import org.apache.iotdb.db.qp.logical.sys.ShowTriggersOperator;
import org.apache.iotdb.db.qp.logical.sys.StartTriggerOperator;
import org.apache.iotdb.db.qp.logical.sys.StopTriggerOperator;
import org.apache.iotdb.db.qp.logical.sys.TracingOperator;
import org.apache.iotdb.db.qp.logical.sys.UnSetTTLOperator;
import org.apache.iotdb.db.qp.sql.SqlBaseParser.AliasClauseContext;
import org.apache.iotdb.db.qp.sql.SqlBaseParser.AlignByDeviceClauseOrDisableAlignContext;
import org.apache.iotdb.db.qp.sql.SqlBaseParser.AlignByDeviceClauseOrDisableAlignStatementContext;
import org.apache.iotdb.db.qp.sql.SqlBaseParser.AlterClauseContext;
import org.apache.iotdb.db.qp.sql.SqlBaseParser.AlterTimeseriesContext;
import org.apache.iotdb.db.qp.sql.SqlBaseParser.AlterUserContext;
import org.apache.iotdb.db.qp.sql.SqlBaseParser.AndExpressionContext;
import org.apache.iotdb.db.qp.sql.SqlBaseParser.AttributeClauseContext;
import org.apache.iotdb.db.qp.sql.SqlBaseParser.AttributeClausesContext;
import org.apache.iotdb.db.qp.sql.SqlBaseParser.ClearcacheContext;
import org.apache.iotdb.db.qp.sql.SqlBaseParser.ConstantContext;
import org.apache.iotdb.db.qp.sql.SqlBaseParser.CountDevicesContext;
import org.apache.iotdb.db.qp.sql.SqlBaseParser.CountNodesContext;
import org.apache.iotdb.db.qp.sql.SqlBaseParser.CountStorageGroupContext;
import org.apache.iotdb.db.qp.sql.SqlBaseParser.CountTimeseriesContext;
import org.apache.iotdb.db.qp.sql.SqlBaseParser.CreateFunctionContext;
import org.apache.iotdb.db.qp.sql.SqlBaseParser.CreateIndexContext;
import org.apache.iotdb.db.qp.sql.SqlBaseParser.CreateRoleContext;
import org.apache.iotdb.db.qp.sql.SqlBaseParser.CreateSnapshotContext;
import org.apache.iotdb.db.qp.sql.SqlBaseParser.CreateTimeseriesContext;
import org.apache.iotdb.db.qp.sql.SqlBaseParser.CreateTriggerContext;
import org.apache.iotdb.db.qp.sql.SqlBaseParser.CreateUserContext;
import org.apache.iotdb.db.qp.sql.SqlBaseParser.DateExpressionContext;
import org.apache.iotdb.db.qp.sql.SqlBaseParser.DeletePartitionContext;
import org.apache.iotdb.db.qp.sql.SqlBaseParser.DeleteStatementContext;
import org.apache.iotdb.db.qp.sql.SqlBaseParser.DeleteStorageGroupContext;
import org.apache.iotdb.db.qp.sql.SqlBaseParser.DeleteTimeseriesContext;
import org.apache.iotdb.db.qp.sql.SqlBaseParser.DropFunctionContext;
import org.apache.iotdb.db.qp.sql.SqlBaseParser.DropIndexContext;
import org.apache.iotdb.db.qp.sql.SqlBaseParser.DropRoleContext;
import org.apache.iotdb.db.qp.sql.SqlBaseParser.DropTriggerContext;
import org.apache.iotdb.db.qp.sql.SqlBaseParser.DropUserContext;
import org.apache.iotdb.db.qp.sql.SqlBaseParser.ExpressionContext;
import org.apache.iotdb.db.qp.sql.SqlBaseParser.FillClauseContext;
import org.apache.iotdb.db.qp.sql.SqlBaseParser.FillStatementContext;
import org.apache.iotdb.db.qp.sql.SqlBaseParser.FlushContext;
import org.apache.iotdb.db.qp.sql.SqlBaseParser.FromClauseContext;
import org.apache.iotdb.db.qp.sql.SqlBaseParser.FullMergeContext;
import org.apache.iotdb.db.qp.sql.SqlBaseParser.FullPathContext;
import org.apache.iotdb.db.qp.sql.SqlBaseParser.FunctionAttributeContext;
import org.apache.iotdb.db.qp.sql.SqlBaseParser.GrantRoleContext;
import org.apache.iotdb.db.qp.sql.SqlBaseParser.GrantRoleToUserContext;
import org.apache.iotdb.db.qp.sql.SqlBaseParser.GrantUserContext;
import org.apache.iotdb.db.qp.sql.SqlBaseParser.GrantWatermarkEmbeddingContext;
import org.apache.iotdb.db.qp.sql.SqlBaseParser.GroupByFillClauseContext;
import org.apache.iotdb.db.qp.sql.SqlBaseParser.GroupByFillStatementContext;
import org.apache.iotdb.db.qp.sql.SqlBaseParser.GroupByLevelClauseContext;
import org.apache.iotdb.db.qp.sql.SqlBaseParser.GroupByLevelStatementContext;
import org.apache.iotdb.db.qp.sql.SqlBaseParser.GroupByTimeClauseContext;
import org.apache.iotdb.db.qp.sql.SqlBaseParser.GroupByTimeStatementContext;
import org.apache.iotdb.db.qp.sql.SqlBaseParser.InClauseContext;
import org.apache.iotdb.db.qp.sql.SqlBaseParser.IndexPredicateClauseContext;
import org.apache.iotdb.db.qp.sql.SqlBaseParser.IndexWithClauseContext;
import org.apache.iotdb.db.qp.sql.SqlBaseParser.InsertColumnsSpecContext;
import org.apache.iotdb.db.qp.sql.SqlBaseParser.InsertMultiValueContext;
import org.apache.iotdb.db.qp.sql.SqlBaseParser.InsertStatementContext;
import org.apache.iotdb.db.qp.sql.SqlBaseParser.InsertValuesSpecContext;
import org.apache.iotdb.db.qp.sql.SqlBaseParser.KillQueryContext;
import org.apache.iotdb.db.qp.sql.SqlBaseParser.LimitClauseContext;
import org.apache.iotdb.db.qp.sql.SqlBaseParser.LimitStatementContext;
import org.apache.iotdb.db.qp.sql.SqlBaseParser.ListAllRoleOfUserContext;
import org.apache.iotdb.db.qp.sql.SqlBaseParser.ListAllUserOfRoleContext;
import org.apache.iotdb.db.qp.sql.SqlBaseParser.ListPrivilegesRoleContext;
import org.apache.iotdb.db.qp.sql.SqlBaseParser.ListPrivilegesUserContext;
import org.apache.iotdb.db.qp.sql.SqlBaseParser.ListRoleContext;
import org.apache.iotdb.db.qp.sql.SqlBaseParser.ListRolePrivilegesContext;
import org.apache.iotdb.db.qp.sql.SqlBaseParser.ListUserContext;
import org.apache.iotdb.db.qp.sql.SqlBaseParser.ListUserPrivilegesContext;
import org.apache.iotdb.db.qp.sql.SqlBaseParser.LoadConfigurationStatementContext;
import org.apache.iotdb.db.qp.sql.SqlBaseParser.LoadFilesContext;
import org.apache.iotdb.db.qp.sql.SqlBaseParser.LoadStatementContext;
import org.apache.iotdb.db.qp.sql.SqlBaseParser.MeasurementNameContext;
import org.apache.iotdb.db.qp.sql.SqlBaseParser.MeasurementValueContext;
import org.apache.iotdb.db.qp.sql.SqlBaseParser.MergeContext;
import org.apache.iotdb.db.qp.sql.SqlBaseParser.MoveFileContext;
import org.apache.iotdb.db.qp.sql.SqlBaseParser.NodeNameContext;
import org.apache.iotdb.db.qp.sql.SqlBaseParser.NodeNameWithoutStarContext;
import org.apache.iotdb.db.qp.sql.SqlBaseParser.OffsetClauseContext;
import org.apache.iotdb.db.qp.sql.SqlBaseParser.OrExpressionContext;
import org.apache.iotdb.db.qp.sql.SqlBaseParser.OrderByTimeClauseContext;
import org.apache.iotdb.db.qp.sql.SqlBaseParser.OrderByTimeStatementContext;
import org.apache.iotdb.db.qp.sql.SqlBaseParser.PredicateContext;
import org.apache.iotdb.db.qp.sql.SqlBaseParser.PrefixPathContext;
import org.apache.iotdb.db.qp.sql.SqlBaseParser.PrivilegesContext;
import org.apache.iotdb.db.qp.sql.SqlBaseParser.PropertyContext;
import org.apache.iotdb.db.qp.sql.SqlBaseParser.PropertyValueContext;
import org.apache.iotdb.db.qp.sql.SqlBaseParser.RemoveFileContext;
import org.apache.iotdb.db.qp.sql.SqlBaseParser.ResultColumnContext;
import org.apache.iotdb.db.qp.sql.SqlBaseParser.RevokeRoleContext;
import org.apache.iotdb.db.qp.sql.SqlBaseParser.RevokeRoleFromUserContext;
import org.apache.iotdb.db.qp.sql.SqlBaseParser.RevokeUserContext;
import org.apache.iotdb.db.qp.sql.SqlBaseParser.RevokeWatermarkEmbeddingContext;
import org.apache.iotdb.db.qp.sql.SqlBaseParser.RootOrIdContext;
import org.apache.iotdb.db.qp.sql.SqlBaseParser.SelectClauseContext;
import org.apache.iotdb.db.qp.sql.SqlBaseParser.SelectStatementContext;
import org.apache.iotdb.db.qp.sql.SqlBaseParser.SequenceClauseContext;
import org.apache.iotdb.db.qp.sql.SqlBaseParser.SetStorageGroupContext;
import org.apache.iotdb.db.qp.sql.SqlBaseParser.SetTTLStatementContext;
import org.apache.iotdb.db.qp.sql.SqlBaseParser.ShowAllTTLStatementContext;
import org.apache.iotdb.db.qp.sql.SqlBaseParser.ShowChildNodesContext;
import org.apache.iotdb.db.qp.sql.SqlBaseParser.ShowChildPathsContext;
import org.apache.iotdb.db.qp.sql.SqlBaseParser.ShowDevicesContext;
import org.apache.iotdb.db.qp.sql.SqlBaseParser.ShowFlushTaskInfoContext;
import org.apache.iotdb.db.qp.sql.SqlBaseParser.ShowFunctionsContext;
import org.apache.iotdb.db.qp.sql.SqlBaseParser.ShowLockInfoContext;
import org.apache.iotdb.db.qp.sql.SqlBaseParser.ShowMergeStatusContext;
import org.apache.iotdb.db.qp.sql.SqlBaseParser.ShowQueryProcesslistContext;
import org.apache.iotdb.db.qp.sql.SqlBaseParser.ShowStorageGroupContext;
import org.apache.iotdb.db.qp.sql.SqlBaseParser.ShowTTLStatementContext;
import org.apache.iotdb.db.qp.sql.SqlBaseParser.ShowTimeseriesContext;
import org.apache.iotdb.db.qp.sql.SqlBaseParser.ShowTriggersContext;
import org.apache.iotdb.db.qp.sql.SqlBaseParser.ShowVersionContext;
import org.apache.iotdb.db.qp.sql.SqlBaseParser.ShowWhereClauseContext;
import org.apache.iotdb.db.qp.sql.SqlBaseParser.SingleStatementContext;
import org.apache.iotdb.db.qp.sql.SqlBaseParser.SlimitClauseContext;
import org.apache.iotdb.db.qp.sql.SqlBaseParser.SlimitStatementContext;
import org.apache.iotdb.db.qp.sql.SqlBaseParser.SoffsetClauseContext;
import org.apache.iotdb.db.qp.sql.SqlBaseParser.SpecialLimitStatementContext;
import org.apache.iotdb.db.qp.sql.SqlBaseParser.StartTriggerContext;
import org.apache.iotdb.db.qp.sql.SqlBaseParser.StopTriggerContext;
import org.apache.iotdb.db.qp.sql.SqlBaseParser.StringLiteralContext;
import org.apache.iotdb.db.qp.sql.SqlBaseParser.SuffixPathContext;
import org.apache.iotdb.db.qp.sql.SqlBaseParser.TagClauseContext;
import org.apache.iotdb.db.qp.sql.SqlBaseParser.TimeIntervalContext;
import org.apache.iotdb.db.qp.sql.SqlBaseParser.TopClauseContext;
import org.apache.iotdb.db.qp.sql.SqlBaseParser.TracingOffContext;
import org.apache.iotdb.db.qp.sql.SqlBaseParser.TracingOnContext;
import org.apache.iotdb.db.qp.sql.SqlBaseParser.TriggerAttributeContext;
import org.apache.iotdb.db.qp.sql.SqlBaseParser.TypeClauseContext;
import org.apache.iotdb.db.qp.sql.SqlBaseParser.UnsetTTLStatementContext;
import org.apache.iotdb.db.qp.sql.SqlBaseParser.WhereClauseContext;
import org.apache.iotdb.db.qp.sql.SqlBaseParser.WithoutNullClauseContext;
import org.apache.iotdb.db.qp.sql.SqlBaseParser.WithoutNullStatementContext;
import org.apache.iotdb.db.qp.utils.DatetimeUtils;
import org.apache.iotdb.db.query.executor.fill.IFill;
import org.apache.iotdb.db.query.executor.fill.LinearFill;
import org.apache.iotdb.db.query.executor.fill.PreviousFill;
import org.apache.iotdb.db.query.expression.Expression;
import org.apache.iotdb.db.query.expression.ResultColumn;
import org.apache.iotdb.db.query.expression.binary.AdditionExpression;
import org.apache.iotdb.db.query.expression.binary.DivisionExpression;
import org.apache.iotdb.db.query.expression.binary.ModuloExpression;
import org.apache.iotdb.db.query.expression.binary.MultiplicationExpression;
import org.apache.iotdb.db.query.expression.binary.SubtractionExpression;
import org.apache.iotdb.db.query.expression.unary.FunctionExpression;
import org.apache.iotdb.db.query.expression.unary.NegationExpression;
import org.apache.iotdb.db.query.expression.unary.TimeSeriesOperand;
import org.apache.iotdb.tsfile.common.conf.TSFileDescriptor;
import org.apache.iotdb.tsfile.common.constant.TsFileConstant;
import org.apache.iotdb.tsfile.file.metadata.enums.CompressionType;
import org.apache.iotdb.tsfile.file.metadata.enums.TSDataType;
import org.apache.iotdb.tsfile.file.metadata.enums.TSEncoding;
import org.apache.iotdb.tsfile.utils.Pair;
import org.apache.iotdb.tsfile.utils.StringContainer;

import org.antlr.v4.runtime.ParserRuleContext;
import org.antlr.v4.runtime.misc.Interval;
import org.antlr.v4.runtime.tree.TerminalNode;

import java.io.File;
import java.time.ZoneId;
import java.util.ArrayList;
import java.util.Collections;
import java.util.EnumMap;
import java.util.HashMap;
import java.util.HashSet;
import java.util.List;
import java.util.Map;
import java.util.Objects;
import java.util.Set;

import static org.apache.iotdb.db.index.common.IndexConstant.PATTERN;
import static org.apache.iotdb.db.index.common.IndexConstant.THRESHOLD;
import static org.apache.iotdb.db.index.common.IndexConstant.TOP_K;
import static org.apache.iotdb.db.qp.constant.SQLConstant.TIME_PATH;
import static org.apache.iotdb.db.qp.constant.SQLConstant.TOK_KILL_QUERY;

public class IoTDBSqlVisitor extends SqlBaseBaseVisitor<Operator> {

  private static final String DELETE_RANGE_ERROR_MSG =
      "For delete statement, where clause can only contain atomic expressions like : "
          + "time > XXX, time <= XXX, or two atomic expressions connected by 'AND'";
  private ZoneId zoneId;
  private QueryOperator queryOp;

  public void setZoneId(ZoneId zoneId) {
    this.zoneId = zoneId;
  }

  @Override
  public Operator visitSingleStatement(SingleStatementContext ctx) {
    Operator operator = visit(ctx.statement());
    if (ctx.DEBUG() != null) {
      operator.setDebug(true);
    }
    return operator;
  }

  @Override
  public Operator visitCreateTimeseries(CreateTimeseriesContext ctx) {
    CreateTimeSeriesOperator createTimeSeriesOperator =
        new CreateTimeSeriesOperator(SQLConstant.TOK_METADATA_CREATE);
    createTimeSeriesOperator.setPath(parseFullPath(ctx.fullPath()));
    if (ctx.alias() != null) {
      createTimeSeriesOperator.setAlias(ctx.alias().ID().getText());
    }
    if (ctx.attributeClauses() != null) {
      parseAttributeClauses(ctx.attributeClauses(), createTimeSeriesOperator);
    }
    return createTimeSeriesOperator;
  }

  @Override
  public Operator visitDeleteTimeseries(DeleteTimeseriesContext ctx) {
    List<PartialPath> deletePaths = new ArrayList<>();
    List<PrefixPathContext> prefixPaths = ctx.prefixPath();
    for (PrefixPathContext prefixPath : prefixPaths) {
      deletePaths.add(parsePrefixPath(prefixPath));
    }
    DeleteTimeSeriesOperator deleteTimeSeriesOperator =
        new DeleteTimeSeriesOperator(SQLConstant.TOK_METADATA_DELETE);
    deleteTimeSeriesOperator.setDeletePathList(deletePaths);
    return deleteTimeSeriesOperator;
  }

  @Override
  public Operator visitAlterTimeseries(AlterTimeseriesContext ctx) {
    AlterTimeSeriesOperator alterTimeSeriesOperator =
        new AlterTimeSeriesOperator(SQLConstant.TOK_METADATA_ALTER);
    alterTimeSeriesOperator.setPath(parseFullPath(ctx.fullPath()));
    parseAlterClause(ctx.alterClause(), alterTimeSeriesOperator);
    return alterTimeSeriesOperator;
  }

  @Override
  public Operator visitInsertStatement(InsertStatementContext ctx) {
    InsertOperator insertOp = new InsertOperator(SQLConstant.TOK_INSERT);
    insertOp.setDevice(parsePrefixPath(ctx.prefixPath()));
    parseInsertColumnSpec(ctx.insertColumnsSpec(), insertOp);
    parseInsertValuesSpec(ctx.insertValuesSpec(), insertOp);
    return insertOp;
  }

  @Override
  public Operator visitDeleteStatement(DeleteStatementContext ctx) {
    DeleteDataOperator deleteDataOp = new DeleteDataOperator(SQLConstant.TOK_DELETE);
    List<PrefixPathContext> prefixPaths = ctx.prefixPath();
    for (PrefixPathContext prefixPath : prefixPaths) {
      deleteDataOp.addPath(parsePrefixPath(prefixPath));
    }
    if (ctx.whereClause() != null) {
      WhereComponent whereComponent = parseWhereClause(ctx.whereClause());
      Pair<Long, Long> timeInterval = parseDeleteTimeInterval(whereComponent.getFilterOperator());
      deleteDataOp.setStartTime(timeInterval.left);
      deleteDataOp.setEndTime(timeInterval.right);
    } else {
      deleteDataOp.setStartTime(Long.MIN_VALUE);
      deleteDataOp.setEndTime(Long.MAX_VALUE);
    }
    return deleteDataOp;
  }

  @Override
  public Operator visitSetStorageGroup(SetStorageGroupContext ctx) {
    SetStorageGroupOperator setStorageGroupOperator =
        new SetStorageGroupOperator(SQLConstant.TOK_METADATA_SET_FILE_LEVEL);
    PartialPath path = parsePrefixPath(ctx.prefixPath());
    setStorageGroupOperator.setPath(path);
    return setStorageGroupOperator;
  }

  @Override
  public Operator visitDeleteStorageGroup(DeleteStorageGroupContext ctx) {
    List<PartialPath> deletePaths = new ArrayList<>();
    List<PrefixPathContext> prefixPaths = ctx.prefixPath();
    for (PrefixPathContext prefixPath : prefixPaths) {
      deletePaths.add(parsePrefixPath(prefixPath));
    }
    DeleteStorageGroupOperator deleteStorageGroupOperator =
        new DeleteStorageGroupOperator(SQLConstant.TOK_METADATA_DELETE_FILE_LEVEL);
    deleteStorageGroupOperator.setDeletePathList(deletePaths);
    return deleteStorageGroupOperator;
  }

  @Override
  public Operator visitCreateIndex(CreateIndexContext ctx) {
    CreateIndexOperator createIndexOp = new CreateIndexOperator(SQLConstant.TOK_CREATE_INDEX);
    List<PrefixPathContext> prefixPaths = Collections.singletonList(ctx.prefixPath());
    for (PrefixPathContext prefixPath : prefixPaths) {
      createIndexOp.addPath(parsePrefixPath(prefixPath));
    }
    parseIndexWithClause(ctx.indexWithClause(), createIndexOp);
    if (ctx.whereClause() != null) {
      FilterOperator filterOp = parseWhereClause(ctx.whereClause()).getFilterOperator();
      long indexTime = parseCreateIndexFilter(filterOp);
      createIndexOp.setTime(indexTime);
    }
    return createIndexOp;
  }

  /** for create index command, time should only have an end time. */
  private long parseCreateIndexFilter(FilterOperator filterOperator) {
    if (filterOperator.getFilterType() != FilterType.GREATERTHAN
        && filterOperator.getFilterType() != FilterType.GREATERTHANOREQUALTO) {
      throw new SQLParserException(
          "For create index command, where clause must be like : time > XXX or time >= XXX");
    }
    long time = Long.parseLong(((BasicFunctionOperator) filterOperator).getValue());
    if (filterOperator.getFilterType() == FilterType.LESSTHAN) {
      time = time - 1;
    }
    return time;
  }

  public void parseIndexWithClause(IndexWithClauseContext ctx, CreateIndexOperator createIndexOp) {
    IndexType indexType;
    try {
      indexType = IndexType.getIndexType(ctx.indexName.getText());
    } catch (UnsupportedIndexTypeException e) {
      throw new SQLParserException(ctx.indexName.getText());
    }

    List<PropertyContext> properties = ctx.property();
    Map<String, String> props = new HashMap<>(properties.size(), 1);
    if (ctx.property(0) != null) {
      for (PropertyContext property : properties) {
        String k = property.ID().getText().toUpperCase();
        String v = property.propertyValue().getText().toUpperCase();
        v = IndexUtils.removeQuotation(v);
        props.put(k, v);
      }
    }
    createIndexOp.setIndexType(indexType);
    createIndexOp.setProps(props);
  }

  @Override
  public Operator visitDropIndex(DropIndexContext ctx) {
    DropIndexOperator dropIndexOperator = new DropIndexOperator(SQLConstant.TOK_DROP_INDEX);
    List<PrefixPathContext> prefixPaths = Collections.singletonList(ctx.prefixPath());
    for (PrefixPathContext prefixPath : prefixPaths) {
      dropIndexOperator.addPath(parsePrefixPath(prefixPath));
    }
    try {
      dropIndexOperator.setIndexType(IndexType.getIndexType(ctx.indexName.getText()));
    } catch (UnsupportedIndexTypeException e) {
      throw new SQLParserException(ctx.indexName.getText());
    }
    return dropIndexOperator;
  }

  @Override
  public Operator visitCreateFunction(CreateFunctionContext ctx) {
    CreateFunctionOperator createFunctionOperator =
        new CreateFunctionOperator(SQLConstant.TOK_FUNCTION_CREATE);
    createFunctionOperator.setTemporary(ctx.TEMPORARY() != null);
    createFunctionOperator.setUdfName(ctx.udfName.getText());
    createFunctionOperator.setClassName(removeStringQuote(ctx.className.getText()));
    return createFunctionOperator;
  }

  @Override
  public Operator visitDropFunction(DropFunctionContext ctx) {
    DropFunctionOperator dropFunctionOperator =
        new DropFunctionOperator(SQLConstant.TOK_FUNCTION_DROP);
    dropFunctionOperator.setUdfName(ctx.udfName.getText());
    return dropFunctionOperator;
  }

  @Override
  public Operator visitShowFunctions(ShowFunctionsContext ctx) {
    ShowFunctionsOperator showFunctionsOperator =
        new ShowFunctionsOperator(SQLConstant.TOK_SHOW_FUNCTIONS);
    showFunctionsOperator.setShowTemporary(ctx.TEMPORARY() != null);
    return showFunctionsOperator;
  }

  @Override
  public Operator visitCreateTrigger(CreateTriggerContext ctx) {
    CreateTriggerOperator createTriggerOperator =
        new CreateTriggerOperator(SQLConstant.TOK_TRIGGER_CREATE);
    createTriggerOperator.setTriggerName(ctx.triggerName.getText());
    createTriggerOperator.setEvent(
        ctx.triggerEventClause().BEFORE() != null
            ? TriggerEvent.BEFORE_INSERT
            : TriggerEvent.AFTER_INSERT);
    createTriggerOperator.setFullPath(parseFullPath(ctx.fullPath()));
    createTriggerOperator.setClassName(removeStringQuote(ctx.className.getText()));
    if (ctx.triggerAttributeClause() != null) {
      for (TriggerAttributeContext triggerAttributeContext :
          ctx.triggerAttributeClause().triggerAttribute()) {
        createTriggerOperator.addAttribute(
            removeStringQuote(triggerAttributeContext.key.getText()),
            removeStringQuote(triggerAttributeContext.value.getText()));
      }
    }
    return createTriggerOperator;
  }

  @Override
  public Operator visitDropTrigger(DropTriggerContext ctx) {
    DropTriggerOperator dropTriggerOperator = new DropTriggerOperator(SQLConstant.TOK_TRIGGER_DROP);
    dropTriggerOperator.setTriggerName(ctx.triggerName.getText());
    return dropTriggerOperator;
  }

  @Override
  public Operator visitStartTrigger(StartTriggerContext ctx) {
    StartTriggerOperator startTriggerOperator =
        new StartTriggerOperator(SQLConstant.TOK_TRIGGER_START);
    startTriggerOperator.setTriggerName(ctx.triggerName.getText());
    return startTriggerOperator;
  }

  @Override
  public Operator visitStopTrigger(StopTriggerContext ctx) {
    StopTriggerOperator stopTriggerOperator = new StopTriggerOperator(SQLConstant.TOK_TRIGGER_STOP);
    stopTriggerOperator.setTriggerName(ctx.triggerName.getText());
    return stopTriggerOperator;
  }

  @Override
  public Operator visitShowTriggers(ShowTriggersContext ctx) {
    return new ShowTriggersOperator(SQLConstant.TOK_SHOW_TRIGGERS);
  }

  @Override
  public Operator visitMerge(MergeContext ctx) {
    return new MergeOperator(SQLConstant.TOK_MERGE);
  }

  @Override
  public Operator visitFlush(FlushContext ctx) {
    FlushOperator flushOperator = new FlushOperator(SQLConstant.TOK_FLUSH);
    if (ctx.booleanClause() != null) {
      flushOperator.setSeq(Boolean.parseBoolean(ctx.booleanClause().getText()));
    }
    if (ctx.prefixPath(0) != null) {
      List<PartialPath> storageGroups = new ArrayList<>();
      for (PrefixPathContext prefixPathContext : ctx.prefixPath()) {
        storageGroups.add(parsePrefixPath(prefixPathContext));
      }
      flushOperator.setStorageGroupList(storageGroups);
    }
    return flushOperator;
  }

  @Override
  public Operator visitFullMerge(FullMergeContext ctx) {
    return new MergeOperator(SQLConstant.TOK_FULL_MERGE);
  }

  @Override
  public Operator visitClearcache(ClearcacheContext ctx) {
    return new ClearCacheOperator(SQLConstant.TOK_CLEAR_CACHE);
  }

  @Override
  public Operator visitCreateUser(CreateUserContext ctx) {
    AuthorOperator authorOperator =
        new AuthorOperator(SQLConstant.TOK_AUTHOR_CREATE, AuthorOperator.AuthorType.CREATE_USER);
    authorOperator.setUserName(ctx.ID().getText());
    authorOperator.setPassWord(removeStringQuote(ctx.password.getText()));
    return authorOperator;
  }

  @Override
  public Operator visitAlterUser(AlterUserContext ctx) {
    AuthorOperator authorOperator =
        new AuthorOperator(
            SQLConstant.TOK_AUTHOR_UPDATE_USER, AuthorOperator.AuthorType.UPDATE_USER);
    if (ctx.ID() != null) {
      authorOperator.setUserName(ctx.ID().getText());
    } else {
      authorOperator.setUserName(ctx.ROOT().getText());
    }
    authorOperator.setNewPassword(removeStringQuote(ctx.password.getText()));
    return authorOperator;
  }

  @Override
  public Operator visitDropUser(DropUserContext ctx) {
    AuthorOperator authorOperator =
        new AuthorOperator(SQLConstant.TOK_AUTHOR_DROP, AuthorOperator.AuthorType.DROP_USER);
    authorOperator.setUserName(ctx.ID().getText());
    return authorOperator;
  }

  @Override
  public Operator visitCreateRole(CreateRoleContext ctx) {
    AuthorOperator authorOperator =
        new AuthorOperator(SQLConstant.TOK_AUTHOR_CREATE, AuthorOperator.AuthorType.CREATE_ROLE);
    authorOperator.setRoleName(ctx.ID().getText());
    return authorOperator;
  }

  @Override
  public Operator visitDropRole(DropRoleContext ctx) {
    AuthorOperator authorOperator =
        new AuthorOperator(SQLConstant.TOK_AUTHOR_DROP, AuthorOperator.AuthorType.DROP_ROLE);
    authorOperator.setRoleName(ctx.ID().getText());
    return authorOperator;
  }

  @Override
  public Operator visitGrantUser(GrantUserContext ctx) {
    AuthorOperator authorOperator =
        new AuthorOperator(SQLConstant.TOK_AUTHOR_GRANT, AuthorOperator.AuthorType.GRANT_USER);
    authorOperator.setUserName(ctx.ID().getText());
    authorOperator.setPrivilegeList(parsePrivilege(ctx.privileges()));
    authorOperator.setNodeNameList(parsePrefixPath(ctx.prefixPath()));
    return authorOperator;
  }

  @Override
  public Operator visitGrantRole(GrantRoleContext ctx) {
    AuthorOperator authorOperator =
        new AuthorOperator(SQLConstant.TOK_AUTHOR_GRANT, AuthorType.GRANT_ROLE);
    authorOperator.setRoleName(ctx.ID().getText());
    authorOperator.setPrivilegeList(parsePrivilege(ctx.privileges()));
    authorOperator.setNodeNameList(parsePrefixPath(ctx.prefixPath()));
    return authorOperator;
  }

  @Override
  public Operator visitRevokeUser(RevokeUserContext ctx) {
    AuthorOperator authorOperator =
        new AuthorOperator(SQLConstant.TOK_AUTHOR_GRANT, AuthorType.REVOKE_USER);
    authorOperator.setUserName(ctx.ID().getText());
    authorOperator.setPrivilegeList(parsePrivilege(ctx.privileges()));
    authorOperator.setNodeNameList(parsePrefixPath(ctx.prefixPath()));
    return authorOperator;
  }

  @Override
  public Operator visitRevokeRole(RevokeRoleContext ctx) {
    AuthorOperator authorOperator =
        new AuthorOperator(SQLConstant.TOK_AUTHOR_GRANT, AuthorType.REVOKE_ROLE);
    authorOperator.setRoleName(ctx.ID().getText());
    authorOperator.setPrivilegeList(parsePrivilege(ctx.privileges()));
    authorOperator.setNodeNameList(parsePrefixPath(ctx.prefixPath()));
    return authorOperator;
  }

  @Override
  public Operator visitGrantRoleToUser(GrantRoleToUserContext ctx) {
    AuthorOperator authorOperator =
        new AuthorOperator(
            SQLConstant.TOK_AUTHOR_GRANT, AuthorOperator.AuthorType.GRANT_ROLE_TO_USER);
    authorOperator.setRoleName(ctx.roleName.getText());
    authorOperator.setUserName(ctx.userName.getText());
    return authorOperator;
  }

  @Override
  public Operator visitRevokeRoleFromUser(RevokeRoleFromUserContext ctx) {
    AuthorOperator authorOperator =
        new AuthorOperator(SQLConstant.TOK_AUTHOR_GRANT, AuthorType.REVOKE_ROLE_FROM_USER);
    authorOperator.setRoleName(ctx.roleName.getText());
    authorOperator.setUserName(ctx.userName.getText());
    return authorOperator;
  }

  @Override
  public Operator visitLoadStatement(LoadStatementContext ctx) {
    if (ctx.prefixPath().nodeName().size() < 3) {
      throw new SQLParserException("data load command: child count < 3\n");
    }

    String csvPath = ctx.stringLiteral().getText();
    StringContainer sc = new StringContainer(TsFileConstant.PATH_SEPARATOR);
    List<NodeNameContext> nodeNames = ctx.prefixPath().nodeName();
    sc.addTail(ctx.prefixPath().ROOT().getText());
    for (NodeNameContext nodeName : nodeNames) {
      sc.addTail(nodeName.getText());
    }
    return new LoadDataOperator(
        SQLConstant.TOK_DATALOAD, removeStringQuote(csvPath), sc.toString());
  }

  @Override
  public Operator visitGrantWatermarkEmbedding(GrantWatermarkEmbeddingContext ctx) {
    List<RootOrIdContext> rootOrIdList = ctx.rootOrId();
    List<String> users = new ArrayList<>();
    for (RootOrIdContext rootOrId : rootOrIdList) {
      users.add(rootOrId.getText());
    }
    return new DataAuthOperator(SQLConstant.TOK_GRANT_WATERMARK_EMBEDDING, users);
  }

  @Override
  public Operator visitRevokeWatermarkEmbedding(RevokeWatermarkEmbeddingContext ctx) {
    List<RootOrIdContext> rootOrIdList = ctx.rootOrId();
    List<String> users = new ArrayList<>();
    for (RootOrIdContext rootOrId : rootOrIdList) {
      users.add(rootOrId.getText());
    }
    return new DataAuthOperator(SQLConstant.TOK_REVOKE_WATERMARK_EMBEDDING, users);
  }

  @Override
  public Operator visitListUser(ListUserContext ctx) {
    return new AuthorOperator(SQLConstant.TOK_LIST, AuthorOperator.AuthorType.LIST_USER);
  }

  @Override
  public Operator visitListRole(ListRoleContext ctx) {
    return new AuthorOperator(SQLConstant.TOK_LIST, AuthorOperator.AuthorType.LIST_ROLE);
  }

  @Override
  public Operator visitListPrivilegesUser(ListPrivilegesUserContext ctx) {
    AuthorOperator operator =
        new AuthorOperator(SQLConstant.TOK_LIST, AuthorOperator.AuthorType.LIST_USER_PRIVILEGE);
    operator.setUserName(ctx.rootOrId().getText());
    operator.setNodeNameList(parsePrefixPath(ctx.prefixPath()));
    return operator;
  }

  @Override
  public Operator visitListPrivilegesRole(ListPrivilegesRoleContext ctx) {
    AuthorOperator operator =
        new AuthorOperator(SQLConstant.TOK_LIST, AuthorOperator.AuthorType.LIST_ROLE_PRIVILEGE);
    operator.setRoleName((ctx.ID().getText()));
    operator.setNodeNameList(parsePrefixPath(ctx.prefixPath()));
    return operator;
  }

  @Override
  public Operator visitListUserPrivileges(ListUserPrivilegesContext ctx) {
    AuthorOperator operator =
        new AuthorOperator(SQLConstant.TOK_LIST, AuthorOperator.AuthorType.LIST_USER_PRIVILEGE);
    operator.setUserName(ctx.rootOrId().getText());
    return operator;
  }

  @Override
  public Operator visitListRolePrivileges(ListRolePrivilegesContext ctx) {
    AuthorOperator operator =
        new AuthorOperator(SQLConstant.TOK_LIST, AuthorOperator.AuthorType.LIST_ROLE_PRIVILEGE);
    operator.setRoleName(ctx.ID().getText());
    return operator;
  }

  @Override
  public Operator visitListAllRoleOfUser(ListAllRoleOfUserContext ctx) {
    AuthorOperator operator =
        new AuthorOperator(SQLConstant.TOK_LIST, AuthorOperator.AuthorType.LIST_USER_ROLES);
    operator.setUserName(ctx.rootOrId().getText());
    return operator;
  }

  @Override
  public Operator visitListAllUserOfRole(ListAllUserOfRoleContext ctx) {
    AuthorOperator operator =
        new AuthorOperator(SQLConstant.TOK_LIST, AuthorOperator.AuthorType.LIST_ROLE_USERS);
    operator.setRoleName((ctx.ID().getText()));
    return operator;
  }

  @Override
  public Operator visitSetTTLStatement(SetTTLStatementContext ctx) {
    SetTTLOperator operator = new SetTTLOperator(SQLConstant.TOK_SET);
    operator.setStorageGroup(parsePrefixPath(ctx.prefixPath()));
    operator.setDataTTL(Long.parseLong(ctx.INT().getText()));
    return operator;
  }

  @Override
  public Operator visitUnsetTTLStatement(UnsetTTLStatementContext ctx) {
    UnSetTTLOperator operator = new UnSetTTLOperator(SQLConstant.TOK_UNSET);
    operator.setStorageGroup(parsePrefixPath(ctx.prefixPath()));
    return operator;
  }

  @Override
  public Operator visitShowTTLStatement(ShowTTLStatementContext ctx) {
    List<PartialPath> storageGroups = new ArrayList<>();
    List<PrefixPathContext> prefixPathList = ctx.prefixPath();
    for (PrefixPathContext prefixPath : prefixPathList) {
      storageGroups.add(parsePrefixPath(prefixPath));
    }
    return new ShowTTLOperator(storageGroups);
  }

  @Override
  public Operator visitShowAllTTLStatement(ShowAllTTLStatementContext ctx) {
    List<PartialPath> storageGroups = new ArrayList<>();
    return new ShowTTLOperator(storageGroups);
  }

  @Override
  public Operator visitShowFlushTaskInfo(ShowFlushTaskInfoContext ctx) {
    return new ShowOperator(SQLConstant.TOK_FLUSH_TASK_INFO);
  }

  @Override
  public Operator visitShowVersion(ShowVersionContext ctx) {
    return new ShowOperator(SQLConstant.TOK_VERSION);
  }

  @Override
  public Operator visitShowTimeseries(ShowTimeseriesContext ctx) {
    boolean orderByHeat = ctx.LATEST() != null;
    ShowTimeSeriesOperator showTimeSeriesOperator;
    if (ctx.prefixPath() != null) {
      showTimeSeriesOperator =
          new ShowTimeSeriesOperator(
              SQLConstant.TOK_TIMESERIES, parsePrefixPath(ctx.prefixPath()), orderByHeat);
    } else {
      showTimeSeriesOperator =
          new ShowTimeSeriesOperator(
              SQLConstant.TOK_TIMESERIES,
              new PartialPath(SQLConstant.getSingleRootArray()),
              orderByHeat);
    }
    if (ctx.showWhereClause() != null) {
      parseShowWhereClause(ctx.showWhereClause(), showTimeSeriesOperator);
    }
    if (ctx.limitClause() != null) {
      parseLimitClause(ctx.limitClause(), showTimeSeriesOperator);
    }
    return showTimeSeriesOperator;
  }

  @Override
  public Operator visitShowQueryProcesslist(ShowQueryProcesslistContext ctx) {
    return new ShowOperator(SQLConstant.TOK_QUERY_PROCESSLIST);
  }

  @Override
  public Operator visitKillQuery(KillQueryContext ctx) {
    KillQueryOperator killQueryOperator = new KillQueryOperator(TOK_KILL_QUERY);
    if (ctx.INT() != null) {
      killQueryOperator.setQueryId(Integer.parseInt(ctx.INT().getText()));
    }
    return killQueryOperator;
  }

  @Override
  public Operator visitShowStorageGroup(ShowStorageGroupContext ctx) {
    if (ctx.prefixPath() != null) {
      return new ShowStorageGroupOperator(
          SQLConstant.TOK_STORAGE_GROUP, parsePrefixPath(ctx.prefixPath()));
    } else {
      return new ShowStorageGroupOperator(
          SQLConstant.TOK_STORAGE_GROUP, new PartialPath(SQLConstant.getSingleRootArray()));
    }
  }

  @Override
  public Operator visitShowLockInfo(ShowLockInfoContext ctx) {
    if (ctx.prefixPath() != null) {
      return new ShowLockInfoOperator(SQLConstant.TOK_LOCK_INFO, parsePrefixPath(ctx.prefixPath()));
    } else {
      return new ShowLockInfoOperator(
          SQLConstant.TOK_LOCK_INFO, new PartialPath(SQLConstant.getSingleRootArray()));
    }
  }

  @Override
  public Operator visitShowChildPaths(ShowChildPathsContext ctx) {
    if (ctx.prefixPath() != null) {
      return new ShowChildPathsOperator(
          SQLConstant.TOK_CHILD_PATHS, parsePrefixPath(ctx.prefixPath()));
    } else {
      return new ShowChildPathsOperator(
          SQLConstant.TOK_CHILD_PATHS, new PartialPath(SQLConstant.getSingleRootArray()));
    }
  }

  @Override
  public Operator visitShowChildNodes(ShowChildNodesContext ctx) {
    if (ctx.prefixPath() != null) {
      return new ShowChildNodesOperator(
          SQLConstant.TOK_CHILD_NODES, parsePrefixPath(ctx.prefixPath()));
    } else {
      return new ShowChildNodesOperator(
          SQLConstant.TOK_CHILD_NODES, new PartialPath(SQLConstant.getSingleRootArray()));
    }
  }

  @Override
  public Operator visitShowDevices(ShowDevicesContext ctx) {
    ShowDevicesOperator showDevicesOperator;
    if (ctx.prefixPath() != null) {
      showDevicesOperator =
          new ShowDevicesOperator(SQLConstant.TOK_DEVICES, parsePrefixPath(ctx.prefixPath()));
    } else {
      showDevicesOperator =
          new ShowDevicesOperator(
              SQLConstant.TOK_DEVICES, new PartialPath(SQLConstant.getSingleRootArray()));
    }
    if (ctx.limitClause() != null) {
      parseLimitClause(ctx.limitClause(), showDevicesOperator);
    }
    // show devices wtih storage group
    if (ctx.WITH() != null) {
      showDevicesOperator.setSgCol(true);
    }
    return showDevicesOperator;
  }

  @Override
  public Operator visitShowMergeStatus(ShowMergeStatusContext ctx) {
    return new ShowMergeStatusOperator(SQLConstant.TOK_SHOW_MERGE_STATUS);
  }

  @Override
  public Operator visitTracingOn(TracingOnContext ctx) {
    return new TracingOperator(SQLConstant.TOK_TRACING, true);
  }

  @Override
  public Operator visitTracingOff(TracingOffContext ctx) {
    return new TracingOperator(SQLConstant.TOK_TRACING, false);
  }

  @Override
  public Operator visitCountTimeseries(CountTimeseriesContext ctx) {
    PrefixPathContext pathContext = ctx.prefixPath();
    PartialPath path =
        (pathContext != null
            ? parsePrefixPath(pathContext)
            : new PartialPath(SQLConstant.getSingleRootArray()));
    if (ctx.INT() != null) {
      return new CountOperator(
          SQLConstant.TOK_COUNT_NODE_TIMESERIES, path, Integer.parseInt(ctx.INT().getText()));
    } else {
      return new CountOperator(SQLConstant.TOK_COUNT_TIMESERIES, path);
    }
  }

  @Override
  public Operator visitCountDevices(CountDevicesContext ctx) {
    PrefixPathContext pathContext = ctx.prefixPath();
    PartialPath path =
        (pathContext != null
            ? parsePrefixPath(pathContext)
            : new PartialPath(SQLConstant.getSingleRootArray()));
    return new CountOperator(SQLConstant.TOK_COUNT_DEVICES, path);
  }

  @Override
  public Operator visitCountStorageGroup(CountStorageGroupContext ctx) {
    PrefixPathContext pathContext = ctx.prefixPath();
    PartialPath path =
        (pathContext != null
            ? parsePrefixPath(pathContext)
            : new PartialPath(SQLConstant.getSingleRootArray()));
    return new CountOperator(SQLConstant.TOK_COUNT_STORAGE_GROUP, path);
  }

  @Override
  public Operator visitCountNodes(CountNodesContext ctx) {
    return new CountOperator(
        SQLConstant.TOK_COUNT_NODES,
        parsePrefixPath(ctx.prefixPath()),
        Integer.parseInt(ctx.INT().getText()));
  }

  @Override
  public Operator visitLoadConfigurationStatement(LoadConfigurationStatementContext ctx) {
    if (ctx.GLOBAL() != null) {
      return new LoadConfigurationOperator(LoadConfigurationOperatorType.GLOBAL);
    } else {
      return new LoadConfigurationOperator(LoadConfigurationOperatorType.LOCAL);
    }
  }

  @Override
  public Operator visitLoadFiles(LoadFilesContext ctx) {
    if (ctx.autoCreateSchema() != null) {
      if (ctx.autoCreateSchema().INT() != null) {
        return new LoadFilesOperator(
            new File(removeStringQuote(ctx.stringLiteral().getText())),
            Boolean.parseBoolean(ctx.autoCreateSchema().booleanClause().getText()),
            Integer.parseInt(ctx.autoCreateSchema().INT().getText()));
      } else {
        return new LoadFilesOperator(
            new File(removeStringQuote(ctx.stringLiteral().getText())),
            Boolean.parseBoolean(ctx.autoCreateSchema().booleanClause().getText()),
            IoTDBDescriptor.getInstance().getConfig().getDefaultStorageGroupLevel());
      }
    } else {
      return new LoadFilesOperator(
          new File(removeStringQuote(ctx.stringLiteral().getText())),
          true,
          IoTDBDescriptor.getInstance().getConfig().getDefaultStorageGroupLevel());
    }
  }

  @Override
  public Operator visitRemoveFile(RemoveFileContext ctx) {
    return new RemoveFileOperator(new File(removeStringQuote(ctx.stringLiteral().getText())));
  }

  @Override
  public Operator visitMoveFile(MoveFileContext ctx) {
    return new MoveFileOperator(
        new File(removeStringQuote(ctx.stringLiteral(0).getText())),
        new File(removeStringQuote(ctx.stringLiteral(1).getText())));
  }

  @Override
  public Operator visitDeletePartition(DeletePartitionContext ctx) {
    DeletePartitionOperator deletePartitionOperator =
        new DeletePartitionOperator(SQLConstant.TOK_DELETE_PARTITION);
    deletePartitionOperator.setStorageGroupName(parsePrefixPath(ctx.prefixPath()));
    Set<Long> idSet = new HashSet<>();
    for (TerminalNode terminalNode : ctx.INT()) {
      idSet.add(Long.parseLong(terminalNode.getText()));
    }
    deletePartitionOperator.setPartitionIds(idSet);
    return deletePartitionOperator;
  }

  @Override
  public Operator visitCreateSnapshot(CreateSnapshotContext ctx) {
    return new CreateSnapshotOperator(SQLConstant.TOK_CREATE_SCHEMA_SNAPSHOT);
  }

  @Override
  public Operator visitSelectStatement(SelectStatementContext ctx) {
    // 1. Visit special clause first to initialize different query operator
    if (ctx.specialClause() != null) {
      queryOp = (QueryOperator) visit(ctx.specialClause());
    }
    // 2. There is no special clause in query statement.
    if (queryOp == null) {
      queryOp = new QueryOperator();
    }
    // 3. Visit select, from, where in sequence
    parseSelectClause(ctx.selectClause());
    parseFromClause(ctx.fromClause());
    if (ctx.whereClause() != null) {
      WhereComponent whereComponent = parseWhereClause(ctx.whereClause());
      if (whereComponent != null) {
        queryOp.setWhereComponent(whereComponent);
      }
    }

    return queryOp;
  }

<<<<<<< HEAD
  @Override
  public Operator visitDropContinuousQueryStatement(
      SqlBaseParser.DropContinuousQueryStatementContext ctx) {
    DropContinuousQueryOperator operator =
        new DropContinuousQueryOperator(SQLConstant.TOK_CONTINUOUS_QUERY_DROP);
    operator.setContinuousQueryName(ctx.continuousQueryName.getText());
    return operator;
  }

  @Override
  public Operator visitShowContinuousQueriesStatement(
      SqlBaseParser.ShowContinuousQueriesStatementContext ctx) {
    return new ShowContinuousQueriesOperator(SQLConstant.TOK_SHOW_CONTINUOUS_QUERIES);
  }

  @Override
  public Operator visitCreateContinuousQueryStatement(
      SqlBaseParser.CreateContinuousQueryStatementContext ctx) {
    CreateContinuousQueryOperator createContinuousQueryOperator =
        new CreateContinuousQueryOperator(SQLConstant.TOK_CONTINUOUS_QUERY_CREATE);

    createContinuousQueryOperator.setQuerySql(ctx.getText());

    createContinuousQueryOperator.setContinuousQueryName(ctx.continuousQueryName.getText());

    if (ctx.resampleClause() != null) {
      parseResampleClause(ctx.resampleClause(), createContinuousQueryOperator);
    }

    parseCqSelectIntoClause(ctx.cqSelectIntoClause(), createContinuousQueryOperator);

    QueryOperator queryOperator = createContinuousQueryOperator.getQueryOperator();

    StringBuilder sb = new StringBuilder();
    sb.append("select ");
    sb.append(ctx.cqSelectIntoClause().selectElements().getText());
    sb.append(" from ");
    sb.append(ctx.cqSelectIntoClause().fromClause().prefixPath(0).getText());
    if (ctx.cqSelectIntoClause().whereClause() != null) {
      sb.append(" ");
      sb.append(getFullText(ctx.cqSelectIntoClause().whereClause()).toLowerCase());
    }
    sb.append(" group by ([now() - ");
    String groupByInterval = ctx.cqSelectIntoClause().cqGroupByTimeClause().DURATION().getText();
    if (createContinuousQueryOperator.getForInterval() == 0) {
      sb.append(groupByInterval);
    } else {
      List<TerminalNode> durations = ctx.resampleClause().DURATION();
      sb.append(durations.get(durations.size() - 1).getText());
    }
    sb.append(", now()), ");
    sb.append(groupByInterval);
    sb.append(")");
    if (queryOperator.isGroupByLevel()) {
      sb.append(", level = ");
      sb.append(queryOperator.getLevel());
    }
    createContinuousQueryOperator.setQuerySql(sb.toString());

    if (createContinuousQueryOperator.getEveryInterval() == 0) {
      createContinuousQueryOperator.setEveryInterval(queryOperator.getUnit());
    }

    if (createContinuousQueryOperator.getForInterval() == 0) {
      createContinuousQueryOperator.setForInterval(queryOperator.getUnit());
    }

    return createContinuousQueryOperator;
  }

  private String getFullText(ParserRuleContext context) {
    if (context.start == null
        || context.stop == null
        || context.start.getStartIndex() < 0
        || context.stop.getStopIndex() < 0) return context.getText();

    return context
        .start
        .getInputStream()
        .getText(Interval.of(context.start.getStartIndex(), context.stop.getStopIndex()));
  }

  public void parseResampleClause(
      SqlBaseParser.ResampleClauseContext ctx, CreateContinuousQueryOperator operator) {

    if (ctx.DURATION().size() == 1) {
      if (ctx.EVERY() != null) {
        operator.setEveryInterval(parseDuration(ctx.DURATION(0).getText()));
      } else if (ctx.FOR() != null) {
        operator.setForInterval(parseDuration(ctx.DURATION(0).getText()));
      }
    } else if (ctx.DURATION().size() == 2) {
      operator.setEveryInterval(parseDuration(ctx.DURATION(0).getText()));
      operator.setForInterval(parseDuration(ctx.DURATION(1).getText()));
    }
  }

  public void parseCqSelectIntoClause(
      SqlBaseParser.CqSelectIntoClauseContext ctx,
      CreateContinuousQueryOperator createContinuousQueryOperator) {

    QueryOperator queryOperator = new QueryOperator(SQLConstant.TOK_QUERY);

    SelectOperator selectOp = (SelectOperator) visit(ctx.selectElements());
    if (selectOp.getSuffixPaths().size() > 1) {
      throw new SQLParserException("Cq Select Into currently does not support multiple suffixes.");
    }
    queryOperator.setSelectOperator(selectOp);

    FromOperator fromOp = (FromOperator) visit(ctx.fromClause());
    if (fromOp.getPrefixPaths().size() > 1) {
      throw new SQLParserException("Cq Select Into currently does not support multiple prefixes.");
    }
    queryOperator.setFromOperator(fromOp);

    if (ctx.whereClause() != null) {
      Operator operator = visit(ctx.whereClause());
      if (operator instanceof FilterOperator) {
        FilterOperator whereOp = (FilterOperator) operator;
        queryOperator.setFilterOperator(whereOp.getChildren().get(0));
      }
    }

    parseCqGroupByTimeClause(ctx.cqGroupByTimeClause(), queryOperator);

    int fromLen = queryOperator.getFromOperator().getPrefixPaths().get(0).getNodeLength();
    if (queryOperator.getLevel() >= fromLen) {
      throw new SQLParserException(
          "Cq Select Into: Level should not exceed the <from_prefix> length.");
    }

    PartialPath targetPath = null;
    if (ctx.fullPath() != null) {
      targetPath = parseFullPath(ctx.fullPath());
    } else if (ctx.suffixPath() != null) {
      List<String> targetNodes = new ArrayList<>();
      int trueLevel = queryOperator.getLevel();
      if (trueLevel == -1) {
        trueLevel = fromLen - 1;
      }
      for (int i = 0; i <= trueLevel; i++) {
        targetNodes.add("${" + i + "}");
      }
      targetNodes.add(ctx.suffixPath().getText());
      targetPath = new PartialPath(targetNodes.toArray(new String[0]));
    }

    createContinuousQueryOperator.setTargetPath(targetPath);
    createContinuousQueryOperator.setQueryOperator(queryOperator);
  }

  public void parseCqGroupByTimeClause(
      SqlBaseParser.CqGroupByTimeClauseContext ctx, QueryOperator queryOperator) {
    queryOperator.setGroupByTime(true);
    queryOperator.setLeftCRightO(true);

    queryOperator.setUnit(parseDuration(ctx.DURATION().getText()));
    queryOperator.setSlidingStep(queryOperator.getUnit());

    if (ctx.LEVEL() != null && ctx.INT() != null) {
      queryOperator.setGroupByLevel(true);
      queryOperator.setLevel(Integer.parseInt(ctx.INT().getText()));
    }
  }

  @Override
  public Operator visitResampleClause(SqlBaseParser.ResampleClauseContext ctx) {
    return visitChildren(ctx);
  }

  @Override
  public Operator visitCqSelectIntoClause(SqlBaseParser.CqSelectIntoClauseContext ctx) {
    return visitChildren(ctx);
  }

  @Override
  public Operator visitCqGroupByTimeClause(SqlBaseParser.CqGroupByTimeClauseContext ctx) {
    return visitChildren(ctx);
  }

  @Override
  public Operator visitAggregationElement(AggregationElementContext ctx) {
    SelectOperator selectOp = new SelectOperator(SQLConstant.TOK_SELECT, zoneId);

    for (AggregationCallContext aggregationCallContext : ctx.aggregationCall()) {
      BuiltInFunctionCallContext builtInFunctionCallContext =
          aggregationCallContext.builtInFunctionCall();
      UdfCallContext udfCallContext = aggregationCallContext.udfCall();
      if (builtInFunctionCallContext != null) {
        selectOp.addClusterPath(
            parseSuffixPath(builtInFunctionCallContext.suffixPath()),
            builtInFunctionCallContext.functionName().getText());
        selectOp.addUdf(null);
      } else if (udfCallContext != null) {
        selectOp.addClusterPath(null, null);
        parseUdfCall(udfCallContext, selectOp);
=======
  public void parseSelectClause(SelectClauseContext ctx) {
    SelectComponent selectComponent = new SelectComponent(zoneId);
    if (ctx.topClause() != null) {
      // TODO: parse info of top clause into selectOp
      visitTopClause(ctx.topClause());
    } else if (ctx.LAST() != null) {
      queryOp = new LastQueryOperator(queryOp);
    }

    boolean isFirstElement = true;
    for (ResultColumnContext resultColumnContext : ctx.resultColumn()) {
      selectComponent.addResultColumn(parseResultColumn(resultColumnContext));
      // judge query type according to the first select element
      if (!hasDecidedQueryType()) {
        if (selectComponent.hasAggregationFunction()) {
          queryOp = new AggregationQueryOperator(queryOp);
        } else if (selectComponent.hasTimeSeriesGeneratingFunction()) {
          queryOp = new UDFQueryOperator(queryOp);
        }
>>>>>>> d8b4ce8e
      }
    }

    queryOp.setSelectComponent(selectComponent);
  }

  private boolean hasDecidedQueryType() {
    return queryOp instanceof GroupByQueryOperator
        || queryOp instanceof FillQueryOperator
        || queryOp instanceof LastQueryOperator
        || queryOp instanceof AggregationQueryOperator
        || queryOp instanceof UDFQueryOperator;
  }

  @Override
  public Operator visitTopClause(TopClauseContext ctx) {
    Map<String, Object> props = new HashMap<>();
    int top = Integer.parseInt(ctx.INT().getText());
    if (top < 0) {
      throw new SQLParserException("TOP <N>: N should be greater than 0.");
    }
    props.put(TOP_K, top);
    queryOp.setProps(props);
    return queryOp;
  }

  private ResultColumn parseResultColumn(ResultColumnContext resultColumnContext) {
    return new ResultColumn(
        parseExpression(resultColumnContext.expression()),
        resultColumnContext.AS() == null ? null : resultColumnContext.ID().getText());
  }

  @SuppressWarnings("squid:S3776")
  private Expression parseExpression(ExpressionContext context) {
    // unary
    if (context.functionName != null) {
      return parseFunctionExpression(context);
    }
    if (context.suffixPath() != null) {
      return new TimeSeriesOperand(parseSuffixPath(context.suffixPath()));
    }
    if (context.literal != null) {
      return new TimeSeriesOperand(new PartialPath(new String[] {context.literal.getText()}));
    }
    if (context.unary != null) {
      return context.MINUS() != null
          ? new NegationExpression(parseExpression(context.expression(0)))
          : parseExpression(context.expression(0));
    }

    // binary
    Expression leftExpression = parseExpression(context.leftExpression);
    Expression rightExpression = parseExpression(context.rightExpression);
    if (context.STAR() != null) {
      return new MultiplicationExpression(leftExpression, rightExpression);
    }
    if (context.DIV() != null) {
      return new DivisionExpression(leftExpression, rightExpression);
    }
    if (context.MOD() != null) {
      return new ModuloExpression(leftExpression, rightExpression);
    }
    if (context.PLUS() != null) {
      return new AdditionExpression(leftExpression, rightExpression);
    }
    if (context.MINUS() != null) {
      return new SubtractionExpression(leftExpression, rightExpression);
    }

    throw new UnsupportedOperationException();
  }

  private Expression parseFunctionExpression(ExpressionContext functionClause) {
    FunctionExpression functionExpression =
        new FunctionExpression(functionClause.functionName.getText());

    // expressions
    for (ExpressionContext expression : functionClause.expression()) {
      functionExpression.addExpression(parseExpression(expression));
    }

    // attributes
    for (FunctionAttributeContext functionAttribute : functionClause.functionAttribute()) {
      functionExpression.addAttribute(
          removeStringQuote(functionAttribute.functionAttributeKey.getText()),
          removeStringQuote(functionAttribute.functionAttributeValue.getText()));
    }

    return functionExpression;
  }

  @Override
  public Operator visitSpecialLimitStatement(SpecialLimitStatementContext ctx) {
    return visit(ctx.specialLimit());
  }

  @Override
  public Operator visitLimitStatement(LimitStatementContext ctx) {
    if (queryOp == null) {
      queryOp = new QueryOperator();
    }
    parseLimitClause(ctx.limitClause(), queryOp);
    if (ctx.slimitClause() != null) {
      parseSlimitClause(ctx.slimitClause());
    }
    if (ctx.alignByDeviceClauseOrDisableAlign() != null) {
      parseAlignByDeviceClauseOrDisableAlign(ctx.alignByDeviceClauseOrDisableAlign());
    }
    return queryOp;
  }

  @Override
  public Operator visitSlimitStatement(SlimitStatementContext ctx) {
    if (queryOp == null) {
      queryOp = new QueryOperator();
    }
    parseSlimitClause(ctx.slimitClause());
    if (ctx.limitClause() != null) {
      parseLimitClause(ctx.limitClause(), queryOp);
    }
    if (ctx.alignByDeviceClauseOrDisableAlign() != null) {
      parseAlignByDeviceClauseOrDisableAlign(ctx.alignByDeviceClauseOrDisableAlign());
    }
    return queryOp;
  }

  @Override
  public Operator visitAlignByDeviceClauseOrDisableAlignStatement(
      AlignByDeviceClauseOrDisableAlignStatementContext ctx) {
    if (queryOp == null) {
      queryOp = new QueryOperator();
    }
    parseAlignByDeviceClauseOrDisableAlign(ctx.alignByDeviceClauseOrDisableAlign());
    return queryOp;
  }

  private void parseAlignByDeviceClauseOrDisableAlign(
      AlignByDeviceClauseOrDisableAlignContext ctx) {
    SpecialClauseComponent specialClauseComponent = queryOp.getSpecialClauseComponent();
    if (specialClauseComponent == null) {
      specialClauseComponent = new SpecialClauseComponent();
    }
    if (ctx.alignByDeviceClause() != null) {
      parseAlignByDeviceClause(specialClauseComponent);
    } else {
      parseDisableAlign(specialClauseComponent);
    }
    queryOp.setSpecialClauseComponent(specialClauseComponent);
  }

  @Override
  public Operator visitWithoutNullStatement(WithoutNullStatementContext ctx) {
    if (queryOp == null) {
      queryOp = new QueryOperator();
    }
    parseWithoutNullClause(ctx.withoutNullClause());
    if (ctx.limitClause() != null) {
      parseLimitClause(ctx.limitClause(), queryOp);
    }
    if (ctx.slimitClause() != null) {
      parseSlimitClause(ctx.slimitClause());
    }
    if (ctx.alignByDeviceClauseOrDisableAlign() != null) {
      parseAlignByDeviceClauseOrDisableAlign(ctx.alignByDeviceClauseOrDisableAlign());
    }
    return queryOp;
  }

  private void parseWithoutNullClause(WithoutNullClauseContext ctx) {
    SpecialClauseComponent specialClauseComponent = queryOp.getSpecialClauseComponent();
    if (specialClauseComponent == null) {
      specialClauseComponent = new SpecialClauseComponent();
    }
    specialClauseComponent.setWithoutAnyNull(ctx.ANY() != null);
    specialClauseComponent.setWithoutAllNull(ctx.ALL() != null);
    queryOp.setSpecialClauseComponent(specialClauseComponent);
  }

  @Override
  public Operator visitOrderByTimeStatement(OrderByTimeStatementContext ctx) {
    queryOp = new QueryOperator();
    parseOrderByTimeClause(ctx.orderByTimeClause());
    if (ctx.specialLimit() != null) {
      return visit(ctx.specialLimit());
    }
    return queryOp;
  }

  @Override
  public Operator visitGroupByTimeStatement(GroupByTimeStatementContext ctx) {
    queryOp = new GroupByQueryOperator();
    parseGroupByTimeClause(ctx.groupByTimeClause());
    if (ctx.orderByTimeClause() != null) {
      parseOrderByTimeClause(ctx.orderByTimeClause());
    }
    if (ctx.specialLimit() != null) {
      return visit(ctx.specialLimit());
    }
    return queryOp;
  }

  @Override
  public Operator visitGroupByFillStatement(GroupByFillStatementContext ctx) {
    queryOp = new GroupByFillQueryOperator();
    parseGroupByFillClause(ctx.groupByFillClause());
    if (ctx.orderByTimeClause() != null) {
      parseOrderByTimeClause(ctx.orderByTimeClause());
    }
    if (ctx.specialLimit() != null) {
      return visit(ctx.specialLimit());
    }
    return queryOp;
  }

  @Override
  public Operator visitFillStatement(FillStatementContext ctx) {
    queryOp = new FillQueryOperator();
    parseFillClause(ctx.fillClause());
    if (ctx.slimitClause() != null) {
      parseSlimitClause(ctx.slimitClause());
    }
    if (ctx.alignByDeviceClauseOrDisableAlign() != null) {
      parseAlignByDeviceClauseOrDisableAlign(ctx.alignByDeviceClauseOrDisableAlign());
    }
    return queryOp;
  }

  @Override
  public Operator visitGroupByLevelStatement(GroupByLevelStatementContext ctx) {
    queryOp = new AggregationQueryOperator();
    parseGroupByLevelClause(ctx.groupByLevelClause());
    if (ctx.orderByTimeClause() != null) {
      parseOrderByTimeClause(ctx.orderByTimeClause());
    }
    if (ctx.specialLimit() != null) {
      return visit(ctx.specialLimit());
    }
    return queryOp;
  }

  public void parseFromClause(FromClauseContext ctx) {
    FromComponent fromComponent = new FromComponent();
    List<PrefixPathContext> prefixFromPaths = ctx.prefixPath();
    for (PrefixPathContext prefixFromPath : prefixFromPaths) {
      PartialPath path = parsePrefixPath(prefixFromPath);
      fromComponent.addPrefixTablePath(path);
    }
    queryOp.setFromComponent(fromComponent);
  }

  private void parseIndexPredicate(IndexPredicateClauseContext ctx) {
    Map<String, Object> props;
    PartialPath path;
    if (ctx.suffixPath() != null) {
      path = parseSuffixPath(ctx.suffixPath());
    } else {
      path = parseFullPath(ctx.fullPath());
    }
    if (ctx.LIKE() != null) {
      // whole matching case
      if (queryOp.getSelectComponent().getResultColumns().size() != 1) {
        throw new SQLParserException("Index query statement allows only one select path");
      }
      if (!path.equals(
          queryOp.getSelectComponent().getResultColumns().get(0).getExpression().toString())) {
        throw new SQLParserException(
            "In the index query statement, "
                + "the path in select element and the index predicate should be same");
      }
      if (queryOp.getProps() != null) {
        props = queryOp.getProps();
      } else {
        props = new HashMap<>();
      }
      props.put(PATTERN, parseSequence(ctx.sequenceClause(0)));
      queryOp.setIndexType(IndexType.RTREE_PAA);
    } else if (ctx.CONTAIN() != null) {
      // subsequence matching case
      List<double[]> compositePattern = new ArrayList<>();
      List<Double> thresholds = new ArrayList<>();
      for (int i = 0; i < ctx.sequenceClause().size(); i++) {
        compositePattern.add(parseSequence(ctx.sequenceClause(i)));
        thresholds.add(Double.parseDouble(ctx.constant(i).getText()));
      }
      if (queryOp.getProps() != null) {
        props = queryOp.getProps();
      } else {
        props = new HashMap<>();
      }
      List<ResultColumn> resultColumns = new ArrayList<>();
      resultColumns.add(new ResultColumn(new TimeSeriesOperand(path)));
      queryOp.getSelectComponent().setResultColumns(resultColumns);
      props.put(PATTERN, compositePattern);
      props.put(THRESHOLD, thresholds);
      queryOp.setIndexType(IndexType.ELB_INDEX);
    } else {
      throw new SQLParserException("Unknown index predicate: " + ctx);
    }
    queryOp.setProps(props);
  }

  private double[] parseSequence(SequenceClauseContext ctx) {
    int seqLen = ctx.constant().size();
    double[] sequence = new double[seqLen];
    for (int i = 0; i < seqLen; i++) {
      sequence[i] = Double.parseDouble(ctx.constant(i).getText());
    }
    return sequence;
  }

  public void parseGroupByLevelClause(GroupByLevelClauseContext ctx) {
    SpecialClauseComponent groupByLevelClauseComponent = new SpecialClauseComponent();
    groupByLevelClauseComponent.setLevel(Integer.parseInt(ctx.INT().getText()));
    queryOp.setSpecialClauseComponent(groupByLevelClauseComponent);
  }

  public void parseFillClause(FillClauseContext ctx) {
    FillClauseComponent fillClauseComponent = new FillClauseComponent();
    List<TypeClauseContext> list = ctx.typeClause();
    Map<TSDataType, IFill> fillTypes = new EnumMap<>(TSDataType.class);
    for (TypeClauseContext typeClause : list) {
      if (typeClause.ALL() != null) {
        if (typeClause.linearClause() != null) {
          throw new SQLParserException("fill all doesn't support linear fill");
        }
        parseAllTypeClause(typeClause, fillTypes);
        break;
      } else {
        parsePrimitiveTypeClause(typeClause, fillTypes);
      }
    }
    fillClauseComponent.setFillTypes(fillTypes);
    queryOp.setSpecialClauseComponent(fillClauseComponent);
  }

  private void parseAllTypeClause(TypeClauseContext ctx, Map<TSDataType, IFill> fillTypes) {
    IFill fill;
    long preRange;
    if (ctx.previousUntilLastClause() != null) {
      if (ctx.previousUntilLastClause().DURATION() != null) {
        preRange =
            DatetimeUtils.convertDurationStrToLong(
                ctx.previousUntilLastClause().DURATION().getText());
      } else {
        preRange = IoTDBDescriptor.getInstance().getConfig().getDefaultFillInterval();
      }
      fill = new PreviousFill(preRange, true);
    } else {
      if (ctx.previousClause().DURATION() != null) {
        preRange =
            DatetimeUtils.convertDurationStrToLong(ctx.previousClause().DURATION().getText());
      } else {
        preRange = IoTDBDescriptor.getInstance().getConfig().getDefaultFillInterval();
      }
      fill = new PreviousFill(preRange);
    }
    for (TSDataType tsDataType : TSDataType.values()) {
      fillTypes.put(tsDataType, fill.copy());
    }
  }

  private void parseLimitClause(LimitClauseContext ctx, Operator operator) {
    int limit;
    try {
      limit = Integer.parseInt(ctx.INT().getText());
    } catch (NumberFormatException e) {
      throw new SQLParserException("Out of range. LIMIT <N>: N should be Int32.");
    }
    if (limit <= 0) {
      throw new SQLParserException("LIMIT <N>: N should be greater than 0.");
    }
    if (operator instanceof ShowTimeSeriesOperator) {
      ((ShowTimeSeriesOperator) operator).setLimit(limit);
    } else if (operator instanceof ShowDevicesOperator) {
      ((ShowDevicesOperator) operator).setLimit(limit);
    } else {
      SpecialClauseComponent specialClauseComponent = queryOp.getSpecialClauseComponent();
      if (specialClauseComponent == null) {
        specialClauseComponent = new SpecialClauseComponent();
      }
      specialClauseComponent.setRowLimit(limit);
      queryOp.setSpecialClauseComponent(specialClauseComponent);
    }
    if (ctx.offsetClause() != null) {
      parseOffsetClause(ctx.offsetClause(), operator);
    }
  }

  private void parseOffsetClause(OffsetClauseContext ctx, Operator operator) {
    int offset;
    try {
      offset = Integer.parseInt(ctx.INT().getText());
    } catch (NumberFormatException e) {
      throw new SQLParserException(
          "Out of range. OFFSET <OFFSETValue>: OFFSETValue should be Int32.");
    }
    if (offset < 0) {
      throw new SQLParserException("OFFSET <OFFSETValue>: OFFSETValue should >= 0.");
    }
    if (operator instanceof ShowTimeSeriesOperator) {
      ((ShowTimeSeriesOperator) operator).setOffset(offset);
    } else if (operator instanceof ShowDevicesOperator) {
      ((ShowDevicesOperator) operator).setOffset(offset);
    } else {
      SpecialClauseComponent specialClauseComponent = queryOp.getSpecialClauseComponent();
      if (specialClauseComponent == null) {
        specialClauseComponent = new SpecialClauseComponent();
      }
      specialClauseComponent.setRowOffset(offset);
      queryOp.setSpecialClauseComponent(specialClauseComponent);
    }
  }

  private void parseSlimitClause(SlimitClauseContext ctx) {
    int slimit;
    try {
      slimit = Integer.parseInt(ctx.INT().getText());
    } catch (NumberFormatException e) {
      throw new SQLParserException("Out of range. SLIMIT <SN>: SN should be Int32.");
    }
    if (slimit <= 0) {
      throw new SQLParserException("SLIMIT <SN>: SN should be greater than 0.");
    }
    SpecialClauseComponent specialClauseComponent = queryOp.getSpecialClauseComponent();
    if (specialClauseComponent == null) {
      specialClauseComponent = new SpecialClauseComponent();
    }
    specialClauseComponent.setSeriesLimit(slimit);
    queryOp.setSpecialClauseComponent(specialClauseComponent);
    if (ctx.soffsetClause() != null) {
      parseSoffsetClause(ctx.soffsetClause(), queryOp);
    }
  }

  public void parseSoffsetClause(SoffsetClauseContext ctx, QueryOperator queryOp) {
    int soffset;
    try {
      soffset = Integer.parseInt(ctx.INT().getText());
    } catch (NumberFormatException e) {
      throw new SQLParserException(
          "Out of range. SOFFSET <SOFFSETValue>: SOFFSETValue should be Int32.");
    }
    if (soffset < 0) {
      throw new SQLParserException("SOFFSET <SOFFSETValue>: SOFFSETValue should >= 0.");
    }
    SpecialClauseComponent specialClauseComponent = queryOp.getSpecialClauseComponent();
    if (specialClauseComponent == null) {
      specialClauseComponent = new SpecialClauseComponent();
    }
    specialClauseComponent.setSeriesOffset(soffset);
    queryOp.setSpecialClauseComponent(specialClauseComponent);
  }

  private void parseGroupByTimeClause(GroupByTimeClauseContext ctx) {
    GroupByClauseComponent groupByClauseComponent = new GroupByClauseComponent();
    groupByClauseComponent.setLeftCRightO(ctx.timeInterval().LS_BRACKET() != null);
    // parse timeUnit
    groupByClauseComponent.setUnit(
        parseTimeUnitOrSlidingStep(ctx.DURATION(0).getText(), true, groupByClauseComponent));
    // parse sliding step
    if (ctx.DURATION().size() == 2) {
      groupByClauseComponent.setSlidingStep(
          parseTimeUnitOrSlidingStep(ctx.DURATION(1).getText(), false, groupByClauseComponent));
      if (groupByClauseComponent.getSlidingStep() < groupByClauseComponent.getUnit()) {
        throw new SQLParserException(
            "The third parameter sliding step shouldn't be smaller than the second parameter time interval.");
      }
    } else {
      groupByClauseComponent.setSlidingStep(groupByClauseComponent.getUnit());
      groupByClauseComponent.setSlidingStepByMonth(groupByClauseComponent.isIntervalByMonth());
    }

    parseTimeInterval(ctx.timeInterval(), groupByClauseComponent);

    if (ctx.INT() != null) {
      groupByClauseComponent.setLevel(Integer.parseInt(ctx.INT().getText()));
    }
    queryOp.setSpecialClauseComponent(groupByClauseComponent);
  }

  private void parseGroupByFillClause(GroupByFillClauseContext ctx) {
    GroupByFillClauseComponent groupByFillClauseComponent = new GroupByFillClauseComponent();
    groupByFillClauseComponent.setLeftCRightO(ctx.timeInterval().LS_BRACKET() != null);

    // parse timeUnit
    groupByFillClauseComponent.setUnit(
        DatetimeUtils.convertDurationStrToLong(ctx.DURATION().getText()));
    groupByFillClauseComponent.setSlidingStep(groupByFillClauseComponent.getUnit());

    parseTimeInterval(ctx.timeInterval(), groupByFillClauseComponent);

    List<TypeClauseContext> list = ctx.typeClause();
    Map<TSDataType, IFill> fillTypes = new EnumMap<>(TSDataType.class);
    for (TypeClauseContext typeClause : list) {
      // group by fill doesn't support linear fill
      if (typeClause.linearClause() != null) {
        throw new SQLParserException("group by fill doesn't support linear fill");
      }
      // all type use the same fill way
      if (typeClause.ALL() != null) {
        parseAllTypeClause(typeClause, fillTypes);
        break;
      } else {
        parsePrimitiveTypeClause(typeClause, fillTypes);
      }
    }
    groupByFillClauseComponent.setFillTypes(fillTypes);
    queryOp.setSpecialClauseComponent(groupByFillClauseComponent);
  }

  private void parsePrimitiveTypeClause(TypeClauseContext ctx, Map<TSDataType, IFill> fillTypes) {
    TSDataType dataType = parseType(ctx.dataType().getText());
    if (ctx.linearClause() != null && dataType == TSDataType.TEXT) {
      throw new SQLParserException(
          String.format(
              "type %s cannot use %s fill function",
              dataType, ctx.linearClause().LINEAR().getText()));
    }

    int defaultFillInterval = IoTDBDescriptor.getInstance().getConfig().getDefaultFillInterval();

    if (ctx.linearClause() != null) { // linear
      if (ctx.linearClause().DURATION(0) != null) {
        long beforeRange =
            DatetimeUtils.convertDurationStrToLong(ctx.linearClause().DURATION(0).getText());
        long afterRange =
            DatetimeUtils.convertDurationStrToLong(ctx.linearClause().DURATION(1).getText());
        fillTypes.put(dataType, new LinearFill(beforeRange, afterRange));
      } else {
        fillTypes.put(dataType, new LinearFill(defaultFillInterval, defaultFillInterval));
      }
    } else if (ctx.previousClause() != null) { // previous
      if (ctx.previousClause().DURATION() != null) {
        long preRange =
            DatetimeUtils.convertDurationStrToLong(ctx.previousClause().DURATION().getText());
        fillTypes.put(dataType, new PreviousFill(preRange));
      } else {
        fillTypes.put(dataType, new PreviousFill(defaultFillInterval));
      }
    } else { // previous until last
      if (ctx.previousUntilLastClause().DURATION() != null) {
        long preRange =
            DatetimeUtils.convertDurationStrToLong(
                ctx.previousUntilLastClause().DURATION().getText());
        fillTypes.put(dataType, new PreviousFill(preRange, true));
      } else {
        fillTypes.put(dataType, new PreviousFill(defaultFillInterval, true));
      }
    }
  }

  /** parse datatype node. */
  private TSDataType parseType(String datatype) {
    String type = datatype.toLowerCase();
    switch (type) {
      case "int32":
        return TSDataType.INT32;
      case "int64":
        return TSDataType.INT64;
      case "float":
        return TSDataType.FLOAT;
      case "double":
        return TSDataType.DOUBLE;
      case "boolean":
        return TSDataType.BOOLEAN;
      case "text":
        return TSDataType.TEXT;
      default:
        throw new SQLParserException("not a valid fill type : " + type);
    }
  }

  private void parseOrderByTimeClause(OrderByTimeClauseContext ctx) {
    if (ctx.DESC() != null) {
      SpecialClauseComponent specialClauseComponent = queryOp.getSpecialClauseComponent();
      if (specialClauseComponent == null) {
        specialClauseComponent = new SpecialClauseComponent();
      }
      specialClauseComponent.setAscending(false);
      queryOp.setSpecialClauseComponent(specialClauseComponent);
    }
  }

  private void parseAlignByDeviceClause(SpecialClauseComponent specialClauseComponent) {
    specialClauseComponent.setAlignByDevice(true);
  }

  private void parseDisableAlign(SpecialClauseComponent specialClauseComponent) {
    specialClauseComponent.setAlignByTime(false);
  }

  private void parseTimeInterval(
      TimeIntervalContext timeInterval, GroupByClauseComponent groupByClauseComponent) {
    long startTime;
    long endTime;
    if (timeInterval.timeValue(0).INT() != null) {
      startTime = Long.parseLong(timeInterval.timeValue(0).INT().getText());
    } else if (timeInterval.timeValue(0).dateExpression() != null) {
      startTime = parseDateExpression(timeInterval.timeValue(0).dateExpression());
    } else {
      startTime = parseTimeFormat(timeInterval.timeValue(0).dateFormat().getText());
    }
    if (timeInterval.timeValue(1).INT() != null) {
      endTime = Long.parseLong(timeInterval.timeValue(1).INT().getText());
    } else if (timeInterval.timeValue(1).dateExpression() != null) {
      endTime = parseDateExpression(timeInterval.timeValue(1).dateExpression());
    } else {
      endTime = parseTimeFormat(timeInterval.timeValue(1).dateFormat().getText());
    }

    groupByClauseComponent.setStartTime(startTime);
    groupByClauseComponent.setEndTime(endTime);
    if (startTime >= endTime) {
      throw new SQLParserException("Start time should be smaller than endTime in GroupBy");
    }
  }

  private void parseShowWhereClause(ShowWhereClauseContext ctx, ShowTimeSeriesOperator operator) {
    PropertyValueContext propertyValueContext;
    if (ctx.containsExpression() != null) {
      operator.setContains(true);
      propertyValueContext = ctx.containsExpression().propertyValue();
      operator.setKey(ctx.containsExpression().ID().getText());
    } else {
      operator.setContains(false);
      propertyValueContext = ctx.property().propertyValue();
      operator.setKey(ctx.property().ID().getText());
    }
    String value;
    if (propertyValueContext.stringLiteral() != null) {
      value = removeStringQuote(propertyValueContext.getText());
    } else {
      value = propertyValueContext.getText();
    }
    operator.setValue(value);
  }

  private String[] parsePrivilege(PrivilegesContext ctx) {
    List<StringLiteralContext> privilegeList = ctx.stringLiteral();
    List<String> privileges = new ArrayList<>();
    for (StringLiteralContext privilege : privilegeList) {
      privileges.add(removeStringQuote(privilege.getText()));
    }
    return privileges.toArray(new String[0]);
  }

  private Pair<Long, Long> parseDeleteTimeInterval(FilterOperator filterOperator) {
    if (!filterOperator.isLeaf() && filterOperator.getFilterType() != FilterType.KW_AND) {
      throw new SQLParserException(DELETE_RANGE_ERROR_MSG);
    }

    if (filterOperator.isLeaf()) {
      return calcOperatorInterval(filterOperator);
    }

    List<FilterOperator> children = filterOperator.getChildren();
    FilterOperator lOperator = children.get(0);
    FilterOperator rOperator = children.get(1);
    if (!lOperator.isLeaf() || !rOperator.isLeaf()) {
      throw new SQLParserException(DELETE_RANGE_ERROR_MSG);
    }

    Pair<Long, Long> leftOpInterval = calcOperatorInterval(lOperator);
    Pair<Long, Long> rightOpInterval = calcOperatorInterval(rOperator);
    Pair<Long, Long> parsedInterval =
        new Pair<>(
            Math.max(leftOpInterval.left, rightOpInterval.left),
            Math.min(leftOpInterval.right, rightOpInterval.right));
    if (parsedInterval.left > parsedInterval.right) {
      throw new SQLParserException(
          "Invalid delete range: [" + parsedInterval.left + ", " + parsedInterval.right + "]");
    }
    return parsedInterval;
  }

  private Pair<Long, Long> calcOperatorInterval(FilterOperator filterOperator) {
    long time = Long.parseLong(((BasicFunctionOperator) filterOperator).getValue());
    switch (filterOperator.getFilterType()) {
      case LESSTHAN:
        return new Pair<>(Long.MIN_VALUE, time - 1);
      case LESSTHANOREQUALTO:
        return new Pair<>(Long.MIN_VALUE, time);
      case GREATERTHAN:
        return new Pair<>(time + 1, Long.MAX_VALUE);
      case GREATERTHANOREQUALTO:
        return new Pair<>(time, Long.MAX_VALUE);
      case EQUAL:
        return new Pair<>(time, time);
      default:
        throw new SQLParserException(DELETE_RANGE_ERROR_MSG);
    }
  }

  public WhereComponent parseWhereClause(WhereClauseContext ctx) {
    if (ctx.indexPredicateClause() != null) {
      parseIndexPredicate(ctx.indexPredicateClause());
      return null;
    }
    FilterOperator whereOp = new FilterOperator();
    whereOp.addChildOperator(parseOrExpression(ctx.orExpression()));
    return new WhereComponent(whereOp.getChildren().get(0));
  }

  private FilterOperator parseOrExpression(OrExpressionContext ctx) {
    if (ctx.andExpression().size() == 1) {
      return parseAndExpression(ctx.andExpression(0));
    }
    FilterOperator binaryOp = new FilterOperator(FilterType.KW_OR);
    if (ctx.andExpression().size() > 2) {
      binaryOp.addChildOperator(parseAndExpression(ctx.andExpression(0)));
      binaryOp.addChildOperator(parseAndExpression(ctx.andExpression(1)));
      for (int i = 2; i < ctx.andExpression().size(); i++) {
        FilterOperator op = new FilterOperator(FilterType.KW_OR);
        op.addChildOperator(binaryOp);
        op.addChildOperator(parseAndExpression(ctx.andExpression(i)));
        binaryOp = op;
      }
    } else {
      for (AndExpressionContext andExpressionContext : ctx.andExpression()) {
        binaryOp.addChildOperator(parseAndExpression(andExpressionContext));
      }
    }
    return binaryOp;
  }

  private FilterOperator parseAndExpression(AndExpressionContext ctx) {
    if (ctx.predicate().size() == 1) {
      return parsePredicate(ctx.predicate(0));
    }
    FilterOperator binaryOp = new FilterOperator(FilterType.KW_AND);
    int size = ctx.predicate().size();
    if (size > 2) {
      binaryOp.addChildOperator(parsePredicate(ctx.predicate(0)));
      binaryOp.addChildOperator(parsePredicate(ctx.predicate(1)));
      for (int i = 2; i < size; i++) {
        FilterOperator op = new FilterOperator(FilterType.KW_AND);
        op.addChildOperator(binaryOp);
        op.addChildOperator(parsePredicate(ctx.predicate(i)));
        binaryOp = op;
      }
    } else {
      for (PredicateContext predicateContext : ctx.predicate()) {
        binaryOp.addChildOperator(parsePredicate(predicateContext));
      }
    }
    return binaryOp;
  }

  @SuppressWarnings("squid:S3776") // Suppress high Cognitive Complexity warning
  private FilterOperator parsePredicate(PredicateContext ctx) {
    if (ctx.OPERATOR_NOT() != null) {
      FilterOperator notOp = new FilterOperator(FilterType.KW_NOT);
      notOp.addChildOperator(parseOrExpression(ctx.orExpression()));
      return notOp;
    } else if (ctx.LR_BRACKET() != null && ctx.OPERATOR_NOT() == null) {
      return parseOrExpression(ctx.orExpression());
    } else {
      PartialPath path = null;
      if (ctx.TIME() != null || ctx.TIMESTAMP() != null) {
        path = new PartialPath(SQLConstant.getSingleTimeArray());
      }
      if (ctx.fullPath() != null) {
        path = parseFullPath(ctx.fullPath());
      }
      if (ctx.suffixPath() != null) {
        path = parseSuffixPath(ctx.suffixPath());
      }
      if (path == null) {
        throw new SQLParserException("Path is null, please check the sql.");
      }
      if (ctx.inClause() != null) {
        return parseInOperator(ctx.inClause(), path);
      } else {
        return parseBasicFunctionOperator(ctx, path);
      }
    }
  }

  private FilterOperator parseInOperator(InClauseContext ctx, PartialPath path) {
    Set<String> values = new HashSet<>();
    boolean not = ctx.OPERATOR_NOT() != null;
    for (ConstantContext constant : ctx.constant()) {
      if (constant.dateExpression() != null) {
        if (!path.equals(TIME_PATH)) {
          throw new SQLParserException(path.getFullPath(), "Date can only be used to time");
        }
        values.add(Long.toString(parseDateExpression(constant.dateExpression())));
      } else {
        values.add(constant.getText());
      }
    }
    return new InOperator(FilterType.IN, path, not, values);
  }

  private FilterOperator parseBasicFunctionOperator(PredicateContext ctx, PartialPath path) {
    BasicFunctionOperator basic;
    if (ctx.constant().dateExpression() != null) {
      if (!path.equals(TIME_PATH)) {
        throw new SQLParserException(path.getFullPath(), "Date can only be used to time");
      }
      basic =
          new BasicFunctionOperator(
              FilterConstant.lexerToFilterType.get(ctx.comparisonOperator().type.getType()),
              path,
              Long.toString(parseDateExpression(ctx.constant().dateExpression())));
    } else {
      basic =
          new BasicFunctionOperator(
              FilterConstant.lexerToFilterType.get(ctx.comparisonOperator().type.getType()),
              path,
              ctx.constant().getText());
    }
    return basic;
  }

  /**
   * parse time expression, which is addition and subtraction expression of duration time, now() or
   * DataTimeFormat time.
   *
   * <p>eg. now() + 1d - 2h
   */
  private Long parseDateExpression(DateExpressionContext ctx) {
    long time;
    time = parseTimeFormat(ctx.getChild(0).getText());
    for (int i = 1; i < ctx.getChildCount(); i = i + 2) {
      if (ctx.getChild(i).getText().equals("+")) {
        time += DatetimeUtils.convertDurationStrToLong(time, ctx.getChild(i + 1).getText());
      } else {
        time -= DatetimeUtils.convertDurationStrToLong(time, ctx.getChild(i + 1).getText());
      }
    }
    return time;
  }

  /**
   * parse time unit or sliding step in group by query.
   *
   * @param durationStr represent duration string like: 12d8m9ns, 1y1d, etc.
   * @return time in milliseconds, microseconds, or nanoseconds depending on the profile
   */
  private long parseTimeUnitOrSlidingStep(
      String durationStr, boolean isParsingTimeUnit, GroupByClauseComponent groupByComponent) {
    if (durationStr.toLowerCase().contains("mo")) {
      if (isParsingTimeUnit) {
        groupByComponent.setIntervalByMonth(true);
      } else {
        groupByComponent.setSlidingStepByMonth(true);
      }
    }
    return DatetimeUtils.convertDurationStrToLong(durationStr);
  }

  private PartialPath parseSuffixPath(SuffixPathContext ctx) {
    List<NodeNameContext> nodeNames = ctx.nodeName();
    String[] path = new String[nodeNames.size()];
    for (int i = 0; i < nodeNames.size(); i++) {
      path[i] = nodeNames.get(i).getText();
    }
    return new PartialPath(path);
  }

  private void parseInsertColumnSpec(InsertColumnsSpecContext ctx, InsertOperator insertOp) {
    List<MeasurementNameContext> measurementNames = ctx.measurementName();
    List<String> measurementList = new ArrayList<>();
    for (MeasurementNameContext measurementName : measurementNames) {
      String measurement = measurementName.getText();
      measurementList.add(measurement);
    }
    insertOp.setMeasurementList(measurementList.toArray(new String[0]));
  }

  private void parseInsertValuesSpec(InsertValuesSpecContext ctx, InsertOperator insertOp) {
    List<InsertMultiValueContext> insertMultiValues = ctx.insertMultiValue();
    List<String> valueList = new ArrayList<>();
    long[] timeArray = new long[insertMultiValues.size()];
    for (int i = 0; i < insertMultiValues.size(); i++) {
      long timestamp;
      if (insertMultiValues.get(i).dateFormat() != null) {
        timestamp = parseTimeFormat(insertMultiValues.get(i).dateFormat().getText());
      } else {
        timestamp = Long.parseLong(insertMultiValues.get(i).INT().getText());
      }
      timeArray[i] = timestamp;
      List<MeasurementValueContext> values = insertMultiValues.get(i).measurementValue();
      for (MeasurementValueContext value : values) {
        for (ConstantContext counstant : value.constant()) {
          valueList.add(counstant.getText());
        }
      }
    }
    insertOp.setTimes(timeArray);
    insertOp.setValueList(valueList.toArray(new String[0]));
  }

  private void parseAlterClause(
      AlterClauseContext ctx, AlterTimeSeriesOperator alterTimeSeriesOperator) {
    Map<String, String> alterMap = new HashMap<>();
    // rename
    if (ctx.RENAME() != null) {
      alterTimeSeriesOperator.setAlterType(AlterType.RENAME);
      alterMap.put(ctx.beforeName.getText(), ctx.currentName.getText());
    } else if (ctx.SET() != null) {
      // set
      alterTimeSeriesOperator.setAlterType(AlterType.SET);
      setMap(ctx, alterMap);
    } else if (ctx.DROP() != null) {
      // drop
      alterTimeSeriesOperator.setAlterType(AlterType.DROP);
      for (TerminalNode dropId : ctx.ID()) {
        alterMap.put(dropId.getText(), null);
      }
    } else if (ctx.TAGS() != null) {
      // add tag
      alterTimeSeriesOperator.setAlterType(AlterType.ADD_TAGS);
      setMap(ctx, alterMap);
    } else if (ctx.ATTRIBUTES() != null) {
      // add attribute
      alterTimeSeriesOperator.setAlterType(AlterType.ADD_ATTRIBUTES);
      setMap(ctx, alterMap);
    } else {
      // upsert
      alterTimeSeriesOperator.setAlterType(AlterType.UPSERT);
      if (ctx.aliasClause() != null) {
        parseAliasClause(ctx.aliasClause(), alterTimeSeriesOperator);
      }
      if (ctx.tagClause() != null) {
        parseTagClause(ctx.tagClause(), alterTimeSeriesOperator);
      }
      if (ctx.attributeClause() != null) {
        parseAttributeClause(ctx.attributeClause(), alterTimeSeriesOperator);
      }
    }
    alterTimeSeriesOperator.setAlterMap(alterMap);
  }

  public void parseAliasClause(
      AliasClauseContext ctx, AlterTimeSeriesOperator alterTimeSeriesOperator) {
    if (alterTimeSeriesOperator != null && ctx.ID() != null) {
      alterTimeSeriesOperator.setAlias(ctx.ID().getText());
    }
  }

  private void setMap(SqlBaseParser.AlterClauseContext ctx, Map<String, String> alterMap) {
    List<PropertyContext> tagsList = ctx.property();
    if (ctx.property(0) != null) {
      for (PropertyContext property : tagsList) {
        String value;
        if (property.propertyValue().stringLiteral() != null) {
          value = removeStringQuote(property.propertyValue().getText());
        } else {
          value = property.propertyValue().getText();
        }
        alterMap.put(property.ID().getText(), value);
      }
    }
  }

  private String removeStringQuote(String src) {
    if (src.charAt(0) == '\'' && src.charAt(src.length() - 1) == '\'') {
      return src.substring(1, src.length() - 1);
    } else if (src.charAt(0) == '\"' && src.charAt(src.length() - 1) == '\"') {
      return src.substring(1, src.length() - 1);
    } else {
      throw new SQLParserException("error format for string with quote:" + src);
    }
  }

  private PartialPath parsePrefixPath(PrefixPathContext ctx) {
    List<NodeNameContext> nodeNames = ctx.nodeName();
    String[] path = new String[nodeNames.size() + 1];
    path[0] = ctx.ROOT().getText();
    for (int i = 0; i < nodeNames.size(); i++) {
      path[i + 1] = nodeNames.get(i).getText();
    }
    return new PartialPath(path);
  }

  public void parseAttributeClauses(
      AttributeClausesContext ctx, CreateTimeSeriesOperator createTimeSeriesOperator) {
    final String dataType = ctx.dataType().getChild(0).getText().toUpperCase();
    final TSDataType tsDataType = TSDataType.valueOf(dataType);
    createTimeSeriesOperator.setDataType(tsDataType);

    final IoTDBDescriptor ioTDBDescriptor = IoTDBDescriptor.getInstance();
    TSEncoding encoding = ioTDBDescriptor.getDefaultEncodingByType(tsDataType);
    if (Objects.nonNull(ctx.encoding())) {
      String encodingString = ctx.encoding().getChild(0).getText().toUpperCase();
      encoding = TSEncoding.valueOf(encodingString);
    }
    createTimeSeriesOperator.setEncoding(encoding);

    CompressionType compressor;
    List<PropertyContext> properties = ctx.property();
    if (ctx.compressor() != null) {
      compressor = CompressionType.valueOf(ctx.compressor().getText().toUpperCase());
    } else {
      compressor = TSFileDescriptor.getInstance().getConfig().getCompressor();
    }
    Map<String, String> props = null;
    if (ctx.property(0) != null) {
      props = new HashMap<>(properties.size());
      for (PropertyContext property : properties) {
        props.put(
            property.ID().getText().toLowerCase(),
            property.propertyValue().getText().toLowerCase());
      }
    }
    createTimeSeriesOperator.setCompressor(compressor);
    createTimeSeriesOperator.setProps(props);
    if (ctx.tagClause() != null) {
      parseTagClause(ctx.tagClause(), createTimeSeriesOperator);
    }
    if (ctx.attributeClause() != null) {
      parseAttributeClause(ctx.attributeClause(), createTimeSeriesOperator);
    }
  }

  public void parseAttributeClause(AttributeClauseContext ctx, Operator operator) {
    Map<String, String> attributes = extractMap(ctx.property(), ctx.property(0));
    if (operator instanceof CreateTimeSeriesOperator) {
      ((CreateTimeSeriesOperator) operator).setAttributes(attributes);
    } else if (operator instanceof AlterTimeSeriesOperator) {
      ((AlterTimeSeriesOperator) operator).setAttributesMap(attributes);
    }
  }

  public void parseTagClause(TagClauseContext ctx, Operator operator) {
    Map<String, String> tags = extractMap(ctx.property(), ctx.property(0));
    if (operator instanceof CreateTimeSeriesOperator) {
      ((CreateTimeSeriesOperator) operator).setTags(tags);
    } else if (operator instanceof AlterTimeSeriesOperator) {
      ((AlterTimeSeriesOperator) operator).setTagsMap(tags);
    }
  }

  private Map<String, String> extractMap(
      List<PropertyContext> property2, PropertyContext property3) {
    String value;
    Map<String, String> tags = new HashMap<>(property2.size());
    if (property3 != null) {
      for (PropertyContext property : property2) {
        if (property.propertyValue().stringLiteral() != null) {
          value = removeStringQuote(property.propertyValue().getText());
        } else {
          value = property.propertyValue().getText();
        }
        tags.put(property.ID().getText(), value);
      }
    }
    return tags;
  }

  private PartialPath parseFullPath(FullPathContext ctx) {
    List<NodeNameWithoutStarContext> nodeNamesWithoutStar = ctx.nodeNameWithoutStar();
    String[] path = new String[nodeNamesWithoutStar.size() + 1];
    int i = 0;
    if (ctx.ROOT() != null) {
      path[0] = ctx.ROOT().getText();
    }
    for (NodeNameWithoutStarContext nodeNameWithoutStar : nodeNamesWithoutStar) {
      i++;
      path[i] = nodeNameWithoutStar.getText();
    }
    return new PartialPath(path);
  }

  /** function for parsing time format. */
  public long parseTimeFormat(String timestampStr) throws SQLParserException {
    if (timestampStr == null || timestampStr.trim().equals("")) {
      throw new SQLParserException("input timestamp cannot be empty");
    }
    long startupNano = IoTDBDescriptor.getInstance().getConfig().getStartUpNanosecond();
    if (timestampStr.equalsIgnoreCase(SQLConstant.NOW_FUNC)) {
      String timePrecision = IoTDBDescriptor.getInstance().getConfig().getTimestampPrecision();
      switch (timePrecision) {
        case "ns":
          return System.currentTimeMillis() * 1000_000
              + (System.nanoTime() - startupNano) % 1000_000;
        case "us":
          return System.currentTimeMillis() * 1000
              + (System.nanoTime() - startupNano) / 1000 % 1000;
        default:
          return System.currentTimeMillis();
      }
    }
    try {
      return DatetimeUtils.convertDatetimeStrToLong(timestampStr, zoneId);
    } catch (Exception e) {
      throw new SQLParserException(
          String.format(
              "Input time format %s error. "
                  + "Input like yyyy-MM-dd HH:mm:ss, yyyy-MM-ddTHH:mm:ss or "
                  + "refer to user document for more info.",
              timestampStr));
    }
  }
}<|MERGE_RESOLUTION|>--- conflicted
+++ resolved
@@ -250,8 +250,6 @@
 import org.apache.iotdb.tsfile.utils.Pair;
 import org.apache.iotdb.tsfile.utils.StringContainer;
 
-import org.antlr.v4.runtime.ParserRuleContext;
-import org.antlr.v4.runtime.misc.Interval;
 import org.antlr.v4.runtime.tree.TerminalNode;
 
 import java.io.File;
@@ -1040,7 +1038,57 @@
     return queryOp;
   }
 
-<<<<<<< HEAD
+  public void parseSelectClause(SelectClauseContext ctx) {
+    SelectComponent selectComponent = new SelectComponent(zoneId);
+    if (ctx.topClause() != null) {
+      // TODO: parse info of top clause into selectOp
+      visitTopClause(ctx.topClause());
+    } else if (ctx.LAST() != null) {
+      queryOp = new LastQueryOperator(queryOp);
+    }
+
+    boolean isFirstElement = true;
+    for (ResultColumnContext resultColumnContext : ctx.resultColumn()) {
+      selectComponent.addResultColumn(parseResultColumn(resultColumnContext));
+      // judge query type according to the first select element
+      if (!hasDecidedQueryType()) {
+        if (selectComponent.hasAggregationFunction()) {
+          queryOp = new AggregationQueryOperator(queryOp);
+        } else if (selectComponent.hasTimeSeriesGeneratingFunction()) {
+          queryOp = new UDFQueryOperator(queryOp);
+        }
+      }
+    }
+
+    queryOp.setSelectComponent(selectComponent);
+  }
+
+  private boolean hasDecidedQueryType() {
+    return queryOp instanceof GroupByQueryOperator
+        || queryOp instanceof FillQueryOperator
+        || queryOp instanceof LastQueryOperator
+        || queryOp instanceof AggregationQueryOperator
+        || queryOp instanceof UDFQueryOperator;
+  }
+
+  @Override
+  public Operator visitTopClause(TopClauseContext ctx) {
+    Map<String, Object> props = new HashMap<>();
+    int top = Integer.parseInt(ctx.INT().getText());
+    if (top < 0) {
+      throw new SQLParserException("TOP <N>: N should be greater than 0.");
+    }
+    props.put(TOP_K, top);
+    queryOp.setProps(props);
+    return queryOp;
+  }
+
+  private ResultColumn parseResultColumn(ResultColumnContext resultColumnContext) {
+    return new ResultColumn(
+        parseExpression(resultColumnContext.expression()),
+        resultColumnContext.AS() == null ? null : resultColumnContext.ID().getText());
+  }
+
   @Override
   public Operator visitDropContinuousQueryStatement(
       SqlBaseParser.DropContinuousQueryStatementContext ctx) {
@@ -1237,58 +1285,8 @@
       } else if (udfCallContext != null) {
         selectOp.addClusterPath(null, null);
         parseUdfCall(udfCallContext, selectOp);
-=======
-  public void parseSelectClause(SelectClauseContext ctx) {
-    SelectComponent selectComponent = new SelectComponent(zoneId);
-    if (ctx.topClause() != null) {
-      // TODO: parse info of top clause into selectOp
-      visitTopClause(ctx.topClause());
-    } else if (ctx.LAST() != null) {
-      queryOp = new LastQueryOperator(queryOp);
-    }
-
-    boolean isFirstElement = true;
-    for (ResultColumnContext resultColumnContext : ctx.resultColumn()) {
-      selectComponent.addResultColumn(parseResultColumn(resultColumnContext));
-      // judge query type according to the first select element
-      if (!hasDecidedQueryType()) {
-        if (selectComponent.hasAggregationFunction()) {
-          queryOp = new AggregationQueryOperator(queryOp);
-        } else if (selectComponent.hasTimeSeriesGeneratingFunction()) {
-          queryOp = new UDFQueryOperator(queryOp);
-        }
->>>>>>> d8b4ce8e
-      }
-    }
-
-    queryOp.setSelectComponent(selectComponent);
-  }
-
-  private boolean hasDecidedQueryType() {
-    return queryOp instanceof GroupByQueryOperator
-        || queryOp instanceof FillQueryOperator
-        || queryOp instanceof LastQueryOperator
-        || queryOp instanceof AggregationQueryOperator
-        || queryOp instanceof UDFQueryOperator;
-  }
-
-  @Override
-  public Operator visitTopClause(TopClauseContext ctx) {
-    Map<String, Object> props = new HashMap<>();
-    int top = Integer.parseInt(ctx.INT().getText());
-    if (top < 0) {
-      throw new SQLParserException("TOP <N>: N should be greater than 0.");
-    }
-    props.put(TOP_K, top);
-    queryOp.setProps(props);
-    return queryOp;
-  }
-
-  private ResultColumn parseResultColumn(ResultColumnContext resultColumnContext) {
-    return new ResultColumn(
-        parseExpression(resultColumnContext.expression()),
-        resultColumnContext.AS() == null ? null : resultColumnContext.ID().getText());
-  }
+      }
+    }
 
   @SuppressWarnings("squid:S3776")
   private Expression parseExpression(ExpressionContext context) {
