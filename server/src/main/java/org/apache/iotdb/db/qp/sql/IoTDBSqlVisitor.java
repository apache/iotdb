--- conflicted
+++ resolved
@@ -1116,22 +1116,8 @@
 
     List<IoTDBSqlParser.TypeClauseContext> list = ctx.typeClause();
     Map<TSDataType, IFill> fillTypes = new EnumMap<>(TSDataType.class);
-<<<<<<< HEAD
-    for (TypeClauseContext typeClause : list) {
-      parseTypeClause(typeClause, fillTypes);
-=======
     for (IoTDBSqlParser.TypeClauseContext typeClause : list) {
-      // group by fill doesn't support linear fill
-      if (typeClause.linearClause() != null) {
-        throw new SQLParserException("group by fill doesn't support linear fill");
-      }
-      // all type use the same fill way
-      if (typeClause.ALL() != null) {
-        parseAllTypeClause(typeClause, fillTypes);
-        break;
-      } else {
-        parsePrimitiveTypeClause(typeClause, fillTypes);
-      }
+      parsePrimitiveTypeClause(typeClause, fillTypes);
     }
     groupByFillClauseComponent.setFillTypes(fillTypes);
     queryOp.setSpecialClauseComponent(groupByFillClauseComponent);
@@ -1231,14 +1217,13 @@
     }
     for (TSDataType tsDataType : TSDataType.values()) {
       fillTypes.put(tsDataType, fill.copy());
->>>>>>> 461d22b5
     }
   }
 
   private void parsePrimitiveTypeClause(
       IoTDBSqlParser.TypeClauseContext ctx, Map<TSDataType, IFill> fillTypes) {
     TSDataType dataType = parseType(ctx.dataType.getText());
-    if (ctx.linearClause() != null && dataType == TSDataType.TEXT) {
+    if (ctx.linearClause() != null && (dataType == TSDataType.TEXT || dataType == TSDataType.BOOLEAN)) {
       throw new SQLParserException(
           String.format(
               "type %s cannot use %s fill function",
@@ -1248,15 +1233,6 @@
     int defaultFillInterval = IoTDBDescriptor.getInstance().getConfig().getDefaultFillInterval();
 
     if (ctx.linearClause() != null) { // linear
-<<<<<<< HEAD
-      if (dataType == TSDataType.TEXT || dataType == TSDataType.BOOLEAN) {
-        throw new UnSupportedDataTypeException(
-            String.format("Unsupported data type in linearFill : %s", dataType));
-      }
-      if (ctx.linearClause().DURATION(0) != null) {
-        long beforeRange = parseDuration(ctx.linearClause().DURATION(0).getText());
-        long afterRange = parseDuration(ctx.linearClause().DURATION(1).getText());
-=======
       if (ctx.linearClause().DURATION_LITERAL(0) != null) {
         long beforeRange =
             DatetimeUtils.convertDurationStrToLong(
@@ -1264,7 +1240,6 @@
         long afterRange =
             DatetimeUtils.convertDurationStrToLong(
                 ctx.linearClause().DURATION_LITERAL(1).getText());
->>>>>>> 461d22b5
         fillTypes.put(dataType, new LinearFill(beforeRange, afterRange));
       } else {
         fillTypes.put(dataType, new LinearFill(defaultFillInterval, defaultFillInterval));
