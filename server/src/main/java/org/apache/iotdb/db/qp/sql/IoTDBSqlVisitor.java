--- conflicted
+++ resolved
@@ -2513,8 +2513,8 @@
       throw new UnsupportedOperationException();
     }
 
-    if (context.suffixPathCanInExpr() != null) {
-      return new TimeSeriesOperand(parseSuffixPathCanInExpr(context.suffixPathCanInExpr()));
+    if (context.suffixPath() != null) {
+      return new TimeSeriesOperand(parseSuffixPath(context.suffixPath()));
     }
 
     if (context.expressionAfterUnaryOperator != null) {
@@ -2575,14 +2575,8 @@
       return parseFunctionExpression(context);
     }
 
-<<<<<<< HEAD
-    // suffixPath
-    if (context.suffixPath() != null) {
-      return new TimeSeriesOperand(parseSuffixPath(context.suffixPath()));
-=======
     if (context.unaryBeforeRegularExpression != null) {
       return parseRegularExpression(context);
->>>>>>> 300903d2
     }
 
     if (context.unaryBeforeInExpression != null) {
