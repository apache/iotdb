/*
 * Licensed to the Apache Software Foundation (ASF) under one
 * or more contributor license agreements.  See the NOTICE file
 * distributed with this work for additional information
 * regarding copyright ownership.  The ASF licenses this file
 * to you under the Apache License, Version 2.0 (the
 * "License"); you may not use this file except in compliance
 * with the License.  You may obtain a copy of the License at
 *
 *     http://www.apache.org/licenses/LICENSE-2.0
 *
 * Unless required by applicable law or agreed to in writing,
 * software distributed under the License is distributed on an
 * "AS IS" BASIS, WITHOUT WARRANTIES OR CONDITIONS OF ANY
 * KIND, either express or implied.  See the License for the
 * specific language governing permissions and limitations
 * under the License.
 */
package org.apache.iotdb.db.qp.sql;

import org.apache.iotdb.db.conf.IoTDBDescriptor;
import org.apache.iotdb.db.engine.trigger.executor.TriggerEvent;
import org.apache.iotdb.db.exception.index.UnsupportedIndexTypeException;
import org.apache.iotdb.db.exception.runtime.SQLParserException;
import org.apache.iotdb.db.index.common.IndexType;
import org.apache.iotdb.db.index.common.IndexUtils;
import org.apache.iotdb.db.metadata.PartialPath;
import org.apache.iotdb.db.qp.constant.FilterConstant;
import org.apache.iotdb.db.qp.constant.FilterConstant.FilterType;
import org.apache.iotdb.db.qp.constant.SQLConstant;
import org.apache.iotdb.db.qp.logical.Operator;
import org.apache.iotdb.db.qp.logical.crud.AggregationQueryOperator;
import org.apache.iotdb.db.qp.logical.crud.BasicFunctionOperator;
import org.apache.iotdb.db.qp.logical.crud.DeleteDataOperator;
import org.apache.iotdb.db.qp.logical.crud.FillClauseComponent;
import org.apache.iotdb.db.qp.logical.crud.FillQueryOperator;
import org.apache.iotdb.db.qp.logical.crud.FilterOperator;
import org.apache.iotdb.db.qp.logical.crud.FromComponent;
import org.apache.iotdb.db.qp.logical.crud.GroupByClauseComponent;
import org.apache.iotdb.db.qp.logical.crud.GroupByFillClauseComponent;
import org.apache.iotdb.db.qp.logical.crud.GroupByFillQueryOperator;
import org.apache.iotdb.db.qp.logical.crud.GroupByQueryOperator;
import org.apache.iotdb.db.qp.logical.crud.InOperator;
import org.apache.iotdb.db.qp.logical.crud.InsertOperator;
import org.apache.iotdb.db.qp.logical.crud.LastQueryOperator;
import org.apache.iotdb.db.qp.logical.crud.QueryOperator;
import org.apache.iotdb.db.qp.logical.crud.SelectComponent;
import org.apache.iotdb.db.qp.logical.crud.SpecialClauseComponent;
import org.apache.iotdb.db.qp.logical.crud.UDFQueryOperator;
import org.apache.iotdb.db.qp.logical.crud.WhereComponent;
import org.apache.iotdb.db.qp.logical.sys.AlterTimeSeriesOperator;
import org.apache.iotdb.db.qp.logical.sys.AlterTimeSeriesOperator.AlterType;
import org.apache.iotdb.db.qp.logical.sys.AuthorOperator;
import org.apache.iotdb.db.qp.logical.sys.AuthorOperator.AuthorType;
import org.apache.iotdb.db.qp.logical.sys.ClearCacheOperator;
import org.apache.iotdb.db.qp.logical.sys.CountOperator;
import org.apache.iotdb.db.qp.logical.sys.CreateFunctionOperator;
import org.apache.iotdb.db.qp.logical.sys.CreateIndexOperator;
import org.apache.iotdb.db.qp.logical.sys.CreateSnapshotOperator;
import org.apache.iotdb.db.qp.logical.sys.CreateTimeSeriesOperator;
import org.apache.iotdb.db.qp.logical.sys.CreateTriggerOperator;
import org.apache.iotdb.db.qp.logical.sys.DataAuthOperator;
import org.apache.iotdb.db.qp.logical.sys.DeletePartitionOperator;
import org.apache.iotdb.db.qp.logical.sys.DeleteStorageGroupOperator;
import org.apache.iotdb.db.qp.logical.sys.DeleteTimeSeriesOperator;
import org.apache.iotdb.db.qp.logical.sys.DropFunctionOperator;
import org.apache.iotdb.db.qp.logical.sys.DropIndexOperator;
import org.apache.iotdb.db.qp.logical.sys.DropTriggerOperator;
import org.apache.iotdb.db.qp.logical.sys.FlushOperator;
import org.apache.iotdb.db.qp.logical.sys.KillQueryOperator;
import org.apache.iotdb.db.qp.logical.sys.LoadConfigurationOperator;
import org.apache.iotdb.db.qp.logical.sys.LoadConfigurationOperator.LoadConfigurationOperatorType;
import org.apache.iotdb.db.qp.logical.sys.LoadDataOperator;
import org.apache.iotdb.db.qp.logical.sys.LoadFilesOperator;
import org.apache.iotdb.db.qp.logical.sys.MergeOperator;
import org.apache.iotdb.db.qp.logical.sys.MoveFileOperator;
import org.apache.iotdb.db.qp.logical.sys.RemoveFileOperator;
import org.apache.iotdb.db.qp.logical.sys.SetStorageGroupOperator;
import org.apache.iotdb.db.qp.logical.sys.SetTTLOperator;
import org.apache.iotdb.db.qp.logical.sys.ShowChildNodesOperator;
import org.apache.iotdb.db.qp.logical.sys.ShowChildPathsOperator;
import org.apache.iotdb.db.qp.logical.sys.ShowDevicesOperator;
import org.apache.iotdb.db.qp.logical.sys.ShowFunctionsOperator;
import org.apache.iotdb.db.qp.logical.sys.ShowLockInfoOperator;
import org.apache.iotdb.db.qp.logical.sys.ShowMergeStatusOperator;
import org.apache.iotdb.db.qp.logical.sys.ShowOperator;
import org.apache.iotdb.db.qp.logical.sys.ShowStorageGroupOperator;
import org.apache.iotdb.db.qp.logical.sys.ShowTTLOperator;
import org.apache.iotdb.db.qp.logical.sys.ShowTimeSeriesOperator;
import org.apache.iotdb.db.qp.logical.sys.ShowTriggersOperator;
import org.apache.iotdb.db.qp.logical.sys.StartTriggerOperator;
import org.apache.iotdb.db.qp.logical.sys.StopTriggerOperator;
import org.apache.iotdb.db.qp.logical.sys.TracingOperator;
<<<<<<< HEAD
import org.apache.iotdb.db.qp.logical.sys.UnSetTTLOperator;
=======
>>>>>>> 80f5afff
import org.apache.iotdb.db.qp.sql.SqlBaseParser.AliasClauseContext;
import org.apache.iotdb.db.qp.sql.SqlBaseParser.AlignByDeviceClauseOrDisableAlignContext;
import org.apache.iotdb.db.qp.sql.SqlBaseParser.AlignByDeviceClauseOrDisableAlignStatementContext;
import org.apache.iotdb.db.qp.sql.SqlBaseParser.AlterClauseContext;
import org.apache.iotdb.db.qp.sql.SqlBaseParser.AlterTimeseriesContext;
import org.apache.iotdb.db.qp.sql.SqlBaseParser.AlterUserContext;
import org.apache.iotdb.db.qp.sql.SqlBaseParser.AndExpressionContext;
import org.apache.iotdb.db.qp.sql.SqlBaseParser.AttributeClauseContext;
import org.apache.iotdb.db.qp.sql.SqlBaseParser.AttributeClausesContext;
import org.apache.iotdb.db.qp.sql.SqlBaseParser.ClearcacheContext;
import org.apache.iotdb.db.qp.sql.SqlBaseParser.ConstantContext;
import org.apache.iotdb.db.qp.sql.SqlBaseParser.CountDevicesContext;
import org.apache.iotdb.db.qp.sql.SqlBaseParser.CountNodesContext;
import org.apache.iotdb.db.qp.sql.SqlBaseParser.CountStorageGroupContext;
import org.apache.iotdb.db.qp.sql.SqlBaseParser.CountTimeseriesContext;
import org.apache.iotdb.db.qp.sql.SqlBaseParser.CreateFunctionContext;
import org.apache.iotdb.db.qp.sql.SqlBaseParser.CreateIndexContext;
import org.apache.iotdb.db.qp.sql.SqlBaseParser.CreateRoleContext;
import org.apache.iotdb.db.qp.sql.SqlBaseParser.CreateSnapshotContext;
import org.apache.iotdb.db.qp.sql.SqlBaseParser.CreateTimeseriesContext;
import org.apache.iotdb.db.qp.sql.SqlBaseParser.CreateTriggerContext;
import org.apache.iotdb.db.qp.sql.SqlBaseParser.CreateUserContext;
import org.apache.iotdb.db.qp.sql.SqlBaseParser.DateExpressionContext;
import org.apache.iotdb.db.qp.sql.SqlBaseParser.DeletePartitionContext;
import org.apache.iotdb.db.qp.sql.SqlBaseParser.DeleteStatementContext;
import org.apache.iotdb.db.qp.sql.SqlBaseParser.DeleteStorageGroupContext;
import org.apache.iotdb.db.qp.sql.SqlBaseParser.DeleteTimeseriesContext;
import org.apache.iotdb.db.qp.sql.SqlBaseParser.DropFunctionContext;
import org.apache.iotdb.db.qp.sql.SqlBaseParser.DropIndexContext;
import org.apache.iotdb.db.qp.sql.SqlBaseParser.DropRoleContext;
import org.apache.iotdb.db.qp.sql.SqlBaseParser.DropTriggerContext;
import org.apache.iotdb.db.qp.sql.SqlBaseParser.DropUserContext;
import org.apache.iotdb.db.qp.sql.SqlBaseParser.ExpressionContext;
import org.apache.iotdb.db.qp.sql.SqlBaseParser.FillClauseContext;
import org.apache.iotdb.db.qp.sql.SqlBaseParser.FillStatementContext;
import org.apache.iotdb.db.qp.sql.SqlBaseParser.FlushContext;
import org.apache.iotdb.db.qp.sql.SqlBaseParser.FromClauseContext;
import org.apache.iotdb.db.qp.sql.SqlBaseParser.FullMergeContext;
import org.apache.iotdb.db.qp.sql.SqlBaseParser.FullPathContext;
import org.apache.iotdb.db.qp.sql.SqlBaseParser.FunctionAttributeContext;
import org.apache.iotdb.db.qp.sql.SqlBaseParser.GrantRoleContext;
import org.apache.iotdb.db.qp.sql.SqlBaseParser.GrantRoleToUserContext;
import org.apache.iotdb.db.qp.sql.SqlBaseParser.GrantUserContext;
import org.apache.iotdb.db.qp.sql.SqlBaseParser.GrantWatermarkEmbeddingContext;
import org.apache.iotdb.db.qp.sql.SqlBaseParser.GroupByFillClauseContext;
import org.apache.iotdb.db.qp.sql.SqlBaseParser.GroupByFillStatementContext;
import org.apache.iotdb.db.qp.sql.SqlBaseParser.GroupByLevelClauseContext;
import org.apache.iotdb.db.qp.sql.SqlBaseParser.GroupByLevelStatementContext;
import org.apache.iotdb.db.qp.sql.SqlBaseParser.GroupByTimeClauseContext;
import org.apache.iotdb.db.qp.sql.SqlBaseParser.GroupByTimeStatementContext;
import org.apache.iotdb.db.qp.sql.SqlBaseParser.InClauseContext;
import org.apache.iotdb.db.qp.sql.SqlBaseParser.IndexPredicateClauseContext;
import org.apache.iotdb.db.qp.sql.SqlBaseParser.IndexWithClauseContext;
import org.apache.iotdb.db.qp.sql.SqlBaseParser.InsertColumnsSpecContext;
import org.apache.iotdb.db.qp.sql.SqlBaseParser.InsertMultiValueContext;
import org.apache.iotdb.db.qp.sql.SqlBaseParser.InsertStatementContext;
import org.apache.iotdb.db.qp.sql.SqlBaseParser.InsertValuesSpecContext;
import org.apache.iotdb.db.qp.sql.SqlBaseParser.KillQueryContext;
import org.apache.iotdb.db.qp.sql.SqlBaseParser.LimitClauseContext;
import org.apache.iotdb.db.qp.sql.SqlBaseParser.LimitStatementContext;
import org.apache.iotdb.db.qp.sql.SqlBaseParser.ListAllRoleOfUserContext;
import org.apache.iotdb.db.qp.sql.SqlBaseParser.ListAllUserOfRoleContext;
import org.apache.iotdb.db.qp.sql.SqlBaseParser.ListPrivilegesRoleContext;
import org.apache.iotdb.db.qp.sql.SqlBaseParser.ListPrivilegesUserContext;
import org.apache.iotdb.db.qp.sql.SqlBaseParser.ListRoleContext;
import org.apache.iotdb.db.qp.sql.SqlBaseParser.ListRolePrivilegesContext;
import org.apache.iotdb.db.qp.sql.SqlBaseParser.ListUserContext;
import org.apache.iotdb.db.qp.sql.SqlBaseParser.ListUserPrivilegesContext;
import org.apache.iotdb.db.qp.sql.SqlBaseParser.LoadConfigurationStatementContext;
import org.apache.iotdb.db.qp.sql.SqlBaseParser.LoadFilesContext;
import org.apache.iotdb.db.qp.sql.SqlBaseParser.LoadStatementContext;
import org.apache.iotdb.db.qp.sql.SqlBaseParser.MeasurementNameContext;
import org.apache.iotdb.db.qp.sql.SqlBaseParser.MeasurementValueContext;
import org.apache.iotdb.db.qp.sql.SqlBaseParser.MergeContext;
import org.apache.iotdb.db.qp.sql.SqlBaseParser.MoveFileContext;
import org.apache.iotdb.db.qp.sql.SqlBaseParser.NodeNameContext;
import org.apache.iotdb.db.qp.sql.SqlBaseParser.NodeNameWithoutStarContext;
import org.apache.iotdb.db.qp.sql.SqlBaseParser.OffsetClauseContext;
import org.apache.iotdb.db.qp.sql.SqlBaseParser.OrExpressionContext;
import org.apache.iotdb.db.qp.sql.SqlBaseParser.OrderByTimeClauseContext;
import org.apache.iotdb.db.qp.sql.SqlBaseParser.OrderByTimeStatementContext;
import org.apache.iotdb.db.qp.sql.SqlBaseParser.PredicateContext;
import org.apache.iotdb.db.qp.sql.SqlBaseParser.PrefixPathContext;
import org.apache.iotdb.db.qp.sql.SqlBaseParser.PrivilegesContext;
import org.apache.iotdb.db.qp.sql.SqlBaseParser.PropertyContext;
import org.apache.iotdb.db.qp.sql.SqlBaseParser.PropertyValueContext;
import org.apache.iotdb.db.qp.sql.SqlBaseParser.RemoveFileContext;
import org.apache.iotdb.db.qp.sql.SqlBaseParser.ResultColumnContext;
import org.apache.iotdb.db.qp.sql.SqlBaseParser.RevokeRoleContext;
import org.apache.iotdb.db.qp.sql.SqlBaseParser.RevokeRoleFromUserContext;
import org.apache.iotdb.db.qp.sql.SqlBaseParser.RevokeUserContext;
import org.apache.iotdb.db.qp.sql.SqlBaseParser.RevokeWatermarkEmbeddingContext;
import org.apache.iotdb.db.qp.sql.SqlBaseParser.RootOrIdContext;
import org.apache.iotdb.db.qp.sql.SqlBaseParser.SelectClauseContext;
import org.apache.iotdb.db.qp.sql.SqlBaseParser.SelectStatementContext;
import org.apache.iotdb.db.qp.sql.SqlBaseParser.SequenceClauseContext;
import org.apache.iotdb.db.qp.sql.SqlBaseParser.SetStorageGroupContext;
import org.apache.iotdb.db.qp.sql.SqlBaseParser.SetTTLStatementContext;
import org.apache.iotdb.db.qp.sql.SqlBaseParser.ShowAllTTLStatementContext;
import org.apache.iotdb.db.qp.sql.SqlBaseParser.ShowChildNodesContext;
import org.apache.iotdb.db.qp.sql.SqlBaseParser.ShowChildPathsContext;
import org.apache.iotdb.db.qp.sql.SqlBaseParser.ShowDevicesContext;
import org.apache.iotdb.db.qp.sql.SqlBaseParser.ShowFlushTaskInfoContext;
import org.apache.iotdb.db.qp.sql.SqlBaseParser.ShowFunctionsContext;
import org.apache.iotdb.db.qp.sql.SqlBaseParser.ShowLockInfoContext;
import org.apache.iotdb.db.qp.sql.SqlBaseParser.ShowMergeStatusContext;
import org.apache.iotdb.db.qp.sql.SqlBaseParser.ShowQueryProcesslistContext;
import org.apache.iotdb.db.qp.sql.SqlBaseParser.ShowStorageGroupContext;
import org.apache.iotdb.db.qp.sql.SqlBaseParser.ShowTTLStatementContext;
import org.apache.iotdb.db.qp.sql.SqlBaseParser.ShowTimeseriesContext;
import org.apache.iotdb.db.qp.sql.SqlBaseParser.ShowTriggersContext;
import org.apache.iotdb.db.qp.sql.SqlBaseParser.ShowVersionContext;
import org.apache.iotdb.db.qp.sql.SqlBaseParser.ShowWhereClauseContext;
import org.apache.iotdb.db.qp.sql.SqlBaseParser.SingleStatementContext;
import org.apache.iotdb.db.qp.sql.SqlBaseParser.SlimitClauseContext;
import org.apache.iotdb.db.qp.sql.SqlBaseParser.SlimitStatementContext;
import org.apache.iotdb.db.qp.sql.SqlBaseParser.SoffsetClauseContext;
import org.apache.iotdb.db.qp.sql.SqlBaseParser.SpecialLimitStatementContext;
import org.apache.iotdb.db.qp.sql.SqlBaseParser.StartTriggerContext;
import org.apache.iotdb.db.qp.sql.SqlBaseParser.StopTriggerContext;
import org.apache.iotdb.db.qp.sql.SqlBaseParser.StringLiteralContext;
import org.apache.iotdb.db.qp.sql.SqlBaseParser.SuffixPathContext;
import org.apache.iotdb.db.qp.sql.SqlBaseParser.TagClauseContext;
import org.apache.iotdb.db.qp.sql.SqlBaseParser.TimeIntervalContext;
import org.apache.iotdb.db.qp.sql.SqlBaseParser.TopClauseContext;
import org.apache.iotdb.db.qp.sql.SqlBaseParser.TracingOffContext;
import org.apache.iotdb.db.qp.sql.SqlBaseParser.TracingOnContext;
import org.apache.iotdb.db.qp.sql.SqlBaseParser.TriggerAttributeContext;
import org.apache.iotdb.db.qp.sql.SqlBaseParser.TypeClauseContext;
import org.apache.iotdb.db.qp.sql.SqlBaseParser.UnsetTTLStatementContext;
import org.apache.iotdb.db.qp.sql.SqlBaseParser.WhereClauseContext;
import org.apache.iotdb.db.qp.sql.SqlBaseParser.WithoutNullClauseContext;
import org.apache.iotdb.db.qp.sql.SqlBaseParser.WithoutNullStatementContext;
import org.apache.iotdb.db.qp.utils.DatetimeUtils;
import org.apache.iotdb.db.query.executor.fill.IFill;
import org.apache.iotdb.db.query.executor.fill.LinearFill;
import org.apache.iotdb.db.query.executor.fill.PreviousFill;
import org.apache.iotdb.db.query.expression.Expression;
import org.apache.iotdb.db.query.expression.ResultColumn;
import org.apache.iotdb.db.query.expression.binary.AdditionExpression;
import org.apache.iotdb.db.query.expression.binary.DivisionExpression;
import org.apache.iotdb.db.query.expression.binary.ModuloExpression;
import org.apache.iotdb.db.query.expression.binary.MultiplicationExpression;
import org.apache.iotdb.db.query.expression.binary.SubtractionExpression;
import org.apache.iotdb.db.query.expression.unary.FunctionExpression;
import org.apache.iotdb.db.query.expression.unary.NegationExpression;
import org.apache.iotdb.db.query.expression.unary.TimeSeriesOperand;
import org.apache.iotdb.tsfile.common.conf.TSFileDescriptor;
import org.apache.iotdb.tsfile.common.constant.TsFileConstant;
import org.apache.iotdb.tsfile.file.metadata.enums.CompressionType;
import org.apache.iotdb.tsfile.file.metadata.enums.TSDataType;
import org.apache.iotdb.tsfile.file.metadata.enums.TSEncoding;
import org.apache.iotdb.tsfile.utils.Pair;
import org.apache.iotdb.tsfile.utils.StringContainer;

import org.antlr.v4.runtime.tree.TerminalNode;

import java.io.File;
import java.time.ZoneId;
import java.util.ArrayList;
import java.util.Collections;
import java.util.EnumMap;
import java.util.HashMap;
import java.util.HashSet;
import java.util.List;
import java.util.Map;
import java.util.Objects;
import java.util.Set;

import static org.apache.iotdb.db.index.common.IndexConstant.PATTERN;
import static org.apache.iotdb.db.index.common.IndexConstant.THRESHOLD;
import static org.apache.iotdb.db.index.common.IndexConstant.TOP_K;
import static org.apache.iotdb.db.qp.constant.SQLConstant.TIME_PATH;
import static org.apache.iotdb.db.qp.constant.SQLConstant.TOK_KILL_QUERY;

public class IoTDBSqlVisitor extends SqlBaseBaseVisitor<Operator> {

  private static final String DELETE_RANGE_ERROR_MSG =
      "For delete statement, where clause can only contain atomic expressions like : "
          + "time > XXX, time <= XXX, or two atomic expressions connected by 'AND'";
  private ZoneId zoneId;
  private QueryOperator queryOp;

  public void setZoneId(ZoneId zoneId) {
    this.zoneId = zoneId;
  }

  @Override
  public Operator visitSingleStatement(SingleStatementContext ctx) {
    Operator operator = visit(ctx.statement());
    if (ctx.DEBUG() != null) {
      operator.setDebug(true);
    }
    return operator;
  }

  @Override
  public Operator visitCreateTimeseries(CreateTimeseriesContext ctx) {
    CreateTimeSeriesOperator createTimeSeriesOperator =
        new CreateTimeSeriesOperator(SQLConstant.TOK_METADATA_CREATE);
    createTimeSeriesOperator.setPath(parseFullPath(ctx.fullPath()));
    if (ctx.alias() != null) {
      createTimeSeriesOperator.setAlias(ctx.alias().ID().getText());
    }
    if (ctx.attributeClauses() != null) {
      parseAttributeClauses(ctx.attributeClauses(), createTimeSeriesOperator);
    }
    return createTimeSeriesOperator;
  }

  @Override
  public Operator visitDeleteTimeseries(DeleteTimeseriesContext ctx) {
    List<PartialPath> deletePaths = new ArrayList<>();
    List<PrefixPathContext> prefixPaths = ctx.prefixPath();
    for (PrefixPathContext prefixPath : prefixPaths) {
      deletePaths.add(parsePrefixPath(prefixPath));
    }
    DeleteTimeSeriesOperator deleteTimeSeriesOperator =
        new DeleteTimeSeriesOperator(SQLConstant.TOK_METADATA_DELETE);
    deleteTimeSeriesOperator.setDeletePathList(deletePaths);
    return deleteTimeSeriesOperator;
  }

  @Override
  public Operator visitAlterTimeseries(AlterTimeseriesContext ctx) {
    AlterTimeSeriesOperator alterTimeSeriesOperator =
        new AlterTimeSeriesOperator(SQLConstant.TOK_METADATA_ALTER);
    alterTimeSeriesOperator.setPath(parseFullPath(ctx.fullPath()));
    parseAlterClause(ctx.alterClause(), alterTimeSeriesOperator);
    return alterTimeSeriesOperator;
  }

  @Override
  public Operator visitInsertStatement(InsertStatementContext ctx) {
    InsertOperator insertOp = new InsertOperator(SQLConstant.TOK_INSERT);
    insertOp.setDevice(parsePrefixPath(ctx.prefixPath()));
    parseInsertColumnSpec(ctx.insertColumnsSpec(), insertOp);
    parseInsertValuesSpec(ctx.insertValuesSpec(), insertOp);
    return insertOp;
  }

  @Override
  public Operator visitDeleteStatement(DeleteStatementContext ctx) {
    DeleteDataOperator deleteDataOp = new DeleteDataOperator(SQLConstant.TOK_DELETE);
    List<PrefixPathContext> prefixPaths = ctx.prefixPath();
    for (PrefixPathContext prefixPath : prefixPaths) {
      deleteDataOp.addPath(parsePrefixPath(prefixPath));
    }
    if (ctx.whereClause() != null) {
      WhereComponent whereComponent = parseWhereClause(ctx.whereClause());
      Pair<Long, Long> timeInterval = parseDeleteTimeInterval(whereComponent.getFilterOperator());
      deleteDataOp.setStartTime(timeInterval.left);
      deleteDataOp.setEndTime(timeInterval.right);
    } else {
      deleteDataOp.setStartTime(Long.MIN_VALUE);
      deleteDataOp.setEndTime(Long.MAX_VALUE);
    }
    return deleteDataOp;
  }

  @Override
  public Operator visitSetStorageGroup(SetStorageGroupContext ctx) {
    SetStorageGroupOperator setStorageGroupOperator =
        new SetStorageGroupOperator(SQLConstant.TOK_METADATA_SET_FILE_LEVEL);
    PartialPath path = parsePrefixPath(ctx.prefixPath());
    setStorageGroupOperator.setPath(path);
    return setStorageGroupOperator;
  }

  @Override
  public Operator visitDeleteStorageGroup(DeleteStorageGroupContext ctx) {
    List<PartialPath> deletePaths = new ArrayList<>();
    List<PrefixPathContext> prefixPaths = ctx.prefixPath();
    for (PrefixPathContext prefixPath : prefixPaths) {
      deletePaths.add(parsePrefixPath(prefixPath));
    }
    DeleteStorageGroupOperator deleteStorageGroupOperator =
        new DeleteStorageGroupOperator(SQLConstant.TOK_METADATA_DELETE_FILE_LEVEL);
    deleteStorageGroupOperator.setDeletePathList(deletePaths);
    return deleteStorageGroupOperator;
  }

  @Override
  public Operator visitCreateIndex(CreateIndexContext ctx) {
    CreateIndexOperator createIndexOp = new CreateIndexOperator(SQLConstant.TOK_CREATE_INDEX);
    List<PrefixPathContext> prefixPaths = Collections.singletonList(ctx.prefixPath());
    for (PrefixPathContext prefixPath : prefixPaths) {
      createIndexOp.addPath(parsePrefixPath(prefixPath));
    }
    parseIndexWithClause(ctx.indexWithClause(), createIndexOp);
    if (ctx.whereClause() != null) {
      FilterOperator filterOp = parseWhereClause(ctx.whereClause()).getFilterOperator();
      long indexTime = parseCreateIndexFilter(filterOp);
      createIndexOp.setTime(indexTime);
    }
    return createIndexOp;
  }

  /** for create index command, time should only have an end time. */
  private long parseCreateIndexFilter(FilterOperator filterOperator) {
    if (filterOperator.getFilterType() != FilterType.GREATERTHAN
        && filterOperator.getFilterType() != FilterType.GREATERTHANOREQUALTO) {
      throw new SQLParserException(
          "For create index command, where clause must be like : time > XXX or time >= XXX");
    }
    long time = Long.parseLong(((BasicFunctionOperator) filterOperator).getValue());
    if (filterOperator.getFilterType() == FilterType.LESSTHAN) {
      time = time - 1;
    }
    return time;
  }

  public void parseIndexWithClause(IndexWithClauseContext ctx, CreateIndexOperator createIndexOp) {
    IndexType indexType;
    try {
      indexType = IndexType.getIndexType(ctx.indexName.getText());
    } catch (UnsupportedIndexTypeException e) {
      throw new SQLParserException(ctx.indexName.getText());
    }

    List<PropertyContext> properties = ctx.property();
    Map<String, String> props = new HashMap<>(properties.size(), 1);
    if (ctx.property(0) != null) {
      for (PropertyContext property : properties) {
        String k = property.ID().getText().toUpperCase();
        String v = property.propertyValue().getText().toUpperCase();
        v = IndexUtils.removeQuotation(v);
        props.put(k, v);
      }
    }
    createIndexOp.setIndexType(indexType);
    createIndexOp.setProps(props);
  }

  @Override
  public Operator visitDropIndex(DropIndexContext ctx) {
    DropIndexOperator dropIndexOperator = new DropIndexOperator(SQLConstant.TOK_DROP_INDEX);
    List<PrefixPathContext> prefixPaths = Collections.singletonList(ctx.prefixPath());
    for (PrefixPathContext prefixPath : prefixPaths) {
      dropIndexOperator.addPath(parsePrefixPath(prefixPath));
    }
    try {
      dropIndexOperator.setIndexType(IndexType.getIndexType(ctx.indexName.getText()));
    } catch (UnsupportedIndexTypeException e) {
      throw new SQLParserException(ctx.indexName.getText());
    }
    return dropIndexOperator;
  }

  @Override
  public Operator visitCreateFunction(CreateFunctionContext ctx) {
    CreateFunctionOperator createFunctionOperator =
        new CreateFunctionOperator(SQLConstant.TOK_FUNCTION_CREATE);
    createFunctionOperator.setTemporary(ctx.TEMPORARY() != null);
    createFunctionOperator.setUdfName(ctx.udfName.getText());
    createFunctionOperator.setClassName(removeStringQuote(ctx.className.getText()));
    return createFunctionOperator;
  }

  @Override
  public Operator visitDropFunction(DropFunctionContext ctx) {
    DropFunctionOperator dropFunctionOperator =
        new DropFunctionOperator(SQLConstant.TOK_FUNCTION_DROP);
    dropFunctionOperator.setUdfName(ctx.udfName.getText());
    return dropFunctionOperator;
  }

  @Override
  public Operator visitShowFunctions(ShowFunctionsContext ctx) {
    ShowFunctionsOperator showFunctionsOperator =
        new ShowFunctionsOperator(SQLConstant.TOK_SHOW_FUNCTIONS);
    showFunctionsOperator.setShowTemporary(ctx.TEMPORARY() != null);
    return showFunctionsOperator;
  }

  @Override
  public Operator visitCreateTrigger(CreateTriggerContext ctx) {
    CreateTriggerOperator createTriggerOperator =
        new CreateTriggerOperator(SQLConstant.TOK_TRIGGER_CREATE);
    createTriggerOperator.setTriggerName(ctx.triggerName.getText());
    createTriggerOperator.setEvent(
        ctx.triggerEventClause().BEFORE() != null
            ? TriggerEvent.BEFORE_INSERT
            : TriggerEvent.AFTER_INSERT);
    createTriggerOperator.setFullPath(parseFullPath(ctx.fullPath()));
    createTriggerOperator.setClassName(removeStringQuote(ctx.className.getText()));
    if (ctx.triggerAttributeClause() != null) {
      for (TriggerAttributeContext triggerAttributeContext :
          ctx.triggerAttributeClause().triggerAttribute()) {
        createTriggerOperator.addAttribute(
            removeStringQuote(triggerAttributeContext.key.getText()),
            removeStringQuote(triggerAttributeContext.value.getText()));
      }
    }
    return createTriggerOperator;
  }

  @Override
  public Operator visitDropTrigger(DropTriggerContext ctx) {
    DropTriggerOperator dropTriggerOperator = new DropTriggerOperator(SQLConstant.TOK_TRIGGER_DROP);
    dropTriggerOperator.setTriggerName(ctx.triggerName.getText());
    return dropTriggerOperator;
  }

  @Override
  public Operator visitStartTrigger(StartTriggerContext ctx) {
    StartTriggerOperator startTriggerOperator =
        new StartTriggerOperator(SQLConstant.TOK_TRIGGER_START);
    startTriggerOperator.setTriggerName(ctx.triggerName.getText());
    return startTriggerOperator;
  }

  @Override
  public Operator visitStopTrigger(StopTriggerContext ctx) {
    StopTriggerOperator stopTriggerOperator = new StopTriggerOperator(SQLConstant.TOK_TRIGGER_STOP);
    stopTriggerOperator.setTriggerName(ctx.triggerName.getText());
    return stopTriggerOperator;
  }

  @Override
  public Operator visitShowTriggers(ShowTriggersContext ctx) {
    return new ShowTriggersOperator(SQLConstant.TOK_SHOW_TRIGGERS);
  }

  @Override
  public Operator visitMerge(MergeContext ctx) {
    return new MergeOperator(SQLConstant.TOK_MERGE);
  }

  @Override
  public Operator visitFlush(FlushContext ctx) {
    FlushOperator flushOperator = new FlushOperator(SQLConstant.TOK_FLUSH);
    if (ctx.booleanClause() != null) {
      flushOperator.setSeq(Boolean.parseBoolean(ctx.booleanClause().getText()));
    }
    if (ctx.prefixPath(0) != null) {
      List<PartialPath> storageGroups = new ArrayList<>();
      for (PrefixPathContext prefixPathContext : ctx.prefixPath()) {
        storageGroups.add(parsePrefixPath(prefixPathContext));
      }
      flushOperator.setStorageGroupList(storageGroups);
    }
    return flushOperator;
  }

  @Override
  public Operator visitFullMerge(FullMergeContext ctx) {
    return new MergeOperator(SQLConstant.TOK_FULL_MERGE);
  }

  @Override
  public Operator visitClearcache(ClearcacheContext ctx) {
    return new ClearCacheOperator(SQLConstant.TOK_CLEAR_CACHE);
  }

  @Override
  public Operator visitCreateUser(CreateUserContext ctx) {
    AuthorOperator authorOperator =
        new AuthorOperator(SQLConstant.TOK_AUTHOR_CREATE, AuthorOperator.AuthorType.CREATE_USER);
    authorOperator.setUserName(ctx.ID().getText());
    authorOperator.setPassWord(removeStringQuote(ctx.password.getText()));
    return authorOperator;
  }

  @Override
  public Operator visitAlterUser(AlterUserContext ctx) {
    AuthorOperator authorOperator =
        new AuthorOperator(
            SQLConstant.TOK_AUTHOR_UPDATE_USER, AuthorOperator.AuthorType.UPDATE_USER);
    if (ctx.ID() != null) {
      authorOperator.setUserName(ctx.ID().getText());
    } else {
      authorOperator.setUserName(ctx.ROOT().getText());
    }
    authorOperator.setNewPassword(removeStringQuote(ctx.password.getText()));
    return authorOperator;
  }

  @Override
  public Operator visitDropUser(DropUserContext ctx) {
    AuthorOperator authorOperator =
        new AuthorOperator(SQLConstant.TOK_AUTHOR_DROP, AuthorOperator.AuthorType.DROP_USER);
    authorOperator.setUserName(ctx.ID().getText());
    return authorOperator;
  }

  @Override
  public Operator visitCreateRole(CreateRoleContext ctx) {
    AuthorOperator authorOperator =
        new AuthorOperator(SQLConstant.TOK_AUTHOR_CREATE, AuthorOperator.AuthorType.CREATE_ROLE);
    authorOperator.setRoleName(ctx.ID().getText());
    return authorOperator;
  }

  @Override
  public Operator visitDropRole(DropRoleContext ctx) {
    AuthorOperator authorOperator =
        new AuthorOperator(SQLConstant.TOK_AUTHOR_DROP, AuthorOperator.AuthorType.DROP_ROLE);
    authorOperator.setRoleName(ctx.ID().getText());
    return authorOperator;
  }

  @Override
  public Operator visitGrantUser(GrantUserContext ctx) {
    AuthorOperator authorOperator =
        new AuthorOperator(SQLConstant.TOK_AUTHOR_GRANT, AuthorOperator.AuthorType.GRANT_USER);
    authorOperator.setUserName(ctx.ID().getText());
    authorOperator.setPrivilegeList(parsePrivilege(ctx.privileges()));
    authorOperator.setNodeNameList(parsePrefixPath(ctx.prefixPath()));
    return authorOperator;
  }

  @Override
  public Operator visitGrantRole(GrantRoleContext ctx) {
    AuthorOperator authorOperator =
        new AuthorOperator(SQLConstant.TOK_AUTHOR_GRANT, AuthorType.GRANT_ROLE);
    authorOperator.setRoleName(ctx.ID().getText());
    authorOperator.setPrivilegeList(parsePrivilege(ctx.privileges()));
    authorOperator.setNodeNameList(parsePrefixPath(ctx.prefixPath()));
    return authorOperator;
  }

  @Override
  public Operator visitRevokeUser(RevokeUserContext ctx) {
    AuthorOperator authorOperator =
        new AuthorOperator(SQLConstant.TOK_AUTHOR_GRANT, AuthorType.REVOKE_USER);
    authorOperator.setUserName(ctx.ID().getText());
    authorOperator.setPrivilegeList(parsePrivilege(ctx.privileges()));
    authorOperator.setNodeNameList(parsePrefixPath(ctx.prefixPath()));
    return authorOperator;
  }

  @Override
  public Operator visitRevokeRole(RevokeRoleContext ctx) {
    AuthorOperator authorOperator =
        new AuthorOperator(SQLConstant.TOK_AUTHOR_GRANT, AuthorType.REVOKE_ROLE);
    authorOperator.setRoleName(ctx.ID().getText());
    authorOperator.setPrivilegeList(parsePrivilege(ctx.privileges()));
    authorOperator.setNodeNameList(parsePrefixPath(ctx.prefixPath()));
    return authorOperator;
  }

  @Override
  public Operator visitGrantRoleToUser(GrantRoleToUserContext ctx) {
    AuthorOperator authorOperator =
        new AuthorOperator(
            SQLConstant.TOK_AUTHOR_GRANT, AuthorOperator.AuthorType.GRANT_ROLE_TO_USER);
    authorOperator.setRoleName(ctx.roleName.getText());
    authorOperator.setUserName(ctx.userName.getText());
    return authorOperator;
  }

  @Override
  public Operator visitRevokeRoleFromUser(RevokeRoleFromUserContext ctx) {
    AuthorOperator authorOperator =
        new AuthorOperator(SQLConstant.TOK_AUTHOR_GRANT, AuthorType.REVOKE_ROLE_FROM_USER);
    authorOperator.setRoleName(ctx.roleName.getText());
    authorOperator.setUserName(ctx.userName.getText());
    return authorOperator;
  }

  @Override
  public Operator visitLoadStatement(LoadStatementContext ctx) {
    if (ctx.prefixPath().nodeName().size() < 3) {
      throw new SQLParserException("data load command: child count < 3\n");
    }

    String csvPath = ctx.stringLiteral().getText();
    StringContainer sc = new StringContainer(TsFileConstant.PATH_SEPARATOR);
    List<NodeNameContext> nodeNames = ctx.prefixPath().nodeName();
    sc.addTail(ctx.prefixPath().ROOT().getText());
    for (NodeNameContext nodeName : nodeNames) {
      sc.addTail(nodeName.getText());
    }
    return new LoadDataOperator(
        SQLConstant.TOK_DATALOAD, removeStringQuote(csvPath), sc.toString());
  }

  @Override
  public Operator visitGrantWatermarkEmbedding(GrantWatermarkEmbeddingContext ctx) {
    List<RootOrIdContext> rootOrIdList = ctx.rootOrId();
    List<String> users = new ArrayList<>();
    for (RootOrIdContext rootOrId : rootOrIdList) {
      users.add(rootOrId.getText());
    }
    return new DataAuthOperator(SQLConstant.TOK_GRANT_WATERMARK_EMBEDDING, users);
  }

  @Override
  public Operator visitRevokeWatermarkEmbedding(RevokeWatermarkEmbeddingContext ctx) {
    List<RootOrIdContext> rootOrIdList = ctx.rootOrId();
    List<String> users = new ArrayList<>();
    for (RootOrIdContext rootOrId : rootOrIdList) {
      users.add(rootOrId.getText());
    }
    return new DataAuthOperator(SQLConstant.TOK_REVOKE_WATERMARK_EMBEDDING, users);
  }

  @Override
  public Operator visitListUser(ListUserContext ctx) {
    return new AuthorOperator(SQLConstant.TOK_LIST, AuthorOperator.AuthorType.LIST_USER);
  }

  @Override
  public Operator visitListRole(ListRoleContext ctx) {
    return new AuthorOperator(SQLConstant.TOK_LIST, AuthorOperator.AuthorType.LIST_ROLE);
  }

  @Override
  public Operator visitListPrivilegesUser(ListPrivilegesUserContext ctx) {
    AuthorOperator operator =
        new AuthorOperator(SQLConstant.TOK_LIST, AuthorOperator.AuthorType.LIST_USER_PRIVILEGE);
    operator.setUserName(ctx.rootOrId().getText());
    operator.setNodeNameList(parsePrefixPath(ctx.prefixPath()));
    return operator;
  }

  @Override
  public Operator visitListPrivilegesRole(ListPrivilegesRoleContext ctx) {
    AuthorOperator operator =
        new AuthorOperator(SQLConstant.TOK_LIST, AuthorOperator.AuthorType.LIST_ROLE_PRIVILEGE);
    operator.setRoleName((ctx.ID().getText()));
    operator.setNodeNameList(parsePrefixPath(ctx.prefixPath()));
    return operator;
  }

  @Override
  public Operator visitListUserPrivileges(ListUserPrivilegesContext ctx) {
    AuthorOperator operator =
        new AuthorOperator(SQLConstant.TOK_LIST, AuthorOperator.AuthorType.LIST_USER_PRIVILEGE);
    operator.setUserName(ctx.rootOrId().getText());
    return operator;
  }

  @Override
  public Operator visitListRolePrivileges(ListRolePrivilegesContext ctx) {
    AuthorOperator operator =
        new AuthorOperator(SQLConstant.TOK_LIST, AuthorOperator.AuthorType.LIST_ROLE_PRIVILEGE);
    operator.setRoleName(ctx.ID().getText());
    return operator;
  }

  @Override
  public Operator visitListAllRoleOfUser(ListAllRoleOfUserContext ctx) {
    AuthorOperator operator =
        new AuthorOperator(SQLConstant.TOK_LIST, AuthorOperator.AuthorType.LIST_USER_ROLES);
    operator.setUserName(ctx.rootOrId().getText());
    return operator;
  }

  @Override
  public Operator visitListAllUserOfRole(ListAllUserOfRoleContext ctx) {
    AuthorOperator operator =
        new AuthorOperator(SQLConstant.TOK_LIST, AuthorOperator.AuthorType.LIST_ROLE_USERS);
    operator.setRoleName((ctx.ID().getText()));
    return operator;
  }

  @Override
  public Operator visitSetTTLStatement(SetTTLStatementContext ctx) {
    SetTTLOperator operator = new SetTTLOperator(SQLConstant.TOK_SET);
    operator.setStorageGroup(parsePrefixPath(ctx.prefixPath()));
    operator.setDataTTL(Long.parseLong(ctx.INT().getText()));
    return operator;
  }

  @Override
  public Operator visitUnsetTTLStatement(UnsetTTLStatementContext ctx) {
    UnSetTTLOperator operator = new UnSetTTLOperator(SQLConstant.TOK_UNSET);
    operator.setStorageGroup(parsePrefixPath(ctx.prefixPath()));
    return operator;
  }

  @Override
  public Operator visitShowTTLStatement(ShowTTLStatementContext ctx) {
    List<PartialPath> storageGroups = new ArrayList<>();
    List<PrefixPathContext> prefixPathList = ctx.prefixPath();
    for (PrefixPathContext prefixPath : prefixPathList) {
      storageGroups.add(parsePrefixPath(prefixPath));
    }
    return new ShowTTLOperator(storageGroups);
  }

  @Override
  public Operator visitShowAllTTLStatement(ShowAllTTLStatementContext ctx) {
    List<PartialPath> storageGroups = new ArrayList<>();
    return new ShowTTLOperator(storageGroups);
  }

  @Override
  public Operator visitShowFlushTaskInfo(ShowFlushTaskInfoContext ctx) {
    return new ShowOperator(SQLConstant.TOK_FLUSH_TASK_INFO);
  }

  @Override
  public Operator visitShowVersion(ShowVersionContext ctx) {
    return new ShowOperator(SQLConstant.TOK_VERSION);
  }

  @Override
  public Operator visitShowTimeseries(ShowTimeseriesContext ctx) {
    boolean orderByHeat = ctx.LATEST() != null;
    ShowTimeSeriesOperator showTimeSeriesOperator;
    if (ctx.prefixPath() != null) {
      showTimeSeriesOperator =
          new ShowTimeSeriesOperator(
              SQLConstant.TOK_TIMESERIES, parsePrefixPath(ctx.prefixPath()), orderByHeat);
    } else {
      showTimeSeriesOperator =
          new ShowTimeSeriesOperator(
              SQLConstant.TOK_TIMESERIES,
              new PartialPath(SQLConstant.getSingleRootArray()),
              orderByHeat);
    }
    if (ctx.showWhereClause() != null) {
      parseShowWhereClause(ctx.showWhereClause(), showTimeSeriesOperator);
    }
    if (ctx.limitClause() != null) {
      parseLimitClause(ctx.limitClause(), showTimeSeriesOperator);
    }
    return showTimeSeriesOperator;
  }

  @Override
  public Operator visitShowQueryProcesslist(ShowQueryProcesslistContext ctx) {
    return new ShowOperator(SQLConstant.TOK_QUERY_PROCESSLIST);
  }

  @Override
  public Operator visitKillQuery(KillQueryContext ctx) {
    KillQueryOperator killQueryOperator = new KillQueryOperator(TOK_KILL_QUERY);
    if (ctx.INT() != null) {
      killQueryOperator.setQueryId(Integer.parseInt(ctx.INT().getText()));
    }
    return killQueryOperator;
  }

  @Override
  public Operator visitShowStorageGroup(ShowStorageGroupContext ctx) {
    if (ctx.prefixPath() != null) {
      return new ShowStorageGroupOperator(
          SQLConstant.TOK_STORAGE_GROUP, parsePrefixPath(ctx.prefixPath()));
    } else {
      return new ShowStorageGroupOperator(
          SQLConstant.TOK_STORAGE_GROUP, new PartialPath(SQLConstant.getSingleRootArray()));
    }
  }

  @Override
  public Operator visitShowLockInfo(ShowLockInfoContext ctx) {
    if (ctx.prefixPath() != null) {
      return new ShowLockInfoOperator(SQLConstant.TOK_LOCK_INFO, parsePrefixPath(ctx.prefixPath()));
    } else {
      return new ShowLockInfoOperator(
          SQLConstant.TOK_LOCK_INFO, new PartialPath(SQLConstant.getSingleRootArray()));
    }
  }

  @Override
  public Operator visitShowChildPaths(ShowChildPathsContext ctx) {
    if (ctx.prefixPath() != null) {
      return new ShowChildPathsOperator(
          SQLConstant.TOK_CHILD_PATHS, parsePrefixPath(ctx.prefixPath()));
    } else {
      return new ShowChildPathsOperator(
          SQLConstant.TOK_CHILD_PATHS, new PartialPath(SQLConstant.getSingleRootArray()));
    }
  }

  @Override
  public Operator visitShowChildNodes(ShowChildNodesContext ctx) {
    if (ctx.prefixPath() != null) {
      return new ShowChildNodesOperator(
          SQLConstant.TOK_CHILD_NODES, parsePrefixPath(ctx.prefixPath()));
    } else {
      return new ShowChildNodesOperator(
          SQLConstant.TOK_CHILD_NODES, new PartialPath(SQLConstant.getSingleRootArray()));
    }
  }

  @Override
  public Operator visitShowDevices(ShowDevicesContext ctx) {
    ShowDevicesOperator showDevicesOperator;
    if (ctx.prefixPath() != null) {
      showDevicesOperator =
          new ShowDevicesOperator(SQLConstant.TOK_DEVICES, parsePrefixPath(ctx.prefixPath()));
    } else {
      showDevicesOperator =
          new ShowDevicesOperator(
              SQLConstant.TOK_DEVICES, new PartialPath(SQLConstant.getSingleRootArray()));
    }
    if (ctx.limitClause() != null) {
      parseLimitClause(ctx.limitClause(), showDevicesOperator);
    }
    // show devices wtih storage group
    if (ctx.WITH() != null) {
      showDevicesOperator.setSgCol(true);
    }
    return showDevicesOperator;
  }

  @Override
  public Operator visitShowMergeStatus(ShowMergeStatusContext ctx) {
    return new ShowMergeStatusOperator(SQLConstant.TOK_SHOW_MERGE_STATUS);
  }

  @Override
  public Operator visitTracingOn(TracingOnContext ctx) {
    return new TracingOperator(SQLConstant.TOK_TRACING, true);
  }

  @Override
  public Operator visitTracingOff(TracingOffContext ctx) {
    return new TracingOperator(SQLConstant.TOK_TRACING, false);
  }

  @Override
  public Operator visitCountTimeseries(CountTimeseriesContext ctx) {
    PrefixPathContext pathContext = ctx.prefixPath();
    PartialPath path =
        (pathContext != null
            ? parsePrefixPath(pathContext)
            : new PartialPath(SQLConstant.getSingleRootArray()));
    if (ctx.INT() != null) {
      return new CountOperator(
          SQLConstant.TOK_COUNT_NODE_TIMESERIES, path, Integer.parseInt(ctx.INT().getText()));
    } else {
      return new CountOperator(SQLConstant.TOK_COUNT_TIMESERIES, path);
    }
  }

  @Override
  public Operator visitCountDevices(CountDevicesContext ctx) {
    PrefixPathContext pathContext = ctx.prefixPath();
    PartialPath path =
        (pathContext != null
            ? parsePrefixPath(pathContext)
            : new PartialPath(SQLConstant.getSingleRootArray()));
    return new CountOperator(SQLConstant.TOK_COUNT_DEVICES, path);
  }

  @Override
  public Operator visitCountStorageGroup(CountStorageGroupContext ctx) {
    PrefixPathContext pathContext = ctx.prefixPath();
    PartialPath path =
        (pathContext != null
            ? parsePrefixPath(pathContext)
            : new PartialPath(SQLConstant.getSingleRootArray()));
    return new CountOperator(SQLConstant.TOK_COUNT_STORAGE_GROUP, path);
  }

  @Override
  public Operator visitCountNodes(CountNodesContext ctx) {
    return new CountOperator(
        SQLConstant.TOK_COUNT_NODES,
        parsePrefixPath(ctx.prefixPath()),
        Integer.parseInt(ctx.INT().getText()));
  }

  @Override
  public Operator visitLoadConfigurationStatement(LoadConfigurationStatementContext ctx) {
    if (ctx.GLOBAL() != null) {
      return new LoadConfigurationOperator(LoadConfigurationOperatorType.GLOBAL);
    } else {
      return new LoadConfigurationOperator(LoadConfigurationOperatorType.LOCAL);
    }
  }

  @Override
  public Operator visitLoadFiles(LoadFilesContext ctx) {
    if (ctx.autoCreateSchema() != null) {
      if (ctx.autoCreateSchema().INT() != null) {
        return new LoadFilesOperator(
            new File(removeStringQuote(ctx.stringLiteral().getText())),
            Boolean.parseBoolean(ctx.autoCreateSchema().booleanClause().getText()),
            Integer.parseInt(ctx.autoCreateSchema().INT().getText()));
      } else {
        return new LoadFilesOperator(
            new File(removeStringQuote(ctx.stringLiteral().getText())),
            Boolean.parseBoolean(ctx.autoCreateSchema().booleanClause().getText()),
            IoTDBDescriptor.getInstance().getConfig().getDefaultStorageGroupLevel());
      }
    } else {
      return new LoadFilesOperator(
          new File(removeStringQuote(ctx.stringLiteral().getText())),
          true,
          IoTDBDescriptor.getInstance().getConfig().getDefaultStorageGroupLevel());
    }
  }

  @Override
  public Operator visitRemoveFile(RemoveFileContext ctx) {
    return new RemoveFileOperator(new File(removeStringQuote(ctx.stringLiteral().getText())));
  }

  @Override
  public Operator visitMoveFile(MoveFileContext ctx) {
    return new MoveFileOperator(
        new File(removeStringQuote(ctx.stringLiteral(0).getText())),
        new File(removeStringQuote(ctx.stringLiteral(1).getText())));
  }

  @Override
  public Operator visitDeletePartition(DeletePartitionContext ctx) {
    DeletePartitionOperator deletePartitionOperator =
        new DeletePartitionOperator(SQLConstant.TOK_DELETE_PARTITION);
    deletePartitionOperator.setStorageGroupName(parsePrefixPath(ctx.prefixPath()));
    Set<Long> idSet = new HashSet<>();
    for (TerminalNode terminalNode : ctx.INT()) {
      idSet.add(Long.parseLong(terminalNode.getText()));
    }
    deletePartitionOperator.setPartitionIds(idSet);
    return deletePartitionOperator;
  }

  @Override
  public Operator visitCreateSnapshot(CreateSnapshotContext ctx) {
    return new CreateSnapshotOperator(SQLConstant.TOK_CREATE_SCHEMA_SNAPSHOT);
  }

  @Override
  public Operator visitSelectStatement(SelectStatementContext ctx) {
    // 1. Visit special clause first to initialize different query operator
    if (ctx.specialClause() != null) {
      queryOp = (QueryOperator) visit(ctx.specialClause());
    }
    // 2. There is no special clause in query statement.
    if (queryOp == null) {
      queryOp = new QueryOperator();
    }
    // 3. Visit select, from, where in sequence
    parseSelectClause(ctx.selectClause());
    parseFromClause(ctx.fromClause());
    if (ctx.whereClause() != null) {
      WhereComponent whereComponent = parseWhereClause(ctx.whereClause());
      if (whereComponent != null) {
        queryOp.setWhereComponent(whereComponent);
      }
    }

    return queryOp;
  }

  public void parseSelectClause(SelectClauseContext ctx) {
    SelectComponent selectComponent = new SelectComponent(zoneId);
    if (ctx.topClause() != null) {
      // TODO: parse info of top clause into selectOp
      visitTopClause(ctx.topClause());
    } else if (ctx.LAST() != null) {
      queryOp = new LastQueryOperator(queryOp);
    }

    boolean isFirstElement = true;
    for (ResultColumnContext resultColumnContext : ctx.resultColumn()) {
      selectComponent.addResultColumn(parseResultColumn(resultColumnContext));
      // judge query type according to the first select element
<<<<<<< HEAD
      if (!hasDecidedQueryType()) {
=======
      if (!hasDecidedQueryType() && isFirstElement) {
>>>>>>> 80f5afff
        if (selectComponent.hasAggregationFunction()) {
          queryOp = new AggregationQueryOperator(queryOp);
        } else if (selectComponent.hasTimeSeriesGeneratingFunction()) {
          queryOp = new UDFQueryOperator(queryOp);
        }
<<<<<<< HEAD
=======
        isFirstElement = false;
>>>>>>> 80f5afff
      }
    }

    queryOp.setSelectComponent(selectComponent);
  }

  private boolean hasDecidedQueryType() {
    return queryOp instanceof GroupByQueryOperator
        || queryOp instanceof FillQueryOperator
<<<<<<< HEAD
        || queryOp instanceof LastQueryOperator
        || queryOp instanceof AggregationQueryOperator
        || queryOp instanceof UDFQueryOperator;
=======
        || queryOp instanceof LastQueryOperator;
>>>>>>> 80f5afff
  }

  @Override
  public Operator visitTopClause(TopClauseContext ctx) {
    Map<String, Object> props = new HashMap<>();
    int top = Integer.parseInt(ctx.INT().getText());
    if (top < 0) {
      throw new SQLParserException("TOP <N>: N should be greater than 0.");
    }
    props.put(TOP_K, top);
    queryOp.setProps(props);
    return queryOp;
  }

  private ResultColumn parseResultColumn(ResultColumnContext resultColumnContext) {
    return new ResultColumn(
        parseExpression(resultColumnContext.expression()),
        resultColumnContext.AS() == null ? null : resultColumnContext.ID().getText());
  }

  @SuppressWarnings("squid:S3776")
  private Expression parseExpression(ExpressionContext context) {
    // unary
    if (context.functionName != null) {
      return parseFunctionExpression(context);
    }
    if (context.suffixPath() != null) {
      return new TimeSeriesOperand(parseSuffixPath(context.suffixPath()));
    }
    if (context.literal != null) {
      return new TimeSeriesOperand(new PartialPath(new String[] {context.literal.getText()}));
    }
    if (context.unary != null) {
      return context.MINUS() != null
          ? new NegationExpression(parseExpression(context.expression(0)))
          : parseExpression(context.expression(0));
    }

    // binary
    Expression leftExpression = parseExpression(context.leftExpression);
    Expression rightExpression = parseExpression(context.rightExpression);
    if (context.STAR() != null) {
      return new MultiplicationExpression(leftExpression, rightExpression);
    }
    if (context.DIV() != null) {
      return new DivisionExpression(leftExpression, rightExpression);
    }
    if (context.MOD() != null) {
      return new ModuloExpression(leftExpression, rightExpression);
    }
    if (context.PLUS() != null) {
      return new AdditionExpression(leftExpression, rightExpression);
    }
    if (context.MINUS() != null) {
      return new SubtractionExpression(leftExpression, rightExpression);
    }

    throw new UnsupportedOperationException();
  }

  private Expression parseFunctionExpression(ExpressionContext functionClause) {
    FunctionExpression functionExpression =
        new FunctionExpression(functionClause.functionName.getText());

    // expressions
    for (ExpressionContext expression : functionClause.expression()) {
      functionExpression.addExpression(parseExpression(expression));
    }

    // attributes
    for (FunctionAttributeContext functionAttribute : functionClause.functionAttribute()) {
      functionExpression.addAttribute(
          removeStringQuote(functionAttribute.functionAttributeKey.getText()),
          removeStringQuote(functionAttribute.functionAttributeValue.getText()));
    }

    return functionExpression;
  }

  @Override
  public Operator visitSpecialLimitStatement(SpecialLimitStatementContext ctx) {
    return visit(ctx.specialLimit());
  }

  @Override
  public Operator visitLimitStatement(LimitStatementContext ctx) {
    if (queryOp == null) {
      queryOp = new QueryOperator();
    }
    parseLimitClause(ctx.limitClause(), queryOp);
    if (ctx.slimitClause() != null) {
      parseSlimitClause(ctx.slimitClause());
    }
    if (ctx.alignByDeviceClauseOrDisableAlign() != null) {
      parseAlignByDeviceClauseOrDisableAlign(ctx.alignByDeviceClauseOrDisableAlign());
    }
    return queryOp;
  }

  @Override
  public Operator visitSlimitStatement(SlimitStatementContext ctx) {
    if (queryOp == null) {
      queryOp = new QueryOperator();
    }
    parseSlimitClause(ctx.slimitClause());
    if (ctx.limitClause() != null) {
      parseLimitClause(ctx.limitClause(), queryOp);
    }
    if (ctx.alignByDeviceClauseOrDisableAlign() != null) {
      parseAlignByDeviceClauseOrDisableAlign(ctx.alignByDeviceClauseOrDisableAlign());
    }
    return queryOp;
  }

  @Override
  public Operator visitAlignByDeviceClauseOrDisableAlignStatement(
      AlignByDeviceClauseOrDisableAlignStatementContext ctx) {
    if (queryOp == null) {
      queryOp = new QueryOperator();
    }
    parseAlignByDeviceClauseOrDisableAlign(ctx.alignByDeviceClauseOrDisableAlign());
    return queryOp;
  }

  private void parseAlignByDeviceClauseOrDisableAlign(
      AlignByDeviceClauseOrDisableAlignContext ctx) {
    SpecialClauseComponent specialClauseComponent = queryOp.getSpecialClauseComponent();
    if (specialClauseComponent == null) {
      specialClauseComponent = new SpecialClauseComponent();
    }
    if (ctx.alignByDeviceClause() != null) {
      parseAlignByDeviceClause(specialClauseComponent);
    } else {
      parseDisableAlign(specialClauseComponent);
    }
    queryOp.setSpecialClauseComponent(specialClauseComponent);
  }

  @Override
  public Operator visitWithoutNullStatement(WithoutNullStatementContext ctx) {
    if (queryOp == null) {
      queryOp = new QueryOperator();
    }
    parseWithoutNullClause(ctx.withoutNullClause());
    if (ctx.limitClause() != null) {
      parseLimitClause(ctx.limitClause(), queryOp);
    }
    if (ctx.slimitClause() != null) {
      parseSlimitClause(ctx.slimitClause());
    }
    if (ctx.alignByDeviceClauseOrDisableAlign() != null) {
      parseAlignByDeviceClauseOrDisableAlign(ctx.alignByDeviceClauseOrDisableAlign());
    }
    return queryOp;
  }

  private void parseWithoutNullClause(WithoutNullClauseContext ctx) {
    SpecialClauseComponent specialClauseComponent = queryOp.getSpecialClauseComponent();
    if (specialClauseComponent == null) {
      specialClauseComponent = new SpecialClauseComponent();
    }
    specialClauseComponent.setWithoutAnyNull(ctx.ANY() != null);
    specialClauseComponent.setWithoutAllNull(ctx.ALL() != null);
    queryOp.setSpecialClauseComponent(specialClauseComponent);
  }

  @Override
  public Operator visitOrderByTimeStatement(OrderByTimeStatementContext ctx) {
    queryOp = new QueryOperator();
    parseOrderByTimeClause(ctx.orderByTimeClause());
    if (ctx.specialLimit() != null) {
      return visit(ctx.specialLimit());
    }
    return queryOp;
  }

  @Override
  public Operator visitGroupByTimeStatement(GroupByTimeStatementContext ctx) {
    queryOp = new GroupByQueryOperator();
    parseGroupByTimeClause(ctx.groupByTimeClause());
    if (ctx.orderByTimeClause() != null) {
      parseOrderByTimeClause(ctx.orderByTimeClause());
    }
    if (ctx.specialLimit() != null) {
      return visit(ctx.specialLimit());
    }
    return queryOp;
  }

  @Override
  public Operator visitGroupByFillStatement(GroupByFillStatementContext ctx) {
    queryOp = new GroupByFillQueryOperator();
    parseGroupByFillClause(ctx.groupByFillClause());
    if (ctx.orderByTimeClause() != null) {
      parseOrderByTimeClause(ctx.orderByTimeClause());
    }
    if (ctx.specialLimit() != null) {
      return visit(ctx.specialLimit());
    }
    return queryOp;
  }

  @Override
  public Operator visitFillStatement(FillStatementContext ctx) {
    queryOp = new FillQueryOperator();
    parseFillClause(ctx.fillClause());
    if (ctx.slimitClause() != null) {
      parseSlimitClause(ctx.slimitClause());
    }
    if (ctx.alignByDeviceClauseOrDisableAlign() != null) {
      parseAlignByDeviceClauseOrDisableAlign(ctx.alignByDeviceClauseOrDisableAlign());
    }
    return queryOp;
  }

  @Override
  public Operator visitGroupByLevelStatement(GroupByLevelStatementContext ctx) {
    queryOp = new AggregationQueryOperator();
    parseGroupByLevelClause(ctx.groupByLevelClause());
    if (ctx.orderByTimeClause() != null) {
      parseOrderByTimeClause(ctx.orderByTimeClause());
    }
    if (ctx.specialLimit() != null) {
      return visit(ctx.specialLimit());
    }
    return queryOp;
  }

  public void parseFromClause(FromClauseContext ctx) {
    FromComponent fromComponent = new FromComponent();
    List<PrefixPathContext> prefixFromPaths = ctx.prefixPath();
    for (PrefixPathContext prefixFromPath : prefixFromPaths) {
      PartialPath path = parsePrefixPath(prefixFromPath);
      fromComponent.addPrefixTablePath(path);
    }
    queryOp.setFromComponent(fromComponent);
  }

  private void parseIndexPredicate(IndexPredicateClauseContext ctx) {
    Map<String, Object> props;
    PartialPath path;
    if (ctx.suffixPath() != null) {
      path = parseSuffixPath(ctx.suffixPath());
    } else {
      path = parseFullPath(ctx.fullPath());
    }
    if (ctx.LIKE() != null) {
      // whole matching case
      if (queryOp.getSelectComponent().getResultColumns().size() != 1) {
        throw new SQLParserException("Index query statement allows only one select path");
      }
      if (!path.equals(
          queryOp.getSelectComponent().getResultColumns().get(0).getExpression().toString())) {
        throw new SQLParserException(
            "In the index query statement, "
                + "the path in select element and the index predicate should be same");
      }
      if (queryOp.getProps() != null) {
        props = queryOp.getProps();
      } else {
        props = new HashMap<>();
      }
      props.put(PATTERN, parseSequence(ctx.sequenceClause(0)));
      queryOp.setIndexType(IndexType.RTREE_PAA);
    } else if (ctx.CONTAIN() != null) {
      // subsequence matching case
      List<double[]> compositePattern = new ArrayList<>();
      List<Double> thresholds = new ArrayList<>();
      for (int i = 0; i < ctx.sequenceClause().size(); i++) {
        compositePattern.add(parseSequence(ctx.sequenceClause(i)));
        thresholds.add(Double.parseDouble(ctx.constant(i).getText()));
      }
      if (queryOp.getProps() != null) {
        props = queryOp.getProps();
      } else {
        props = new HashMap<>();
      }
      List<ResultColumn> resultColumns = new ArrayList<>();
      resultColumns.add(new ResultColumn(new TimeSeriesOperand(path)));
      queryOp.getSelectComponent().setResultColumns(resultColumns);
      props.put(PATTERN, compositePattern);
      props.put(THRESHOLD, thresholds);
      queryOp.setIndexType(IndexType.ELB_INDEX);
    } else {
      throw new SQLParserException("Unknown index predicate: " + ctx);
    }
    queryOp.setProps(props);
  }

  private double[] parseSequence(SequenceClauseContext ctx) {
    int seqLen = ctx.constant().size();
    double[] sequence = new double[seqLen];
    for (int i = 0; i < seqLen; i++) {
      sequence[i] = Double.parseDouble(ctx.constant(i).getText());
    }
    return sequence;
  }

  public void parseGroupByLevelClause(GroupByLevelClauseContext ctx) {
    SpecialClauseComponent groupByLevelClauseComponent = new SpecialClauseComponent();
    groupByLevelClauseComponent.setLevel(Integer.parseInt(ctx.INT().getText()));
    queryOp.setSpecialClauseComponent(groupByLevelClauseComponent);
  }

  public void parseFillClause(FillClauseContext ctx) {
    FillClauseComponent fillClauseComponent = new FillClauseComponent();
    List<TypeClauseContext> list = ctx.typeClause();
    Map<TSDataType, IFill> fillTypes = new EnumMap<>(TSDataType.class);
    for (TypeClauseContext typeClause : list) {
      if (typeClause.ALL() != null) {
        if (typeClause.linearClause() != null) {
          throw new SQLParserException("fill all doesn't support linear fill");
        }
        parseAllTypeClause(typeClause, fillTypes);
        break;
      } else {
        parsePrimitiveTypeClause(typeClause, fillTypes);
      }
    }
    fillClauseComponent.setFillTypes(fillTypes);
    queryOp.setSpecialClauseComponent(fillClauseComponent);
  }

  private void parseAllTypeClause(TypeClauseContext ctx, Map<TSDataType, IFill> fillTypes) {
    IFill fill;
    long preRange;
    if (ctx.previousUntilLastClause() != null) {
      if (ctx.previousUntilLastClause().DURATION() != null) {
        preRange =
            DatetimeUtils.convertDurationStrToLong(
                ctx.previousUntilLastClause().DURATION().getText());
      } else {
        preRange = IoTDBDescriptor.getInstance().getConfig().getDefaultFillInterval();
      }
      fill = new PreviousFill(preRange, true);
    } else {
      if (ctx.previousClause().DURATION() != null) {
        preRange =
            DatetimeUtils.convertDurationStrToLong(ctx.previousClause().DURATION().getText());
      } else {
        preRange = IoTDBDescriptor.getInstance().getConfig().getDefaultFillInterval();
      }
      fill = new PreviousFill(preRange);
    }
    for (TSDataType tsDataType : TSDataType.values()) {
      fillTypes.put(tsDataType, fill.copy());
    }
  }

  private void parseLimitClause(LimitClauseContext ctx, Operator operator) {
    int limit;
    try {
      limit = Integer.parseInt(ctx.INT().getText());
    } catch (NumberFormatException e) {
      throw new SQLParserException("Out of range. LIMIT <N>: N should be Int32.");
    }
    if (limit <= 0) {
      throw new SQLParserException("LIMIT <N>: N should be greater than 0.");
    }
    if (operator instanceof ShowTimeSeriesOperator) {
      ((ShowTimeSeriesOperator) operator).setLimit(limit);
    } else if (operator instanceof ShowDevicesOperator) {
      ((ShowDevicesOperator) operator).setLimit(limit);
    } else {
      SpecialClauseComponent specialClauseComponent = queryOp.getSpecialClauseComponent();
      if (specialClauseComponent == null) {
        specialClauseComponent = new SpecialClauseComponent();
      }
      specialClauseComponent.setRowLimit(limit);
      queryOp.setSpecialClauseComponent(specialClauseComponent);
    }
    if (ctx.offsetClause() != null) {
      parseOffsetClause(ctx.offsetClause(), operator);
    }
  }

  private void parseOffsetClause(OffsetClauseContext ctx, Operator operator) {
    int offset;
    try {
      offset = Integer.parseInt(ctx.INT().getText());
    } catch (NumberFormatException e) {
      throw new SQLParserException(
          "Out of range. OFFSET <OFFSETValue>: OFFSETValue should be Int32.");
    }
    if (offset < 0) {
      throw new SQLParserException("OFFSET <OFFSETValue>: OFFSETValue should >= 0.");
    }
    if (operator instanceof ShowTimeSeriesOperator) {
      ((ShowTimeSeriesOperator) operator).setOffset(offset);
    } else if (operator instanceof ShowDevicesOperator) {
      ((ShowDevicesOperator) operator).setOffset(offset);
    } else {
      SpecialClauseComponent specialClauseComponent = queryOp.getSpecialClauseComponent();
      if (specialClauseComponent == null) {
        specialClauseComponent = new SpecialClauseComponent();
      }
      specialClauseComponent.setRowOffset(offset);
      queryOp.setSpecialClauseComponent(specialClauseComponent);
    }
  }

  private void parseSlimitClause(SlimitClauseContext ctx) {
    int slimit;
    try {
      slimit = Integer.parseInt(ctx.INT().getText());
    } catch (NumberFormatException e) {
      throw new SQLParserException("Out of range. SLIMIT <SN>: SN should be Int32.");
    }
    if (slimit <= 0) {
      throw new SQLParserException("SLIMIT <SN>: SN should be greater than 0.");
    }
    SpecialClauseComponent specialClauseComponent = queryOp.getSpecialClauseComponent();
    if (specialClauseComponent == null) {
      specialClauseComponent = new SpecialClauseComponent();
    }
    specialClauseComponent.setSeriesLimit(slimit);
    queryOp.setSpecialClauseComponent(specialClauseComponent);
    if (ctx.soffsetClause() != null) {
      parseSoffsetClause(ctx.soffsetClause(), queryOp);
    }
  }

  public void parseSoffsetClause(SoffsetClauseContext ctx, QueryOperator queryOp) {
    int soffset;
    try {
      soffset = Integer.parseInt(ctx.INT().getText());
    } catch (NumberFormatException e) {
      throw new SQLParserException(
          "Out of range. SOFFSET <SOFFSETValue>: SOFFSETValue should be Int32.");
    }
    if (soffset < 0) {
      throw new SQLParserException("SOFFSET <SOFFSETValue>: SOFFSETValue should >= 0.");
    }
    SpecialClauseComponent specialClauseComponent = queryOp.getSpecialClauseComponent();
    if (specialClauseComponent == null) {
      specialClauseComponent = new SpecialClauseComponent();
    }
    specialClauseComponent.setSeriesOffset(soffset);
    queryOp.setSpecialClauseComponent(specialClauseComponent);
  }

  private void parseGroupByTimeClause(GroupByTimeClauseContext ctx) {
    GroupByClauseComponent groupByClauseComponent = new GroupByClauseComponent();
    groupByClauseComponent.setLeftCRightO(ctx.timeInterval().LS_BRACKET() != null);
    // parse timeUnit
    groupByClauseComponent.setUnit(
        parseTimeUnitOrSlidingStep(ctx.DURATION(0).getText(), true, groupByClauseComponent));
    // parse sliding step
    if (ctx.DURATION().size() == 2) {
      groupByClauseComponent.setSlidingStep(
          parseTimeUnitOrSlidingStep(ctx.DURATION(1).getText(), false, groupByClauseComponent));
      if (groupByClauseComponent.getSlidingStep() < groupByClauseComponent.getUnit()) {
        throw new SQLParserException(
            "The third parameter sliding step shouldn't be smaller than the second parameter time interval.");
      }
    } else {
      groupByClauseComponent.setSlidingStep(groupByClauseComponent.getUnit());
      groupByClauseComponent.setSlidingStepByMonth(groupByClauseComponent.isIntervalByMonth());
    }

    parseTimeInterval(ctx.timeInterval(), groupByClauseComponent);

    if (ctx.INT() != null) {
      groupByClauseComponent.setLevel(Integer.parseInt(ctx.INT().getText()));
    }
    queryOp.setSpecialClauseComponent(groupByClauseComponent);
  }

  private void parseGroupByFillClause(GroupByFillClauseContext ctx) {
    GroupByFillClauseComponent groupByFillClauseComponent = new GroupByFillClauseComponent();
    groupByFillClauseComponent.setLeftCRightO(ctx.timeInterval().LS_BRACKET() != null);

    // parse timeUnit
    groupByFillClauseComponent.setUnit(
        DatetimeUtils.convertDurationStrToLong(ctx.DURATION().getText()));
    groupByFillClauseComponent.setSlidingStep(groupByFillClauseComponent.getUnit());

    parseTimeInterval(ctx.timeInterval(), groupByFillClauseComponent);

    List<TypeClauseContext> list = ctx.typeClause();
    Map<TSDataType, IFill> fillTypes = new EnumMap<>(TSDataType.class);
    for (TypeClauseContext typeClause : list) {
      // group by fill doesn't support linear fill
      if (typeClause.linearClause() != null) {
        throw new SQLParserException("group by fill doesn't support linear fill");
      }
      // all type use the same fill way
      if (typeClause.ALL() != null) {
        parseAllTypeClause(typeClause, fillTypes);
        break;
      } else {
        parsePrimitiveTypeClause(typeClause, fillTypes);
      }
    }
    groupByFillClauseComponent.setFillTypes(fillTypes);
    queryOp.setSpecialClauseComponent(groupByFillClauseComponent);
  }

  private void parsePrimitiveTypeClause(TypeClauseContext ctx, Map<TSDataType, IFill> fillTypes) {
    TSDataType dataType = parseType(ctx.dataType().getText());
    if (ctx.linearClause() != null && dataType == TSDataType.TEXT) {
      throw new SQLParserException(
          String.format(
              "type %s cannot use %s fill function",
              dataType, ctx.linearClause().LINEAR().getText()));
    }

    int defaultFillInterval = IoTDBDescriptor.getInstance().getConfig().getDefaultFillInterval();

    if (ctx.linearClause() != null) { // linear
      if (ctx.linearClause().DURATION(0) != null) {
        long beforeRange =
            DatetimeUtils.convertDurationStrToLong(ctx.linearClause().DURATION(0).getText());
        long afterRange =
            DatetimeUtils.convertDurationStrToLong(ctx.linearClause().DURATION(1).getText());
        fillTypes.put(dataType, new LinearFill(beforeRange, afterRange));
      } else {
        fillTypes.put(dataType, new LinearFill(defaultFillInterval, defaultFillInterval));
      }
    } else if (ctx.previousClause() != null) { // previous
      if (ctx.previousClause().DURATION() != null) {
        long preRange =
            DatetimeUtils.convertDurationStrToLong(ctx.previousClause().DURATION().getText());
        fillTypes.put(dataType, new PreviousFill(preRange));
      } else {
        fillTypes.put(dataType, new PreviousFill(defaultFillInterval));
      }
    } else { // previous until last
      if (ctx.previousUntilLastClause().DURATION() != null) {
        long preRange =
            DatetimeUtils.convertDurationStrToLong(
                ctx.previousUntilLastClause().DURATION().getText());
        fillTypes.put(dataType, new PreviousFill(preRange, true));
      } else {
        fillTypes.put(dataType, new PreviousFill(defaultFillInterval, true));
      }
    }
  }

  /** parse datatype node. */
  private TSDataType parseType(String datatype) {
    String type = datatype.toLowerCase();
    switch (type) {
      case "int32":
        return TSDataType.INT32;
      case "int64":
        return TSDataType.INT64;
      case "float":
        return TSDataType.FLOAT;
      case "double":
        return TSDataType.DOUBLE;
      case "boolean":
        return TSDataType.BOOLEAN;
      case "text":
        return TSDataType.TEXT;
      default:
        throw new SQLParserException("not a valid fill type : " + type);
    }
  }

  private void parseOrderByTimeClause(OrderByTimeClauseContext ctx) {
    if (ctx.DESC() != null) {
      SpecialClauseComponent specialClauseComponent = queryOp.getSpecialClauseComponent();
      if (specialClauseComponent == null) {
        specialClauseComponent = new SpecialClauseComponent();
      }
      specialClauseComponent.setAscending(false);
      queryOp.setSpecialClauseComponent(specialClauseComponent);
    }
  }

  private void parseAlignByDeviceClause(SpecialClauseComponent specialClauseComponent) {
    specialClauseComponent.setAlignByDevice(true);
  }

  private void parseDisableAlign(SpecialClauseComponent specialClauseComponent) {
    specialClauseComponent.setAlignByTime(false);
  }

  private void parseTimeInterval(
      TimeIntervalContext timeInterval, GroupByClauseComponent groupByClauseComponent) {
    long startTime;
    long endTime;
    if (timeInterval.timeValue(0).INT() != null) {
      startTime = Long.parseLong(timeInterval.timeValue(0).INT().getText());
    } else if (timeInterval.timeValue(0).dateExpression() != null) {
      startTime = parseDateExpression(timeInterval.timeValue(0).dateExpression());
    } else {
      startTime = parseTimeFormat(timeInterval.timeValue(0).dateFormat().getText());
    }
    if (timeInterval.timeValue(1).INT() != null) {
      endTime = Long.parseLong(timeInterval.timeValue(1).INT().getText());
    } else if (timeInterval.timeValue(1).dateExpression() != null) {
      endTime = parseDateExpression(timeInterval.timeValue(1).dateExpression());
    } else {
      endTime = parseTimeFormat(timeInterval.timeValue(1).dateFormat().getText());
    }

    groupByClauseComponent.setStartTime(startTime);
    groupByClauseComponent.setEndTime(endTime);
    if (startTime >= endTime) {
      throw new SQLParserException("Start time should be smaller than endTime in GroupBy");
    }
  }

  private void parseShowWhereClause(ShowWhereClauseContext ctx, ShowTimeSeriesOperator operator) {
    PropertyValueContext propertyValueContext;
    if (ctx.containsExpression() != null) {
      operator.setContains(true);
      propertyValueContext = ctx.containsExpression().propertyValue();
      operator.setKey(ctx.containsExpression().ID().getText());
    } else {
      operator.setContains(false);
      propertyValueContext = ctx.property().propertyValue();
      operator.setKey(ctx.property().ID().getText());
    }
    String value;
    if (propertyValueContext.stringLiteral() != null) {
      value = removeStringQuote(propertyValueContext.getText());
    } else {
      value = propertyValueContext.getText();
    }
    operator.setValue(value);
  }

  private String[] parsePrivilege(PrivilegesContext ctx) {
    List<StringLiteralContext> privilegeList = ctx.stringLiteral();
    List<String> privileges = new ArrayList<>();
    for (StringLiteralContext privilege : privilegeList) {
      privileges.add(removeStringQuote(privilege.getText()));
    }
    return privileges.toArray(new String[0]);
  }

  private Pair<Long, Long> parseDeleteTimeInterval(FilterOperator filterOperator) {
    if (!filterOperator.isLeaf() && filterOperator.getFilterType() != FilterType.KW_AND) {
      throw new SQLParserException(DELETE_RANGE_ERROR_MSG);
    }

    if (filterOperator.isLeaf()) {
      return calcOperatorInterval(filterOperator);
    }

    List<FilterOperator> children = filterOperator.getChildren();
    FilterOperator lOperator = children.get(0);
    FilterOperator rOperator = children.get(1);
    if (!lOperator.isLeaf() || !rOperator.isLeaf()) {
      throw new SQLParserException(DELETE_RANGE_ERROR_MSG);
    }

    Pair<Long, Long> leftOpInterval = calcOperatorInterval(lOperator);
    Pair<Long, Long> rightOpInterval = calcOperatorInterval(rOperator);
    Pair<Long, Long> parsedInterval =
        new Pair<>(
            Math.max(leftOpInterval.left, rightOpInterval.left),
            Math.min(leftOpInterval.right, rightOpInterval.right));
    if (parsedInterval.left > parsedInterval.right) {
      throw new SQLParserException(
          "Invalid delete range: [" + parsedInterval.left + ", " + parsedInterval.right + "]");
    }
    return parsedInterval;
  }

  private Pair<Long, Long> calcOperatorInterval(FilterOperator filterOperator) {
    long time = Long.parseLong(((BasicFunctionOperator) filterOperator).getValue());
    switch (filterOperator.getFilterType()) {
      case LESSTHAN:
        return new Pair<>(Long.MIN_VALUE, time - 1);
      case LESSTHANOREQUALTO:
        return new Pair<>(Long.MIN_VALUE, time);
      case GREATERTHAN:
        return new Pair<>(time + 1, Long.MAX_VALUE);
      case GREATERTHANOREQUALTO:
        return new Pair<>(time, Long.MAX_VALUE);
      case EQUAL:
        return new Pair<>(time, time);
      default:
        throw new SQLParserException(DELETE_RANGE_ERROR_MSG);
    }
  }

  public WhereComponent parseWhereClause(WhereClauseContext ctx) {
    if (ctx.indexPredicateClause() != null) {
      parseIndexPredicate(ctx.indexPredicateClause());
      return null;
    }
    FilterOperator whereOp = new FilterOperator();
    whereOp.addChildOperator(parseOrExpression(ctx.orExpression()));
    return new WhereComponent(whereOp.getChildren().get(0));
  }

  private FilterOperator parseOrExpression(OrExpressionContext ctx) {
    if (ctx.andExpression().size() == 1) {
      return parseAndExpression(ctx.andExpression(0));
    }
    FilterOperator binaryOp = new FilterOperator(FilterType.KW_OR);
    if (ctx.andExpression().size() > 2) {
      binaryOp.addChildOperator(parseAndExpression(ctx.andExpression(0)));
      binaryOp.addChildOperator(parseAndExpression(ctx.andExpression(1)));
      for (int i = 2; i < ctx.andExpression().size(); i++) {
        FilterOperator op = new FilterOperator(FilterType.KW_OR);
        op.addChildOperator(binaryOp);
        op.addChildOperator(parseAndExpression(ctx.andExpression(i)));
        binaryOp = op;
      }
    } else {
      for (AndExpressionContext andExpressionContext : ctx.andExpression()) {
        binaryOp.addChildOperator(parseAndExpression(andExpressionContext));
      }
    }
    return binaryOp;
  }

  private FilterOperator parseAndExpression(AndExpressionContext ctx) {
    if (ctx.predicate().size() == 1) {
      return parsePredicate(ctx.predicate(0));
    }
    FilterOperator binaryOp = new FilterOperator(FilterType.KW_AND);
    int size = ctx.predicate().size();
    if (size > 2) {
      binaryOp.addChildOperator(parsePredicate(ctx.predicate(0)));
      binaryOp.addChildOperator(parsePredicate(ctx.predicate(1)));
      for (int i = 2; i < size; i++) {
        FilterOperator op = new FilterOperator(FilterType.KW_AND);
        op.addChildOperator(binaryOp);
        op.addChildOperator(parsePredicate(ctx.predicate(i)));
        binaryOp = op;
      }
    } else {
      for (PredicateContext predicateContext : ctx.predicate()) {
        binaryOp.addChildOperator(parsePredicate(predicateContext));
      }
    }
    return binaryOp;
  }

  @SuppressWarnings("squid:S3776") // Suppress high Cognitive Complexity warning
  private FilterOperator parsePredicate(PredicateContext ctx) {
    if (ctx.OPERATOR_NOT() != null) {
      FilterOperator notOp = new FilterOperator(FilterType.KW_NOT);
      notOp.addChildOperator(parseOrExpression(ctx.orExpression()));
      return notOp;
    } else if (ctx.LR_BRACKET() != null && ctx.OPERATOR_NOT() == null) {
      return parseOrExpression(ctx.orExpression());
    } else {
      PartialPath path = null;
      if (ctx.TIME() != null || ctx.TIMESTAMP() != null) {
        path = new PartialPath(SQLConstant.getSingleTimeArray());
      }
      if (ctx.fullPath() != null) {
        path = parseFullPath(ctx.fullPath());
      }
      if (ctx.suffixPath() != null) {
        path = parseSuffixPath(ctx.suffixPath());
      }
      if (path == null) {
        throw new SQLParserException("Path is null, please check the sql.");
      }
      if (ctx.inClause() != null) {
        return parseInOperator(ctx.inClause(), path);
      } else {
        return parseBasicFunctionOperator(ctx, path);
      }
    }
  }

  private FilterOperator parseInOperator(InClauseContext ctx, PartialPath path) {
    Set<String> values = new HashSet<>();
    boolean not = ctx.OPERATOR_NOT() != null;
    for (ConstantContext constant : ctx.constant()) {
      if (constant.dateExpression() != null) {
        if (!path.equals(TIME_PATH)) {
          throw new SQLParserException(path.getFullPath(), "Date can only be used to time");
        }
        values.add(Long.toString(parseDateExpression(constant.dateExpression())));
      } else {
        values.add(constant.getText());
      }
    }
    return new InOperator(FilterType.IN, path, not, values);
  }

  private FilterOperator parseBasicFunctionOperator(PredicateContext ctx, PartialPath path) {
    BasicFunctionOperator basic;
    if (ctx.constant().dateExpression() != null) {
      if (!path.equals(TIME_PATH)) {
        throw new SQLParserException(path.getFullPath(), "Date can only be used to time");
      }
      basic =
          new BasicFunctionOperator(
              FilterConstant.lexerToFilterType.get(ctx.comparisonOperator().type.getType()),
              path,
              Long.toString(parseDateExpression(ctx.constant().dateExpression())));
    } else {
      basic =
          new BasicFunctionOperator(
              FilterConstant.lexerToFilterType.get(ctx.comparisonOperator().type.getType()),
              path,
              ctx.constant().getText());
    }
    return basic;
  }

  /**
   * parse time expression, which is addition and subtraction expression of duration time, now() or
   * DataTimeFormat time.
   *
   * <p>eg. now() + 1d - 2h
   */
  private Long parseDateExpression(DateExpressionContext ctx) {
    long time;
    time = parseTimeFormat(ctx.getChild(0).getText());
    for (int i = 1; i < ctx.getChildCount(); i = i + 2) {
      if (ctx.getChild(i).getText().equals("+")) {
        time += DatetimeUtils.convertDurationStrToLong(time, ctx.getChild(i + 1).getText());
      } else {
        time -= DatetimeUtils.convertDurationStrToLong(time, ctx.getChild(i + 1).getText());
      }
    }
    return time;
  }

  /**
   * parse time unit or sliding step in group by query.
   *
   * @param durationStr represent duration string like: 12d8m9ns, 1y1d, etc.
   * @return time in milliseconds, microseconds, or nanoseconds depending on the profile
   */
  private long parseTimeUnitOrSlidingStep(
      String durationStr, boolean isParsingTimeUnit, GroupByClauseComponent groupByComponent) {
    if (durationStr.toLowerCase().contains("mo")) {
      if (isParsingTimeUnit) {
        groupByComponent.setIntervalByMonth(true);
      } else {
        groupByComponent.setSlidingStepByMonth(true);
      }
    }
    return DatetimeUtils.convertDurationStrToLong(durationStr);
  }

  private PartialPath parseSuffixPath(SuffixPathContext ctx) {
    List<NodeNameContext> nodeNames = ctx.nodeName();
    String[] path = new String[nodeNames.size()];
    for (int i = 0; i < nodeNames.size(); i++) {
      path[i] = nodeNames.get(i).getText();
    }
    return new PartialPath(path);
  }

  private void parseInsertColumnSpec(InsertColumnsSpecContext ctx, InsertOperator insertOp) {
    List<MeasurementNameContext> measurementNames = ctx.measurementName();
    List<String> measurementList = new ArrayList<>();
    for (MeasurementNameContext measurementName : measurementNames) {
      String measurement = measurementName.getText();
      measurementList.add(measurement);
    }
    insertOp.setMeasurementList(measurementList.toArray(new String[0]));
  }

  private void parseInsertValuesSpec(InsertValuesSpecContext ctx, InsertOperator insertOp) {
    List<InsertMultiValueContext> insertMultiValues = ctx.insertMultiValue();
    List<String> valueList = new ArrayList<>();
    long[] timeArray = new long[insertMultiValues.size()];
    for (int i = 0; i < insertMultiValues.size(); i++) {
      long timestamp;
      if (insertMultiValues.get(i).dateFormat() != null) {
        timestamp = parseTimeFormat(insertMultiValues.get(i).dateFormat().getText());
      } else {
        timestamp = Long.parseLong(insertMultiValues.get(i).INT().getText());
      }
      timeArray[i] = timestamp;
      List<MeasurementValueContext> values = insertMultiValues.get(i).measurementValue();
      for (MeasurementValueContext value : values) {
        for (ConstantContext counstant : value.constant()) {
          valueList.add(counstant.getText());
        }
      }
    }
    insertOp.setTimes(timeArray);
    insertOp.setValueList(valueList.toArray(new String[0]));
  }

  private void parseAlterClause(
      AlterClauseContext ctx, AlterTimeSeriesOperator alterTimeSeriesOperator) {
    Map<String, String> alterMap = new HashMap<>();
    // rename
    if (ctx.RENAME() != null) {
      alterTimeSeriesOperator.setAlterType(AlterType.RENAME);
      alterMap.put(ctx.beforeName.getText(), ctx.currentName.getText());
    } else if (ctx.SET() != null) {
      // set
      alterTimeSeriesOperator.setAlterType(AlterType.SET);
      setMap(ctx, alterMap);
    } else if (ctx.DROP() != null) {
      // drop
      alterTimeSeriesOperator.setAlterType(AlterType.DROP);
      for (TerminalNode dropId : ctx.ID()) {
        alterMap.put(dropId.getText(), null);
      }
    } else if (ctx.TAGS() != null) {
      // add tag
      alterTimeSeriesOperator.setAlterType(AlterType.ADD_TAGS);
      setMap(ctx, alterMap);
    } else if (ctx.ATTRIBUTES() != null) {
      // add attribute
      alterTimeSeriesOperator.setAlterType(AlterType.ADD_ATTRIBUTES);
      setMap(ctx, alterMap);
    } else {
      // upsert
      alterTimeSeriesOperator.setAlterType(AlterType.UPSERT);
      if (ctx.aliasClause() != null) {
        parseAliasClause(ctx.aliasClause(), alterTimeSeriesOperator);
      }
      if (ctx.tagClause() != null) {
        parseTagClause(ctx.tagClause(), alterTimeSeriesOperator);
      }
      if (ctx.attributeClause() != null) {
        parseAttributeClause(ctx.attributeClause(), alterTimeSeriesOperator);
      }
    }
    alterTimeSeriesOperator.setAlterMap(alterMap);
  }

  public void parseAliasClause(
      AliasClauseContext ctx, AlterTimeSeriesOperator alterTimeSeriesOperator) {
    if (alterTimeSeriesOperator != null && ctx.ID() != null) {
      alterTimeSeriesOperator.setAlias(ctx.ID().getText());
    }
  }

  private void setMap(SqlBaseParser.AlterClauseContext ctx, Map<String, String> alterMap) {
    List<PropertyContext> tagsList = ctx.property();
    if (ctx.property(0) != null) {
      for (PropertyContext property : tagsList) {
        String value;
        if (property.propertyValue().stringLiteral() != null) {
          value = removeStringQuote(property.propertyValue().getText());
        } else {
          value = property.propertyValue().getText();
        }
        alterMap.put(property.ID().getText(), value);
      }
    }
  }

  private String removeStringQuote(String src) {
    if (src.charAt(0) == '\'' && src.charAt(src.length() - 1) == '\'') {
      return src.substring(1, src.length() - 1);
    } else if (src.charAt(0) == '\"' && src.charAt(src.length() - 1) == '\"') {
      return src.substring(1, src.length() - 1);
    } else {
      throw new SQLParserException("error format for string with quote:" + src);
    }
  }

  private PartialPath parsePrefixPath(PrefixPathContext ctx) {
    List<NodeNameContext> nodeNames = ctx.nodeName();
    String[] path = new String[nodeNames.size() + 1];
    path[0] = ctx.ROOT().getText();
    for (int i = 0; i < nodeNames.size(); i++) {
      path[i + 1] = nodeNames.get(i).getText();
    }
    return new PartialPath(path);
  }

  public void parseAttributeClauses(
      AttributeClausesContext ctx, CreateTimeSeriesOperator createTimeSeriesOperator) {
    final String dataType = ctx.dataType().getChild(0).getText().toUpperCase();
    final TSDataType tsDataType = TSDataType.valueOf(dataType);
    createTimeSeriesOperator.setDataType(tsDataType);

    final IoTDBDescriptor ioTDBDescriptor = IoTDBDescriptor.getInstance();
    TSEncoding encoding = ioTDBDescriptor.getDefaultEncodingByType(tsDataType);
    if (Objects.nonNull(ctx.encoding())) {
      String encodingString = ctx.encoding().getChild(0).getText().toUpperCase();
      encoding = TSEncoding.valueOf(encodingString);
    }
    createTimeSeriesOperator.setEncoding(encoding);

    CompressionType compressor;
    List<PropertyContext> properties = ctx.property();
    if (ctx.compressor() != null) {
      compressor = CompressionType.valueOf(ctx.compressor().getText().toUpperCase());
    } else {
      compressor = TSFileDescriptor.getInstance().getConfig().getCompressor();
    }
    Map<String, String> props = null;
    if (ctx.property(0) != null) {
      props = new HashMap<>(properties.size());
      for (PropertyContext property : properties) {
        props.put(
            property.ID().getText().toLowerCase(),
            property.propertyValue().getText().toLowerCase());
      }
    }
    createTimeSeriesOperator.setCompressor(compressor);
    createTimeSeriesOperator.setProps(props);
    if (ctx.tagClause() != null) {
      parseTagClause(ctx.tagClause(), createTimeSeriesOperator);
    }
    if (ctx.attributeClause() != null) {
      parseAttributeClause(ctx.attributeClause(), createTimeSeriesOperator);
    }
  }

  public void parseAttributeClause(AttributeClauseContext ctx, Operator operator) {
    Map<String, String> attributes = extractMap(ctx.property(), ctx.property(0));
    if (operator instanceof CreateTimeSeriesOperator) {
      ((CreateTimeSeriesOperator) operator).setAttributes(attributes);
    } else if (operator instanceof AlterTimeSeriesOperator) {
      ((AlterTimeSeriesOperator) operator).setAttributesMap(attributes);
    }
  }

  public void parseTagClause(TagClauseContext ctx, Operator operator) {
    Map<String, String> tags = extractMap(ctx.property(), ctx.property(0));
    if (operator instanceof CreateTimeSeriesOperator) {
      ((CreateTimeSeriesOperator) operator).setTags(tags);
    } else if (operator instanceof AlterTimeSeriesOperator) {
      ((AlterTimeSeriesOperator) operator).setTagsMap(tags);
    }
  }

  private Map<String, String> extractMap(
      List<PropertyContext> property2, PropertyContext property3) {
    String value;
    Map<String, String> tags = new HashMap<>(property2.size());
    if (property3 != null) {
      for (PropertyContext property : property2) {
        if (property.propertyValue().stringLiteral() != null) {
          value = removeStringQuote(property.propertyValue().getText());
        } else {
          value = property.propertyValue().getText();
        }
        tags.put(property.ID().getText(), value);
      }
    }
    return tags;
  }

  private PartialPath parseFullPath(FullPathContext ctx) {
    List<NodeNameWithoutStarContext> nodeNamesWithoutStar = ctx.nodeNameWithoutStar();
    String[] path = new String[nodeNamesWithoutStar.size() + 1];
    int i = 0;
    if (ctx.ROOT() != null) {
      path[0] = ctx.ROOT().getText();
    }
    for (NodeNameWithoutStarContext nodeNameWithoutStar : nodeNamesWithoutStar) {
      i++;
      path[i] = nodeNameWithoutStar.getText();
    }
    return new PartialPath(path);
  }

  /** function for parsing time format. */
  public long parseTimeFormat(String timestampStr) throws SQLParserException {
    if (timestampStr == null || timestampStr.trim().equals("")) {
      throw new SQLParserException("input timestamp cannot be empty");
    }
    long startupNano = IoTDBDescriptor.getInstance().getConfig().getStartUpNanosecond();
    if (timestampStr.equalsIgnoreCase(SQLConstant.NOW_FUNC)) {
      String timePrecision = IoTDBDescriptor.getInstance().getConfig().getTimestampPrecision();
      switch (timePrecision) {
        case "ns":
          return System.currentTimeMillis() * 1000_000
              + (System.nanoTime() - startupNano) % 1000_000;
        case "us":
          return System.currentTimeMillis() * 1000
              + (System.nanoTime() - startupNano) / 1000 % 1000;
        default:
          return System.currentTimeMillis();
      }
    }
    try {
      return DatetimeUtils.convertDatetimeStrToLong(timestampStr, zoneId);
    } catch (Exception e) {
      throw new SQLParserException(
          String.format(
              "Input time format %s error. "
                  + "Input like yyyy-MM-dd HH:mm:ss, yyyy-MM-ddTHH:mm:ss or "
                  + "refer to user document for more info.",
              timestampStr));
    }
  }
}<|MERGE_RESOLUTION|>--- conflicted
+++ resolved
@@ -91,10 +91,7 @@
 import org.apache.iotdb.db.qp.logical.sys.StartTriggerOperator;
 import org.apache.iotdb.db.qp.logical.sys.StopTriggerOperator;
 import org.apache.iotdb.db.qp.logical.sys.TracingOperator;
-<<<<<<< HEAD
 import org.apache.iotdb.db.qp.logical.sys.UnSetTTLOperator;
-=======
->>>>>>> 80f5afff
 import org.apache.iotdb.db.qp.sql.SqlBaseParser.AliasClauseContext;
 import org.apache.iotdb.db.qp.sql.SqlBaseParser.AlignByDeviceClauseOrDisableAlignContext;
 import org.apache.iotdb.db.qp.sql.SqlBaseParser.AlignByDeviceClauseOrDisableAlignStatementContext;
@@ -1051,20 +1048,12 @@
     for (ResultColumnContext resultColumnContext : ctx.resultColumn()) {
       selectComponent.addResultColumn(parseResultColumn(resultColumnContext));
       // judge query type according to the first select element
-<<<<<<< HEAD
       if (!hasDecidedQueryType()) {
-=======
-      if (!hasDecidedQueryType() && isFirstElement) {
->>>>>>> 80f5afff
         if (selectComponent.hasAggregationFunction()) {
           queryOp = new AggregationQueryOperator(queryOp);
         } else if (selectComponent.hasTimeSeriesGeneratingFunction()) {
           queryOp = new UDFQueryOperator(queryOp);
         }
-<<<<<<< HEAD
-=======
-        isFirstElement = false;
->>>>>>> 80f5afff
       }
     }
 
@@ -1074,13 +1063,9 @@
   private boolean hasDecidedQueryType() {
     return queryOp instanceof GroupByQueryOperator
         || queryOp instanceof FillQueryOperator
-<<<<<<< HEAD
         || queryOp instanceof LastQueryOperator
         || queryOp instanceof AggregationQueryOperator
         || queryOp instanceof UDFQueryOperator;
-=======
-        || queryOp instanceof LastQueryOperator;
->>>>>>> 80f5afff
   }
 
   @Override
