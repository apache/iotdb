/*
 * Licensed to the Apache Software Foundation (ASF) under one
 * or more contributor license agreements.  See the NOTICE file
 * distributed with this work for additional information
 * regarding copyright ownership.  The ASF licenses this file
 * to you under the Apache License, Version 2.0 (the
 * "License"); you may not use this file except in compliance
 * with the License.  You may obtain a copy of the License at
 *
 *     http://www.apache.org/licenses/LICENSE-2.0
 *
 * Unless required by applicable law or agreed to in writing,
 * software distributed under the License is distributed on an
 * "AS IS" BASIS, WITHOUT WARRANTIES OR CONDITIONS OF ANY
 * KIND, either express or implied.  See the License for the
 * specific language governing permissions and limitations
 * under the License.
 */
package org.apache.iotdb.db.qp.sql;

import org.apache.iotdb.commons.conf.IoTDBConstant;
import org.apache.iotdb.db.conf.IoTDBDescriptor;
import org.apache.iotdb.db.engine.trigger.executor.TriggerEvent;
import org.apache.iotdb.db.exception.metadata.IllegalPathException;
import org.apache.iotdb.db.exception.sql.SQLParserException;
import org.apache.iotdb.db.index.common.IndexType;
import org.apache.iotdb.db.metadata.path.PartialPath;
import org.apache.iotdb.db.qp.constant.FilterConstant;
import org.apache.iotdb.db.qp.constant.FilterConstant.FilterType;
import org.apache.iotdb.db.qp.constant.SQLConstant;
import org.apache.iotdb.db.qp.logical.Operator;
import org.apache.iotdb.db.qp.logical.crud.AggregationQueryOperator;
import org.apache.iotdb.db.qp.logical.crud.BasicFunctionOperator;
import org.apache.iotdb.db.qp.logical.crud.DeleteDataOperator;
import org.apache.iotdb.db.qp.logical.crud.FillClauseComponent;
import org.apache.iotdb.db.qp.logical.crud.FillQueryOperator;
import org.apache.iotdb.db.qp.logical.crud.FilterOperator;
import org.apache.iotdb.db.qp.logical.crud.FromComponent;
import org.apache.iotdb.db.qp.logical.crud.GroupByClauseComponent;
import org.apache.iotdb.db.qp.logical.crud.GroupByFillClauseComponent;
import org.apache.iotdb.db.qp.logical.crud.GroupByFillQueryOperator;
import org.apache.iotdb.db.qp.logical.crud.GroupByQueryOperator;
import org.apache.iotdb.db.qp.logical.crud.InOperator;
import org.apache.iotdb.db.qp.logical.crud.InsertOperator;
import org.apache.iotdb.db.qp.logical.crud.LastQueryOperator;
import org.apache.iotdb.db.qp.logical.crud.LikeOperator;
import org.apache.iotdb.db.qp.logical.crud.QueryOperator;
import org.apache.iotdb.db.qp.logical.crud.RegexpOperator;
import org.apache.iotdb.db.qp.logical.crud.SelectComponent;
import org.apache.iotdb.db.qp.logical.crud.SelectIntoOperator;
import org.apache.iotdb.db.qp.logical.crud.SpecialClauseComponent;
import org.apache.iotdb.db.qp.logical.crud.UDAFQueryOperator;
import org.apache.iotdb.db.qp.logical.crud.UDTFQueryOperator;
import org.apache.iotdb.db.qp.logical.crud.WhereComponent;
import org.apache.iotdb.db.qp.logical.sys.ActivateTemplateOperator;
import org.apache.iotdb.db.qp.logical.sys.AlterTimeSeriesOperator;
import org.apache.iotdb.db.qp.logical.sys.AlterTimeSeriesOperator.AlterType;
import org.apache.iotdb.db.qp.logical.sys.AuthorOperator;
import org.apache.iotdb.db.qp.logical.sys.AuthorOperator.AuthorType;
import org.apache.iotdb.db.qp.logical.sys.ClearCacheOperator;
import org.apache.iotdb.db.qp.logical.sys.CountOperator;
import org.apache.iotdb.db.qp.logical.sys.CreateAlignedTimeSeriesOperator;
import org.apache.iotdb.db.qp.logical.sys.CreateContinuousQueryOperator;
import org.apache.iotdb.db.qp.logical.sys.CreateFunctionOperator;
import org.apache.iotdb.db.qp.logical.sys.CreatePipeOperator;
import org.apache.iotdb.db.qp.logical.sys.CreatePipeSinkOperator;
import org.apache.iotdb.db.qp.logical.sys.CreateTemplateOperator;
import org.apache.iotdb.db.qp.logical.sys.CreateTimeSeriesOperator;
import org.apache.iotdb.db.qp.logical.sys.CreateTriggerOperator;
import org.apache.iotdb.db.qp.logical.sys.DataAuthOperator;
import org.apache.iotdb.db.qp.logical.sys.DeletePartitionOperator;
import org.apache.iotdb.db.qp.logical.sys.DeleteStorageGroupOperator;
import org.apache.iotdb.db.qp.logical.sys.DeleteTimeSeriesOperator;
import org.apache.iotdb.db.qp.logical.sys.DropContinuousQueryOperator;
import org.apache.iotdb.db.qp.logical.sys.DropFunctionOperator;
import org.apache.iotdb.db.qp.logical.sys.DropPipeOperator;
import org.apache.iotdb.db.qp.logical.sys.DropPipeSinkOperator;
import org.apache.iotdb.db.qp.logical.sys.DropTemplateOperator;
import org.apache.iotdb.db.qp.logical.sys.DropTriggerOperator;
import org.apache.iotdb.db.qp.logical.sys.FlushOperator;
import org.apache.iotdb.db.qp.logical.sys.KillQueryOperator;
import org.apache.iotdb.db.qp.logical.sys.LoadConfigurationOperator;
import org.apache.iotdb.db.qp.logical.sys.LoadConfigurationOperator.LoadConfigurationOperatorType;
import org.apache.iotdb.db.qp.logical.sys.LoadDataOperator;
import org.apache.iotdb.db.qp.logical.sys.LoadFilesOperator;
import org.apache.iotdb.db.qp.logical.sys.MergeOperator;
import org.apache.iotdb.db.qp.logical.sys.RemoveFileOperator;
import org.apache.iotdb.db.qp.logical.sys.SetStorageGroupOperator;
import org.apache.iotdb.db.qp.logical.sys.SetSystemModeOperator;
import org.apache.iotdb.db.qp.logical.sys.SetTTLOperator;
import org.apache.iotdb.db.qp.logical.sys.SetTemplateOperator;
import org.apache.iotdb.db.qp.logical.sys.SettleOperator;
import org.apache.iotdb.db.qp.logical.sys.ShowChildNodesOperator;
import org.apache.iotdb.db.qp.logical.sys.ShowChildPathsOperator;
import org.apache.iotdb.db.qp.logical.sys.ShowContinuousQueriesOperator;
import org.apache.iotdb.db.qp.logical.sys.ShowDevicesOperator;
import org.apache.iotdb.db.qp.logical.sys.ShowFunctionsOperator;
import org.apache.iotdb.db.qp.logical.sys.ShowLockInfoOperator;
import org.apache.iotdb.db.qp.logical.sys.ShowNodesInTemplateOperator;
import org.apache.iotdb.db.qp.logical.sys.ShowOperator;
import org.apache.iotdb.db.qp.logical.sys.ShowPathsSetTemplateOperator;
import org.apache.iotdb.db.qp.logical.sys.ShowPathsUsingTemplateOperator;
import org.apache.iotdb.db.qp.logical.sys.ShowPipeOperator;
import org.apache.iotdb.db.qp.logical.sys.ShowPipeServerOperator;
import org.apache.iotdb.db.qp.logical.sys.ShowPipeSinkOperator;
import org.apache.iotdb.db.qp.logical.sys.ShowPipeSinkTypeOperator;
import org.apache.iotdb.db.qp.logical.sys.ShowQueryResourceOperate;
import org.apache.iotdb.db.qp.logical.sys.ShowStorageGroupOperator;
import org.apache.iotdb.db.qp.logical.sys.ShowTTLOperator;
import org.apache.iotdb.db.qp.logical.sys.ShowTemplatesOperator;
import org.apache.iotdb.db.qp.logical.sys.ShowTimeSeriesOperator;
import org.apache.iotdb.db.qp.logical.sys.ShowTriggersOperator;
import org.apache.iotdb.db.qp.logical.sys.StartPipeOperator;
import org.apache.iotdb.db.qp.logical.sys.StartPipeServerOperator;
import org.apache.iotdb.db.qp.logical.sys.StartTriggerOperator;
import org.apache.iotdb.db.qp.logical.sys.StopPipeOperator;
import org.apache.iotdb.db.qp.logical.sys.StopPipeServerOperator;
import org.apache.iotdb.db.qp.logical.sys.StopTriggerOperator;
import org.apache.iotdb.db.qp.logical.sys.UnSetTTLOperator;
import org.apache.iotdb.db.qp.logical.sys.UnloadFileOperator;
import org.apache.iotdb.db.qp.logical.sys.UnsetTemplateOperator;
import org.apache.iotdb.db.qp.sql.IoTDBSqlParser.ConstantContext;
import org.apache.iotdb.db.qp.sql.IoTDBSqlParser.CqGroupByTimeClauseContext;
import org.apache.iotdb.db.qp.sql.IoTDBSqlParser.ExpressionContext;
import org.apache.iotdb.db.qp.utils.DatetimeUtils;
import org.apache.iotdb.db.query.executor.fill.IFill;
import org.apache.iotdb.db.query.executor.fill.LinearFill;
import org.apache.iotdb.db.query.executor.fill.PreviousFill;
import org.apache.iotdb.db.query.executor.fill.ValueFill;
import org.apache.iotdb.db.query.expression.Expression;
import org.apache.iotdb.db.query.expression.ResultColumn;
import org.apache.iotdb.db.query.expression.binary.AdditionExpression;
import org.apache.iotdb.db.query.expression.binary.DivisionExpression;
import org.apache.iotdb.db.query.expression.binary.EqualToExpression;
import org.apache.iotdb.db.query.expression.binary.GreaterEqualExpression;
import org.apache.iotdb.db.query.expression.binary.GreaterThanExpression;
import org.apache.iotdb.db.query.expression.binary.LessEqualExpression;
import org.apache.iotdb.db.query.expression.binary.LessThanExpression;
import org.apache.iotdb.db.query.expression.binary.LogicAndExpression;
import org.apache.iotdb.db.query.expression.binary.LogicOrExpression;
import org.apache.iotdb.db.query.expression.binary.ModuloExpression;
import org.apache.iotdb.db.query.expression.binary.MultiplicationExpression;
import org.apache.iotdb.db.query.expression.binary.NonEqualExpression;
import org.apache.iotdb.db.query.expression.binary.SubtractionExpression;
import org.apache.iotdb.db.query.expression.leaf.ConstantOperand;
import org.apache.iotdb.db.query.expression.leaf.TimeSeriesOperand;
import org.apache.iotdb.db.query.expression.multi.FunctionExpression;
import org.apache.iotdb.db.query.expression.unary.LogicNotExpression;
import org.apache.iotdb.db.query.expression.unary.NegationExpression;
import org.apache.iotdb.db.query.expression.unary.RegularExpression;
import org.apache.iotdb.tsfile.common.conf.TSFileDescriptor;
import org.apache.iotdb.tsfile.common.constant.TsFileConstant;
import org.apache.iotdb.tsfile.file.metadata.enums.CompressionType;
import org.apache.iotdb.tsfile.file.metadata.enums.TSDataType;
import org.apache.iotdb.tsfile.file.metadata.enums.TSEncoding;
import org.apache.iotdb.tsfile.utils.Pair;
import org.apache.iotdb.tsfile.utils.StringContainer;

import org.antlr.v4.runtime.tree.TerminalNode;
import org.apache.commons.lang.StringEscapeUtils;

import java.io.File;
import java.time.ZoneId;
import java.util.ArrayList;
import java.util.Arrays;
import java.util.EnumMap;
import java.util.HashMap;
import java.util.HashSet;
import java.util.List;
import java.util.Map;
import java.util.Objects;
import java.util.Set;
import java.util.regex.Matcher;
import java.util.regex.Pattern;

import static org.apache.iotdb.db.index.common.IndexConstant.PATTERN;
import static org.apache.iotdb.db.index.common.IndexConstant.THRESHOLD;
import static org.apache.iotdb.db.index.common.IndexConstant.TOP_K;
import static org.apache.iotdb.db.qp.constant.SQLConstant.TIME_PATH;
import static org.apache.iotdb.db.qp.constant.SQLConstant.TOK_KILL_QUERY;

public class IoTDBSqlVisitor extends IoTDBSqlParserBaseVisitor<Operator> {

  private static final String DELETE_RANGE_ERROR_MSG =
      "For delete statement, where clause can only contain atomic expressions like : "
          + "time > XXX, time <= XXX, or two atomic expressions connected by 'AND'";

  private static final String DELETE_ONLY_SUPPORT_TIME_EXP_ERROR_MSG =
      "For delete statement, where clause can only contain time expressions, "
          + "value filter is not currently supported.";

  // used to match "{x}", where x is an integer.
  // for create-cq clause and select-into clause.
  private static final Pattern leveledPathNodePattern = Pattern.compile("\\$\\{\\w+}");

  private ZoneId zoneId;
  private QueryOperator queryOp;

  private IoTDBConstant.ClientVersion clientVersion = IoTDBConstant.ClientVersion.V_0_13;

  public void setZoneId(ZoneId zoneId) {
    this.zoneId = zoneId;
  }

  public void setClientVersion(IoTDBConstant.ClientVersion clientVersion) {
    this.clientVersion = clientVersion;
  }

  /** 1. Top Level Description */
  @Override
  public Operator visitSingleStatement(IoTDBSqlParser.SingleStatementContext ctx) {
    Operator operator = visit(ctx.statement());
    if (ctx.DEBUG() != null) {
      operator.setDebug(true);
    }
    return operator;
  }

  /** 2. Data Definition Language (DDL) */

  // Create Storage Group

  @Override
  public Operator visitSetStorageGroup(IoTDBSqlParser.SetStorageGroupContext ctx) {
    SetStorageGroupOperator setStorageGroupOperator =
        new SetStorageGroupOperator(SQLConstant.TOK_METADATA_SET_FILE_LEVEL);
    PartialPath path = parsePrefixPath(ctx.prefixPath());
    setStorageGroupOperator.setPath(path);
    return setStorageGroupOperator;
  }

  @Override
  public Operator visitCreateStorageGroup(IoTDBSqlParser.CreateStorageGroupContext ctx) {
    SetStorageGroupOperator setStorageGroupOperator =
        new SetStorageGroupOperator(SQLConstant.TOK_METADATA_SET_FILE_LEVEL);
    PartialPath path = parsePrefixPath(ctx.prefixPath());
    setStorageGroupOperator.setPath(path);
    return setStorageGroupOperator;
  }

  // Create Timeseries

  @Override
  public Operator visitCreateNonAlignedTimeseries(
      IoTDBSqlParser.CreateNonAlignedTimeseriesContext ctx) {
    CreateTimeSeriesOperator createTimeSeriesOperator =
        new CreateTimeSeriesOperator(SQLConstant.TOK_METADATA_CREATE);
    createTimeSeriesOperator.setPath(parseFullPath(ctx.fullPath()));
    if (ctx.attributeClauses() != null) {
      parseAttributeClauses(ctx.attributeClauses(), createTimeSeriesOperator);
    }
    return createTimeSeriesOperator;
  }

  @Override
  public Operator visitCreateAlignedTimeseries(IoTDBSqlParser.CreateAlignedTimeseriesContext ctx) {
    CreateAlignedTimeSeriesOperator createAlignedTimeSeriesOperator =
        new CreateAlignedTimeSeriesOperator(SQLConstant.TOK_METADATA_CREATE);
    createAlignedTimeSeriesOperator.setPrefixPath(parseFullPath(ctx.fullPath()));
    parseAlignedMeasurements(ctx.alignedMeasurements(), createAlignedTimeSeriesOperator);
    return createAlignedTimeSeriesOperator;
  }

  public void parseAlignedMeasurements(
      IoTDBSqlParser.AlignedMeasurementsContext ctx,
      CreateAlignedTimeSeriesOperator createAlignedTimeSeriesOperator) {
    for (int i = 0; i < ctx.nodeNameWithoutWildcard().size(); i++) {
      createAlignedTimeSeriesOperator.addMeasurement(
          parseNodeNameWithoutWildCard(ctx.nodeNameWithoutWildcard(i)));
      parseAttributeClauses(ctx.attributeClauses(i), createAlignedTimeSeriesOperator);
    }
  }

  public void parseAttributeClauses(
      IoTDBSqlParser.AttributeClausesContext ctx,
      CreateTimeSeriesOperator createTimeSeriesOperator) {
    if (ctx.aliasNodeName() != null) {
      createTimeSeriesOperator.setAlias(parseNodeName(ctx.aliasNodeName().nodeName()));
    }
    final String dataType = ctx.dataType.getText().toUpperCase();
    final TSDataType tsDataType = TSDataType.valueOf(dataType);
    createTimeSeriesOperator.setDataType(tsDataType);

    final IoTDBDescriptor ioTDBDescriptor = IoTDBDescriptor.getInstance();
    TSEncoding encoding = ioTDBDescriptor.getDefaultEncodingByType(tsDataType);
    if (Objects.nonNull(ctx.encoding)) {
      String encodingString = ctx.encoding.getText().toUpperCase();
      encoding = TSEncoding.valueOf(encodingString);
    }
    createTimeSeriesOperator.setEncoding(encoding);

    CompressionType compressor;
    List<IoTDBSqlParser.AttributePairContext> attributePairs = ctx.attributePair();
    if (ctx.compressor != null) {
      compressor = CompressionType.valueOf(ctx.compressor.getText().toUpperCase());
    } else {
      compressor = TSFileDescriptor.getInstance().getConfig().getCompressor();
    }
    Map<String, String> props = null;
    if (ctx.attributePair(0) != null) {
      props = new HashMap<>(attributePairs.size());
      for (IoTDBSqlParser.AttributePairContext attributePair : attributePairs) {
        props.put(
            parseAttributeKey(attributePair.attributeKey()).toLowerCase(),
            parseAttributeValue(attributePair.attributeValue()).toLowerCase());
      }
    }
    createTimeSeriesOperator.setCompressor(compressor);
    createTimeSeriesOperator.setProps(props);
    if (ctx.tagClause() != null) {
      parseTagClause(ctx.tagClause(), createTimeSeriesOperator);
    }
    if (ctx.attributeClause() != null) {
      parseAttributeClause(ctx.attributeClause(), createTimeSeriesOperator);
    }
  }

  public void parseAttributeClauses(
      IoTDBSqlParser.AttributeClausesContext ctx,
      CreateAlignedTimeSeriesOperator createAlignedTimeSeriesOperator) {
    if (ctx.aliasNodeName() != null) {
      createAlignedTimeSeriesOperator.addAliasList(parseNodeName(ctx.aliasNodeName().nodeName()));
    } else {
      createAlignedTimeSeriesOperator.addAliasList(null);
    }

    String dataTypeString = ctx.dataType.getText().toUpperCase();
    TSDataType dataType = TSDataType.valueOf(dataTypeString);
    createAlignedTimeSeriesOperator.addDataType(dataType);

    TSEncoding encoding = IoTDBDescriptor.getInstance().getDefaultEncodingByType(dataType);
    if (Objects.nonNull(ctx.encoding)) {
      String encodingString = ctx.encoding.getText().toUpperCase();
      encoding = TSEncoding.valueOf(encodingString);
    }
    createAlignedTimeSeriesOperator.addEncoding(encoding);

    CompressionType compressor = TSFileDescriptor.getInstance().getConfig().getCompressor();
    if (ctx.compressor != null) {
      String compressorString = ctx.compressor.getText().toUpperCase();
      compressor = CompressionType.valueOf(compressorString);
    }
    createAlignedTimeSeriesOperator.addCompressor(compressor);

    if (ctx.attributePair(0) != null) {
      throw new SQLParserException("create aligned timeseries: property is not supported yet.");
    }

    if (ctx.tagClause() != null) {
      parseTagClause(ctx.tagClause(), createAlignedTimeSeriesOperator);
    } else {
      createAlignedTimeSeriesOperator.addTagsList(null);
    }

    if (ctx.attributeClause() != null) {
      parseAttributeClause(ctx.attributeClause(), createAlignedTimeSeriesOperator);
    } else {
      createAlignedTimeSeriesOperator.addAttributesList(null);
    }
  }

  // Create Schema Template
  @Override
  public Operator visitCreateSchemaTemplate(IoTDBSqlParser.CreateSchemaTemplateContext ctx) {
    CreateTemplateOperator createTemplateOperator =
        new CreateTemplateOperator(SQLConstant.TOK_SCHEMA_TEMPLATE_CREATE);
    createTemplateOperator.setName(parseIdentifier(ctx.templateName.getText()));
    if (ctx.ALIGNED() != null) {
      // aligned
      List<String> measurements = new ArrayList<>();
      List<TSDataType> dataTypes = new ArrayList<>();
      List<TSEncoding> encodings = new ArrayList<>();
      List<CompressionType> compressors = new ArrayList<>();
      for (IoTDBSqlParser.TemplateMeasurementClauseContext templateClauseContext :
          ctx.templateMeasurementClause()) {
        measurements.add(
            parseNodeNameWithoutWildCard(templateClauseContext.nodeNameWithoutWildcard()));
        parseAttributeClause(
            templateClauseContext.attributeClauses(), dataTypes, encodings, compressors);
      }
      createTemplateOperator.addMeasurements(measurements);
      createTemplateOperator.addDataTypes(dataTypes);
      createTemplateOperator.addEncodings(encodings);
      createTemplateOperator.addCompressor(compressors);
    } else {
      // non-aligned
      for (IoTDBSqlParser.TemplateMeasurementClauseContext templateClauseContext :
          ctx.templateMeasurementClause()) {
        parseTemplateMeasurementClause(templateClauseContext, createTemplateOperator);
      }
    }
    return createTemplateOperator;
  }

  private void parseTemplateMeasurementClause(
      IoTDBSqlParser.TemplateMeasurementClauseContext ctx,
      CreateTemplateOperator createTemplateOperator) {
    List<String> measurements = new ArrayList<>();
    List<TSDataType> dataTypes = new ArrayList<>();
    List<TSEncoding> encodings = new ArrayList<>();
    List<CompressionType> compressors = new ArrayList<>();
    // single template measurement
    measurements.add(parseNodeNameWithoutWildCard(ctx.nodeNameWithoutWildcard()));
    parseAttributeClause(ctx.attributeClauses(), dataTypes, encodings, compressors);
    createTemplateOperator.addMeasurements(measurements);
    createTemplateOperator.addDataTypes(dataTypes);
    createTemplateOperator.addEncodings(encodings);
    createTemplateOperator.addCompressor(compressors);
  }

  void parseAttributeClause(
      IoTDBSqlParser.AttributeClausesContext ctx,
      List<TSDataType> dataTypes,
      List<TSEncoding> encodings,
      List<CompressionType> compressors) {
    if (ctx.aliasNodeName() != null) {
      throw new SQLParserException("schema template: alias is not supported yet.");
    }

    String dataTypeString = ctx.dataType.getText().toUpperCase();
    TSDataType dataType = TSDataType.valueOf(dataTypeString);
    dataTypes.add(dataType);

    TSEncoding encoding = IoTDBDescriptor.getInstance().getDefaultEncodingByType(dataType);
    if (Objects.nonNull(ctx.encoding)) {
      String encodingString = ctx.encoding.getText().toUpperCase();
      encoding = TSEncoding.valueOf(encodingString);
    }
    encodings.add(encoding);

    CompressionType compressor = TSFileDescriptor.getInstance().getConfig().getCompressor();
    if (ctx.compressor != null) {
      String compressorString = ctx.compressor.getText().toUpperCase();
      compressor = CompressionType.valueOf(compressorString);
    }
    compressors.add(compressor);

    if (ctx.attributePair(0) != null) {
      throw new SQLParserException("schema template: property is not supported yet.");
    }

    if (ctx.tagClause() != null) {
      throw new SQLParserException("schema template: tag is not supported yet.");
    }

    if (ctx.attributeClause() != null) {
      throw new SQLParserException("schema template: attribute is not supported yet.");
    }
  }

  // Create Timeseries Of Schema Template

  @Override
  public Operator visitCreateTimeseriesOfSchemaTemplate(
      IoTDBSqlParser.CreateTimeseriesOfSchemaTemplateContext ctx) {
    ActivateTemplateOperator operator =
        new ActivateTemplateOperator(SQLConstant.TOK_SCHEMA_TEMPLATE_ACTIVATE);
    operator.setPrefixPath(parsePrefixPath(ctx.prefixPath()));
    return operator;
  }

  // Create Function

  @Override
  public Operator visitCreateFunction(IoTDBSqlParser.CreateFunctionContext ctx) {
    CreateFunctionOperator createFunctionOperator =
        new CreateFunctionOperator(SQLConstant.TOK_FUNCTION_CREATE);
    createFunctionOperator.setUdfName(parseIdentifier(ctx.udfName.getText()));
    createFunctionOperator.setClassName(parseStringLiteral(ctx.className.getText()));
    return createFunctionOperator;
  }

  // Create Trigger

  @Override
  public Operator visitCreateTrigger(IoTDBSqlParser.CreateTriggerContext ctx) {
    CreateTriggerOperator createTriggerOperator =
        new CreateTriggerOperator(SQLConstant.TOK_TRIGGER_CREATE);
    createTriggerOperator.setTriggerName(parseIdentifier(ctx.triggerName.getText()));
    createTriggerOperator.setEvent(
        ctx.triggerEventClause().BEFORE() != null
            ? TriggerEvent.BEFORE_INSERT
            : TriggerEvent.AFTER_INSERT);
    createTriggerOperator.setFullPath(parseFullPath(ctx.fullPath()));
    createTriggerOperator.setClassName(parseStringLiteral(ctx.className.getText()));
    if (ctx.triggerAttributeClause() != null) {
      for (IoTDBSqlParser.TriggerAttributeContext triggerAttributeContext :
          ctx.triggerAttributeClause().triggerAttribute()) {
        createTriggerOperator.addAttribute(
            parseAttributeKey(triggerAttributeContext.key),
            parseAttributeValue(triggerAttributeContext.value));
      }
    }
    return createTriggerOperator;
  }

  // Create Continuous Query

  @Override
  public Operator visitCreateContinuousQuery(IoTDBSqlParser.CreateContinuousQueryContext ctx) {
    CreateContinuousQueryOperator createContinuousQueryOperator =
        new CreateContinuousQueryOperator(SQLConstant.TOK_CONTINUOUS_QUERY_CREATE);

    createContinuousQueryOperator.setQuerySql(ctx.getText());

    createContinuousQueryOperator.setContinuousQueryName(
        parseIdentifier(ctx.continuousQueryName.getText()));

    if (ctx.resampleClause() != null) {
      parseResampleClause(ctx.resampleClause(), createContinuousQueryOperator);
    }

    parseCqSelectIntoClause(ctx.cqSelectIntoClause(), createContinuousQueryOperator);

    StringBuilder sb = new StringBuilder();
    sb.append("select ");
    sb.append(ctx.cqSelectIntoClause().selectClause().getText().substring(6));
    sb.append(" from ");
    sb.append(ctx.cqSelectIntoClause().fromClause().prefixPath(0).getText());

    sb.append(" group by ([now() - ");
    String groupByInterval =
        ctx.cqSelectIntoClause().cqGroupByTimeClause().DURATION_LITERAL().getText();
    if (createContinuousQueryOperator.getForInterval() == 0) {
      sb.append(groupByInterval);
    } else {
      List<TerminalNode> durations = ctx.resampleClause().DURATION_LITERAL();
      sb.append(durations.get(durations.size() - 1).getText());
    }
    sb.append(", now()), ");
    sb.append(groupByInterval);
    sb.append(")");
    if (queryOp.isGroupByLevel()) {
      sb.append(", level = ");
      int[] levels = queryOp.getSpecialClauseComponent().getLevels();
      sb.append(levels[0]);
      for (int i = 1; i < levels.length; i++) {
        sb.append(String.format(", %d", levels[i]));
      }
    }
    createContinuousQueryOperator.setQuerySql(sb.toString());

    if (createContinuousQueryOperator.getEveryInterval() == 0) {
      createContinuousQueryOperator.setEveryInterval(
          ((GroupByClauseComponent) queryOp.getSpecialClauseComponent()).getUnit());
    }

    if (createContinuousQueryOperator.getEveryInterval()
        < IoTDBDescriptor.getInstance().getConfig().getContinuousQueryMinimumEveryInterval()) {
      throw new SQLParserException(
          "CQ: every interval should not be lower than the minimum value you configured.");
    }

    if (createContinuousQueryOperator.getForInterval() == 0) {
      createContinuousQueryOperator.setForInterval(
          ((GroupByClauseComponent) queryOp.getSpecialClauseComponent()).getUnit());
    }

    return createContinuousQueryOperator;
  }

  public void parseCqSelectIntoClause(
      IoTDBSqlParser.CqSelectIntoClauseContext ctx,
      CreateContinuousQueryOperator createContinuousQueryOperator) {
    queryOp = new GroupByQueryOperator();

    parseSelectClause(ctx.selectClause());
    parseFromClause(ctx.fromClause());

    if (queryOp.getSelectComponent().getResultColumns().size() > 1) {
      throw new SQLParserException("CQ: CQ currently does not support multiple result columns.");
    }
    if (queryOp.getFromComponent().getPrefixPaths().size() > 1) {
      throw new SQLParserException("CQ: CQ currently does not support multiple series.");
    }

    parseCqGroupByTimeClause(ctx.cqGroupByTimeClause(), createContinuousQueryOperator);

    if (queryOp.isGroupByLevel()) {
      int[] groupByQueryLevels = queryOp.getSpecialClauseComponent().getLevels();
      int fromPrefixLevelLimit = queryOp.getFromComponent().getPrefixPaths().get(0).getNodeLength();
      if (Arrays.stream(groupByQueryLevels).max().getAsInt() >= fromPrefixLevelLimit) {
        throw new SQLParserException("CQ: Level should not exceed the <from_prefix> length.");
      }
    }

    createContinuousQueryOperator.setTargetPath(parseIntoPath(ctx.intoPath()));
    createContinuousQueryOperator.setQueryOperator(queryOp);
  }

  public void parseCqGroupByTimeClause(
      CqGroupByTimeClauseContext ctx, CreateContinuousQueryOperator createContinuousQueryOperator) {
    GroupByClauseComponent groupByClauseComponent = new GroupByClauseComponent();

    long groupByInterval =
        parseTimeUnitOrSlidingStep(ctx.DURATION_LITERAL().getText(), true, groupByClauseComponent);
    groupByClauseComponent.setUnit(groupByInterval);
    createContinuousQueryOperator.setGroupByTimeInterval(groupByInterval);
    createContinuousQueryOperator.setGroupByTimeIntervalString(ctx.DURATION_LITERAL().getText());

    groupByClauseComponent.setSlidingStep(groupByClauseComponent.getUnit());
    groupByClauseComponent.setSlidingStepByMonth(groupByClauseComponent.isIntervalByMonth());

    groupByClauseComponent.setLeftCRightO(true);

    if (ctx.LEVEL() != null && ctx.INTEGER_LITERAL() != null) {
      int[] levels = new int[ctx.INTEGER_LITERAL().size()];
      for (int i = 0; i < ctx.INTEGER_LITERAL().size(); i++) {
        levels[i] = Integer.parseInt(ctx.INTEGER_LITERAL().get(i).getText());
      }
      groupByClauseComponent.setLevels(levels);
    }

    queryOp.setSpecialClauseComponent(groupByClauseComponent);
  }

  public void parseResampleClause(
      IoTDBSqlParser.ResampleClauseContext ctx, CreateContinuousQueryOperator operator) {
    if (ctx.DURATION_LITERAL().size() == 1) {
      if (ctx.EVERY() != null) {
        operator.setEveryInterval(
            DatetimeUtils.convertDurationStrToLong(ctx.DURATION_LITERAL(0).getText()));
      } else if (ctx.FOR() != null) {
        operator.setForInterval(
            DatetimeUtils.convertDurationStrToLong(ctx.DURATION_LITERAL(0).getText()));
      }
    } else if (ctx.DURATION_LITERAL().size() == 2) {
      operator.setEveryInterval(
          DatetimeUtils.convertDurationStrToLong(ctx.DURATION_LITERAL(0).getText()));
      operator.setForInterval(
          DatetimeUtils.convertDurationStrToLong(ctx.DURATION_LITERAL(1).getText()));
    }

    if (ctx.BOUNDARY() != null) {
      operator.setFirstExecutionTimeBoundary(parseDateExpression(ctx.dateExpression()));
    }
  }

  // Alter Timeseries

  @Override
  public Operator visitAlterTimeseries(IoTDBSqlParser.AlterTimeseriesContext ctx) {
    AlterTimeSeriesOperator alterTimeSeriesOperator =
        new AlterTimeSeriesOperator(SQLConstant.TOK_METADATA_ALTER);
    alterTimeSeriesOperator.setPath(parseFullPath(ctx.fullPath()));
    parseAlterClause(ctx.alterClause(), alterTimeSeriesOperator);
    return alterTimeSeriesOperator;
  }

  private void parseAlterClause(
      IoTDBSqlParser.AlterClauseContext ctx, AlterTimeSeriesOperator alterTimeSeriesOperator) {
    Map<String, String> alterMap = new HashMap<>();
    // rename
    if (ctx.RENAME() != null) {
      alterTimeSeriesOperator.setAlterType(AlterType.RENAME);
      alterMap.put(
          parseStringLiteral(ctx.beforeName.getText()),
          parseStringLiteral(ctx.currentName.getText()));
    } else if (ctx.SET() != null) {
      // set
      alterTimeSeriesOperator.setAlterType(AlterType.SET);
      setMap(ctx, alterMap);
    } else if (ctx.DROP() != null) {
      // drop
      alterTimeSeriesOperator.setAlterType(AlterType.DROP);
      for (int i = 0; i < ctx.STRING_LITERAL().size(); i++) {
        alterMap.put(parseStringLiteral(ctx.STRING_LITERAL(i).getText()), null);
      }
    } else if (ctx.TAGS() != null) {
      // add tag
      alterTimeSeriesOperator.setAlterType(AlterType.ADD_TAGS);
      setMap(ctx, alterMap);
    } else if (ctx.ATTRIBUTES() != null) {
      // add attribute
      alterTimeSeriesOperator.setAlterType(AlterType.ADD_ATTRIBUTES);
      setMap(ctx, alterMap);
    } else {
      // upsert
      alterTimeSeriesOperator.setAlterType(AlterType.UPSERT);
      if (ctx.aliasClause() != null) {
        parseAliasClause(ctx.aliasClause(), alterTimeSeriesOperator);
      }
      if (ctx.tagClause() != null) {
        parseTagClause(ctx.tagClause(), alterTimeSeriesOperator);
      }
      if (ctx.attributeClause() != null) {
        parseAttributeClause(ctx.attributeClause(), alterTimeSeriesOperator);
      }
    }
    alterTimeSeriesOperator.setAlterMap(alterMap);
  }

  public void parseAliasClause(
      IoTDBSqlParser.AliasClauseContext ctx, AlterTimeSeriesOperator alterTimeSeriesOperator) {
    if (alterTimeSeriesOperator != null && ctx.ALIAS() != null) {
      alterTimeSeriesOperator.setAlias(parseAlias(ctx.alias()));
    }
  }

  // Delete Storage Group

  @Override
  public Operator visitDeleteStorageGroup(IoTDBSqlParser.DeleteStorageGroupContext ctx) {
    List<PartialPath> deletePaths = new ArrayList<>();
    List<IoTDBSqlParser.PrefixPathContext> prefixPaths = ctx.prefixPath();
    for (IoTDBSqlParser.PrefixPathContext prefixPath : prefixPaths) {
      deletePaths.add(parsePrefixPath(prefixPath));
    }
    DeleteStorageGroupOperator deleteStorageGroupOperator =
        new DeleteStorageGroupOperator(SQLConstant.TOK_METADATA_DELETE_FILE_LEVEL);
    deleteStorageGroupOperator.setDeletePathList(deletePaths);
    return deleteStorageGroupOperator;
  }

  // Delete Timeseries

  @Override
  public Operator visitDeleteTimeseries(IoTDBSqlParser.DeleteTimeseriesContext ctx) {
    List<PartialPath> deletePaths = new ArrayList<>();
    List<IoTDBSqlParser.PrefixPathContext> prefixPaths = ctx.prefixPath();
    for (IoTDBSqlParser.PrefixPathContext prefixPath : prefixPaths) {
      deletePaths.add(parsePrefixPath(prefixPath));
    }
    DeleteTimeSeriesOperator deleteTimeSeriesOperator =
        new DeleteTimeSeriesOperator(SQLConstant.TOK_METADATA_DELETE);
    deleteTimeSeriesOperator.setDeletePathList(deletePaths);
    return deleteTimeSeriesOperator;
  }

  // Delete Partition

  @Override
  public Operator visitDeletePartition(IoTDBSqlParser.DeletePartitionContext ctx) {
    DeletePartitionOperator deletePartitionOperator =
        new DeletePartitionOperator(SQLConstant.TOK_DELETE_PARTITION);
    deletePartitionOperator.setStorageGroupName(parsePrefixPath(ctx.prefixPath()));
    Set<Long> idSet = new HashSet<>();
    for (TerminalNode terminalNode : ctx.INTEGER_LITERAL()) {
      idSet.add(Long.parseLong(terminalNode.getText()));
    }
    deletePartitionOperator.setPartitionIds(idSet);
    return deletePartitionOperator;
  }

  // Drop Function

  @Override
  public Operator visitDropFunction(IoTDBSqlParser.DropFunctionContext ctx) {
    DropFunctionOperator dropFunctionOperator =
        new DropFunctionOperator(SQLConstant.TOK_FUNCTION_DROP);
    dropFunctionOperator.setUdfName(parseIdentifier(ctx.udfName.getText()));
    return dropFunctionOperator;
  }

  // Drop Trigger

  @Override
  public Operator visitDropTrigger(IoTDBSqlParser.DropTriggerContext ctx) {
    DropTriggerOperator dropTriggerOperator = new DropTriggerOperator(SQLConstant.TOK_TRIGGER_DROP);
    dropTriggerOperator.setTriggerName(parseIdentifier(ctx.triggerName.getText()));
    return dropTriggerOperator;
  }

  // Drop Continuous Query

  @Override
  public Operator visitDropContinuousQuery(IoTDBSqlParser.DropContinuousQueryContext ctx) {
    DropContinuousQueryOperator dropContinuousQueryOperator =
        new DropContinuousQueryOperator(SQLConstant.TOK_CONTINUOUS_QUERY_DROP);
    dropContinuousQueryOperator.setContinuousQueryName(
        parseIdentifier(ctx.continuousQueryName.getText()));
    return dropContinuousQueryOperator;
  }

  // Drop Schema Template

  @Override
  public Operator visitDropSchemaTemplate(IoTDBSqlParser.DropSchemaTemplateContext ctx) {
    DropTemplateOperator dropTemplateOperator =
        new DropTemplateOperator(SQLConstant.TOK_SCHEMA_TEMPLATE_DROP);
    dropTemplateOperator.setTemplateName(parseIdentifier((ctx.templateName.getText())));
    return dropTemplateOperator;
  }

  // Set TTL

  @Override
  public Operator visitSetTTL(IoTDBSqlParser.SetTTLContext ctx) {
    SetTTLOperator operator = new SetTTLOperator(SQLConstant.TOK_SET);
    operator.setStorageGroup(parsePrefixPath(ctx.prefixPath()));
    operator.setDataTTL(Long.parseLong(ctx.INTEGER_LITERAL().getText()));
    return operator;
  }

  // Unset TTL

  @Override
  public Operator visitUnsetTTL(IoTDBSqlParser.UnsetTTLContext ctx) {
    UnSetTTLOperator operator = new UnSetTTLOperator(SQLConstant.TOK_UNSET);
    operator.setStorageGroup(parsePrefixPath(ctx.prefixPath()));
    return operator;
  }

  // Set Schema Template
  @Override
  public Operator visitSetSchemaTemplate(IoTDBSqlParser.SetSchemaTemplateContext ctx) {
    SetTemplateOperator operator = new SetTemplateOperator(SQLConstant.TOK_SCHEMA_TEMPLATE_SET);
    operator.setPrefixPath(parsePrefixPath(ctx.prefixPath()));
    operator.setTemplateName(parseIdentifier(ctx.templateName.getText()));
    return operator;
  }

  // Unset Schema Template

  @Override
  public Operator visitUnsetSchemaTemplate(IoTDBSqlParser.UnsetSchemaTemplateContext ctx) {
    UnsetTemplateOperator operator =
        new UnsetTemplateOperator(SQLConstant.TOK_SCHEMA_TEMPLATE_UNSET);
    operator.setPrefixPath(parsePrefixPath(ctx.prefixPath()));
    operator.setTemplateName(parseIdentifier(ctx.templateName.getText()));
    return operator;
  }

  // Start Trigger

  @Override
  public Operator visitStartTrigger(IoTDBSqlParser.StartTriggerContext ctx) {
    StartTriggerOperator startTriggerOperator =
        new StartTriggerOperator(SQLConstant.TOK_TRIGGER_START);
    startTriggerOperator.setTriggerName(parseIdentifier(ctx.triggerName.getText()));
    return startTriggerOperator;
  }

  // Stop Trigger

  @Override
  public Operator visitStopTrigger(IoTDBSqlParser.StopTriggerContext ctx) {
    StopTriggerOperator stopTriggerOperator = new StopTriggerOperator(SQLConstant.TOK_TRIGGER_STOP);
    stopTriggerOperator.setTriggerName(parseIdentifier(ctx.triggerName.getText()));
    return stopTriggerOperator;
  }

  // Show Storage Group

  @Override
  public Operator visitShowStorageGroup(IoTDBSqlParser.ShowStorageGroupContext ctx) {
    if (ctx.prefixPath() != null) {
      return new ShowStorageGroupOperator(
          SQLConstant.TOK_STORAGE_GROUP, parsePrefixPath(ctx.prefixPath()));
    } else {
      return new ShowStorageGroupOperator(
          SQLConstant.TOK_STORAGE_GROUP, new PartialPath(SQLConstant.getSingleRootArray()));
    }
  }

  // Show Devices

  @Override
  public Operator visitShowDevices(IoTDBSqlParser.ShowDevicesContext ctx) {
    ShowDevicesOperator showDevicesOperator;
    if (ctx.prefixPath() != null) {
      showDevicesOperator =
          new ShowDevicesOperator(SQLConstant.TOK_DEVICES, parsePrefixPath(ctx.prefixPath()));
    } else {
      showDevicesOperator =
          new ShowDevicesOperator(
              SQLConstant.TOK_DEVICES, new PartialPath(SQLConstant.getSingleRootArray()));
    }
    if (ctx.limitClause() != null) {
      parseLimitClause(ctx.limitClause(), showDevicesOperator);
    }
    // show devices wtih storage group
    if (ctx.WITH() != null) {
      showDevicesOperator.setSgCol(true);
    }
    return showDevicesOperator;
  }

  // Show Timeseries

  @Override
  public Operator visitShowTimeseries(IoTDBSqlParser.ShowTimeseriesContext ctx) {
    boolean orderByHeat = ctx.LATEST() != null;
    ShowTimeSeriesOperator showTimeSeriesOperator;
    if (ctx.prefixPath() != null) {
      showTimeSeriesOperator =
          new ShowTimeSeriesOperator(
              SQLConstant.TOK_TIMESERIES, parsePrefixPath(ctx.prefixPath()), orderByHeat);
    } else {
      showTimeSeriesOperator =
          new ShowTimeSeriesOperator(
              SQLConstant.TOK_TIMESERIES,
              new PartialPath(SQLConstant.getSingleRootArray()),
              orderByHeat);
    }
    if (ctx.showWhereClause() != null) {
      parseShowWhereClause(ctx.showWhereClause(), showTimeSeriesOperator);
    }
    if (ctx.limitClause() != null) {
      parseLimitClause(ctx.limitClause(), showTimeSeriesOperator);
    }
    return showTimeSeriesOperator;
  }

  private void parseShowWhereClause(
      IoTDBSqlParser.ShowWhereClauseContext ctx, ShowTimeSeriesOperator operator) {
    IoTDBSqlParser.AttributeValueContext attributeValueContext;
    if (ctx.containsExpression() != null) {
      operator.setContains(true);
      attributeValueContext = ctx.containsExpression().attributeValue();
      operator.setKey(parseAttributeKey(ctx.containsExpression().attributeKey()));
    } else {
      operator.setContains(false);
      attributeValueContext = ctx.attributePair().attributeValue();
      operator.setKey(parseAttributeKey(ctx.attributePair().attributeKey()));
    }
    operator.setValue(parseAttributeValue(attributeValueContext));
  }

  // Show Child Paths

  @Override
  public Operator visitShowChildPaths(IoTDBSqlParser.ShowChildPathsContext ctx) {
    if (ctx.prefixPath() != null) {
      return new ShowChildPathsOperator(
          SQLConstant.TOK_CHILD_PATHS, parsePrefixPath(ctx.prefixPath()));
    } else {
      return new ShowChildPathsOperator(
          SQLConstant.TOK_CHILD_PATHS, new PartialPath(SQLConstant.getSingleRootArray()));
    }
  }

  // Show Child Nodes

  @Override
  public Operator visitShowChildNodes(IoTDBSqlParser.ShowChildNodesContext ctx) {
    if (ctx.prefixPath() != null) {
      return new ShowChildNodesOperator(
          SQLConstant.TOK_CHILD_NODES, parsePrefixPath(ctx.prefixPath()));
    } else {
      return new ShowChildNodesOperator(
          SQLConstant.TOK_CHILD_NODES, new PartialPath(SQLConstant.getSingleRootArray()));
    }
  }

  // Show Functions

  @Override
  public Operator visitShowFunctions(IoTDBSqlParser.ShowFunctionsContext ctx) {
    return new ShowFunctionsOperator(SQLConstant.TOK_SHOW_FUNCTIONS);
  }

  // Show Triggers

  @Override
  public Operator visitShowTriggers(IoTDBSqlParser.ShowTriggersContext ctx) {
    return new ShowTriggersOperator(SQLConstant.TOK_SHOW_TRIGGERS);
  }

  // Show Continuous Queries

  @Override
  public Operator visitShowContinuousQueries(IoTDBSqlParser.ShowContinuousQueriesContext ctx) {
    return new ShowContinuousQueriesOperator(SQLConstant.TOK_SHOW_CONTINUOUS_QUERIES);
  }

  // Show TTL

  @Override
  public Operator visitShowTTL(IoTDBSqlParser.ShowTTLContext ctx) {
    List<PartialPath> storageGroups = new ArrayList<>();
    List<IoTDBSqlParser.PrefixPathContext> prefixPathList = ctx.prefixPath();
    for (IoTDBSqlParser.PrefixPathContext prefixPath : prefixPathList) {
      storageGroups.add(parsePrefixPath(prefixPath));
    }
    return new ShowTTLOperator(storageGroups);
  }

  // Show All TTL

  @Override
  public Operator visitShowAllTTL(IoTDBSqlParser.ShowAllTTLContext ctx) {
    List<PartialPath> storageGroups = new ArrayList<>();
    return new ShowTTLOperator(storageGroups);
  }

  // Show Schema Template

  @Override
  public Operator visitShowSchemaTemplates(IoTDBSqlParser.ShowSchemaTemplatesContext ctx) {
    return new ShowTemplatesOperator(SQLConstant.TOK_SCHEMA_TEMPLATE_SHOW);
  }

  // Show Measurements In Schema Template

  @Override
  public Operator visitShowNodesInSchemaTemplate(
      IoTDBSqlParser.ShowNodesInSchemaTemplateContext ctx) {
    String templateName = parseIdentifier(ctx.templateName.getText());
    return new ShowNodesInTemplateOperator(
        SQLConstant.TOK_SCHEMA_TEMPLATE_SHOW_NODES, templateName);
  }

  // Show Paths Set Schema Template

  @Override
  public Operator visitShowPathsSetSchemaTemplate(
      IoTDBSqlParser.ShowPathsSetSchemaTemplateContext ctx) {
    String templateName = parseIdentifier(ctx.templateName.getText());
    return new ShowPathsSetTemplateOperator(
        SQLConstant.TOK_SCHEMA_TEMPLATE_SHOW_PATHS_SET, templateName);
  }

  // Show Paths Using Schema Template

  @Override
  public Operator visitShowPathsUsingSchemaTemplate(
      IoTDBSqlParser.ShowPathsUsingSchemaTemplateContext ctx) {
    String templateName = parseIdentifier(ctx.templateName.getText());
    return new ShowPathsUsingTemplateOperator(
        SQLConstant.TOK_SCHEMA_TEMPLATE_SHOW_PATHS_USING, templateName);
  }

  // countStorageGroup

  @Override
  public Operator visitCountStorageGroup(IoTDBSqlParser.CountStorageGroupContext ctx) {
    IoTDBSqlParser.PrefixPathContext pathContext = ctx.prefixPath();
    PartialPath path =
        (pathContext != null
            ? parsePrefixPath(pathContext)
            : new PartialPath(SQLConstant.getSingleRootArray()));
    return new CountOperator(SQLConstant.TOK_COUNT_STORAGE_GROUP, path);
  }

  // Count Devices

  @Override
  public Operator visitCountDevices(IoTDBSqlParser.CountDevicesContext ctx) {
    IoTDBSqlParser.PrefixPathContext pathContext = ctx.prefixPath();
    PartialPath path =
        (pathContext != null
            ? parsePrefixPath(pathContext)
            : new PartialPath(SQLConstant.getSingleRootArray()));
    return new CountOperator(SQLConstant.TOK_COUNT_DEVICES, path);
  }

  // Count Timeseries

  @Override
  public Operator visitCountTimeseries(IoTDBSqlParser.CountTimeseriesContext ctx) {
    IoTDBSqlParser.PrefixPathContext pathContext = ctx.prefixPath();
    PartialPath path =
        (pathContext != null
            ? parsePrefixPath(pathContext)
            : new PartialPath(SQLConstant.getSingleRootArray()));
    if (ctx.INTEGER_LITERAL() != null) {
      return new CountOperator(
          SQLConstant.TOK_COUNT_NODE_TIMESERIES,
          path,
          Integer.parseInt(ctx.INTEGER_LITERAL().getText()));
    } else {
      return new CountOperator(SQLConstant.TOK_COUNT_TIMESERIES, path);
    }
  }

  // Count Nodes

  @Override
  public Operator visitCountNodes(IoTDBSqlParser.CountNodesContext ctx) {
    return new CountOperator(
        SQLConstant.TOK_COUNT_NODES,
        parsePrefixPath(ctx.prefixPath()),
        Integer.parseInt(ctx.INTEGER_LITERAL().getText()));
  }

  /** 3. Data Manipulation Language (DML) */

  // Select Statement

  @Override
  public Operator visitSelectStatement(IoTDBSqlParser.SelectStatementContext ctx) {
    // 1. Visit special clause first to initialize different query operator
    if (ctx.specialClause() != null) {
      queryOp = (QueryOperator) visit(ctx.specialClause());
    }
    // 2. There is no special clause in query statement.
    if (queryOp == null) {
      queryOp = new QueryOperator();
    }
    // 3. Visit select, from, where in sequence
    parseSelectClause(ctx.selectClause());
    parseFromClause(ctx.fromClause());
    if (ctx.whereClause() != null) {
      WhereComponent whereComponent = parseWhereClause(ctx.whereClause());
      if (whereComponent != null) {
        queryOp.setWhereComponent(whereComponent);
      }
    }
    queryOp.setEnableTracing(ctx.TRACING() != null);
    // 4. Check whether it's a select-into clause
    return ctx.intoClause() == null ? queryOp : parseAndConstructSelectIntoOperator(ctx);
  }

  private SelectIntoOperator parseAndConstructSelectIntoOperator(
      IoTDBSqlParser.SelectStatementContext ctx) {
    if (queryOp.getFromComponent().getPrefixPaths().size() != 1) {
      throw new SQLParserException(
          "select into: the number of prefix paths in the from clause should be 1.");
    }

    int sourcePathsCount = queryOp.getSelectComponent().getResultColumns().size();
    if (sourcePathsCount != ctx.intoClause().intoPath().size()) {
      throw new SQLParserException(
          "select into: the number of source paths and the number of target paths should be the same.");
    }

    SelectIntoOperator selectIntoOperator = new SelectIntoOperator();
    selectIntoOperator.setQueryOperator(queryOp);
    List<PartialPath> intoPaths = new ArrayList<>();
    for (int i = 0; i < sourcePathsCount; ++i) {
      intoPaths.add(parseIntoPath(ctx.intoClause().intoPath(i)));
    }
    selectIntoOperator.setIntoPaths(intoPaths);
    selectIntoOperator.setIntoPathsAligned(ctx.intoClause().ALIGNED() != null);
    return selectIntoOperator;
  }

  private PartialPath parseIntoPath(IoTDBSqlParser.IntoPathContext intoPathContext) {
    int levelLimitOfSourcePrefixPath;
    if (queryOp.isGroupByLevel()) {
      levelLimitOfSourcePrefixPath =
          Arrays.stream(queryOp.getSpecialClauseComponent().getLevels()).max().getAsInt();
    } else {
      levelLimitOfSourcePrefixPath =
          queryOp.getFromComponent().getPrefixPaths().get(0).getNodeLength() - 1;
    }

    PartialPath intoPath = null;
    if (intoPathContext.fullPath() != null) {
      intoPath = parseFullPath(intoPathContext.fullPath());

      Matcher m = leveledPathNodePattern.matcher(intoPath.getFullPath());
      while (m.find()) {
        String param = m.group();
        int nodeIndex;
        try {
          nodeIndex = Integer.parseInt(param.substring(2, param.length() - 1).trim());
        } catch (NumberFormatException e) {
          throw new SQLParserException("the x of ${x} should be an integer.");
        }
        if (nodeIndex < 1 || levelLimitOfSourcePrefixPath < nodeIndex) {
          throw new SQLParserException(
              "the x of ${x} should be greater than 0 and equal to or less than <level> or the length of queried path prefix.");
        }
      }
    } else if (intoPathContext.nodeNameWithoutWildcard() != null) {
      List<IoTDBSqlParser.NodeNameWithoutWildcardContext> nodeNameWithoutStars =
          intoPathContext.nodeNameWithoutWildcard();
      String[] intoPathNodes =
          new String[1 + levelLimitOfSourcePrefixPath + nodeNameWithoutStars.size()];

      intoPathNodes[0] = "root";
      for (int i = 1; i <= levelLimitOfSourcePrefixPath; ++i) {
        intoPathNodes[i] = "${" + i + "}";
      }
      for (int i = 1; i <= nodeNameWithoutStars.size(); ++i) {
        intoPathNodes[levelLimitOfSourcePrefixPath + i] =
            parseNodeNameWithoutWildCard(nodeNameWithoutStars.get(i - 1));
      }

      intoPath = new PartialPath(intoPathNodes);
    }

    return intoPath;
  }

  @Override
  public Operator visitSpecialLimitStatement(IoTDBSqlParser.SpecialLimitStatementContext ctx) {
    return visit(ctx.specialLimit());
  }

  @Override
  public Operator visitOrderByTimeStatement(IoTDBSqlParser.OrderByTimeStatementContext ctx) {
    queryOp = new QueryOperator();
    parseOrderByTimeClause(ctx.orderByTimeClause());
    if (ctx.specialLimit() != null) {
      return visit(ctx.specialLimit());
    }
    return queryOp;
  }

  @Override
  public Operator visitGroupByTimeStatement(IoTDBSqlParser.GroupByTimeStatementContext ctx) {
    queryOp = new GroupByQueryOperator();
    parseGroupByTimeClause(ctx.groupByTimeClause());
    if (ctx.orderByTimeClause() != null) {
      parseOrderByTimeClause(ctx.orderByTimeClause());
    }
    if (ctx.specialLimit() != null) {
      return visit(ctx.specialLimit());
    }
    return queryOp;
  }

  @Override
  public Operator visitGroupByFillStatement(IoTDBSqlParser.GroupByFillStatementContext ctx) {
    queryOp = new GroupByFillQueryOperator();
    parseGroupByFillClause(ctx.groupByFillClause());
    if (ctx.orderByTimeClause() != null) {
      parseOrderByTimeClause(ctx.orderByTimeClause());
    }
    if (ctx.specialLimit() != null) {
      return visit(ctx.specialLimit());
    }
    return queryOp;
  }

  @Override
  public Operator visitGroupByLevelStatement(IoTDBSqlParser.GroupByLevelStatementContext ctx) {
    queryOp = new AggregationQueryOperator();
    parseGroupByLevelClause(ctx.groupByLevelClause());
    if (ctx.orderByTimeClause() != null) {
      parseOrderByTimeClause(ctx.orderByTimeClause());
    }
    if (ctx.specialLimit() != null) {
      return visit(ctx.specialLimit());
    }
    return queryOp;
  }

  @Override
  public Operator visitFillStatement(IoTDBSqlParser.FillStatementContext ctx) {
    queryOp = new FillQueryOperator();
    parseFillClause(ctx.fillClause());
    if (ctx.slimitClause() != null) {
      parseSlimitClause(ctx.slimitClause());
    }
    if (ctx.alignByDeviceClauseOrDisableAlign() != null) {
      parseAlignByDeviceClauseOrDisableAlign(ctx.alignByDeviceClauseOrDisableAlign());
    }
    return queryOp;
  }

  @Override
  public Operator visitLimitStatement(IoTDBSqlParser.LimitStatementContext ctx) {
    if (queryOp == null) {
      queryOp = new QueryOperator();
    }
    parseLimitClause(ctx.limitClause(), queryOp);
    if (ctx.slimitClause() != null) {
      parseSlimitClause(ctx.slimitClause());
    }
    if (ctx.alignByDeviceClauseOrDisableAlign() != null) {
      parseAlignByDeviceClauseOrDisableAlign(ctx.alignByDeviceClauseOrDisableAlign());
    }
    return queryOp;
  }

  @Override
  public Operator visitSlimitStatement(IoTDBSqlParser.SlimitStatementContext ctx) {
    if (queryOp == null) {
      queryOp = new QueryOperator();
    }
    parseSlimitClause(ctx.slimitClause());
    if (ctx.limitClause() != null) {
      parseLimitClause(ctx.limitClause(), queryOp);
    }
    if (ctx.alignByDeviceClauseOrDisableAlign() != null) {
      parseAlignByDeviceClauseOrDisableAlign(ctx.alignByDeviceClauseOrDisableAlign());
    }
    return queryOp;
  }

  @Override
  public Operator visitWithoutNullStatement(IoTDBSqlParser.WithoutNullStatementContext ctx) {
    if (queryOp == null) {
      queryOp = new QueryOperator();
    }
    parseWithoutNullClause(ctx.withoutNullClause());
    if (ctx.limitClause() != null) {
      parseLimitClause(ctx.limitClause(), queryOp);
    }
    if (ctx.slimitClause() != null) {
      parseSlimitClause(ctx.slimitClause());
    }
    if (ctx.alignByDeviceClauseOrDisableAlign() != null) {
      parseAlignByDeviceClauseOrDisableAlign(ctx.alignByDeviceClauseOrDisableAlign());
    }
    return queryOp;
  }

  @Override
  public Operator visitAlignByDeviceClauseOrDisableAlignStatement(
      IoTDBSqlParser.AlignByDeviceClauseOrDisableAlignStatementContext ctx) {
    if (queryOp == null) {
      queryOp = new QueryOperator();
    }
    parseAlignByDeviceClauseOrDisableAlign(ctx.alignByDeviceClauseOrDisableAlign());
    return queryOp;
  }

  private void parseAlignByDeviceClauseOrDisableAlign(
      IoTDBSqlParser.AlignByDeviceClauseOrDisableAlignContext ctx) {
    SpecialClauseComponent specialClauseComponent = queryOp.getSpecialClauseComponent();
    if (specialClauseComponent == null) {
      specialClauseComponent = new SpecialClauseComponent();
    }
    if (ctx.alignByDeviceClause() != null) {
      parseAlignByDeviceClause(specialClauseComponent);
    } else {
      parseDisableAlign(specialClauseComponent);
    }
    queryOp.setSpecialClauseComponent(specialClauseComponent);
  }

  private void parseAlignByDeviceClause(SpecialClauseComponent specialClauseComponent) {
    specialClauseComponent.setAlignByDevice(true);
  }

  private void parseDisableAlign(SpecialClauseComponent specialClauseComponent) {
    specialClauseComponent.setAlignByTime(false);
  }

  private void parseOrderByTimeClause(IoTDBSqlParser.OrderByTimeClauseContext ctx) {
    if (ctx.DESC() != null) {
      SpecialClauseComponent specialClauseComponent = queryOp.getSpecialClauseComponent();
      if (specialClauseComponent == null) {
        specialClauseComponent = new SpecialClauseComponent();
      }
      specialClauseComponent.setAscending(false);
      queryOp.setSpecialClauseComponent(specialClauseComponent);
    }
  }

  private void parseGroupByTimeClause(IoTDBSqlParser.GroupByTimeClauseContext ctx) {
    GroupByClauseComponent groupByClauseComponent = new GroupByClauseComponent();
    groupByClauseComponent.setLeftCRightO(ctx.timeRange().LS_BRACKET() != null);
    // parse timeUnit
    groupByClauseComponent.setUnit(
        parseTimeUnitOrSlidingStep(
            ctx.DURATION_LITERAL(0).getText(), true, groupByClauseComponent));
    if (groupByClauseComponent.getUnit() <= 0) {
      throw new SQLParserException(
          "The second parameter time interval should be a positive integer.");
    }
    // parse sliding step
    if (ctx.DURATION_LITERAL().size() == 2) {
      groupByClauseComponent.setSlidingStep(
          parseTimeUnitOrSlidingStep(
              ctx.DURATION_LITERAL(1).getText(), false, groupByClauseComponent));
    } else {
      groupByClauseComponent.setSlidingStep(groupByClauseComponent.getUnit());
      groupByClauseComponent.setSlidingStepByMonth(groupByClauseComponent.isIntervalByMonth());
    }

    parseTimeInterval(ctx.timeRange(), groupByClauseComponent);

    if (ctx.LEVEL() != null && ctx.INTEGER_LITERAL() != null) {
      int[] levels = new int[ctx.INTEGER_LITERAL().size()];
      for (int i = 0; i < ctx.INTEGER_LITERAL().size(); i++) {
        levels[i] = Integer.parseInt(ctx.INTEGER_LITERAL().get(i).getText());
      }
      groupByClauseComponent.setLevels(levels);
    }
    queryOp.setSpecialClauseComponent(groupByClauseComponent);
  }

  private void parseGroupByFillClause(IoTDBSqlParser.GroupByFillClauseContext ctx) {
    GroupByFillClauseComponent groupByFillClauseComponent = new GroupByFillClauseComponent();
    groupByFillClauseComponent.setLeftCRightO(ctx.timeRange().LS_BRACKET() != null);
    // parse timeUnit
    groupByFillClauseComponent.setUnit(
        parseTimeUnitOrSlidingStep(
            ctx.DURATION_LITERAL(0).getText(), true, groupByFillClauseComponent));
    // parse sliding step
    if (ctx.DURATION_LITERAL().size() == 2) {
      groupByFillClauseComponent.setSlidingStep(
          parseTimeUnitOrSlidingStep(
              ctx.DURATION_LITERAL(1).getText(), false, groupByFillClauseComponent));
      if (groupByFillClauseComponent.getSlidingStep() < groupByFillClauseComponent.getUnit()) {
        throw new SQLParserException(
            "The third parameter sliding step shouldn't be smaller than the second parameter time interval.");
      }
    } else {
      groupByFillClauseComponent.setSlidingStep(groupByFillClauseComponent.getUnit());
      groupByFillClauseComponent.setSlidingStepByMonth(
          groupByFillClauseComponent.isIntervalByMonth());
    }

    parseTimeInterval(ctx.timeRange(), groupByFillClauseComponent);

    if (ctx.fillClause().oldTypeClause().size() > 0) {
      // old type fill logic
      List<IoTDBSqlParser.OldTypeClauseContext> list = ctx.fillClause().oldTypeClause();
      Map<TSDataType, IFill> fillTypes = new EnumMap<>(TSDataType.class);
      for (IoTDBSqlParser.OldTypeClauseContext typeClause : list) {
        if (typeClause.ALL() != null) {
          parseAllTypeClause(typeClause, fillTypes);
        } else {
          parsePrimitiveTypeClause(typeClause, fillTypes);
        }
      }

      int usePrevious = 0;
      int useLinear = 0;
      int useValue = 0;
      for (IFill iFill : fillTypes.values()) {
        if (iFill instanceof PreviousFill) {
          usePrevious = 1;
        }
        if (iFill instanceof LinearFill) {
          useLinear = 1;
        }
        if (iFill instanceof ValueFill) {
          useValue = 1;
        }
      }
      if (usePrevious + useLinear + useValue > 1) {
        throw new SQLParserException("The old type logic could only use one type of fill");
      }

      groupByFillClauseComponent.setFillTypes(fillTypes);
    } else {
      groupByFillClauseComponent.setSingleFill(getSingleIFill(ctx.fillClause()));
    }
    queryOp.setSpecialClauseComponent(groupByFillClauseComponent);
  }

  public void parseGroupByLevelClause(IoTDBSqlParser.GroupByLevelClauseContext ctx) {
    SpecialClauseComponent groupByLevelClauseComponent = new SpecialClauseComponent();
    int[] levels = new int[ctx.INTEGER_LITERAL().size()];
    for (int i = 0; i < ctx.INTEGER_LITERAL().size(); i++) {
      levels[i] = Integer.parseInt(ctx.INTEGER_LITERAL().get(i).getText());
    }
    groupByLevelClauseComponent.setLevels(levels);

    queryOp.setSpecialClauseComponent(groupByLevelClauseComponent);
  }

  public void parseFillClause(IoTDBSqlParser.FillClauseContext ctx) {
    FillClauseComponent fillClauseComponent = new FillClauseComponent();

    if (ctx.oldTypeClause().size() > 0) {
      // old type fill logic
      List<IoTDBSqlParser.OldTypeClauseContext> list = ctx.oldTypeClause();
      Map<TSDataType, IFill> fillTypes = new EnumMap<>(TSDataType.class);
      for (IoTDBSqlParser.OldTypeClauseContext typeClause : list) {
        if (typeClause.ALL() != null) {
          if (typeClause.linearClause() != null) {
            throw new SQLParserException("fill all doesn't support linear fill");
          }
          parseAllTypeClause(typeClause, fillTypes);
          break;
        } else {
          parsePrimitiveTypeClause(typeClause, fillTypes);
        }
      }
      fillClauseComponent.setFillTypes(fillTypes);
    } else {
      // new single fill logic
      fillClauseComponent.setSingleFill(getSingleIFill(ctx));
    }
    queryOp.setSpecialClauseComponent(fillClauseComponent);
  }

  private void parseTimeInterval(
      IoTDBSqlParser.TimeRangeContext timeInterval, GroupByClauseComponent groupByClauseComponent) {
    long currentTime = DatetimeUtils.currentTime();
    long startTime = parseTimeValue(timeInterval.timeValue(0), currentTime);
    long endTime = parseTimeValue(timeInterval.timeValue(1), currentTime);
    groupByClauseComponent.setStartTime(startTime);
    groupByClauseComponent.setEndTime(endTime);
    if (startTime >= endTime) {
      throw new SQLParserException("Start time should be smaller than endTime in GroupBy");
    }
  }

  private void parseWithoutNullClause(IoTDBSqlParser.WithoutNullClauseContext ctx) {
    SpecialClauseComponent specialClauseComponent = queryOp.getSpecialClauseComponent();
    if (specialClauseComponent == null) {
      specialClauseComponent = new SpecialClauseComponent();
    }
    // add without null columns
    List<ExpressionContext> expressionContexts = ctx.expression();
    for (ExpressionContext expressionContext : expressionContexts) {
      specialClauseComponent.addWithoutNullColumn(parseExpression(expressionContext, true));
    }
    specialClauseComponent.setWithoutAnyNull(ctx.ANY() != null);
    specialClauseComponent.setWithoutAllNull(ctx.ALL() != null);
    queryOp.setSpecialClauseComponent(specialClauseComponent);
  }

  private IFill getSingleIFill(IoTDBSqlParser.FillClauseContext ctx) {
    int defaultFillInterval = IoTDBDescriptor.getInstance().getConfig().getDefaultFillInterval();
    if (ctx.linearClause() != null) { // linear
      if (ctx.linearClause().DURATION_LITERAL(0) != null) {
        String beforeStr = ctx.linearClause().DURATION_LITERAL(0).getText();
        String afterStr = ctx.linearClause().DURATION_LITERAL(1).getText();
        return new LinearFill(beforeStr, afterStr);
      } else {
        return new LinearFill(defaultFillInterval, defaultFillInterval);
      }
    } else if (ctx.previousClause() != null) { // previous
      if (ctx.previousClause().DURATION_LITERAL() != null) {
        String preRangeStr = ctx.previousClause().DURATION_LITERAL().getText();
        return new PreviousFill(preRangeStr);
      } else {
        return new PreviousFill(defaultFillInterval);
      }
    } else if (ctx.specificValueClause() != null) { // value
      if (ctx.specificValueClause().constant() != null) {
        return new ValueFill(ctx.specificValueClause().constant().getText());
      } else {
        throw new SQLParserException("fill value cannot be null");
      }
    } else if (ctx.previousUntilLastClause() != null) { // previous until last
      if (ctx.previousUntilLastClause().DURATION_LITERAL() != null) {
        String preRangeStr = ctx.previousUntilLastClause().DURATION_LITERAL().getText();
        return new PreviousFill(preRangeStr, true);
      } else {
        return new PreviousFill(defaultFillInterval, true);
      }
    } else {
      throw new SQLParserException("unknown single fill type");
    }
  }

  private void parseAllTypeClause(
      IoTDBSqlParser.OldTypeClauseContext ctx, Map<TSDataType, IFill> fillTypes) {
    IFill fill;
    int defaultFillInterval = IoTDBDescriptor.getInstance().getConfig().getDefaultFillInterval();

    if (ctx.linearClause() != null) { // linear
      if (ctx.linearClause().DURATION_LITERAL(0) != null) {
        String beforeStr = ctx.linearClause().DURATION_LITERAL(0).getText();
        String afterStr = ctx.linearClause().DURATION_LITERAL(1).getText();
        fill = new LinearFill(beforeStr, afterStr);
      } else {
        fill = new LinearFill(defaultFillInterval, defaultFillInterval);
      }
    } else if (ctx.previousClause() != null) { // previous
      if (ctx.previousClause().DURATION_LITERAL() != null) {
        String preRangeStr = ctx.previousClause().DURATION_LITERAL().getText();
        fill = new PreviousFill(preRangeStr);
      } else {
        fill = new PreviousFill(defaultFillInterval);
      }
    } else if (ctx.specificValueClause() != null) {
      throw new SQLParserException("fill all doesn't support value fill");
    } else { // previous until last
      if (ctx.previousUntilLastClause().DURATION_LITERAL() != null) {
        String preRangeStr = ctx.previousUntilLastClause().DURATION_LITERAL().getText();
        fill = new PreviousFill(preRangeStr, true);
      } else {
        fill = new PreviousFill(defaultFillInterval, true);
      }
    }

    for (TSDataType tsDataType : TSDataType.values()) {
      if (tsDataType == TSDataType.VECTOR) {
        // TODO: TSDataType VECTOR
        continue;
      }
      if (fill instanceof LinearFill
          && (tsDataType == TSDataType.BOOLEAN || tsDataType == TSDataType.TEXT)) {
        continue;
      }
      fillTypes.put(tsDataType, fill.copy());
    }
  }

  private void parsePrimitiveTypeClause(
      IoTDBSqlParser.OldTypeClauseContext ctx, Map<TSDataType, IFill> fillTypes) {
    TSDataType dataType = parseType(ctx.dataType.getText());
    if (dataType == TSDataType.VECTOR) {
      throw new SQLParserException(String.format("type %s cannot use fill function", dataType));
    }

    if (ctx.linearClause() != null
        && (dataType == TSDataType.TEXT || dataType == TSDataType.BOOLEAN)) {
      throw new SQLParserException(
          String.format(
              "type %s cannot use %s fill function",
              dataType, ctx.linearClause().LINEAR().getText()));
    }

    int defaultFillInterval = IoTDBDescriptor.getInstance().getConfig().getDefaultFillInterval();

    if (ctx.linearClause() != null) { // linear
      if (ctx.linearClause().DURATION_LITERAL(0) != null) {
        String beforeRangeStr = ctx.linearClause().DURATION_LITERAL(0).getText();
        String afterRangeStr = ctx.linearClause().DURATION_LITERAL(1).getText();
        LinearFill fill = new LinearFill(beforeRangeStr, afterRangeStr);
        fillTypes.put(dataType, fill);
      } else {
        fillTypes.put(dataType, new LinearFill(defaultFillInterval, defaultFillInterval));
      }
    } else if (ctx.previousClause() != null) { // previous
      if (ctx.previousClause().DURATION_LITERAL() != null) {
        String beforeStr = ctx.previousClause().DURATION_LITERAL().getText();
        fillTypes.put(dataType, new PreviousFill(beforeStr));
      } else {
        fillTypes.put(dataType, new PreviousFill(defaultFillInterval));
      }
    } else if (ctx.specificValueClause() != null) { // value
      if (ctx.specificValueClause().constant() != null) {
        fillTypes.put(
            dataType, new ValueFill(ctx.specificValueClause().constant().getText(), dataType));
      } else {
        throw new SQLParserException("fill value cannot be null");
      }
    } else { // previous until last
      if (ctx.previousUntilLastClause().DURATION_LITERAL() != null) {
        String preRangeStr = ctx.previousUntilLastClause().DURATION_LITERAL().getText();
        fillTypes.put(dataType, new PreviousFill(preRangeStr, true));
      } else {
        fillTypes.put(dataType, new PreviousFill(defaultFillInterval, true));
      }
    }
  }

  private TSDataType parseType(String datatype) {
    String type = datatype.toLowerCase();
    switch (type) {
      case "int32":
        return TSDataType.INT32;
      case "int64":
        return TSDataType.INT64;
      case "float":
        return TSDataType.FLOAT;
      case "double":
        return TSDataType.DOUBLE;
      case "boolean":
        return TSDataType.BOOLEAN;
      case "text":
        return TSDataType.TEXT;
      default:
        throw new SQLParserException("not a valid fill type : " + type);
    }
  }

  // Insert Statement

  @Override
  public Operator visitInsertStatement(IoTDBSqlParser.InsertStatementContext ctx) {
    InsertOperator insertOp = new InsertOperator(SQLConstant.TOK_INSERT);
    insertOp.setDevice(parsePrefixPath(ctx.prefixPath()));
    boolean isTimeDefault = parseInsertColumnSpec(ctx.insertColumnsSpec(), insertOp);
    parseInsertValuesSpec(ctx.insertValuesSpec(), insertOp, isTimeDefault);
    insertOp.setAligned(ctx.ALIGNED() != null);
    return insertOp;
  }

  private boolean parseInsertColumnSpec(
      IoTDBSqlParser.InsertColumnsSpecContext ctx, InsertOperator insertOp) {
    List<String> measurementList = new ArrayList<>();
    for (IoTDBSqlParser.NodeNameWithoutWildcardContext measurementName :
        ctx.nodeNameWithoutWildcard()) {
      measurementList.add(parseNodeNameWithoutWildCard(measurementName));
    }
    insertOp.setMeasurementList(measurementList.toArray(new String[0]));
    return (ctx.TIME() == null && ctx.TIMESTAMP() == null);
  }

  private void parseInsertValuesSpec(
      IoTDBSqlParser.InsertValuesSpecContext ctx, InsertOperator insertOp, boolean isTimeDefault) {
    List<IoTDBSqlParser.InsertMultiValueContext> insertMultiValues = ctx.insertMultiValue();
    List<String[]> valueLists = new ArrayList<>();
    long[] timeArray = new long[insertMultiValues.size()];
    for (int i = 0; i < insertMultiValues.size(); i++) {
      // parse timestamp
      long timestamp;
      if (insertMultiValues.get(i).timeValue() != null) {
        if (isTimeDefault) {
          throw new SQLParserException(
              "the measurementList's size is not consistent with the valueList's size");
        }
        timestamp =
            parseTimeValue(insertMultiValues.get(i).timeValue(), DatetimeUtils.currentTime());
      } else {
        if (!isTimeDefault) {
          throw new SQLParserException(
              "the measurementList's size is not consistent with the valueList's size");
        }
        if (insertMultiValues.size() != 1) {
          throw new SQLParserException("need timestamps when insert multi rows");
        }
        timestamp = parseDateFormat(SQLConstant.NOW_FUNC);
      }
      timeArray[i] = timestamp;

      // parse values
      List<String> valueList = new ArrayList<>();
      List<IoTDBSqlParser.MeasurementValueContext> values =
          insertMultiValues.get(i).measurementValue();
      for (IoTDBSqlParser.MeasurementValueContext value : values) {
        for (IoTDBSqlParser.ConstantContext constant : value.constant()) {
          if (constant.STRING_LITERAL() != null) {
            valueList.add(parseStringLiteralInInsertValue(constant.getText()));
          } else {
            valueList.add(constant.getText());
          }
        }
      }
      valueLists.add(valueList.toArray(new String[0]));
    }
    insertOp.setTimes(timeArray);
    insertOp.setValueLists(valueLists);
  }

  // Delete Statement

  @Override
  public Operator visitDeleteStatement(IoTDBSqlParser.DeleteStatementContext ctx) {
    DeleteDataOperator deleteDataOp = new DeleteDataOperator(SQLConstant.TOK_DELETE);
    List<IoTDBSqlParser.PrefixPathContext> prefixPaths = ctx.prefixPath();
    for (IoTDBSqlParser.PrefixPathContext prefixPath : prefixPaths) {
      deleteDataOp.addPath(parsePrefixPath(prefixPath));
    }
    if (ctx.whereClause() != null) {
      WhereComponent whereComponent = parseWhereClause(ctx.whereClause());
      Pair<Long, Long> timeInterval = parseDeleteTimeInterval(whereComponent.getFilterOperator());
      deleteDataOp.setStartTime(timeInterval.left);
      deleteDataOp.setEndTime(timeInterval.right);
    } else {
      deleteDataOp.setStartTime(Long.MIN_VALUE);
      deleteDataOp.setEndTime(Long.MAX_VALUE);
    }
    return deleteDataOp;
  }

  private Pair<Long, Long> parseDeleteTimeInterval(FilterOperator filterOperator) {
    if (!filterOperator.isLeaf() && filterOperator.getFilterType() != FilterType.KW_AND) {
      throw new SQLParserException(DELETE_RANGE_ERROR_MSG);
    }

    if (filterOperator.isLeaf()) {
      return calcOperatorInterval(filterOperator);
    }

    List<FilterOperator> children = filterOperator.getChildren();
    FilterOperator lOperator = children.get(0);
    FilterOperator rOperator = children.get(1);
    if (!lOperator.isLeaf() || !rOperator.isLeaf()) {
      throw new SQLParserException(DELETE_RANGE_ERROR_MSG);
    }

    Pair<Long, Long> leftOpInterval = calcOperatorInterval(lOperator);
    Pair<Long, Long> rightOpInterval = calcOperatorInterval(rOperator);
    Pair<Long, Long> parsedInterval =
        new Pair<>(
            Math.max(leftOpInterval.left, rightOpInterval.left),
            Math.min(leftOpInterval.right, rightOpInterval.right));
    if (parsedInterval.left > parsedInterval.right) {
      throw new SQLParserException(
          "Invalid delete range: [" + parsedInterval.left + ", " + parsedInterval.right + "]");
    }
    return parsedInterval;
  }

  /** 4. Data Control Language (DCL) */

  // Create User

  @Override
  public Operator visitCreateUser(IoTDBSqlParser.CreateUserContext ctx) {
    AuthorOperator authorOperator =
        new AuthorOperator(SQLConstant.TOK_AUTHOR_CREATE, AuthorOperator.AuthorType.CREATE_USER);
    authorOperator.setUserName(parseIdentifier(ctx.userName.getText()));
    authorOperator.setPassWord(parseStringLiteral(ctx.password.getText()));
    return authorOperator;
  }

  // Create Role

  @Override
  public Operator visitCreateRole(IoTDBSqlParser.CreateRoleContext ctx) {
    AuthorOperator authorOperator =
        new AuthorOperator(SQLConstant.TOK_AUTHOR_CREATE, AuthorOperator.AuthorType.CREATE_ROLE);
    authorOperator.setRoleName(parseIdentifier(ctx.roleName.getText()));
    return authorOperator;
  }

  // Alter Password

  @Override
  public Operator visitAlterUser(IoTDBSqlParser.AlterUserContext ctx) {
    AuthorOperator authorOperator =
        new AuthorOperator(
            SQLConstant.TOK_AUTHOR_UPDATE_USER, AuthorOperator.AuthorType.UPDATE_USER);
    authorOperator.setUserName(parseIdentifier(ctx.userName.getText()));
    authorOperator.setNewPassword(parseStringLiteral(ctx.password.getText()));
    return authorOperator;
  }

  // Grant User Privileges

  @Override
  public Operator visitGrantUser(IoTDBSqlParser.GrantUserContext ctx) {
    AuthorOperator authorOperator =
        new AuthorOperator(SQLConstant.TOK_AUTHOR_GRANT, AuthorOperator.AuthorType.GRANT_USER);
    authorOperator.setUserName(parseIdentifier(ctx.userName.getText()));
    authorOperator.setPrivilegeList(parsePrivilege(ctx.privileges()));
    authorOperator.setNodeNameList(parsePrefixPath(ctx.prefixPath()));
    return authorOperator;
  }

  // Grant Role Privileges

  @Override
  public Operator visitGrantRole(IoTDBSqlParser.GrantRoleContext ctx) {
    AuthorOperator authorOperator =
        new AuthorOperator(SQLConstant.TOK_AUTHOR_GRANT, AuthorType.GRANT_ROLE);
    authorOperator.setRoleName(parseIdentifier(ctx.roleName.getText()));
    authorOperator.setPrivilegeList(parsePrivilege(ctx.privileges()));
    authorOperator.setNodeNameList(parsePrefixPath(ctx.prefixPath()));
    return authorOperator;
  }

  // Grant User Role

  @Override
  public Operator visitGrantRoleToUser(IoTDBSqlParser.GrantRoleToUserContext ctx) {
    AuthorOperator authorOperator =
        new AuthorOperator(
            SQLConstant.TOK_AUTHOR_GRANT, AuthorOperator.AuthorType.GRANT_ROLE_TO_USER);
    authorOperator.setRoleName(parseIdentifier(ctx.roleName.getText()));
    authorOperator.setUserName(parseIdentifier(ctx.userName.getText()));
    return authorOperator;
  }

  // Revoke User Privileges

  @Override
  public Operator visitRevokeUser(IoTDBSqlParser.RevokeUserContext ctx) {
    AuthorOperator authorOperator =
        new AuthorOperator(SQLConstant.TOK_AUTHOR_GRANT, AuthorType.REVOKE_USER);
    authorOperator.setUserName(parseIdentifier(ctx.userName.getText()));
    authorOperator.setPrivilegeList(parsePrivilege(ctx.privileges()));
    authorOperator.setNodeNameList(parsePrefixPath(ctx.prefixPath()));
    return authorOperator;
  }

  // Revoke Role Privileges

  @Override
  public Operator visitRevokeRole(IoTDBSqlParser.RevokeRoleContext ctx) {
    AuthorOperator authorOperator =
        new AuthorOperator(SQLConstant.TOK_AUTHOR_GRANT, AuthorType.REVOKE_ROLE);
    authorOperator.setRoleName(parseIdentifier(ctx.roleName.getText()));
    authorOperator.setPrivilegeList(parsePrivilege(ctx.privileges()));
    authorOperator.setNodeNameList(parsePrefixPath(ctx.prefixPath()));
    return authorOperator;
  }

  // Revoke Role From User

  @Override
  public Operator visitRevokeRoleFromUser(IoTDBSqlParser.RevokeRoleFromUserContext ctx) {
    AuthorOperator authorOperator =
        new AuthorOperator(SQLConstant.TOK_AUTHOR_GRANT, AuthorType.REVOKE_ROLE_FROM_USER);
    authorOperator.setRoleName(parseIdentifier(ctx.roleName.getText()));
    authorOperator.setUserName(parseIdentifier(ctx.userName.getText()));
    return authorOperator;
  }

  // Drop User

  @Override
  public Operator visitDropUser(IoTDBSqlParser.DropUserContext ctx) {
    AuthorOperator authorOperator =
        new AuthorOperator(SQLConstant.TOK_AUTHOR_DROP, AuthorOperator.AuthorType.DROP_USER);
    authorOperator.setUserName(parseIdentifier(ctx.userName.getText()));
    return authorOperator;
  }

  // Drop Role

  @Override
  public Operator visitDropRole(IoTDBSqlParser.DropRoleContext ctx) {
    AuthorOperator authorOperator =
        new AuthorOperator(SQLConstant.TOK_AUTHOR_DROP, AuthorOperator.AuthorType.DROP_ROLE);
    authorOperator.setRoleName(parseIdentifier(ctx.roleName.getText()));
    return authorOperator;
  }

  // List Users

  @Override
  public Operator visitListUser(IoTDBSqlParser.ListUserContext ctx) {
    return new AuthorOperator(SQLConstant.TOK_LIST, AuthorOperator.AuthorType.LIST_USER);
  }

  // List Roles

  @Override
  public Operator visitListRole(IoTDBSqlParser.ListRoleContext ctx) {
    return new AuthorOperator(SQLConstant.TOK_LIST, AuthorOperator.AuthorType.LIST_ROLE);
  }

  // List Privileges

  @Override
  public Operator visitListPrivilegesUser(IoTDBSqlParser.ListPrivilegesUserContext ctx) {
    AuthorOperator operator =
        new AuthorOperator(SQLConstant.TOK_LIST, AuthorOperator.AuthorType.LIST_USER_PRIVILEGE);
    operator.setUserName(parseIdentifier(ctx.userName.getText()));
    operator.setNodeNameList(parsePrefixPath(ctx.prefixPath()));
    return operator;
  }

  // List Privileges of Roles On Specific Path

  @Override
  public Operator visitListPrivilegesRole(IoTDBSqlParser.ListPrivilegesRoleContext ctx) {
    AuthorOperator operator =
        new AuthorOperator(SQLConstant.TOK_LIST, AuthorOperator.AuthorType.LIST_ROLE_PRIVILEGE);
    operator.setRoleName(parseIdentifier(ctx.roleName.getText()));
    operator.setNodeNameList(parsePrefixPath(ctx.prefixPath()));
    return operator;
  }

  // List Privileges of Users

  @Override
  public Operator visitListUserPrivileges(IoTDBSqlParser.ListUserPrivilegesContext ctx) {
    AuthorOperator operator =
        new AuthorOperator(SQLConstant.TOK_LIST, AuthorOperator.AuthorType.LIST_USER_PRIVILEGE);
    operator.setUserName(parseIdentifier(ctx.userName.getText()));
    return operator;
  }

  // List Privileges of Roles

  @Override
  public Operator visitListRolePrivileges(IoTDBSqlParser.ListRolePrivilegesContext ctx) {
    AuthorOperator operator =
        new AuthorOperator(SQLConstant.TOK_LIST, AuthorOperator.AuthorType.LIST_ROLE_PRIVILEGE);
    operator.setRoleName(parseIdentifier(ctx.roleName.getText()));
    return operator;
  }

  // List Roles of Users

  @Override
  public Operator visitListAllRoleOfUser(IoTDBSqlParser.ListAllRoleOfUserContext ctx) {
    AuthorOperator operator =
        new AuthorOperator(SQLConstant.TOK_LIST, AuthorOperator.AuthorType.LIST_USER_ROLES);
    operator.setUserName(parseIdentifier(ctx.userName.getText()));
    return operator;
  }

  // List Users of Role

  @Override
  public Operator visitListAllUserOfRole(IoTDBSqlParser.ListAllUserOfRoleContext ctx) {
    AuthorOperator operator =
        new AuthorOperator(SQLConstant.TOK_LIST, AuthorOperator.AuthorType.LIST_ROLE_USERS);
    operator.setRoleName(parseIdentifier(ctx.roleName.getText()));
    return operator;
  }

  private String[] parsePrivilege(IoTDBSqlParser.PrivilegesContext ctx) {
    List<IoTDBSqlParser.PrivilegeValueContext> privilegeList = ctx.privilegeValue();
    List<String> privileges = new ArrayList<>();
    for (IoTDBSqlParser.PrivilegeValueContext privilegeValue : privilegeList) {
      privileges.add(privilegeValue.getText());
    }
    return privileges.toArray(new String[0]);
  }

  /** 5. Utility Statements */

  // Merge

  @Override
  public Operator visitMerge(IoTDBSqlParser.MergeContext ctx) {
    return new MergeOperator(SQLConstant.TOK_MERGE);
  }

  // Full Merge

  @Override
  public Operator visitFullMerge(IoTDBSqlParser.FullMergeContext ctx) {
    return new MergeOperator(SQLConstant.TOK_FULL_MERGE);
  }

  // Flush

  @Override
  public Operator visitFlush(IoTDBSqlParser.FlushContext ctx) {
    FlushOperator flushOperator = new FlushOperator(SQLConstant.TOK_FLUSH);
    if (ctx.BOOLEAN_LITERAL() != null) {
      flushOperator.setSeq(Boolean.parseBoolean(ctx.BOOLEAN_LITERAL().getText()));
    }
    if (ctx.prefixPath(0) != null) {
      List<PartialPath> storageGroups = new ArrayList<>();
      for (IoTDBSqlParser.PrefixPathContext prefixPathContext : ctx.prefixPath()) {
        storageGroups.add(parsePrefixPath(prefixPathContext));
      }
      flushOperator.setStorageGroupList(storageGroups);
    }
    return flushOperator;
  }

  // Clear Cache

  @Override
  public Operator visitClearCache(IoTDBSqlParser.ClearCacheContext ctx) {
    return new ClearCacheOperator(SQLConstant.TOK_CLEAR_CACHE);
  }

  // Settle

  @Override
  public Operator visitSettle(IoTDBSqlParser.SettleContext ctx) {
    SettleOperator settleOperator = new SettleOperator(SQLConstant.TOK_SETTLE);
    if (ctx.prefixPath() != null) {
      // Storage Group
      PartialPath sgPath = parsePrefixPath(ctx.prefixPath());
      settleOperator.setSgPath(sgPath);
      settleOperator.setIsSgPath(true);
    } else {
      // TsFile Path
      String tsFilePath = parseStringLiteral(ctx.tsFilePath.getText());
      settleOperator.setTsFilePath(tsFilePath);
      settleOperator.setIsSgPath(false);
    }
    return settleOperator;
  }

  // Set System To ReadOnly/Writable

  @Override
  public Operator visitSetSystemStatus(IoTDBSqlParser.SetSystemStatusContext ctx) {
    if (ctx.READONLY() != null) {
      // Set system to ReadOnly
      return new SetSystemModeOperator(SQLConstant.TOK_SET_SYSTEM_MODE, true);
    } else {
      // Set system to Writable
      return new SetSystemModeOperator(SQLConstant.TOK_SET_SYSTEM_MODE, false);
    }
  }

  // Show Version

  @Override
  public Operator visitShowVersion(IoTDBSqlParser.ShowVersionContext ctx) {
    return new ShowOperator(SQLConstant.TOK_VERSION);
  }

  // Show Flush Info

  @Override
  public Operator visitShowFlushInfo(IoTDBSqlParser.ShowFlushInfoContext ctx) {
    return new ShowOperator(SQLConstant.TOK_FLUSH_TASK_INFO);
  }

  // Show Lock Info

  @Override
  public Operator visitShowLockInfo(IoTDBSqlParser.ShowLockInfoContext ctx) {
    if (ctx.prefixPath() != null) {
      return new ShowLockInfoOperator(SQLConstant.TOK_LOCK_INFO, parsePrefixPath(ctx.prefixPath()));
    } else {
      return new ShowLockInfoOperator(
          SQLConstant.TOK_LOCK_INFO, new PartialPath(SQLConstant.getSingleRootArray()));
    }
  }

  // Show Query Resource

  @Override
  public Operator visitShowQueryResource(IoTDBSqlParser.ShowQueryResourceContext ctx) {
    return new ShowQueryResourceOperate(SQLConstant.TOK_SHOW_QUERY_RESOURCE);
  }
  // Show Query Processlist

  @Override
  public Operator visitShowQueryProcesslist(IoTDBSqlParser.ShowQueryProcesslistContext ctx) {
    return new ShowOperator(SQLConstant.TOK_QUERY_PROCESSLIST);
  }

  // Kill Query

  @Override
  public Operator visitKillQuery(IoTDBSqlParser.KillQueryContext ctx) {
    KillQueryOperator killQueryOperator = new KillQueryOperator(TOK_KILL_QUERY);
    if (ctx.INTEGER_LITERAL() != null) {
      killQueryOperator.setQueryId(Integer.parseInt(ctx.INTEGER_LITERAL().getText()));
    }
    return killQueryOperator;
  }

  // Grant Watermark Embedding

  @Override
  public Operator visitGrantWatermarkEmbedding(IoTDBSqlParser.GrantWatermarkEmbeddingContext ctx) {
    List<IoTDBSqlParser.UsernameWithRootContext> usernameList = ctx.usernameWithRoot();
    List<String> users = new ArrayList<>();
    for (IoTDBSqlParser.UsernameWithRootContext username : usernameList) {
      users.add(parseIdentifier(username.getText()));
    }
    return new DataAuthOperator(SQLConstant.TOK_GRANT_WATERMARK_EMBEDDING, users);
  }

  // Revoke Watermark Embedding

  @Override
  public Operator visitRevokeWatermarkEmbedding(
      IoTDBSqlParser.RevokeWatermarkEmbeddingContext ctx) {
    List<IoTDBSqlParser.UsernameWithRootContext> usernameList = ctx.usernameWithRoot();
    List<String> users = new ArrayList<>();
    for (IoTDBSqlParser.UsernameWithRootContext username : usernameList) {
      users.add(parseIdentifier(username.getText()));
    }
    return new DataAuthOperator(SQLConstant.TOK_REVOKE_WATERMARK_EMBEDDING, users);
  }

  // Load Configuration

  @Override
  public Operator visitLoadConfiguration(IoTDBSqlParser.LoadConfigurationContext ctx) {
    if (ctx.GLOBAL() != null) {
      return new LoadConfigurationOperator(LoadConfigurationOperatorType.GLOBAL);
    } else {
      return new LoadConfigurationOperator(LoadConfigurationOperatorType.LOCAL);
    }
  }

  // Load Timeseries

  @Override
  public Operator visitLoadTimeseries(IoTDBSqlParser.LoadTimeseriesContext ctx) {
    if (ctx.prefixPath().nodeName().size() < 3) {
      throw new SQLParserException("data load command: child count < 3\n");
    }

    String csvPath = ctx.fileName.getText();
    StringContainer sc = new StringContainer(TsFileConstant.PATH_SEPARATOR);
    List<IoTDBSqlParser.NodeNameContext> nodeNames = ctx.prefixPath().nodeName();
    sc.addTail(ctx.prefixPath().ROOT().getText());
    for (IoTDBSqlParser.NodeNameContext nodeName : nodeNames) {
      sc.addTail(parseNodeName(nodeName));
    }
    return new LoadDataOperator(SQLConstant.TOK_DATALOAD, parseFilePath(csvPath), sc.toString());
  }

  // Load TsFile

  @Override
  public Operator visitLoadFile(IoTDBSqlParser.LoadFileContext ctx) {
    LoadFilesOperator loadFilesOperator =
        new LoadFilesOperator(
            new File(parseFilePath(ctx.fileName.getText())),
            true,
            IoTDBDescriptor.getInstance().getConfig().getDefaultStorageGroupLevel(),
            true);
    if (ctx.loadFilesClause() != null) {
      parseLoadFiles(loadFilesOperator, ctx.loadFilesClause());
    }
    return loadFilesOperator;
  }

  /**
   * used for parsing load tsfile, context will be one of "SCHEMA, LEVEL, METADATA", and maybe
   * followed by a recursion property statement
   *
   * @param operator the result operator, setting by clause context
   * @param ctx context of property statement
   */
  private void parseLoadFiles(
      LoadFilesOperator operator, IoTDBSqlParser.LoadFilesClauseContext ctx) {
    if (ctx.AUTOREGISTER() != null) {
      operator.setAutoCreateSchema(Boolean.parseBoolean(ctx.BOOLEAN_LITERAL().getText()));
    } else if (ctx.SGLEVEL() != null) {
      operator.setSgLevel(Integer.parseInt(ctx.INTEGER_LITERAL().getText()));
    } else if (ctx.VERIFY() != null) {
      operator.setVerifyMetadata(Boolean.parseBoolean(ctx.BOOLEAN_LITERAL().getText()));
    } else {
      throw new SQLParserException(
          String.format(
              "load tsfile format %s error, please input AUTOREGISTER | SGLEVEL | VERIFY.",
              ctx.getText()));
    }
    if (ctx.loadFilesClause() != null) {
      parseLoadFiles(operator, ctx.loadFilesClause());
    }
  }

  // Remove TsFile

  @Override
  public Operator visitRemoveFile(IoTDBSqlParser.RemoveFileContext ctx) {
    return new RemoveFileOperator(new File(parseFilePath(ctx.fileName.getText())));
  }

  // Unload TsFile

  @Override
  public Operator visitUnloadFile(IoTDBSqlParser.UnloadFileContext ctx) {
    return new UnloadFileOperator(
        new File(parseFilePath(ctx.srcFileName.getText())),
        new File(parseFilePath(ctx.dstFileDir.getText())));
  }

  /** 6. sync statement */
  @Override
  public Operator visitCreatePipeSink(IoTDBSqlParser.CreatePipeSinkContext ctx) {
    CreatePipeSinkOperator operator =
        new CreatePipeSinkOperator(
            parseIdentifier(ctx.pipeSinkName.getText()),
            parseIdentifier(ctx.pipeSinkType.getText()));
    if (ctx.syncAttributeClauses() != null) {
      operator.setPipeSinkAttributes(parseSyncAttributeClauses(ctx.syncAttributeClauses()));
    }
    return operator;
  }

  private Map<String, String> parseSyncAttributeClauses(
      IoTDBSqlParser.SyncAttributeClausesContext ctx) {
    Map<String, String> attributes = new HashMap<>();
    for (IoTDBSqlParser.AttributePairContext attributePair : ctx.attributePair()) {
      attributes.put(
          parseAttributeKey(attributePair.attributeKey()),
          parseAttributeValue(attributePair.attributeValue()));
    }
    return attributes;
  }

  @Override
  public Operator visitDropPipeSink(IoTDBSqlParser.DropPipeSinkContext ctx) {
    DropPipeSinkOperator operator =
        new DropPipeSinkOperator(StringEscapeUtils.unescapeJava(ctx.pipeSinkName.getText()));
    return operator;
  }

  @Override
  public Operator visitShowPipeSink(IoTDBSqlParser.ShowPipeSinkContext ctx) {
    ShowPipeSinkOperator operator = new ShowPipeSinkOperator();
    if (ctx.pipeSinkName != null) {
      operator.setPipeSinkName(StringEscapeUtils.unescapeJava(ctx.pipeSinkName.getText()));
    }
    return operator;
  }

  @Override
  public Operator visitShowPipeSinkType(IoTDBSqlParser.ShowPipeSinkTypeContext ctx) {
    ShowPipeSinkTypeOperator operator = new ShowPipeSinkTypeOperator();
    return operator;
  }

  @Override
  public Operator visitCreatePipe(IoTDBSqlParser.CreatePipeContext ctx) throws SQLParserException {
    CreatePipeOperator operator =
        new CreatePipeOperator(
            StringEscapeUtils.unescapeJava(ctx.pipeName.getText()),
            StringEscapeUtils.unescapeJava(ctx.pipeSinkName.getText()));

    if (ctx.selectStatement() != null) {
      parseSelectStatementForPipe(ctx.selectStatement(), operator);
    }
    if (ctx.syncAttributeClauses() != null) {
      operator.setPipeAttributes(parseSyncAttributeClauses(ctx.syncAttributeClauses()));
    }
    return operator;
  }

  @Override
  public Operator visitShowPipe(IoTDBSqlParser.ShowPipeContext ctx) {
    ShowPipeOperator operator = new ShowPipeOperator();
    if (ctx.pipeName != null) {
      operator.setPipeName(StringEscapeUtils.unescapeJava(ctx.pipeName.getText()));
    }
    return operator;
  }

  @Override
  public Operator visitStopPipe(IoTDBSqlParser.StopPipeContext ctx) {
    return new StopPipeOperator(StringEscapeUtils.unescapeJava(ctx.pipeName.getText()));
  }

  @Override
  public Operator visitStartPipe(IoTDBSqlParser.StartPipeContext ctx) {
    return new StartPipeOperator(StringEscapeUtils.unescapeJava(ctx.pipeName.getText()));
  }

  @Override
  public Operator visitDropPipe(IoTDBSqlParser.DropPipeContext ctx) {
    return new DropPipeOperator(StringEscapeUtils.unescapeJava(ctx.pipeName.getText()));
  }

  private void parseSelectStatementForPipe(
      IoTDBSqlParser.SelectStatementContext ctx, CreatePipeOperator operator)
      throws SQLParserException {
    if (ctx.TRACING() != null || ctx.intoClause() != null || ctx.specialClause() != null) {
      throw new SQLParserException("Not support for this sql in pipe.");
    }

    // parse select
    IoTDBSqlParser.SelectClauseContext selectCtx = ctx.selectClause();
    if (selectCtx.LAST() != null
        || selectCtx.topClause() != null
        || selectCtx.resultColumn().size() != 1) {
      throw new SQLParserException("Not support for this sql in pipe.");
    }
    IoTDBSqlParser.ResultColumnContext resultColumnCtx = selectCtx.resultColumn(0);
    if (resultColumnCtx.AS() != null
        || !IoTDBConstant.MULTI_LEVEL_PATH_WILDCARD.equals(
            resultColumnCtx.expression().getText())) {
      throw new SQLParserException("Not support for this sql in pipe.");
    }

    // parse from
    IoTDBSqlParser.FromClauseContext fromCtx = ctx.fromClause();
    if (fromCtx.prefixPath().size() != 1
        || !IoTDBConstant.PATH_ROOT.equals(fromCtx.prefixPath(0).getText())) {
      throw new SQLParserException("Not support for this sql in pipe.");
    }

    // parse where
    IoTDBSqlParser.WhereClauseContext whereCtx = ctx.whereClause();
    if (whereCtx != null) {
      if (whereCtx.orExpression() == null || whereCtx.indexPredicateClause() != null) {
        throw new SQLParserException("Not support for this sql in pipe.");
      }
      IoTDBSqlParser.OrExpressionContext orExpressionCtx = whereCtx.orExpression();
      if (orExpressionCtx.andExpression().size() != 1) {
        throw new SQLParserException("Not support for this sql in pipe.");
      }
      IoTDBSqlParser.AndExpressionContext andExpressionCtx = orExpressionCtx.andExpression(0);
      if (andExpressionCtx.predicate().size() != 1) {
        throw new SQLParserException("Not support for this sql in pipe.");
      }
      IoTDBSqlParser.PredicateContext predicateCtx = andExpressionCtx.predicate(0);
      if (predicateCtx.comparisonOperator() == null
          || (predicateCtx.comparisonOperator().OPERATOR_GTE() == null
              && predicateCtx.comparisonOperator().OPERATOR_GT() == null)
          || predicateCtx.suffixPath() != null
          || predicateCtx.fullPath() != null) {
        throw new SQLParserException("Not support for this sql in pipe.");
      }
      IoTDBSqlParser.ConstantContext constantCtx = predicateCtx.constant();
      if (constantCtx.dateExpression() == null) {
        throw new SQLParserException("data type error for time limit");
      }
      operator.setStartTime(parseDateExpression(constantCtx.dateExpression()));
    }
  }

  @Override
  public Operator visitStartPipeServer(IoTDBSqlParser.StartPipeServerContext ctx) {
    return new StartPipeServerOperator(SQLConstant.TOK_PIPE_SERVER_START);
  }

  @Override
  public Operator visitStopPipeServer(IoTDBSqlParser.StopPipeServerContext ctx) {
    return new StopPipeServerOperator(SQLConstant.TOK_PIPE_SERVER_STOP);
  }

  @Override
  public Operator visitShowPipeServer(IoTDBSqlParser.ShowPipeServerContext ctx) {
    return new ShowPipeServerOperator(SQLConstant.TOK_SHOW_PIPE_SERVER);
  }

  /** 7. Common Clauses */

  // IoTDB Objects

  private PartialPath parseFullPath(IoTDBSqlParser.FullPathContext ctx) {
    List<IoTDBSqlParser.NodeNameWithoutWildcardContext> nodeNamesWithoutStar =
        ctx.nodeNameWithoutWildcard();
    String[] path = new String[nodeNamesWithoutStar.size() + 1];
    int i = 0;
    if (ctx.ROOT() != null) {
      path[0] = ctx.ROOT().getText();
    }
    for (IoTDBSqlParser.NodeNameWithoutWildcardContext nodeNameWithoutStar : nodeNamesWithoutStar) {
      i++;
      path[i] = parseNodeNameWithoutWildCard(nodeNameWithoutStar);
    }
    return new PartialPath(path);
  }

  /** path of expression in withoutNull clause can start with root. */
  private PartialPath parseFullPathInExpression(
      IoTDBSqlParser.FullPathInExpressionContext ctx, boolean inWithoutNull)
      throws SQLParserException {
    List<IoTDBSqlParser.NodeNameContext> nodeNames = ctx.nodeName();
    int size = nodeNames.size();
    if (ctx.ROOT() != null) {
      if (!inWithoutNull) {
        throw new SQLParserException("Path can not start with root in select clause.");
      }
    }
    String[] path;
    if (ctx.ROOT() != null) {
      path = new String[size + 1];
      path[0] = ctx.ROOT().getText();
      for (int i = 0; i < nodeNames.size(); i++) {
        path[i + 1] = parseNodeName(nodeNames.get(i));
      }
    } else {
      path = new String[size];
      for (int i = 0; i < nodeNames.size(); i++) {
        path[i] = parseNodeName(nodeNames.get(i));
      }
    }
    return new PartialPath(path);
  }

  private PartialPath parsePrefixPath(IoTDBSqlParser.PrefixPathContext ctx) {
    List<IoTDBSqlParser.NodeNameContext> nodeNames = ctx.nodeName();
    String[] path = new String[nodeNames.size() + 1];
    path[0] = ctx.ROOT().getText();
    for (int i = 0; i < nodeNames.size(); i++) {
      path[i + 1] = parseNodeName(nodeNames.get(i));
    }
    return new PartialPath(path);
  }

  private PartialPath parseSuffixPath(IoTDBSqlParser.SuffixPathContext ctx) {
    List<IoTDBSqlParser.NodeNameContext> nodeNames = ctx.nodeName();
    String[] path = new String[nodeNames.size()];
    for (int i = 0; i < nodeNames.size(); i++) {
      path[i] = parseNodeName(nodeNames.get(i));
    }
    return new PartialPath(path);
  }

  private PartialPath convertConstantToPath(String src) throws IllegalPathException {
    return new PartialPath(src);
  }

  // node name

  /** function for parsing node name. */
  private String parseNodeName(IoTDBSqlParser.NodeNameContext ctx) {
    return parseIdentifier(ctx.getText());
  }

  private String parseNodeNameWithoutWildCard(IoTDBSqlParser.NodeNameWithoutWildcardContext ctx) {
    return parseIdentifier(ctx.getText());
  }

  // alias

  /** function for parsing Alias. */
  private String parseAlias(IoTDBSqlParser.AliasContext ctx) {
    String alias;
    if (ctx.STRING_LITERAL() != null) {
      alias = parseStringLiteral(ctx.STRING_LITERAL().getText());
    } else {
      alias = parseIdentifier(ctx.identifier().getText());
    }
    return alias;
  }

  /** function for parsing datetime literal. */
  public long parseDateFormat(String timestampStr) throws SQLParserException {
    if (timestampStr == null || "".equals(timestampStr.trim())) {
      throw new SQLParserException("input timestamp cannot be empty");
    }
    if (timestampStr.equalsIgnoreCase(SQLConstant.NOW_FUNC)) {
      return DatetimeUtils.currentTime();
    }
    try {
      return DatetimeUtils.convertDatetimeStrToLong(timestampStr, zoneId);
    } catch (Exception e) {
      throw new SQLParserException(
          String.format(
              "Input time format %s error. "
                  + "Input like yyyy-MM-dd HH:mm:ss, yyyy-MM-ddTHH:mm:ss or "
                  + "refer to user document for more info.",
              timestampStr));
    }
  }

  public long parseDateFormat(String timestampStr, long currentTime) throws SQLParserException {
    if (timestampStr == null || "".equals(timestampStr.trim())) {
      throw new SQLParserException("input timestamp cannot be empty");
    }
    if (timestampStr.equalsIgnoreCase(SQLConstant.NOW_FUNC)) {
      return currentTime;
    }
    try {
      return DatetimeUtils.convertDatetimeStrToLong(timestampStr, zoneId);
    } catch (Exception e) {
      throw new SQLParserException(
          String.format(
              "Input time format %s error. "
                  + "Input like yyyy-MM-dd HH:mm:ss, yyyy-MM-ddTHH:mm:ss or "
                  + "refer to user document for more info.",
              timestampStr));
    }
  }

  // Expression & Predicate

  /**
   * parse time expression, which is addition and subtraction expression of duration time, now() or
   * DataTimeFormat time.
   *
   * <p>eg. now() + 1d - 2h
   */
  private Long parseDateExpression(IoTDBSqlParser.DateExpressionContext ctx) {
    long time;
    time = parseDateFormat(ctx.getChild(0).getText());
    for (int i = 1; i < ctx.getChildCount(); i = i + 2) {
      if ("+".equals(ctx.getChild(i).getText())) {
        time += DatetimeUtils.convertDurationStrToLong(time, ctx.getChild(i + 1).getText());
      } else {
        time -= DatetimeUtils.convertDurationStrToLong(time, ctx.getChild(i + 1).getText());
      }
    }
    return time;
  }

  private Long parseDateExpression(IoTDBSqlParser.DateExpressionContext ctx, long currentTime) {
    long time;
    time = parseDateFormat(ctx.getChild(0).getText(), currentTime);
    for (int i = 1; i < ctx.getChildCount(); i = i + 2) {
      if ("+".equals(ctx.getChild(i).getText())) {
        time += DatetimeUtils.convertDurationStrToLong(time, ctx.getChild(i + 1).getText());
      } else {
        time -= DatetimeUtils.convertDurationStrToLong(time, ctx.getChild(i + 1).getText());
      }
    }
    return time;
  }

  private long parseTimeValue(IoTDBSqlParser.TimeValueContext ctx, long currentTime) {
    if (ctx.INTEGER_LITERAL() != null) {
      return Long.parseLong(ctx.INTEGER_LITERAL().getText());
    } else if (ctx.dateExpression() != null) {
      return parseDateExpression(ctx.dateExpression(), currentTime);
    } else {
      return parseDateFormat(ctx.datetimeLiteral().getText(), currentTime);
    }
  }

<<<<<<< HEAD
  @SuppressWarnings("squid:S3776")
  private Expression parseExpression(
      IoTDBSqlParser.ExpressionContext context, boolean inWithoutNull) {
=======
  private Expression parseExpression(IoTDBSqlParser.ExpressionContext context) {
>>>>>>> 738f33d9
    if (context.unaryInBracket != null) {
      return parseExpression(context.unaryInBracket, inWithoutNull);
    }

    if (context.constant() != null && !context.constant().isEmpty()) {
      return parseConstantOperand(context.constant(0));
    }

    if (context.time != null) {
      throw new UnsupportedOperationException();
    }

    if (context.fullPathInExpression() != null) {
      return new TimeSeriesOperand(
          parseFullPathInExpression(context.fullPathInExpression(), inWithoutNull));
    }

    if (context.functionName() != null) {
      return parseFunctionExpression(context);
    }

    if (context.expressionAfterUnaryOperator != null) {
      if (context.MINUS() != null) {
        return new NegationExpression(
            parseExpression(context.expressionAfterUnaryOperator, inWithoutNull));
      }
      if (context.OPERATOR_NOT() != null) {
        return new LogicNotExpression(
            parseExpression(context.expressionAfterUnaryOperator, inWithoutNull));
      }
      return parseExpression(context.expressionAfterUnaryOperator, inWithoutNull);
    }

    if (context.leftExpression != null && context.rightExpression != null) {
      Expression leftExpression = parseExpression(context.leftExpression, inWithoutNull);
      Expression rightExpression = parseExpression(context.rightExpression, inWithoutNull);
      if (context.STAR() != null) {
        return new MultiplicationExpression(leftExpression, rightExpression);
      }
      if (context.DIV() != null) {
        return new DivisionExpression(leftExpression, rightExpression);
      }
      if (context.MOD() != null) {
        return new ModuloExpression(leftExpression, rightExpression);
      }
      if (context.PLUS() != null) {
        return new AdditionExpression(leftExpression, rightExpression);
      }
      if (context.MINUS() != null) {
        return new SubtractionExpression(leftExpression, rightExpression);
      }
      if (context.OPERATOR_GT() != null) {
        return new GreaterThanExpression(leftExpression, rightExpression);
      }
      if (context.OPERATOR_GTE() != null) {
        return new GreaterEqualExpression(leftExpression, rightExpression);
      }
      if (context.OPERATOR_LT() != null) {
        return new LessThanExpression(leftExpression, rightExpression);
      }
      if (context.OPERATOR_LTE() != null) {
        return new LessEqualExpression(leftExpression, rightExpression);
      }
      if (context.OPERATOR_DEQ() != null) {
        return new EqualToExpression(leftExpression, rightExpression);
      }
      if (context.OPERATOR_NEQ() != null) {
        return new NonEqualExpression(leftExpression, rightExpression);
      }
      if (context.OPERATOR_AND() != null) {
        return new LogicAndExpression(leftExpression, rightExpression);
      }
      if (context.OPERATOR_OR() != null) {
        return new LogicOrExpression(leftExpression, rightExpression);
      }
      throw new UnsupportedOperationException();
    }

<<<<<<< HEAD
    if (context.functionName() != null) {
      return parseFunctionExpression(context, inWithoutNull);
    }

    if (context.unaryBeforeRegularExpression != null) {
      return parseRegularExpression(context);
=======
    if (context.unaryBeforeRegularOrLikeExpression != null) {
      if (context.REGEXP() != null) {
        return parseRegularExpression(context);
      }
      if (context.LIKE() != null) {
        return parseLikeExpression(context);
      }
      throw new UnsupportedOperationException();
>>>>>>> 738f33d9
    }

    if (context.unaryBeforeInExpression != null) {
      return parseInExpression(context);
    }

    throw new UnsupportedOperationException();
  }

  private Expression parseFunctionExpression(
      IoTDBSqlParser.ExpressionContext functionClause, boolean inWithoutNull) {
    FunctionExpression functionExpression =
        new FunctionExpression(parseIdentifier(functionClause.functionName().getText()));

    // expressions
    boolean hasNonPureConstantSubExpression = false;
    for (IoTDBSqlParser.ExpressionContext expression : functionClause.expression()) {
      Expression subexpression = parseExpression(expression, inWithoutNull);
      if (!subexpression.isConstantOperand()) {
        hasNonPureConstantSubExpression = true;
      }
      functionExpression.addExpression(subexpression);
    }

    // It is not allowed to have function expressions like F(1, 1.0). There should be at least one
    // non-pure-constant sub-expression, otherwise the timestamp of the row cannot be inferred.
    if (!hasNonPureConstantSubExpression) {
      throw new SQLParserException(
          "Invalid function expression, all the arguments are constant operands: "
              + functionClause.getText());
    }

    // attributes
    for (IoTDBSqlParser.FunctionAttributeContext functionAttribute :
        functionClause.functionAttribute()) {
      functionExpression.addAttribute(
          parseAttributeKey(functionAttribute.attributeKey()),
          parseAttributeValue(functionAttribute.attributeValue()));
    }

    return functionExpression;
  }

  private Expression parseRegularExpression(ExpressionContext context) {
    return new RegularExpression(
        parseExpression(context.unaryBeforeRegularOrLikeExpression),
        parseStringLiteral(context.STRING_LITERAL().getText()));
  }

  private Expression parseLikeExpression(ExpressionContext context) {
    throw new UnsupportedOperationException();
  }

  private Expression parseInExpression(ExpressionContext context) {
    throw new UnsupportedOperationException();
  }

  private Expression parseConstantOperand(ConstantContext constantContext) {
    try {
      String text = constantContext.getText();
      if (clientVersion.equals(IoTDBConstant.ClientVersion.V_0_13)) {
        if (constantContext.BOOLEAN_LITERAL() != null) {
          return new ConstantOperand(TSDataType.BOOLEAN, text);
        } else if (constantContext.STRING_LITERAL() != null) {
          return new ConstantOperand(TSDataType.TEXT, parseStringLiteral(text));
        } else if (constantContext.INTEGER_LITERAL() != null) {
          return new ConstantOperand(TSDataType.INT64, text);
        } else if (constantContext.realLiteral() != null) {
          return new ConstantOperand(TSDataType.DOUBLE, text);
        } else {
          throw new SQLParserException("Unsupported constant operand: " + text);
        }
      } else if (clientVersion.equals(IoTDBConstant.ClientVersion.V_0_12)) {
        // if client version is before 0.13, node name in expression may be a constant
        return new TimeSeriesOperand(convertConstantToPath(text));
      } else {
        throw new UnsupportedOperationException();
      }
    } catch (IllegalPathException e) {
      throw new SQLParserException(e.getMessage());
    }
  }

  private FilterOperator parseOrExpression(IoTDBSqlParser.OrExpressionContext ctx) {
    if (ctx.andExpression().size() == 1) {
      return parseAndExpression(ctx.andExpression(0));
    }
    FilterOperator binaryOp = new FilterOperator(FilterType.KW_OR);
    if (ctx.andExpression().size() > 2) {
      binaryOp.addChildOperator(parseAndExpression(ctx.andExpression(0)));
      binaryOp.addChildOperator(parseAndExpression(ctx.andExpression(1)));
      for (int i = 2; i < ctx.andExpression().size(); i++) {
        FilterOperator op = new FilterOperator(FilterType.KW_OR);
        op.addChildOperator(binaryOp);
        op.addChildOperator(parseAndExpression(ctx.andExpression(i)));
        binaryOp = op;
      }
    } else {
      for (IoTDBSqlParser.AndExpressionContext andExpressionContext : ctx.andExpression()) {
        binaryOp.addChildOperator(parseAndExpression(andExpressionContext));
      }
    }
    return binaryOp;
  }

  private FilterOperator parseAndExpression(IoTDBSqlParser.AndExpressionContext ctx) {
    if (ctx.predicate().size() == 1) {
      return parsePredicate(ctx.predicate(0));
    }
    FilterOperator binaryOp = new FilterOperator(FilterType.KW_AND);
    int size = ctx.predicate().size();
    if (size > 2) {
      binaryOp.addChildOperator(parsePredicate(ctx.predicate(0)));
      binaryOp.addChildOperator(parsePredicate(ctx.predicate(1)));
      for (int i = 2; i < size; i++) {
        FilterOperator op = new FilterOperator(FilterType.KW_AND);
        op.addChildOperator(binaryOp);
        op.addChildOperator(parsePredicate(ctx.predicate(i)));
        binaryOp = op;
      }
    } else {
      for (IoTDBSqlParser.PredicateContext predicateContext : ctx.predicate()) {
        binaryOp.addChildOperator(parsePredicate(predicateContext));
      }
    }
    return binaryOp;
  }

  @SuppressWarnings("squid:S3776") // Suppress high Cognitive Complexity warning
  private FilterOperator parsePredicate(IoTDBSqlParser.PredicateContext ctx) {
    PartialPath path = null;
    if (ctx.OPERATOR_NOT() != null) {
      FilterOperator notOp = new FilterOperator(FilterType.KW_NOT);
      notOp.addChildOperator(parseOrExpression(ctx.orExpression()));
      return notOp;
    } else if (ctx.LR_BRACKET() != null && ctx.OPERATOR_NOT() == null) {
      return parseOrExpression(ctx.orExpression());
    } else if (ctx.REGEXP() != null || ctx.LIKE() != null) {
      if (ctx.suffixPath() != null) {
        path = parseSuffixPath(ctx.suffixPath());
      } else if (ctx.fullPath() != null) {
        path = parseFullPath(ctx.fullPath());
      }
      if (path == null) {
        throw new SQLParserException("Path is null, please check the sql.");
      }
      return ctx.REGEXP() != null
          ? new RegexpOperator(FilterType.REGEXP, path, ctx.STRING_LITERAL().getText())
          : new LikeOperator(FilterType.LIKE, path, ctx.STRING_LITERAL().getText());
    } else {
      if (ctx.TIME() != null || ctx.TIMESTAMP() != null) {
        path = new PartialPath(SQLConstant.getSingleTimeArray());
      }
      if (ctx.fullPath() != null) {
        path = parseFullPath(ctx.fullPath());
      }
      if (ctx.suffixPath() != null) {
        path = parseSuffixPath(ctx.suffixPath());
      }
      if (path == null) {
        throw new SQLParserException("Path is null, please check the sql.");
      }
      if (ctx.inClause() != null) {
        return parseInOperator(ctx.inClause(), path);
      } else {
        return parseBasicFunctionOperator(ctx, path);
      }
    }
  }

  private FilterOperator parseBasicFunctionOperator(
      IoTDBSqlParser.PredicateContext ctx, PartialPath path) {
    BasicFunctionOperator basic;
    if (ctx.constant().dateExpression() != null) {
      if (!path.equals(TIME_PATH)) {
        throw new SQLParserException(path.getFullPath(), "Date can only be used to time");
      }
      basic =
          new BasicFunctionOperator(
              FilterConstant.lexerToFilterType.get(ctx.comparisonOperator().type.getType()),
              path,
              Long.toString(parseDateExpression(ctx.constant().dateExpression())));
    } else {
      basic =
          new BasicFunctionOperator(
              FilterConstant.lexerToFilterType.get(ctx.comparisonOperator().type.getType()),
              path,
              parseStringLiteral(ctx.constant().getText()));
    }
    return basic;
  }

  private FilterOperator parseInOperator(IoTDBSqlParser.InClauseContext ctx, PartialPath path) {
    Set<String> values = new HashSet<>();
    boolean not = ctx.OPERATOR_NOT() != null;
    for (IoTDBSqlParser.ConstantContext constant : ctx.constant()) {
      if (constant.dateExpression() != null) {
        if (!path.equals(TIME_PATH)) {
          throw new SQLParserException(path.getFullPath(), "Date can only be used to time");
        }
        values.add(Long.toString(parseDateExpression(constant.dateExpression())));
      } else {
        values.add(constant.getText());
      }
    }
    return new InOperator(FilterType.IN, path, not, values);
  }

  private void parseIndexPredicate(IoTDBSqlParser.IndexPredicateClauseContext ctx) {
    Map<String, Object> props;
    PartialPath path;
    if (ctx.suffixPath() != null) {
      path = parseSuffixPath(ctx.suffixPath());
    } else {
      path = parseFullPath(ctx.fullPath());
    }
    if (ctx.LIKE() != null) {
      // whole matching case
      if (queryOp.getSelectComponent().getResultColumns().size() != 1) {
        throw new SQLParserException("Index query statement allows only one select path");
      }
      if (!path.equals(
          queryOp.getSelectComponent().getResultColumns().get(0).getExpression().toString())) {
        throw new SQLParserException(
            "In the index query statement, "
                + "the path in select element and the index predicate should be same");
      }
      if (queryOp.getProps() != null) {
        props = queryOp.getProps();
      } else {
        props = new HashMap<>();
      }
      props.put(PATTERN, parseSequence(ctx.sequenceClause(0)));
      queryOp.setIndexType(IndexType.RTREE_PAA);
    } else if (ctx.CONTAIN() != null) {
      // subsequence matching case
      List<double[]> compositePattern = new ArrayList<>();
      List<Double> thresholds = new ArrayList<>();
      for (int i = 0; i < ctx.sequenceClause().size(); i++) {
        compositePattern.add(parseSequence(ctx.sequenceClause(i)));
        thresholds.add(Double.parseDouble(ctx.constant(i).getText()));
      }
      if (queryOp.getProps() != null) {
        props = queryOp.getProps();
      } else {
        props = new HashMap<>();
      }
      List<ResultColumn> resultColumns = new ArrayList<>();
      resultColumns.add(new ResultColumn(new TimeSeriesOperand(path)));
      queryOp.getSelectComponent().setResultColumns(resultColumns);
      props.put(PATTERN, compositePattern);
      props.put(THRESHOLD, thresholds);
      queryOp.setIndexType(IndexType.ELB_INDEX);
    } else {
      throw new SQLParserException("Unknown index predicate: " + ctx);
    }
    queryOp.setProps(props);
  }

  private double[] parseSequence(IoTDBSqlParser.SequenceClauseContext ctx) {
    int seqLen = ctx.constant().size();
    double[] sequence = new double[seqLen];
    for (int i = 0; i < seqLen; i++) {
      sequence[i] = Double.parseDouble(ctx.constant(i).getText());
    }
    return sequence;
  }

  // Select Clause

  public void parseSelectClause(IoTDBSqlParser.SelectClauseContext ctx) {
    SelectComponent selectComponent = new SelectComponent(zoneId);
    if (ctx.topClause() != null) {
      // TODO: parse info of top clause into selectOp
      visitTopClause(ctx.topClause());
    } else if (ctx.LAST() != null) {
      queryOp = new LastQueryOperator(queryOp);
    }

    // add aliasSet
    Set<String> aliasSet = new HashSet<>();
    for (IoTDBSqlParser.ResultColumnContext resultColumnContext : ctx.resultColumn()) {
      ResultColumn resultColumn = parseResultColumn(resultColumnContext);
      if (resultColumn.hasAlias()) {
        aliasSet.add(resultColumn.getAlias());
      }
      selectComponent.addResultColumn(resultColumn);
    }

    // judge query type
    if (!hasDecidedQueryType()) {
      if (selectComponent.hasUserDefinedAggregationFunction()) {
        queryOp = new UDAFQueryOperator(new AggregationQueryOperator(queryOp));
      } else if (selectComponent.hasPlainAggregationFunction()) {
        queryOp = new AggregationQueryOperator(queryOp);
      } else if (selectComponent.hasTimeSeriesGeneratingFunction()) {
        queryOp = new UDTFQueryOperator(queryOp);
      }
    } else if (selectComponent.hasUserDefinedAggregationFunction()) {
      queryOp = new UDAFQueryOperator((AggregationQueryOperator) (queryOp));
    }
    queryOp.setAliasSet(aliasSet);
    queryOp.setSelectComponent(selectComponent);
  }

  @Override
  public Operator visitTopClause(IoTDBSqlParser.TopClauseContext ctx) {
    Map<String, Object> props = new HashMap<>();
    int top = Integer.parseInt(ctx.INTEGER_LITERAL().getText());
    if (top <= 0 || top > 1000) {
      throw new SQLParserException(
          String.format(
              "TOP <N>: N should be greater than 0 and less than 1000, current N is %d", top));
    }
    props.put(TOP_K, top);
    queryOp.setProps(props);
    return queryOp;
  }

  private ResultColumn parseResultColumn(IoTDBSqlParser.ResultColumnContext resultColumnContext) {
    Expression expression = parseExpression(resultColumnContext.expression(), false);
    if (expression.isConstantOperand()) {
      throw new SQLParserException("Constant operand is not allowed: " + expression);
    }
    String alias = null;
    if (resultColumnContext.AS() != null) {
      alias = parseAlias(resultColumnContext.alias());
    }
    return new ResultColumn(expression, alias);
  }

  // From Clause

  public void parseFromClause(IoTDBSqlParser.FromClauseContext ctx) {
    FromComponent fromComponent = new FromComponent();
    List<IoTDBSqlParser.PrefixPathContext> prefixFromPaths = ctx.prefixPath();
    for (IoTDBSqlParser.PrefixPathContext prefixFromPath : prefixFromPaths) {
      PartialPath path = parsePrefixPath(prefixFromPath);
      fromComponent.addPrefixTablePath(path);
    }
    queryOp.setFromComponent(fromComponent);
  }

  // Where Clause

  public WhereComponent parseWhereClause(IoTDBSqlParser.WhereClauseContext ctx) {
    if (ctx.indexPredicateClause() != null) {
      parseIndexPredicate(ctx.indexPredicateClause());
      return null;
    }
    FilterOperator whereOp = new FilterOperator();
    whereOp.addChildOperator(parseOrExpression(ctx.orExpression()));
    return new WhereComponent(whereOp.getChildren().get(0));
  }

  // Tag & Property & Attribute

  public void parseTagClause(IoTDBSqlParser.TagClauseContext ctx, Operator operator) {
    Map<String, String> tags = extractMap(ctx.attributePair(), ctx.attributePair(0));
    if (operator instanceof CreateTimeSeriesOperator) {
      ((CreateTimeSeriesOperator) operator).setTags(tags);
    } else if (operator instanceof CreateAlignedTimeSeriesOperator) {
      ((CreateAlignedTimeSeriesOperator) operator).addTagsList(tags);
    } else if (operator instanceof AlterTimeSeriesOperator) {
      ((AlterTimeSeriesOperator) operator).setTagsMap(tags);
    }
  }

  public void parseAttributeClause(IoTDBSqlParser.AttributeClauseContext ctx, Operator operator) {
    Map<String, String> attributes = extractMap(ctx.attributePair(), ctx.attributePair(0));
    if (operator instanceof CreateTimeSeriesOperator) {
      ((CreateTimeSeriesOperator) operator).setAttributes(attributes);
    } else if (operator instanceof CreateAlignedTimeSeriesOperator) {
      ((CreateAlignedTimeSeriesOperator) operator).addAttributesList(attributes);
    } else if (operator instanceof AlterTimeSeriesOperator) {
      ((AlterTimeSeriesOperator) operator).setAttributesMap(attributes);
    }
  }

  // Limit & Offset Clause

  private void parseLimitClause(IoTDBSqlParser.LimitClauseContext ctx, Operator operator) {
    int limit;
    try {
      limit = Integer.parseInt(ctx.INTEGER_LITERAL().getText());
    } catch (NumberFormatException e) {
      throw new SQLParserException("Out of range. LIMIT <N>: N should be Int32.");
    }
    if (limit <= 0) {
      throw new SQLParserException("LIMIT <N>: N should be greater than 0.");
    }
    if (operator instanceof ShowTimeSeriesOperator) {
      ((ShowTimeSeriesOperator) operator).setLimit(limit);
    } else if (operator instanceof ShowDevicesOperator) {
      ((ShowDevicesOperator) operator).setLimit(limit);
    } else {
      SpecialClauseComponent specialClauseComponent = queryOp.getSpecialClauseComponent();
      if (specialClauseComponent == null) {
        specialClauseComponent = new SpecialClauseComponent();
      }
      specialClauseComponent.setRowLimit(limit);
      queryOp.setSpecialClauseComponent(specialClauseComponent);
    }
    if (ctx.offsetClause() != null) {
      parseOffsetClause(ctx.offsetClause(), operator);
    }
  }

  private void parseOffsetClause(IoTDBSqlParser.OffsetClauseContext ctx, Operator operator) {
    int offset;
    try {
      offset = Integer.parseInt(ctx.INTEGER_LITERAL().getText());
    } catch (NumberFormatException e) {
      throw new SQLParserException(
          "Out of range. OFFSET <OFFSETValue>: OFFSETValue should be Int32.");
    }
    if (offset < 0) {
      throw new SQLParserException("OFFSET <OFFSETValue>: OFFSETValue should >= 0.");
    }
    if (operator instanceof ShowTimeSeriesOperator) {
      ((ShowTimeSeriesOperator) operator).setOffset(offset);
    } else if (operator instanceof ShowDevicesOperator) {
      ((ShowDevicesOperator) operator).setOffset(offset);
    } else {
      SpecialClauseComponent specialClauseComponent = queryOp.getSpecialClauseComponent();
      if (specialClauseComponent == null) {
        specialClauseComponent = new SpecialClauseComponent();
      }
      specialClauseComponent.setRowOffset(offset);
      queryOp.setSpecialClauseComponent(specialClauseComponent);
    }
  }

  private void parseSlimitClause(IoTDBSqlParser.SlimitClauseContext ctx) {
    int slimit;
    try {
      slimit = Integer.parseInt(ctx.INTEGER_LITERAL().getText());
    } catch (NumberFormatException e) {
      throw new SQLParserException("Out of range. SLIMIT <SN>: SN should be Int32.");
    }
    if (slimit <= 0) {
      throw new SQLParserException("SLIMIT <SN>: SN should be greater than 0.");
    }
    SpecialClauseComponent specialClauseComponent = queryOp.getSpecialClauseComponent();
    if (specialClauseComponent == null) {
      specialClauseComponent = new SpecialClauseComponent();
    }
    specialClauseComponent.setSeriesLimit(slimit);
    queryOp.setSpecialClauseComponent(specialClauseComponent);
    if (ctx.soffsetClause() != null) {
      parseSoffsetClause(ctx.soffsetClause(), queryOp);
    }
  }

  public void parseSoffsetClause(IoTDBSqlParser.SoffsetClauseContext ctx, QueryOperator queryOp) {
    int soffset;
    try {
      soffset = Integer.parseInt(ctx.INTEGER_LITERAL().getText());
    } catch (NumberFormatException e) {
      throw new SQLParserException(
          "Out of range. SOFFSET <SOFFSETValue>: SOFFSETValue should be Int32.");
    }
    if (soffset < 0) {
      throw new SQLParserException("SOFFSET <SOFFSETValue>: SOFFSETValue should >= 0.");
    }
    SpecialClauseComponent specialClauseComponent = queryOp.getSpecialClauseComponent();
    if (specialClauseComponent == null) {
      specialClauseComponent = new SpecialClauseComponent();
    }
    specialClauseComponent.setSeriesOffset(soffset);
    queryOp.setSpecialClauseComponent(specialClauseComponent);
  }

  /** Utils */
  private boolean hasDecidedQueryType() {
    return queryOp instanceof GroupByQueryOperator
        || queryOp instanceof FillQueryOperator
        || queryOp instanceof LastQueryOperator
        || queryOp instanceof AggregationQueryOperator
        || queryOp instanceof UDTFQueryOperator
        || queryOp instanceof UDAFQueryOperator;
  }

  private String parseStringLiteral(String src) {
    if (2 <= src.length()) {
      String unescapeString = StringEscapeUtils.unescapeJava(src.substring(1, src.length() - 1));
      if (src.charAt(0) == '\"' && src.charAt(src.length() - 1) == '\"') {
        // replace "" with "
        String replaced = unescapeString.replace("\"\"", "\"");
        return replaced.length() == 0 ? "" : replaced;
      }
      if ((src.charAt(0) == '\'' && src.charAt(src.length() - 1) == '\'')) {
        // replace '' with '
        String replaced = unescapeString.replace("''", "'");
        return replaced.length() == 0 ? "" : replaced;
      }
    }
    return src;
  }

  private String parseStringLiteralInInsertValue(String src) {
    if (2 <= src.length()) {
      if ((src.charAt(0) == '\"' && src.charAt(src.length() - 1) == '\"')
          || (src.charAt(0) == '\'' && src.charAt(src.length() - 1) == '\'')) {
        return "'" + parseStringLiteral(src) + "'";
      }
    }
    return src;
  }

  private String parseIdentifier(String src) {
    if (2 <= src.length() && src.charAt(0) == '`' && src.charAt(src.length() - 1) == '`') {
      String unescaped = StringEscapeUtils.unescapeJava(src.substring(1, src.length() - 1));
      // replace `` with `
      return unescaped.replace("``", "`");
    }
    return src;
  }

  /** function for parsing file path used by LOAD statement. */
  public String parseFilePath(String src) {
    return src.substring(1, src.length() - 1);
  }

  /**
   * parse time unit or sliding step in group by query.
   *
   * @param durationStr represent duration string like: 12d8m9ns, 1y1d, etc.
   * @return time in milliseconds, microseconds, or nanoseconds depending on the profile
   */
  private long parseTimeUnitOrSlidingStep(
      String durationStr, boolean isParsingTimeUnit, GroupByClauseComponent groupByComponent) {
    if (durationStr.toLowerCase().contains("mo")) {
      if (isParsingTimeUnit) {
        groupByComponent.setIntervalByMonth(true);
      } else {
        groupByComponent.setSlidingStepByMonth(true);
      }
    }
    return DatetimeUtils.convertDurationStrToLong(durationStr);
  }

  private void setMap(IoTDBSqlParser.AlterClauseContext ctx, Map<String, String> alterMap) {
    List<IoTDBSqlParser.AttributePairContext> tagsList = ctx.attributePair();
    if (ctx.attributePair(0) != null) {
      for (IoTDBSqlParser.AttributePairContext attributePair : tagsList) {
        String value;
        value = parseAttributeValue(attributePair.attributeValue());
        alterMap.put(parseAttributeKey(attributePair.attributeKey()), value);
      }
    }
  }

  private Map<String, String> extractMap(
      List<IoTDBSqlParser.AttributePairContext> attributePair2,
      IoTDBSqlParser.AttributePairContext attributePair3) {
    Map<String, String> tags = new HashMap<>(attributePair2.size());
    if (attributePair3 != null) {
      for (IoTDBSqlParser.AttributePairContext attributePair : attributePair2) {
        tags.put(
            parseAttributeKey(attributePair.attributeKey()),
            parseAttributeValue(attributePair.attributeValue()));
      }
    }
    return tags;
  }

  private String parseAttributeKey(IoTDBSqlParser.AttributeKeyContext ctx) {
    if (ctx.STRING_LITERAL() != null) {
      return parseStringLiteral(ctx.getText());
    }
    return parseIdentifier(ctx.getText());
  }

  private String parseAttributeValue(IoTDBSqlParser.AttributeValueContext ctx) {
    if (ctx.constant() != null) {
      return parseStringLiteral(ctx.getText());
    }
    return parseIdentifier(ctx.getText());
  }

  private Pair<Long, Long> calcOperatorInterval(FilterOperator filterOperator) {

    if (filterOperator.getSinglePath() != null
        && !IoTDBConstant.TIME.equals(filterOperator.getSinglePath().getMeasurement())) {
      throw new SQLParserException(DELETE_ONLY_SUPPORT_TIME_EXP_ERROR_MSG);
    }

    long time = Long.parseLong(((BasicFunctionOperator) filterOperator).getValue());
    switch (filterOperator.getFilterType()) {
      case LESSTHAN:
        return new Pair<>(Long.MIN_VALUE, time - 1);
      case LESSTHANOREQUALTO:
        return new Pair<>(Long.MIN_VALUE, time);
      case GREATERTHAN:
        return new Pair<>(time + 1, Long.MAX_VALUE);
      case GREATERTHANOREQUALTO:
        return new Pair<>(time, Long.MAX_VALUE);
      case EQUAL:
        return new Pair<>(time, time);
      default:
        throw new SQLParserException(DELETE_RANGE_ERROR_MSG);
    }
  }
}<|MERGE_RESOLUTION|>--- conflicted
+++ resolved
@@ -2540,13 +2540,9 @@
     }
   }
 
-<<<<<<< HEAD
   @SuppressWarnings("squid:S3776")
   private Expression parseExpression(
       IoTDBSqlParser.ExpressionContext context, boolean inWithoutNull) {
-=======
-  private Expression parseExpression(IoTDBSqlParser.ExpressionContext context) {
->>>>>>> 738f33d9
     if (context.unaryInBracket != null) {
       return parseExpression(context.unaryInBracket, inWithoutNull);
     }
@@ -2565,7 +2561,7 @@
     }
 
     if (context.functionName() != null) {
-      return parseFunctionExpression(context);
+      return parseFunctionExpression(context, inWithoutNull);
     }
 
     if (context.expressionAfterUnaryOperator != null) {
@@ -2625,27 +2621,18 @@
       throw new UnsupportedOperationException();
     }
 
-<<<<<<< HEAD
-    if (context.functionName() != null) {
-      return parseFunctionExpression(context, inWithoutNull);
-    }
-
-    if (context.unaryBeforeRegularExpression != null) {
-      return parseRegularExpression(context);
-=======
     if (context.unaryBeforeRegularOrLikeExpression != null) {
       if (context.REGEXP() != null) {
-        return parseRegularExpression(context);
+        return parseRegularExpression(context, inWithoutNull);
       }
       if (context.LIKE() != null) {
-        return parseLikeExpression(context);
+        return parseLikeExpression(context, inWithoutNull);
       }
       throw new UnsupportedOperationException();
->>>>>>> 738f33d9
     }
 
     if (context.unaryBeforeInExpression != null) {
-      return parseInExpression(context);
+      return parseInExpression(context, inWithoutNull);
     }
 
     throw new UnsupportedOperationException();
@@ -2685,17 +2672,17 @@
     return functionExpression;
   }
 
-  private Expression parseRegularExpression(ExpressionContext context) {
+  private Expression parseRegularExpression(ExpressionContext context, boolean inWithoutNull) {
     return new RegularExpression(
-        parseExpression(context.unaryBeforeRegularOrLikeExpression),
+        parseExpression(context.unaryBeforeRegularOrLikeExpression, inWithoutNull),
         parseStringLiteral(context.STRING_LITERAL().getText()));
   }
 
-  private Expression parseLikeExpression(ExpressionContext context) {
+  private Expression parseLikeExpression(ExpressionContext context, boolean inWithoutNull) {
     throw new UnsupportedOperationException();
   }
 
-  private Expression parseInExpression(ExpressionContext context) {
+  private Expression parseInExpression(ExpressionContext context, boolean inWithoutNull) {
     throw new UnsupportedOperationException();
   }
 
