/*
 * Licensed to the Apache Software Foundation (ASF) under one
 * or more contributor license agreements.  See the NOTICE file
 * distributed with this work for additional information
 * regarding copyright ownership.  The ASF licenses this file
 * to you under the Apache License, Version 2.0 (the
 * "License"); you may not use this file except in compliance
 * with the License.  You may obtain a copy of the License at
 *
 *      http://www.apache.org/licenses/LICENSE-2.0
 *
 * Unless required by applicable law or agreed to in writing,
 * software distributed under the License is distributed on an
 * "AS IS" BASIS, WITHOUT WARRANTIES OR CONDITIONS OF ANY
 * KIND, either express or implied.  See the License for the
 * specific language governing permissions and limitations
 * under the License.
 */

package org.apache.iotdb.db.mpp.plan.analyze;

import org.apache.iotdb.common.rpc.thrift.TDataNodeLocation;
import org.apache.iotdb.common.rpc.thrift.TEndPoint;
import org.apache.iotdb.common.rpc.thrift.TRegionReplicaSet;
import org.apache.iotdb.common.rpc.thrift.TSStatus;
import org.apache.iotdb.common.rpc.thrift.TSchemaNode;
import org.apache.iotdb.commons.partition.DataPartition;
import org.apache.iotdb.commons.partition.SchemaPartition;
import org.apache.iotdb.commons.path.PartialPath;
import org.apache.iotdb.db.metadata.template.Template;
import org.apache.iotdb.db.mpp.common.NodeRef;
import org.apache.iotdb.db.mpp.common.header.DatasetHeader;
import org.apache.iotdb.db.mpp.common.schematree.ISchemaTree;
import org.apache.iotdb.db.mpp.plan.expression.Expression;
import org.apache.iotdb.db.mpp.plan.expression.ExpressionType;
import org.apache.iotdb.db.mpp.plan.planner.plan.parameter.DeviceViewIntoPathDescriptor;
import org.apache.iotdb.db.mpp.plan.planner.plan.parameter.FillDescriptor;
import org.apache.iotdb.db.mpp.plan.planner.plan.parameter.GroupByParameter;
import org.apache.iotdb.db.mpp.plan.planner.plan.parameter.GroupByTimeParameter;
import org.apache.iotdb.db.mpp.plan.planner.plan.parameter.IntoPathDescriptor;
import org.apache.iotdb.db.mpp.plan.planner.plan.parameter.OrderByParameter;
import org.apache.iotdb.db.mpp.plan.statement.Statement;
import org.apache.iotdb.db.mpp.plan.statement.component.Ordering;
import org.apache.iotdb.db.mpp.plan.statement.component.SortItem;
import org.apache.iotdb.db.mpp.plan.statement.crud.QueryStatement;
import org.apache.iotdb.db.mpp.plan.statement.sys.ShowQueriesStatement;
import org.apache.iotdb.tsfile.file.metadata.enums.TSDataType;
import org.apache.iotdb.tsfile.read.filter.basic.Filter;
import org.apache.iotdb.tsfile.utils.Pair;

import java.util.ArrayList;
import java.util.LinkedHashMap;
import java.util.List;
import java.util.Map;
import java.util.Set;

import static com.google.common.base.Preconditions.checkArgument;

/** Analysis used for planning a query. TODO: This class may need to store more info for a query. */
public class Analysis {

  /////////////////////////////////////////////////////////////////////////////////////////////////
  // Common Analysis
  /////////////////////////////////////////////////////////////////////////////////////////////////

  // Statement
  private Statement statement;

  // indicate whether this statement is `WRITE` or `READ`
  private QueryType queryType;

  private DataPartition dataPartition;

  private SchemaPartition schemaPartition;

  private ISchemaTree schemaTree;

  private List<TEndPoint> redirectNodeList;

  // map from output column name (for every node) to its datatype
  private final Map<NodeRef<Expression>, TSDataType> expressionTypes = new LinkedHashMap<>();

  private boolean finishQueryAfterAnalyze;

  // potential fail status when finishQueryAfterAnalyze is true. If failStatus is NULL, means no
  // fail.

  private TSStatus failStatus;

  /////////////////////////////////////////////////////////////////////////////////////////////////
  // Query Analysis (used in ALIGN BY TIME)
  /////////////////////////////////////////////////////////////////////////////////////////////////

  // map from device name to series/aggregation under this device
  private Set<Expression> sourceExpressions;

  // input expressions of aggregations to be calculated
  private Set<Expression> sourceTransformExpressions;

  private Expression whereExpression;

  private Expression groupByExpression;

  // all aggregations that need to be calculated
  private Set<Expression> aggregationExpressions;

  // An ordered map from cross-timeseries aggregation to list of inner-timeseries aggregations. The
  // keys' order is the output one.
  private LinkedHashMap<Expression, Set<Expression>> crossGroupByExpressions;

  // tag keys specified in `GROUP BY TAG` clause
  private List<String> tagKeys;

  // {tag values -> {grouped expression -> output expressions}}
  // For different combination of tag keys, the grouped expression may be different. Let's say there
  // are 3 timeseries root.sg.d1.temperature, root.sg.d1.status, root.sg.d2.temperature, and their
  // tags are [k1=v1], [k1=v1] and [k1=v2] respectively. For query "SELECT last_value(**) FROM root
  // GROUP BY k1", timeseries are grouped by their tags into 2 buckets. Bucket [v1] has
  // [root.sg.d1.temperature, root.sg.d1.status], while bucket [v2] has [root.sg.d2.temperature].
  // Thus, the aggregation results of bucket [v1] and [v2] are different. Bucket [v1] has 2
  // aggregation results last_value(temperature) and last_value(status), whereas bucket [v2] only
  // has [last_value(temperature)].
  private Map<List<String>, LinkedHashMap<Expression, List<Expression>>>
      tagValuesToGroupedTimeseriesOperands;

  /////////////////////////////////////////////////////////////////////////////////////////////////
  // Query Analysis (used in ALIGN BY DEVICE)
  /////////////////////////////////////////////////////////////////////////////////////////////////

  // map from device name to series/aggregation under this device
  private Map<String, Set<Expression>> deviceToSourceExpressions;

  // input expressions of aggregations to be calculated
  private Map<String, Set<Expression>> deviceToSourceTransformExpressions;

  // map from device name to query filter under this device
  private Map<String, Expression> deviceToWhereExpression;

  // all aggregations that need to be calculated
  private Map<String, Set<Expression>> deviceToAggregationExpressions;

  // expression of output column to be calculated
  private Map<String, Set<Expression>> deviceToSelectExpressions;

  // expression of group by that need to be calculated
  private Map<String, Expression> deviceToGroupByExpression;

  // expression of order by that need to be calculated
  private Map<String, Set<Expression>> deviceToOrderByExpressions;

  // the sortItems used in order by push down of align  by device
  private Map<String, List<SortItem>> deviceToSortItems;

  // e.g. [s1,s2,s3] is query, but [s1, s3] exists in device1, then device1 -> [1, 3], s1 is 1 but
  // not 0 because device is the first column
  private Map<String, List<Integer>> deviceViewInputIndexesMap;

  private Set<Expression> deviceViewOutputExpressions;

  // indicates whether DeviceView need special process when rewriteSource in DistributionPlan,
  // you can see SourceRewriter#visitDeviceView to get more information
  private boolean deviceViewSpecialProcess;

  /////////////////////////////////////////////////////////////////////////////////////////////////
  // Query Common Analysis (above DeviceView)
  /////////////////////////////////////////////////////////////////////////////////////////////////

  // indicate is there a value filter
  private boolean hasValueFilter = false;

  // a global time filter used in `initQueryDataSource` and filter push down
  private Filter globalTimeFilter;

  // expression of output column to be calculated
  private Set<Expression> selectExpressions;

  private Expression havingExpression;

  // The expressions in order by clause
  // In align by device orderByExpression is the deviceView of expression which doesn't have
  // device-prefix
  // for example, in device root.sg1.d1, [root.sg1.d1.s1] is expression and [s1] is the device-view
  // one.
  private Set<Expression> orderByExpressions;

  private boolean hasSort = false;

  // parameter of `FILL` clause
  private FillDescriptor fillDescriptor;

  // parameter of `GROUP BY TIME` clause
  private GroupByTimeParameter groupByTimeParameter;

  // parameter of `GROUP BY VARIATION` clause
  private GroupByParameter groupByParameter;

  private OrderByParameter mergeOrderParameter;

  private Ordering timeseriesOrderingForLastQuery = null;

  // header of result dataset
  private DatasetHeader respDatasetHeader;

  // indicate whether the Nodes produce source data are VirtualSourceNodes
  private boolean isVirtualSource = false;

  /////////////////////////////////////////////////////////////////////////////////////////////////
  // SELECT INTO Analysis
  /////////////////////////////////////////////////////////////////////////////////////////////////

  // used in ALIGN BY DEVICE
  private DeviceViewIntoPathDescriptor deviceViewIntoPathDescriptor;

  // used in ALIGN BY TIME
  private IntoPathDescriptor intoPathDescriptor;

  /////////////////////////////////////////////////////////////////////////////////////////////////
  // Schema Query Analysis
  /////////////////////////////////////////////////////////////////////////////////////////////////

  // extra message from config node, used for node management
  private Set<TSchemaNode> matchedNodes;

  // template and paths set template
  private Pair<Template, List<PartialPath>> templateSetInfo;

  // devicePath -> <template, paths set template>
  private Map<PartialPath, Pair<Template, PartialPath>> deviceTemplateSetInfoMap;

  // potential template used in timeseries query or fetch
  private Map<Integer, Template> relatedTemplateInfo;

  // generated by combine the input path pattern and template set path
  private List<PartialPath> specifiedTemplateRelatedPathPatternList;

  /////////////////////////////////////////////////////////////////////////////////////////////////
  // Logical View Analysis
  /////////////////////////////////////////////////////////////////////////////////////////////////

  private boolean hasViewsInQuery = false;
  private List<Pair<Expression, String>> outputExpressions = null;

  /////////////////////////////////////////////////////////////////////////////////////////////////
  // Show Queries Analysis
  /////////////////////////////////////////////////////////////////////////////////////////////////

  // extra message from config node, queries wll be sent to these Running DataNodes
  private List<TDataNodeLocation> runningDataNodeLocations;

  public Analysis() {
    this.finishQueryAfterAnalyze = false;
  }

  public List<TRegionReplicaSet> getPartitionInfo(PartialPath seriesPath, Filter timefilter) {
    // TODO: (xingtanzjr) implement the calculation of timePartitionIdList
    return dataPartition.getDataRegionReplicaSet(seriesPath.getDevice(), null);
  }

  public List<TRegionReplicaSet> getPartitionInfo(String deviceName, Filter globalTimeFilter) {
    return dataPartition.getDataRegionReplicaSet(deviceName, null);
  }

  public Statement getStatement() {
    return statement;
  }

  public void setStatement(Statement statement) {
    this.statement = statement;
  }

  public DataPartition getDataPartitionInfo() {
    return dataPartition;
  }

  public void setDataPartitionInfo(DataPartition dataPartition) {
    this.dataPartition = dataPartition;
  }

  public SchemaPartition getSchemaPartitionInfo() {
    return schemaPartition;
  }

  public void setSchemaPartitionInfo(SchemaPartition schemaPartition) {
    this.schemaPartition = schemaPartition;
  }

  public ISchemaTree getSchemaTree() {
    return schemaTree;
  }

  public void setSchemaTree(ISchemaTree schemaTree) {
    this.schemaTree = schemaTree;
  }

  public List<TEndPoint> getRedirectNodeList() {
    return redirectNodeList;
  }

  public void setRedirectNodeList(List<TEndPoint> redirectNodeList) {
    this.redirectNodeList = redirectNodeList;
  }

  public void addEndPointToRedirectNodeList(TEndPoint endPoint) {
    if (redirectNodeList == null) {
      redirectNodeList = new ArrayList<>();
    }
    redirectNodeList.add(endPoint);
  }

  public Filter getGlobalTimeFilter() {
    return globalTimeFilter;
  }

  public void setGlobalTimeFilter(Filter timeFilter) {
    this.globalTimeFilter = timeFilter;
  }

  public DatasetHeader getRespDatasetHeader() {
    return respDatasetHeader;
  }

  public void setRespDatasetHeader(DatasetHeader respDatasetHeader) {
    this.respDatasetHeader = respDatasetHeader;
  }

  public TSDataType getType(Expression expression) {
    // NULL_Operand needn't check
    if (expression.getExpressionType() == ExpressionType.NULL) {
      return null;
    }
    TSDataType type = expressionTypes.get(NodeRef.of(expression));
    checkArgument(type != null, "Expression not analyzed: %s", expression);
    return type;
  }

  public boolean hasDataSource() {
    return (dataPartition != null && !dataPartition.isEmpty())
        || (schemaPartition != null && !schemaPartition.isEmpty())
        || statement instanceof ShowQueriesStatement
        || (statement instanceof QueryStatement
            && ((QueryStatement) statement).isAggregationQuery());
  }

  public LinkedHashMap<Expression, Set<Expression>> getCrossGroupByExpressions() {
    return crossGroupByExpressions;
  }

  public void setCrossGroupByExpressions(
      LinkedHashMap<Expression, Set<Expression>> crossGroupByExpressions) {
    this.crossGroupByExpressions = crossGroupByExpressions;
  }

  public FillDescriptor getFillDescriptor() {
    return fillDescriptor;
  }

  public void setFillDescriptor(FillDescriptor fillDescriptor) {
    this.fillDescriptor = fillDescriptor;
  }

  public boolean hasValueFilter() {
    return hasValueFilter;
  }

  public void setHasValueFilter(boolean hasValueFilter) {
    this.hasValueFilter = hasValueFilter;
  }

  public Expression getWhereExpression() {
    return whereExpression;
  }

  public void setWhereExpression(Expression whereExpression) {
    this.whereExpression = whereExpression;
  }

  public Map<String, Expression> getDeviceToWhereExpression() {
    return deviceToWhereExpression;
  }

  public void setDeviceToWhereExpression(Map<String, Expression> deviceToWhereExpression) {
    this.deviceToWhereExpression = deviceToWhereExpression;
  }

  public GroupByTimeParameter getGroupByTimeParameter() {
    return groupByTimeParameter;
  }

  public Expression getHavingExpression() {
    return havingExpression;
  }

  public void setHavingExpression(Expression havingExpression) {
    this.havingExpression = havingExpression;
  }

  public void setGroupByTimeParameter(GroupByTimeParameter groupByTimeParameter) {
    this.groupByTimeParameter = groupByTimeParameter;
  }

  public void setGroupByParameter(GroupByParameter groupByParameter) {
    this.groupByParameter = groupByParameter;
  }

  public GroupByParameter getGroupByParameter() {
    return groupByParameter;
  }

  public boolean hasGroupByParameter() {
    return groupByParameter != null;
  }

  public boolean isFinishQueryAfterAnalyze() {
    return finishQueryAfterAnalyze;
  }

  public void setFinishQueryAfterAnalyze(boolean finishQueryAfterAnalyze) {
    this.finishQueryAfterAnalyze = finishQueryAfterAnalyze;
  }

  public boolean isFailed() {
    return failStatus != null;
  }

  public TSStatus getFailStatus() {
    return this.failStatus;
  }

  public void setFailStatus(TSStatus status) {
    this.failStatus = status;
  }

  public void setDeviceViewInputIndexesMap(Map<String, List<Integer>> deviceViewInputIndexesMap) {
    this.deviceViewInputIndexesMap = deviceViewInputIndexesMap;
  }

  public Map<String, List<Integer>> getDeviceViewInputIndexesMap() {
    return deviceViewInputIndexesMap;
  }

  public Set<Expression> getSourceExpressions() {
    return sourceExpressions;
  }

  public void setSourceExpressions(Set<Expression> sourceExpressions) {
    this.sourceExpressions = sourceExpressions;
  }

  public Set<Expression> getSourceTransformExpressions() {
    return sourceTransformExpressions;
  }

  public void setSourceTransformExpressions(Set<Expression> sourceTransformExpressions) {
    this.sourceTransformExpressions = sourceTransformExpressions;
  }

  public Set<Expression> getAggregationExpressions() {
    return aggregationExpressions;
  }

  public void setAggregationExpressions(Set<Expression> aggregationExpressions) {
    this.aggregationExpressions = aggregationExpressions;
  }

  public Set<Expression> getSelectExpressions() {
    return selectExpressions;
  }

  public void setSelectExpressions(Set<Expression> selectExpressions) {
    this.selectExpressions = selectExpressions;
  }

  public Map<String, Set<Expression>> getDeviceToSourceExpressions() {
    return deviceToSourceExpressions;
  }

  public void setDeviceToSourceExpressions(Map<String, Set<Expression>> deviceToSourceExpressions) {
    this.deviceToSourceExpressions = deviceToSourceExpressions;
  }

  public Map<String, Set<Expression>> getDeviceToSourceTransformExpressions() {
    return deviceToSourceTransformExpressions;
  }

  public void setDeviceToSourceTransformExpressions(
      Map<String, Set<Expression>> deviceToSourceTransformExpressions) {
    this.deviceToSourceTransformExpressions = deviceToSourceTransformExpressions;
  }

  public Map<String, Set<Expression>> getDeviceToAggregationExpressions() {
    return deviceToAggregationExpressions;
  }

  public void setDeviceToAggregationExpressions(
      Map<String, Set<Expression>> deviceToAggregationExpressions) {
    this.deviceToAggregationExpressions = deviceToAggregationExpressions;
  }

  public Map<String, Set<Expression>> getDeviceToSelectExpressions() {
    return deviceToSelectExpressions;
  }

  public void setDeviceToSelectExpressions(Map<String, Set<Expression>> deviceToSelectExpressions) {
    this.deviceToSelectExpressions = deviceToSelectExpressions;
  }

  public Expression getGroupByExpression() {
    return groupByExpression;
  }

  public void setGroupByExpression(Expression groupByExpression) {
    this.groupByExpression = groupByExpression;
  }

  public Map<String, Expression> getDeviceToGroupByExpression() {
    return deviceToGroupByExpression;
  }

  public void setDeviceToGroupByExpression(Map<String, Expression> deviceToGroupByExpression) {
    this.deviceToGroupByExpression = deviceToGroupByExpression;
  }

  public Set<TSchemaNode> getMatchedNodes() {
    return matchedNodes;
  }

  public void setMatchedNodes(Set<TSchemaNode> matchedNodes) {
    this.matchedNodes = matchedNodes;
  }

  public OrderByParameter getMergeOrderParameter() {
    return mergeOrderParameter;
  }

  public void setMergeOrderParameter(OrderByParameter mergeOrderParameter) {
    this.mergeOrderParameter = mergeOrderParameter;
  }

  public Pair<Template, List<PartialPath>> getTemplateSetInfo() {
    return templateSetInfo;
  }

  public void setTemplateSetInfo(Pair<Template, List<PartialPath>> templateSetInfo) {
    this.templateSetInfo = templateSetInfo;
  }

  public Map<PartialPath, Pair<Template, PartialPath>> getDeviceTemplateSetInfoMap() {
    return deviceTemplateSetInfoMap;
  }

  public void setDeviceTemplateSetInfoMap(
      Map<PartialPath, Pair<Template, PartialPath>> deviceTemplateSetInfoMap) {
    this.deviceTemplateSetInfoMap = deviceTemplateSetInfoMap;
  }

  public Map<Integer, Template> getRelatedTemplateInfo() {
    return relatedTemplateInfo;
  }

  public void setRelatedTemplateInfo(Map<Integer, Template> relatedTemplateInfo) {
    this.relatedTemplateInfo = relatedTemplateInfo;
  }

  public List<PartialPath> getSpecifiedTemplateRelatedPathPatternList() {
    return specifiedTemplateRelatedPathPatternList;
  }

  public void setSpecifiedTemplateRelatedPathPatternList(
      List<PartialPath> specifiedTemplateRelatedPathPatternList) {
    this.specifiedTemplateRelatedPathPatternList = specifiedTemplateRelatedPathPatternList;
  }

  public void addTypes(Map<NodeRef<Expression>, TSDataType> types) {
    this.expressionTypes.putAll(types);
  }

  public Set<Expression> getDeviceViewOutputExpressions() {
    return deviceViewOutputExpressions;
  }

  public void setDeviceViewOutputExpressions(Set<Expression> deviceViewOutputExpressions) {
    this.deviceViewOutputExpressions = deviceViewOutputExpressions;
  }

  public boolean isDeviceViewSpecialProcess() {
    return deviceViewSpecialProcess;
  }

  public void setDeviceViewSpecialProcess(boolean deviceViewSpecialProcess) {
    this.deviceViewSpecialProcess = deviceViewSpecialProcess;
  }

  public DeviceViewIntoPathDescriptor getDeviceViewIntoPathDescriptor() {
    return deviceViewIntoPathDescriptor;
  }

  public void setDeviceViewIntoPathDescriptor(
      DeviceViewIntoPathDescriptor deviceViewIntoPathDescriptor) {
    this.deviceViewIntoPathDescriptor = deviceViewIntoPathDescriptor;
  }

  public IntoPathDescriptor getIntoPathDescriptor() {
    return intoPathDescriptor;
  }

  public void setIntoPathDescriptor(IntoPathDescriptor intoPathDescriptor) {
    this.intoPathDescriptor = intoPathDescriptor;
  }

  public List<String> getTagKeys() {
    return tagKeys;
  }

  public void setTagKeys(List<String> tagKeys) {
    this.tagKeys = tagKeys;
  }

  public Map<List<String>, LinkedHashMap<Expression, List<Expression>>>
      getTagValuesToGroupedTimeseriesOperands() {
    return tagValuesToGroupedTimeseriesOperands;
  }

  public void setTagValuesToGroupedTimeseriesOperands(
      Map<List<String>, LinkedHashMap<Expression, List<Expression>>>
          tagValuesToGroupedTimeseriesOperands) {
    this.tagValuesToGroupedTimeseriesOperands = tagValuesToGroupedTimeseriesOperands;
  }

  public List<TDataNodeLocation> getRunningDataNodeLocations() {
    return runningDataNodeLocations;
  }

  public void setRunningDataNodeLocations(List<TDataNodeLocation> runningDataNodeLocations) {
    this.runningDataNodeLocations = runningDataNodeLocations;
  }

  public boolean isVirtualSource() {
    return isVirtualSource;
  }

  public void setVirtualSource(boolean virtualSource) {
    isVirtualSource = virtualSource;
  }

  public Map<NodeRef<Expression>, TSDataType> getExpressionTypes() {
    return expressionTypes;
  }

  public void setOrderByExpressions(Set<Expression> orderByExpressions) {
    this.orderByExpressions = orderByExpressions;
  }

  public Set<Expression> getOrderByExpressions() {
    return orderByExpressions;
  }

  public Map<String, Set<Expression>> getDeviceToOrderByExpressions() {
    return deviceToOrderByExpressions;
  }

  public void setDeviceToOrderByExpressions(
      Map<String, Set<Expression>> deviceToOrderByExpressions) {
    this.deviceToOrderByExpressions = deviceToOrderByExpressions;
  }

  public void setHasSort(boolean hasSort) {
    this.hasSort = hasSort;
  }

  public boolean isHasSort() {
    return hasSort;
  }

  public Map<String, List<SortItem>> getDeviceToSortItems() {
    return deviceToSortItems;
  }

  public void setDeviceToSortItems(Map<String, List<SortItem>> deviceToSortItems) {
    this.deviceToSortItems = deviceToSortItems;
  }

<<<<<<< HEAD
  public Ordering getTimeseriesOrderingForLastQuery() {
    return timeseriesOrderingForLastQuery;
  }

  public void setTimeseriesOrderingForLastQuery(Ordering timeseriesOrderingForLastQuery) {
    this.timeseriesOrderingForLastQuery = timeseriesOrderingForLastQuery;
=======
  /////////////////////////////////////////////////////////////////////////////////////////////////
  // Logical View Analysis
  /////////////////////////////////////////////////////////////////////////////////////////////////

  public void setHasViewsInQuery(boolean hasViewsInQuery) {
    this.hasViewsInQuery = hasViewsInQuery;
  }

  public boolean hasViewsInQuery() {
    return this.hasViewsInQuery;
  }

  public void setOutputExpressions(List<Pair<Expression, String>> outputExpressions) {
    this.outputExpressions = outputExpressions;
  }

  public List<Pair<Expression, String>> getOutputExpressions() {
    return this.outputExpressions;
>>>>>>> 634f0395
  }
}<|MERGE_RESOLUTION|>--- conflicted
+++ resolved
@@ -679,32 +679,31 @@
     this.deviceToSortItems = deviceToSortItems;
   }
 
-<<<<<<< HEAD
+  /////////////////////////////////////////////////////////////////////////////////////////////////
+  // Logical View Analysis
+  /////////////////////////////////////////////////////////////////////////////////////////////////
+
+  public void setHasViewsInQuery(boolean hasViewsInQuery) {
+    this.hasViewsInQuery = hasViewsInQuery;
+  }
+
+  public boolean hasViewsInQuery() {
+    return this.hasViewsInQuery;
+  }
+
+  public void setOutputExpressions(List<Pair<Expression, String>> outputExpressions) {
+    this.outputExpressions = outputExpressions;
+  }
+
+  public List<Pair<Expression, String>> getOutputExpressions() {
+    return this.outputExpressions;
+  }
+
   public Ordering getTimeseriesOrderingForLastQuery() {
     return timeseriesOrderingForLastQuery;
   }
 
   public void setTimeseriesOrderingForLastQuery(Ordering timeseriesOrderingForLastQuery) {
     this.timeseriesOrderingForLastQuery = timeseriesOrderingForLastQuery;
-=======
-  /////////////////////////////////////////////////////////////////////////////////////////////////
-  // Logical View Analysis
-  /////////////////////////////////////////////////////////////////////////////////////////////////
-
-  public void setHasViewsInQuery(boolean hasViewsInQuery) {
-    this.hasViewsInQuery = hasViewsInQuery;
-  }
-
-  public boolean hasViewsInQuery() {
-    return this.hasViewsInQuery;
-  }
-
-  public void setOutputExpressions(List<Pair<Expression, String>> outputExpressions) {
-    this.outputExpressions = outputExpressions;
-  }
-
-  public List<Pair<Expression, String>> getOutputExpressions() {
-    return this.outputExpressions;
->>>>>>> 634f0395
   }
 }