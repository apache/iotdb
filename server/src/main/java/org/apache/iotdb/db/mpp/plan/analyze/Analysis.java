/*
 * Licensed to the Apache Software Foundation (ASF) under one
 * or more contributor license agreements.  See the NOTICE file
 * distributed with this work for additional information
 * regarding copyright ownership.  The ASF licenses this file
 * to you under the Apache License, Version 2.0 (the
 * "License"); you may not use this file except in compliance
 * with the License.  You may obtain a copy of the License at
 *
 *      http://www.apache.org/licenses/LICENSE-2.0
 *
 * Unless required by applicable law or agreed to in writing,
 * software distributed under the License is distributed on an
 * "AS IS" BASIS, WITHOUT WARRANTIES OR CONDITIONS OF ANY
 * KIND, either express or implied.  See the License for the
 * specific language governing permissions and limitations
 * under the License.
 */

package org.apache.iotdb.db.mpp.plan.analyze;

import org.apache.iotdb.common.rpc.thrift.TRegionReplicaSet;
import org.apache.iotdb.common.rpc.thrift.TSchemaNode;
import org.apache.iotdb.commons.partition.DataPartition;
import org.apache.iotdb.commons.partition.SchemaPartition;
import org.apache.iotdb.commons.path.PartialPath;
import org.apache.iotdb.db.metadata.template.Template;
import org.apache.iotdb.db.mpp.common.NodeRef;
import org.apache.iotdb.db.mpp.common.header.DatasetHeader;
import org.apache.iotdb.db.mpp.common.schematree.ISchemaTree;
import org.apache.iotdb.db.mpp.plan.expression.Expression;
import org.apache.iotdb.db.mpp.plan.planner.plan.parameter.FillDescriptor;
import org.apache.iotdb.db.mpp.plan.planner.plan.parameter.GroupByTimeParameter;
import org.apache.iotdb.db.mpp.plan.planner.plan.parameter.OrderByParameter;
import org.apache.iotdb.db.mpp.plan.statement.Statement;
import org.apache.iotdb.tsfile.file.metadata.enums.TSDataType;
import org.apache.iotdb.tsfile.read.filter.basic.Filter;
import org.apache.iotdb.tsfile.utils.Pair;

import java.util.LinkedHashMap;
import java.util.List;
import java.util.Map;
import java.util.Set;

import static com.google.common.base.Preconditions.checkArgument;

/** Analysis used for planning a query. TODO: This class may need to store more info for a query. */
public class Analysis {

  /////////////////////////////////////////////////////////////////////////////////////////////////
  // Common Analysis
  /////////////////////////////////////////////////////////////////////////////////////////////////

  // Statement
  private Statement statement;

  // indicate whether this statement is `WRITE` or `READ`
  private QueryType queryType;

  private DataPartition dataPartition;

  private SchemaPartition schemaPartition;

  private ISchemaTree schemaTree;

  // map from output column name (for every node) to its datatype
  private final Map<NodeRef<Expression>, TSDataType> expressionTypes = new LinkedHashMap<>();

  private boolean finishQueryAfterAnalyze;

  /////////////////////////////////////////////////////////////////////////////////////////////////
  // Query Analysis (used in ALIGN BY TIME)
  /////////////////////////////////////////////////////////////////////////////////////////////////

  // map from device name to series/aggregation under this device
  private Set<Expression> sourceExpressions;

  // input expressions of aggregations to be calculated
  private Set<Expression> sourceTransformExpressions;

  private Expression whereExpression;

  // all aggregations that need to be calculated
  private Set<Expression> aggregationExpressions;

  // map from grouped path name to list of input aggregation in `GROUP BY LEVEL` clause
  private Map<Expression, Set<Expression>> groupByLevelExpressions;

<<<<<<< HEAD
=======
  // map from raw path to grouped path in `GROUP BY LEVEL` clause
  private Map<Expression, Expression> rawPathToGroupedPathMap;

  private boolean isRawDataSource;

  // map from output column to target into path
  private Map<String, PartialPath> outputColumnToIntoPathMap;

>>>>>>> 62b2d495
  /////////////////////////////////////////////////////////////////////////////////////////////////
  // Query Analysis (used in ALIGN BY DEVICE)
  /////////////////////////////////////////////////////////////////////////////////////////////////

  // map from device name to series/aggregation under this device
  private Map<String, Set<Expression>> deviceToSourceExpressions;

  // input expressions of aggregations to be calculated
  private Map<String, Set<Expression>> deviceToSourceTransformExpressions;

  // map from device name to query filter under this device
  private Map<String, Expression> deviceToWhereExpression;

  // all aggregations that need to be calculated
  private Map<String, Set<Expression>> deviceToAggregationExpressions;

  // expression of output column to be calculated
  private Map<String, Set<Expression>> deviceToSelectExpressions;

  // e.g. [s1,s2,s3] is query, but [s1, s3] exists in device1, then device1 -> [1, 3], s1 is 1 but
  // not 0 because device is the first column
  private Map<String, List<Integer>> deviceViewInputIndexesMap;

  private Set<Expression> deviceViewOutputExpressions;

  // map from device name to target into path of each output column
  private Map<String, Map<String, PartialPath>> deviceToIntoPathMap;

  /////////////////////////////////////////////////////////////////////////////////////////////////
  // Query Common Analysis (above DeviceView)
  /////////////////////////////////////////////////////////////////////////////////////////////////

  // indicate is there a value filter
  private boolean hasValueFilter = false;

  // a global time filter used in `initQueryDataSource` and filter push down
  private Filter globalTimeFilter;

  // expression of output column to be calculated
  private Set<Expression> selectExpressions;

  private Expression havingExpression;

  // parameter of `FILL` clause
  private FillDescriptor fillDescriptor;

  // parameter of `GROUP BY TIME` clause
  private GroupByTimeParameter groupByTimeParameter;

  private OrderByParameter mergeOrderParameter;

  // header of result dataset
  private DatasetHeader respDatasetHeader;

  /////////////////////////////////////////////////////////////////////////////////////////////////
  // Schema Query Analysis
  /////////////////////////////////////////////////////////////////////////////////////////////////

  // extra mesaage from config node, used for node management
  private Set<TSchemaNode> matchedNodes;

  // template and paths set template
  private Pair<Template, List<PartialPath>> templateSetInfo;

  // potential template used in timeseries query or fetch
  private Map<Integer, Template> relatedTemplateInfo;

  public Analysis() {
    this.finishQueryAfterAnalyze = false;
  }

  public List<TRegionReplicaSet> getPartitionInfo(PartialPath seriesPath, Filter timefilter) {
    // TODO: (xingtanzjr) implement the calculation of timePartitionIdList
    return dataPartition.getDataRegionReplicaSet(seriesPath.getDevice(), null);
  }

  public List<TRegionReplicaSet> getPartitionInfo(String deviceName, Filter globalTimeFilter) {
    return dataPartition.getDataRegionReplicaSet(deviceName, null);
  }

  public Statement getStatement() {
    return statement;
  }

  public void setStatement(Statement statement) {
    this.statement = statement;
  }

  public DataPartition getDataPartitionInfo() {
    return dataPartition;
  }

  public void setDataPartitionInfo(DataPartition dataPartition) {
    this.dataPartition = dataPartition;
  }

  public SchemaPartition getSchemaPartitionInfo() {
    return schemaPartition;
  }

  public void setSchemaPartitionInfo(SchemaPartition schemaPartition) {
    this.schemaPartition = schemaPartition;
  }

  public ISchemaTree getSchemaTree() {
    return schemaTree;
  }

  public void setSchemaTree(ISchemaTree schemaTree) {
    this.schemaTree = schemaTree;
  }

  public Filter getGlobalTimeFilter() {
    return globalTimeFilter;
  }

  public void setGlobalTimeFilter(Filter timeFilter) {
    this.globalTimeFilter = timeFilter;
  }

  public DatasetHeader getRespDatasetHeader() {
    return respDatasetHeader;
  }

  public void setRespDatasetHeader(DatasetHeader respDatasetHeader) {
    this.respDatasetHeader = respDatasetHeader;
  }

  public TSDataType getType(Expression expression) {
    TSDataType type = expressionTypes.get(NodeRef.of(expression));
    checkArgument(type != null, "Expression not analyzed: %s", expression);
    return type;
  }

  public boolean hasDataSource() {
    return (dataPartition != null && !dataPartition.isEmpty())
        || (schemaPartition != null && !schemaPartition.isEmpty());
  }

  public Map<Expression, Set<Expression>> getGroupByLevelExpressions() {
    return groupByLevelExpressions;
  }

  public void setGroupByLevelExpressions(Map<Expression, Set<Expression>> groupByLevelExpressions) {
    this.groupByLevelExpressions = groupByLevelExpressions;
  }

  public FillDescriptor getFillDescriptor() {
    return fillDescriptor;
  }

  public void setFillDescriptor(FillDescriptor fillDescriptor) {
    this.fillDescriptor = fillDescriptor;
  }

  public boolean hasValueFilter() {
    return hasValueFilter;
  }

  public void setHasValueFilter(boolean hasValueFilter) {
    this.hasValueFilter = hasValueFilter;
  }

  public Expression getWhereExpression() {
    return whereExpression;
  }

  public void setWhereExpression(Expression whereExpression) {
    this.whereExpression = whereExpression;
  }

  public Map<String, Expression> getDeviceToWhereExpression() {
    return deviceToWhereExpression;
  }

  public void setDeviceToWhereExpression(Map<String, Expression> deviceToWhereExpression) {
    this.deviceToWhereExpression = deviceToWhereExpression;
  }

  public GroupByTimeParameter getGroupByTimeParameter() {
    return groupByTimeParameter;
  }

  public Expression getHavingExpression() {
    return havingExpression;
  }

  public void setHavingExpression(Expression havingExpression) {
    this.havingExpression = havingExpression;
  }

  public void setGroupByTimeParameter(GroupByTimeParameter groupByTimeParameter) {
    this.groupByTimeParameter = groupByTimeParameter;
  }

  public boolean isFinishQueryAfterAnalyze() {
    return finishQueryAfterAnalyze;
  }

  public void setFinishQueryAfterAnalyze(boolean finishQueryAfterAnalyze) {
    this.finishQueryAfterAnalyze = finishQueryAfterAnalyze;
  }

  public void setDeviceViewInputIndexesMap(Map<String, List<Integer>> deviceViewInputIndexesMap) {
    this.deviceViewInputIndexesMap = deviceViewInputIndexesMap;
  }

  public Map<String, List<Integer>> getDeviceViewInputIndexesMap() {
    return deviceViewInputIndexesMap;
  }

  public Set<Expression> getSourceExpressions() {
    return sourceExpressions;
  }

  public void setSourceExpressions(Set<Expression> sourceExpressions) {
    this.sourceExpressions = sourceExpressions;
  }

  public Set<Expression> getSourceTransformExpressions() {
    return sourceTransformExpressions;
  }

  public void setSourceTransformExpressions(Set<Expression> sourceTransformExpressions) {
    this.sourceTransformExpressions = sourceTransformExpressions;
  }

  public Set<Expression> getAggregationExpressions() {
    return aggregationExpressions;
  }

  public void setAggregationExpressions(Set<Expression> aggregationExpressions) {
    this.aggregationExpressions = aggregationExpressions;
  }

  public Set<Expression> getSelectExpressions() {
    return selectExpressions;
  }

  public void setSelectExpressions(Set<Expression> selectExpressions) {
    this.selectExpressions = selectExpressions;
  }

  public Map<String, Set<Expression>> getDeviceToSourceExpressions() {
    return deviceToSourceExpressions;
  }

  public void setDeviceToSourceExpressions(Map<String, Set<Expression>> deviceToSourceExpressions) {
    this.deviceToSourceExpressions = deviceToSourceExpressions;
  }

  public Map<String, Set<Expression>> getDeviceToSourceTransformExpressions() {
    return deviceToSourceTransformExpressions;
  }

  public void setDeviceToSourceTransformExpressions(
      Map<String, Set<Expression>> deviceToSourceTransformExpressions) {
    this.deviceToSourceTransformExpressions = deviceToSourceTransformExpressions;
  }

  public Map<String, Set<Expression>> getDeviceToAggregationExpressions() {
    return deviceToAggregationExpressions;
  }

  public void setDeviceToAggregationExpressions(
      Map<String, Set<Expression>> deviceToAggregationExpressions) {
    this.deviceToAggregationExpressions = deviceToAggregationExpressions;
  }

  public Map<String, Set<Expression>> getDeviceToSelectExpressions() {
    return deviceToSelectExpressions;
  }

  public void setDeviceToSelectExpressions(Map<String, Set<Expression>> deviceToSelectExpressions) {
    this.deviceToSelectExpressions = deviceToSelectExpressions;
  }

  public Set<TSchemaNode> getMatchedNodes() {
    return matchedNodes;
  }

  public void setMatchedNodes(Set<TSchemaNode> matchedNodes) {
    this.matchedNodes = matchedNodes;
  }

  public OrderByParameter getMergeOrderParameter() {
    return mergeOrderParameter;
  }

  public void setMergeOrderParameter(OrderByParameter mergeOrderParameter) {
    this.mergeOrderParameter = mergeOrderParameter;
  }

  public Pair<Template, List<PartialPath>> getTemplateSetInfo() {
    return templateSetInfo;
  }

  public void setTemplateSetInfo(Pair<Template, List<PartialPath>> templateSetInfo) {
    this.templateSetInfo = templateSetInfo;
  }

  public Map<Integer, Template> getRelatedTemplateInfo() {
    return relatedTemplateInfo;
  }

  public void setRelatedTemplateInfo(Map<Integer, Template> relatedTemplateInfo) {
    this.relatedTemplateInfo = relatedTemplateInfo;
  }

  public void addTypes(Map<NodeRef<Expression>, TSDataType> types) {
    this.expressionTypes.putAll(types);
  }

  public Set<Expression> getDeviceViewOutputExpressions() {
    return deviceViewOutputExpressions;
  }

  public void setDeviceViewOutputExpressions(Set<Expression> deviceViewOutputExpressions) {
    this.deviceViewOutputExpressions = deviceViewOutputExpressions;
  }

  public Map<String, PartialPath> getOutputColumnToIntoPathMap() {
    return outputColumnToIntoPathMap;
  }

  public void setOutputColumnToIntoPathMap(Map<String, PartialPath> outputColumnToIntoPathMap) {
    this.outputColumnToIntoPathMap = outputColumnToIntoPathMap;
  }

  public Map<String, Map<String, PartialPath>> getDeviceToIntoPathMap() {
    return deviceToIntoPathMap;
  }

  public void setDeviceToIntoPathMap(Map<String, Map<String, PartialPath>> deviceToIntoPathMap) {
    this.deviceToIntoPathMap = deviceToIntoPathMap;
  }
}<|MERGE_RESOLUTION|>--- conflicted
+++ resolved
@@ -86,17 +86,9 @@
   // map from grouped path name to list of input aggregation in `GROUP BY LEVEL` clause
   private Map<Expression, Set<Expression>> groupByLevelExpressions;
 
-<<<<<<< HEAD
-=======
-  // map from raw path to grouped path in `GROUP BY LEVEL` clause
-  private Map<Expression, Expression> rawPathToGroupedPathMap;
-
-  private boolean isRawDataSource;
-
   // map from output column to target into path
   private Map<String, PartialPath> outputColumnToIntoPathMap;
 
->>>>>>> 62b2d495
   /////////////////////////////////////////////////////////////////////////////////////////////////
   // Query Analysis (used in ALIGN BY DEVICE)
   /////////////////////////////////////////////////////////////////////////////////////////////////
