/*
 * Licensed to the Apache Software Foundation (ASF) under one
 * or more contributor license agreements.  See the NOTICE file
 * distributed with this work for additional information
 * regarding copyright ownership.  The ASF licenses this file
 * to you under the Apache License, Version 2.0 (the
 * "License"); you may not use this file except in compliance
 * with the License.  You may obtain a copy of the License at
 *
 *      http://www.apache.org/licenses/LICENSE-2.0
 *
 * Unless required by applicable law or agreed to in writing,
 * software distributed under the License is distributed on an
 * "AS IS" BASIS, WITHOUT WARRANTIES OR CONDITIONS OF ANY
 * KIND, either express or implied.  See the License for the
 * specific language governing permissions and limitations
 * under the License.
 */

package org.apache.iotdb.db.mpp.plan.analyze;

import org.apache.iotdb.common.rpc.thrift.TRegionReplicaSet;
import org.apache.iotdb.common.rpc.thrift.TSchemaNode;
import org.apache.iotdb.commons.partition.DataPartition;
import org.apache.iotdb.commons.partition.SchemaPartition;
import org.apache.iotdb.commons.path.PartialPath;
import org.apache.iotdb.db.metadata.template.Template;
import org.apache.iotdb.db.mpp.common.NodeRef;
import org.apache.iotdb.db.mpp.common.header.DatasetHeader;
import org.apache.iotdb.db.mpp.common.schematree.ISchemaTree;
import org.apache.iotdb.db.mpp.plan.expression.Expression;
import org.apache.iotdb.db.mpp.plan.planner.plan.parameter.FillDescriptor;
import org.apache.iotdb.db.mpp.plan.planner.plan.parameter.GroupByTimeParameter;
import org.apache.iotdb.db.mpp.plan.planner.plan.parameter.IntoDeviceMeasurementDescriptor;
import org.apache.iotdb.db.mpp.plan.planner.plan.parameter.IntoPathDescriptor;
import org.apache.iotdb.db.mpp.plan.planner.plan.parameter.OrderByParameter;
import org.apache.iotdb.db.mpp.plan.statement.Statement;
import org.apache.iotdb.tsfile.file.metadata.enums.TSDataType;
import org.apache.iotdb.tsfile.read.filter.basic.Filter;
import org.apache.iotdb.tsfile.utils.Pair;

import java.util.LinkedHashMap;
import java.util.List;
import java.util.Map;
import java.util.Set;

import static com.google.common.base.Preconditions.checkArgument;

/** Analysis used for planning a query. TODO: This class may need to store more info for a query. */
public class Analysis {

  /////////////////////////////////////////////////////////////////////////////////////////////////
  // Common Analysis
  /////////////////////////////////////////////////////////////////////////////////////////////////

  // Statement
  private Statement statement;

  // indicate whether this statement is `WRITE` or `READ`
  private QueryType queryType;

  private DataPartition dataPartition;

  private SchemaPartition schemaPartition;

  private ISchemaTree schemaTree;

  // map from output column name (for every node) to its datatype
  private final Map<NodeRef<Expression>, TSDataType> expressionTypes = new LinkedHashMap<>();

  private boolean finishQueryAfterAnalyze;

  // potential fail message when finishQueryAfterAnalyze is true. If failMessage is NULL, means no
  // fail.
  private String failMessage;

  /////////////////////////////////////////////////////////////////////////////////////////////////
  // Query Analysis (used in ALIGN BY TIME)
  /////////////////////////////////////////////////////////////////////////////////////////////////

  // map from device name to series/aggregation under this device
  private Set<Expression> sourceExpressions;

  // input expressions of aggregations to be calculated
  private Set<Expression> sourceTransformExpressions;

  private Expression whereExpression;

  // all aggregations that need to be calculated
  private Set<Expression> aggregationExpressions;

  // An ordered map from cross-timeseries aggregation to list of inner-timeseries aggregations. The
  // keys' order is the output one.
  private LinkedHashMap<Expression, Set<Expression>> crossGroupByExpressions;

  // tag keys specified in `GROUP BY TAG` clause
  private List<String> tagKeys;

  // {tag values -> {grouped expression -> output expressions}}
  // For different combination of tag keys, the grouped expression may be different. Let's say there
  // are 3 timeseries root.sg.d1.temperature, root.sg.d1.status, root.sg.d2.temperature, and their
  // tags are [k1=v1], [k1=v1] and [k1=v2] respectively. For query "SELECT last_value(**) FROM root
  // GROUP BY k1", timeseries are grouped by their tags into 2 buckets. Bucket [v1] has
  // [root.sg.d1.temperature, root.sg.d1.status], while bucket [v2] has [root.sg.d2.temperature].
  // Thus, the aggregation results of bucket [v1] and [v2] are different. Bucket [v1] has 2
  // aggregation results last_value(temperature) and last_value(status), whereas bucket [v2] only
  // has [last_value(temperature)].
  private Map<List<String>, LinkedHashMap<Expression, List<Expression>>>
      tagValuesToGroupedTimeseriesOperands;

  /////////////////////////////////////////////////////////////////////////////////////////////////
  // Query Analysis (used in ALIGN BY DEVICE)
  /////////////////////////////////////////////////////////////////////////////////////////////////

  // map from device name to series/aggregation under this device
  private Map<String, Set<Expression>> deviceToSourceExpressions;

  // input expressions of aggregations to be calculated
  private Map<String, Set<Expression>> deviceToSourceTransformExpressions;

  // map from device name to query filter under this device
  private Map<String, Expression> deviceToWhereExpression;

  // all aggregations that need to be calculated
  private Map<String, Set<Expression>> deviceToAggregationExpressions;

  // expression of output column to be calculated
  private Map<String, Set<Expression>> deviceToSelectExpressions;

  // e.g. [s1,s2,s3] is query, but [s1, s3] exists in device1, then device1 -> [1, 3], s1 is 1 but
  // not 0 because device is the first column
  private Map<String, List<Integer>> deviceViewInputIndexesMap;

  private Set<Expression> deviceViewOutputExpressions;

  /////////////////////////////////////////////////////////////////////////////////////////////////
  // Query Common Analysis (above DeviceView)
  /////////////////////////////////////////////////////////////////////////////////////////////////

  // indicate is there a value filter
  private boolean hasValueFilter = false;

  // a global time filter used in `initQueryDataSource` and filter push down
  private Filter globalTimeFilter;

  // expression of output column to be calculated
  private Set<Expression> selectExpressions;

  private Expression havingExpression;

  // parameter of `FILL` clause
  private FillDescriptor fillDescriptor;

  // parameter of `GROUP BY TIME` clause
  private GroupByTimeParameter groupByTimeParameter;

  private OrderByParameter mergeOrderParameter;

  // header of result dataset
  private DatasetHeader respDatasetHeader;

  /////////////////////////////////////////////////////////////////////////////////////////////////
  // SELECT INTO Analysis
  /////////////////////////////////////////////////////////////////////////////////////////////////

  // used in ALIGN BY DEVICE
  private IntoDeviceMeasurementDescriptor intoDeviceMeasurementDescriptor;

  // used in ALIGN BY TIME
  private IntoPathDescriptor intoPathDescriptor;

  /////////////////////////////////////////////////////////////////////////////////////////////////
  // Schema Query Analysis
  /////////////////////////////////////////////////////////////////////////////////////////////////

  // extra mesaage from config node, used for node management
  private Set<TSchemaNode> matchedNodes;

  // template and paths set template
  private Pair<Template, List<PartialPath>> templateSetInfo;

  // potential template used in timeseries query or fetch
  private Map<Integer, Template> relatedTemplateInfo;

  public Analysis() {
    this.finishQueryAfterAnalyze = false;
  }

  public List<TRegionReplicaSet> getPartitionInfo(PartialPath seriesPath, Filter timefilter) {
    // TODO: (xingtanzjr) implement the calculation of timePartitionIdList
    return dataPartition.getDataRegionReplicaSet(seriesPath.getDevice(), null);
  }

  public List<TRegionReplicaSet> getPartitionInfo(String deviceName, Filter globalTimeFilter) {
    return dataPartition.getDataRegionReplicaSet(deviceName, null);
  }

  public Statement getStatement() {
    return statement;
  }

  public void setStatement(Statement statement) {
    this.statement = statement;
  }

  public DataPartition getDataPartitionInfo() {
    return dataPartition;
  }

  public void setDataPartitionInfo(DataPartition dataPartition) {
    this.dataPartition = dataPartition;
  }

  public SchemaPartition getSchemaPartitionInfo() {
    return schemaPartition;
  }

  public void setSchemaPartitionInfo(SchemaPartition schemaPartition) {
    this.schemaPartition = schemaPartition;
  }

  public ISchemaTree getSchemaTree() {
    return schemaTree;
  }

  public void setSchemaTree(ISchemaTree schemaTree) {
    this.schemaTree = schemaTree;
  }

  public Filter getGlobalTimeFilter() {
    return globalTimeFilter;
  }

  public void setGlobalTimeFilter(Filter timeFilter) {
    this.globalTimeFilter = timeFilter;
  }

  public DatasetHeader getRespDatasetHeader() {
    return respDatasetHeader;
  }

  public void setRespDatasetHeader(DatasetHeader respDatasetHeader) {
    this.respDatasetHeader = respDatasetHeader;
  }

  public TSDataType getType(Expression expression) {
    TSDataType type = expressionTypes.get(NodeRef.of(expression));
    checkArgument(type != null, "Expression not analyzed: %s", expression);
    return type;
  }

  public boolean hasDataSource() {
    return (dataPartition != null && !dataPartition.isEmpty())
        || (schemaPartition != null && !schemaPartition.isEmpty());
  }

  public LinkedHashMap<Expression, Set<Expression>> getCrossGroupByExpressions() {
    return crossGroupByExpressions;
  }

  public void setCrossGroupByExpressions(
      LinkedHashMap<Expression, Set<Expression>> crossGroupByExpressions) {
    this.crossGroupByExpressions = crossGroupByExpressions;
  }

  public FillDescriptor getFillDescriptor() {
    return fillDescriptor;
  }

  public void setFillDescriptor(FillDescriptor fillDescriptor) {
    this.fillDescriptor = fillDescriptor;
  }

  public boolean hasValueFilter() {
    return hasValueFilter;
  }

  public void setHasValueFilter(boolean hasValueFilter) {
    this.hasValueFilter = hasValueFilter;
  }

  public Expression getWhereExpression() {
    return whereExpression;
  }

  public void setWhereExpression(Expression whereExpression) {
    this.whereExpression = whereExpression;
  }

  public Map<String, Expression> getDeviceToWhereExpression() {
    return deviceToWhereExpression;
  }

  public void setDeviceToWhereExpression(Map<String, Expression> deviceToWhereExpression) {
    this.deviceToWhereExpression = deviceToWhereExpression;
  }

  public GroupByTimeParameter getGroupByTimeParameter() {
    return groupByTimeParameter;
  }

  public Expression getHavingExpression() {
    return havingExpression;
  }

  public void setHavingExpression(Expression havingExpression) {
    this.havingExpression = havingExpression;
  }

  public void setGroupByTimeParameter(GroupByTimeParameter groupByTimeParameter) {
    this.groupByTimeParameter = groupByTimeParameter;
  }

  public boolean isFinishQueryAfterAnalyze() {
    return finishQueryAfterAnalyze;
  }

  public void setFinishQueryAfterAnalyze(boolean finishQueryAfterAnalyze) {
    this.finishQueryAfterAnalyze = finishQueryAfterAnalyze;
  }

  public boolean isFailed() {
    return failMessage != null;
  }

  public String getFailMessage() {
    return failMessage;
  }

  public void setFailMessage(String failMessage) {
    this.failMessage = failMessage;
  }

  public void setDeviceViewInputIndexesMap(Map<String, List<Integer>> deviceViewInputIndexesMap) {
    this.deviceViewInputIndexesMap = deviceViewInputIndexesMap;
  }

  public Map<String, List<Integer>> getDeviceViewInputIndexesMap() {
    return deviceViewInputIndexesMap;
  }

  public Set<Expression> getSourceExpressions() {
    return sourceExpressions;
  }

  public void setSourceExpressions(Set<Expression> sourceExpressions) {
    this.sourceExpressions = sourceExpressions;
  }

  public Set<Expression> getSourceTransformExpressions() {
    return sourceTransformExpressions;
  }

  public void setSourceTransformExpressions(Set<Expression> sourceTransformExpressions) {
    this.sourceTransformExpressions = sourceTransformExpressions;
  }

  public Set<Expression> getAggregationExpressions() {
    return aggregationExpressions;
  }

  public void setAggregationExpressions(Set<Expression> aggregationExpressions) {
    this.aggregationExpressions = aggregationExpressions;
  }

  public Set<Expression> getSelectExpressions() {
    return selectExpressions;
  }

  public void setSelectExpressions(Set<Expression> selectExpressions) {
    this.selectExpressions = selectExpressions;
  }

  public Map<String, Set<Expression>> getDeviceToSourceExpressions() {
    return deviceToSourceExpressions;
  }

  public void setDeviceToSourceExpressions(Map<String, Set<Expression>> deviceToSourceExpressions) {
    this.deviceToSourceExpressions = deviceToSourceExpressions;
  }

  public Map<String, Set<Expression>> getDeviceToSourceTransformExpressions() {
    return deviceToSourceTransformExpressions;
  }

  public void setDeviceToSourceTransformExpressions(
      Map<String, Set<Expression>> deviceToSourceTransformExpressions) {
    this.deviceToSourceTransformExpressions = deviceToSourceTransformExpressions;
  }

  public Map<String, Set<Expression>> getDeviceToAggregationExpressions() {
    return deviceToAggregationExpressions;
  }

  public void setDeviceToAggregationExpressions(
      Map<String, Set<Expression>> deviceToAggregationExpressions) {
    this.deviceToAggregationExpressions = deviceToAggregationExpressions;
  }

  public Map<String, Set<Expression>> getDeviceToSelectExpressions() {
    return deviceToSelectExpressions;
  }

  public void setDeviceToSelectExpressions(Map<String, Set<Expression>> deviceToSelectExpressions) {
    this.deviceToSelectExpressions = deviceToSelectExpressions;
  }

  public Set<TSchemaNode> getMatchedNodes() {
    return matchedNodes;
  }

  public void setMatchedNodes(Set<TSchemaNode> matchedNodes) {
    this.matchedNodes = matchedNodes;
  }

  public OrderByParameter getMergeOrderParameter() {
    return mergeOrderParameter;
  }

  public void setMergeOrderParameter(OrderByParameter mergeOrderParameter) {
    this.mergeOrderParameter = mergeOrderParameter;
  }

  public Pair<Template, List<PartialPath>> getTemplateSetInfo() {
    return templateSetInfo;
  }

  public void setTemplateSetInfo(Pair<Template, List<PartialPath>> templateSetInfo) {
    this.templateSetInfo = templateSetInfo;
  }

  public Map<Integer, Template> getRelatedTemplateInfo() {
    return relatedTemplateInfo;
  }

  public void setRelatedTemplateInfo(Map<Integer, Template> relatedTemplateInfo) {
    this.relatedTemplateInfo = relatedTemplateInfo;
  }

  public void addTypes(Map<NodeRef<Expression>, TSDataType> types) {
    this.expressionTypes.putAll(types);
  }

  public Set<Expression> getDeviceViewOutputExpressions() {
    return deviceViewOutputExpressions;
  }

  public void setDeviceViewOutputExpressions(Set<Expression> deviceViewOutputExpressions) {
    this.deviceViewOutputExpressions = deviceViewOutputExpressions;
  }

<<<<<<< HEAD
  public IntoDeviceMeasurementDescriptor getIntoDeviceMeasurementDescriptor() {
    return intoDeviceMeasurementDescriptor;
  }

  public void setIntoDeviceMeasurementDescriptor(
      IntoDeviceMeasurementDescriptor intoDeviceMeasurementDescriptor) {
    this.intoDeviceMeasurementDescriptor = intoDeviceMeasurementDescriptor;
  }

  public IntoPathDescriptor getIntoPathDescriptor() {
    return intoPathDescriptor;
  }

  public void setIntoPathDescriptor(IntoPathDescriptor intoPathDescriptor) {
    this.intoPathDescriptor = intoPathDescriptor;
=======
  public List<String> getTagKeys() {
    return tagKeys;
  }

  public void setTagKeys(List<String> tagKeys) {
    this.tagKeys = tagKeys;
  }

  public Map<List<String>, LinkedHashMap<Expression, List<Expression>>>
      getTagValuesToGroupedTimeseriesOperands() {
    return tagValuesToGroupedTimeseriesOperands;
  }

  public void setTagValuesToGroupedTimeseriesOperands(
      Map<List<String>, LinkedHashMap<Expression, List<Expression>>>
          tagValuesToGroupedTimeseriesOperands) {
    this.tagValuesToGroupedTimeseriesOperands = tagValuesToGroupedTimeseriesOperands;
>>>>>>> dff72efc
  }
}<|MERGE_RESOLUTION|>--- conflicted
+++ resolved
@@ -449,7 +449,6 @@
     this.deviceViewOutputExpressions = deviceViewOutputExpressions;
   }
 
-<<<<<<< HEAD
   public IntoDeviceMeasurementDescriptor getIntoDeviceMeasurementDescriptor() {
     return intoDeviceMeasurementDescriptor;
   }
@@ -465,7 +464,8 @@
 
   public void setIntoPathDescriptor(IntoPathDescriptor intoPathDescriptor) {
     this.intoPathDescriptor = intoPathDescriptor;
-=======
+  }
+
   public List<String> getTagKeys() {
     return tagKeys;
   }
@@ -483,6 +483,5 @@
       Map<List<String>, LinkedHashMap<Expression, List<Expression>>>
           tagValuesToGroupedTimeseriesOperands) {
     this.tagValuesToGroupedTimeseriesOperands = tagValuesToGroupedTimeseriesOperands;
->>>>>>> dff72efc
   }
 }