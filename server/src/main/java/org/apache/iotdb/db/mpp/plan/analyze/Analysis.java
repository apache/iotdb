--- conflicted
+++ resolved
@@ -685,40 +685,39 @@
     this.deviceToSortItems = deviceToSortItems;
   }
 
-<<<<<<< HEAD
+  /////////////////////////////////////////////////////////////////////////////////////////////////
+  // Logical View Analysis
+  /////////////////////////////////////////////////////////////////////////////////////////////////
+
+  public void setUseLogicalView(boolean useLogicalView) {
+    this.useLogicalView = useLogicalView;
+  }
+
+  public boolean useLogicalView() {
+    return this.useLogicalView;
+  }
+
+  public void setOutputExpressions(List<Pair<Expression, String>> outputExpressions) {
+    this.outputExpressions = outputExpressions;
+  }
+
+  public List<Pair<Expression, String>> getOutputExpressions() {
+    return this.outputExpressions;
+  }
+
+  public Ordering getTimeseriesOrderingForLastQuery() {
+    return timeseriesOrderingForLastQuery;
+  }
+
+  public void setTimeseriesOrderingForLastQuery(Ordering timeseriesOrderingForLastQuery) {
+    this.timeseriesOrderingForLastQuery = timeseriesOrderingForLastQuery;
+  }
+
   public ModelInferenceDescriptor getModelInferenceDescriptor() {
     return modelInferenceDescriptor;
   }
 
   public void setModelInferenceDescriptor(ModelInferenceDescriptor modelInferenceDescriptor) {
     this.modelInferenceDescriptor = modelInferenceDescriptor;
-=======
-  /////////////////////////////////////////////////////////////////////////////////////////////////
-  // Logical View Analysis
-  /////////////////////////////////////////////////////////////////////////////////////////////////
-
-  public void setUseLogicalView(boolean useLogicalView) {
-    this.useLogicalView = useLogicalView;
-  }
-
-  public boolean useLogicalView() {
-    return this.useLogicalView;
-  }
-
-  public void setOutputExpressions(List<Pair<Expression, String>> outputExpressions) {
-    this.outputExpressions = outputExpressions;
-  }
-
-  public List<Pair<Expression, String>> getOutputExpressions() {
-    return this.outputExpressions;
-  }
-
-  public Ordering getTimeseriesOrderingForLastQuery() {
-    return timeseriesOrderingForLastQuery;
-  }
-
-  public void setTimeseriesOrderingForLastQuery(Ordering timeseriesOrderingForLastQuery) {
-    this.timeseriesOrderingForLastQuery = timeseriesOrderingForLastQuery;
->>>>>>> c3a83099
   }
 }