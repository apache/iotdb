--- conflicted
+++ resolved
@@ -133,6 +133,10 @@
   // header of result dataset
   private DatasetHeader respDatasetHeader;
 
+  /////////////////////////////////////////////////////////////////////////////////////////////////
+  // Schema Query Analysis
+  /////////////////////////////////////////////////////////////////////////////////////////////////
+
   // extra mesaage from config node, used for node management
   private Set<String> matchedNodes;
 
@@ -287,7 +291,6 @@
     return deviceToMeasurementIndexesMap;
   }
 
-<<<<<<< HEAD
   public Set<Expression> getSourceExpressions() {
     return sourceExpressions;
   }
@@ -369,13 +372,13 @@
 
   public void setDeviceToIsRawDataSource(Map<String, Boolean> deviceToIsRawDataSource) {
     this.deviceToIsRawDataSource = deviceToIsRawDataSource;
-=======
+  }
+
   public Set<String> getMatchedNodes() {
     return matchedNodes;
   }
 
   public void setMatchedNodes(Set<String> matchedNodes) {
     this.matchedNodes = matchedNodes;
->>>>>>> dd4e72e1
   }
 }