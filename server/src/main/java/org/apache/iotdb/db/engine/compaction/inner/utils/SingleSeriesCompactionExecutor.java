--- conflicted
+++ resolved
@@ -18,19 +18,14 @@
  */
 package org.apache.iotdb.db.engine.compaction.inner.utils;
 
-import org.apache.iotdb.commons.path.PartialPath;
 import org.apache.iotdb.db.conf.IoTDBDescriptor;
 import org.apache.iotdb.db.engine.compaction.CompactionMetricsManager;
 import org.apache.iotdb.db.engine.compaction.CompactionTaskManager;
 import org.apache.iotdb.db.engine.compaction.constant.CompactionType;
 import org.apache.iotdb.db.engine.compaction.constant.ProcessChunkType;
 import org.apache.iotdb.db.engine.storagegroup.TsFileResource;
-<<<<<<< HEAD
-import org.apache.iotdb.db.service.metrics.recorder.CompactionMetricsRecorder;
-=======
 import org.apache.iotdb.db.metadata.path.PartialPath;
 import org.apache.iotdb.metrics.config.MetricConfigDescriptor;
->>>>>>> 9ab9a717
 import org.apache.iotdb.tsfile.file.header.ChunkHeader;
 import org.apache.iotdb.tsfile.file.metadata.ChunkMetadata;
 import org.apache.iotdb.tsfile.read.TimeValuePair;
@@ -38,7 +33,7 @@
 import org.apache.iotdb.tsfile.read.common.Chunk;
 import org.apache.iotdb.tsfile.read.reader.IChunkReader;
 import org.apache.iotdb.tsfile.read.reader.IPointReader;
-import org.apache.iotdb.tsfile.read.reader.chunk.ChunkReader;
+import org.apache.iotdb.tsfile.read.reader.chunk.ChunkReaderByTimestamp;
 import org.apache.iotdb.tsfile.utils.Pair;
 import org.apache.iotdb.tsfile.write.chunk.ChunkWriterImpl;
 import org.apache.iotdb.tsfile.write.schema.IMeasurementSchema;
@@ -56,7 +51,6 @@
   private PartialPath series;
   private IMeasurementSchema schema;
   private String device;
-  private PartialPath series;
   private LinkedList<Pair<TsFileSequenceReader, List<ChunkMetadata>>> readerAndChunkMetadataList;
   private TsFileIOWriter fileWriter;
   private TsFileResource targetResource;
@@ -87,26 +81,9 @@
       TsFileIOWriter fileWriter,
       TsFileResource targetResource) {
     this.device = series.getDevice();
-    this.series = series;
     this.readerAndChunkMetadataList = readerAndChunkMetadataList;
     this.fileWriter = fileWriter;
     this.series = series;
-    this.chunkWriter = null;
-    this.cachedChunk = null;
-    this.cachedChunkMetadata = null;
-    this.targetResource = targetResource;
-  }
-
-  public SingleSeriesCompactionExecutor(
-      PartialPath series,
-      LinkedList<Pair<TsFileSequenceReader, List<ChunkMetadata>>> readerAndChunkMetadataList,
-      TsFileIOWriter fileWriter,
-      TsFileResource targetResource) {
-    this.device = series.getDevice();
-    this.series = series;
-    this.readerAndChunkMetadataList = readerAndChunkMetadataList;
-    this.fileWriter = fileWriter;
-    this.schema = null;
     this.chunkWriter = null;
     this.cachedChunk = null;
     this.cachedChunkMetadata = null;
@@ -125,18 +102,11 @@
       List<ChunkMetadata> chunkMetadataList = readerListPair.right;
       for (ChunkMetadata chunkMetadata : chunkMetadataList) {
         Chunk currentChunk = reader.readMemChunk(chunkMetadata);
-<<<<<<< HEAD
-        if (this.chunkWriter == null) {
-          constructChunkWriterFromReadChunk(currentChunk);
-        }
-        CompactionMetricsRecorder.recordReadInfo(
-=======
         if (chunkWriter == null) {
           constructChunkWriterFromReadChunk(currentChunk);
         }
 
         CompactionMetricsManager.recordReadInfo(
->>>>>>> 9ab9a717
             currentChunk.getHeader().getSerializedSize() + currentChunk.getHeader().getDataSize());
 
         // if this chunk is modified, deserialize it into points
@@ -245,7 +215,7 @@
 
   /** Deserialize a chunk into points and write it to the chunkWriter */
   private void writeChunkIntoChunkWriter(Chunk chunk) throws IOException {
-    IChunkReader chunkReader = new ChunkReader(chunk, null);
+    IChunkReader chunkReader = new ChunkReaderByTimestamp(chunk);
     while (chunkReader.hasNextSatisfiedPage()) {
       IPointReader batchIterator = chunkReader.nextPageData().getBatchDataIterator();
       while (batchIterator.hasNextTimeValuePair()) {
@@ -319,11 +289,7 @@
     if (chunkMetadata.getEndTime() > maxEndTimestamp) {
       maxEndTimestamp = chunkMetadata.getEndTime();
     }
-<<<<<<< HEAD
-    CompactionMetricsRecorder.recordWriteInfo(
-=======
     CompactionMetricsManager.recordWriteInfo(
->>>>>>> 9ab9a717
         CompactionType.INNER_SEQ_COMPACTION,
         isCachedChunk ? ProcessChunkType.MERGE_CHUNK : ProcessChunkType.FLUSH_CHUNK,
         false,
@@ -336,11 +302,7 @@
         || chunkWriter.estimateMaxSeriesMemSize() >= targetChunkSize) {
       CompactionTaskManager.mergeRateLimiterAcquire(
           compactionRateLimiter, chunkWriter.estimateMaxSeriesMemSize());
-<<<<<<< HEAD
-      CompactionMetricsRecorder.recordWriteInfo(
-=======
       CompactionMetricsManager.recordWriteInfo(
->>>>>>> 9ab9a717
           CompactionType.INNER_SEQ_COMPACTION,
           ProcessChunkType.DESERIALIZE_CHUNK,
           false,
@@ -362,11 +324,7 @@
   private void flushChunkWriter() throws IOException {
     CompactionTaskManager.mergeRateLimiterAcquire(
         compactionRateLimiter, chunkWriter.estimateMaxSeriesMemSize());
-<<<<<<< HEAD
-    CompactionMetricsRecorder.recordWriteInfo(
-=======
     CompactionMetricsManager.recordWriteInfo(
->>>>>>> 9ab9a717
         CompactionType.INNER_SEQ_COMPACTION,
         ProcessChunkType.DESERIALIZE_CHUNK,
         false,
