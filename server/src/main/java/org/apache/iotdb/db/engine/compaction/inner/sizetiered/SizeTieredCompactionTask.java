--- conflicted
+++ resolved
@@ -144,20 +144,6 @@
       }
 
       // replace the old files with new file, the new is in same position as the old
-<<<<<<< HEAD
-      for (TsFileResource resource : selectedTsFileResourceList) {
-        TsFileResourceManager.getInstance().removeTsFileResource(resource);
-      }
-      TsFileResourceManager.getInstance().registerSealedTsFileResource(targetTsFileResource);
-      tsFileManager.writeLock("SizeTieredCompactionTask");
-      try {
-        for (TsFileResource resource : selectedTsFileResourceList) {
-          tsFileManager.remove(resource, sequence);
-        }
-        tsFileManager.keepOrderInsert(targetTsFileResource, sequence);
-      } finally {
-        tsFileManager.writeUnlock();
-=======
       if (sequence) {
         tsFileManager.replace(
             selectedTsFileResourceList,
@@ -172,7 +158,6 @@
             Collections.singletonList(targetTsFileResource),
             timePartition,
             false);
->>>>>>> b7f82d74
       }
 
       LOGGER.info(
