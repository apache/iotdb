/*
 * Licensed to the Apache Software Foundation (ASF) under one
 * or more contributor license agreements.  See the NOTICE file
 * distributed with this work for additional information
 * regarding copyright ownership.  The ASF licenses this file
 * to you under the Apache License, Version 2.0 (the
 * "License"); you may not use this file except in compliance
 * with the License.  You may obtain a copy of the License at
 *
 *     http://www.apache.org/licenses/LICENSE-2.0
 *
 * Unless required by applicable law or agreed to in writing,
 * software distributed under the License is distributed on an
 * "AS IS" BASIS, WITHOUT WARRANTIES OR CONDITIONS OF ANY
 * KIND, either express or implied.  See the License for the
 * specific language governing permissions and limitations
 * under the License.
 */
package org.apache.iotdb.db.engine.flush;

import org.apache.iotdb.db.conf.IoTDBConfig;
import org.apache.iotdb.db.conf.IoTDBDescriptor;
import org.apache.iotdb.db.engine.flush.pool.FlushSubTaskPoolManager;
import org.apache.iotdb.db.engine.memtable.IMemTable;
import org.apache.iotdb.db.engine.memtable.IWritableMemChunk;
import org.apache.iotdb.db.engine.memtable.IWritableMemChunkGroup;
import org.apache.iotdb.db.exception.runtime.FlushRunTimeException;
import org.apache.iotdb.db.metadata.idtable.entry.IDeviceID;
import org.apache.iotdb.db.rescon.SystemInfo;
<<<<<<< HEAD
import org.apache.iotdb.db.service.metrics.MetricService;
import org.apache.iotdb.db.service.metrics.enums.Metric;
import org.apache.iotdb.db.service.metrics.enums.Tag;
=======
import org.apache.iotdb.db.service.metrics.MetricsService;
import org.apache.iotdb.db.service.metrics.enums.Metric;
import org.apache.iotdb.db.service.metrics.enums.Tag;
import org.apache.iotdb.metrics.config.MetricConfigDescriptor;
>>>>>>> 9ab9a717
import org.apache.iotdb.metrics.utils.MetricLevel;
import org.apache.iotdb.tsfile.write.chunk.IChunkWriter;
import org.apache.iotdb.tsfile.write.writer.RestorableTsFileIOWriter;

import org.slf4j.Logger;
import org.slf4j.LoggerFactory;

import java.io.IOException;
import java.util.Map;
import java.util.concurrent.ExecutionException;
import java.util.concurrent.Future;
import java.util.concurrent.LinkedBlockingQueue;
import java.util.concurrent.TimeUnit;

/**
 * flush task to flush one memtable using a pipeline model to flush, which is sort memtable ->
 * encoding -> write to disk (io task)
 */
public class MemTableFlushTask {

  private static final Logger LOGGER = LoggerFactory.getLogger(MemTableFlushTask.class);
  private static final FlushSubTaskPoolManager SUB_TASK_POOL_MANAGER =
      FlushSubTaskPoolManager.getInstance();
  private static IoTDBConfig config = IoTDBDescriptor.getInstance().getConfig();
  private final Future<?> encodingTaskFuture;
  private final Future<?> ioTaskFuture;
  private RestorableTsFileIOWriter writer;

  private final LinkedBlockingQueue<Object> encodingTaskQueue = new LinkedBlockingQueue<>();
  private final LinkedBlockingQueue<Object> ioTaskQueue =
      (config.isEnableMemControl() && SystemInfo.getInstance().isEncodingFasterThanIo())
          ? new LinkedBlockingQueue<>(config.getIoTaskQueueSizeForFlushing())
          : new LinkedBlockingQueue<>();

  private String storageGroup;

  private IMemTable memTable;

  private volatile long memSerializeTime = 0L;
  private volatile long ioTime = 0L;

  /**
   * @param memTable the memTable to flush
   * @param writer the writer where memTable will be flushed to (current tsfile writer or vm writer)
   * @param storageGroup current storage group
   */
  public MemTableFlushTask(
      IMemTable memTable, RestorableTsFileIOWriter writer, String storageGroup) {
    this.memTable = memTable;
    this.writer = writer;
    this.storageGroup = storageGroup;
    this.encodingTaskFuture = SUB_TASK_POOL_MANAGER.submit(encodingTask);
    this.ioTaskFuture = SUB_TASK_POOL_MANAGER.submit(ioTask);
    LOGGER.debug(
        "flush task of Storage group {} memtable is created, flushing to file {}.",
        storageGroup,
        writer.getFile().getName());
  }

  /** the function for flushing memtable. */
  public void syncFlushMemTable() throws ExecutionException, InterruptedException {
    LOGGER.info(
        "The memTable size of SG {} is {}, the avg series points num in chunk is {}, total timeseries number is {}",
        storageGroup,
        memTable.memSize(),
        memTable.getSeriesNumber() == 0
            ? 0
            : memTable.getTotalPointsNum() / memTable.getSeriesNumber(),
        memTable.getSeriesNumber());

    long estimatedTemporaryMemSize = 0L;
    if (config.isEnableMemControl() && SystemInfo.getInstance().isEncodingFasterThanIo()) {
      estimatedTemporaryMemSize =
          memTable.getSeriesNumber() == 0
              ? 0
              : memTable.memSize()
                  / memTable.getSeriesNumber()
                  * config.getIoTaskQueueSizeForFlushing();
      SystemInfo.getInstance().applyTemporaryMemoryForFlushing(estimatedTemporaryMemSize);
    }
    long start = System.currentTimeMillis();
    long sortTime = 0;

    // for map do not use get(key) to iterate
    for (Map.Entry<IDeviceID, IWritableMemChunkGroup> memTableEntry :
        memTable.getMemTableMap().entrySet()) {
      encodingTaskQueue.put(new StartFlushGroupIOTask(memTableEntry.getKey().toStringID()));

      final Map<String, IWritableMemChunk> value = memTableEntry.getValue().getMemChunkMap();
      for (Map.Entry<String, IWritableMemChunk> iWritableMemChunkEntry : value.entrySet()) {
        long startTime = System.currentTimeMillis();
        IWritableMemChunk series = iWritableMemChunkEntry.getValue();
        /*
         * sort task (first task of flush pipeline)
         */
        series.sortTvListForFlush();
        sortTime += System.currentTimeMillis() - startTime;
        encodingTaskQueue.put(series);
      }

      encodingTaskQueue.put(new EndChunkGroupIoTask());
    }
    encodingTaskQueue.put(new TaskEnd());
    LOGGER.debug(
        "Storage group {} memtable flushing into file {}: data sort time cost {} ms.",
        storageGroup,
        writer.getFile().getName(),
        sortTime);

    try {
      encodingTaskFuture.get();
    } catch (InterruptedException | ExecutionException e) {
      ioTaskFuture.cancel(true);
      throw e;
    }

    ioTaskFuture.get();

    try {
      writer.writePlanIndices();
    } catch (IOException e) {
      throw new ExecutionException(e);
    }

    if (config.isEnableMemControl()) {
      if (estimatedTemporaryMemSize != 0) {
        SystemInfo.getInstance().releaseTemporaryMemoryForFlushing(estimatedTemporaryMemSize);
      }
      SystemInfo.getInstance().setEncodingFasterThanIo(ioTime >= memSerializeTime);
    }

    MetricService.getInstance()
        .timer(
            System.currentTimeMillis() - start,
            TimeUnit.MILLISECONDS,
            Metric.COST_TASK.toString(),
            MetricLevel.IMPORTANT,
            Tag.NAME.toString(),
            "flush");

    LOGGER.info(
        "Storage group {} memtable {} flushing a memtable has finished! Time consumption: {}ms",
        storageGroup,
        memTable,
        System.currentTimeMillis() - start);
  }

  /** encoding task (second task of pipeline) */
  private Runnable encodingTask =
      new Runnable() {

        @SuppressWarnings("squid:S135")
        @Override
        public void run() {
          LOGGER.debug(
              "Storage group {} memtable flushing to file {} starts to encoding data.",
              storageGroup,
              writer.getFile().getName());
          while (true) {

            Object task;
            try {
              task = encodingTaskQueue.take();
            } catch (InterruptedException e1) {
              LOGGER.error("Take task into ioTaskQueue Interrupted");
              Thread.currentThread().interrupt();
              break;
            }
            if (task instanceof StartFlushGroupIOTask || task instanceof EndChunkGroupIoTask) {
              try {
                ioTaskQueue.put(task);
              } catch (
                  @SuppressWarnings("squid:S2142")
                  InterruptedException e) {
                LOGGER.error(
                    "Storage group {} memtable flushing to file {}, encoding task is interrupted.",
                    storageGroup,
                    writer.getFile().getName(),
                    e);
                // generally it is because the thread pool is shutdown so the task should be aborted
                break;
              }
            } else if (task instanceof TaskEnd) {
              break;
            } else {
              long starTime = System.currentTimeMillis();
              IWritableMemChunk writableMemChunk = (IWritableMemChunk) task;
              IChunkWriter seriesWriter = writableMemChunk.createIChunkWriter();
              writableMemChunk.encode(seriesWriter);
              seriesWriter.sealCurrentPage();
              seriesWriter.clearPageWriter();
              try {
                ioTaskQueue.put(seriesWriter);
              } catch (InterruptedException e) {
                LOGGER.error("Put task into ioTaskQueue Interrupted");
                Thread.currentThread().interrupt();
              }
              memSerializeTime += System.currentTimeMillis() - starTime;
            }
          }
          try {
            ioTaskQueue.put(new TaskEnd());
          } catch (InterruptedException e) {
            LOGGER.error("Put task into ioTaskQueue Interrupted");
            Thread.currentThread().interrupt();
          }

          LOGGER.debug(
              "Storage group {}, flushing memtable {} into disk: Encoding data cost " + "{} ms.",
              storageGroup,
              writer.getFile().getName(),
              memSerializeTime);
        }
      };

  /** io task (third task of pipeline) */
  @SuppressWarnings("squid:S135")
  private Runnable ioTask =
      () -> {
        LOGGER.debug(
            "Storage group {} memtable flushing to file {} start io.",
            storageGroup,
            writer.getFile().getName());
        while (true) {
          Object ioMessage = null;
          try {
            ioMessage = ioTaskQueue.take();
          } catch (InterruptedException e1) {
            LOGGER.error("take task from ioTaskQueue Interrupted");
            Thread.currentThread().interrupt();
            break;
          }
          long starTime = System.currentTimeMillis();
          try {
            if (ioMessage instanceof StartFlushGroupIOTask) {
              this.writer.startChunkGroup(((StartFlushGroupIOTask) ioMessage).deviceId);
            } else if (ioMessage instanceof TaskEnd) {
              break;
            } else if (ioMessage instanceof EndChunkGroupIoTask) {
              this.writer.setMinPlanIndex(memTable.getMinPlanIndex());
              this.writer.setMaxPlanIndex(memTable.getMaxPlanIndex());
              this.writer.endChunkGroup();
            } else {
              ((IChunkWriter) ioMessage).writeToFileWriter(this.writer);
            }
          } catch (IOException e) {
            LOGGER.error(
                "Storage group {} memtable {}, io task meets error.", storageGroup, memTable, e);
            throw new FlushRunTimeException(e);
          }
          ioTime += System.currentTimeMillis() - starTime;
        }
        LOGGER.debug(
            "flushing a memtable to file {} in storage group {}, io cost {}ms",
            writer.getFile().getName(),
            storageGroup,
            ioTime);
      };

  static class TaskEnd {

    TaskEnd() {}
  }

  static class EndChunkGroupIoTask {

    EndChunkGroupIoTask() {}
  }

  static class StartFlushGroupIOTask {

    private final String deviceId;

    StartFlushGroupIOTask(String deviceId) {
      this.deviceId = deviceId;
    }
  }
}<|MERGE_RESOLUTION|>--- conflicted
+++ resolved
@@ -27,16 +27,10 @@
 import org.apache.iotdb.db.exception.runtime.FlushRunTimeException;
 import org.apache.iotdb.db.metadata.idtable.entry.IDeviceID;
 import org.apache.iotdb.db.rescon.SystemInfo;
-<<<<<<< HEAD
-import org.apache.iotdb.db.service.metrics.MetricService;
-import org.apache.iotdb.db.service.metrics.enums.Metric;
-import org.apache.iotdb.db.service.metrics.enums.Tag;
-=======
 import org.apache.iotdb.db.service.metrics.MetricsService;
 import org.apache.iotdb.db.service.metrics.enums.Metric;
 import org.apache.iotdb.db.service.metrics.enums.Tag;
 import org.apache.iotdb.metrics.config.MetricConfigDescriptor;
->>>>>>> 9ab9a717
 import org.apache.iotdb.metrics.utils.MetricLevel;
 import org.apache.iotdb.tsfile.write.chunk.IChunkWriter;
 import org.apache.iotdb.tsfile.write.writer.RestorableTsFileIOWriter;
@@ -168,14 +162,17 @@
       SystemInfo.getInstance().setEncodingFasterThanIo(ioTime >= memSerializeTime);
     }
 
-    MetricService.getInstance()
-        .timer(
-            System.currentTimeMillis() - start,
-            TimeUnit.MILLISECONDS,
-            Metric.COST_TASK.toString(),
-            MetricLevel.IMPORTANT,
-            Tag.NAME.toString(),
-            "flush");
+    if (MetricConfigDescriptor.getInstance().getMetricConfig().getEnableMetric()) {
+      MetricsService.getInstance()
+          .getMetricManager()
+          .timer(
+              System.currentTimeMillis() - start,
+              TimeUnit.MILLISECONDS,
+              Metric.COST_TASK.toString(),
+              MetricLevel.IMPORTANT,
+              Tag.NAME.toString(),
+              "flush");
+    }
 
     LOGGER.info(
         "Storage group {} memtable {} flushing a memtable has finished! Time consumption: {}ms",
