--- conflicted
+++ resolved
@@ -19,12 +19,8 @@
 package org.apache.iotdb.db.engine.flush;
 
 import java.io.IOException;
-<<<<<<< HEAD
 import java.util.concurrent.LinkedBlockingQueue;
-=======
 import java.util.Map;
-import java.util.concurrent.ConcurrentLinkedQueue;
->>>>>>> d267d10f
 import java.util.concurrent.ExecutionException;
 import java.util.concurrent.Future;
 
@@ -103,18 +99,12 @@
     long start = System.currentTimeMillis();
     long sortTime = 0;
 
-<<<<<<< HEAD
-    for (String deviceId : memTable.getMemTableMap().keySet()) {
-      encodingTaskQueue.put(new StartFlushGroupIOTask(deviceId));
-      for (String measurementId : memTable.getMemTableMap().get(deviceId).keySet()) {
-=======
     //for map do not use get(key) to iteratate
     for (Map.Entry<String, Map<String, IWritableMemChunk>> memTableEntry : memTable.getMemTableMap().entrySet()) {
-      encodingTaskQueue.add(new StartFlushGroupIOTask(memTableEntry.getKey()));
+      encodingTaskQueue.put(new StartFlushGroupIOTask(memTableEntry.getKey()));
 
       final Map<String, IWritableMemChunk> value = memTableEntry.getValue();
       for (Map.Entry<String, IWritableMemChunk> iWritableMemChunkEntry : value.entrySet()) {
->>>>>>> d267d10f
         long startTime = System.currentTimeMillis();
         IWritableMemChunk series = iWritableMemChunkEntry.getValue();
         MeasurementSchema desc = series.getSchema();
@@ -122,23 +112,13 @@
         sortTime += System.currentTimeMillis() - startTime;
         encodingTaskQueue.put(new Pair<>(tvList, desc));
       }
-<<<<<<< HEAD
+
       encodingTaskQueue.put(new EndChunkGroupIoTask());
     }
     encodingTaskQueue.put(new TaskEnd());
-    logger.debug(
-        "Storage group {} memtable {}, flushing into disk: data sort time cost {} ms.",
-        storageGroup, memTable.getVersion(), sortTime);
-=======
-
-      encodingTaskQueue.add(new EndChunkGroupIoTask());
-    }
-
-    noMoreEncodingTask = true;
     LOGGER.debug(
         "Storage group {} memtable flushing into file {}: data sort time cost {} ms.",
         storageGroup, writer.getFile().getName(), sortTime);
->>>>>>> d267d10f
 
     try {
       encodingTaskFuture.get();
@@ -155,7 +135,6 @@
       throw new ExecutionException(e);
     }
 
-<<<<<<< HEAD
     if (config.isEnableMemControl()) {
       if (estimatedTemporaryMemSize != 0) {
         SystemInfo.getInstance().releaseTemporaryMemoryForFlushing(estimatedTemporaryMemSize);
@@ -163,10 +142,7 @@
       SystemInfo.getInstance().setEncodingFasterThanIo(ioTime >= memSerializeTime);
     }
 
-    logger.info(
-=======
     LOGGER.info(
->>>>>>> d267d10f
         "Storage group {} memtable {} flushing a memtable has finished! Time consumption: {}ms",
         storageGroup, memTable, System.currentTimeMillis() - start);
   }
@@ -212,39 +188,26 @@
     @SuppressWarnings("squid:S135")
     @Override
     public void run() {
-<<<<<<< HEAD
-      logger.debug("Storage group {} memtable {}, starts to encoding data.", storageGroup,
-          memTable.getVersion());
-=======
       long memSerializeTime = 0;
-      boolean noMoreMessages = false;
       LOGGER.debug("Storage group {} memtable flushing to file {} starts to encoding data.",
-              storageGroup, writer.getFile().getName());
->>>>>>> d267d10f
+          storageGroup, writer.getFile().getName());
       while (true) {
 
         Object task = null;
         try {
           task = encodingTaskQueue.take();
         } catch (InterruptedException e1) {
-          logger.error("Take task into ioTaskQueue Interrupted");
+          LOGGER.error("Take task into ioTaskQueue Interrupted");
           Thread.currentThread().interrupt();
           break;
         }
         if (task instanceof StartFlushGroupIOTask || task instanceof EndChunkGroupIoTask) {
           try {
-<<<<<<< HEAD
             ioTaskQueue.put(task);
-          } catch (InterruptedException e) {
-            logger.error("Put task into ioTaskQueue Interrupted");
-            Thread.currentThread().interrupt();
-=======
-            TimeUnit.MILLISECONDS.sleep(10);
           } catch (@SuppressWarnings("squid:S2142") InterruptedException e) {
             LOGGER.error("Storage group {} memtable flushing to file {}, encoding task is interrupted.",
                 storageGroup, writer.getFile().getName(), e);
             // generally it is because the thread pool is shutdown so the task should be aborted
->>>>>>> d267d10f
             break;
           }
         } else if (task instanceof TaskEnd) {
@@ -259,68 +222,44 @@
           try {
             ioTaskQueue.put(seriesWriter);
           } catch (InterruptedException e) {
-            logger.error("Put task into ioTaskQueue Interrupted");
+            LOGGER.error("Put task into ioTaskQueue Interrupted");
             Thread.currentThread().interrupt();
           }
           memSerializeTime += System.currentTimeMillis() - starTime;
         }
       }
-<<<<<<< HEAD
       try {
         ioTaskQueue.put(new TaskEnd());
       } catch (InterruptedException e) {
-        logger.error("Put task into ioTaskQueue Interrupted");
+        LOGGER.error("Put task into ioTaskQueue Interrupted");
         Thread.currentThread().interrupt();
       }
       
-      logger.debug("Storage group {}, flushing memtable {} into disk: Encoding data cost "
-=======
-      noMoreIOTask = true;
-      LOGGER.debug("Storage group {}, flushing memtable into file {}: Encoding data cost "
->>>>>>> d267d10f
-              + "{} ms.",
+      LOGGER.debug("Storage group {}, flushing memtable {} into disk: Encoding data cost "
+          + "{} ms.",
           storageGroup, writer.getFile().getName(), memSerializeTime);
     }
   };
 
   @SuppressWarnings("squid:S135")
   private Runnable ioTask = () -> {
-<<<<<<< HEAD
-    logger.debug("Storage group {} memtable {}, start io.", storageGroup, memTable.getVersion());
-=======
     long ioTime = 0;
-    boolean returnWhenNoTask = false;
     LOGGER.debug("Storage group {} memtable flushing to file {} start io.",
-            storageGroup, writer.getFile().getName());
->>>>>>> d267d10f
+        storageGroup, writer.getFile().getName());
     while (true) {
       Object ioMessage = null;
       try {
         ioMessage = ioTaskQueue.take();
       } catch (InterruptedException e1) {
-        logger.error("take task from ioTaskQueue Interrupted");
+        LOGGER.error("take task from ioTaskQueue Interrupted");
         Thread.currentThread().interrupt();
         break;
       }
-<<<<<<< HEAD
       long starTime = System.currentTimeMillis();
       try {
         if (ioMessage instanceof StartFlushGroupIOTask) {
           this.writer.startChunkGroup(((StartFlushGroupIOTask) ioMessage).deviceId);
         } else if (ioMessage instanceof TaskEnd) {
-=======
-      Object ioMessage = ioTaskQueue.poll();
-      if (ioMessage == null) {
-        if (returnWhenNoTask) {
-          break;
-        }
-        try {
-          TimeUnit.MILLISECONDS.sleep(10);
-        } catch (@SuppressWarnings("squid:S2142") InterruptedException e) {
-          LOGGER.error("Storage group {} memtable flushing to file {}, io task is interrupted.",
-                  storageGroup, writer.getFile().getName());
-          // generally it is because the thread pool is shutdown so the task should be aborted
->>>>>>> d267d10f
           break;
         } else if (ioMessage instanceof IChunkWriter) {
           ChunkWriterImpl chunkWriter = (ChunkWriterImpl) ioMessage;
@@ -330,32 +269,10 @@
           this.writer.setMaxPlanIndex(memTable.getMaxPlanIndex());
           this.writer.endChunkGroup();
         }
-<<<<<<< HEAD
       } catch (IOException e) {
-        logger.error("Storage group {} memtable {}, io task meets error.", storageGroup,
-            memTable.getVersion(), e);
+        LOGGER.error("Storage group {} memtable {}, io task meets error.", storageGroup,
+            memTable, e);
         throw new FlushRunTimeException(e);
-=======
-      } else {
-        long starTime = System.currentTimeMillis();
-        try {
-          if (ioMessage instanceof StartFlushGroupIOTask) {
-            this.writer.startChunkGroup(((StartFlushGroupIOTask) ioMessage).deviceId);
-          } else if (ioMessage instanceof IChunkWriter) {
-            ChunkWriterImpl chunkWriter = (ChunkWriterImpl) ioMessage;
-            chunkWriter.writeToFileWriter(this.writer);
-          } else {
-            this.writer.setMinPlanIndex(memTable.getMinPlanIndex());
-            this.writer.setMaxPlanIndex(memTable.getMaxPlanIndex());
-            this.writer.endChunkGroup();
-          }
-        } catch (IOException e) {
-          LOGGER.error("Storage group {} memtable flushing to file {}, io task meets error.",
-                  storageGroup, writer.getFile().getName(), e);
-          throw new FlushRunTimeException(e);
-        }
-        ioTime += System.currentTimeMillis() - starTime;
->>>>>>> d267d10f
       }
       ioTime += System.currentTimeMillis() - starTime;
     }
