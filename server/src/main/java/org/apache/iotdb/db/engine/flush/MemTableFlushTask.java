--- conflicted
+++ resolved
@@ -28,7 +28,6 @@
 import org.apache.iotdb.db.utils.datastructure.TVList;
 import org.apache.iotdb.db.utils.datastructure.VectorTVList;
 import org.apache.iotdb.tsfile.file.metadata.enums.TSDataType;
-import org.apache.iotdb.tsfile.utils.Binary;
 import org.apache.iotdb.tsfile.utils.Pair;
 import org.apache.iotdb.tsfile.write.chunk.ChunkWriterImpl;
 import org.apache.iotdb.tsfile.write.chunk.IChunkWriter;
@@ -45,7 +44,6 @@
 import java.util.concurrent.Future;
 import java.util.concurrent.LinkedBlockingQueue;
 
-import static org.apache.iotdb.db.rescon.PrimitiveArrayManager.ARRAY_SIZE;
 
 public class MemTableFlushTask {
 
@@ -163,15 +161,6 @@
       new Runnable() {
         private void writeOneSeries(
             TVList tvPairs, IChunkWriter seriesWriterImpl, TSDataType dataType) {
-
-<<<<<<< HEAD
-=======
-          if (dataType == TSDataType.VECTOR) {
-            writeOneVectorSeries(tvPairs, seriesWriterImpl);
-            return;
-          }
-
->>>>>>> fb51b68b
           for (int i = 0; i < tvPairs.size(); i++) {
             long time = tvPairs.getTime(i);
 
@@ -241,56 +230,6 @@
                 LOGGER.error(
                     "Storage group {} does not support data type: {}", storageGroup, dataType);
                 break;
-            }
-          }
-        }
-
-        private void writeOneVectorSeries(TVList tvPairs, IChunkWriter seriesWriterImpl) {
-          VectorTVList tvList = (VectorTVList) tvPairs;
-          List<TSDataType> dataTypes = tvList.getTsDataTypes();
-          List<List<Object>> values = tvList.getValues();
-          for (int i = 0; i < dataTypes.size(); i++) {
-            List<Object> columnValues = values.get(i);
-            for (int j = 0; j < tvList.size(); j++) {
-              long time = tvList.getTime(j);
-              // skip duplicated data
-              if ((i + 1 < tvList.size() && (time == tvPairs.getTime(i + 1)))) {
-                continue;
-              }
-              int valueIndex = tvList.getValueIndex(j);
-              if (valueIndex >= tvList.size()) {
-                throw new ArrayIndexOutOfBoundsException(valueIndex);
-              }
-              int arrayIndex = valueIndex / ARRAY_SIZE;
-              int elementIndex = valueIndex % ARRAY_SIZE;
-              switch (dataTypes.get(i)) {
-                case TEXT:
-                  seriesWriterImpl.write(
-                      time, ((Binary[]) columnValues.get(arrayIndex))[elementIndex], false);
-                  break;
-                case FLOAT:
-                  seriesWriterImpl.write(
-                      time, ((float[]) columnValues.get(arrayIndex))[elementIndex], false);
-                  break;
-                case INT32:
-                  seriesWriterImpl.write(
-                      time, ((int[]) columnValues.get(arrayIndex))[elementIndex], false);
-                  break;
-                case INT64:
-                  seriesWriterImpl.write(
-                      time, ((long[]) columnValues.get(arrayIndex))[elementIndex], false);
-                  break;
-                case DOUBLE:
-                  seriesWriterImpl.write(
-                      time, ((double[]) columnValues.get(arrayIndex))[elementIndex], false);
-                  break;
-                case BOOLEAN:
-                  seriesWriterImpl.write(
-                      time, ((boolean[]) columnValues.get(arrayIndex))[elementIndex], false);
-                  break;
-                default:
-                  break;
-              }
             }
           }
         }
