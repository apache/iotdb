/*
 * Licensed to the Apache Software Foundation (ASF) under one
 * or more contributor license agreements.  See the NOTICE file
 * distributed with this work for additional information
 * regarding copyright ownership.  The ASF licenses this file
 * to you under the Apache License, Version 2.0 (the
 * "License"); you may not use this file except in compliance
 * with the License.  You may obtain a copy of the License at
 *
 *     http://www.apache.org/licenses/LICENSE-2.0
 *
 * Unless required by applicable law or agreed to in writing,
 * software distributed under the License is distributed on an
 * "AS IS" BASIS, WITHOUT WARRANTIES OR CONDITIONS OF ANY
 * KIND, either express or implied.  See the License for the
 * specific language governing permissions and limitations
 * under the License.
 */
package org.apache.iotdb.db.engine.flush;

import org.apache.iotdb.db.conf.IoTDBConfig;
import org.apache.iotdb.db.conf.IoTDBDescriptor;
import org.apache.iotdb.db.engine.flush.pool.FlushSubTaskPoolManager;
import org.apache.iotdb.db.engine.memtable.IMemTable;
import org.apache.iotdb.db.engine.memtable.IWritableMemChunk;
import org.apache.iotdb.db.exception.layoutoptimize.LayoutNotExistException;
import org.apache.iotdb.db.exception.runtime.FlushRunTimeException;
import org.apache.iotdb.db.layoutoptimize.estimator.DataSizeEstimator;
import org.apache.iotdb.db.layoutoptimize.layoutholder.LayoutHolder;
import org.apache.iotdb.db.rescon.SystemInfo;
import org.apache.iotdb.db.utils.datastructure.TVList;
import org.apache.iotdb.db.utils.datastructure.VectorTVList;
import org.apache.iotdb.tsfile.file.metadata.enums.TSDataType;
import org.apache.iotdb.tsfile.utils.Pair;
import org.apache.iotdb.tsfile.write.chunk.ChunkWriterImpl;
import org.apache.iotdb.tsfile.write.chunk.IChunkWriter;
import org.apache.iotdb.tsfile.write.chunk.VectorChunkWriterImpl;
import org.apache.iotdb.tsfile.write.schema.IMeasurementSchema;
import org.apache.iotdb.tsfile.write.writer.RestorableTsFileIOWriter;

import org.slf4j.Logger;
import org.slf4j.LoggerFactory;

import java.io.File;
import java.io.IOException;
import java.util.ArrayList;
import java.util.List;
import java.util.Map;
import java.util.concurrent.ExecutionException;
import java.util.concurrent.Future;
import java.util.concurrent.LinkedBlockingQueue;

/**
 * flush task to flush one memtable using a pipeline model to flush, which is sort memtable ->
 * encoding -> write to disk (io task)
 */
public class MemTableFlushTask {

  private static final Logger LOGGER = LoggerFactory.getLogger(MemTableFlushTask.class);
  private static final FlushSubTaskPoolManager SUB_TASK_POOL_MANAGER =
      FlushSubTaskPoolManager.getInstance();
  private static IoTDBConfig config = IoTDBDescriptor.getInstance().getConfig();
  private final Future<?> encodingTaskFuture;
  private final Future<?> ioTaskFuture;
  private RestorableTsFileIOWriter writer;

  private final LinkedBlockingQueue<Object> encodingTaskQueue = new LinkedBlockingQueue<>();
  private final LinkedBlockingQueue<Object> ioTaskQueue =
      (config.isEnableMemControl() && SystemInfo.getInstance().isEncodingFasterThanIo())
          ? new LinkedBlockingQueue<>(config.getIoTaskQueueSizeForFlushing())
          : new LinkedBlockingQueue<>();

  private String storageGroup;

  private IMemTable memTable;

  private volatile long memSerializeTime = 0L;
  private volatile long ioTime = 0L;

  /**
   * @param memTable the memTable to flush
   * @param writer the writer where memTable will be flushed to (current tsfile writer or vm writer)
   * @param storageGroup current storage group
   */
  public MemTableFlushTask(
      IMemTable memTable, RestorableTsFileIOWriter writer, String storageGroup) {
    this.memTable = memTable;
    this.writer = writer;
    this.storageGroup = storageGroup;
    this.encodingTaskFuture = SUB_TASK_POOL_MANAGER.submit(encodingTask);
    this.ioTaskFuture = SUB_TASK_POOL_MANAGER.submit(ioTask);
    LOGGER.debug(
        "flush task of Storage group {} memtable is created, flushing to file {}.",
        storageGroup,
        writer.getFile().getName());
  }

  /** the function for flushing memtable. */
  public void syncFlushMemTable() throws ExecutionException, InterruptedException {
    LOGGER.info(
        "The memTable size of SG {} is {}, the avg series points num in chunk is {}, total timeseries number is {}",
        storageGroup,
        memTable.memSize(),
        memTable.getTotalPointsNum() / memTable.getSeriesNumber(),
        memTable.getSeriesNumber());

    DataSizeEstimator.getInstance()
        .addDataInfo(
            storageGroup.substring(0, storageGroup.lastIndexOf(File.separatorChar)),
            memTable.getTotalPointsNum(),
            memTable.memSize());

    long estimatedTemporaryMemSize = 0L;
    if (config.isEnableMemControl() && SystemInfo.getInstance().isEncodingFasterThanIo()) {
      estimatedTemporaryMemSize =
          memTable.memSize() / memTable.getSeriesNumber() * config.getIoTaskQueueSizeForFlushing();
      SystemInfo.getInstance().applyTemporaryMemoryForFlushing(estimatedTemporaryMemSize);
    }
    long start = System.currentTimeMillis();
    long sortTime = 0;

    // for map do not use get(key) to iterate
    for (Map.Entry<String, Map<String, IWritableMemChunk>> memTableEntry :
        memTable.getMemTableMap().entrySet()) {
      encodingTaskQueue.put(new StartFlushGroupIOTask(memTableEntry.getKey()));

      final Map<String, IWritableMemChunk> value = memTableEntry.getValue();
<<<<<<< HEAD
      try {
        LayoutHolder holder = LayoutHolder.getInstance();
        if (!holder.hasLayoutForDevice(memTableEntry.getKey())) {
          holder.updateMetadata();
        }
        List<String> measurementsOrder = holder.getMeasurementForDevice(memTableEntry.getKey());
        if (measurementsOrder.size() < value.size()) {
          holder.updateMetadata();
        }
        measurementsOrder = holder.getMeasurementForDevice(memTableEntry.getKey());
        for (String measurement : measurementsOrder) {
          if (!value.containsKey(measurement)) continue;
          long startTime = System.currentTimeMillis();
          IWritableMemChunk series = value.get(measurement);
          IMeasurementSchema desc = series.getSchema();
          TVList tvList = series.getSortedTvListForFlush();
          sortTime += System.currentTimeMillis() - startTime;
          encodingTaskQueue.put(new Pair<>(tvList, desc));
        }
      } catch (LayoutNotExistException e) {
        // the layout does not exist in layout holder
        // and the
        for (Map.Entry<String, IWritableMemChunk> iWritableMemChunkEntry : value.entrySet()) {
          long startTime = System.currentTimeMillis();
          IWritableMemChunk series = iWritableMemChunkEntry.getValue();
          IMeasurementSchema desc = series.getSchema();
          TVList tvList = series.getSortedTvListForFlush();
          sortTime += System.currentTimeMillis() - startTime;
          encodingTaskQueue.put(new Pair<>(tvList, desc));
        }
=======
      for (Map.Entry<String, IWritableMemChunk> iWritableMemChunkEntry : value.entrySet()) {
        long startTime = System.currentTimeMillis();
        IWritableMemChunk series = iWritableMemChunkEntry.getValue();
        IMeasurementSchema desc = series.getSchema();
        /*
         * sort task (first task of flush pipeline)
         */
        TVList tvList = series.getSortedTvListForFlush();
        sortTime += System.currentTimeMillis() - startTime;
        encodingTaskQueue.put(new Pair<>(tvList, desc));
>>>>>>> 8a039ebd
      }

      encodingTaskQueue.put(new EndChunkGroupIoTask());
    }
    encodingTaskQueue.put(new TaskEnd());
    LOGGER.debug(
        "Storage group {} memtable flushing into file {}: data sort time cost {} ms.",
        storageGroup,
        writer.getFile().getName(),
        sortTime);

    try {
      encodingTaskFuture.get();
    } catch (InterruptedException | ExecutionException e) {
      ioTaskFuture.cancel(true);
      throw e;
    }

    ioTaskFuture.get();

    try {
      writer.writePlanIndices();
    } catch (IOException e) {
      throw new ExecutionException(e);
    }

    if (config.isEnableMemControl()) {
      if (estimatedTemporaryMemSize != 0) {
        SystemInfo.getInstance().releaseTemporaryMemoryForFlushing(estimatedTemporaryMemSize);
      }
      SystemInfo.getInstance().setEncodingFasterThanIo(ioTime >= memSerializeTime);
    }

    LOGGER.info(
        "Storage group {} memtable {} flushing a memtable has finished! Time consumption: {}ms",
        storageGroup,
        memTable,
        System.currentTimeMillis() - start);
  }

  /** encoding task (second task of pipeline) */
  private Runnable encodingTask =
      new Runnable() {
        private void writeOneSeries(
            TVList tvPairs, IChunkWriter seriesWriterImpl, TSDataType dataType) {
          List<Integer> timeDuplicatedVectorRowIndexList = null;
          for (int sortedRowIndex = 0; sortedRowIndex < tvPairs.size(); sortedRowIndex++) {
            long time = tvPairs.getTime(sortedRowIndex);

            // skip duplicated data
            if ((sortedRowIndex + 1 < tvPairs.size()
                && (time == tvPairs.getTime(sortedRowIndex + 1)))) {
              // record the time duplicated row index list for vector type
              if (dataType == TSDataType.VECTOR) {
                if (timeDuplicatedVectorRowIndexList == null) {
                  timeDuplicatedVectorRowIndexList = new ArrayList<>();
                  timeDuplicatedVectorRowIndexList.add(tvPairs.getValueIndex(sortedRowIndex));
                }
                timeDuplicatedVectorRowIndexList.add(tvPairs.getValueIndex(sortedRowIndex + 1));
              }
              continue;
            }

            // store last point for SDT
            if (dataType != TSDataType.VECTOR && sortedRowIndex + 1 == tvPairs.size()) {
              ((ChunkWriterImpl) seriesWriterImpl).setLastPoint(true);
            }

            switch (dataType) {
              case BOOLEAN:
                seriesWriterImpl.write(time, tvPairs.getBoolean(sortedRowIndex), false);
                break;
              case INT32:
                seriesWriterImpl.write(time, tvPairs.getInt(sortedRowIndex), false);
                break;
              case INT64:
                seriesWriterImpl.write(time, tvPairs.getLong(sortedRowIndex), false);
                break;
              case FLOAT:
                seriesWriterImpl.write(time, tvPairs.getFloat(sortedRowIndex), false);
                break;
              case DOUBLE:
                seriesWriterImpl.write(time, tvPairs.getDouble(sortedRowIndex), false);
                break;
              case TEXT:
                seriesWriterImpl.write(time, tvPairs.getBinary(sortedRowIndex), false);
                break;
              case VECTOR:
                VectorTVList vectorTvPairs = (VectorTVList) tvPairs;
                List<TSDataType> dataTypes = vectorTvPairs.getTsDataTypes();
                int originRowIndex = vectorTvPairs.getValueIndex(sortedRowIndex);
                for (int columnIndex = 0; columnIndex < dataTypes.size(); columnIndex++) {
                  // write the time duplicated rows
                  if (timeDuplicatedVectorRowIndexList != null
                      && !timeDuplicatedVectorRowIndexList.isEmpty()) {
                    originRowIndex =
                        vectorTvPairs.getValidRowIndexForTimeDuplicatedRows(
                            timeDuplicatedVectorRowIndexList, columnIndex);
                  }
                  boolean isNull = vectorTvPairs.isValueMarked(originRowIndex, columnIndex);
                  switch (dataTypes.get(columnIndex)) {
                    case BOOLEAN:
                      seriesWriterImpl.write(
                          time,
                          vectorTvPairs.getBooleanByValueIndex(originRowIndex, columnIndex),
                          isNull);
                      break;
                    case INT32:
                      seriesWriterImpl.write(
                          time,
                          vectorTvPairs.getIntByValueIndex(originRowIndex, columnIndex),
                          isNull);
                      break;
                    case INT64:
                      seriesWriterImpl.write(
                          time,
                          vectorTvPairs.getLongByValueIndex(originRowIndex, columnIndex),
                          isNull);
                      break;
                    case FLOAT:
                      seriesWriterImpl.write(
                          time,
                          vectorTvPairs.getFloatByValueIndex(originRowIndex, columnIndex),
                          isNull);
                      break;
                    case DOUBLE:
                      seriesWriterImpl.write(
                          time,
                          vectorTvPairs.getDoubleByValueIndex(originRowIndex, columnIndex),
                          isNull);
                      break;
                    case TEXT:
                      seriesWriterImpl.write(
                          time,
                          vectorTvPairs.getBinaryByValueIndex(originRowIndex, columnIndex),
                          isNull);
                      break;
                    default:
                      LOGGER.error(
                          "Storage group {} does not support data type: {}",
                          storageGroup,
                          dataTypes.get(columnIndex));
                      break;
                  }
                }
                seriesWriterImpl.write(time);
                timeDuplicatedVectorRowIndexList = null;
                break;
              default:
                LOGGER.error(
                    "Storage group {} does not support data type: {}", storageGroup, dataType);
                break;
            }
          }
        }

        @SuppressWarnings("squid:S135")
        @Override
        public void run() {
          LOGGER.debug(
              "Storage group {} memtable flushing to file {} starts to encoding data.",
              storageGroup,
              writer.getFile().getName());
          while (true) {

            Object task = null;
            try {
              task = encodingTaskQueue.take();
            } catch (InterruptedException e1) {
              LOGGER.error("Take task into ioTaskQueue Interrupted");
              Thread.currentThread().interrupt();
              break;
            }
            if (task instanceof StartFlushGroupIOTask || task instanceof EndChunkGroupIoTask) {
              try {
                ioTaskQueue.put(task);
              } catch (
                  @SuppressWarnings("squid:S2142")
                  InterruptedException e) {
                LOGGER.error(
                    "Storage group {} memtable flushing to file {}, encoding task is interrupted.",
                    storageGroup,
                    writer.getFile().getName(),
                    e);
                // generally it is because the thread pool is shutdown so the task should be aborted
                break;
              }
            } else if (task instanceof TaskEnd) {
              break;
            } else {
              long starTime = System.currentTimeMillis();
              Pair<TVList, IMeasurementSchema> encodingMessage =
                  (Pair<TVList, IMeasurementSchema>) task;
              IChunkWriter seriesWriter;
              if (encodingMessage.left.getDataType() == TSDataType.VECTOR) {
                seriesWriter = new VectorChunkWriterImpl(encodingMessage.right);
              } else {
                seriesWriter = new ChunkWriterImpl(encodingMessage.right);
              }
              writeOneSeries(encodingMessage.left, seriesWriter, encodingMessage.right.getType());
              seriesWriter.sealCurrentPage();
              seriesWriter.clearPageWriter();
              try {
                ioTaskQueue.put(seriesWriter);
              } catch (InterruptedException e) {
                LOGGER.error("Put task into ioTaskQueue Interrupted");
                Thread.currentThread().interrupt();
              }
              memSerializeTime += System.currentTimeMillis() - starTime;
            }
          }
          try {
            ioTaskQueue.put(new TaskEnd());
          } catch (InterruptedException e) {
            LOGGER.error("Put task into ioTaskQueue Interrupted");
            Thread.currentThread().interrupt();
          }

          LOGGER.debug(
              "Storage group {}, flushing memtable {} into disk: Encoding data cost " + "{} ms.",
              storageGroup,
              writer.getFile().getName(),
              memSerializeTime);
        }
      };

  /** io task (third task of pipeline) */
  @SuppressWarnings("squid:S135")
  private Runnable ioTask =
      () -> {
        LOGGER.debug(
            "Storage group {} memtable flushing to file {} start io.",
            storageGroup,
            writer.getFile().getName());
        while (true) {
          Object ioMessage = null;
          try {
            ioMessage = ioTaskQueue.take();
          } catch (InterruptedException e1) {
            LOGGER.error("take task from ioTaskQueue Interrupted");
            Thread.currentThread().interrupt();
            break;
          }
          long starTime = System.currentTimeMillis();
          try {
            if (ioMessage instanceof StartFlushGroupIOTask) {
              this.writer.startChunkGroup(((StartFlushGroupIOTask) ioMessage).deviceId);
            } else if (ioMessage instanceof TaskEnd) {
              break;
            } else if (ioMessage instanceof ChunkWriterImpl) {
              ChunkWriterImpl chunkWriter = (ChunkWriterImpl) ioMessage;
              chunkWriter.writeToFileWriter(this.writer);
            } else if (ioMessage instanceof VectorChunkWriterImpl) {
              VectorChunkWriterImpl chunkWriter = (VectorChunkWriterImpl) ioMessage;
              chunkWriter.writeToFileWriter(this.writer);
            } else {
              this.writer.setMinPlanIndex(memTable.getMinPlanIndex());
              this.writer.setMaxPlanIndex(memTable.getMaxPlanIndex());
              this.writer.endChunkGroup();
            }
          } catch (IOException e) {
            LOGGER.error(
                "Storage group {} memtable {}, io task meets error.", storageGroup, memTable, e);
            throw new FlushRunTimeException(e);
          }
          ioTime += System.currentTimeMillis() - starTime;
        }
        LOGGER.debug(
            "flushing a memtable to file {} in storage group {}, io cost {}ms",
            writer.getFile().getName(),
            storageGroup,
            ioTime);
      };

  static class TaskEnd {

    TaskEnd() {}
  }

  static class EndChunkGroupIoTask {

    EndChunkGroupIoTask() {}
  }

  static class StartFlushGroupIOTask {

    private final String deviceId;

    StartFlushGroupIOTask(String deviceId) {
      this.deviceId = deviceId;
    }
  }
}<|MERGE_RESOLUTION|>--- conflicted
+++ resolved
@@ -125,7 +125,6 @@
       encodingTaskQueue.put(new StartFlushGroupIOTask(memTableEntry.getKey()));
 
       final Map<String, IWritableMemChunk> value = memTableEntry.getValue();
-<<<<<<< HEAD
       try {
         LayoutHolder holder = LayoutHolder.getInstance();
         if (!holder.hasLayoutForDevice(memTableEntry.getKey())) {
@@ -156,18 +155,6 @@
           sortTime += System.currentTimeMillis() - startTime;
           encodingTaskQueue.put(new Pair<>(tvList, desc));
         }
-=======
-      for (Map.Entry<String, IWritableMemChunk> iWritableMemChunkEntry : value.entrySet()) {
-        long startTime = System.currentTimeMillis();
-        IWritableMemChunk series = iWritableMemChunkEntry.getValue();
-        IMeasurementSchema desc = series.getSchema();
-        /*
-         * sort task (first task of flush pipeline)
-         */
-        TVList tvList = series.getSortedTvListForFlush();
-        sortTime += System.currentTimeMillis() - startTime;
-        encodingTaskQueue.put(new Pair<>(tvList, desc));
->>>>>>> 8a039ebd
       }
 
       encodingTaskQueue.put(new EndChunkGroupIoTask());
