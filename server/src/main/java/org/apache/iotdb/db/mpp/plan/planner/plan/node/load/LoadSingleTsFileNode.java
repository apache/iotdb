/*
 * Licensed to the Apache Software Foundation (ASF) under one
 * or more contributor license agreements.  See the NOTICE file
 * distributed with this work for additional information
 * regarding copyright ownership.  The ASF licenses this file
 * to you under the Apache License, Version 2.0 (the
 * "License"); you may not use this file except in compliance
 * with the License.  You may obtain a copy of the License at
 *
 *     http://www.apache.org/licenses/LICENSE-2.0
 *
 * Unless required by applicable law or agreed to in writing,
 * software distributed under the License is distributed on an
 * "AS IS" BASIS, WITHOUT WARRANTIES OR CONDITIONS OF ANY
 * KIND, either express or implied.  See the License for the
 * specific language governing permissions and limitations
 * under the License.
 */

package org.apache.iotdb.db.mpp.plan.planner.plan.node.load;

import org.apache.iotdb.common.rpc.thrift.TDataNodeLocation;
import org.apache.iotdb.common.rpc.thrift.TEndPoint;
import org.apache.iotdb.common.rpc.thrift.TRegionReplicaSet;
import org.apache.iotdb.common.rpc.thrift.TTimePartitionSlot;
import org.apache.iotdb.commons.partition.DataPartition;
import org.apache.iotdb.db.conf.IoTDBDescriptor;
import org.apache.iotdb.db.engine.load.AlignedChunkData;
import org.apache.iotdb.db.engine.load.ChunkData;
import org.apache.iotdb.db.engine.load.DeletionData;
import org.apache.iotdb.db.engine.load.TsFileData;
import org.apache.iotdb.db.engine.modification.Deletion;
import org.apache.iotdb.db.engine.modification.Modification;
import org.apache.iotdb.db.engine.modification.ModificationFile;
import org.apache.iotdb.db.engine.storagegroup.TsFileResource;
import org.apache.iotdb.db.mpp.plan.analyze.Analysis;
import org.apache.iotdb.db.mpp.plan.planner.plan.node.PlanNode;
import org.apache.iotdb.db.mpp.plan.planner.plan.node.PlanNodeId;
import org.apache.iotdb.db.mpp.plan.planner.plan.node.WritePlanNode;
import org.apache.iotdb.db.utils.TimePartitionUtils;
import org.apache.iotdb.tsfile.common.conf.TSFileConfig;
import org.apache.iotdb.tsfile.common.conf.TSFileDescriptor;
import org.apache.iotdb.tsfile.common.constant.TsFileConstant;
import org.apache.iotdb.tsfile.encoding.decoder.Decoder;
import org.apache.iotdb.tsfile.exception.NotImplementedException;
import org.apache.iotdb.tsfile.exception.TsFileRuntimeException;
import org.apache.iotdb.tsfile.file.MetaMarker;
import org.apache.iotdb.tsfile.file.header.ChunkGroupHeader;
import org.apache.iotdb.tsfile.file.header.ChunkHeader;
import org.apache.iotdb.tsfile.file.header.PageHeader;
import org.apache.iotdb.tsfile.file.metadata.IChunkMetadata;
import org.apache.iotdb.tsfile.file.metadata.TimeseriesMetadata;
import org.apache.iotdb.tsfile.file.metadata.enums.TSDataType;
import org.apache.iotdb.tsfile.file.metadata.enums.TSEncoding;
import org.apache.iotdb.tsfile.read.TsFileSequenceReader;
import org.apache.iotdb.tsfile.read.common.BatchData;
import org.apache.iotdb.tsfile.read.reader.page.PageReader;
import org.apache.iotdb.tsfile.read.reader.page.TimePageReader;

import org.slf4j.Logger;
import org.slf4j.LoggerFactory;

import java.io.DataOutputStream;
import java.io.File;
import java.io.IOException;
import java.nio.ByteBuffer;
import java.util.ArrayList;
import java.util.HashMap;
import java.util.HashSet;
import java.util.List;
import java.util.Map;
import java.util.Set;
import java.util.TreeMap;

public class LoadSingleTsFileNode extends WritePlanNode {
  private static final Logger logger = LoggerFactory.getLogger(LoadSingleTsFileNode.class);

  private File tsFile;
  private boolean needDecodeTsFile;

  private Map<TRegionReplicaSet, List<LoadTsFilePieceNode>> replicaSet2Pieces;

  private TsFileResource resource;
  private TRegionReplicaSet localRegionReplicaSet;

  public LoadSingleTsFileNode(PlanNodeId id) {
    super(id);
  }

  public LoadSingleTsFileNode(PlanNodeId id, TsFileResource resource) {
    super(id);
    this.tsFile = resource.getTsFile();
    this.resource = resource;
  }

  public void checkIfNeedDecodeTsFile(DataPartition dataPartition) throws IOException {
    Set<TRegionReplicaSet> allRegionReplicaSet = new HashSet<>();
    needDecodeTsFile = false;
    for (String device : resource.getDevices()) {
      if (!TimePartitionUtils.getTimePartitionForRouting(resource.getStartTime(device))
          .equals(TimePartitionUtils.getTimePartitionForRouting(resource.getEndTime(device)))) {
        needDecodeTsFile = true;
        return;
      }
      allRegionReplicaSet.addAll(dataPartition.getAllDataRegionReplicaSetForOneDevice(device));
    }
    needDecodeTsFile = !isDispatchedToLocal(allRegionReplicaSet);
    if (!needDecodeTsFile && !resource.resourceFileExists()) {
      resource.serialize();
    }
  }

  private boolean isDispatchedToLocal(Set<TRegionReplicaSet> replicaSets) {
    if (replicaSets.size() > 1) {
      return false;
    }
    for (TRegionReplicaSet replicaSet : replicaSets) {
      List<TDataNodeLocation> dataNodeLocationList = replicaSet.getDataNodeLocations();
      if (dataNodeLocationList.size() > 1) {
        return false;
      }
      localRegionReplicaSet = replicaSet;
      return isDispatchedToLocal(dataNodeLocationList.get(0).getInternalEndPoint());
    }
    return true;
  }

  private boolean isDispatchedToLocal(TEndPoint endPoint) {
    return IoTDBDescriptor.getInstance().getConfig().getInternalAddress().equals(endPoint.getIp())
        && IoTDBDescriptor.getInstance().getConfig().getInternalPort() == endPoint.port;
  }

  public boolean needDecodeTsFile() {
    return needDecodeTsFile;
  }

  /**
   * only used for load locally.
   *
   * @return local TRegionReplicaSet
   */
  public TRegionReplicaSet getLocalRegionReplicaSet() {
    return localRegionReplicaSet;
  }

  public TsFileResource getTsFileResource() {
    return resource;
  }

  public Map<TRegionReplicaSet, List<LoadTsFilePieceNode>> getReplicaSet2Pieces() {
    return replicaSet2Pieces;
  }

  @Override
  public TRegionReplicaSet getRegionReplicaSet() {
    return null;
  }

  @Override
  public List<PlanNode> getChildren() {
    return null;
  }

  @Override
  public void addChild(PlanNode child) {}

  @Override
  public PlanNode clone() {
    throw new NotImplementedException("clone of load single TsFile is not implemented");
  }

  @Override
  public int allowedChildCount() {
    return NO_CHILD_ALLOWED;
  }

  @Override
  public List<String> getOutputColumnNames() {
    return null;
  }

  @Override
  protected void serializeAttributes(ByteBuffer byteBuffer) {}

  @Override
  protected void serializeAttributes(DataOutputStream stream) throws IOException {}

  @Override
  public List<WritePlanNode> splitByPartition(Analysis analysis) {
    throw new NotImplementedException("split load single TsFile is not implemented");
  }

  @Override
  public String toString() {
    return "LoadSingleTsFileNode{"
        + "tsFile="
        + tsFile
        + ", needDecodeTsFile="
        + needDecodeTsFile
        + '}';
  }

  public void splitTsFileByDataPartition(DataPartition dataPartition) throws IOException {
    replicaSet2Pieces = new HashMap<>();
    List<TsFileData> tsFileDataList = new ArrayList<>();

    try (TsFileSequenceReader reader = new TsFileSequenceReader(tsFile.getAbsolutePath())) {
      TreeMap<Long, Deletion> offset2Deletion = new TreeMap<>();
      getAllModification(offset2Deletion);

      if (!checkMagic(reader)) {
        throw new TsFileRuntimeException(
            String.format("Magic String check error when parsing TsFile %s.", tsFile.getPath()));
      }

      reader.position((long) TSFileConfig.MAGIC_STRING.getBytes().length + 1);
      String curDevice = null;
      boolean isTimeChunkNeedDecode = true;
      Map<Integer, List<AlignedChunkData>> pageIndex2ChunkData = null;
      Map<Long, IChunkMetadata> offset2ChunkMetadata = new HashMap<>();
      getChunkMetadata(reader, offset2ChunkMetadata);
      byte marker;
      while ((marker = reader.readMarker()) != MetaMarker.SEPARATOR) {
        switch (marker) {
          case MetaMarker.CHUNK_HEADER:
          case MetaMarker.TIME_CHUNK_HEADER:
          case MetaMarker.ONLY_ONE_PAGE_CHUNK_HEADER:
          case MetaMarker.ONLY_ONE_PAGE_TIME_CHUNK_HEADER:
            long chunkOffset = reader.position();
            handleModification(offset2Deletion, tsFileDataList, chunkOffset);

            ChunkHeader header = reader.readChunkHeader(marker);
            if (header.getDataSize() == 0) {
              throw new TsFileRuntimeException(
                  String.format("Chunk data error when parsing TsFile %s.", tsFile.getPath()));
            }

            boolean isAligned =
                ((header.getChunkType() & TsFileConstant.TIME_COLUMN_MASK)
                    == TsFileConstant.TIME_COLUMN_MASK);
            IChunkMetadata chunkMetadata = offset2ChunkMetadata.get(chunkOffset - Byte.BYTES);
            TTimePartitionSlot timePartitionSlot =
                TimePartitionUtils.getTimePartitionForRouting(chunkMetadata.getStartTime());
            ChunkData chunkData =
                ChunkData.createChunkData(isAligned, reader.position(), curDevice, header);
            chunkData.setTimePartitionSlot(timePartitionSlot);
            if (!needDecodeChunk(chunkMetadata)) {
              if (isAligned) {
                isTimeChunkNeedDecode = false;
                pageIndex2ChunkData = new HashMap<>();
                pageIndex2ChunkData
                    .computeIfAbsent(1, o -> new ArrayList<>())
                    .add((AlignedChunkData) chunkData);
              }
              chunkData.setNotDecode(chunkMetadata);
<<<<<<< HEAD
              tsFileDataList.add(chunkData);
=======
              chunkData.addDataSize(header.getDataSize());
              chunkDataList.add(chunkData);
>>>>>>> 38831292
              reader.position(reader.position() + header.getDataSize());
              break;
            }
            if (isAligned) {
              isTimeChunkNeedDecode = true;
              pageIndex2ChunkData = new HashMap<>();
            }

            Decoder defaultTimeDecoder =
                Decoder.getDecoderByType(
                    TSEncoding.valueOf(TSFileDescriptor.getInstance().getConfig().getTimeEncoder()),
                    TSDataType.INT64);
            Decoder valueDecoder =
                Decoder.getDecoderByType(header.getEncodingType(), header.getDataType());
            int dataSize = header.getDataSize();
            int pageIndex = 0;
            while (dataSize > 0) {
              long pageOffset = reader.position();
              PageHeader pageHeader =
                  reader.readPageHeader(
                      header.getDataType(),
                      (header.getChunkType() & 0x3F) == MetaMarker.CHUNK_HEADER);
              long pageDataSize = pageHeader.getSerializedPageSize();
              if (!needDecodePage(pageHeader, chunkMetadata)) { // an entire page
                long startTime =
                    pageHeader.getStatistics() == null
                        ? chunkMetadata.getStartTime()
                        : pageHeader.getStartTime();
                TTimePartitionSlot pageTimePartitionSlot =
                    TimePartitionUtils.getTimePartitionForRouting(startTime);
                if (!timePartitionSlot.equals(pageTimePartitionSlot)) {
                  tsFileDataList.add(chunkData);
                  timePartitionSlot = pageTimePartitionSlot;
                  chunkData = ChunkData.createChunkData(isAligned, pageOffset, curDevice, header);
                  chunkData.setTimePartitionSlot(timePartitionSlot);
                }
                if (isAligned) {
                  pageIndex2ChunkData
                      .computeIfAbsent(pageIndex, o -> new ArrayList<>())
                      .add((AlignedChunkData) chunkData);
                }
                chunkData.addDataSize(pageDataSize);
                reader.position(pageOffset + pageDataSize);
              } else { // split page
                ByteBuffer pageData = reader.readPage(pageHeader, header.getCompressionType());
                long[] timeBatch =
                    decodePage(
                        isAligned, pageData, pageHeader, defaultTimeDecoder, valueDecoder, header);
                boolean isFirstData = true;
                for (long currentTime : timeBatch) {
                  TTimePartitionSlot currentTimePartitionSlot =
                      TimePartitionUtils.getTimePartitionForRouting(
                          currentTime); // TODO: can speed up
                  if (!timePartitionSlot.equals(currentTimePartitionSlot)) {
                    if (!isFirstData) {
                      chunkData.setTailPageNeedDecode(true); // close last chunk data
                      chunkData.addDataSize(pageDataSize);
                      if (isAligned) {
                        pageIndex2ChunkData
                            .computeIfAbsent(pageIndex, o -> new ArrayList<>())
                            .add((AlignedChunkData) chunkData);
                      }
                    }
                    tsFileDataList.add(chunkData);

                    chunkData =
                        ChunkData.createChunkData(
                            isAligned, pageOffset, curDevice, header); // open a new chunk data
                    chunkData.setTimePartitionSlot(currentTimePartitionSlot);
                    chunkData.setHeadPageNeedDecode(true);
                    timePartitionSlot = currentTimePartitionSlot;
                  }
                  isFirstData = false;
                }
                chunkData.addDataSize(pageDataSize);
                if (isAligned) {
                  pageIndex2ChunkData
                      .computeIfAbsent(pageIndex, o -> new ArrayList<>())
                      .add((AlignedChunkData) chunkData);
                }
              }

              pageIndex += 1;
              dataSize -= pageDataSize;
            }

            tsFileDataList.add(chunkData);
            break;
          case MetaMarker.VALUE_CHUNK_HEADER:
          case MetaMarker.ONLY_ONE_PAGE_VALUE_CHUNK_HEADER:
            chunkOffset = reader.position();
            chunkMetadata = offset2ChunkMetadata.get(chunkOffset - Byte.BYTES);
            header = reader.readChunkHeader(marker);
            if (header.getDataSize() == 0) {
              handleEmptyValueChunk(chunkOffset, header, chunkMetadata, pageIndex2ChunkData);
              break;
            }

            Set<ChunkData> allChunkData = new HashSet<>();
            if (!isTimeChunkNeedDecode) {
              AlignedChunkData alignedChunkData = pageIndex2ChunkData.get(1).get(0);
              alignedChunkData.addValueChunk(chunkOffset, header, chunkMetadata);
              alignedChunkData.addValueChunkDataSize(header.getDataSize());
              reader.position(reader.position() + header.getDataSize());
              break;
            }

            dataSize = header.getDataSize();
            pageIndex = 0;

            while (dataSize > 0) {
              long pageOffset = reader.position();
              PageHeader pageHeader =
                  reader.readPageHeader(
                      header.getDataType(),
                      (header.getChunkType() & 0x3F) == MetaMarker.CHUNK_HEADER);
              long pageDataSize = pageHeader.getSerializedPageSize();
              for (AlignedChunkData alignedChunkData : pageIndex2ChunkData.get(pageIndex)) {
                if (!allChunkData.contains(alignedChunkData)) {
                  alignedChunkData.addValueChunk(pageOffset, header, chunkMetadata);
                  allChunkData.add(alignedChunkData);
                }
                alignedChunkData.addValueChunkDataSize(pageDataSize);
              }
              reader.position(pageOffset + pageDataSize);

              pageIndex += 1;
              dataSize -= pageDataSize;
            }
            break;
          case MetaMarker.CHUNK_GROUP_HEADER:
            ChunkGroupHeader chunkGroupHeader = reader.readChunkGroupHeader();
            curDevice = chunkGroupHeader.getDeviceID();
            break;
          case MetaMarker.OPERATION_INDEX_RANGE:
            reader.readPlanIndex();
            break;
          default:
            MetaMarker.handleUnexpectedMarker(marker);
        }
      }

      handleModification(offset2Deletion, tsFileDataList, Long.MAX_VALUE);
    }

    for (TsFileData tsFileData : tsFileDataList) {
      if (!tsFileData.isModification()) {
        ChunkData chunkData = (ChunkData) tsFileData;
        getPieceNode(chunkData.getDevice(), chunkData.getTimePartitionSlot(), dataPartition)
            .addTsFileData(chunkData);
      } else {
        for (Map.Entry<TRegionReplicaSet, List<LoadTsFilePieceNode>> entry :
            replicaSet2Pieces.entrySet()) {
          LoadTsFilePieceNode pieceNode = entry.getValue().get(entry.getValue().size() - 1);
          pieceNode.addTsFileData(tsFileData);
        }
      }
    }
  }

  private void getAllModification(Map<Long, Deletion> offset2Deletion) throws IOException {
    try (ModificationFile modificationFile =
        new ModificationFile(tsFile.getAbsolutePath() + ModificationFile.FILE_SUFFIX)) {
      for (Modification modification : modificationFile.getModifications()) {
        offset2Deletion.put(modification.getFileOffset(), (Deletion) modification);
      }
    }
  }

  private boolean checkMagic(TsFileSequenceReader reader) throws IOException {
    String magic = reader.readHeadMagic();
    if (!magic.equals(TSFileConfig.MAGIC_STRING)) {
      logger.error("the file's MAGIC STRING is incorrect, file path: {}", reader.getFileName());
      return false;
    }

    byte versionNumber = reader.readVersionNumber();
    if (versionNumber != TSFileConfig.VERSION_NUMBER) {
      logger.error("the file's Version Number is incorrect, file path: {}", reader.getFileName());
      return false;
    }

    if (!reader.readTailMagic().equals(TSFileConfig.MAGIC_STRING)) {
      logger.error("the file is not closed correctly, file path: {}", reader.getFileName());
      return false;
    }
    return true;
  }

  private void getChunkMetadata(
      TsFileSequenceReader reader, Map<Long, IChunkMetadata> offset2ChunkMetadata)
      throws IOException {
    Map<String, List<TimeseriesMetadata>> device2Metadata = reader.getAllTimeseriesMetadata(true);
    for (Map.Entry<String, List<TimeseriesMetadata>> entry : device2Metadata.entrySet()) {
      for (TimeseriesMetadata timeseriesMetadata : entry.getValue()) {
        for (IChunkMetadata chunkMetadata : timeseriesMetadata.getChunkMetadataList()) {
          offset2ChunkMetadata.put(chunkMetadata.getOffsetOfChunkHeader(), chunkMetadata);
        }
      }
    }
  }

  private void handleModification(
      TreeMap<Long, Deletion> offset2Deletion, List<TsFileData> tsFileDataList, long chunkOffset) {
    while (!offset2Deletion.isEmpty() && offset2Deletion.firstEntry().getKey() <= chunkOffset) {
      tsFileDataList.add(new DeletionData(offset2Deletion.pollFirstEntry().getValue()));
    }
  }

  private boolean needDecodeChunk(IChunkMetadata chunkMetadata) {
    return !TimePartitionUtils.getTimePartitionForRouting(chunkMetadata.getStartTime())
        .equals(TimePartitionUtils.getTimePartitionForRouting(chunkMetadata.getEndTime()));
  }

  private boolean needDecodePage(PageHeader pageHeader, IChunkMetadata chunkMetadata) {
    if (pageHeader.getStatistics() == null) {
      return !TimePartitionUtils.getTimePartitionForRouting(chunkMetadata.getStartTime())
          .equals(TimePartitionUtils.getTimePartitionForRouting(chunkMetadata.getEndTime()));
    }
    return !TimePartitionUtils.getTimePartitionForRouting(pageHeader.getStartTime())
        .equals(TimePartitionUtils.getTimePartitionForRouting(pageHeader.getEndTime()));
  }

  private long[] decodePage(
      boolean isAligned,
      ByteBuffer pageData,
      PageHeader pageHeader,
      Decoder timeDecoder,
      Decoder valueDecoder,
      ChunkHeader chunkHeader)
      throws IOException {
    if (isAligned) {
      TimePageReader timePageReader = new TimePageReader(pageHeader, pageData, timeDecoder);
      return timePageReader.getNextTimeBatch();
    }

    valueDecoder.reset();
    PageReader pageReader =
        new PageReader(pageData, chunkHeader.getDataType(), valueDecoder, timeDecoder, null);
    BatchData batchData = pageReader.getAllSatisfiedPageData();
    long[] timeBatch = new long[batchData.length()];
    int index = 0;
    while (batchData.hasCurrent()) {
      timeBatch[index++] = batchData.currentTime();
      batchData.next();
    }
    return timeBatch;
  }

  private void handleEmptyValueChunk(
      long chunkOffset,
      ChunkHeader header,
      IChunkMetadata chunkMetadata,
      Map<Integer, List<AlignedChunkData>> pageIndex2ChunkData) {
    Set<ChunkData> allChunkData = new HashSet<>();
    for (Map.Entry<Integer, List<AlignedChunkData>> entry : pageIndex2ChunkData.entrySet()) {
      for (AlignedChunkData alignedChunkData : entry.getValue()) {
        if (!allChunkData.contains(alignedChunkData)) {
          alignedChunkData.addValueChunk(chunkOffset, header, chunkMetadata);
          allChunkData.add(alignedChunkData);
        }
      }
    }
  }

  private LoadTsFilePieceNode getPieceNode(
      String device, TTimePartitionSlot timePartitionSlot, DataPartition dataPartition) {
    TRegionReplicaSet replicaSet =
        dataPartition.getDataRegionReplicaSetForWriting(device, timePartitionSlot);
    List<LoadTsFilePieceNode> pieceNodes =
        replicaSet2Pieces.computeIfAbsent(replicaSet, o -> new ArrayList<>());
    if (pieceNodes.isEmpty() || pieceNodes.get(pieceNodes.size() - 1).exceedSize()) {
      pieceNodes.add(new LoadTsFilePieceNode(getPlanNodeId(), tsFile));
    }
    return pieceNodes.get(pieceNodes.size() - 1);
  }
}<|MERGE_RESOLUTION|>--- conflicted
+++ resolved
@@ -253,12 +253,8 @@
                     .add((AlignedChunkData) chunkData);
               }
               chunkData.setNotDecode(chunkMetadata);
-<<<<<<< HEAD
+              chunkData.addDataSize(header.getDataSize());
               tsFileDataList.add(chunkData);
-=======
-              chunkData.addDataSize(header.getDataSize());
-              chunkDataList.add(chunkData);
->>>>>>> 38831292
               reader.position(reader.position() + header.getDataSize());
               break;
             }
