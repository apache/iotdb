--- conflicted
+++ resolved
@@ -355,34 +355,21 @@
    * be decreased.
    */
   protected synchronized void releaseResource() {
-<<<<<<< HEAD
-    // for schema related FI, closedFilePaths and unClosedFilePaths will be null
-=======
     // For schema related query FI, closedFilePaths and unClosedFilePaths will be null
->>>>>>> e6ec5fcd
     if (closedFilePaths != null) {
       for (TsFileResource tsFile : closedFilePaths) {
         FileReaderManager.getInstance().decreaseFileReaderReference(tsFile, true);
       }
       closedFilePaths = null;
     }
-<<<<<<< HEAD
-=======
-
->>>>>>> e6ec5fcd
+
     if (unClosedFilePaths != null) {
       for (TsFileResource tsFile : unClosedFilePaths) {
         FileReaderManager.getInstance().decreaseFileReaderReference(tsFile, false);
       }
-<<<<<<< HEAD
-    }
-
-    unClosedFilePaths = null;
-=======
       unClosedFilePaths = null;
     }
 
->>>>>>> e6ec5fcd
     dataRegion = null;
     timeFilter = null;
     sourcePaths = null;
