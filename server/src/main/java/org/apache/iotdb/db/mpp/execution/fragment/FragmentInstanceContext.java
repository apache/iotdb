/*
 * Licensed to the Apache Software Foundation (ASF) under one
 * or more contributor license agreements.  See the NOTICE file
 * distributed with this work for additional information
 * regarding copyright ownership.  The ASF licenses this file
 * to you under the Apache License, Version 2.0 (the
 * "License"); you may not use this file except in compliance
 * with the License.  You may obtain a copy of the License at
 *
 *      http://www.apache.org/licenses/LICENSE-2.0
 *
 * Unless required by applicable law or agreed to in writing,
 * software distributed under the License is distributed on an
 * "AS IS" BASIS, WITHOUT WARRANTIES OR CONDITIONS OF ANY
 * KIND, either express or implied.  See the License for the
 * specific language governing permissions and limitations
 * under the License.
 */
package org.apache.iotdb.db.mpp.execution.fragment;

import org.apache.iotdb.commons.path.PartialPath;
import org.apache.iotdb.commons.utils.TestOnly;
import org.apache.iotdb.db.engine.querycontext.QueryDataSource;
import org.apache.iotdb.db.engine.storagegroup.IDataRegionForQuery;
import org.apache.iotdb.db.engine.storagegroup.TsFileResource;
import org.apache.iotdb.db.exception.query.QueryProcessException;
import org.apache.iotdb.db.metadata.idtable.IDTable;
import org.apache.iotdb.db.mpp.common.FragmentInstanceId;
import org.apache.iotdb.db.mpp.common.SessionInfo;
import org.apache.iotdb.db.query.context.QueryContext;
import org.apache.iotdb.db.query.control.FileReaderManager;
import org.apache.iotdb.tsfile.read.filter.basic.Filter;

import org.slf4j.Logger;
import org.slf4j.LoggerFactory;

import java.time.ZoneId;
import java.util.ArrayList;
import java.util.HashSet;
import java.util.Iterator;
import java.util.List;
import java.util.Optional;
import java.util.Set;
import java.util.concurrent.atomic.AtomicLong;
import java.util.concurrent.atomic.AtomicReference;
import java.util.stream.Collectors;

public class FragmentInstanceContext extends QueryContext {

  private static final Logger LOGGER = LoggerFactory.getLogger(FragmentInstanceContext.class);
  private static final long END_TIME_INITIAL_VALUE = -1L;
  private final FragmentInstanceId id;

  private final FragmentInstanceStateMachine stateMachine;

  private IDataRegionForQuery dataRegion;
  private Filter timeFilter;
  private List<PartialPath> sourcePaths;
  // Shared by all scan operators in this fragment instance to avoid memory problem
  private QueryDataSource sharedQueryDataSource;
  /** closed tsfile used in this fragment instance */
  private Set<TsFileResource> closedFilePaths;
  /** unClosed tsfile used in this fragment instance */
  private Set<TsFileResource> unClosedFilePaths;

  private final long createNanos = System.nanoTime();

  private final AtomicLong startNanos = new AtomicLong();
  private final AtomicLong endNanos = new AtomicLong();

  private final AtomicReference<Long> executionStartTime = new AtomicReference<>();
  private final AtomicReference<Long> lastExecutionStartTime = new AtomicReference<>();
  private final AtomicReference<Long> executionEndTime = new AtomicReference<>();

  // session info
  private SessionInfo sessionInfo;

  //    private final GcMonitor gcMonitor;
  //    private final AtomicLong startNanos = new AtomicLong();
  //    private final AtomicLong startFullGcCount = new AtomicLong(-1);
  //    private final AtomicLong startFullGcTimeNanos = new AtomicLong(-1);
  //    private final AtomicLong endNanos = new AtomicLong();
  //    private final AtomicLong endFullGcCount = new AtomicLong(-1);
  //    private final AtomicLong endFullGcTimeNanos = new AtomicLong(-1);

  public static FragmentInstanceContext createFragmentInstanceContext(
      FragmentInstanceId id, FragmentInstanceStateMachine stateMachine, SessionInfo sessionInfo) {
    FragmentInstanceContext instanceContext =
        new FragmentInstanceContext(id, stateMachine, sessionInfo);
    instanceContext.initialize();
    instanceContext.start();
    return instanceContext;
  }

  public static FragmentInstanceContext createFragmentInstanceContext(
      FragmentInstanceId id,
      FragmentInstanceStateMachine stateMachine,
      SessionInfo sessionInfo,
      IDataRegionForQuery dataRegion,
      Filter timeFilter) {
    FragmentInstanceContext instanceContext =
        new FragmentInstanceContext(id, stateMachine, sessionInfo, dataRegion, timeFilter);
    instanceContext.initialize();
    instanceContext.start();
    return instanceContext;
  }

  public static FragmentInstanceContext createFragmentInstanceContextForCompaction(long queryId) {
    return new FragmentInstanceContext(queryId);
  }

  private FragmentInstanceContext(
      FragmentInstanceId id,
      FragmentInstanceStateMachine stateMachine,
      SessionInfo sessionInfo,
      IDataRegionForQuery dataRegion,
      Filter timeFilter) {
    this.id = id;
    this.stateMachine = stateMachine;
    this.executionEndTime.set(END_TIME_INITIAL_VALUE);
    this.sessionInfo = sessionInfo;
    this.dataRegion = dataRegion;
    this.timeFilter = timeFilter;
  }

  private FragmentInstanceContext(
      FragmentInstanceId id, FragmentInstanceStateMachine stateMachine, SessionInfo sessionInfo) {
    this.id = id;
    this.stateMachine = stateMachine;
    this.executionEndTime.set(END_TIME_INITIAL_VALUE);
    this.sessionInfo = sessionInfo;
  }

  @TestOnly
  public static FragmentInstanceContext createFragmentInstanceContext(
      FragmentInstanceId id, FragmentInstanceStateMachine stateMachine) {
    FragmentInstanceContext instanceContext =
        new FragmentInstanceContext(
            id, stateMachine, new SessionInfo(1, "test", ZoneId.systemDefault().getId()));
    instanceContext.initialize();
    instanceContext.start();
    return instanceContext;
  }

  @TestOnly
  public void setDataRegion(IDataRegionForQuery dataRegion) {
    this.dataRegion = dataRegion;
  }

  // used for compaction
  private FragmentInstanceContext(long queryId) {
    this.queryId = queryId;
    this.id = null;
    this.stateMachine = null;
  }

  public void start() {
    long now = System.currentTimeMillis();
    executionStartTime.compareAndSet(null, now);
    startNanos.compareAndSet(0, System.nanoTime());

    // always update last execution start time
    lastExecutionStartTime.set(now);
  }

  // the state change listener is added here in a separate initialize() method
  // instead of the constructor to prevent leaking the "this" reference to
  // another thread, which will cause unsafe publication of this instance.
  private void initialize() {
    stateMachine.addStateChangeListener(this::updateStatsIfDone);
  }

  private void updateStatsIfDone(FragmentInstanceState newState) {
    if (newState.isDone()) {
      long now = System.currentTimeMillis();

      // before setting the end times, make sure a start has been recorded
      executionStartTime.compareAndSet(null, now);
      startNanos.compareAndSet(0, System.nanoTime());

      // Only update last start time, if the nothing was started
      lastExecutionStartTime.compareAndSet(null, now);

      // use compare and set from initial value to avoid overwriting if there
      // were a duplicate notification, which shouldn't happen
      executionEndTime.compareAndSet(END_TIME_INITIAL_VALUE, now);
      endNanos.compareAndSet(0, System.nanoTime());
    }
  }

  public FragmentInstanceId getId() {
    return id;
  }

  public void failed(Throwable cause) {
    stateMachine.failed(cause);
  }

  /** @return Message string of all failures */
  public String getFailedCause() {
    return stateMachine.getFailureCauses().stream()
        .findFirst()
        .map(Throwable::getMessage)
        .orElse("");
  }

  /** @return List of specific throwable and stack trace */
  public List<FragmentInstanceFailureInfo> getFailureInfoList() {
    return stateMachine.getFailureCauses().stream()
        .map(FragmentInstanceFailureInfo::toFragmentInstanceFailureInfo)
        .collect(Collectors.toList());
  }

  public void finished() {
    stateMachine.finished();
  }

  public void transitionToFlushing() {
    stateMachine.transitionToFlushing();
  }

  public void cancel() {
    stateMachine.cancel();
  }

  public void abort() {
    stateMachine.abort();
  }

  public long getEndTime() {
    return executionEndTime.get();
  }

  @Override
  public long getStartTime() {
    return executionStartTime.get();
  }

  public FragmentInstanceInfo getInstanceInfo() {
    return new FragmentInstanceInfo(
        stateMachine.getState(), getEndTime(), getFailedCause(), getFailureInfoList());
  }

  public FragmentInstanceStateMachine getStateMachine() {
    return stateMachine;
  }

  public SessionInfo getSessionInfo() {
    return sessionInfo;
  }

  public Optional<Throwable> getFailureCause() {
    return Optional.ofNullable(stateMachine.getFailureCauses().peek());
  }

  public Filter getTimeFilter() {
    return timeFilter;
  }

  public IDataRegionForQuery getDataRegion() {
    return dataRegion;
  }

  public void setSourcePaths(List<PartialPath> sourcePaths) {
    this.sourcePaths = sourcePaths;
  }

  public void initQueryDataSource(List<PartialPath> sourcePaths) throws QueryProcessException {
    if (sourcePaths == null) {
      return;
    }
    dataRegion.readLock();
    try {
      List<PartialPath> pathList = new ArrayList<>();
      Set<String> selectedDeviceIdSet = new HashSet<>();
      for (PartialPath path : sourcePaths) {
        PartialPath translatedPath = IDTable.translateQueryPath(path);
        pathList.add(translatedPath);
        selectedDeviceIdSet.add(translatedPath.getDevice());
      }

      this.sharedQueryDataSource =
          dataRegion.query(
              pathList,
              // when all the selected series are under the same device, the QueryDataSource will be
              // filtered according to timeIndex
              selectedDeviceIdSet.size() == 1 ? selectedDeviceIdSet.iterator().next() : null,
              this,
              timeFilter != null ? timeFilter.copy() : null);

      // used files should be added before mergeLock is unlocked, or they may be deleted by
      // running merge
      if (sharedQueryDataSource != null) {
        closedFilePaths = new HashSet<>();
        unClosedFilePaths = new HashSet<>();
        addUsedFilesForQuery(sharedQueryDataSource);
      }
    } finally {
      dataRegion.readUnlock();
    }
  }

  public synchronized QueryDataSource getSharedQueryDataSource() throws QueryProcessException {
    if (sharedQueryDataSource == null) {
      initQueryDataSource(sourcePaths);
    }
    return sharedQueryDataSource;
  }

  /** Add the unique file paths to closeddFilePathsMap and unClosedFilePathsMap. */
  private void addUsedFilesForQuery(QueryDataSource dataSource) {

    // sequence data
    addUsedFilesForQuery(dataSource.getSeqResources());

    // unsequence data
    addUsedFilesForQuery(dataSource.getUnseqResources());
  }

  private void addUsedFilesForQuery(List<TsFileResource> resources) {
    Iterator<TsFileResource> iterator = resources.iterator();
    while (iterator.hasNext()) {
      TsFileResource tsFileResource = iterator.next();
      boolean isClosed = tsFileResource.isClosed();
      addFilePathToMap(tsFileResource, isClosed);

      // this file may be deleted just before we lock it
      if (tsFileResource.isDeleted()) {
        Set<TsFileResource> pathSet = isClosed ? closedFilePaths : unClosedFilePaths;
        // This resource may be removed by other threads of this query.
        if (pathSet.remove(tsFileResource)) {
          FileReaderManager.getInstance().decreaseFileReaderReference(tsFileResource, isClosed);
        }
        iterator.remove();
      }
    }
  }

  /**
   * Increase the usage reference of filePath of job id. Before the invoking of this method, <code>
   * this.setqueryIdForCurrentRequestThread</code> has been invoked, so <code>
   * sealedFilePathsMap.get(queryId)</code> or <code>unsealedFilePathsMap.get(queryId)</code> must
   * not return null.
   */
  private void addFilePathToMap(TsFileResource tsFile, boolean isClosed) {
    Set<TsFileResource> pathSet = isClosed ? closedFilePaths : unClosedFilePaths;
    if (!pathSet.contains(tsFile)) {
      pathSet.add(tsFile);
      FileReaderManager.getInstance().increaseFileReaderReference(tsFile, isClosed);
    }
  }

  /**
   * All file paths used by this fragment instance must be cleared and thus the usage reference must
   * be decreased.
   */
  protected synchronized void releaseResource() {
<<<<<<< HEAD
    // for schema related FI, closedFilePaths and unClosedFilePaths will be null
=======
    // For schema related query FI, closedFilePaths and unClosedFilePaths will be null
>>>>>>> 5739b1ca
    if (closedFilePaths != null) {
      for (TsFileResource tsFile : closedFilePaths) {
        FileReaderManager.getInstance().decreaseFileReaderReference(tsFile, true);
      }
      closedFilePaths = null;
    }
<<<<<<< HEAD
=======

>>>>>>> 5739b1ca
    if (unClosedFilePaths != null) {
      for (TsFileResource tsFile : unClosedFilePaths) {
        FileReaderManager.getInstance().decreaseFileReaderReference(tsFile, false);
      }
<<<<<<< HEAD
    }

    unClosedFilePaths = null;
=======
      unClosedFilePaths = null;
    }

>>>>>>> 5739b1ca
    dataRegion = null;
    timeFilter = null;
    sourcePaths = null;
    sharedQueryDataSource = null;
  }
}<|MERGE_RESOLUTION|>--- conflicted
+++ resolved
@@ -355,34 +355,21 @@
    * be decreased.
    */
   protected synchronized void releaseResource() {
-<<<<<<< HEAD
-    // for schema related FI, closedFilePaths and unClosedFilePaths will be null
-=======
     // For schema related query FI, closedFilePaths and unClosedFilePaths will be null
->>>>>>> 5739b1ca
     if (closedFilePaths != null) {
       for (TsFileResource tsFile : closedFilePaths) {
         FileReaderManager.getInstance().decreaseFileReaderReference(tsFile, true);
       }
       closedFilePaths = null;
     }
-<<<<<<< HEAD
-=======
-
->>>>>>> 5739b1ca
+
     if (unClosedFilePaths != null) {
       for (TsFileResource tsFile : unClosedFilePaths) {
         FileReaderManager.getInstance().decreaseFileReaderReference(tsFile, false);
       }
-<<<<<<< HEAD
-    }
-
-    unClosedFilePaths = null;
-=======
       unClosedFilePaths = null;
     }
 
->>>>>>> 5739b1ca
     dataRegion = null;
     timeFilter = null;
     sourcePaths = null;
