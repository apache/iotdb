/*
 * Licensed to the Apache Software Foundation (ASF) under one
 * or more contributor license agreements.  See the NOTICE file
 * distributed with this work for additional information
 * regarding copyright ownership.  The ASF licenses this file
 * to you under the Apache License, Version 2.0 (the
 * "License"); you may not use this file except in compliance
 * with the License.  You may obtain a copy of the License at
 *
 *     http://www.apache.org/licenses/LICENSE-2.0
 *
 * Unless required by applicable law or agreed to in writing,
 * software distributed under the License is distributed on an
 * "AS IS" BASIS, WITHOUT WARRANTIES OR CONDITIONS OF ANY
 * KIND, either express or implied.  See the License for the
 * specific language governing permissions and limitations
 * under the License.
 */

package org.apache.iotdb.db.engine.compaction.cross;

import org.apache.iotdb.db.conf.IoTDBConstant;
import org.apache.iotdb.db.engine.compaction.CompactionUtils;
import org.apache.iotdb.db.engine.compaction.cross.rewrite.recover.RewriteCrossSpaceCompactionLogAnalyzer;
import org.apache.iotdb.db.engine.compaction.cross.rewrite.recover.RewriteCrossSpaceCompactionLogger;
import org.apache.iotdb.db.engine.storagegroup.TsFileManager;
import org.apache.iotdb.db.engine.storagegroup.TsFileResource;
import org.apache.iotdb.db.engine.storagegroup.TsFileResourceList;
import org.apache.iotdb.db.rescon.TsFileResourceManager;

import org.apache.commons.io.FileUtils;
import org.slf4j.Logger;
import org.slf4j.LoggerFactory;

import java.io.File;
import java.io.IOException;
import java.nio.charset.StandardCharsets;
import java.util.ArrayList;
import java.util.List;

public class CrossSpaceCompactionExceptionHandler {
  private static final Logger LOGGER =
      LoggerFactory.getLogger(IoTDBConstant.COMPACTION_LOGGER_NAME);

  public static void handleException(
      String storageGroup,
      File logFile,
      List<TsFileResource> targetResourceList,
      List<TsFileResource> seqResourceList,
      List<TsFileResource> unseqResourceList,
      TsFileManager tsFileManager,
      long timePartition) {
    try {
      if (logFile == null || !logFile.exists()) {
        // the log file is null or the log file does not exists
        // it means that compaction has not started yet
        // we don't need to handle it
        return;
      }
      LOGGER.info(
          "[Compaction][ExceptionHandler] Cross space compaction start handling exception, source seqFiles is "
              + seqResourceList
              + ", source unseqFiles is "
              + unseqResourceList);

      boolean handleSuccess = true;

      List<TsFileResource> lostSeqFiles = new ArrayList<>();
      List<TsFileResource> lostUnseqFiles = new ArrayList<>();

      boolean allSeqFilesExist = checkAllSourceFileExists(seqResourceList, lostSeqFiles);
      boolean allUnseqFilesExist = checkAllSourceFileExists(unseqResourceList, lostUnseqFiles);

      if (allSeqFilesExist && allUnseqFilesExist) {
        // all source files exists, remove target file and recover memory
        handleSuccess =
            handleWhenAllSourceFilesExist(
                storageGroup,
                targetResourceList,
                seqResourceList,
                unseqResourceList,
                tsFileManager,
                timePartition);
      } else {
        handleSuccess =
            handleWhenSomeSourceFilesLost(
                storageGroup, seqResourceList, unseqResourceList, logFile);
      }

      if (!handleSuccess) {
        LOGGER.error(
            "[Compaction][ExceptionHandler] failed to handle exception, set allowCompaction to false in {}",
            storageGroup);
        tsFileManager.setAllowCompaction(false);
      } else {
        FileUtils.delete(logFile);
      }
    } catch (Throwable throwable) {
      // catch throwable when handling exception
      // set the allowCompaction to false
      LOGGER.error(
          "[Compaction][ExceptionHandler] exception occurs when handling exception in cross space compaction."
              + " Set allowCompaction to false in {}",
          storageGroup,
          throwable);
      tsFileManager.setAllowCompaction(false);
    }
  }

  private static boolean checkAllSourceFileExists(
      List<TsFileResource> tsFileResources, List<TsFileResource> lostFiles) {
    for (TsFileResource tsFileResource : tsFileResources) {
      if (!tsFileResource.getTsFile().exists() || !tsFileResource.resourceFileExists()) {
        lostFiles.add(tsFileResource);
      }
    }
    return lostFiles.size() == 0;
  }

  /**
   * When all source files exists: (1) delete compaction mods files (2) delete target files, tmp
   * target files and its corresponding files (3) recover memory. To avoid triggering OOM again
   * under OOM errors, we do not check whether the target files are complete.
   */
  private static boolean handleWhenAllSourceFilesExist(
      String storageGroup,
      List<TsFileResource> targetTsFiles,
      List<TsFileResource> seqFileList,
      List<TsFileResource> unseqFileList,
      TsFileManager tsFileManager,
      long timePartition)
      throws IOException {
    TsFileResourceList unseqTsFileResourceList =
        tsFileManager.getUnsequenceListByTimePartition(timePartition);
    TsFileResourceList seqTsFileResourceList =
        tsFileManager.getSequenceListByTimePartition(timePartition);

    // delete compaction mods files
    CompactionUtils.deleteCompactionModsFile(seqFileList, unseqFileList);

    boolean removeAllTargetFile = true;
    tsFileManager.writeLock("CrossSpaceCompactionExceptionHandler");
    try {
      for (TsFileResource targetTsFile : targetTsFiles) {
        // delete target files
        targetTsFile.writeLock();
        if (!targetTsFile.remove()) {
          LOGGER.error(
              "{} [Compaction][Exception] failed to delete target tsfile {} when handling exception",
              storageGroup,
              targetTsFile);
          removeAllTargetFile = false;
        }
        targetTsFile.writeUnlock();

        // remove target tsfile resource in memory
        if (targetTsFile.isFileInList()) {
          seqTsFileResourceList.remove(targetTsFile);
          TsFileResourceManager.getInstance().removeTsFileResource(targetTsFile);
        }
      }

      // recover source tsfile resource in memory
      for (TsFileResource tsFileResource : seqFileList) {
        if (!tsFileResource.isFileInList()) {
          seqTsFileResourceList.keepOrderInsert(tsFileResource);
          TsFileResourceManager.getInstance().registerSealedTsFileResource(tsFileResource);
        }
      }
      for (TsFileResource tsFileResource : unseqFileList) {
        if (!tsFileResource.isFileInList()) {
          unseqTsFileResourceList.keepOrderInsert(tsFileResource);
          TsFileResourceManager.getInstance().registerSealedTsFileResource(tsFileResource);
        }
      }
    } finally {
      tsFileManager.writeUnlock();
    }
    return removeAllTargetFile;
  }

  /**
   * Some source files are lost, check if the compaction has finished. If the compaction has
   * finished, delete the remaining source files and compaction mods files. If the compaction has
   * not finished, set the allowCompaction in tsFileManager to false and print some error logs.
   */
  public static boolean handleWhenSomeSourceFilesLost(
      String storageGroup,
      List<TsFileResource> seqFileList,
      List<TsFileResource> unseqFileList,
      File logFile)
      throws IOException {
    long magicStringLength =
        RewriteCrossSpaceCompactionLogger.MAGIC_STRING.getBytes(StandardCharsets.UTF_8).length;
    long fileLength = logFile.length();

    if (fileLength < 2 * magicStringLength) {
      // the log length is less than twice the Magic String length
      // it means the compaction has not finished yet
      LOGGER.error(
          "{} [Compaction][ExceptionHandler] the compaction log length is less than twice "
              + "the MagicString length",
          storageGroup);
      return false;
    }

    // read head magic string in compaction log
    RewriteCrossSpaceCompactionLogAnalyzer logAnalyzer =
        new RewriteCrossSpaceCompactionLogAnalyzer(logFile);
    logAnalyzer.analyze();
    if (!logAnalyzer.isFirstMagicStringExisted()) {
      LOGGER.error(
          "{} [Compaction][ExceptionHandler] the head magic string in compaction log is incorrect,"
              + " failed to handle exception",
          storageGroup);
      return false;
    }

    // read tail string in compaction log
    if (!logAnalyzer.isEndMagicStringExisted()) {
      LOGGER.error(
          "{} [Compaction][ExceptionHandler] the tail magic string in compaction log is incorrect,"
              + " failed to handle exception",
          storageGroup);
      return false;
    }

<<<<<<< HEAD
    // compaction finish, rename the target file
    CompactionUtils.moveTargetFile(targetResources, false, storageGroup);

    // delete the source files
    TsFileResourceList unseqTsFileResourceList =
        tsFileManager.getUnsequenceListByTimePartition(unseqFileList.get(0).getTimePartition());
    TsFileResourceList seqTsFileResourceList =
        tsFileManager.getSequenceListByTimePartition(seqFileList.get(0).getTimePartition());
    tsFileManager.writeLock("CrossSpaceCompactionExceptionHandler");
    try {
      for (TsFileResource unseqFile : unseqFileList) {
        unseqFile.remove();
        unseqFile.setDeleted(true);
        unseqTsFileResourceList.remove(unseqFile);
      }

      for (TsFileResource seqFile : seqFileList) {
        seqFile.remove();
        seqFile.setDeleted(true);
        seqTsFileResourceList.remove(seqFile);
      }

      for (TsFileResource targetFile : targetResources) {
        targetFile.setClosed(true);
        seqTsFileResourceList.keepOrderInsert(targetFile);
      }
    } finally {
      tsFileManager.writeUnlock();
=======
    // delete source files
    for (TsFileResource unseqFile : unseqFileList) {
      unseqFile.remove();
      unseqFile.setDeleted(true);
    }
    for (TsFileResource seqFile : seqFileList) {
      seqFile.remove();
      seqFile.setDeleted(true);
>>>>>>> b7f82d74
    }

    // delete compaction mods files
    CompactionUtils.deleteCompactionModsFile(seqFileList, unseqFileList);

    return true;
  }
}<|MERGE_RESOLUTION|>--- conflicted
+++ resolved
@@ -225,36 +225,6 @@
       return false;
     }
 
-<<<<<<< HEAD
-    // compaction finish, rename the target file
-    CompactionUtils.moveTargetFile(targetResources, false, storageGroup);
-
-    // delete the source files
-    TsFileResourceList unseqTsFileResourceList =
-        tsFileManager.getUnsequenceListByTimePartition(unseqFileList.get(0).getTimePartition());
-    TsFileResourceList seqTsFileResourceList =
-        tsFileManager.getSequenceListByTimePartition(seqFileList.get(0).getTimePartition());
-    tsFileManager.writeLock("CrossSpaceCompactionExceptionHandler");
-    try {
-      for (TsFileResource unseqFile : unseqFileList) {
-        unseqFile.remove();
-        unseqFile.setDeleted(true);
-        unseqTsFileResourceList.remove(unseqFile);
-      }
-
-      for (TsFileResource seqFile : seqFileList) {
-        seqFile.remove();
-        seqFile.setDeleted(true);
-        seqTsFileResourceList.remove(seqFile);
-      }
-
-      for (TsFileResource targetFile : targetResources) {
-        targetFile.setClosed(true);
-        seqTsFileResourceList.keepOrderInsert(targetFile);
-      }
-    } finally {
-      tsFileManager.writeUnlock();
-=======
     // delete source files
     for (TsFileResource unseqFile : unseqFileList) {
       unseqFile.remove();
@@ -263,7 +233,6 @@
     for (TsFileResource seqFile : seqFileList) {
       seqFile.remove();
       seqFile.setDeleted(true);
->>>>>>> b7f82d74
     }
 
     // delete compaction mods files
