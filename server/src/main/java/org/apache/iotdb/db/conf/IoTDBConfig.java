/*
 * Licensed to the Apache Software Foundation (ASF) under one
 * or more contributor license agreements.  See the NOTICE file
 * distributed with this work for additional information
 * regarding copyright ownership.  The ASF licenses this file
 * to you under the Apache License, Version 2.0 (the
 * "License"); you may not use this file except in compliance
 * with the License.  You may obtain a copy of the License at
 *
 *     http://www.apache.org/licenses/LICENSE-2.0
 *
 * Unless required by applicable law or agreed to in writing,
 * software distributed under the License is distributed on an
 * "AS IS" BASIS, WITHOUT WARRANTIES OR CONDITIONS OF ANY
 * KIND, either express or implied.  See the License for the
 * specific language governing permissions and limitations
 * under the License.
 */
package org.apache.iotdb.db.conf;

import org.apache.iotdb.commons.conf.IoTDBConstant;
import org.apache.iotdb.db.conf.directories.DirectoryManager;
import org.apache.iotdb.db.engine.compaction.constant.CompactionPriority;
import org.apache.iotdb.db.engine.compaction.cross.CrossCompactionStrategy;
import org.apache.iotdb.db.engine.compaction.inner.InnerCompactionStrategy;
import org.apache.iotdb.db.engine.storagegroup.timeindex.TimeIndexLevel;
import org.apache.iotdb.db.exception.LoadConfigurationException;
import org.apache.iotdb.db.metadata.LocalSchemaProcessor;
import org.apache.iotdb.db.service.thrift.impl.InfluxDBServiceImpl;
import org.apache.iotdb.db.service.thrift.impl.TSServiceImpl;
import org.apache.iotdb.rpc.RpcTransportFactory;
import org.apache.iotdb.rpc.RpcUtils;
import org.apache.iotdb.tsfile.common.conf.TSFileDescriptor;
import org.apache.iotdb.tsfile.common.constant.TsFileConstant;
import org.apache.iotdb.tsfile.file.metadata.enums.TSDataType;
import org.apache.iotdb.tsfile.file.metadata.enums.TSEncoding;
import org.apache.iotdb.tsfile.fileSystem.FSType;

import org.slf4j.Logger;
import org.slf4j.LoggerFactory;

import java.io.File;
import java.net.InetAddress;
import java.net.UnknownHostException;
import java.util.ArrayList;
import java.util.List;
import java.util.concurrent.TimeUnit;
import java.util.regex.Matcher;
import java.util.regex.Pattern;

import static org.apache.iotdb.tsfile.common.constant.TsFileConstant.PATH_SEPARATOR;

public class IoTDBConfig {

  /* Names of Watermark methods */
  public static final String WATERMARK_GROUPED_LSB = "GroupBasedLSBMethod";
  static final String CONFIG_NAME = "iotdb-engine.properties";
  private static final Logger logger = LoggerFactory.getLogger(IoTDBConfig.class);
  private static final String MULTI_DIR_STRATEGY_PREFIX =
      "org.apache.iotdb.db.conf.directories.strategy.";
  private static final String DEFAULT_MULTI_DIR_STRATEGY = "MaxDiskUsableSpaceFirstStrategy";

  private static final String STORAGE_GROUP_MATCHER = "([a-zA-Z0-9_.\\-\\u2E80-\\u9FFF]+)";
  public static final Pattern STORAGE_GROUP_PATTERN = Pattern.compile(STORAGE_GROUP_MATCHER);

  // e.g., a31+/$%#&[]{}3e4, "a.b", 'a.b'
  private static final String NODE_NAME_MATCHER = "([^\n\t]+)";

  // e.g.,  .s1
  private static final String PARTIAL_NODE_MATCHER = "[" + PATH_SEPARATOR + "]" + NODE_NAME_MATCHER;

  private static final String NODE_MATCHER =
      "([" + PATH_SEPARATOR + "])?" + NODE_NAME_MATCHER + "(" + PARTIAL_NODE_MATCHER + ")*";

  public static final Pattern NODE_PATTERN = Pattern.compile(NODE_MATCHER);

  /** whether to enable the mqtt service. */
  private boolean enableMQTTService = false;

  /** the mqtt service binding host. */
  private String mqttHost = "0.0.0.0";

  /** the mqtt service binding port. */
  private int mqttPort = 1883;

  /** the handler pool size for handing the mqtt messages. */
  private int mqttHandlerPoolSize = 1;

  /** the mqtt message payload formatter. */
  private String mqttPayloadFormatter = "json";

  /** max mqtt message size. Unit: byte */
  private int mqttMaxMessageSize = 1048576;

  /** Rpc binding address. */
  private String rpcAddress = "0.0.0.0";

  /** whether to use thrift compression. */
  private boolean rpcThriftCompressionEnable = false;

  /** whether to use Snappy compression before sending data through the network */
  private boolean rpcAdvancedCompressionEnable = false;

  /** Port which the JDBC server listens to. */
  private int rpcPort = 6667;

  /** Port which is used for node communication in MPP. */
  private int mppPort = 7777;

  /** Port which the influxdb protocol server listens to. */
  private int influxDBRpcPort = 8086;

  /** Max concurrent client number */
  private int rpcMaxConcurrentClientNum = 65535;

  /** Memory allocated for the write process */
  private long allocateMemoryForWrite = Runtime.getRuntime().maxMemory() * 4 / 10;

  /** Memory allocated for the read process */
  private long allocateMemoryForRead = Runtime.getRuntime().maxMemory() * 3 / 10;

  /** Memory allocated for the mtree */
  private long allocateMemoryForSchema = Runtime.getRuntime().maxMemory() * 1 / 10;

  /** Memory allocated for the read process besides cache */
  private long allocateMemoryForReadWithoutCache = allocateMemoryForRead * 300 / 1001;

  private volatile int maxQueryDeduplicatedPathNum = 1000;

  /** Ratio of memory allocated for buffered arrays */
  private double bufferedArraysMemoryProportion = 0.6;

  /** Memory allocated proportion for timeIndex */
  private double timeIndexMemoryProportion = 0.2;

  /** Flush proportion for system */
  private double flushProportion = 0.4;

  /** Reject proportion for system */
  private double rejectProportion = 0.8;

  /** If storage group increased more than this threshold, report to system. Unit: byte */
  private long storageGroupSizeReportThreshold = 16 * 1024 * 1024L;

  /** When inserting rejected, waiting period to check system again. Unit: millisecond */
  private int checkPeriodWhenInsertBlocked = 50;

  /** When inserting rejected exceeds this, throw an exception. Unit: millisecond */
  private int maxWaitingTimeWhenInsertBlockedInMs = 10000;
  /** Is the write ahead log enable. */
  private boolean enableWal = true;

  private volatile boolean readOnly = false;

  private boolean enableDiscardOutOfOrderData = false;

  /**
   * When a certain amount of write ahead logs is reached, they will be flushed to the disk. It is
   * possible to lose at most flush_wal_threshold operations.
   */
  private int flushWalThreshold = 10000;

  /** this variable set timestamp precision as millisecond, microsecond or nanosecond */
  private String timestampPrecision = "ms";

  /**
   * The cycle when write ahead log is periodically forced to be written to disk(in milliseconds) If
   * set this parameter to 0 it means call channel.force(true) after every each insert. Unit:
   * millisecond
   */
  private long forceWalPeriodInMs = 100;

  /**
   * The size of the log buffer in each log node (in bytes). Due to the double buffer mechanism, if
   * WAL is enabled and the size of the inserted plan is greater than one-half of this parameter,
   * then the insert plan will be rejected by WAL. Unit: byte
   */
  private int walBufferSize = 16 * 1024 * 1024;

  private int maxWalBytebufferNumForEachPartition = 6;

  /** Unit: millisecond */
  private long walPoolTrimIntervalInMS = 10_000;

  /** if OOM occurs when registering bytebuffer, system will sleep awhile and then try again. */
  private long registerBufferSleepIntervalInMs = 200;

  /** if total sleep time exceeds this, system will reject this write. */
  private long registerBufferRejectThresholdInMs = 10_000;

  /** Unit: byte */
  private int estimatedSeriesSize = 300;

  /**
   * Size of log buffer for every MetaData operation. If the size of a MetaData operation plan is
   * larger than this parameter, then the MetaData operation plan will be rejected by SchemaRegion.
   * Unit: byte
   */
  private int mlogBufferSize = 1024 * 1024;

  /**
   * The cycle when metadata log is periodically forced to be written to disk(in milliseconds) If
   * set this parameter to 0 it means call channel.force(true) after every each operation
   */
  private long syncMlogPeriodInMs = 100;

  /**
   * The size of log buffer for every trigger management operation plan. If the size of a trigger
   * management operation plan is larger than this parameter, the trigger management operation plan
   * will be rejected by TriggerManager. Unit: byte
   */
  private int tlogBufferSize = 1024 * 1024;

  /** default base dir, stores all IoTDB runtime files */
  private static final String DEFAULT_BASE_DIR = "data";

  /** System directory, including version file for each storage group and metadata */
  private String systemDir = DEFAULT_BASE_DIR + File.separator + IoTDBConstant.SYSTEM_FOLDER_NAME;

  /** Schema directory, including storage set of values. */
  private String schemaDir =
      DEFAULT_BASE_DIR
          + File.separator
          + IoTDBConstant.SYSTEM_FOLDER_NAME
          + File.separator
          + IoTDBConstant.SCHEMA_FOLDER_NAME;

  /** Sync directory, including the lock file, uuid file, device owner map */
  private String syncDir =
      DEFAULT_BASE_DIR
          + File.separator
          + IoTDBConstant.SYSTEM_FOLDER_NAME
          + File.separator
          + IoTDBConstant.SYNC_FOLDER_NAME;

  /** Performance tracing directory, stores performance tracing files */
  private String tracingDir = DEFAULT_BASE_DIR + File.separator + IoTDBConstant.TRACING_FOLDER_NAME;

  /** Query directory, stores temporary files of query */
  private String queryDir = DEFAULT_BASE_DIR + File.separator + IoTDBConstant.QUERY_FOLDER_NAME;

  /** External lib directory, stores user-uploaded JAR files */
  private String extDir = IoTDBConstant.EXT_FOLDER_NAME;

  /** External lib directory for UDF, stores user-uploaded JAR files */
  private String udfDir =
      IoTDBConstant.EXT_FOLDER_NAME + File.separator + IoTDBConstant.UDF_FOLDER_NAME;

  /** External lib directory for trigger, stores user-uploaded JAR files */
  private String triggerDir =
      IoTDBConstant.EXT_FOLDER_NAME + File.separator + IoTDBConstant.TRIGGER_FOLDER_NAME;

  /** External lib directory for MQTT, stores user-uploaded JAR files */
  private String mqttDir =
      IoTDBConstant.EXT_FOLDER_NAME + File.separator + IoTDBConstant.MQTT_FOLDER_NAME;

  /** Data directory of data. It can be settled as dataDirs = {"data1", "data2", "data3"}; */
  private String[] dataDirs = {"data" + File.separator + "data"};

  /** Strategy of multiple directories. */
  private String multiDirStrategyClassName = null;

  /** Wal directory. */
  private String walDir = DEFAULT_BASE_DIR + File.separator + "wal";

  /** Maximum MemTable number. Invalid when enableMemControl is true. */
  private int maxMemtableNumber = 0;

  /** The amount of data iterate each time in server */
  private int batchSize = 100000;

  /** How many threads can concurrently flush. When <= 0, use CPU core number. */
  private int concurrentFlushThread = Runtime.getRuntime().availableProcessors();

  /** How many threads can concurrently execute query statement. When <= 0, use CPU core number. */
  private int concurrentQueryThread = 16;

  /**
   * How many threads can concurrently read data for raw data query. When <= 0, use CPU core number.
   */
  private int concurrentSubRawQueryThread = 8;

  /** Blocking queue size for read task in raw data query. */
  private int rawQueryBlockingQueueCapacity = 5;

  /** How many threads can concurrently evaluate windows. When <= 0, use CPU core number. */
  private int concurrentWindowEvaluationThread = Runtime.getRuntime().availableProcessors();

  /**
   * Max number of window evaluation tasks that can be pending for execution. When <= 0, the value
   * is 64 by default.
   */
  private int maxPendingWindowEvaluationTasks = 64;

  /** Is the write mem control for writing enable. */
  private boolean enableMemControl = true;

  /** Is the write ahead log enable. */
  private boolean enableIndex = false;

  /** How many threads can concurrently build index. When <= 0, use CPU core number. */
  private int concurrentIndexBuildThread = Runtime.getRuntime().availableProcessors();

  /**
   * If we enable the memory-control mechanism during index building , {@code indexBufferSize}
   * refers to the byte-size of memory buffer threshold. For each index processor, all indexes in
   * one {@linkplain org.apache.iotdb.db.index.IndexFileProcessor IndexFileProcessor} share a total
   * common buffer size. With the memory-control mechanism, the occupied memory of all raw data and
   * index structures will be counted. If the memory buffer size reaches this threshold, the indexes
   * will be flushed to the disk file. As a result, data in one series may be divided into more than
   * one part and indexed separately. Unit: byte
   */
  private long indexBufferSize = 128 * 1024 * 1024L;

  /**
   * the index framework adopts sliding window model to preprocess the original tv list in the
   * subsequence matching task.
   */
  private int defaultIndexWindowRange = 10;

  /** index directory. */
  private String indexRootFolder = "data" + File.separator + "index";

  /** When a unSequence TsFile's file size (in byte) exceed this, the TsFile is forced closed. */
  private long unSeqTsFileSize = 0L;

  /** When a sequence TsFile's file size (in byte) exceed this, the TsFile is forced closed. */
  private long seqTsFileSize = 0L;

  /** When a memTable's size (in byte) exceeds this, the memtable is flushed to disk. Unit: byte */
  private long memtableSizeThreshold = 1024 * 1024 * 1024L;

  /** Whether to timed flush sequence tsfiles' memtables. */
  private boolean enableTimedFlushSeqMemtable = false;

  /**
   * If a memTable's created time is older than current time minus this, the memtable will be
   * flushed to disk.(only check sequence tsfiles' memtables) Unit: ms
   */
  private long seqMemtableFlushInterval = 60 * 60 * 1000L;

  /** The interval to check whether sequence memtables need flushing. Unit: ms */
  private long seqMemtableFlushCheckInterval = 10 * 60 * 1000L;

  /** Whether to timed flush unsequence tsfiles' memtables. */
  private boolean enableTimedFlushUnseqMemtable = true;

  /**
   * If a memTable's created time is older than current time minus this, the memtable will be
   * flushed to disk.(only check unsequence tsfiles' memtables) Unit: ms
   */
  private long unseqMemtableFlushInterval = 60 * 60 * 1000L;

  /** The interval to check whether unsequence memtables need flushing. Unit: ms */
  private long unseqMemtableFlushCheckInterval = 10 * 60 * 1000L;

  /** Whether to timed close tsfiles. */
  private boolean enableTimedCloseTsFile = true;

  /**
   * If a TsfileProcessor's last working memtable flush time is older than current time minus this
   * and its working memtable is null, the TsfileProcessor will be closed. Unit: ms
   */
  private long closeTsFileIntervalAfterFlushing = 60 * 60 * 1000L;

  /** The interval to check whether tsfiles need closing. Unit: ms */
  private long closeTsFileCheckInterval = 10 * 60 * 1000L;

  /** When average series point number reaches this, flush the memtable to disk */
  private int avgSeriesPointNumberThreshold = 10000;

  /** Enable inner space copaction for sequence files */
  private boolean enableSeqSpaceCompaction = true;

  /** Enable inner space copaction for unsequence files */
  private boolean enableUnseqSpaceCompaction = true;

  /** Compact the unsequence files into the overlapped sequence files */
  private boolean enableCrossSpaceCompaction = true;

  /**
   * The strategy of inner space compaction task. There are just one inner space compaction strategy
   * SIZE_TIRED_COMPACTION:
   */
  private InnerCompactionStrategy innerCompactionStrategy =
      InnerCompactionStrategy.SIZE_TIERED_COMPACTION;

  /**
   * The strategy of cross space compaction task. There are just one cross space compaction strategy
   * SIZE_TIRED_COMPACTION:
   */
  private CrossCompactionStrategy crossCompactionStrategy =
      CrossCompactionStrategy.REWRITE_COMPACTION;

  /**
   * The priority of compaction task execution. There are three priority strategy INNER_CROSS:
   * prioritize inner space compaction, reduce the number of files first CROSS INNER: prioritize
   * cross space compaction, eliminate the unsequence files first BALANCE: alternate two compaction
   * types
   */
  private CompactionPriority compactionPriority = CompactionPriority.BALANCE;

  /** The target tsfile size in compaction, 1 GB by default */
  private long targetCompactionFileSize = 1073741824L;

  /** The target chunk size in compaction. */
  private long targetChunkSize = 1048576L;

  /** The target chunk point num in compaction. */
  private long targetChunkPointNum = 100000L;

  /**
   * If the chunk size is lower than this threshold, it will be deserialized into points, default is
   * 1 KB
   */
  private long chunkSizeLowerBoundInCompaction = 1024L;

  /**
   * If the chunk point num is lower than this threshold, it will be deserialized into points,
   * default is 100
   */
  private long chunkPointNumLowerBoundInCompaction = 100;

  /**
   * If compaction thread cannot acquire the write lock within this timeout, the compaction task
   * will be abort.
   */
  private long compactionAcquireWriteLockTimeout = 60_000L;

  /** The max candidate file num in inner space compaction */
  private int maxInnerCompactionCandidateFileNum = 30;

  /** The max candidate file num in cross space compaction */
  private int maxCrossCompactionCandidateFileNum = 1000;

  /** The interval of compaction task schedulation in each virtual storage group. The unit is ms. */
  private long compactionScheduleIntervalInMs = 60_000L;

  /** The interval of compaction task submission from queue in CompactionTaskMananger */
  private long compactionSubmissionIntervalInMs = 60_000L;

  /** whether to cache meta data(ChunkMetaData and TsFileMetaData) or not. */
  private boolean metaDataCacheEnable = true;

  /** Memory allocated for bloomFilter cache in read process */
  private long allocateMemoryForBloomFilterCache = allocateMemoryForRead / 1001;

  /** Memory allocated for timeSeriesMetaData cache in read process */
  private long allocateMemoryForTimeSeriesMetaDataCache = allocateMemoryForRead * 200 / 1001;

  /** Memory allocated for chunk cache in read process */
  private long allocateMemoryForChunkCache = allocateMemoryForRead * 100 / 1001;

  /** Whether to enable Last cache */
  private boolean lastCacheEnable = true;

  /** Set true to enable statistics monitor service, false to disable statistics service. */
  private boolean enableStatMonitor = false;

  /** Set true to enable writing monitor time series. */
  private boolean enableMonitorSeriesWrite = false;

  /** Cache size of {@code checkAndGetDataTypeCache} in {@link LocalSchemaProcessor}. */
  private int schemaRegionCacheSize = 10000;

  /** Cache size of {@code checkAndGetDataTypeCache} in {@link LocalSchemaProcessor}. */
  private int mRemoteSchemaCacheSize = 100000;

  /** Is external sort enable. */
  private boolean enableExternalSort = true;

  /**
   * The threshold of items in external sort. If the number of chunks participating in sorting
   * exceeds this threshold, external sorting is enabled, otherwise memory sorting is used.
   */
  private int externalSortThreshold = 1000;

  /** Is this IoTDB instance a receiver of sync or not. */
  private boolean isSyncEnable = false;

  /** If this IoTDB instance is a receiver of sync, set the server port. */
  private int syncServerPort = 5555;

  /**
   * Set the language version when loading file including error information, default value is "EN"
   */
  private String languageVersion = "EN";

  private String ipWhiteList = "0.0.0.0/0";

  /** Examining period of cache file reader : 100 seconds. Unit: millisecond */
  private long cacheFileReaderClearPeriod = 100000;

  /** the max executing time of query in ms. Unit: millisecond */
  private int queryTimeoutThreshold = 60000;

  /** the max time to live of a session in ms. Unit: millisecond */
  private int sessionTimeoutThreshold = 0;

  /** Replace implementation class of JDBC service */
  private String rpcImplClassName = TSServiceImpl.class.getName();

  /** Replace implementation class of influxdb protocol service */
  private String influxdbImplClassName = InfluxDBServiceImpl.class.getName();

  /** Is stat performance of sub-module enable. */
  private boolean enablePerformanceStat = false;

  /** whether use chunkBufferPool. */
  private boolean chunkBufferPoolEnable = false;

  /** Switch of watermark function */
  private boolean enableWatermark = false;

  /** Secret key for watermark */
  private String watermarkSecretKey = "IoTDB*2019@Beijing";

  /** Bit string of watermark */
  private String watermarkBitString = "100101110100";

  /** Watermark method and parameters */
  private String watermarkMethod = "GroupBasedLSBMethod(embed_row_cycle=2,embed_lsb_num=5)";

  /** Switch of creating schema automatically */
  private boolean enableAutoCreateSchema = true;

  /** register time series as which type when receiving boolean string "true" or "false" */
  private TSDataType booleanStringInferType = TSDataType.BOOLEAN;

  /** register time series as which type when receiving an integer string "67" */
  private TSDataType integerStringInferType = TSDataType.FLOAT;

  /**
   * register time series as which type when receiving an integer string and using float may lose
   * precision num > 2 ^ 24
   */
  private TSDataType longStringInferType = TSDataType.DOUBLE;

  /** register time series as which type when receiving a floating number string "6.7" */
  private TSDataType floatingStringInferType = TSDataType.FLOAT;

  /**
   * register time series as which type when receiving the Literal NaN. Values can be DOUBLE, FLOAT
   * or TEXT
   */
  private TSDataType nanStringInferType = TSDataType.DOUBLE;

  /** Storage group level when creating schema automatically is enabled */
  private int defaultStorageGroupLevel = 1;

  /** BOOLEAN encoding when creating schema automatically is enabled */
  private TSEncoding defaultBooleanEncoding = TSEncoding.RLE;

  /** INT32 encoding when creating schema automatically is enabled */
  private TSEncoding defaultInt32Encoding = TSEncoding.RLE;

  /** INT64 encoding when creating schema automatically is enabled */
  private TSEncoding defaultInt64Encoding = TSEncoding.RLE;

  /** FLOAT encoding when creating schema automatically is enabled */
  private TSEncoding defaultFloatEncoding = TSEncoding.GORILLA;

  /** DOUBLE encoding when creating schema automatically is enabled */
  private TSEncoding defaultDoubleEncoding = TSEncoding.GORILLA;

  /** TEXT encoding when creating schema automatically is enabled */
  private TSEncoding defaultTextEncoding = TSEncoding.PLAIN;

  /** How much memory (in byte) can be used by a single merge task. */
  private long crossCompactionMemoryBudget = (long) (Runtime.getRuntime().maxMemory() * 0.1);

  /** How many threads will be set up to perform upgrade tasks. */
  private int upgradeThreadNum = 1;

  /** How many threads will be set up to perform settle tasks. */
  private int settleThreadNum = 1;

  /**
   * If one merge file selection runs for more than this time, it will be ended and its current
   * selection will be used as final selection. When < 0, it means time is unbounded. Unit:
   * millisecond
   */
  private long crossCompactionFileSelectionTimeBudget = 30 * 1000L;

  /**
   * A global merge will be performed each such interval, that is, each storage group will be merged
   * (if proper merge candidates can be found). Unit: second.
   */
  private long mergeIntervalSec = 0L;

  /** The limit of compaction merge can reach per second */
  private int compactionWriteThroughputMbPerSec = 16;

  /**
   * How many thread will be set up to perform compaction, 10 by default. Set to 1 when less than or
   * equal to 0.
   */
  private int concurrentCompactionThread = 10;

  /*
   * How many thread will be set up to perform continuous queries. When <= 0, use max(1, CPU core number / 2).
   */
  private int continuousQueryThreadNum =
      Math.max(1, Runtime.getRuntime().availableProcessors() / 2);

  /*
   * Maximum number of continuous query tasks that can be pending for execution. When <= 0, the value is
   * 64 by default.
   */
  private int maxPendingContinuousQueryTasks = 64;

  /*
   * Minimum every interval to perform continuous query.
   * The every interval of continuous query instances should not be lower than this limit.
   */
  private long continuousQueryMinimumEveryInterval = 1000;

  /**
   * The size of log buffer for every CQ management operation plan. If the size of a CQ management
   * operation plan is larger than this parameter, the CQ management operation plan will be rejected
   * by CQManager. Unit: byte
   */
  private int cqlogBufferSize = 1024 * 1024;

  /**
   * The maximum number of rows can be processed in insert-tablet-plan when executing select-into
   * statements.
   */
  private int selectIntoInsertTabletPlanRowLimit = 10000;

  /**
   * When the insert plan column count reaches the specified threshold, which means that the plan is
   * relatively large. At this time, may be enabled multithreading. If the tablet is small, the time
   * of each insertion is short. If we enable multithreading, we also need to consider the switching
   * loss between threads, so we need to judge the size of the tablet.
   */
  private int insertMultiTabletEnableMultithreadingColumnThreshold = 10;

  /** Default system file storage is in local file system (unsupported) */
  private FSType systemFileStorageFs = FSType.LOCAL;

  /** Default TSfile storage is in local file system */
  private FSType tsFileStorageFs = FSType.LOCAL;

  /** Default core-site.xml file path is /etc/hadoop/conf/core-site.xml */
  private String coreSitePath = "/etc/hadoop/conf/core-site.xml";

  /** Default hdfs-site.xml file path is /etc/hadoop/conf/hdfs-site.xml */
  private String hdfsSitePath = "/etc/hadoop/conf/hdfs-site.xml";

  /** Default HDFS ip is localhost */
  private String hdfsIp = "localhost";

  /** Default HDFS port is 9000 */
  private String hdfsPort = "9000";

  /** Default DFS NameServices is hdfsnamespace */
  private String dfsNameServices = "hdfsnamespace";

  /** Default DFS HA name nodes are nn1 and nn2 */
  private String dfsHaNamenodes = "nn1,nn2";

  /** Default DFS HA automatic failover is enabled */
  private boolean dfsHaAutomaticFailoverEnabled = true;

  /**
   * Default DFS client failover proxy provider is
   * "org.apache.hadoop.hdfs.server.namenode.ha.ConfiguredFailoverProxyProvider"
   */
  private String dfsClientFailoverProxyProvider =
      "org.apache.hadoop.hdfs.server.namenode.ha.ConfiguredFailoverProxyProvider";

  /** whether use kerberos to authenticate hdfs */
  private boolean useKerberos = false;

  /** full path of kerberos keytab file */
  private String kerberosKeytabFilePath = "/path";

  /** kerberos principal */
  private String kerberosPrincipal = "your principal";

  /** the num of memtable in each storage group */
  private int concurrentWritingTimePartition = 1;

  /** the default fill interval in LinearFill and PreviousFill, -1 means infinite past time */
  private int defaultFillInterval = -1;

  /**
   * default TTL for storage groups that are not set TTL by statements, in ms.
   *
   * <p>Notice: if this property is changed, previous created storage group which are not set TTL
   * will also be affected. Unit: millisecond
   */
  private long defaultTTL = Long.MAX_VALUE;

  /** The default value of primitive array size in array pool */
  private int primitiveArraySize = 32;

  /** whether enable data partition. If disabled, all data belongs to partition 0 */
  private boolean enablePartition = false;

  /**
   * Time range for partitioning data inside each storage group, the unit is second. Default time is
   * a week.
   */
  private long partitionInterval = 604800;

  /**
   * Level of TimeIndex, which records the start time and end time of TsFileResource. Currently,
   * DEVICE_TIME_INDEX and FILE_TIME_INDEX are supported, and could not be changed after first set.
   */
  private TimeIndexLevel timeIndexLevel = TimeIndexLevel.DEVICE_TIME_INDEX;

  // just for test
  // wait for 60 second by default.
  private int thriftServerAwaitTimeForStopService = 60;

  private int queryCacheSizeInMetric = 50;

  // max size for tag and attribute of one time series
  private int tagAttributeTotalSize = 700;

  // Interval num of tag and attribute records when force flushing to disk
  private int tagAttributeFlushInterval = 1000;

  // In one insert (one device, one timestamp, multiple measurements),
  // if enable partial insert, one measurement failure will not impact other measurements
  private boolean enablePartialInsert = true;

  // Open ID Secret
  private String openIdProviderUrl = "";

  // the authorizer provider class which extends BasicAuthorizer
  private String authorizerProvider = "org.apache.iotdb.db.auth.authorizer.LocalFileAuthorizer";

  /**
   * Used to estimate the memory usage of text fields in a UDF query. It is recommended to set this
   * value to be slightly larger than the average length of all text records.
   */
  private int udfInitialByteArrayLengthForMemoryControl = 48;

  /**
   * How much memory may be used in ONE UDF query (in MB).
   *
   * <p>The upper limit is 20% of allocated memory for read.
   *
   * <p>udfMemoryBudgetInMB = udfReaderMemoryBudgetInMB + udfTransformerMemoryBudgetInMB +
   * udfCollectorMemoryBudgetInMB
   */
  private float udfMemoryBudgetInMB = (float) Math.min(30.0f, 0.2 * allocateMemoryForRead);

  private float udfReaderMemoryBudgetInMB = (float) (1.0 / 3 * udfMemoryBudgetInMB);

  private float udfTransformerMemoryBudgetInMB = (float) (1.0 / 3 * udfMemoryBudgetInMB);

  private float udfCollectorMemoryBudgetInMB = (float) (1.0 / 3 * udfMemoryBudgetInMB);

  /** The cached record size (in MB) of each series in group by fill query */
  private float groupByFillCacheSizeInMB = (float) 1.0;

  // time in nanosecond precision when starting up
  private long startUpNanosecond = System.nanoTime();

  /** Unit: byte */
  private int thriftMaxFrameSize = 536870912;

  private int thriftDefaultBufferSize = RpcUtils.THRIFT_DEFAULT_BUF_CAPACITY;

  /** time interval in minute for calculating query frequency. Unit: minute */
  private int frequencyIntervalInMinute = 1;

  /** time cost(ms) threshold for slow query. Unit: millisecond */
  private long slowQueryThreshold = 5000;

  /**
   * whether enable the rpc service. This parameter has no a corresponding field in the
   * iotdb-engine.properties
   */
  private boolean enableRpcService = true;

  /**
   * whether enable the influxdb rpc service. This parameter has no a corresponding field in the
   * iotdb-engine.properties
   */
  private boolean enableInfluxDBRpcService = false;

  /** the size of ioTaskQueue */
  private int ioTaskQueueSizeForFlushing = 10;

  /** the number of virtual storage groups per user-defined storage group */
  private int virtualStorageGroupNum = 1;

  /** the interval to log recover progress of each vsg when starting iotdb */
  private long recoveryLogIntervalInMs = 5_000L;

  private String adminName = "root";

  private String adminPassword = "root";

  /** the method to transform device path to device id, can be 'Plain' or 'SHA256' */
  private String deviceIDTransformationMethod = "Plain";

  /** whether to use id table. ATTENTION: id table is not compatible with alias */
  private boolean enableIDTable = false;

  /**
   * whether create mapping file of id table. This file can map device id in tsfile to device path
   */
  private boolean enableIDTableLogFile = false;

  /** Encryption provider class */
  private String encryptDecryptProvider =
      "org.apache.iotdb.db.security.encrypt.MessageDigestEncrypt";

  /** Encryption provided class parameter */
  private String encryptDecryptProviderParameter;

  /**
   * Ip and port of config nodes. each one is a {internalIp | domain name}:{meta port} string tuple.
   */
  private List<String> configNodeUrls;

  /** Internal ip for data node */
  private String internalIp;

  /** Internal port of data node */
  private int internalPort = 9003;

  /** The max time of data node waiting to join into the cluster */
  private long joinClusterTimeOutMs = TimeUnit.SECONDS.toMillis(60);

  /** Port that data block manager thrift service listen to. */
  private int dataBlockManagerPort = 7777;

  /** Core pool size of data block manager. */
  private int dataBlockManagerCorePoolSize = 1;

  /** Max pool size of data block manager. */
  private int dataBlockManagerMaxPoolSize = 5;

  /** Thread keep alive time in ms of data block manager. */
  private int dataBlockManagerKeepAliveTimeInMs = 1000;

  public IoTDBConfig() {
    try {
      internalIp = InetAddress.getLocalHost().getHostAddress();
    } catch (UnknownHostException e) {
      logger.error(e.getMessage());
      internalIp = "127.0.0.1";
    }
    configNodeUrls = new ArrayList<>();
  }

  public float getUdfMemoryBudgetInMB() {
    return udfMemoryBudgetInMB;
  }

  public void setUdfMemoryBudgetInMB(float udfMemoryBudgetInMB) {
    this.udfMemoryBudgetInMB = udfMemoryBudgetInMB;
  }

  public float getGroupByFillCacheSizeInMB() {
    return groupByFillCacheSizeInMB;
  }

  public void setGroupByFillCacheSizeInMB(float groupByFillCacheSizeInMB) {
    this.groupByFillCacheSizeInMB = groupByFillCacheSizeInMB;
  }

  public float getUdfReaderMemoryBudgetInMB() {
    return udfReaderMemoryBudgetInMB;
  }

  public void setUdfReaderMemoryBudgetInMB(float udfReaderMemoryBudgetInMB) {
    this.udfReaderMemoryBudgetInMB = udfReaderMemoryBudgetInMB;
  }

  public float getUdfTransformerMemoryBudgetInMB() {
    return udfTransformerMemoryBudgetInMB;
  }

  public void setUdfTransformerMemoryBudgetInMB(float udfTransformerMemoryBudgetInMB) {
    this.udfTransformerMemoryBudgetInMB = udfTransformerMemoryBudgetInMB;
  }

  public float getUdfCollectorMemoryBudgetInMB() {
    return udfCollectorMemoryBudgetInMB;
  }

  public void setUdfCollectorMemoryBudgetInMB(float udfCollectorMemoryBudgetInMB) {
    this.udfCollectorMemoryBudgetInMB = udfCollectorMemoryBudgetInMB;
  }

  public int getUdfInitialByteArrayLengthForMemoryControl() {
    return udfInitialByteArrayLengthForMemoryControl;
  }

  public void setUdfInitialByteArrayLengthForMemoryControl(
      int udfInitialByteArrayLengthForMemoryControl) {
    this.udfInitialByteArrayLengthForMemoryControl = udfInitialByteArrayLengthForMemoryControl;
  }

  public int getConcurrentWritingTimePartition() {
    return concurrentWritingTimePartition;
  }

  public void setConcurrentWritingTimePartition(int concurrentWritingTimePartition) {
    this.concurrentWritingTimePartition = concurrentWritingTimePartition;
  }

  public int getDefaultFillInterval() {
    return defaultFillInterval;
  }

  public void setDefaultFillInterval(int defaultFillInterval) {
    this.defaultFillInterval = defaultFillInterval;
  }

  public boolean isEnablePartition() {
    return enablePartition;
  }

  public void setEnablePartition(boolean enablePartition) {
    this.enablePartition = enablePartition;
  }

  public long getPartitionInterval() {
    return partitionInterval;
  }

  public void setPartitionInterval(long partitionInterval) {
    this.partitionInterval = partitionInterval;
  }

  public TimeIndexLevel getTimeIndexLevel() {
    return timeIndexLevel;
  }

  public void setTimeIndexLevel(String timeIndexLevel) {
    this.timeIndexLevel = TimeIndexLevel.valueOf(timeIndexLevel);
  }

  void updatePath() {
    formulateFolders();
    confirmMultiDirStrategy();
  }

  /** if the folders are relative paths, add IOTDB_HOME as the path prefix */
  private void formulateFolders() {
    systemDir = addHomeDir(systemDir);
    schemaDir = addHomeDir(schemaDir);
    syncDir = addHomeDir(syncDir);
    tracingDir = addHomeDir(tracingDir);
    walDir = addHomeDir(walDir);
    indexRootFolder = addHomeDir(indexRootFolder);
    extDir = addHomeDir(extDir);
    udfDir = addHomeDir(udfDir);
    triggerDir = addHomeDir(triggerDir);
    mqttDir = addHomeDir(mqttDir);

    if (TSFileDescriptor.getInstance().getConfig().getTSFileStorageFs().equals(FSType.HDFS)) {
      String hdfsDir = getHdfsDir();
      queryDir = hdfsDir + File.separatorChar + queryDir;
      for (int i = 0; i < dataDirs.length; i++) {
        dataDirs[i] = hdfsDir + File.separatorChar + dataDirs[i];
      }
    } else {
      queryDir = addHomeDir(queryDir);
      for (int i = 0; i < dataDirs.length; i++) {
        dataDirs[i] = addHomeDir(dataDirs[i]);
      }
    }
  }

  void reloadDataDirs(String[] dataDirs) throws LoadConfigurationException {
    if (TSFileDescriptor.getInstance().getConfig().getTSFileStorageFs().equals(FSType.HDFS)) {
      String hdfsDir = getHdfsDir();
      for (int i = 0; i < dataDirs.length; i++) {
        dataDirs[i] = hdfsDir + File.separatorChar + dataDirs[i];
      }
    } else {
      for (int i = 0; i < dataDirs.length; i++) {
        dataDirs[i] = addHomeDir(dataDirs[i]);
      }
    }
    this.dataDirs = dataDirs;
    DirectoryManager.getInstance().updateFileFolders();
  }

  private String addHomeDir(String dir) {
    String homeDir = System.getProperty(IoTDBConstant.IOTDB_HOME, null);
    if (!new File(dir).isAbsolute() && homeDir != null && homeDir.length() > 0) {
      if (!homeDir.endsWith(File.separator)) {
        dir = homeDir + File.separatorChar + dir;
      } else {
        dir = homeDir + dir;
      }
    }
    return dir;
  }

  private void confirmMultiDirStrategy() {
    if (getMultiDirStrategyClassName() == null) {
      multiDirStrategyClassName = DEFAULT_MULTI_DIR_STRATEGY;
    }
    if (!getMultiDirStrategyClassName().contains(TsFileConstant.PATH_SEPARATOR)) {
      multiDirStrategyClassName = MULTI_DIR_STRATEGY_PREFIX + multiDirStrategyClassName;
    }

    try {
      Class.forName(multiDirStrategyClassName);
    } catch (ClassNotFoundException e) {
      logger.warn(
          "Cannot find given directory strategy {}, using the default value",
          getMultiDirStrategyClassName(),
          e);
      setMultiDirStrategyClassName(MULTI_DIR_STRATEGY_PREFIX + DEFAULT_MULTI_DIR_STRATEGY);
    }
  }

  private String getHdfsDir() {
    String[] hdfsIps = TSFileDescriptor.getInstance().getConfig().getHdfsIp();
    String hdfsDir = "hdfs://";
    if (hdfsIps.length > 1) {
      hdfsDir += TSFileDescriptor.getInstance().getConfig().getDfsNameServices();
    } else {
      hdfsDir += hdfsIps[0] + ":" + TSFileDescriptor.getInstance().getConfig().getHdfsPort();
    }
    return hdfsDir;
  }

  public String[] getDataDirs() {
    return dataDirs;
  }

  void setDataDirs(String[] dataDirs) {
    this.dataDirs = dataDirs;
  }

  public String getRpcAddress() {
    return rpcAddress;
  }

  public void setRpcAddress(String rpcAddress) {
    this.rpcAddress = rpcAddress;
  }

  public int getRpcPort() {
    return rpcPort;
  }

  public void setRpcPort(int rpcPort) {
    this.rpcPort = rpcPort;
  }

  public int getInfluxDBRpcPort() {
    return influxDBRpcPort;
  }

  public void setInfluxDBRpcPort(int influxDBRpcPort) {
    this.influxDBRpcPort = influxDBRpcPort;
  }

  public String getTimestampPrecision() {
    return timestampPrecision;
  }

  public void setTimestampPrecision(String timestampPrecision) {
    if (!("ms".equals(timestampPrecision)
        || "us".equals(timestampPrecision)
        || "ns".equals(timestampPrecision))) {
      logger.error(
          "Wrong timestamp precision, please set as: ms, us or ns ! Current is: "
              + timestampPrecision);
      System.exit(-1);
    }
    this.timestampPrecision = timestampPrecision;
  }

  public boolean isEnableWal() {
    return enableWal;
  }

  public void setEnableWal(boolean enableWal) {
    this.enableWal = enableWal;
  }

  public boolean isEnableDiscardOutOfOrderData() {
    return enableDiscardOutOfOrderData;
  }

  public void setEnableDiscardOutOfOrderData(boolean enableDiscardOutOfOrderData) {
    this.enableDiscardOutOfOrderData = enableDiscardOutOfOrderData;
  }

  public int getFlushWalThreshold() {
    return flushWalThreshold;
  }

  public void setFlushWalThreshold(int flushWalThreshold) {
    this.flushWalThreshold = flushWalThreshold;
  }

  public long getForceWalPeriodInMs() {
    return forceWalPeriodInMs;
  }

  public void setForceWalPeriodInMs(long forceWalPeriodInMs) {
    this.forceWalPeriodInMs = forceWalPeriodInMs;
  }

  public String getSystemDir() {
    return systemDir;
  }

  void setSystemDir(String systemDir) {
    this.systemDir = systemDir;
  }

  public String getSchemaDir() {
    return schemaDir;
  }

  public void setSchemaDir(String schemaDir) {
    this.schemaDir = schemaDir;
  }

  public String getSyncDir() {
    return syncDir;
  }

  void setSyncDir(String syncDir) {
    this.syncDir = syncDir;
  }

  public String getTracingDir() {
    return tracingDir;
  }

  void setTracingDir(String tracingDir) {
    this.tracingDir = tracingDir;
  }

  public String getQueryDir() {
    return queryDir;
  }

  void setQueryDir(String queryDir) {
    this.queryDir = queryDir;
  }

  public String getWalDir() {
    return walDir;
  }

  void setWalDir(String walDir) {
    this.walDir = walDir;
  }

  public String getExtDir() {
    return extDir;
  }

  public void setExtDir(String extDir) {
    this.extDir = extDir;
  }

  public String getUdfDir() {
    return udfDir;
  }

  public void setUdfDir(String udfDir) {
    this.udfDir = udfDir;
  }

  public String getTriggerDir() {
    return triggerDir;
  }

  public void setTriggerDir(String triggerDir) {
    this.triggerDir = triggerDir;
  }

  public String getMqttDir() {
    return mqttDir;
  }

  public void setMqttDir(String mqttDir) {
    this.mqttDir = mqttDir;
  }

  public String getMultiDirStrategyClassName() {
    return multiDirStrategyClassName;
  }

  void setMultiDirStrategyClassName(String multiDirStrategyClassName) {
    this.multiDirStrategyClassName = multiDirStrategyClassName;
  }

  public int getBatchSize() {
    return batchSize;
  }

  void setBatchSize(int batchSize) {
    this.batchSize = batchSize;
  }

  public int getMaxMemtableNumber() {
    return maxMemtableNumber;
  }

  public void setMaxMemtableNumber(int maxMemtableNumber) {
    this.maxMemtableNumber = maxMemtableNumber;
  }

  public int getConcurrentFlushThread() {
    return concurrentFlushThread;
  }

  void setConcurrentFlushThread(int concurrentFlushThread) {
    this.concurrentFlushThread = concurrentFlushThread;
  }

  public int getConcurrentQueryThread() {
    return concurrentQueryThread;
  }

  public void setConcurrentQueryThread(int concurrentQueryThread) {
    this.concurrentQueryThread = concurrentQueryThread;
  }

  public int getConcurrentSubRawQueryThread() {
    return concurrentSubRawQueryThread;
  }

  void setConcurrentSubRawQueryThread(int concurrentSubRawQueryThread) {
    this.concurrentSubRawQueryThread = concurrentSubRawQueryThread;
  }

  public int getRawQueryBlockingQueueCapacity() {
    return rawQueryBlockingQueueCapacity;
  }

  public void setRawQueryBlockingQueueCapacity(int rawQueryBlockingQueueCapacity) {
    this.rawQueryBlockingQueueCapacity = rawQueryBlockingQueueCapacity;
  }

  public int getConcurrentWindowEvaluationThread() {
    return concurrentWindowEvaluationThread;
  }

  public void setConcurrentWindowEvaluationThread(int concurrentWindowEvaluationThread) {
    this.concurrentWindowEvaluationThread = concurrentWindowEvaluationThread;
  }

  public int getMaxPendingWindowEvaluationTasks() {
    return maxPendingWindowEvaluationTasks;
  }

  public void setMaxPendingWindowEvaluationTasks(int maxPendingWindowEvaluationTasks) {
    this.maxPendingWindowEvaluationTasks = maxPendingWindowEvaluationTasks;
  }

  public long getSeqTsFileSize() {
    return seqTsFileSize;
  }

  public void setSeqTsFileSize(long seqTsFileSize) {
    this.seqTsFileSize = seqTsFileSize;
  }

  public long getUnSeqTsFileSize() {
    return unSeqTsFileSize;
  }

  public void setUnSeqTsFileSize(long unSeqTsFileSize) {
    this.unSeqTsFileSize = unSeqTsFileSize;
  }

  public int getRpcMaxConcurrentClientNum() {
    return rpcMaxConcurrentClientNum;
  }

  void setRpcMaxConcurrentClientNum(int rpcMaxConcurrentClientNum) {
    this.rpcMaxConcurrentClientNum = rpcMaxConcurrentClientNum;
  }

  public int getSchemaRegionCacheSize() {
    return schemaRegionCacheSize;
  }

  void setSchemaRegionCacheSize(int schemaRegionCacheSize) {
    this.schemaRegionCacheSize = schemaRegionCacheSize;
  }

  public int getmRemoteSchemaCacheSize() {
    return mRemoteSchemaCacheSize;
  }

  public void setmRemoteSchemaCacheSize(int mRemoteSchemaCacheSize) {
    this.mRemoteSchemaCacheSize = mRemoteSchemaCacheSize;
  }

  public boolean isSyncEnable() {
    return isSyncEnable;
  }

  public void setSyncEnable(boolean syncEnable) {
    isSyncEnable = syncEnable;
  }

  public int getSyncServerPort() {
    return syncServerPort;
  }

  void setSyncServerPort(int syncServerPort) {
    this.syncServerPort = syncServerPort;
  }

  String getLanguageVersion() {
    return languageVersion;
  }

  void setLanguageVersion(String languageVersion) {
    this.languageVersion = languageVersion;
  }

  public String getIoTDBVersion() {
    return IoTDBConstant.VERSION;
  }

  public String getIoTDBMajorVersion() {
    return IoTDBConstant.MAJOR_VERSION;
  }

  public String getIoTDBMajorVersion(String version) {
    return "UNKNOWN".equals(version)
        ? "UNKNOWN"
        : version.split("\\.")[0] + "." + version.split("\\.")[1];
  }

  public String getIpWhiteList() {
    return ipWhiteList;
  }

  public void setIpWhiteList(String ipWhiteList) {
    this.ipWhiteList = ipWhiteList;
  }

  public long getCacheFileReaderClearPeriod() {
    return cacheFileReaderClearPeriod;
  }

  public void setCacheFileReaderClearPeriod(long cacheFileReaderClearPeriod) {
    this.cacheFileReaderClearPeriod = cacheFileReaderClearPeriod;
  }

  public int getQueryTimeoutThreshold() {
    return queryTimeoutThreshold;
  }

  public void setQueryTimeoutThreshold(int queryTimeoutThreshold) {
    this.queryTimeoutThreshold = queryTimeoutThreshold;
  }

  public int getSessionTimeoutThreshold() {
    return sessionTimeoutThreshold;
  }

  public void setSessionTimeoutThreshold(int sessionTimeoutThreshold) {
    this.sessionTimeoutThreshold = sessionTimeoutThreshold;
  }

  public boolean isReadOnly() {
    return readOnly;
  }

  public void setReadOnly(boolean readOnly) {
    this.readOnly = readOnly;
  }

  public String getRpcImplClassName() {
    return rpcImplClassName;
  }

  public String getInfluxDBImplClassName() {
    return influxdbImplClassName;
  }

  public void setRpcImplClassName(String rpcImplClassName) {
    this.rpcImplClassName = rpcImplClassName;
  }

  public int getWalBufferSize() {
    return walBufferSize;
  }

  public void setWalBufferSize(int walBufferSize) {
    this.walBufferSize = walBufferSize;
  }

  public int getMaxWalBytebufferNumForEachPartition() {
    return maxWalBytebufferNumForEachPartition;
  }

  public void setMaxWalBytebufferNumForEachPartition(int maxWalBytebufferNumForEachPartition) {
    this.maxWalBytebufferNumForEachPartition = maxWalBytebufferNumForEachPartition;
  }

  public long getWalPoolTrimIntervalInMS() {
    return walPoolTrimIntervalInMS;
  }

  public void setWalPoolTrimIntervalInMS(long walPoolTrimIntervalInMS) {
    this.walPoolTrimIntervalInMS = walPoolTrimIntervalInMS;
  }

  public long getRegisterBufferSleepIntervalInMs() {
    return registerBufferSleepIntervalInMs;
  }

  public void setRegisterBufferSleepIntervalInMs(long registerBufferSleepIntervalInMs) {
    this.registerBufferSleepIntervalInMs = registerBufferSleepIntervalInMs;
  }

  public long getRegisterBufferRejectThresholdInMs() {
    return registerBufferRejectThresholdInMs;
  }

  public void setRegisterBufferRejectThresholdInMs(long registerBufferRejectThresholdInMs) {
    this.registerBufferRejectThresholdInMs = registerBufferRejectThresholdInMs;
  }

  public int getEstimatedSeriesSize() {
    return estimatedSeriesSize;
  }

  public void setEstimatedSeriesSize(int estimatedSeriesSize) {
    this.estimatedSeriesSize = estimatedSeriesSize;
  }

  public boolean isChunkBufferPoolEnable() {
    return chunkBufferPoolEnable;
  }

  void setChunkBufferPoolEnable(boolean chunkBufferPoolEnable) {
    this.chunkBufferPoolEnable = chunkBufferPoolEnable;
  }

  public long getCrossCompactionMemoryBudget() {
    return crossCompactionMemoryBudget;
  }

  public void setCrossCompactionMemoryBudget(long crossCompactionMemoryBudget) {
    this.crossCompactionMemoryBudget = crossCompactionMemoryBudget;
  }

  public long getMergeIntervalSec() {
    return mergeIntervalSec;
  }

  void setMergeIntervalSec(long mergeIntervalSec) {
    this.mergeIntervalSec = mergeIntervalSec;
  }

  public double getBufferedArraysMemoryProportion() {
    return bufferedArraysMemoryProportion;
  }

  public void setBufferedArraysMemoryProportion(double bufferedArraysMemoryProportion) {
    this.bufferedArraysMemoryProportion = bufferedArraysMemoryProportion;
  }

  public double getTimeIndexMemoryProportion() {
    return timeIndexMemoryProportion;
  }

  public void setTimeIndexMemoryProportion(double timeIndexMemoryProportion) {
    this.timeIndexMemoryProportion = timeIndexMemoryProportion;
  }

  public double getFlushProportion() {
    return flushProportion;
  }

  public void setFlushProportion(double flushProportion) {
    this.flushProportion = flushProportion;
  }

  public double getRejectProportion() {
    return rejectProportion;
  }

  public void setRejectProportion(double rejectProportion) {
    this.rejectProportion = rejectProportion;
  }

  public long getStorageGroupSizeReportThreshold() {
    return storageGroupSizeReportThreshold;
  }

  public void setStorageGroupSizeReportThreshold(long storageGroupSizeReportThreshold) {
    this.storageGroupSizeReportThreshold = storageGroupSizeReportThreshold;
  }

  public long getAllocateMemoryForWrite() {
    return allocateMemoryForWrite;
  }

  public void setAllocateMemoryForWrite(long allocateMemoryForWrite) {
    this.allocateMemoryForWrite = allocateMemoryForWrite;
  }

  public long getAllocateMemoryForSchema() {
    return allocateMemoryForSchema;
  }

  void setAllocateMemoryForSchema(long allocateMemoryForSchema) {
    this.allocateMemoryForSchema = allocateMemoryForSchema;
  }

  public long getAllocateMemoryForRead() {
    return allocateMemoryForRead;
  }

  void setAllocateMemoryForRead(long allocateMemoryForRead) {
    this.allocateMemoryForRead = allocateMemoryForRead;
  }

  public long getAllocateMemoryForReadWithoutCache() {
    return allocateMemoryForReadWithoutCache;
  }

  public void setAllocateMemoryForReadWithoutCache(long allocateMemoryForReadWithoutCache) {
    this.allocateMemoryForReadWithoutCache = allocateMemoryForReadWithoutCache;
  }

  public boolean isEnableExternalSort() {
    return enableExternalSort;
  }

  void setEnableExternalSort(boolean enableExternalSort) {
    this.enableExternalSort = enableExternalSort;
  }

  public int getExternalSortThreshold() {
    return externalSortThreshold;
  }

  void setExternalSortThreshold(int externalSortThreshold) {
    this.externalSortThreshold = externalSortThreshold;
  }

  public boolean isEnablePerformanceStat() {
    return enablePerformanceStat;
  }

  public void setEnablePerformanceStat(boolean enablePerformanceStat) {
    this.enablePerformanceStat = enablePerformanceStat;
  }

  public boolean isEnablePartialInsert() {
    return enablePartialInsert;
  }

  public void setEnablePartialInsert(boolean enablePartialInsert) {
    this.enablePartialInsert = enablePartialInsert;
  }

  public int getConcurrentCompactionThread() {
    return concurrentCompactionThread;
  }

  public void setConcurrentCompactionThread(int concurrentCompactionThread) {
    this.concurrentCompactionThread = concurrentCompactionThread;
  }

  public int getContinuousQueryThreadNum() {
    return continuousQueryThreadNum;
  }

  public void setContinuousQueryThreadNum(int continuousQueryThreadNum) {
    this.continuousQueryThreadNum = continuousQueryThreadNum;
  }

  public int getMaxPendingContinuousQueryTasks() {
    return maxPendingContinuousQueryTasks;
  }

  public void setMaxPendingContinuousQueryTasks(int maxPendingContinuousQueryTasks) {
    this.maxPendingContinuousQueryTasks = maxPendingContinuousQueryTasks;
  }

  public long getContinuousQueryMinimumEveryInterval() {
    return continuousQueryMinimumEveryInterval;
  }

  public void setContinuousQueryMinimumEveryInterval(long minimumEveryInterval) {
    this.continuousQueryMinimumEveryInterval = minimumEveryInterval;
  }

  public int getCqlogBufferSize() {
    return cqlogBufferSize;
  }

  public void setCqlogBufferSize(int cqlogBufferSize) {
    this.cqlogBufferSize = cqlogBufferSize;
  }

  public void setSelectIntoInsertTabletPlanRowLimit(int selectIntoInsertTabletPlanRowLimit) {
    this.selectIntoInsertTabletPlanRowLimit = selectIntoInsertTabletPlanRowLimit;
  }

  public int getSelectIntoInsertTabletPlanRowLimit() {
    return selectIntoInsertTabletPlanRowLimit;
  }

  public int getInsertMultiTabletEnableMultithreadingColumnThreshold() {
    return insertMultiTabletEnableMultithreadingColumnThreshold;
  }

  public void setInsertMultiTabletEnableMultithreadingColumnThreshold(
      int insertMultiTabletEnableMultithreadingColumnThreshold) {
    this.insertMultiTabletEnableMultithreadingColumnThreshold =
        insertMultiTabletEnableMultithreadingColumnThreshold;
  }

  public int getCompactionWriteThroughputMbPerSec() {
    return compactionWriteThroughputMbPerSec;
  }

  public void setCompactionWriteThroughputMbPerSec(int compactionWriteThroughputMbPerSec) {
    this.compactionWriteThroughputMbPerSec = compactionWriteThroughputMbPerSec;
  }

  public boolean isEnableMemControl() {
    return enableMemControl;
  }

  public void setEnableMemControl(boolean enableMemControl) {
    this.enableMemControl = enableMemControl;
  }

  public long getMemtableSizeThreshold() {
    return memtableSizeThreshold;
  }

  public void setMemtableSizeThreshold(long memtableSizeThreshold) {
    this.memtableSizeThreshold = memtableSizeThreshold;
  }

  public boolean isEnableTimedFlushSeqMemtable() {
    return enableTimedFlushSeqMemtable;
  }

  public void setEnableTimedFlushSeqMemtable(boolean enableTimedFlushSeqMemtable) {
    this.enableTimedFlushSeqMemtable = enableTimedFlushSeqMemtable;
  }

  public long getSeqMemtableFlushInterval() {
    return seqMemtableFlushInterval;
  }

  public void setSeqMemtableFlushInterval(long seqMemtableFlushInterval) {
    this.seqMemtableFlushInterval = seqMemtableFlushInterval;
  }

  public long getSeqMemtableFlushCheckInterval() {
    return seqMemtableFlushCheckInterval;
  }

  public void setSeqMemtableFlushCheckInterval(long seqMemtableFlushCheckInterval) {
    this.seqMemtableFlushCheckInterval = seqMemtableFlushCheckInterval;
  }

  public boolean isEnableTimedFlushUnseqMemtable() {
    return enableTimedFlushUnseqMemtable;
  }

  public void setEnableTimedFlushUnseqMemtable(boolean enableTimedFlushUnseqMemtable) {
    this.enableTimedFlushUnseqMemtable = enableTimedFlushUnseqMemtable;
  }

  public long getUnseqMemtableFlushInterval() {
    return unseqMemtableFlushInterval;
  }

  public void setUnseqMemtableFlushInterval(long unseqMemtableFlushInterval) {
    this.unseqMemtableFlushInterval = unseqMemtableFlushInterval;
  }

  public long getUnseqMemtableFlushCheckInterval() {
    return unseqMemtableFlushCheckInterval;
  }

  public void setUnseqMemtableFlushCheckInterval(long unseqMemtableFlushCheckInterval) {
    this.unseqMemtableFlushCheckInterval = unseqMemtableFlushCheckInterval;
  }

  public boolean isEnableTimedCloseTsFile() {
    return enableTimedCloseTsFile;
  }

  public void setEnableTimedCloseTsFile(boolean enableTimedCloseTsFile) {
    this.enableTimedCloseTsFile = enableTimedCloseTsFile;
  }

  public long getCloseTsFileIntervalAfterFlushing() {
    return closeTsFileIntervalAfterFlushing;
  }

  public void setCloseTsFileIntervalAfterFlushing(long closeTsFileIntervalAfterFlushing) {
    this.closeTsFileIntervalAfterFlushing = closeTsFileIntervalAfterFlushing;
  }

  public long getCloseTsFileCheckInterval() {
    return closeTsFileCheckInterval;
  }

  public void setCloseTsFileCheckInterval(long closeTsFileCheckInterval) {
    this.closeTsFileCheckInterval = closeTsFileCheckInterval;
  }

  public int getAvgSeriesPointNumberThreshold() {
    return avgSeriesPointNumberThreshold;
  }

  public void setAvgSeriesPointNumberThreshold(int avgSeriesPointNumberThreshold) {
    this.avgSeriesPointNumberThreshold = avgSeriesPointNumberThreshold;
  }

  public long getCrossCompactionFileSelectionTimeBudget() {
    return crossCompactionFileSelectionTimeBudget;
  }

  void setCrossCompactionFileSelectionTimeBudget(long crossCompactionFileSelectionTimeBudget) {
    this.crossCompactionFileSelectionTimeBudget = crossCompactionFileSelectionTimeBudget;
  }

  public boolean isRpcThriftCompressionEnable() {
    return rpcThriftCompressionEnable;
  }

  public void setRpcThriftCompressionEnable(boolean rpcThriftCompressionEnable) {
    this.rpcThriftCompressionEnable = rpcThriftCompressionEnable;
  }

  public boolean isMetaDataCacheEnable() {
    return metaDataCacheEnable;
  }

  public void setMetaDataCacheEnable(boolean metaDataCacheEnable) {
    this.metaDataCacheEnable = metaDataCacheEnable;
  }

  public long getAllocateMemoryForBloomFilterCache() {
    return allocateMemoryForBloomFilterCache;
  }

  public void setAllocateMemoryForBloomFilterCache(long allocateMemoryForBloomFilterCache) {
    this.allocateMemoryForBloomFilterCache = allocateMemoryForBloomFilterCache;
  }

  public long getAllocateMemoryForTimeSeriesMetaDataCache() {
    return allocateMemoryForTimeSeriesMetaDataCache;
  }

  public void setAllocateMemoryForTimeSeriesMetaDataCache(
      long allocateMemoryForTimeSeriesMetaDataCache) {
    this.allocateMemoryForTimeSeriesMetaDataCache = allocateMemoryForTimeSeriesMetaDataCache;
  }

  public long getAllocateMemoryForChunkCache() {
    return allocateMemoryForChunkCache;
  }

  public void setAllocateMemoryForChunkCache(long allocateMemoryForChunkCache) {
    this.allocateMemoryForChunkCache = allocateMemoryForChunkCache;
  }

  public boolean isLastCacheEnabled() {
    return lastCacheEnable;
  }

  public void setEnableLastCache(boolean lastCacheEnable) {
    this.lastCacheEnable = lastCacheEnable;
  }

  public boolean isEnableWatermark() {
    return enableWatermark;
  }

  public void setEnableWatermark(boolean enableWatermark) {
    this.enableWatermark = enableWatermark;
  }

  public String getWatermarkSecretKey() {
    return watermarkSecretKey;
  }

  public void setWatermarkSecretKey(String watermarkSecretKey) {
    this.watermarkSecretKey = watermarkSecretKey;
  }

  public String getWatermarkBitString() {
    return watermarkBitString;
  }

  public void setWatermarkBitString(String watermarkBitString) {
    this.watermarkBitString = watermarkBitString;
  }

  String getWatermarkMethod() {
    return this.watermarkMethod;
  }

  public void setWatermarkMethod(String watermarkMethod) {
    this.watermarkMethod = watermarkMethod;
  }

  public String getWatermarkMethodName() {
    return watermarkMethod.split("\\(")[0];
  }

  public int getWatermarkParamMarkRate() {
    return Integer.parseInt(getWatermarkParamValue("embed_row_cycle", "5"));
  }

  public int getWatermarkParamMaxRightBit() {
    return Integer.parseInt(getWatermarkParamValue("embed_lsb_num", "5"));
  }

  private String getWatermarkParamValue(String key, String defaultValue) {
    String res = getWatermarkParamValue(key);
    if (res != null) {
      return res;
    }
    return defaultValue;
  }

  private String getWatermarkParamValue(String key) {
    String pattern = key + "=(\\w*)";
    Pattern r = Pattern.compile(pattern);
    Matcher m = r.matcher(watermarkMethod);
    if (m.find() && m.groupCount() > 0) {
      return m.group(1);
    }
    return null;
  }

  public boolean isAutoCreateSchemaEnabled() {
    return enableAutoCreateSchema;
  }

  public void setAutoCreateSchemaEnabled(boolean enableAutoCreateSchema) {
    this.enableAutoCreateSchema = enableAutoCreateSchema;
  }

  public TSDataType getBooleanStringInferType() {
    return booleanStringInferType;
  }

  public void setBooleanStringInferType(TSDataType booleanStringInferType) {
    this.booleanStringInferType = booleanStringInferType;
  }

  public TSDataType getIntegerStringInferType() {
    return integerStringInferType;
  }

  public void setIntegerStringInferType(TSDataType integerStringInferType) {
    this.integerStringInferType = integerStringInferType;
  }

  public void setLongStringInferType(TSDataType longStringInferType) {
    this.longStringInferType = longStringInferType;
  }

  public TSDataType getLongStringInferType() {
    return longStringInferType;
  }

  public TSDataType getFloatingStringInferType() {
    return floatingStringInferType;
  }

  public void setFloatingStringInferType(TSDataType floatingNumberStringInferType) {
    this.floatingStringInferType = floatingNumberStringInferType;
  }

  public TSDataType getNanStringInferType() {
    return nanStringInferType;
  }

  public void setNanStringInferType(TSDataType nanStringInferType) {
    if (nanStringInferType != TSDataType.DOUBLE
        && nanStringInferType != TSDataType.FLOAT
        && nanStringInferType != TSDataType.TEXT) {
      throw new IllegalArgumentException(
          "Config Property nan_string_infer_type can only be FLOAT, DOUBLE or TEXT but is "
              + nanStringInferType);
    }
    this.nanStringInferType = nanStringInferType;
  }

  public int getDefaultStorageGroupLevel() {
    return defaultStorageGroupLevel;
  }

  void setDefaultStorageGroupLevel(int defaultStorageGroupLevel) {
    this.defaultStorageGroupLevel = defaultStorageGroupLevel;
  }

  public TSEncoding getDefaultBooleanEncoding() {
    return defaultBooleanEncoding;
  }

  public void setDefaultBooleanEncoding(TSEncoding defaultBooleanEncoding) {
    this.defaultBooleanEncoding = defaultBooleanEncoding;
  }

  void setDefaultBooleanEncoding(String defaultBooleanEncoding) {
    this.defaultBooleanEncoding = TSEncoding.valueOf(defaultBooleanEncoding);
  }

  public TSEncoding getDefaultInt32Encoding() {
    return defaultInt32Encoding;
  }

  public void setDefaultInt32Encoding(TSEncoding defaultInt32Encoding) {
    this.defaultInt32Encoding = defaultInt32Encoding;
  }

  void setDefaultInt32Encoding(String defaultInt32Encoding) {
    this.defaultInt32Encoding = TSEncoding.valueOf(defaultInt32Encoding);
  }

  public TSEncoding getDefaultInt64Encoding() {
    return defaultInt64Encoding;
  }

  public void setDefaultInt64Encoding(TSEncoding defaultInt64Encoding) {
    this.defaultInt64Encoding = defaultInt64Encoding;
  }

  void setDefaultInt64Encoding(String defaultInt64Encoding) {
    this.defaultInt64Encoding = TSEncoding.valueOf(defaultInt64Encoding);
  }

  public TSEncoding getDefaultFloatEncoding() {
    return defaultFloatEncoding;
  }

  public void setDefaultFloatEncoding(TSEncoding defaultFloatEncoding) {
    this.defaultFloatEncoding = defaultFloatEncoding;
  }

  void setDefaultFloatEncoding(String defaultFloatEncoding) {
    this.defaultFloatEncoding = TSEncoding.valueOf(defaultFloatEncoding);
  }

  public TSEncoding getDefaultDoubleEncoding() {
    return defaultDoubleEncoding;
  }

  public void setDefaultDoubleEncoding(TSEncoding defaultDoubleEncoding) {
    this.defaultDoubleEncoding = defaultDoubleEncoding;
  }

  void setDefaultDoubleEncoding(String defaultDoubleEncoding) {
    this.defaultDoubleEncoding = TSEncoding.valueOf(defaultDoubleEncoding);
  }

  public TSEncoding getDefaultTextEncoding() {
    return defaultTextEncoding;
  }

  public void setDefaultTextEncoding(TSEncoding defaultTextEncoding) {
    this.defaultTextEncoding = defaultTextEncoding;
  }

  void setDefaultTextEncoding(String defaultTextEncoding) {
    this.defaultTextEncoding = TSEncoding.valueOf(defaultTextEncoding);
  }

  public FSType getSystemFileStorageFs() {
    return systemFileStorageFs;
  }

  public void setSystemFileStorageFs(String systemFileStorageFs) {
    this.systemFileStorageFs = FSType.valueOf(systemFileStorageFs);
  }

  FSType getTsFileStorageFs() {
    return tsFileStorageFs;
  }

  void setTsFileStorageFs(String tsFileStorageFs) {
    this.tsFileStorageFs = FSType.valueOf(tsFileStorageFs);
  }

  String getCoreSitePath() {
    return coreSitePath;
  }

  void setCoreSitePath(String coreSitePath) {
    this.coreSitePath = coreSitePath;
  }

  String getHdfsSitePath() {
    return hdfsSitePath;
  }

  void setHdfsSitePath(String hdfsSitePath) {
    this.hdfsSitePath = hdfsSitePath;
  }

  public String[] getHdfsIp() {
    return hdfsIp.split(",");
  }

  String getRawHDFSIp() {
    return hdfsIp;
  }

  void setHdfsIp(String[] hdfsIp) {
    this.hdfsIp = String.join(",", hdfsIp);
  }

  String getHdfsPort() {
    return hdfsPort;
  }

  void setHdfsPort(String hdfsPort) {
    this.hdfsPort = hdfsPort;
  }

  public int getUpgradeThreadNum() {
    return upgradeThreadNum;
  }

  public int getSettleThreadNum() {
    return settleThreadNum;
  }

  void setUpgradeThreadNum(int upgradeThreadNum) {
    this.upgradeThreadNum = upgradeThreadNum;
  }

  String getDfsNameServices() {
    return dfsNameServices;
  }

  void setDfsNameServices(String dfsNameServices) {
    this.dfsNameServices = dfsNameServices;
  }

  public String[] getDfsHaNamenodes() {
    return dfsHaNamenodes.split(",");
  }

  String getRawDfsHaNamenodes() {
    return dfsHaNamenodes;
  }

  void setDfsHaNamenodes(String[] dfsHaNamenodes) {
    this.dfsHaNamenodes = String.join(",", dfsHaNamenodes);
  }

  boolean isDfsHaAutomaticFailoverEnabled() {
    return dfsHaAutomaticFailoverEnabled;
  }

  void setDfsHaAutomaticFailoverEnabled(boolean dfsHaAutomaticFailoverEnabled) {
    this.dfsHaAutomaticFailoverEnabled = dfsHaAutomaticFailoverEnabled;
  }

  String getDfsClientFailoverProxyProvider() {
    return dfsClientFailoverProxyProvider;
  }

  void setDfsClientFailoverProxyProvider(String dfsClientFailoverProxyProvider) {
    this.dfsClientFailoverProxyProvider = dfsClientFailoverProxyProvider;
  }

  boolean isUseKerberos() {
    return useKerberos;
  }

  void setUseKerberos(boolean useKerberos) {
    this.useKerberos = useKerberos;
  }

  String getKerberosKeytabFilePath() {
    return kerberosKeytabFilePath;
  }

  void setKerberosKeytabFilePath(String kerberosKeytabFilePath) {
    this.kerberosKeytabFilePath = kerberosKeytabFilePath;
  }

  String getKerberosPrincipal() {
    return kerberosPrincipal;
  }

  void setKerberosPrincipal(String kerberosPrincipal) {
    this.kerberosPrincipal = kerberosPrincipal;
  }

  public long getDefaultTTL() {
    return defaultTTL;
  }

  public void setDefaultTTL(long defaultTTL) {
    this.defaultTTL = defaultTTL;
  }

  public int getThriftServerAwaitTimeForStopService() {
    return thriftServerAwaitTimeForStopService;
  }

  public void setThriftServerAwaitTimeForStopService(int thriftServerAwaitTimeForStopService) {
    this.thriftServerAwaitTimeForStopService = thriftServerAwaitTimeForStopService;
  }

  public boolean isEnableMQTTService() {
    return enableMQTTService;
  }

  public void setEnableMQTTService(boolean enableMQTTService) {
    this.enableMQTTService = enableMQTTService;
  }

  public String getMqttHost() {
    return mqttHost;
  }

  public void setMqttHost(String mqttHost) {
    this.mqttHost = mqttHost;
  }

  public int getMqttPort() {
    return mqttPort;
  }

  public void setMqttPort(int mqttPort) {
    this.mqttPort = mqttPort;
  }

  public int getMqttHandlerPoolSize() {
    return mqttHandlerPoolSize;
  }

  public void setMqttHandlerPoolSize(int mqttHandlerPoolSize) {
    this.mqttHandlerPoolSize = mqttHandlerPoolSize;
  }

  public String getMqttPayloadFormatter() {
    return mqttPayloadFormatter;
  }

  public void setMqttPayloadFormatter(String mqttPayloadFormatter) {
    this.mqttPayloadFormatter = mqttPayloadFormatter;
  }

  public int getMqttMaxMessageSize() {
    return mqttMaxMessageSize;
  }

  public void setMqttMaxMessageSize(int mqttMaxMessageSize) {
    this.mqttMaxMessageSize = mqttMaxMessageSize;
  }

  public int getTagAttributeTotalSize() {
    return tagAttributeTotalSize;
  }

  public void setTagAttributeTotalSize(int tagAttributeTotalSize) {
    this.tagAttributeTotalSize = tagAttributeTotalSize;
  }

  public int getTagAttributeFlushInterval() {
    return tagAttributeFlushInterval;
  }

  public void setTagAttributeFlushInterval(int tagAttributeFlushInterval) {
    this.tagAttributeFlushInterval = tagAttributeFlushInterval;
  }

  public int getPrimitiveArraySize() {
    return primitiveArraySize;
  }

  public void setPrimitiveArraySize(int primitiveArraySize) {
    this.primitiveArraySize = primitiveArraySize;
  }

  public String getOpenIdProviderUrl() {
    return openIdProviderUrl;
  }

  public void setOpenIdProviderUrl(String openIdProviderUrl) {
    this.openIdProviderUrl = openIdProviderUrl;
  }

  public String getAuthorizerProvider() {
    return authorizerProvider;
  }

  public void setAuthorizerProvider(String authorizerProvider) {
    this.authorizerProvider = authorizerProvider;
  }

  public long getStartUpNanosecond() {
    return startUpNanosecond;
  }

  public int getThriftMaxFrameSize() {
    return thriftMaxFrameSize;
  }

  public void setThriftMaxFrameSize(int thriftMaxFrameSize) {
    this.thriftMaxFrameSize = thriftMaxFrameSize;
    RpcTransportFactory.setThriftMaxFrameSize(this.thriftMaxFrameSize);
  }

  public int getThriftDefaultBufferSize() {
    return thriftDefaultBufferSize;
  }

  public void setThriftDefaultBufferSize(int thriftDefaultBufferSize) {
    this.thriftDefaultBufferSize = thriftDefaultBufferSize;
    RpcTransportFactory.setDefaultBufferCapacity(this.thriftDefaultBufferSize);
  }

  public int getMaxQueryDeduplicatedPathNum() {
    return maxQueryDeduplicatedPathNum;
  }

  public void setMaxQueryDeduplicatedPathNum(int maxQueryDeduplicatedPathNum) {
    this.maxQueryDeduplicatedPathNum = maxQueryDeduplicatedPathNum;
  }

  public int getCheckPeriodWhenInsertBlocked() {
    return checkPeriodWhenInsertBlocked;
  }

  public void setCheckPeriodWhenInsertBlocked(int checkPeriodWhenInsertBlocked) {
    this.checkPeriodWhenInsertBlocked = checkPeriodWhenInsertBlocked;
  }

  public int getMaxWaitingTimeWhenInsertBlocked() {
    return maxWaitingTimeWhenInsertBlockedInMs;
  }

  public void setMaxWaitingTimeWhenInsertBlocked(int maxWaitingTimeWhenInsertBlocked) {
    this.maxWaitingTimeWhenInsertBlockedInMs = maxWaitingTimeWhenInsertBlocked;
  }

  public int getFrequencyIntervalInMinute() {
    return frequencyIntervalInMinute;
  }

  public void setFrequencyIntervalInMinute(int frequencyIntervalInMinute) {
    this.frequencyIntervalInMinute = frequencyIntervalInMinute;
  }

  public long getSlowQueryThreshold() {
    return slowQueryThreshold;
  }

  public void setSlowQueryThreshold(long slowQueryThreshold) {
    this.slowQueryThreshold = slowQueryThreshold;
  }

  public boolean isEnableIndex() {
    return enableIndex;
  }

  public void setEnableIndex(boolean enableIndex) {
    this.enableIndex = enableIndex;
  }

  void setConcurrentIndexBuildThread(int concurrentIndexBuildThread) {
    this.concurrentIndexBuildThread = concurrentIndexBuildThread;
  }

  public int getConcurrentIndexBuildThread() {
    return concurrentIndexBuildThread;
  }

  public long getIndexBufferSize() {
    return indexBufferSize;
  }

  public void setIndexBufferSize(long indexBufferSize) {
    this.indexBufferSize = indexBufferSize;
  }

  public String getIndexRootFolder() {
    return indexRootFolder;
  }

  public void setIndexRootFolder(String indexRootFolder) {
    this.indexRootFolder = indexRootFolder;
  }

  public int getDefaultIndexWindowRange() {
    return defaultIndexWindowRange;
  }

  public void setDefaultIndexWindowRange(int defaultIndexWindowRange) {
    this.defaultIndexWindowRange = defaultIndexWindowRange;
  }

  public int getVirtualStorageGroupNum() {
    return virtualStorageGroupNum;
  }

  public void setVirtualStorageGroupNum(int virtualStorageGroupNum) {
    this.virtualStorageGroupNum = virtualStorageGroupNum;
  }

  public long getRecoveryLogIntervalInMs() {
    return recoveryLogIntervalInMs;
  }

  public void setRecoveryLogIntervalInMs(long recoveryLogIntervalInMs) {
    this.recoveryLogIntervalInMs = recoveryLogIntervalInMs;
  }

  public boolean isRpcAdvancedCompressionEnable() {
    return rpcAdvancedCompressionEnable;
  }

  public void setRpcAdvancedCompressionEnable(boolean rpcAdvancedCompressionEnable) {
    this.rpcAdvancedCompressionEnable = rpcAdvancedCompressionEnable;
    RpcTransportFactory.setUseSnappy(this.rpcAdvancedCompressionEnable);
  }

  public int getMlogBufferSize() {
    return mlogBufferSize;
  }

  public void setMlogBufferSize(int mlogBufferSize) {
    this.mlogBufferSize = mlogBufferSize;
  }

  public long getSyncMlogPeriodInMs() {
    return syncMlogPeriodInMs;
  }

  public void setSyncMlogPeriodInMs(long syncMlogPeriodInMs) {
    this.syncMlogPeriodInMs = syncMlogPeriodInMs;
  }

  public int getTlogBufferSize() {
    return tlogBufferSize;
  }

  public void setTlogBufferSize(int tlogBufferSize) {
    this.tlogBufferSize = tlogBufferSize;
  }

  public boolean isEnableRpcService() {
    return enableRpcService;
  }

  public void setEnableRpcService(boolean enableRpcService) {
    this.enableRpcService = enableRpcService;
  }

  public boolean isEnableInfluxDBRpcService() {
    return enableInfluxDBRpcService;
  }

  public void setEnableInfluxDBRpcService(boolean enableInfluxDBRpcService) {
    this.enableInfluxDBRpcService = enableInfluxDBRpcService;
  }

  public int getIoTaskQueueSizeForFlushing() {
    return ioTaskQueueSizeForFlushing;
  }

  public void setIoTaskQueueSizeForFlushing(int ioTaskQueueSizeForFlushing) {
    this.ioTaskQueueSizeForFlushing = ioTaskQueueSizeForFlushing;
  }

  public String getAdminName() {
    return adminName;
  }

  public void setAdminName(String adminName) {
    this.adminName = adminName;
  }

  public String getAdminPassword() {
    return adminPassword;
  }

  public void setAdminPassword(String adminPassword) {
    this.adminPassword = adminPassword;
  }

  public boolean isEnableSeqSpaceCompaction() {
    return enableSeqSpaceCompaction;
  }

  public void setEnableSeqSpaceCompaction(boolean enableSeqSpaceCompaction) {
    this.enableSeqSpaceCompaction = enableSeqSpaceCompaction;
  }

  public boolean isEnableUnseqSpaceCompaction() {
    return enableUnseqSpaceCompaction;
  }

  public void setEnableUnseqSpaceCompaction(boolean enableUnseqSpaceCompaction) {
    this.enableUnseqSpaceCompaction = enableUnseqSpaceCompaction;
  }

  public boolean isEnableCrossSpaceCompaction() {
    return enableCrossSpaceCompaction;
  }

  public void setEnableCrossSpaceCompaction(boolean enableCrossSpaceCompaction) {
    this.enableCrossSpaceCompaction = enableCrossSpaceCompaction;
  }

  public InnerCompactionStrategy getInnerCompactionStrategy() {
    return innerCompactionStrategy;
  }

  public void setInnerCompactionStrategy(InnerCompactionStrategy innerCompactionStrategy) {
    this.innerCompactionStrategy = innerCompactionStrategy;
  }

  public CrossCompactionStrategy getCrossCompactionStrategy() {
    return crossCompactionStrategy;
  }

  public void setCrossCompactionStrategy(CrossCompactionStrategy crossCompactionStrategy) {
    this.crossCompactionStrategy = crossCompactionStrategy;
  }

  public CompactionPriority getCompactionPriority() {
    return compactionPriority;
  }

  public void setCompactionPriority(CompactionPriority compactionPriority) {
    this.compactionPriority = compactionPriority;
  }

  public long getTargetCompactionFileSize() {
    return targetCompactionFileSize;
  }

  public void setTargetCompactionFileSize(long targetCompactionFileSize) {
    this.targetCompactionFileSize = targetCompactionFileSize;
  }

  public long getTargetChunkSize() {
    return targetChunkSize;
  }

  public void setTargetChunkSize(long targetChunkSize) {
    this.targetChunkSize = targetChunkSize;
  }

  public long getChunkSizeLowerBoundInCompaction() {
    return chunkSizeLowerBoundInCompaction;
  }

  public void setChunkSizeLowerBoundInCompaction(long chunkSizeLowerBoundInCompaction) {
    this.chunkSizeLowerBoundInCompaction = chunkSizeLowerBoundInCompaction;
  }

  public long getTargetChunkPointNum() {
    return targetChunkPointNum;
  }

  public void setTargetChunkPointNum(long targetChunkPointNum) {
    this.targetChunkPointNum = targetChunkPointNum;
  }

  public long getChunkPointNumLowerBoundInCompaction() {
    return chunkPointNumLowerBoundInCompaction;
  }

  public void setChunkPointNumLowerBoundInCompaction(long chunkPointNumLowerBoundInCompaction) {
    this.chunkPointNumLowerBoundInCompaction = chunkPointNumLowerBoundInCompaction;
  }

  public long getCompactionAcquireWriteLockTimeout() {
    return compactionAcquireWriteLockTimeout;
  }

  public void setCompactionAcquireWriteLockTimeout(long compactionAcquireWriteLockTimeout) {
    this.compactionAcquireWriteLockTimeout = compactionAcquireWriteLockTimeout;
  }

  public long getCompactionScheduleIntervalInMs() {
    return compactionScheduleIntervalInMs;
  }

  public void setCompactionScheduleIntervalInMs(long compactionScheduleIntervalInMs) {
    this.compactionScheduleIntervalInMs = compactionScheduleIntervalInMs;
  }

  public int getMaxInnerCompactionCandidateFileNum() {
    return maxInnerCompactionCandidateFileNum;
  }

  public void setMaxInnerCompactionCandidateFileNum(int maxInnerCompactionCandidateFileNum) {
    this.maxInnerCompactionCandidateFileNum = maxInnerCompactionCandidateFileNum;
  }

  public int getMaxCrossCompactionCandidateFileNum() {
    return maxCrossCompactionCandidateFileNum;
  }

  public void setMaxCrossCompactionCandidateFileNum(int maxCrossCompactionCandidateFileNum) {
    this.maxCrossCompactionCandidateFileNum = maxCrossCompactionCandidateFileNum;
  }

  public long getCompactionSubmissionIntervalInMs() {
    return compactionSubmissionIntervalInMs;
  }

  public void setCompactionSubmissionIntervalInMs(long interval) {
    compactionSubmissionIntervalInMs = interval;
  }

  public String getDeviceIDTransformationMethod() {
    return deviceIDTransformationMethod;
  }

  public void setDeviceIDTransformationMethod(String deviceIDTransformationMethod) {
    this.deviceIDTransformationMethod = deviceIDTransformationMethod;
  }

  public boolean isEnableIDTable() {
    return enableIDTable;
  }

  public void setEnableIDTable(boolean enableIDTable) {
    this.enableIDTable = enableIDTable;
  }

  public boolean isEnableIDTableLogFile() {
    return enableIDTableLogFile;
  }

  public void setEnableIDTableLogFile(boolean enableIDTableLogFile) {
    this.enableIDTableLogFile = enableIDTableLogFile;
  }

  public String getEncryptDecryptProvider() {
    return encryptDecryptProvider;
  }

  public void setEncryptDecryptProvider(String encryptDecryptProvider) {
    this.encryptDecryptProvider = encryptDecryptProvider;
  }

  public String getEncryptDecryptProviderParameter() {
    return encryptDecryptProviderParameter;
  }

  public void setEncryptDecryptProviderParameter(String encryptDecryptProviderParameter) {
    this.encryptDecryptProviderParameter = encryptDecryptProviderParameter;
  }

  public List<String> getConfigNodeUrls() {
    return configNodeUrls;
  }

  public void setConfigNodeUrls(List<String> configNodeUrls) {
    this.configNodeUrls = configNodeUrls;
  }

  public String getInternalIp() {
    return internalIp;
  }

  public void setInternalIp(String internalIp) {
    this.internalIp = internalIp;
  }

  public int getInternalPort() {
    return internalPort;
  }

  public void setInternalPort(int internalPort) {
    this.internalPort = internalPort;
  }

  public long getJoinClusterTimeOutMs() {
    return joinClusterTimeOutMs;
  }

  public void setJoinClusterTimeOutMs(long joinClusterTimeOutMs) {
    this.joinClusterTimeOutMs = joinClusterTimeOutMs;
  }

<<<<<<< HEAD
  public int getMppPort() {
    return mppPort;
  }

  public void setMppPort(int mppPort) {
    this.mppPort = mppPort;
=======
  public int getDataBlockManagerPort() {
    return dataBlockManagerPort;
  }

  public void setDataBlockManagerPort(int dataBlockManagerPort) {
    this.dataBlockManagerPort = dataBlockManagerPort;
  }

  public int getDataBlockManagerCorePoolSize() {
    return dataBlockManagerCorePoolSize;
  }

  public void setDataBlockManagerCorePoolSize(int dataBlockManagerCorePoolSize) {
    this.dataBlockManagerCorePoolSize = dataBlockManagerCorePoolSize;
  }

  public int getDataBlockManagerMaxPoolSize() {
    return dataBlockManagerMaxPoolSize;
  }

  public void setDataBlockManagerMaxPoolSize(int dataBlockManagerMaxPoolSize) {
    this.dataBlockManagerMaxPoolSize = dataBlockManagerMaxPoolSize;
  }

  public int getDataBlockManagerKeepAliveTimeInMs() {
    return dataBlockManagerKeepAliveTimeInMs;
  }

  public void setDataBlockManagerKeepAliveTimeInMs(int dataBlockManagerKeepAliveTimeInMs) {
    this.dataBlockManagerKeepAliveTimeInMs = dataBlockManagerKeepAliveTimeInMs;
>>>>>>> 3174c501
  }
}<|MERGE_RESOLUTION|>--- conflicted
+++ resolved
@@ -2602,14 +2602,14 @@
     this.joinClusterTimeOutMs = joinClusterTimeOutMs;
   }
 
-<<<<<<< HEAD
   public int getMppPort() {
     return mppPort;
   }
 
   public void setMppPort(int mppPort) {
     this.mppPort = mppPort;
-=======
+  }
+
   public int getDataBlockManagerPort() {
     return dataBlockManagerPort;
   }
@@ -2640,6 +2640,5 @@
 
   public void setDataBlockManagerKeepAliveTimeInMs(int dataBlockManagerKeepAliveTimeInMs) {
     this.dataBlockManagerKeepAliveTimeInMs = dataBlockManagerKeepAliveTimeInMs;
->>>>>>> 3174c501
   }
 }