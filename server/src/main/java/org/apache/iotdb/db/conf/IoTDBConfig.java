/*
 * Licensed to the Apache Software Foundation (ASF) under one
 * or more contributor license agreements.  See the NOTICE file
 * distributed with this work for additional information
 * regarding copyright ownership.  The ASF licenses this file
 * to you under the Apache License, Version 2.0 (the
 * "License"); you may not use this file except in compliance
 * with the License.  You may obtain a copy of the License at
 *
 *     http://www.apache.org/licenses/LICENSE-2.0
 *
 * Unless required by applicable law or agreed to in writing,
 * software distributed under the License is distributed on an
 * "AS IS" BASIS, WITHOUT WARRANTIES OR CONDITIONS OF ANY
 * KIND, either express or implied.  See the License for the
 * specific language governing permissions and limitations
 * under the License.
 */
package org.apache.iotdb.db.conf;

import static org.apache.iotdb.tsfile.common.constant.TsFileConstant.PATH_SEPARATOR;

import java.io.File;
import java.util.regex.Matcher;
import java.util.regex.Pattern;
import org.apache.iotdb.db.conf.directories.DirectoryManager;
import org.apache.iotdb.db.engine.merge.selector.MergeFileStrategy;
import org.apache.iotdb.db.engine.compaction.CompactionStrategy;
import org.apache.iotdb.db.exception.LoadConfigurationException;
import org.apache.iotdb.db.metadata.MManager;
import org.apache.iotdb.db.service.TSServiceImpl;
import org.apache.iotdb.rpc.RpcTransportFactory;
import org.apache.iotdb.tsfile.common.conf.TSFileDescriptor;
import org.apache.iotdb.tsfile.common.constant.TsFileConstant;
import org.apache.iotdb.tsfile.file.metadata.enums.TSDataType;
import org.apache.iotdb.tsfile.file.metadata.enums.TSEncoding;
import org.apache.iotdb.tsfile.fileSystem.FSType;
import org.slf4j.Logger;
import org.slf4j.LoggerFactory;

public class IoTDBConfig {

  /* Names of Watermark methods */
  public static final String WATERMARK_GROUPED_LSB = "GroupBasedLSBMethod";
  static final String CONFIG_NAME = "iotdb-engine.properties";
  private static final Logger logger = LoggerFactory.getLogger(IoTDBConfig.class);
  private static final String MULTI_DIR_STRATEGY_PREFIX =
      "org.apache.iotdb.db.conf.directories.strategy.";
  private static final String DEFAULT_MULTI_DIR_STRATEGY = "MaxDiskUsableSpaceFirstStrategy";

  // e.g., a31+/$%#&[]{}3e4
  private static final String ID_MATCHER = "([a-zA-Z0-9/@#$%&{}\\[\\]\\-+\\u2E80-\\u9FFF_]+)";

  private static final String STORAGE_GROUP_MATCHER = "([a-zA-Z0-9_.\\u2E80-\\u9FFF]+)";

  // e.g.,  .s1
  private static final String PARTIAL_NODE_MATCHER = "[" + PATH_SEPARATOR + "]" + ID_MATCHER;

  // for path like: root.sg1.d1."1.2.3", root.sg.d1."1.2.3"
  private static final String NODE_MATCHER =
      "[" + PATH_SEPARATOR + "]([\"])?" + ID_MATCHER + "(" + PARTIAL_NODE_MATCHER + ")*([\"])?";

  public static final Pattern STORAGE_GROUP_PATTERN = Pattern.compile(STORAGE_GROUP_MATCHER);

  /**
   * Port which the metrics service listens to.
   */
  private int metricsPort = 8181;

  private boolean enableMetricService = false;

  /**
   * whether to enable the mqtt service.
   */
  private boolean enableMQTTService = false;

  /**
   * the mqtt service binding host.
   */
  private String mqttHost = "0.0.0.0";

  /**
   * the mqtt service binding port.
   */
  private int mqttPort = 1883;

  /**
   * the handler pool size for handing the mqtt messages.
   */
  private int mqttHandlerPoolSize = 1;

  /**
   * the mqtt message payload formatter.
   */
  private String mqttPayloadFormatter = "json";

  /**
   * max mqtt message size
   */
  private int mqttMaxMessageSize = 1048576;


  /**
   * Rpc binding address.
   */
  private String rpcAddress = "0.0.0.0";

  /**
   * whether to use thrift compression.
   */
  private boolean rpcThriftCompressionEnable = false;

  /**
   * whether to use Snappy compression before sending data through the network
   */
  private boolean rpcAdvancedCompressionEnable = false;

  /**
   * Port which the JDBC server listens to.
   */
  private int rpcPort = 6667;

  /**
   * Max concurrent client number
   */
  private int rpcMaxConcurrentClientNum = 65535;

  /**
   * Memory allocated for the write process
   */
  private long allocateMemoryForWrite = Runtime.getRuntime().maxMemory() * 4 / 10;

  /**
   * Memory allocated for the read process
   */
  private long allocateMemoryForRead = Runtime.getRuntime().maxMemory() * 3 / 10;

  /**
   * Memory allocated for the mtree
   */
  private long allocateMemoryForSchema = Runtime.getRuntime().maxMemory() * 1 / 10;

  /**
   * Memory allocated for the read process besides cache
   */
  private long allocateMemoryForReadWithoutCache = Runtime.getRuntime().maxMemory() * 9 / 100;

  private volatile int maxQueryDeduplicatedPathNum = 1000;

  /**
   * Ratio of memory allocated for buffered arrays
   */
  private double bufferedArraysMemoryProportion = 0.6;

  /**
   * Flush proportion for system
   */
  private double flushProportion = 0.4;

  /**
   * Reject proportion for system
   */
  private double rejectProportion = 0.8;

  /**
   * If storage group increased more than this threshold, report to system.
   */
  private long storageGroupSizeReportThreshold = 16 * 1024 * 1024L;

  /**
   * When inserting rejected, waiting period to check system again
   */
  private int checkPeriodWhenInsertBlocked = 50;

  /**
   * When inserting rejected exceeds this, throw an exception
   */
  private int maxWaitingTimeWhenInsertBlockedInMs = 10000; 
  /**
   * Is the write ahead log enable.
   */
  private boolean enableWal = true;

  private volatile boolean readOnly = false;

  private boolean enableDiscardOutOfOrderData = false;

  /**
   * When a certain amount of write ahead logs is reached, they will be flushed to the disk. It is
   * possible to lose at most flush_wal_threshold operations.
   */
  private int flushWalThreshold = 10000;

  /**
   * this variable set timestamp precision as millisecond, microsecond or nanosecond
   */
  private String timestampPrecision = "ms";

  /**
   * The cycle when write ahead log is periodically forced to be written to disk(in milliseconds) If
   * set this parameter to 0 it means call outputStream.force(true) after every each insert
   */
  private long forceWalPeriodInMs = 100;

  /**
   * Size of log buffer in each log node(in byte). If WAL is enabled and the size of a insert plan
   * is smaller than this parameter, then the insert plan will be rejected by WAL.
   */
  private int walBufferSize = 16 * 1024 * 1024;

  private int estimatedSeriesSize = 300;

  /**
   * default base dir, stores all IoTDB runtime files
   */
  private static final String DEFAULT_BASE_DIR = "data";

  /**
   * System directory, including version file for each storage group and metadata
   */
  private String systemDir = DEFAULT_BASE_DIR + File.separator + IoTDBConstant.SYSTEM_FOLDER_NAME;

  /**
   * Schema directory, including storage set of values.
   */
  private String schemaDir = DEFAULT_BASE_DIR + File.separator + IoTDBConstant.SYSTEM_FOLDER_NAME
      + File.separator + IoTDBConstant.SCHEMA_FOLDER_NAME;

  /**
   * Sync directory, including the lock file, uuid file, device owner map
   */
  private String syncDir = DEFAULT_BASE_DIR + File.separator + IoTDBConstant.SYSTEM_FOLDER_NAME
      + File.separator + IoTDBConstant.SYNC_FOLDER_NAME;

  /**
   * Performance tracing directory, stores performance tracing files
   */
  private String tracingDir = DEFAULT_BASE_DIR + File.separator + IoTDBConstant.TRACING_FOLDER_NAME;

  /**
   * Query directory, stores temporary files of query
   */
  private String queryDir = DEFAULT_BASE_DIR + File.separator + IoTDBConstant.QUERY_FOLDER_NAME;

  /**
   * Data directory of data. It can be settled as dataDirs = {"data1", "data2", "data3"};
   */
  private String[] dataDirs = {"data" + File.separator + "data"};

  /**
   * Strategy of multiple directories.
   */
  private String multiDirStrategyClassName = null;

  /**
   * Wal directory.
   */
  private String walDir = DEFAULT_BASE_DIR + File.separator + "wal";

  /**
   * The amount of data iterate each time in server
   */
  private int batchSize = 100000;

  /**
   * How many threads can concurrently flush. When <= 0, use CPU core number.
   */
  private int concurrentFlushThread = Runtime.getRuntime().availableProcessors();

  /**
   * How many threads can concurrently query. When <= 0, use CPU core number.
   */
  private int concurrentQueryThread = Runtime.getRuntime().availableProcessors();

  /**
   * Is the write mem control for writing enable.
   */
  private boolean enableMemControl = true;

  /**
   * Is the write ahead log enable.
   */
  private boolean enableIndex = false;

  /**
   * How many threads can concurrently build index. When <= 0, use CPU core number.
   */
  private int concurrentIndexBuildThread = Runtime.getRuntime().availableProcessors();

  /**
   * If we enable the memory-control mechanism during index building , {@code indexBufferSize}
   * refers to the byte-size of memory buffer threshold. For each index processor, all indexes in
   * one {@linkplain org.apache.iotdb.db.index.IndexFileProcessor IndexFileProcessor} share a total
   * common buffer size. With the memory-control mechanism, the occupied memory of all raw data and
   * index structures will be counted. If the memory buffer size reaches this threshold, the indexes
   * will be flushed to the disk file. As a result, data in one series may be divided into more than
   * one part and indexed separately.
   */
  private long indexBufferSize = 128 * 1024 * 1024L;

  /**
   * the index framework adopts sliding window model to preprocess the original tv list in the
   * subsequence matching task.
   */
  private int defaultIndexWindowRange = 10;

  /**
   * index directory.
   */
  private String indexRootFolder = "data" + File.separator + "index";

  /**
   * When a TsFile's file size (in byte) exceed this, the TsFile is forced closed.
   */
  private long tsFileSizeThreshold = 1L;

  /**
   * When a memTable's size (in byte) exceeds this, the memtable is flushed to disk.
   */
  private long memtableSizeThreshold = 1024 * 1024 * 1024L;

  /**
   * When average series point number reaches this, flush the memtable to disk
   */
  private int avgSeriesPointNumberThreshold = 100000;

  /**
   * Work when tsfile_manage_strategy is level_strategy. When merge point number reaches this, merge
   * the files to the last level.
   * During a merge, if a chunk with less number of chunks than this parameter, the chunk will be
   * merged with its succeeding chunks even if it is not overflowed, until the merged chunks reach
   * this threshold and the new chunk will be flushed.
   */
  private int mergeChunkPointNumberThreshold = 100000;

  /**
   * Works when the compaction_strategy is LEVEL_COMPACTION.
   * When point number of a page reaches this, use "append merge" instead of "deserialize merge".
   */
  private int mergePagePointNumberThreshold = 100;

  /**
   * LEVEL_COMPACTION, NO_COMPACTION
   */
  private CompactionStrategy compactionStrategy = CompactionStrategy.LEVEL_COMPACTION;

  /**
   * Works when the compaction_strategy is LEVEL_COMPACTION.
   * Whether to merge unseq files into seq files or not.
   */
  private boolean enableUnseqCompaction = true;

  /**
   * Works when the compaction_strategy is LEVEL_COMPACTION.
   * The max seq file num of each level.
   * When the num of files in one level exceeds this,
   * the files in this level will merge to one and put to upper level.
   */
  private int seqFileNumInEachLevel = 6;

  /**
   * Works when the compaction_strategy is LEVEL_COMPACTION.
   * The max num of seq level.
   */
  private int seqLevelNum = 3;

  /**
   * Works when compaction_strategy is LEVEL_COMPACTION.
   * The max ujseq file num of each level.
   * When the num of files in one level exceeds this,
   * the files in this level will merge to one and put to upper level.
   */
  private int unseqFileNumInEachLevel = 10;

  /**
   * Works when the compaction_strategy is LEVEL_COMPACTION.
   * The max num of unseq level.
   */
  private int unseqLevelNum = 1;

  /**
   * whether to cache meta data(ChunkMetaData and TsFileMetaData) or not.
   */
  private boolean metaDataCacheEnable = true;

  /**
   * Memory allocated for timeSeriesMetaData cache in read process
   */
  private long allocateMemoryForTimeSeriesMetaDataCache = allocateMemoryForRead / 10;

  /**
   * Memory allocated for chunkMetaData cache in read process
   */
  private long allocateMemoryForChunkMetaDataCache = allocateMemoryForRead / 10;

  /**
   * Memory allocated for chunk cache in read process
   */
  private long allocateMemoryForChunkCache = allocateMemoryForRead / 10;

  /**
   * Whether to enable Last cache
   */
  private boolean lastCacheEnable = true;

  /**
   * Set true to enable statistics monitor service, false to disable statistics service.
   */
  private boolean enableStatMonitor = false;

  /**
   * Set true to enable writing monitor time series.
   */
  private boolean enableMonitorSeriesWrite = false;

  /**
   * Cache size of {@code checkAndGetDataTypeCache} in {@link MManager}.
   */
  private int mManagerCacheSize = 300000;

  /**
   * Cache size of {@code checkAndGetDataTypeCache} in {@link MManager}.
   */
  private int mRemoteSchemaCacheSize = 100000;

  /**
   * Is external sort enable.
   */
  private boolean enableExternalSort = true;

  /**
   * The threshold of items in external sort. If the number of chunks participating in sorting
   * exceeds this threshold, external sorting is enabled, otherwise memory sorting is used.
   */
  private int externalSortThreshold = 1000;

  /**
   * Is this IoTDB instance a receiver of sync or not.
   */
  private boolean isSyncEnable = false;
  /**
   * If this IoTDB instance is a receiver of sync, set the server port.
   */
  private int syncServerPort = 5555;
  /**
   * Set the language version when loading file including error information, default value is "EN"
   */
  private String languageVersion = "EN";

  private String ipWhiteList = "0.0.0.0/0";
  /**
   * Examining period of cache file reader : 100 seconds.
   */
  private long cacheFileReaderClearPeriod = 100000;

  /**
   * Replace implementation class of JDBC service
   */
  private String rpcImplClassName = TSServiceImpl.class.getName();

  /**
   * Is stat performance of sub-module enable.
   */
  private boolean enablePerformanceStat = false;

  /**
   * Is performance tracing enable.
   */
  private boolean enablePerformanceTracing = false;

  /**
   * The display of stat performance interval in ms.
   */
  private long performanceStatDisplayInterval = 60000;

  /**
   * The memory used for stat performance.
   */
  private int performanceStatMemoryInKB = 20;
  /**
   * whether use chunkBufferPool.
   */
  private boolean chunkBufferPoolEnable = false;

  /**
   * Switch of watermark function
   */
  private boolean enableWatermark = false;

  /**
   * Secret key for watermark
   */
  private String watermarkSecretKey = "IoTDB*2019@Beijing";

  /**
   * Bit string of watermark
   */
  private String watermarkBitString = "100101110100";

  /**
   * Watermark method and parameters
   */
  private String watermarkMethod = "GroupBasedLSBMethod(embed_row_cycle=2,embed_lsb_num=5)";

  /**
   * Switch of creating schema automatically
   */
  private boolean enableAutoCreateSchema = true;

  /**
   * register time series as which type when receiving boolean string "true" or "false"
   */
  private TSDataType booleanStringInferType = TSDataType.BOOLEAN;

  /**
   * register time series as which type when receiving an integer string "67"
   */
  private TSDataType integerStringInferType = TSDataType.FLOAT;

  /**
   * register time series as which type when receiving an integer string and using float may lose precision
   * num > 2 ^ 24
   */
  private TSDataType longStringInferType = TSDataType.DOUBLE;

  /**
   * register time series as which type when receiving a floating number string "6.7"
   */
  private TSDataType floatingStringInferType = TSDataType.FLOAT;

  /**
   * register time series as which type when receiving the Literal NaN. Values can be DOUBLE, FLOAT
   * or TEXT
   */
  private TSDataType nanStringInferType = TSDataType.DOUBLE;

  /**
   * Storage group level when creating schema automatically is enabled
   */
  private int defaultStorageGroupLevel = 1;

  /**
   * BOOLEAN encoding when creating schema automatically is enabled
   */
  private TSEncoding defaultBooleanEncoding = TSEncoding.RLE;

  /**
   * INT32 encoding when creating schema automatically is enabled
   */
  private TSEncoding defaultInt32Encoding = TSEncoding.RLE;

  /**
   * INT64 encoding when creating schema automatically is enabled
   */
  private TSEncoding defaultInt64Encoding = TSEncoding.RLE;

  /**
   * FLOAT encoding when creating schema automatically is enabled
   */
  private TSEncoding defaultFloatEncoding = TSEncoding.GORILLA;

  /**
   * DOUBLE encoding when creating schema automatically is enabled
   */
  private TSEncoding defaultDoubleEncoding = TSEncoding.GORILLA;

  /**
   * TEXT encoding when creating schema automatically is enabled
   */
  private TSEncoding defaultTextEncoding = TSEncoding.PLAIN;

  /**
   * How much memory (in byte) can be used by a single merge task.
   */
  private long mergeMemoryBudget = (long) (Runtime.getRuntime().maxMemory() * 0.1);

  /**
   * How many threads will be set up to perform upgrade tasks.
   */
  private int upgradeThreadNum = 1;

  /**
   * How many threads will be set up to perform main merge tasks.
   */
  private int mergeThreadNum = 1;

  /**
   * How many threads will be set up to perform unseq merge chunk sub-tasks.
   */
  private int mergeChunkSubThreadNum = 4;

  /**
   * If one merge file selection runs for more than this time, it will be ended and its current
   * selection will be used as final selection. Unit: millis. When < 0, it means time is unbounded.
   */
  private long mergeFileSelectionTimeBudget = 30 * 1000L;

  /**
   * When set to true, if some crashed merges are detected during system rebooting, such merges will
   * be continued, otherwise, the unfinished parts of such merges will not be continued while the
   * finished parts still remain as they are.
   */
  private boolean continueMergeAfterReboot = false;

  /**
   * A global merge will be performed each such interval, that is, each storage group will be merged
   * (if proper merge candidates can be found). Unit: second.
   */
  private long mergeIntervalSec = 0L;

  /**
   * When set to true, all unseq merges becomes full merge (the whole SeqFiles are re-written despite how
   * much they are overflowed). This may increase merge overhead depending on how much the SeqFiles
   * are overflowed.
   */
  private boolean forceFullMerge = false;

  /**
   * The limit of compaction merge can reach per second
   */
  private int mergeWriteThroughputMbPerSec = 8;

  /**
   * How many thread will be set up to perform compaction, 10 by default. Set to 1 when less
   * than or equal to 0.
   */
  private int compactionThreadNum = 10;

  private MergeFileStrategy mergeFileStrategy = MergeFileStrategy.MAX_SERIES_NUM;

  /**
   * Default system file storage is in local file system (unsupported)
   */
  private FSType systemFileStorageFs = FSType.LOCAL;

  /**
   * Default TSfile storage is in local file system
   */
  private FSType tsFileStorageFs = FSType.LOCAL;

  /**
   * Default core-site.xml file path is /etc/hadoop/conf/core-site.xml
   */
  private String coreSitePath = "/etc/hadoop/conf/core-site.xml";

  /**
   * Default hdfs-site.xml file path is /etc/hadoop/conf/hdfs-site.xml
   */
  private String hdfsSitePath = "/etc/hadoop/conf/hdfs-site.xml";

  /**
   * Default HDFS ip is localhost
   */
  private String hdfsIp = "localhost";

  /**
   * Default HDFS port is 9000
   */
  private String hdfsPort = "9000";

  /**
   * Default DFS NameServices is hdfsnamespace
   */
  private String dfsNameServices = "hdfsnamespace";

  /**
   * Default DFS HA name nodes are nn1 and nn2
   */
  private String dfsHaNamenodes = "nn1,nn2";

  /**
   * Default DFS HA automatic failover is enabled
   */
  private boolean dfsHaAutomaticFailoverEnabled = true;

  /**
   * Default DFS client failover proxy provider is "org.apache.hadoop.hdfs.server.namenode.ha.ConfiguredFailoverProxyProvider"
   */
  private String dfsClientFailoverProxyProvider = "org.apache.hadoop.hdfs.server.namenode.ha.ConfiguredFailoverProxyProvider";

  /**
   * whether use kerberos to authenticate hdfs
   */
  private boolean useKerberos = false;

  /**
   * full path of kerberos keytab file
   */
  private String kerberosKeytabFilePath = "/path";

  /**
   * kerberos principal
   */
  private String kerberosPrincipal = "principal";

  /**
   * the num of memtable in each storage group
   */
  private int concurrentWritingTimePartition = 1;

  /**
   * the default fill interval in LinearFill and PreviousFill, -1 means infinite past time
   */
  private int defaultFillInterval = -1;

  /**
   * default TTL for storage groups that are not set TTL by statements, in ms Notice: if this
   * property is changed, previous created storage group which are not set TTL will also be
   * affected.
   */
  private long defaultTTL = Long.MAX_VALUE;

  /**
   * The default value of primitive array size in array pool
   */
  private int primitiveArraySize = 128;

  /**
   * whether enable data partition. If disabled, all data belongs to partition 0
   */
  private boolean enablePartition = false;

  /**
   * whether enable MTree snapshot
   */
  private boolean enableMTreeSnapshot = false;

  /**
   * Interval line number of mlog.txt when creating a checkpoint and saving snapshot of mtree
   */
  private int mtreeSnapshotInterval = 100000;

  /**
   * Threshold interval time of MTree modification. If the last modification time is less than this
   * threshold, MTree snapshot will not be created. Unit: second. Default: 1 hour(3600 seconds)
   */
  private int mtreeSnapshotThresholdTime = 3600;

  /**
   * Time range for partitioning data inside each storage group, the unit is second
   */
  private long partitionInterval = 604800;

  //just for test
  //wait for 60 second by default.
  private int thriftServerAwaitTimeForStopService = 60;

  private int queryCacheSizeInMetric = 50;

  // max size for tag and attribute of one time series
  private int tagAttributeTotalSize = 700;

  // In one insert (one device, one timestamp, multiple measurements),
  // if enable partial insert, one measurement failure will not impact other measurements
  private boolean enablePartialInsert = true;

  // Open ID Secret
  private String openIdProviderUrl = null;

  // the authorizer provider class which extends BasicAuthorizer
  private String authorizerProvider = "org.apache.iotdb.db.auth.authorizer.LocalFileAuthorizer";

  // time in nanosecond precision when starting up
  private long startUpNanosecond = System.nanoTime();

  /**
   * thrift max frame size, the default is 15MB, we change it to 64MB
   */
  private int thriftMaxFrameSize = 67108864;

  /**
   * thrift init buffer size, the default is 1KB.
   */
  private int thriftInitBufferSize = 1024;

  /**
   * time interval in minute for calculating query frequency
   */
  private int frequencyIntervalInMinute = 1;

  /**
   * time cost(ms) threshold for slow query
   */
  private long slowQueryThreshold = 5000;

  /**
   * if the debug_state is true, we will print more details about the process of query
   */
  private boolean debugState = false;

  /**
   * whether we enable virtual partition
   */
  private boolean enableVirtualPartition = true;

  /**
   * the number of virtual partition
   */
  private int virtualPartitionNum = 8;

  public IoTDBConfig() {
    // empty constructor
  }

  public int getConcurrentWritingTimePartition() {
    return concurrentWritingTimePartition;
  }

  void setConcurrentWritingTimePartition(int concurrentWritingTimePartition) {
    this.concurrentWritingTimePartition = concurrentWritingTimePartition;
  }

  public int getDefaultFillInterval() {
    return defaultFillInterval;
  }

  public void setDefaultFillInterval(int defaultFillInterval) {
    this.defaultFillInterval = defaultFillInterval;
  }

  public boolean isEnablePartition() {
    return enablePartition;
  }

  public void setEnablePartition(boolean enablePartition) {
    this.enablePartition = enablePartition;
  }

  public boolean isEnableMTreeSnapshot() {
    return enableMTreeSnapshot;
  }

  public void setEnableMTreeSnapshot(boolean enableMTreeSnapshot) {
    this.enableMTreeSnapshot = enableMTreeSnapshot;
  }

  public int getMtreeSnapshotInterval() {
    return mtreeSnapshotInterval;
  }

  public void setMtreeSnapshotInterval(int mtreeSnapshotInterval) {
    this.mtreeSnapshotInterval = mtreeSnapshotInterval;
  }

  public int getMtreeSnapshotThresholdTime() {
    return mtreeSnapshotThresholdTime;
  }

  public void setMtreeSnapshotThresholdTime(int mtreeSnapshotThresholdTime) {
    this.mtreeSnapshotThresholdTime = mtreeSnapshotThresholdTime;
  }

  public long getPartitionInterval() {
    return partitionInterval;
  }

  public void setPartitionInterval(long partitionInterval) {
    this.partitionInterval = partitionInterval;
  }

  void updatePath() {
    formulateFolders();
    confirmMultiDirStrategy();
  }

  /**
   * if the folders are relative paths, add IOTDB_HOME as the path prefix
   */
  private void formulateFolders() {
    systemDir = addHomeDir(systemDir);
    schemaDir = addHomeDir(schemaDir);
    syncDir = addHomeDir(syncDir);
    tracingDir = addHomeDir(tracingDir);
    walDir = addHomeDir(walDir);
    indexRootFolder = addHomeDir(indexRootFolder);

    if (TSFileDescriptor.getInstance().getConfig().getTSFileStorageFs().equals(FSType.HDFS)) {
      String hdfsDir = getHdfsDir();
      queryDir = hdfsDir + File.separatorChar + queryDir;
      for (int i = 0; i < dataDirs.length; i++) {
        dataDirs[i] = hdfsDir + File.separatorChar + dataDirs[i];
      }
    } else {
      queryDir = addHomeDir(queryDir);
      for (int i = 0; i < dataDirs.length; i++) {
        dataDirs[i] = addHomeDir(dataDirs[i]);
      }
    }
  }

  void reloadDataDirs(String[] dataDirs) throws LoadConfigurationException {
    if (TSFileDescriptor.getInstance().getConfig().getTSFileStorageFs().equals(FSType.HDFS)) {
      String hdfsDir = getHdfsDir();
      for (int i = 0; i < dataDirs.length; i++) {
        dataDirs[i] = hdfsDir + File.separatorChar + dataDirs[i];
      }
    } else {
      for (int i = 0; i < dataDirs.length; i++) {
        dataDirs[i] = addHomeDir(dataDirs[i]);
      }
    }
    this.dataDirs = dataDirs;
    DirectoryManager.getInstance().updateFileFolders();
  }

  private String addHomeDir(String dir) {
    String homeDir = System.getProperty(IoTDBConstant.IOTDB_HOME, null);
    if (!new File(dir).isAbsolute() && homeDir != null && homeDir.length() > 0) {
      if (!homeDir.endsWith(File.separator)) {
        dir = homeDir + File.separatorChar + dir;
      } else {
        dir = homeDir + dir;
      }
    }
    return dir;
  }

  private void confirmMultiDirStrategy() {
    if (getMultiDirStrategyClassName() == null) {
      multiDirStrategyClassName = DEFAULT_MULTI_DIR_STRATEGY;
    }
    if (!getMultiDirStrategyClassName().contains(TsFileConstant.PATH_SEPARATOR)) {
      multiDirStrategyClassName = MULTI_DIR_STRATEGY_PREFIX + multiDirStrategyClassName;
    }

    try {
      Class.forName(multiDirStrategyClassName);
    } catch (ClassNotFoundException e) {
      logger.warn("Cannot find given directory strategy {}, using the default value",
          getMultiDirStrategyClassName(), e);
      setMultiDirStrategyClassName(MULTI_DIR_STRATEGY_PREFIX + DEFAULT_MULTI_DIR_STRATEGY);
    }
  }

  private String getHdfsDir() {
    String[] hdfsIps = TSFileDescriptor.getInstance().getConfig().getHdfsIp();
    String hdfsDir = "hdfs://";
    if (hdfsIps.length > 1) {
      hdfsDir += TSFileDescriptor.getInstance().getConfig().getDfsNameServices();
    } else {
      hdfsDir += hdfsIps[0] + ":" + TSFileDescriptor.getInstance().getConfig().getHdfsPort();
    }
    return hdfsDir;
  }

  public String[] getDataDirs() {
    return dataDirs;
  }

  public int getMetricsPort() {
    return metricsPort;
  }

  void setMetricsPort(int metricsPort) {
    this.metricsPort = metricsPort;
  }

  public boolean isEnableMetricService() {
    return enableMetricService;
  }

  public void setEnableMetricService(boolean enableMetricService) {
    this.enableMetricService = enableMetricService;
  }

  void setDataDirs(String[] dataDirs) {
    this.dataDirs = dataDirs;
  }

  public String getRpcAddress() {
    return rpcAddress;
  }

  void setRpcAddress(String rpcAddress) {
    this.rpcAddress = rpcAddress;
  }

  public int getRpcPort() {
    return rpcPort;
  }

  void setRpcPort(int rpcPort) {
    this.rpcPort = rpcPort;
  }

  public String getTimestampPrecision() {
    return timestampPrecision;
  }

  public void setTimestampPrecision(String timestampPrecision) {
    if (!(timestampPrecision.equals("ms") || timestampPrecision.equals("us")
        || timestampPrecision.equals("ns"))) {
      logger.error("Wrong timestamp precision, please set as: ms, us or ns ! Current is: "
          + timestampPrecision);
      System.exit(-1);
    }
    this.timestampPrecision = timestampPrecision;
  }

  public boolean isEnableWal() {
    return enableWal;
  }

  public void setEnableWal(boolean enableWal) {
    this.enableWal = enableWal;
  }

  public boolean isEnableDiscardOutOfOrderData() {
    return enableDiscardOutOfOrderData;
  }

  public void setEnableDiscardOutOfOrderData(boolean enableDiscardOutOfOrderData) {
    this.enableDiscardOutOfOrderData = enableDiscardOutOfOrderData;
  }

  public int getFlushWalThreshold() {
    return flushWalThreshold;
  }

  public void setFlushWalThreshold(int flushWalThreshold) {
    this.flushWalThreshold = flushWalThreshold;
  }

  public long getForceWalPeriodInMs() {
    return forceWalPeriodInMs;
  }

  public void setForceWalPeriodInMs(long forceWalPeriodInMs) {
    this.forceWalPeriodInMs = forceWalPeriodInMs;
  }

  public String getSystemDir() {
    return systemDir;
  }

  void setSystemDir(String systemDir) {
    this.systemDir = systemDir;
  }

  public String getSchemaDir() {
    return schemaDir;
  }

  void setSchemaDir(String schemaDir) {
    this.schemaDir = schemaDir;
  }

  public String getSyncDir() {
    return syncDir;
  }

  void setSyncDir(String syncDir) {
    this.syncDir = syncDir;
  }

  public String getTracingDir() {
    return tracingDir;
  }

  void setTracingDir(String tracingDir) {
    this.tracingDir = tracingDir;
  }

  public String getQueryDir() {
    return queryDir;
  }

  void setQueryDir(String queryDir) {
    this.queryDir = queryDir;
  }

  public String getWalDir() {
    return walDir;
  }

  void setWalDir(String walDir) {
    this.walDir = walDir;
  }

  public String getMultiDirStrategyClassName() {
    return multiDirStrategyClassName;
  }

  void setMultiDirStrategyClassName(String multiDirStrategyClassName) {
    this.multiDirStrategyClassName = multiDirStrategyClassName;
  }

  public int getBatchSize() {
    return batchSize;
  }

  void setBatchSize(int batchSize) {
    this.batchSize = batchSize;
  }

  public int getConcurrentFlushThread() {
    return concurrentFlushThread;
  }

  void setConcurrentFlushThread(int concurrentFlushThread) {
    this.concurrentFlushThread = concurrentFlushThread;
  }

  public int getConcurrentQueryThread() {
    return concurrentQueryThread;
  }

  void setConcurrentQueryThread(int concurrentQueryThread) {
    this.concurrentQueryThread = concurrentQueryThread;
  }

  public long getTsFileSizeThreshold() {
    return tsFileSizeThreshold;
  }

  public void setTsFileSizeThreshold(long tsFileSizeThreshold) {
    this.tsFileSizeThreshold = tsFileSizeThreshold;
  }

  public boolean isEnableStatMonitor() {
    return enableStatMonitor;
  }

  public void setEnableStatMonitor(boolean enableStatMonitor) {
    this.enableStatMonitor = enableStatMonitor;
  }

  public boolean isEnableMonitorSeriesWrite() {
    return enableMonitorSeriesWrite;
  }

  public void setEnableMonitorSeriesWrite(boolean enableMonitorSeriesWrite) {
    this.enableMonitorSeriesWrite = enableMonitorSeriesWrite;
  }

  public int getRpcMaxConcurrentClientNum() {
    return rpcMaxConcurrentClientNum;
  }

  void setRpcMaxConcurrentClientNum(int rpcMaxConcurrentClientNum) {
    this.rpcMaxConcurrentClientNum = rpcMaxConcurrentClientNum;
  }

  public int getmManagerCacheSize() {
    return mManagerCacheSize;
  }

  void setmManagerCacheSize(int mManagerCacheSize) {
    this.mManagerCacheSize = mManagerCacheSize;
  }

  public int getmRemoteSchemaCacheSize() {
    return mRemoteSchemaCacheSize;
  }

  public void setmRemoteSchemaCacheSize(int mRemoteSchemaCacheSize) {
    this.mRemoteSchemaCacheSize = mRemoteSchemaCacheSize;
  }

  public boolean isSyncEnable() {
    return isSyncEnable;
  }

  public void setSyncEnable(boolean syncEnable) {
    isSyncEnable = syncEnable;
  }

  public int getSyncServerPort() {
    return syncServerPort;
  }

  void setSyncServerPort(int syncServerPort) {
    this.syncServerPort = syncServerPort;
  }

  String getLanguageVersion() {
    return languageVersion;
  }

  void setLanguageVersion(String languageVersion) {
    this.languageVersion = languageVersion;
  }

  public String getIpWhiteList() {
    return ipWhiteList;
  }

  public void setIpWhiteList(String ipWhiteList) {
    this.ipWhiteList = ipWhiteList;
  }

  public long getCacheFileReaderClearPeriod() {
    return cacheFileReaderClearPeriod;
  }

  public void setCacheFileReaderClearPeriod(long cacheFileReaderClearPeriod) {
    this.cacheFileReaderClearPeriod = cacheFileReaderClearPeriod;
  }

  public boolean isReadOnly() {
    return readOnly;
  }

  public void setReadOnly(boolean readOnly) {
    this.readOnly = readOnly;
  }

  public String getRpcImplClassName() {
    return rpcImplClassName;
  }

  public void setRpcImplClassName(String rpcImplClassName) {
    this.rpcImplClassName = rpcImplClassName;
  }

  public int getWalBufferSize() {
    return walBufferSize;
  }

  public void setWalBufferSize(int walBufferSize) {
    this.walBufferSize = walBufferSize;
  }

  public int getEstimatedSeriesSize() {
    return estimatedSeriesSize;
  }

  public void setEstimatedSeriesSize(int estimatedSeriesSize) {
    this.estimatedSeriesSize = estimatedSeriesSize;
  }
  
  public boolean isChunkBufferPoolEnable() {
    return chunkBufferPoolEnable;
  }

  void setChunkBufferPoolEnable(boolean chunkBufferPoolEnable) {
    this.chunkBufferPoolEnable = chunkBufferPoolEnable;
  }

  public long getMergeMemoryBudget() {
    return mergeMemoryBudget;
  }

  void setMergeMemoryBudget(long mergeMemoryBudget) {
    this.mergeMemoryBudget = mergeMemoryBudget;
  }

  public int getMergeThreadNum() {
    return mergeThreadNum;
  }

  void setMergeThreadNum(int mergeThreadNum) {
    this.mergeThreadNum = mergeThreadNum;
  }

  public boolean isContinueMergeAfterReboot() {
    return continueMergeAfterReboot;
  }

  void setContinueMergeAfterReboot(boolean continueMergeAfterReboot) {
    this.continueMergeAfterReboot = continueMergeAfterReboot;
  }

  public long getMergeIntervalSec() {
    return mergeIntervalSec;
  }

  void setMergeIntervalSec(long mergeIntervalSec) {
    this.mergeIntervalSec = mergeIntervalSec;
  }

  public double getBufferedArraysMemoryProportion() {
    return bufferedArraysMemoryProportion;
  }

  public void setBufferedArraysMemoryProportion(double bufferedArraysMemoryProportion) {
    this.bufferedArraysMemoryProportion = bufferedArraysMemoryProportion;
  }

  public double getFlushProportion() {
    return flushProportion;
  }

  public void setFlushProportion(double flushProportion) {
    this.flushProportion = flushProportion;
  }

  public double getRejectProportion() {
    return rejectProportion;
  }

  public void setRejectProportion(double rejectProportion) {
    this.rejectProportion = rejectProportion;
  }

  public long getStorageGroupSizeReportThreshold() {
    return storageGroupSizeReportThreshold;
  }

  public void setStorageGroupSizeReportThreshold(long storageGroupSizeReportThreshold) {
    this.storageGroupSizeReportThreshold = storageGroupSizeReportThreshold;
  }

  public long getAllocateMemoryForWrite() {
    return allocateMemoryForWrite;
  }

  public void setAllocateMemoryForWrite(long allocateMemoryForWrite) {
    this.allocateMemoryForWrite = allocateMemoryForWrite;
  }

  public long getAllocateMemoryForSchema() {
    return allocateMemoryForSchema;
  }

  void setAllocateMemoryForSchema(long allocateMemoryForSchema) {
    this.allocateMemoryForSchema = allocateMemoryForSchema;
  }

  long getAllocateMemoryForRead() {
    return allocateMemoryForRead;
  }

  void setAllocateMemoryForRead(long allocateMemoryForRead) {
    this.allocateMemoryForRead = allocateMemoryForRead;
  }

  public long getAllocateMemoryForReadWithoutCache() {
    return allocateMemoryForReadWithoutCache;
  }

  public void setAllocateMemoryForReadWithoutCache(long allocateMemoryForReadWithoutCache) {
    this.allocateMemoryForReadWithoutCache = allocateMemoryForReadWithoutCache;
  }

  public boolean isEnableExternalSort() {
    return enableExternalSort;
  }

  void setEnableExternalSort(boolean enableExternalSort) {
    this.enableExternalSort = enableExternalSort;
  }

  public int getExternalSortThreshold() {
    return externalSortThreshold;
  }

  void setExternalSortThreshold(int externalSortThreshold) {
    this.externalSortThreshold = externalSortThreshold;
  }

  public boolean isEnablePerformanceStat() {
    return enablePerformanceStat;
  }

  public void setEnablePerformanceStat(boolean enablePerformanceStat) {
    this.enablePerformanceStat = enablePerformanceStat;
  }

  public boolean isEnablePerformanceTracing() {
    return enablePerformanceTracing;
  }

  public void setEnablePerformanceTracing(boolean enablePerformanceTracing) {
    this.enablePerformanceTracing = enablePerformanceTracing;
  }

  public long getPerformanceStatDisplayInterval() {
    return performanceStatDisplayInterval;
  }

  void setPerformanceStatDisplayInterval(long performanceStatDisplayInterval) {
    this.performanceStatDisplayInterval = performanceStatDisplayInterval;
  }

  public int getPerformanceStatMemoryInKB() {
    return performanceStatMemoryInKB;
  }

  void setPerformanceStatMemoryInKB(int performanceStatMemoryInKB) {
    this.performanceStatMemoryInKB = performanceStatMemoryInKB;
  }

  public boolean isEnablePartialInsert() {
    return enablePartialInsert;
  }

  public void setEnablePartialInsert(boolean enablePartialInsert) {
    this.enablePartialInsert = enablePartialInsert;
  }

  public boolean isForceFullMerge() {
    return forceFullMerge;
  }

  void setForceFullMerge(boolean forceFullMerge) {
    this.forceFullMerge = forceFullMerge;
  }

  public int getCompactionThreadNum() {
    return compactionThreadNum;
  }

  public void setCompactionThreadNum(int compactionThreadNum) {
    this.compactionThreadNum = compactionThreadNum;
  }

  public int getMergeWriteThroughputMbPerSec() {
    return mergeWriteThroughputMbPerSec;
  }

  public void setMergeWriteThroughputMbPerSec(int mergeWriteThroughputMbPerSec) {
    this.mergeWriteThroughputMbPerSec = mergeWriteThroughputMbPerSec;
  }

  public boolean isEnableMemControl() {
    return enableMemControl;
  }

  public void setEnableMemControl(boolean enableMemControl) {
    this.enableMemControl = enableMemControl;
  }

  public long getMemtableSizeThreshold() {
    return memtableSizeThreshold;
  }

  public void setMemtableSizeThreshold(long memtableSizeThreshold) {
    this.memtableSizeThreshold = memtableSizeThreshold;
  }

  public int getAvgSeriesPointNumberThreshold() {
    return avgSeriesPointNumberThreshold;
  }

  public void setAvgSeriesPointNumberThreshold(int avgSeriesPointNumberThreshold) {
    this.avgSeriesPointNumberThreshold = avgSeriesPointNumberThreshold;
  }

  public int getMergeChunkPointNumberThreshold() {
    return mergeChunkPointNumberThreshold;
  }

  public void setMergeChunkPointNumberThreshold(int mergeChunkPointNumberThreshold) {
    this.mergeChunkPointNumberThreshold = mergeChunkPointNumberThreshold;
  }

  public int getMergePagePointNumberThreshold() {
    return mergePagePointNumberThreshold;
  }

  public void setMergePagePointNumberThreshold(int mergePagePointNumberThreshold) {
    this.mergePagePointNumberThreshold = mergePagePointNumberThreshold;
  }

  public MergeFileStrategy getMergeFileStrategy() {
    return mergeFileStrategy;
  }

  public void setMergeFileStrategy(
      MergeFileStrategy mergeFileStrategy) {
    this.mergeFileStrategy = mergeFileStrategy;
  }


  public CompactionStrategy getCompactionStrategy() {
    return compactionStrategy;
  }

  public void setCompactionStrategy(
      CompactionStrategy compactionStrategy) {
    this.compactionStrategy = compactionStrategy;
  }

  public boolean isEnableUnseqCompaction() {
    return enableUnseqCompaction;
  }

  public void setEnableUnseqCompaction(boolean enableUnseqCompaction) {
    this.enableUnseqCompaction = enableUnseqCompaction;
  }

  public int getSeqFileNumInEachLevel() {
    return seqFileNumInEachLevel;
  }

  public void setSeqFileNumInEachLevel(int seqFileNumInEachLevel) {
    this.seqFileNumInEachLevel = seqFileNumInEachLevel;
  }

  public int getSeqLevelNum() {
    return seqLevelNum;
  }

  public void setSeqLevelNum(int seqLevelNum) {
    this.seqLevelNum = seqLevelNum;
  }

  public int getUnseqFileNumInEachLevel() {
    return unseqFileNumInEachLevel;
  }

  public void setUnseqFileNumInEachLevel(int unseqFileNumInEachLevel) {
    this.unseqFileNumInEachLevel = unseqFileNumInEachLevel;
  }

  public int getUnseqLevelNum() {
    return unseqLevelNum;
  }

  public void setUnseqLevelNum(int unseqLevelNum) {
    this.unseqLevelNum = unseqLevelNum;
  }

  public int getMergeChunkSubThreadNum() {
    return mergeChunkSubThreadNum;
  }

  void setMergeChunkSubThreadNum(int mergeChunkSubThreadNum) {
    this.mergeChunkSubThreadNum = mergeChunkSubThreadNum;
  }

  public long getMergeFileSelectionTimeBudget() {
    return mergeFileSelectionTimeBudget;
  }

  void setMergeFileSelectionTimeBudget(long mergeFileSelectionTimeBudget) {
    this.mergeFileSelectionTimeBudget = mergeFileSelectionTimeBudget;
  }

  public boolean isRpcThriftCompressionEnable() {
    return rpcThriftCompressionEnable;
  }

  public void setRpcThriftCompressionEnable(boolean rpcThriftCompressionEnable) {
    this.rpcThriftCompressionEnable = rpcThriftCompressionEnable;
  }

  public boolean isMetaDataCacheEnable() {
    return metaDataCacheEnable;
  }

  public void setMetaDataCacheEnable(boolean metaDataCacheEnable) {
    this.metaDataCacheEnable = metaDataCacheEnable;
  }

  public long getAllocateMemoryForTimeSeriesMetaDataCache() {
    return allocateMemoryForTimeSeriesMetaDataCache;
  }

  public void setAllocateMemoryForTimeSeriesMetaDataCache(
      long allocateMemoryForTimeSeriesMetaDataCache) {
    this.allocateMemoryForTimeSeriesMetaDataCache = allocateMemoryForTimeSeriesMetaDataCache;
  }

  public long getAllocateMemoryForChunkMetaDataCache() {
    return allocateMemoryForChunkMetaDataCache;
  }

  public void setAllocateMemoryForChunkMetaDataCache(long allocateMemoryForChunkMetaDataCache) {
    this.allocateMemoryForChunkMetaDataCache = allocateMemoryForChunkMetaDataCache;
  }

  public long getAllocateMemoryForChunkCache() {
    return allocateMemoryForChunkCache;
  }

  public void setAllocateMemoryForChunkCache(long allocateMemoryForChunkCache) {
    this.allocateMemoryForChunkCache = allocateMemoryForChunkCache;
  }

  public boolean isLastCacheEnabled() {
    return lastCacheEnable;
  }

  public void setEnableLastCache(boolean lastCacheEnable) {
    this.lastCacheEnable = lastCacheEnable;
  }

  public boolean isEnableWatermark() {
    return enableWatermark;
  }

  public void setEnableWatermark(boolean enableWatermark) {
    this.enableWatermark = enableWatermark;
  }

  public String getWatermarkSecretKey() {
    return watermarkSecretKey;
  }

  public void setWatermarkSecretKey(String watermarkSecretKey) {
    this.watermarkSecretKey = watermarkSecretKey;
  }

  public String getWatermarkBitString() {
    return watermarkBitString;
  }

  public void setWatermarkBitString(String watermarkBitString) {
    this.watermarkBitString = watermarkBitString;
  }

  String getWatermarkMethod() {
    return this.watermarkMethod;
  }

  public void setWatermarkMethod(String watermarkMethod) {
    this.watermarkMethod = watermarkMethod;
  }

  public String getWatermarkMethodName() {
    return watermarkMethod.split("\\(")[0];
  }

  public int getWatermarkParamMarkRate() {
    return Integer.parseInt(getWatermarkParamValue("embed_row_cycle", "5"));
  }

  public int getWatermarkParamMaxRightBit() {
    return Integer.parseInt(getWatermarkParamValue("embed_lsb_num", "5"));
  }

  private String getWatermarkParamValue(String key, String defaultValue) {
    String res = getWatermarkParamValue(key);
    if (res != null) {
      return res;
    }
    return defaultValue;
  }

  private String getWatermarkParamValue(String key) {
    String pattern = key + "=(\\w*)";
    Pattern r = Pattern.compile(pattern);
    Matcher m = r.matcher(watermarkMethod);
    if (m.find() && m.groupCount() > 0) {
      return m.group(1);
    }
    return null;
  }

  public boolean isAutoCreateSchemaEnabled() {
    return enableAutoCreateSchema;
  }

  public void setAutoCreateSchemaEnabled(boolean enableAutoCreateSchema) {
    this.enableAutoCreateSchema = enableAutoCreateSchema;
  }

  public TSDataType getBooleanStringInferType() {
    return booleanStringInferType;
  }

  public void setBooleanStringInferType(
      TSDataType booleanStringInferType) {
    this.booleanStringInferType = booleanStringInferType;
  }

  public TSDataType getIntegerStringInferType() {
    return integerStringInferType;
  }

  public void setIntegerStringInferType(
      TSDataType integerStringInferType) {
    this.integerStringInferType = integerStringInferType;
  }

  public void setLongStringInferType(
      TSDataType longStringInferType) {
    this.longStringInferType = longStringInferType;
  }

  public TSDataType getLongStringInferType() {
    return longStringInferType;
  }

  public TSDataType getFloatingStringInferType() {
    return floatingStringInferType;
  }

  public void setFloatingStringInferType(
      TSDataType floatingNumberStringInferType) {
    this.floatingStringInferType = floatingNumberStringInferType;
  }

  public TSDataType getNanStringInferType() {
    return nanStringInferType;
  }

  public void setNanStringInferType(TSDataType nanStringInferType) {
    if (nanStringInferType != TSDataType.DOUBLE &&
        nanStringInferType != TSDataType.FLOAT &&
        nanStringInferType != TSDataType.TEXT) {
      throw new IllegalArgumentException(
          "Config Property nan_string_infer_type can only be FLOAT, DOUBLE or TEXT but is "
              + nanStringInferType);
    }
    this.nanStringInferType = nanStringInferType;
  }

  public int getDefaultStorageGroupLevel() {
    return defaultStorageGroupLevel;
  }

  void setDefaultStorageGroupLevel(int defaultStorageGroupLevel) {
    this.defaultStorageGroupLevel = defaultStorageGroupLevel;
  }

  public TSEncoding getDefaultBooleanEncoding() {
    return defaultBooleanEncoding;
  }

  public void setDefaultBooleanEncoding(TSEncoding defaultBooleanEncoding) {
    this.defaultBooleanEncoding = defaultBooleanEncoding;
  }

  void setDefaultBooleanEncoding(String defaultBooleanEncoding) {
    this.defaultBooleanEncoding = TSEncoding.valueOf(defaultBooleanEncoding);
  }

  public TSEncoding getDefaultInt32Encoding() {
    return defaultInt32Encoding;
  }

  public void setDefaultInt32Encoding(TSEncoding defaultInt32Encoding) {
    this.defaultInt32Encoding = defaultInt32Encoding;
  }

  void setDefaultInt32Encoding(String defaultInt32Encoding) {
    this.defaultInt32Encoding = TSEncoding.valueOf(defaultInt32Encoding);
  }

  public TSEncoding getDefaultInt64Encoding() {
    return defaultInt64Encoding;
  }

  public void setDefaultInt64Encoding(TSEncoding defaultInt64Encoding) {
    this.defaultInt64Encoding = defaultInt64Encoding;
  }

  void setDefaultInt64Encoding(String defaultInt64Encoding) {
    this.defaultInt64Encoding = TSEncoding.valueOf(defaultInt64Encoding);
  }

  public TSEncoding getDefaultFloatEncoding() {
    return defaultFloatEncoding;
  }

  public void setDefaultFloatEncoding(TSEncoding defaultFloatEncoding) {
    this.defaultFloatEncoding = defaultFloatEncoding;
  }

  void setDefaultFloatEncoding(String defaultFloatEncoding) {
    this.defaultFloatEncoding = TSEncoding.valueOf(defaultFloatEncoding);
  }

  public TSEncoding getDefaultDoubleEncoding() {
    return defaultDoubleEncoding;
  }

  public void setDefaultDoubleEncoding(TSEncoding defaultDoubleEncoding) {
    this.defaultDoubleEncoding = defaultDoubleEncoding;
  }

  void setDefaultDoubleEncoding(String defaultDoubleEncoding) {
    this.defaultDoubleEncoding = TSEncoding.valueOf(defaultDoubleEncoding);
  }

  public TSEncoding getDefaultTextEncoding() {
    return defaultTextEncoding;
  }

  public void setDefaultTextEncoding(TSEncoding defaultTextEncoding) {
    this.defaultTextEncoding = defaultTextEncoding;
  }

  void setDefaultTextEncoding(String defaultTextEncoding) {
    this.defaultTextEncoding = TSEncoding.valueOf(defaultTextEncoding);
  }

  public FSType getSystemFileStorageFs() {
    return systemFileStorageFs;
  }

  public void setSystemFileStorageFs(String systemFileStorageFs) {
    this.systemFileStorageFs = FSType.valueOf(systemFileStorageFs);
  }

  FSType getTsFileStorageFs() {
    return tsFileStorageFs;
  }

  void setTsFileStorageFs(String tsFileStorageFs) {
    this.tsFileStorageFs = FSType.valueOf(tsFileStorageFs);
  }

  String getCoreSitePath() {
    return coreSitePath;
  }

  void setCoreSitePath(String coreSitePath) {
    this.coreSitePath = coreSitePath;
  }

  String getHdfsSitePath() {
    return hdfsSitePath;
  }

  void setHdfsSitePath(String hdfsSitePath) {
    this.hdfsSitePath = hdfsSitePath;
  }

  public String[] getHdfsIp() {
    return hdfsIp.split(",");
  }

  String getRawHDFSIp() {
    return hdfsIp;
  }

  void setHdfsIp(String[] hdfsIp) {
    this.hdfsIp = String.join(",", hdfsIp);
  }

  String getHdfsPort() {
    return hdfsPort;
  }

  void setHdfsPort(String hdfsPort) {
    this.hdfsPort = hdfsPort;
  }

  public int getUpgradeThreadNum() {
    return upgradeThreadNum;
  }

  void setUpgradeThreadNum(int upgradeThreadNum) {
    this.upgradeThreadNum = upgradeThreadNum;
  }

  String getDfsNameServices() {
    return dfsNameServices;
  }

  void setDfsNameServices(String dfsNameServices) {
    this.dfsNameServices = dfsNameServices;
  }

  public String[] getDfsHaNamenodes() {
    return dfsHaNamenodes.split(",");
  }

  String getRawDfsHaNamenodes() {
    return dfsHaNamenodes;
  }

  void setDfsHaNamenodes(String[] dfsHaNamenodes) {
    this.dfsHaNamenodes = String.join(",", dfsHaNamenodes);
  }

  boolean isDfsHaAutomaticFailoverEnabled() {
    return dfsHaAutomaticFailoverEnabled;
  }

  void setDfsHaAutomaticFailoverEnabled(boolean dfsHaAutomaticFailoverEnabled) {
    this.dfsHaAutomaticFailoverEnabled = dfsHaAutomaticFailoverEnabled;
  }

  String getDfsClientFailoverProxyProvider() {
    return dfsClientFailoverProxyProvider;
  }

  void setDfsClientFailoverProxyProvider(String dfsClientFailoverProxyProvider) {
    this.dfsClientFailoverProxyProvider = dfsClientFailoverProxyProvider;
  }

  boolean isUseKerberos() {
    return useKerberos;
  }

  void setUseKerberos(boolean useKerberos) {
    this.useKerberos = useKerberos;
  }

  String getKerberosKeytabFilePath() {
    return kerberosKeytabFilePath;
  }

  void setKerberosKeytabFilePath(String kerberosKeytabFilePath) {
    this.kerberosKeytabFilePath = kerberosKeytabFilePath;
  }

  String getKerberosPrincipal() {
    return kerberosPrincipal;
  }

  void setKerberosPrincipal(String kerberosPrincipal) {
    this.kerberosPrincipal = kerberosPrincipal;
  }

  public long getDefaultTTL() {
    return defaultTTL;
  }

  public void setDefaultTTL(long defaultTTL) {
    this.defaultTTL = defaultTTL;
  }

  public int getThriftServerAwaitTimeForStopService() {
    return thriftServerAwaitTimeForStopService;
  }

  public void setThriftServerAwaitTimeForStopService(int thriftServerAwaitTimeForStopService) {
    this.thriftServerAwaitTimeForStopService = thriftServerAwaitTimeForStopService;
  }

  public int getQueryCacheSizeInMetric() {
    return queryCacheSizeInMetric;
  }

  public void setQueryCacheSizeInMetric(int queryCacheSizeInMetric) {
    this.queryCacheSizeInMetric = queryCacheSizeInMetric;
  }

  public boolean isEnableMQTTService() {
    return enableMQTTService;
  }

  public void setEnableMQTTService(boolean enableMQTTService) {
    this.enableMQTTService = enableMQTTService;
  }

  public String getMqttHost() {
    return mqttHost;
  }

  public void setMqttHost(String mqttHost) {
    this.mqttHost = mqttHost;
  }

  public int getMqttPort() {
    return mqttPort;
  }

  public void setMqttPort(int mqttPort) {
    this.mqttPort = mqttPort;
  }

  public int getMqttHandlerPoolSize() {
    return mqttHandlerPoolSize;
  }

  public void setMqttHandlerPoolSize(int mqttHandlerPoolSize) {
    this.mqttHandlerPoolSize = mqttHandlerPoolSize;
  }

  public String getMqttPayloadFormatter() {
    return mqttPayloadFormatter;
  }

  public void setMqttPayloadFormatter(String mqttPayloadFormatter) {
    this.mqttPayloadFormatter = mqttPayloadFormatter;
  }

  public int getMqttMaxMessageSize() {
    return mqttMaxMessageSize;
  }

  public void setMqttMaxMessageSize(int mqttMaxMessageSize) {
    this.mqttMaxMessageSize = mqttMaxMessageSize;
  }

  public int getTagAttributeTotalSize() {
    return tagAttributeTotalSize;
  }

  public void setTagAttributeTotalSize(int tagAttributeTotalSize) {
    this.tagAttributeTotalSize = tagAttributeTotalSize;
  }

  public int getPrimitiveArraySize() {
    return primitiveArraySize;
  }

  public void setPrimitiveArraySize(int primitiveArraySize) {
    this.primitiveArraySize = primitiveArraySize;
  }

  public String getOpenIdProviderUrl() {
    return openIdProviderUrl;
  }

  public void setOpenIdProviderUrl(String openIdProviderUrl) {
    this.openIdProviderUrl = openIdProviderUrl;
  }

  public String getAuthorizerProvider() {
    return authorizerProvider;
  }

  public void setAuthorizerProvider(String authorizerProvider) {
    this.authorizerProvider = authorizerProvider;
  }

  public long getStartUpNanosecond() {
    return startUpNanosecond;
  }

  public int getThriftMaxFrameSize() {
    return thriftMaxFrameSize;
  }

  public void setThriftMaxFrameSize(int thriftMaxFrameSize) {
    this.thriftMaxFrameSize = thriftMaxFrameSize;
  }

  public int getThriftInitBufferSize() {
    return thriftInitBufferSize;
  }

  public void setThriftInitBufferSize(int thriftInitBufferSize) {
    this.thriftInitBufferSize = thriftInitBufferSize;
  }

  public int getMaxQueryDeduplicatedPathNum() {
    return maxQueryDeduplicatedPathNum;
  }

  public void setMaxQueryDeduplicatedPathNum(int maxQueryDeduplicatedPathNum) {
    this.maxQueryDeduplicatedPathNum = maxQueryDeduplicatedPathNum;
  }

  public int getCheckPeriodWhenInsertBlocked() {
    return checkPeriodWhenInsertBlocked;
  }

  public void setCheckPeriodWhenInsertBlocked(int checkPeriodWhenInsertBlocked) {
    this.checkPeriodWhenInsertBlocked = checkPeriodWhenInsertBlocked;
  }

  public int getMaxWaitingTimeWhenInsertBlocked() {
    return maxWaitingTimeWhenInsertBlockedInMs;
  }

  public void setMaxWaitingTimeWhenInsertBlocked(int maxWaitingTimeWhenInsertBlocked) {
    this.maxWaitingTimeWhenInsertBlockedInMs = maxWaitingTimeWhenInsertBlocked;
  }

  public int getFrequencyIntervalInMinute() {
    return frequencyIntervalInMinute;
  }

  public void setFrequencyIntervalInMinute(int frequencyIntervalInMinute) {
    this.frequencyIntervalInMinute = frequencyIntervalInMinute;
  }

  public long getSlowQueryThreshold() {
    return slowQueryThreshold;
  }

  public void setSlowQueryThreshold(long slowQueryThreshold) {
    this.slowQueryThreshold = slowQueryThreshold;
  }

  public boolean isDebugOn() {
    return debugState;
  }

  public void setDebugState(boolean debugState) {
    this.debugState = debugState;
  }

  public boolean isEnableIndex() {
    return enableIndex;
  }

  public void setEnableIndex(boolean enableIndex) {
    this.enableIndex = enableIndex;
  }

  void setConcurrentIndexBuildThread(int concurrentIndexBuildThread) {
    this.concurrentIndexBuildThread = concurrentIndexBuildThread;
  }

  public int getConcurrentIndexBuildThread() {
    return concurrentIndexBuildThread;
  }

  public long getIndexBufferSize() {
    return indexBufferSize;
  }

  public void setIndexBufferSize(long indexBufferSize) {
    this.indexBufferSize = indexBufferSize;
  }

  public String getIndexRootFolder() {
    return indexRootFolder;
  }

  public void setIndexRootFolder(String indexRootFolder) {
    this.indexRootFolder = indexRootFolder;
  }

  public int getDefaultIndexWindowRange() {
    return defaultIndexWindowRange;
  }

  public void setDefaultIndexWindowRange(int defaultIndexWindowRange) {
    this.defaultIndexWindowRange = defaultIndexWindowRange;
  }

<<<<<<< HEAD
  public boolean isEnableVirtualPartition() {
    return enableVirtualPartition;
  }

  public void setEnableVirtualPartition(boolean enableVirtualPartition) {
    this.enableVirtualPartition = enableVirtualPartition;
  }

  public int getVirtualPartitionNum() {
    return virtualPartitionNum;
  }

  public void setVirtualPartitionNum(int virtualPartitionNum) {
    this.virtualPartitionNum = virtualPartitionNum;
=======
  public boolean isRpcAdvancedCompressionEnable() {
    return rpcAdvancedCompressionEnable;
  }

  public void setRpcAdvancedCompressionEnable(boolean rpcAdvancedCompressionEnable) {
    this.rpcAdvancedCompressionEnable = rpcAdvancedCompressionEnable;
    RpcTransportFactory.setUseSnappy(this.rpcAdvancedCompressionEnable);
>>>>>>> bbbd88b5
  }
}<|MERGE_RESOLUTION|>--- conflicted
+++ resolved
@@ -2110,7 +2110,6 @@
     this.defaultIndexWindowRange = defaultIndexWindowRange;
   }
 
-<<<<<<< HEAD
   public boolean isEnableVirtualPartition() {
     return enableVirtualPartition;
   }
@@ -2125,7 +2124,8 @@
 
   public void setVirtualPartitionNum(int virtualPartitionNum) {
     this.virtualPartitionNum = virtualPartitionNum;
-=======
+  }
+
   public boolean isRpcAdvancedCompressionEnable() {
     return rpcAdvancedCompressionEnable;
   }
@@ -2133,6 +2133,5 @@
   public void setRpcAdvancedCompressionEnable(boolean rpcAdvancedCompressionEnable) {
     this.rpcAdvancedCompressionEnable = rpcAdvancedCompressionEnable;
     RpcTransportFactory.setUseSnappy(this.rpcAdvancedCompressionEnable);
->>>>>>> bbbd88b5
   }
 }