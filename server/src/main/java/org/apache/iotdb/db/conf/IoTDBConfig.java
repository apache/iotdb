/*
 * Licensed to the Apache Software Foundation (ASF) under one
 * or more contributor license agreements.  See the NOTICE file
 * distributed with this work for additional information
 * regarding copyright ownership.  The ASF licenses this file
 * to you under the Apache License, Version 2.0 (the
 * "License"); you may not use this file except in compliance
 * with the License.  You may obtain a copy of the License at
 *
 *     http://www.apache.org/licenses/LICENSE-2.0
 *
 * Unless required by applicable law or agreed to in writing,
 * software distributed under the License is distributed on an
 * "AS IS" BASIS, WITHOUT WARRANTIES OR CONDITIONS OF ANY
 * KIND, either express or implied.  See the License for the
 * specific language governing permissions and limitations
 * under the License.
 */
package org.apache.iotdb.db.conf;

import org.apache.iotdb.common.rpc.thrift.TEndPoint;
import org.apache.iotdb.commons.cluster.NodeStatus;
import org.apache.iotdb.commons.conf.IoTDBConstant;
import org.apache.iotdb.consensus.ConsensusFactory;
import org.apache.iotdb.db.conf.directories.DirectoryManager;
import org.apache.iotdb.db.engine.compaction.constant.CompactionPriority;
import org.apache.iotdb.db.engine.compaction.constant.CrossCompactionPerformer;
import org.apache.iotdb.db.engine.compaction.constant.CrossCompactionSelector;
import org.apache.iotdb.db.engine.compaction.constant.InnerSeqCompactionPerformer;
import org.apache.iotdb.db.engine.compaction.constant.InnerSequenceCompactionSelector;
import org.apache.iotdb.db.engine.compaction.constant.InnerUnseqCompactionPerformer;
import org.apache.iotdb.db.engine.compaction.constant.InnerUnsequenceCompactionSelector;
import org.apache.iotdb.db.engine.storagegroup.timeindex.TimeIndexLevel;
import org.apache.iotdb.db.exception.LoadConfigurationException;
import org.apache.iotdb.db.metadata.LocalSchemaProcessor;
import org.apache.iotdb.db.service.thrift.impl.InfluxDBServiceImpl;
import org.apache.iotdb.db.service.thrift.impl.TSServiceImpl;
import org.apache.iotdb.db.wal.utils.WALMode;
import org.apache.iotdb.rpc.RpcTransportFactory;
import org.apache.iotdb.rpc.RpcUtils;
import org.apache.iotdb.tsfile.common.conf.TSFileDescriptor;
import org.apache.iotdb.tsfile.common.constant.TsFileConstant;
import org.apache.iotdb.tsfile.file.metadata.enums.TSDataType;
import org.apache.iotdb.tsfile.file.metadata.enums.TSEncoding;
import org.apache.iotdb.tsfile.fileSystem.FSType;

import org.slf4j.Logger;
import org.slf4j.LoggerFactory;

import java.io.File;
import java.lang.reflect.Field;
import java.util.Arrays;
import java.util.Collections;
import java.util.HashSet;
import java.util.List;
import java.util.concurrent.TimeUnit;
import java.util.regex.Matcher;
import java.util.regex.Pattern;

import static org.apache.iotdb.tsfile.common.constant.TsFileConstant.PATH_SEPARATOR;

public class IoTDBConfig {

  /* Names of Watermark methods */
  public static final String WATERMARK_GROUPED_LSB = "GroupBasedLSBMethod";
  public static final String CONFIG_NAME = "iotdb-datanode.properties";
  public static final String EXTERNAL_CONFIG_NAME = "iotdb-datanode-external.properties";
  private static final Logger logger = LoggerFactory.getLogger(IoTDBConfig.class);
  private static final String MULTI_DIR_STRATEGY_PREFIX =
      "org.apache.iotdb.db.conf.directories.strategy.";
  private static final String DEFAULT_MULTI_DIR_STRATEGY = "MaxDiskUsableSpaceFirstStrategy";

  private static final String STORAGE_GROUP_MATCHER = "([a-zA-Z0-9`_.\\-\\u2E80-\\u9FFF]+)";
  public static final Pattern STORAGE_GROUP_PATTERN = Pattern.compile(STORAGE_GROUP_MATCHER);

  // e.g., a31+/$%#&[]{}3e4, "a.b", 'a.b'
  private static final String NODE_NAME_MATCHER = "([^\n\t]+)";

  // e.g.,  .s1
  private static final String PARTIAL_NODE_MATCHER = "[" + PATH_SEPARATOR + "]" + NODE_NAME_MATCHER;

  private static final String NODE_MATCHER =
      "([" + PATH_SEPARATOR + "])?" + NODE_NAME_MATCHER + "(" + PARTIAL_NODE_MATCHER + ")*";

  public static final Pattern NODE_PATTERN = Pattern.compile(NODE_MATCHER);

  /** Shutdown system or set it to read-only mode when unrecoverable error occurs. */
  private boolean allowReadOnlyWhenErrorsOccur = true;

  /** Status of current system. */
  private volatile NodeStatus status = NodeStatus.Running;

  /** whether to enable the mqtt service. */
  private boolean enableMQTTService = false;

  /** the mqtt service binding host. */
  private String mqttHost = "0.0.0.0";

  /** the mqtt service binding port. */
  private int mqttPort = 1883;

  /** the handler pool size for handing the mqtt messages. */
  private int mqttHandlerPoolSize = 1;

  /** the mqtt message payload formatter. */
  private String mqttPayloadFormatter = "json";

  /** max mqtt message size. Unit: byte */
  private int mqttMaxMessageSize = 1048576;

  /** Rpc binding address. */
  private String rpcAddress = "0.0.0.0";

  /** whether to use thrift compression. */
  private boolean rpcThriftCompressionEnable = false;

  /** whether to use Snappy compression before sending data through the network */
  private boolean rpcAdvancedCompressionEnable = false;

  /** Port which the JDBC server listens to. */
  private int rpcPort = 6667;

  /** Port which the influxdb protocol server listens to. */
  private int influxDBRpcPort = 8086;

  /** Rpc Selector thread num */
  private int rpcSelectorThreadNum = 1;

  /** Min concurrent client number */
  private int rpcMinConcurrentClientNum = Runtime.getRuntime().availableProcessors();

  /** Max concurrent client number */
  private int rpcMaxConcurrentClientNum = 65535;

  /** Memory allocated for the write process */
  private long allocateMemoryForWrite = Runtime.getRuntime().maxMemory() * 4 / 10;

  /** Memory allocated for the read process */
  private long allocateMemoryForRead = Runtime.getRuntime().maxMemory() * 3 / 10;

  /** Memory allocated for the mtree */
  private long allocateMemoryForSchema = Runtime.getRuntime().maxMemory() / 10;

  private volatile int maxQueryDeduplicatedPathNum = 1000;

  /** Ratio of memory allocated for buffered arrays */
  private double bufferedArraysMemoryProportion = 0.6;

  /** Flush proportion for system */
  private double flushProportion = 0.4;

  /** Reject proportion for system */
  private double rejectProportion = 0.8;

  /** The proportion of write memory for memtable */
  private double memtableProportion = 0.8;

  /** The proportion of write memory for compaction */
  private double compactionProportion = 0.2;

  /** If storage group increased more than this threshold, report to system. Unit: byte */
  private long storageGroupSizeReportThreshold = 16 * 1024 * 1024L;

  /** When inserting rejected, waiting period to check system again. Unit: millisecond */
  private int checkPeriodWhenInsertBlocked = 50;

  /** When inserting rejected exceeds this, throw an exception. Unit: millisecond */
  private int maxWaitingTimeWhenInsertBlockedInMs = 10000;

  /** this variable set timestamp precision as millisecond, microsecond or nanosecond */
  private String timestampPrecision = "ms";

  // region Write Ahead Log Configuration
  /** Write mode of wal */
  private volatile WALMode walMode = WALMode.ASYNC;

  /** WAL directories */
  private String[] walDirs = {
    IoTDBConstant.DEFAULT_BASE_DIR + File.separator + IoTDBConstant.WAL_FOLDER_NAME
  };

  /** Max number of wal nodes, each node corresponds to one wal directory */
  private int maxWalNodesNum = 0;

  /** Duration a wal flush operation will wait before calling fsync. Unit: millisecond */
  private volatile long fsyncWalDelayInMs = 3;

  /** Buffer size of each wal node. Unit: byte */
  private int walBufferSize = 16 * 1024 * 1024;

  /** Buffer entry size of each wal buffer. Unit: byte */
  private int walBufferEntrySize = 16 * 1024;

  /** Blocking queue capacity of each wal buffer */
  private int walBufferQueueCapacity = 50;

  /** Size threshold of each wal file. Unit: byte */
  private volatile long walFileSizeThresholdInByte = 10 * 1024 * 1024;

  /** Size threshold of each checkpoint file. Unit: byte */
  private volatile long checkpointFileSizeThresholdInByte = 3 * 1024 * 1024;

  /** Minimum ratio of effective information in wal files */
  private volatile double walMinEffectiveInfoRatio = 0.1;

  /**
   * MemTable size threshold for triggering MemTable snapshot in wal. When a memTable's size exceeds
   * this, wal can flush this memtable to disk, otherwise wal will snapshot this memtable in wal.
   * Unit: byte
   */
  private volatile long walMemTableSnapshotThreshold = 8 * 1024 * 1024;

  /** MemTable's max snapshot number in wal file */
  private volatile int maxWalMemTableSnapshotNum = 1;

  /** The period when outdated wal files are periodically deleted. Unit: millisecond */
  private volatile long deleteWalFilesPeriodInMs = 20 * 1000;
  // endregion

  /**
   * Size of log buffer for every MetaData operation. If the size of a MetaData operation plan is
   * larger than this parameter, then the MetaData operation plan will be rejected by SchemaRegion.
   * Unit: byte
   */
  private int mlogBufferSize = 1024 * 1024;

  /**
   * The cycle when metadata log is periodically forced to be written to disk(in milliseconds) If
   * set this parameter to 0 it means call channel.force(true) after every each operation
   */
  private long syncMlogPeriodInMs = 100;

  /**
   * The size of log buffer for every trigger management operation plan. If the size of a trigger
   * management operation plan is larger than this parameter, the trigger management operation plan
   * will be rejected by TriggerManager. Unit: byte
   */
  private int tlogBufferSize = 1024 * 1024;

  /** System directory, including version file for each storage group and metadata */
  private String systemDir =
      IoTDBConstant.DEFAULT_BASE_DIR + File.separator + IoTDBConstant.SYSTEM_FOLDER_NAME;

  /** Schema directory, including storage set of values. */
  private String schemaDir =
      IoTDBConstant.DEFAULT_BASE_DIR
          + File.separator
          + IoTDBConstant.SYSTEM_FOLDER_NAME
          + File.separator
          + IoTDBConstant.SCHEMA_FOLDER_NAME;

  /** Performance tracing directory, stores performance tracing files */
  private String tracingDir =
      IoTDBConstant.DEFAULT_BASE_DIR + File.separator + IoTDBConstant.TRACING_FOLDER_NAME;

  /** Query directory, stores temporary files of query */
  private String queryDir =
      IoTDBConstant.DEFAULT_BASE_DIR + File.separator + IoTDBConstant.QUERY_FOLDER_NAME;

  /** External lib directory, stores user-uploaded JAR files */
  private String extDir = IoTDBConstant.EXT_FOLDER_NAME;

  /** External lib directory for UDF, stores user-uploaded JAR files */
  private String udfDir =
      IoTDBConstant.EXT_FOLDER_NAME + File.separator + IoTDBConstant.UDF_FOLDER_NAME;

  /** External temporary lib directory for storing downloaded JAR files */
  private String temporaryLibDir =
      IoTDBConstant.EXT_FOLDER_NAME + File.separator + IoTDBConstant.TMP_FOLDER_NAME;

  /** External lib directory for trigger, stores user-uploaded JAR files */
  private String triggerDir =
      IoTDBConstant.EXT_FOLDER_NAME + File.separator + IoTDBConstant.TRIGGER_FOLDER_NAME;

  /** External lib directory for ext Pipe plugins, stores user-defined JAR files */
  private String extPipeDir =
      IoTDBConstant.EXT_FOLDER_NAME + File.separator + IoTDBConstant.EXT_PIPE_FOLDER_NAME;

  /** External lib directory for MQTT, stores user-uploaded JAR files */
  private String mqttDir =
      IoTDBConstant.EXT_FOLDER_NAME + File.separator + IoTDBConstant.MQTT_FOLDER_NAME;

  /** External lib directory for properties loader, stores user-uploaded JAR files */
  private String externalPropertiesLoaderDir =
      IoTDBConstant.EXT_FOLDER_NAME
          + File.separator
          + IoTDBConstant.EXT_PROPERTIES_LOADER_FOLDER_NAME;

  /** External lib directory for limiter, stores user uploaded JAR files */
  private String externalLimiterDir =
      IoTDBConstant.EXT_FOLDER_NAME + File.separator + IoTDBConstant.EXT_LIMITER;

  /** Data directories. It can be settled as dataDirs = {"data1", "data2", "data3"}; */
  private String[] dataDirs = {
    IoTDBConstant.DEFAULT_BASE_DIR + File.separator + IoTDBConstant.DATA_FOLDER_NAME
  };

  /** Strategy of multiple directories. */
  private String multiDirStrategyClassName = null;

  /** Consensus directory. */
  private String consensusDir = IoTDBConstant.DEFAULT_BASE_DIR + File.separator + "consensus";

  private String dataRegionConsensusDir = consensusDir + File.separator + "data_region";

  private String schemaRegionConsensusDir = consensusDir + File.separator + "schema_region";

  /** Maximum MemTable number. Invalid when enableMemControl is true. */
  private int maxMemtableNumber = 0;

  /** The amount of data iterate each time in server */
  private int batchSize = 100000;

  /** How many threads can concurrently flush. When <= 0, use CPU core number. */
  private int concurrentFlushThread = Runtime.getRuntime().availableProcessors();

  /** How many threads can concurrently execute query statement. When <= 0, use CPU core number. */
  private int concurrentQueryThread = Runtime.getRuntime().availableProcessors();

  /** How many queries can be concurrently executed. When <= 0, use 1000. */
  private int maxAllowedConcurrentQueries = 1000;

  /**
   * How many threads can concurrently read data for raw data query. When <= 0, use CPU core number.
   */
  private int concurrentSubRawQueryThread = 8;

  /** Blocking queue size for read task in raw data query. */
  private int rawQueryBlockingQueueCapacity = 5;

  /** How many threads can concurrently evaluate windows. When <= 0, use CPU core number. */
  private int concurrentWindowEvaluationThread = Runtime.getRuntime().availableProcessors();

  /**
   * Max number of window evaluation tasks that can be pending for execution. When <= 0, the value
   * is 64 by default.
   */
  private int maxPendingWindowEvaluationTasks = 64;

  /** Is the write mem control for writing enable. */
  private boolean enableMemControl = true;

  /** Is the write ahead log enable. */
  private boolean enableIndex = false;

  /** How many threads can concurrently build index. When <= 0, use CPU core number. */
  private int concurrentIndexBuildThread = Runtime.getRuntime().availableProcessors();

  /**
   * the index framework adopts sliding window model to preprocess the original tv list in the
   * subsequence matching task.
   */
  private int defaultIndexWindowRange = 10;

  /** index directory. */
  private String indexRootFolder = "data" + File.separator + "index";

  /** When a unSequence TsFile's file size (in byte) exceed this, the TsFile is forced closed. */
  private long unSeqTsFileSize = 0L;

  /** When a sequence TsFile's file size (in byte) exceed this, the TsFile is forced closed. */
  private long seqTsFileSize = 0L;

  /** When a memTable's size (in byte) exceeds this, the memtable is flushed to disk. Unit: byte */
  private long memtableSizeThreshold = 1024 * 1024 * 1024L;

  /** Whether to timed flush sequence tsfiles' memtables. */
  private boolean enableTimedFlushSeqMemtable = false;

  /**
   * If a memTable's created time is older than current time minus this, the memtable will be
   * flushed to disk.(only check sequence tsfiles' memtables) Unit: ms
   */
  private long seqMemtableFlushInterval = 60 * 60 * 1000L;

  /** The interval to check whether sequence memtables need flushing. Unit: ms */
  private long seqMemtableFlushCheckInterval = 10 * 60 * 1000L;

  /** Whether to timed flush unsequence tsfiles' memtables. */
  private boolean enableTimedFlushUnseqMemtable = true;

  /**
   * If a memTable's created time is older than current time minus this, the memtable will be
   * flushed to disk.(only check unsequence tsfiles' memtables) Unit: ms
   */
  private long unseqMemtableFlushInterval = 60 * 60 * 1000L;

  /** The interval to check whether unsequence memtables need flushing. Unit: ms */
  private long unseqMemtableFlushCheckInterval = 10 * 60 * 1000L;

  /** When average series point number reaches this, flush the memtable to disk */
  private int avgSeriesPointNumberThreshold = 100000;

  /** Enable inner space compaction for sequence files */
  private boolean enableSeqSpaceCompaction = true;

  /** Enable inner space compaction for unsequence files */
  private boolean enableUnseqSpaceCompaction = true;

  /** Compact the unsequence files into the overlapped sequence files */
  private boolean enableCrossSpaceCompaction = true;

  /**
   * The strategy of inner space compaction task. There are just one inner space compaction strategy
   * SIZE_TIRED_COMPACTION:
   */
  private InnerSequenceCompactionSelector innerSequenceCompactionSelector =
      InnerSequenceCompactionSelector.SIZE_TIERED;

  private InnerSeqCompactionPerformer innerSeqCompactionPerformer =
      InnerSeqCompactionPerformer.READ_CHUNK;

  private InnerUnsequenceCompactionSelector innerUnsequenceCompactionSelector =
      InnerUnsequenceCompactionSelector.SIZE_TIERED;

  private InnerUnseqCompactionPerformer innerUnseqCompactionPerformer =
      InnerUnseqCompactionPerformer.READ_POINT;

  /**
   * The strategy of cross space compaction task. There are just one cross space compaction strategy
   * SIZE_TIRED_COMPACTION:
   */
  private CrossCompactionSelector crossCompactionSelector = CrossCompactionSelector.REWRITE;

  private CrossCompactionPerformer crossCompactionPerformer = CrossCompactionPerformer.READ_POINT;

  /**
   * The priority of compaction task execution. There are three priority strategy INNER_CROSS:
   * prioritize inner space compaction, reduce the number of files first CROSS INNER: prioritize
   * cross space compaction, eliminate the unsequence files first BALANCE: alternate two compaction
   * types
   */
  private CompactionPriority compactionPriority = CompactionPriority.BALANCE;

  /** The target tsfile size in compaction, 1 GB by default */
  private long targetCompactionFileSize = 1073741824L;

  /** The target chunk size in compaction. */
  private long targetChunkSize = 1048576L;

  /** The target chunk point num in compaction. */
  private long targetChunkPointNum = 100000L;

  /**
   * If the chunk size is lower than this threshold, it will be deserialized into points, default is
   * 1 KB
   */
  private long chunkSizeLowerBoundInCompaction = 1024L;

  /**
   * If the chunk point num is lower than this threshold, it will be deserialized into points,
   * default is 100
   */
  private long chunkPointNumLowerBoundInCompaction = 100;

  /**
   * If compaction thread cannot acquire the write lock within this timeout, the compaction task
   * will be abort.
   */
  private long compactionAcquireWriteLockTimeout = 60_000L;

  /** The max candidate file num in inner space compaction */
  private int maxInnerCompactionCandidateFileNum = 30;

  /** The max candidate file num in cross space compaction */
  private int maxCrossCompactionCandidateFileNum = 1000;

  /** The interval of compaction task schedulation in each virtual storage group. The unit is ms. */
  private long compactionScheduleIntervalInMs = 60_000L;

  /** The interval of compaction task submission from queue in CompactionTaskMananger */
  private long compactionSubmissionIntervalInMs = 60_000L;

  /**
   * The number of sub compaction threads to be set up to perform compaction. Currently only works
   * for nonAligned data in cross space compaction and unseq inner space compaction.
   */
  private int subCompactionTaskNum = 4;

  /** whether to cache meta data(ChunkMetaData and TsFileMetaData) or not. */
  private boolean metaDataCacheEnable = true;

  /** Memory allocated for bloomFilter cache in read process */
  private long allocateMemoryForBloomFilterCache = allocateMemoryForRead / 1001;

  /** Memory allocated for timeSeriesMetaData cache in read process */
  private long allocateMemoryForTimeSeriesMetaDataCache = allocateMemoryForRead * 200 / 1001;

  /** Memory allocated for chunk cache in read process */
  private long allocateMemoryForChunkCache = allocateMemoryForRead * 100 / 1001;

  /** Memory allocated for operators */
  private long allocateMemoryForCoordinator = allocateMemoryForRead * 50 / 1001;

  /** Memory allocated for operators */
  private long allocateMemoryForOperators = allocateMemoryForRead * 200 / 1001;

  /** Memory allocated for operators */
  private long allocateMemoryForDataExchange = allocateMemoryForRead * 200 / 1001;

  /** Memory allocated proportion for timeIndex */
  private long allocateMemoryForTimeIndex = allocateMemoryForRead * 200 / 1001;

  /**
   * If true, we will estimate each query's possible memory footprint before executing it and deny
   * it if its estimated memory exceeds current free memory
   */
  private boolean enableQueryMemoryEstimation = true;

  /** Whether to enable Last cache */
  private boolean lastCacheEnable = true;

  /** Set true to enable statistics monitor service, false to disable statistics service. */
  private boolean enableStatMonitor = false;

  /** Set true to enable writing monitor time series. */
  private boolean enableMonitorSeriesWrite = false;

  /** Cache size of {@code checkAndGetDataTypeCache} in {@link LocalSchemaProcessor}. */
  private int schemaRegionDeviceNodeCacheSize = 10000;

  /** Cache size of {@code checkAndGetDataTypeCache} in {@link LocalSchemaProcessor}. */
  private int mRemoteSchemaCacheSize = 100000;

  /** Is external sort enable. */
  private boolean enableExternalSort = true;

  /**
   * The threshold of items in external sort. If the number of chunks participating in sorting
   * exceeds this threshold, external sorting is enabled, otherwise memory sorting is used.
   */
  private int externalSortThreshold = 1000;

  /** White list for sync */
  private String ipWhiteList = "0.0.0.0/0";

  /** The maximum number of retries when the sender fails to synchronize files to the receiver. */
  private int maxNumberOfSyncFileRetry = 5;

  /**
   * Set the language version when loading file including error information, default value is "EN"
   */
  private String languageVersion = "EN";

  /** Examining period of cache file reader : 100 seconds. Unit: millisecond */
  private long cacheFileReaderClearPeriod = 100000;

  /** the max executing time of query in ms. Unit: millisecond */
  private long queryTimeoutThreshold = 60000;

  /** the max time to live of a session in ms. Unit: millisecond */
  private int sessionTimeoutThreshold = 0;

  /** Replace implementation class of JDBC service */
  private String rpcImplClassName = TSServiceImpl.class.getName();

  /** indicate whether current mode is mpp */
  private boolean mppMode = false;

  /** indicate whether current mode is cluster */
  private boolean isClusterMode = false;

  /**
   * the data node id for cluster mode, the default value -1 should be changed after join cluster
   */
  private int dataNodeId = -1;

  /** Replace implementation class of influxdb protocol service */
  private String influxdbImplClassName = InfluxDBServiceImpl.class.getName();

  /** whether use chunkBufferPool. */
  private boolean chunkBufferPoolEnable = false;

  /** Switch of watermark function */
  private boolean enableWatermark = false;

  /** Secret key for watermark */
  private String watermarkSecretKey = "IoTDB*2019@Beijing";

  /** Bit string of watermark */
  private String watermarkBitString = "100101110100";

  /** Watermark method and parameters */
  private String watermarkMethod = "GroupBasedLSBMethod(embed_row_cycle=2,embed_lsb_num=5)";

  /** Switch of creating schema automatically */
  private boolean enableAutoCreateSchema = true;

  /** register time series as which type when receiving boolean string "true" or "false" */
  private TSDataType booleanStringInferType = TSDataType.BOOLEAN;

  /** register time series as which type when receiving an integer string "67" */
  private TSDataType integerStringInferType = TSDataType.FLOAT;

  /**
   * register time series as which type when receiving an integer string and using float may lose
   * precision num > 2 ^ 24
   */
  private TSDataType longStringInferType = TSDataType.DOUBLE;

  /** register time series as which type when receiving a floating number string "6.7" */
  private TSDataType floatingStringInferType = TSDataType.FLOAT;

  /**
   * register time series as which type when receiving the Literal NaN. Values can be DOUBLE, FLOAT
   * or TEXT
   */
  private TSDataType nanStringInferType = TSDataType.DOUBLE;

  /** Storage group level when creating schema automatically is enabled */
  private int defaultStorageGroupLevel = 1;

  /** BOOLEAN encoding when creating schema automatically is enabled */
  private TSEncoding defaultBooleanEncoding = TSEncoding.RLE;

  /** INT32 encoding when creating schema automatically is enabled */
  private TSEncoding defaultInt32Encoding = TSEncoding.RLE;

  /** INT64 encoding when creating schema automatically is enabled */
  private TSEncoding defaultInt64Encoding = TSEncoding.RLE;

  /** FLOAT encoding when creating schema automatically is enabled */
  private TSEncoding defaultFloatEncoding = TSEncoding.GORILLA;

  /** DOUBLE encoding when creating schema automatically is enabled */
  private TSEncoding defaultDoubleEncoding = TSEncoding.GORILLA;

  /** TEXT encoding when creating schema automatically is enabled */
  private TSEncoding defaultTextEncoding = TSEncoding.PLAIN;

  /** How much memory (in byte) can be used by a single merge task. */
  private long crossCompactionMemoryBudget = (long) (allocateMemoryForWrite * 0.1D);

  /** How many threads will be set up to perform upgrade tasks. */
  private int upgradeThreadNum = 1;

  /** How many threads will be set up to perform settle tasks. */
  private int settleThreadNum = 1;

  /**
   * If one merge file selection runs for more than this time, it will be ended and its current
   * selection will be used as final selection. When < 0, it means time is unbounded. Unit:
   * millisecond
   */
  private long crossCompactionFileSelectionTimeBudget = 30 * 1000L;

  /**
   * A global merge will be performed each such interval, that is, each storage group will be merged
   * (if proper merge candidates can be found). Unit: second.
   */
  private long mergeIntervalSec = 0L;

  /** The limit of compaction merge can reach per second */
  private int compactionWriteThroughputMbPerSec = 16;

  /**
   * How many thread will be set up to perform compaction, 10 by default. Set to 1 when less than or
   * equal to 0.
   */
  private int concurrentCompactionThread = 10;

  /*
   * How many thread will be set up to perform continuous queries. When <= 0, use max(1, CPU core number / 2).
   */
  private int continuousQueryThreadNum =
      Math.max(1, Runtime.getRuntime().availableProcessors() / 2);

  /*
   * Maximum number of continuous query tasks that can be pending for execution. When <= 0, the value is
   * 64 by default.
   */
  private int maxPendingContinuousQueryTasks = 64;

  /*
   * Minimum every interval to perform continuous query.
   * The every interval of continuous query instances should not be lower than this limit.
   */
  private long continuousQueryMinimumEveryInterval = 1000;

  /**
   * The size of log buffer for every CQ management operation plan. If the size of a CQ management
   * operation plan is larger than this parameter, the CQ management operation plan will be rejected
   * by CQManager. Unit: byte
   */
  private int cqlogBufferSize = 1024 * 1024;

  /**
   * The maximum number of rows can be processed in insert-tablet-plan when executing select-into
   * statements.
   */
  private int selectIntoInsertTabletPlanRowLimit = 10000;

  /**
   * When the insert plan column count reaches the specified threshold, which means that the plan is
   * relatively large. At this time, may be enabled multithreading. If the tablet is small, the time
   * of each insertion is short. If we enable multithreading, we also need to consider the switching
   * loss between threads, so we need to judge the size of the tablet.
   */
  private int insertMultiTabletEnableMultithreadingColumnThreshold = 10;

  /** Default TSfile storage is in local file system */
  private FSType tsFileStorageFs = FSType.LOCAL;

  /** Default core-site.xml file path is /etc/hadoop/conf/core-site.xml */
  private String coreSitePath = "/etc/hadoop/conf/core-site.xml";

  /** Default hdfs-site.xml file path is /etc/hadoop/conf/hdfs-site.xml */
  private String hdfsSitePath = "/etc/hadoop/conf/hdfs-site.xml";

  /** Default HDFS ip is localhost */
  private String hdfsIp = "localhost";

  /** Default HDFS port is 9000 */
  private String hdfsPort = "9000";

  /** Default DFS NameServices is hdfsnamespace */
  private String dfsNameServices = "hdfsnamespace";

  /** Default DFS HA name nodes are nn1 and nn2 */
  private String dfsHaNamenodes = "nn1,nn2";

  /** Default DFS HA automatic failover is enabled */
  private boolean dfsHaAutomaticFailoverEnabled = true;

  /**
   * Default DFS client failover proxy provider is
   * "org.apache.hadoop.hdfs.server.namenode.ha.ConfiguredFailoverProxyProvider"
   */
  private String dfsClientFailoverProxyProvider =
      "org.apache.hadoop.hdfs.server.namenode.ha.ConfiguredFailoverProxyProvider";

  /** whether use kerberos to authenticate hdfs */
  private boolean useKerberos = false;

  /** full path of kerberos keytab file */
  private String kerberosKeytabFilePath = "/path";

  /** kerberos principal */
  private String kerberosPrincipal = "your principal";

  /** the num of memtable in each storage group */
  private int concurrentWritingTimePartition = 1;

  /** the default fill interval in LinearFill and PreviousFill, -1 means infinite past time */
  private int defaultFillInterval = -1;

  /** The default value of primitive array size in array pool */
  private int primitiveArraySize = 32;

  /** whether enable data partition. If disabled, all data belongs to partition 0 */
  private boolean enablePartition = true;

  /**
   * Time range for partitioning data inside each storage group, the unit is second. Default time is
   * a day.
   */
  private long partitionInterval = 86400;

  /**
   * Level of TimeIndex, which records the start time and end time of TsFileResource. Currently,
   * DEVICE_TIME_INDEX and FILE_TIME_INDEX are supported, and could not be changed after first set.
   */
  private TimeIndexLevel timeIndexLevel = TimeIndexLevel.DEVICE_TIME_INDEX;

  // just for test
  // wait for 60 second by default.
  private int thriftServerAwaitTimeForStopService = 60;

  // max size for tag and attribute of one time series
  private int tagAttributeTotalSize = 700;

  // Interval num of tag and attribute records when force flushing to disk
  private int tagAttributeFlushInterval = 1000;

  // In one insert (one device, one timestamp, multiple measurements),
  // if enable partial insert, one measurement failure will not impact other measurements
  private boolean enablePartialInsert = true;

  /**
   * Used to estimate the memory usage of text fields in a UDF query. It is recommended to set this
   * value to be slightly larger than the average length of all text records.
   */
  private int udfInitialByteArrayLengthForMemoryControl = 48;

  /**
   * How much memory may be used in ONE UDF query (in MB).
   *
   * <p>The upper limit is 20% of allocated memory for read.
   *
   * <p>udfMemoryBudgetInMB = udfReaderMemoryBudgetInMB + udfTransformerMemoryBudgetInMB +
   * udfCollectorMemoryBudgetInMB
   */
  private float udfMemoryBudgetInMB = (float) Math.min(30.0f, 0.2 * allocateMemoryForRead);

  private float udfReaderMemoryBudgetInMB = (float) (1.0 / 3 * udfMemoryBudgetInMB);

  private float udfTransformerMemoryBudgetInMB = (float) (1.0 / 3 * udfMemoryBudgetInMB);

  private float udfCollectorMemoryBudgetInMB = (float) (1.0 / 3 * udfMemoryBudgetInMB);

  /** The cached record size (in MB) of each series in group by fill query */
  private float groupByFillCacheSizeInMB = (float) 1.0;

  // time in nanosecond precision when starting up
  private long startUpNanosecond = System.nanoTime();

  /** Unit: byte */
  private int thriftMaxFrameSize = 536870912;

  private int thriftDefaultBufferSize = RpcUtils.THRIFT_DEFAULT_BUF_CAPACITY;

  /** time interval in minute for calculating query frequency. Unit: minute */
  private int frequencyIntervalInMinute = 1;

  /** time cost(ms) threshold for slow query. Unit: millisecond */
  private long slowQueryThreshold = 5000;

  /**
   * whether enable the rpc service. This parameter has no a corresponding field in the
   * iotdb-datanode.properties
   */
  private boolean enableRpcService = true;

  /**
   * whether enable the influxdb rpc service. This parameter has no a corresponding field in the
   * iotdb-datanode.properties
   */
  private boolean enableInfluxDBRpcService = false;

  /** the size of ioTaskQueue */
  private int ioTaskQueueSizeForFlushing = 10;

  /** the number of data regions per user-defined storage group */
  private int dataRegionNum = 1;

  /** the interval to log recover progress of each vsg when starting iotdb */
  private long recoveryLogIntervalInMs = 5_000L;

  private boolean enableDiscardOutOfOrderData = false;

  /** the method to transform device path to device id, can be 'Plain' or 'SHA256' */
  private String deviceIDTransformationMethod = "Plain";

  /** whether to use id table. ATTENTION: id table is not compatible with alias */
  private boolean enableIDTable = false;

  /**
   * whether create mapping file of id table. This file can map device id in tsfile to device path
   */
  private boolean enableIDTableLogFile = false;

  /** whether to use persistent schema mode */
  private String schemaEngineMode = "Memory";

  /** the memory used for metadata cache when using persistent schema */
  private int cachedMNodeSizeInSchemaFileMode = -1;

  /** the minimum size (in bytes) of segment inside a schema file page */
  private short minimumSegmentInSchemaFile = 0;

  /** cache size for pages in one schema file */
  private int pageCacheSizeInSchemaFile = 1024;

  /** Internal address for data node */
  private String internalAddress = "127.0.0.1";

  /** Internal port for coordinator */
  private int internalPort = 9003;

  /** Internal port for dataRegion consensus protocol */
  private int dataRegionConsensusPort = 40010;

  /** Internal port for schemaRegion consensus protocol */
  private int schemaRegionConsensusPort = 50010;

  /** Ip and port of config nodes. */
  private List<TEndPoint> targetConfigNodeList =
      Collections.singletonList(new TEndPoint("127.0.0.1", 22277));

  /** The max time of data node waiting to join into the cluster */
  private long joinClusterTimeOutMs = TimeUnit.SECONDS.toMillis(5);

  /**
   * The consensus protocol class for data region. The Datanode should communicate with ConfigNode
   * on startup and set this variable so that the correct class name can be obtained later when the
   * data region consensus layer singleton is initialized
   */
  private String dataRegionConsensusProtocolClass = ConsensusFactory.RatisConsensus;

  /**
   * The consensus protocol class for schema region. The Datanode should communicate with ConfigNode
   * on startup and set this variable so that the correct class name can be obtained later when the
   * schema region consensus layer singleton is initialized
   */
  private String schemaRegionConsensusProtocolClass = ConsensusFactory.RatisConsensus;

  /**
   * The series partition executor class. The Datanode should communicate with ConfigNode on startup
   * and set this variable so that the correct class name can be obtained later when calculating the
   * series partition
   */
  private String seriesPartitionExecutorClass =
      "org.apache.iotdb.commons.partition.executor.hash.APHashExecutor";

  /** The number of series partitions in a storage group */
  private int seriesPartitionSlotNum = 10000;

  /** Port that mpp data exchange thrift service listen to. */
  private int mppDataExchangePort = 8777;

  /** Core pool size of mpp data exchange. */
  private int mppDataExchangeCorePoolSize = 10;

  /** Max pool size of mpp data exchange. */
  private int mppDataExchangeMaxPoolSize = 10;

  /** Thread keep alive time in ms of mpp data exchange. */
  private int mppDataExchangeKeepAliveTimeInMs = 1000;

  /** Thrift socket and connection timeout between data node and config node. */
  private int connectionTimeoutInMS = (int) TimeUnit.SECONDS.toMillis(20);

  /**
   * ClientManager will have so many selector threads (TAsyncClientManager) to distribute to its
   * clients.
   */
  private int selectorNumOfClientManager =
      Runtime.getRuntime().availableProcessors() / 4 > 0
          ? Runtime.getRuntime().availableProcessors() / 4
          : 1;

  /**
   * Cache size of partition cache in {@link
   * org.apache.iotdb.db.mpp.plan.analyze.ClusterPartitionFetcher}
   */
  private int partitionCacheSize = 1000;

  /** Cache size of user and role */
  private int authorCacheSize = 100;

  /** Cache expire time of user and role */
  private int authorCacheExpireTime = 30;

  /** Number of queues per forwarding trigger */
  private int triggerForwardMaxQueueNumber = 8;
  /** The length of one of the queues per forwarding trigger */
  private int triggerForwardMaxSizePerQueue = 2000;

  /** Trigger forwarding data size per batch */
  private int triggerForwardBatchSize = 50;

  /** Trigger HTTP forward pool size */
  private int triggerForwardHTTPPoolSize = 200;

  /** Trigger HTTP forward pool max connection for per route */
  private int triggerForwardHTTPPOOLMaxPerRoute = 20;

  /** Trigger MQTT forward pool size */
  private int triggerForwardMQTTPoolSize = 4;

  /** ThreadPool size for read operation in coordinator */
  private int coordinatorReadExecutorSize = 20;

  /** ThreadPool size for write operation in coordinator */
  private int coordinatorWriteExecutorSize = 50;

  /** Memory allocated for schemaRegion */
  private long allocateMemoryForSchemaRegion = allocateMemoryForSchema * 8 / 10;

  /** Memory allocated for SchemaCache */
  private long allocateMemoryForSchemaCache = allocateMemoryForSchema / 10;

  /** Memory allocated for PartitionCache */
  private long allocateMemoryForPartitionCache = 0;

  /** Memory allocated for LastCache */
  private long allocateMemoryForLastCache = allocateMemoryForSchema / 10;

  private String readConsistencyLevel = "strong";

  /** Maximum execution time of a DriverTask */
  /** Maximum execution time of a DriverTask */
  private int driverTaskExecutionTimeSliceInMs = 100;

  /** Maximum size of wal buffer used in MultiLeader consensus. Unit: byte */
  private long throttleThreshold = 50 * 1024 * 1024 * 1024L;

  IoTDBConfig() {}

  public float getUdfMemoryBudgetInMB() {
    return udfMemoryBudgetInMB;
  }

  public void setUdfMemoryBudgetInMB(float udfMemoryBudgetInMB) {
    this.udfMemoryBudgetInMB = udfMemoryBudgetInMB;
  }

  public float getGroupByFillCacheSizeInMB() {
    return groupByFillCacheSizeInMB;
  }

  public void setGroupByFillCacheSizeInMB(float groupByFillCacheSizeInMB) {
    this.groupByFillCacheSizeInMB = groupByFillCacheSizeInMB;
  }

  public float getUdfReaderMemoryBudgetInMB() {
    return udfReaderMemoryBudgetInMB;
  }

  public void setUdfReaderMemoryBudgetInMB(float udfReaderMemoryBudgetInMB) {
    this.udfReaderMemoryBudgetInMB = udfReaderMemoryBudgetInMB;
  }

  public float getUdfTransformerMemoryBudgetInMB() {
    return udfTransformerMemoryBudgetInMB;
  }

  public void setUdfTransformerMemoryBudgetInMB(float udfTransformerMemoryBudgetInMB) {
    this.udfTransformerMemoryBudgetInMB = udfTransformerMemoryBudgetInMB;
  }

  public float getUdfCollectorMemoryBudgetInMB() {
    return udfCollectorMemoryBudgetInMB;
  }

  public void setUdfCollectorMemoryBudgetInMB(float udfCollectorMemoryBudgetInMB) {
    this.udfCollectorMemoryBudgetInMB = udfCollectorMemoryBudgetInMB;
  }

  public int getUdfInitialByteArrayLengthForMemoryControl() {
    return udfInitialByteArrayLengthForMemoryControl;
  }

  public void setUdfInitialByteArrayLengthForMemoryControl(
      int udfInitialByteArrayLengthForMemoryControl) {
    this.udfInitialByteArrayLengthForMemoryControl = udfInitialByteArrayLengthForMemoryControl;
  }

  public int getConcurrentWritingTimePartition() {
    return concurrentWritingTimePartition;
  }

  public void setConcurrentWritingTimePartition(int concurrentWritingTimePartition) {
    this.concurrentWritingTimePartition = concurrentWritingTimePartition;
  }

  public int getDefaultFillInterval() {
    return defaultFillInterval;
  }

  public void setDefaultFillInterval(int defaultFillInterval) {
    this.defaultFillInterval = defaultFillInterval;
  }

  public boolean isEnablePartition() {
    return enablePartition;
  }

  public void setEnablePartition(boolean enablePartition) {
    this.enablePartition = enablePartition;
  }

  public long getPartitionInterval() {
    return partitionInterval;
  }

  public void setPartitionInterval(long partitionInterval) {
    this.partitionInterval = partitionInterval;
  }

  public TimeIndexLevel getTimeIndexLevel() {
    return timeIndexLevel;
  }

  public void setTimeIndexLevel(String timeIndexLevel) {
    this.timeIndexLevel = TimeIndexLevel.valueOf(timeIndexLevel);
  }

  void updatePath() {
    formulateFolders();
    confirmMultiDirStrategy();
  }

  /** if the folders are relative paths, add IOTDB_HOME as the path prefix */
  private void formulateFolders() {
    systemDir = addHomeDir(systemDir);
    schemaDir = addHomeDir(schemaDir);
    tracingDir = addHomeDir(tracingDir);
    consensusDir = addHomeDir(consensusDir);
    dataRegionConsensusDir = addHomeDir(dataRegionConsensusDir);
    schemaRegionConsensusDir = addHomeDir(schemaRegionConsensusDir);
    indexRootFolder = addHomeDir(indexRootFolder);
    extDir = addHomeDir(extDir);
    udfDir = addHomeDir(udfDir);
    temporaryLibDir = addHomeDir(temporaryLibDir);
    triggerDir = addHomeDir(triggerDir);
    mqttDir = addHomeDir(mqttDir);
    externalPropertiesLoaderDir = addHomeDir(externalPropertiesLoaderDir);
    externalLimiterDir = addHomeDir(externalLimiterDir);
    for (int i = 0; i < walDirs.length; i++) {
      walDirs[i] = addHomeDir(walDirs[i]);
    }
    extPipeDir = addHomeDir(extPipeDir);

    if (TSFileDescriptor.getInstance().getConfig().getTSFileStorageFs().equals(FSType.HDFS)) {
      String hdfsDir = getHdfsDir();
      queryDir = hdfsDir + File.separatorChar + queryDir;
      for (int i = 0; i < dataDirs.length; i++) {
        dataDirs[i] = hdfsDir + File.separatorChar + dataDirs[i];
      }
    } else {
      queryDir = addHomeDir(queryDir);
      for (int i = 0; i < dataDirs.length; i++) {
        dataDirs[i] = addHomeDir(dataDirs[i]);
      }
    }
  }

  void reloadDataDirs(String[] dataDirs) throws LoadConfigurationException {
    // format data directories
    if (TSFileDescriptor.getInstance().getConfig().getTSFileStorageFs().equals(FSType.HDFS)) {
      String hdfsDir = getHdfsDir();
      for (int i = 0; i < dataDirs.length; i++) {
        dataDirs[i] = hdfsDir + File.separatorChar + dataDirs[i];
      }
    } else {
      for (int i = 0; i < dataDirs.length; i++) {
        dataDirs[i] = addHomeDir(dataDirs[i]);
      }
    }
    // make sure old data directories not removed
    HashSet<String> newDirs = new HashSet<>(Arrays.asList(dataDirs));
    for (String oldDir : this.dataDirs) {
      if (!newDirs.contains(oldDir)) {
        String msg =
            String.format("%s is removed from data_dirs parameter, please add it back.", oldDir);
        logger.error(msg);
        throw new LoadConfigurationException(msg);
      }
    }
    this.dataDirs = dataDirs;
    DirectoryManager.getInstance().updateFileFolders();
  }

  private String addHomeDir(String dir) {
    String homeDir = System.getProperty(IoTDBConstant.IOTDB_HOME, null);
    if (!new File(dir).isAbsolute() && homeDir != null && homeDir.length() > 0) {
      if (!homeDir.endsWith(File.separator)) {
        dir = homeDir + File.separatorChar + dir;
      } else {
        dir = homeDir + dir;
      }
    }
    return dir;
  }

  void confirmMultiDirStrategy() {
    if (getMultiDirStrategyClassName() == null) {
      multiDirStrategyClassName = DEFAULT_MULTI_DIR_STRATEGY;
    }
    if (!getMultiDirStrategyClassName().contains(TsFileConstant.PATH_SEPARATOR)) {
      multiDirStrategyClassName = MULTI_DIR_STRATEGY_PREFIX + multiDirStrategyClassName;
    }

    try {
      Class.forName(multiDirStrategyClassName);
    } catch (ClassNotFoundException e) {
      logger.warn(
          "Cannot find given directory strategy {}, using the default value",
          getMultiDirStrategyClassName(),
          e);
      setMultiDirStrategyClassName(MULTI_DIR_STRATEGY_PREFIX + DEFAULT_MULTI_DIR_STRATEGY);
    }
  }

  private String getHdfsDir() {
    String[] hdfsIps = TSFileDescriptor.getInstance().getConfig().getHdfsIp();
    String hdfsDir = "hdfs://";
    if (hdfsIps.length > 1) {
      hdfsDir += TSFileDescriptor.getInstance().getConfig().getDfsNameServices();
    } else {
      hdfsDir += hdfsIps[0] + ":" + TSFileDescriptor.getInstance().getConfig().getHdfsPort();
    }
    return hdfsDir;
  }

  public String[] getDataDirs() {
    return dataDirs;
  }

  public void setDataDirs(String[] dataDirs) {
    this.dataDirs = dataDirs;
  }

  public String getRpcAddress() {
    return rpcAddress;
  }

  public void setRpcAddress(String rpcAddress) {
    this.rpcAddress = rpcAddress;
  }

  public int getRpcPort() {
    return rpcPort;
  }

  public void setRpcPort(int rpcPort) {
    this.rpcPort = rpcPort;
  }

  public int getInfluxDBRpcPort() {
    return influxDBRpcPort;
  }

  public void setInfluxDBRpcPort(int influxDBRpcPort) {
    this.influxDBRpcPort = influxDBRpcPort;
  }

  public String getTimestampPrecision() {
    return timestampPrecision;
  }

  public void setTimestampPrecision(String timestampPrecision) {
    if (!("ms".equals(timestampPrecision)
        || "us".equals(timestampPrecision)
        || "ns".equals(timestampPrecision))) {
      logger.error(
          "Wrong timestamp precision, please set as: ms, us or ns ! Current is: "
              + timestampPrecision);
      System.exit(-1);
    }
    this.timestampPrecision = timestampPrecision;
  }

  public boolean isEnableDiscardOutOfOrderData() {
    return enableDiscardOutOfOrderData;
  }

  public void setEnableDiscardOutOfOrderData(boolean enableDiscardOutOfOrderData) {
    this.enableDiscardOutOfOrderData = enableDiscardOutOfOrderData;
  }

  public String getSystemDir() {
    return systemDir;
  }

  void setSystemDir(String systemDir) {
    this.systemDir = systemDir;
  }

  public String getSchemaDir() {
    return schemaDir;
  }

  public void setSchemaDir(String schemaDir) {
    this.schemaDir = schemaDir;
  }

  public String getTracingDir() {
    return tracingDir;
  }

  void setTracingDir(String tracingDir) {
    this.tracingDir = tracingDir;
  }

  public String getQueryDir() {
    return queryDir;
  }

  void setQueryDir(String queryDir) {
    this.queryDir = queryDir;
  }

  public String getConsensusDir() {
    return consensusDir;
  }

  public void setConsensusDir(String consensusDir) {
    this.consensusDir = consensusDir;
    setDataRegionConsensusDir(consensusDir + File.separator + "data_region");
    setSchemaRegionConsensusDir(consensusDir + File.separator + "schema_region");
  }

  public String getDataRegionConsensusDir() {
    return dataRegionConsensusDir;
  }

  public void setDataRegionConsensusDir(String dataRegionConsensusDir) {
    this.dataRegionConsensusDir = dataRegionConsensusDir;
  }

  public String getSchemaRegionConsensusDir() {
    return schemaRegionConsensusDir;
  }

  public void setSchemaRegionConsensusDir(String schemaRegionConsensusDir) {
    this.schemaRegionConsensusDir = schemaRegionConsensusDir;
  }

  public String getExtDir() {
    return extDir;
  }

  public void setExtDir(String extDir) {
    this.extDir = extDir;
  }

  public String getUdfDir() {
    return udfDir;
  }

  public String getTemporaryLibDir() {
    return temporaryLibDir;
  }

  public void setUdfDir(String udfDir) {
    this.udfDir = udfDir;
  }

  public String getTriggerDir() {
    return triggerDir;
  }

  public void setTriggerDir(String triggerDir) {
    this.triggerDir = triggerDir;
  }

  public String getMqttDir() {
    return mqttDir;
  }

  public void setMqttDir(String mqttDir) {
    this.mqttDir = mqttDir;
  }

  public String getExternalPropertiesLoaderDir() {
    return externalPropertiesLoaderDir;
  }

  public void setExternalPropertiesLoaderDir(String externalPropertiesLoaderDir) {
    this.externalPropertiesLoaderDir = externalPropertiesLoaderDir;
  }

  public String getExternalLimiterDir() {
    return externalLimiterDir;
  }

  public void setExternalLimiterDir(String externalLimiterDir) {
    this.externalLimiterDir = externalLimiterDir;
  }

  public String getMultiDirStrategyClassName() {
    return multiDirStrategyClassName;
  }

  void setMultiDirStrategyClassName(String multiDirStrategyClassName) {
    this.multiDirStrategyClassName = multiDirStrategyClassName;
  }

  public int getBatchSize() {
    return batchSize;
  }

  void setBatchSize(int batchSize) {
    this.batchSize = batchSize;
  }

  public int getMaxMemtableNumber() {
    return maxMemtableNumber;
  }

  public void setMaxMemtableNumber(int maxMemtableNumber) {
    this.maxMemtableNumber = maxMemtableNumber;
  }

  public int getConcurrentFlushThread() {
    return concurrentFlushThread;
  }

  void setConcurrentFlushThread(int concurrentFlushThread) {
    this.concurrentFlushThread = concurrentFlushThread;
  }

  public int getConcurrentQueryThread() {
    return concurrentQueryThread;
  }

  public void setConcurrentQueryThread(int concurrentQueryThread) {
    this.concurrentQueryThread = concurrentQueryThread;
  }

  public int getMaxAllowedConcurrentQueries() {
    return maxAllowedConcurrentQueries;
  }

  public void setMaxAllowedConcurrentQueries(int maxAllowedConcurrentQueries) {
    this.maxAllowedConcurrentQueries = maxAllowedConcurrentQueries;
  }

  public int getConcurrentSubRawQueryThread() {
    return concurrentSubRawQueryThread;
  }

  void setConcurrentSubRawQueryThread(int concurrentSubRawQueryThread) {
    this.concurrentSubRawQueryThread = concurrentSubRawQueryThread;
  }

  public long getMaxBytesPerQuery() {
    return allocateMemoryForDataExchange / concurrentQueryThread;
  }

  public int getRawQueryBlockingQueueCapacity() {
    return rawQueryBlockingQueueCapacity;
  }

  public void setRawQueryBlockingQueueCapacity(int rawQueryBlockingQueueCapacity) {
    this.rawQueryBlockingQueueCapacity = rawQueryBlockingQueueCapacity;
  }

  public int getConcurrentWindowEvaluationThread() {
    return concurrentWindowEvaluationThread;
  }

  public void setConcurrentWindowEvaluationThread(int concurrentWindowEvaluationThread) {
    this.concurrentWindowEvaluationThread = concurrentWindowEvaluationThread;
  }

  public int getMaxPendingWindowEvaluationTasks() {
    return maxPendingWindowEvaluationTasks;
  }

  public void setMaxPendingWindowEvaluationTasks(int maxPendingWindowEvaluationTasks) {
    this.maxPendingWindowEvaluationTasks = maxPendingWindowEvaluationTasks;
  }

  public long getSeqTsFileSize() {
    return seqTsFileSize;
  }

  public void setSeqTsFileSize(long seqTsFileSize) {
    this.seqTsFileSize = seqTsFileSize;
  }

  public long getUnSeqTsFileSize() {
    return unSeqTsFileSize;
  }

  public void setUnSeqTsFileSize(long unSeqTsFileSize) {
    this.unSeqTsFileSize = unSeqTsFileSize;
  }

  public int getRpcSelectorThreadNum() {
    return rpcSelectorThreadNum;
  }

  public void setRpcSelectorThreadNum(int rpcSelectorThreadNum) {
    this.rpcSelectorThreadNum = rpcSelectorThreadNum;
  }

  public int getRpcMinConcurrentClientNum() {
    return rpcMinConcurrentClientNum;
  }

  public void setRpcMinConcurrentClientNum(int rpcMinConcurrentClientNum) {
    this.rpcMinConcurrentClientNum = rpcMinConcurrentClientNum;
  }

  public int getRpcMaxConcurrentClientNum() {
    return rpcMaxConcurrentClientNum;
  }

  void setRpcMaxConcurrentClientNum(int rpcMaxConcurrentClientNum) {
    this.rpcMaxConcurrentClientNum = rpcMaxConcurrentClientNum;
  }

  public int getSchemaRegionDeviceNodeCacheSize() {
    return schemaRegionDeviceNodeCacheSize;
  }

  void setSchemaRegionDeviceNodeCacheSize(int schemaRegionDeviceNodeCacheSize) {
    this.schemaRegionDeviceNodeCacheSize = schemaRegionDeviceNodeCacheSize;
  }

  public int getmRemoteSchemaCacheSize() {
    return mRemoteSchemaCacheSize;
  }

  public void setmRemoteSchemaCacheSize(int mRemoteSchemaCacheSize) {
    this.mRemoteSchemaCacheSize = mRemoteSchemaCacheSize;
  }

  public int getMaxNumberOfSyncFileRetry() {
    return maxNumberOfSyncFileRetry;
  }

  public void setMaxNumberOfSyncFileRetry(int maxNumberOfSyncFileRetry) {
    this.maxNumberOfSyncFileRetry = maxNumberOfSyncFileRetry;
  }

  String getLanguageVersion() {
    return languageVersion;
  }

  void setLanguageVersion(String languageVersion) {
    this.languageVersion = languageVersion;
  }

  public String getIoTDBVersion() {
    return IoTDBConstant.VERSION;
  }

  public String getIoTDBMajorVersion() {
    return IoTDBConstant.MAJOR_VERSION;
  }

  public String getIoTDBMajorVersion(String version) {
    return "UNKNOWN".equals(version)
        ? "UNKNOWN"
        : version.split("\\.")[0] + "." + version.split("\\.")[1];
  }

  public String getIpWhiteList() {
    return ipWhiteList;
  }

  public void setIpWhiteList(String ipWhiteList) {
    this.ipWhiteList = ipWhiteList;
  }

  public long getCacheFileReaderClearPeriod() {
    return cacheFileReaderClearPeriod;
  }

  public void setCacheFileReaderClearPeriod(long cacheFileReaderClearPeriod) {
    this.cacheFileReaderClearPeriod = cacheFileReaderClearPeriod;
  }

  public long getQueryTimeoutThreshold() {
    return queryTimeoutThreshold;
  }

  public void setQueryTimeoutThreshold(long queryTimeoutThreshold) {
    this.queryTimeoutThreshold = queryTimeoutThreshold;
  }

  public int getSessionTimeoutThreshold() {
    return sessionTimeoutThreshold;
  }

  public void setSessionTimeoutThreshold(int sessionTimeoutThreshold) {
    this.sessionTimeoutThreshold = sessionTimeoutThreshold;
  }

  boolean isAllowReadOnlyWhenErrorsOccur() {
    return allowReadOnlyWhenErrorsOccur;
  }

  void setAllowReadOnlyWhenErrorsOccur(boolean allowReadOnlyWhenErrorsOccur) {
    this.allowReadOnlyWhenErrorsOccur = allowReadOnlyWhenErrorsOccur;
  }

  public boolean isReadOnly() {
    return status == NodeStatus.ReadOnly
        || (status == NodeStatus.Error && allowReadOnlyWhenErrorsOccur);
  }

  public NodeStatus getNodeStatus() {
    return status;
  }

  public void setNodeStatus(NodeStatus newStatus) {
    if (newStatus == NodeStatus.ReadOnly) {
      logger.error(
          "Change system mode to read-only! Only query statements are permitted!",
          new RuntimeException("System mode is set to READ_ONLY"));
    } else if (newStatus == NodeStatus.Error) {
      if (allowReadOnlyWhenErrorsOccur) {
        logger.error(
            "Unrecoverable error occurs! Make system read-only when allow_read_only_when_errors_occur is true.",
            new RuntimeException("System mode is set to READ_ONLY"));
        newStatus = NodeStatus.ReadOnly;
      } else {
        logger.error(
            "Unrecoverable error occurs! Shutdown system directly when allow_read_only_when_errors_occur is false.",
            new RuntimeException("System mode is set to ERROR"));
        System.exit(-1);
      }
    } else {
      logger.info("Set system mode from {} to NORMAL.", status);
    }
    this.status = newStatus;
  }

  public String getRpcImplClassName() {
    return rpcImplClassName;
  }

  public String getInfluxDBImplClassName() {
    return influxdbImplClassName;
  }

  public void setRpcImplClassName(String rpcImplClassName) {
    this.rpcImplClassName = rpcImplClassName;
  }

  public WALMode getWalMode() {
    return walMode;
  }

  public void setWalMode(WALMode walMode) {
    this.walMode = walMode;
  }

  public String[] getWalDirs() {
    return walDirs;
  }

  public void setWalDirs(String[] walDirs) {
    this.walDirs = walDirs;
  }

  public int getMaxWalNodesNum() {
    return maxWalNodesNum;
  }

  void setMaxWalNodesNum(int maxWalNodesNum) {
    this.maxWalNodesNum = maxWalNodesNum;
  }

  public long getFsyncWalDelayInMs() {
    return fsyncWalDelayInMs;
  }

  void setFsyncWalDelayInMs(long fsyncWalDelayInMs) {
    this.fsyncWalDelayInMs = fsyncWalDelayInMs;
  }

  public int getWalBufferSize() {
    return walBufferSize;
  }

  public void setWalBufferSize(int walBufferSize) {
    this.walBufferSize = walBufferSize;
  }

  public int getWalBufferEntrySize() {
    return walBufferEntrySize;
  }

  void setWalBufferEntrySize(int walBufferEntrySize) {
    this.walBufferEntrySize = walBufferEntrySize;
  }

  public int getWalBufferQueueCapacity() {
    return walBufferQueueCapacity;
  }

  void setWalBufferQueueCapacity(int walBufferQueueCapacity) {
    this.walBufferQueueCapacity = walBufferQueueCapacity;
  }

  public long getWalFileSizeThresholdInByte() {
    return walFileSizeThresholdInByte;
  }

  void setWalFileSizeThresholdInByte(long walFileSizeThresholdInByte) {
    this.walFileSizeThresholdInByte = walFileSizeThresholdInByte;
  }

  public long getCheckpointFileSizeThresholdInByte() {
    return checkpointFileSizeThresholdInByte;
  }

  public void setCheckpointFileSizeThresholdInByte(long checkpointFileSizeThresholdInByte) {
    this.checkpointFileSizeThresholdInByte = checkpointFileSizeThresholdInByte;
  }

  public double getWalMinEffectiveInfoRatio() {
    return walMinEffectiveInfoRatio;
  }

  void setWalMinEffectiveInfoRatio(double walMinEffectiveInfoRatio) {
    this.walMinEffectiveInfoRatio = walMinEffectiveInfoRatio;
  }

  public long getWalMemTableSnapshotThreshold() {
    return walMemTableSnapshotThreshold;
  }

  void setWalMemTableSnapshotThreshold(long walMemTableSnapshotThreshold) {
    this.walMemTableSnapshotThreshold = walMemTableSnapshotThreshold;
  }

  public int getMaxWalMemTableSnapshotNum() {
    return maxWalMemTableSnapshotNum;
  }

  void setMaxWalMemTableSnapshotNum(int maxWalMemTableSnapshotNum) {
    this.maxWalMemTableSnapshotNum = maxWalMemTableSnapshotNum;
  }

  public long getDeleteWalFilesPeriodInMs() {
    return deleteWalFilesPeriodInMs;
  }

  void setDeleteWalFilesPeriodInMs(long deleteWalFilesPeriodInMs) {
    this.deleteWalFilesPeriodInMs = deleteWalFilesPeriodInMs;
  }

  public boolean isChunkBufferPoolEnable() {
    return chunkBufferPoolEnable;
  }

  void setChunkBufferPoolEnable(boolean chunkBufferPoolEnable) {
    this.chunkBufferPoolEnable = chunkBufferPoolEnable;
  }

  public long getCrossCompactionMemoryBudget() {
    return crossCompactionMemoryBudget;
  }

  public void setCrossCompactionMemoryBudget(long crossCompactionMemoryBudget) {
    this.crossCompactionMemoryBudget = crossCompactionMemoryBudget;
  }

  public long getMergeIntervalSec() {
    return mergeIntervalSec;
  }

  void setMergeIntervalSec(long mergeIntervalSec) {
    this.mergeIntervalSec = mergeIntervalSec;
  }

  public double getBufferedArraysMemoryProportion() {
    return bufferedArraysMemoryProportion;
  }

  public void setBufferedArraysMemoryProportion(double bufferedArraysMemoryProportion) {
    this.bufferedArraysMemoryProportion = bufferedArraysMemoryProportion;
  }

  public double getFlushProportion() {
    return flushProportion;
  }

  public void setFlushProportion(double flushProportion) {
    this.flushProportion = flushProportion;
  }

  public double getRejectProportion() {
    return rejectProportion;
  }

  public void setRejectProportion(double rejectProportion) {
    this.rejectProportion = rejectProportion;
  }

  public long getStorageGroupSizeReportThreshold() {
    return storageGroupSizeReportThreshold;
  }

  public void setStorageGroupSizeReportThreshold(long storageGroupSizeReportThreshold) {
    this.storageGroupSizeReportThreshold = storageGroupSizeReportThreshold;
  }

  public long getAllocateMemoryForWrite() {
    return allocateMemoryForWrite;
  }

  public void setAllocateMemoryForWrite(long allocateMemoryForWrite) {
    this.allocateMemoryForWrite = allocateMemoryForWrite;
  }

  public long getAllocateMemoryForSchema() {
    return allocateMemoryForSchema;
  }

  public void setAllocateMemoryForSchema(long allocateMemoryForSchema) {
    this.allocateMemoryForSchema = allocateMemoryForSchema;
  }

  public long getAllocateMemoryForRead() {
    return allocateMemoryForRead;
  }

  void setAllocateMemoryForRead(long allocateMemoryForRead) {
    this.allocateMemoryForRead = allocateMemoryForRead;
  }

  public boolean isEnableExternalSort() {
    return enableExternalSort;
  }

  void setEnableExternalSort(boolean enableExternalSort) {
    this.enableExternalSort = enableExternalSort;
  }

  public int getExternalSortThreshold() {
    return externalSortThreshold;
  }

  void setExternalSortThreshold(int externalSortThreshold) {
    this.externalSortThreshold = externalSortThreshold;
  }

  public boolean isEnablePartialInsert() {
    return enablePartialInsert;
  }

  public void setEnablePartialInsert(boolean enablePartialInsert) {
    this.enablePartialInsert = enablePartialInsert;
  }

  public int getConcurrentCompactionThread() {
    return concurrentCompactionThread;
  }

  public void setConcurrentCompactionThread(int concurrentCompactionThread) {
    this.concurrentCompactionThread = concurrentCompactionThread;
  }

  public int getContinuousQueryThreadNum() {
    return continuousQueryThreadNum;
  }

  public void setContinuousQueryThreadNum(int continuousQueryThreadNum) {
    this.continuousQueryThreadNum = continuousQueryThreadNum;
  }

  public int getMaxPendingContinuousQueryTasks() {
    return maxPendingContinuousQueryTasks;
  }

  public void setMaxPendingContinuousQueryTasks(int maxPendingContinuousQueryTasks) {
    this.maxPendingContinuousQueryTasks = maxPendingContinuousQueryTasks;
  }

  public long getContinuousQueryMinimumEveryInterval() {
    return continuousQueryMinimumEveryInterval;
  }

  public void setContinuousQueryMinimumEveryInterval(long minimumEveryInterval) {
    this.continuousQueryMinimumEveryInterval = minimumEveryInterval;
  }

  public int getCqlogBufferSize() {
    return cqlogBufferSize;
  }

  public void setCqlogBufferSize(int cqlogBufferSize) {
    this.cqlogBufferSize = cqlogBufferSize;
  }

  public void setSelectIntoInsertTabletPlanRowLimit(int selectIntoInsertTabletPlanRowLimit) {
    this.selectIntoInsertTabletPlanRowLimit = selectIntoInsertTabletPlanRowLimit;
  }

  public int getSelectIntoInsertTabletPlanRowLimit() {
    return selectIntoInsertTabletPlanRowLimit;
  }

  public int getInsertMultiTabletEnableMultithreadingColumnThreshold() {
    return insertMultiTabletEnableMultithreadingColumnThreshold;
  }

  public void setInsertMultiTabletEnableMultithreadingColumnThreshold(
      int insertMultiTabletEnableMultithreadingColumnThreshold) {
    this.insertMultiTabletEnableMultithreadingColumnThreshold =
        insertMultiTabletEnableMultithreadingColumnThreshold;
  }

  public int getCompactionWriteThroughputMbPerSec() {
    return compactionWriteThroughputMbPerSec;
  }

  public void setCompactionWriteThroughputMbPerSec(int compactionWriteThroughputMbPerSec) {
    this.compactionWriteThroughputMbPerSec = compactionWriteThroughputMbPerSec;
  }

  public boolean isEnableMemControl() {
    return enableMemControl;
  }

  public void setEnableMemControl(boolean enableMemControl) {
    this.enableMemControl = enableMemControl;
  }

  public long getMemtableSizeThreshold() {
    return memtableSizeThreshold;
  }

  public void setMemtableSizeThreshold(long memtableSizeThreshold) {
    this.memtableSizeThreshold = memtableSizeThreshold;
  }

  public boolean isEnableTimedFlushSeqMemtable() {
    return enableTimedFlushSeqMemtable;
  }

  public void setEnableTimedFlushSeqMemtable(boolean enableTimedFlushSeqMemtable) {
    this.enableTimedFlushSeqMemtable = enableTimedFlushSeqMemtable;
  }

  public long getSeqMemtableFlushInterval() {
    return seqMemtableFlushInterval;
  }

  public void setSeqMemtableFlushInterval(long seqMemtableFlushInterval) {
    this.seqMemtableFlushInterval = seqMemtableFlushInterval;
  }

  public long getSeqMemtableFlushCheckInterval() {
    return seqMemtableFlushCheckInterval;
  }

  public void setSeqMemtableFlushCheckInterval(long seqMemtableFlushCheckInterval) {
    this.seqMemtableFlushCheckInterval = seqMemtableFlushCheckInterval;
  }

  public boolean isEnableTimedFlushUnseqMemtable() {
    return enableTimedFlushUnseqMemtable;
  }

  public void setEnableTimedFlushUnseqMemtable(boolean enableTimedFlushUnseqMemtable) {
    this.enableTimedFlushUnseqMemtable = enableTimedFlushUnseqMemtable;
  }

  public long getUnseqMemtableFlushInterval() {
    return unseqMemtableFlushInterval;
  }

  public void setUnseqMemtableFlushInterval(long unseqMemtableFlushInterval) {
    this.unseqMemtableFlushInterval = unseqMemtableFlushInterval;
  }

  public long getUnseqMemtableFlushCheckInterval() {
    return unseqMemtableFlushCheckInterval;
  }

  public void setUnseqMemtableFlushCheckInterval(long unseqMemtableFlushCheckInterval) {
    this.unseqMemtableFlushCheckInterval = unseqMemtableFlushCheckInterval;
  }

  public int getAvgSeriesPointNumberThreshold() {
    return avgSeriesPointNumberThreshold;
  }

  public void setAvgSeriesPointNumberThreshold(int avgSeriesPointNumberThreshold) {
    this.avgSeriesPointNumberThreshold = avgSeriesPointNumberThreshold;
  }

  public long getCrossCompactionFileSelectionTimeBudget() {
    return crossCompactionFileSelectionTimeBudget;
  }

  void setCrossCompactionFileSelectionTimeBudget(long crossCompactionFileSelectionTimeBudget) {
    this.crossCompactionFileSelectionTimeBudget = crossCompactionFileSelectionTimeBudget;
  }

  public boolean isRpcThriftCompressionEnable() {
    return rpcThriftCompressionEnable;
  }

  public void setRpcThriftCompressionEnable(boolean rpcThriftCompressionEnable) {
    this.rpcThriftCompressionEnable = rpcThriftCompressionEnable;
  }

  public boolean isMetaDataCacheEnable() {
    return metaDataCacheEnable;
  }

  public void setMetaDataCacheEnable(boolean metaDataCacheEnable) {
    this.metaDataCacheEnable = metaDataCacheEnable;
  }

  public long getAllocateMemoryForBloomFilterCache() {
    return allocateMemoryForBloomFilterCache;
  }

  public void setAllocateMemoryForBloomFilterCache(long allocateMemoryForBloomFilterCache) {
    this.allocateMemoryForBloomFilterCache = allocateMemoryForBloomFilterCache;
  }

  public long getAllocateMemoryForTimeSeriesMetaDataCache() {
    return allocateMemoryForTimeSeriesMetaDataCache;
  }

  public void setAllocateMemoryForTimeSeriesMetaDataCache(
      long allocateMemoryForTimeSeriesMetaDataCache) {
    this.allocateMemoryForTimeSeriesMetaDataCache = allocateMemoryForTimeSeriesMetaDataCache;
  }

  public long getAllocateMemoryForChunkCache() {
    return allocateMemoryForChunkCache;
  }

  public void setAllocateMemoryForChunkCache(long allocateMemoryForChunkCache) {
    this.allocateMemoryForChunkCache = allocateMemoryForChunkCache;
  }

  public long getAllocateMemoryForCoordinator() {
    return allocateMemoryForCoordinator;
  }

  public void setAllocateMemoryForCoordinator(long allocateMemoryForCoordinator) {
    this.allocateMemoryForCoordinator = allocateMemoryForCoordinator;
  }

  public long getAllocateMemoryForOperators() {
    return allocateMemoryForOperators;
  }

  public void setAllocateMemoryForOperators(long allocateMemoryForOperators) {
    this.allocateMemoryForOperators = allocateMemoryForOperators;
  }

  public long getAllocateMemoryForDataExchange() {
    return allocateMemoryForDataExchange;
  }

  public void setAllocateMemoryForDataExchange(long allocateMemoryForDataExchange) {
    this.allocateMemoryForDataExchange = allocateMemoryForDataExchange;
  }

  public long getAllocateMemoryForTimeIndex() {
    return allocateMemoryForTimeIndex;
  }

  public void setAllocateMemoryForTimeIndex(long allocateMemoryForTimeIndex) {
    this.allocateMemoryForTimeIndex = allocateMemoryForTimeIndex;
  }

  public boolean isEnableQueryMemoryEstimation() {
    return enableQueryMemoryEstimation;
  }

  public void setEnableQueryMemoryEstimation(boolean enableQueryMemoryEstimation) {
    this.enableQueryMemoryEstimation = enableQueryMemoryEstimation;
  }

  public boolean isLastCacheEnabled() {
    return lastCacheEnable;
  }

  public void setEnableLastCache(boolean lastCacheEnable) {
    this.lastCacheEnable = lastCacheEnable;
  }

  public boolean isEnableWatermark() {
    return enableWatermark;
  }

  public void setEnableWatermark(boolean enableWatermark) {
    this.enableWatermark = enableWatermark;
  }

  public String getWatermarkSecretKey() {
    return watermarkSecretKey;
  }

  public void setWatermarkSecretKey(String watermarkSecretKey) {
    this.watermarkSecretKey = watermarkSecretKey;
  }

  public String getWatermarkBitString() {
    return watermarkBitString;
  }

  public void setWatermarkBitString(String watermarkBitString) {
    this.watermarkBitString = watermarkBitString;
  }

  String getWatermarkMethod() {
    return this.watermarkMethod;
  }

  public void setWatermarkMethod(String watermarkMethod) {
    this.watermarkMethod = watermarkMethod;
  }

  public String getWatermarkMethodName() {
    return watermarkMethod.split("\\(")[0];
  }

  public int getWatermarkParamMarkRate() {
    return Integer.parseInt(getWatermarkParamValue("embed_row_cycle", "5"));
  }

  public int getWatermarkParamMaxRightBit() {
    return Integer.parseInt(getWatermarkParamValue("embed_lsb_num", "5"));
  }

  private String getWatermarkParamValue(String key, String defaultValue) {
    String res = getWatermarkParamValue(key);
    if (res != null) {
      return res;
    }
    return defaultValue;
  }

  private String getWatermarkParamValue(String key) {
    String pattern = key + "=(\\w*)";
    Pattern r = Pattern.compile(pattern);
    Matcher m = r.matcher(watermarkMethod);
    if (m.find() && m.groupCount() > 0) {
      return m.group(1);
    }
    return null;
  }

  public boolean isAutoCreateSchemaEnabled() {
    return enableAutoCreateSchema;
  }

  public void setAutoCreateSchemaEnabled(boolean enableAutoCreateSchema) {
    this.enableAutoCreateSchema = enableAutoCreateSchema;
  }

  public TSDataType getBooleanStringInferType() {
    return booleanStringInferType;
  }

  public void setBooleanStringInferType(TSDataType booleanStringInferType) {
    this.booleanStringInferType = booleanStringInferType;
  }

  public TSDataType getIntegerStringInferType() {
    return integerStringInferType;
  }

  public void setIntegerStringInferType(TSDataType integerStringInferType) {
    this.integerStringInferType = integerStringInferType;
  }

  public void setLongStringInferType(TSDataType longStringInferType) {
    this.longStringInferType = longStringInferType;
  }

  public TSDataType getLongStringInferType() {
    return longStringInferType;
  }

  public TSDataType getFloatingStringInferType() {
    return floatingStringInferType;
  }

  public void setFloatingStringInferType(TSDataType floatingNumberStringInferType) {
    this.floatingStringInferType = floatingNumberStringInferType;
  }

  public TSDataType getNanStringInferType() {
    return nanStringInferType;
  }

  public void setNanStringInferType(TSDataType nanStringInferType) {
    if (nanStringInferType != TSDataType.DOUBLE
        && nanStringInferType != TSDataType.FLOAT
        && nanStringInferType != TSDataType.TEXT) {
      throw new IllegalArgumentException(
          "Config Property nan_string_infer_type can only be FLOAT, DOUBLE or TEXT but is "
              + nanStringInferType);
    }
    this.nanStringInferType = nanStringInferType;
  }

  public int getDefaultStorageGroupLevel() {
    return defaultStorageGroupLevel;
  }

  void setDefaultStorageGroupLevel(int defaultStorageGroupLevel) {
    this.defaultStorageGroupLevel = defaultStorageGroupLevel;
  }

  public TSEncoding getDefaultBooleanEncoding() {
    return defaultBooleanEncoding;
  }

  public void setDefaultBooleanEncoding(TSEncoding defaultBooleanEncoding) {
    this.defaultBooleanEncoding = defaultBooleanEncoding;
  }

  void setDefaultBooleanEncoding(String defaultBooleanEncoding) {
    this.defaultBooleanEncoding = TSEncoding.valueOf(defaultBooleanEncoding);
  }

  public TSEncoding getDefaultInt32Encoding() {
    return defaultInt32Encoding;
  }

  public void setDefaultInt32Encoding(TSEncoding defaultInt32Encoding) {
    this.defaultInt32Encoding = defaultInt32Encoding;
  }

  void setDefaultInt32Encoding(String defaultInt32Encoding) {
    this.defaultInt32Encoding = TSEncoding.valueOf(defaultInt32Encoding);
  }

  public TSEncoding getDefaultInt64Encoding() {
    return defaultInt64Encoding;
  }

  public void setDefaultInt64Encoding(TSEncoding defaultInt64Encoding) {
    this.defaultInt64Encoding = defaultInt64Encoding;
  }

  void setDefaultInt64Encoding(String defaultInt64Encoding) {
    this.defaultInt64Encoding = TSEncoding.valueOf(defaultInt64Encoding);
  }

  public TSEncoding getDefaultFloatEncoding() {
    return defaultFloatEncoding;
  }

  public void setDefaultFloatEncoding(TSEncoding defaultFloatEncoding) {
    this.defaultFloatEncoding = defaultFloatEncoding;
  }

  void setDefaultFloatEncoding(String defaultFloatEncoding) {
    this.defaultFloatEncoding = TSEncoding.valueOf(defaultFloatEncoding);
  }

  public TSEncoding getDefaultDoubleEncoding() {
    return defaultDoubleEncoding;
  }

  public void setDefaultDoubleEncoding(TSEncoding defaultDoubleEncoding) {
    this.defaultDoubleEncoding = defaultDoubleEncoding;
  }

  void setDefaultDoubleEncoding(String defaultDoubleEncoding) {
    this.defaultDoubleEncoding = TSEncoding.valueOf(defaultDoubleEncoding);
  }

  public TSEncoding getDefaultTextEncoding() {
    return defaultTextEncoding;
  }

  public void setDefaultTextEncoding(TSEncoding defaultTextEncoding) {
    this.defaultTextEncoding = defaultTextEncoding;
  }

  void setDefaultTextEncoding(String defaultTextEncoding) {
    this.defaultTextEncoding = TSEncoding.valueOf(defaultTextEncoding);
  }

  FSType getTsFileStorageFs() {
    return tsFileStorageFs;
  }

  void setTsFileStorageFs(String tsFileStorageFs) {
    this.tsFileStorageFs = FSType.valueOf(tsFileStorageFs);
  }

  String getCoreSitePath() {
    return coreSitePath;
  }

  void setCoreSitePath(String coreSitePath) {
    this.coreSitePath = coreSitePath;
  }

  String getHdfsSitePath() {
    return hdfsSitePath;
  }

  void setHdfsSitePath(String hdfsSitePath) {
    this.hdfsSitePath = hdfsSitePath;
  }

  public String[] getHdfsIp() {
    return hdfsIp.split(",");
  }

  String getRawHDFSIp() {
    return hdfsIp;
  }

  void setHdfsIp(String[] hdfsIp) {
    this.hdfsIp = String.join(",", hdfsIp);
  }

  String getHdfsPort() {
    return hdfsPort;
  }

  void setHdfsPort(String hdfsPort) {
    this.hdfsPort = hdfsPort;
  }

  public int getUpgradeThreadNum() {
    return upgradeThreadNum;
  }

  public int getSettleThreadNum() {
    return settleThreadNum;
  }

  void setUpgradeThreadNum(int upgradeThreadNum) {
    this.upgradeThreadNum = upgradeThreadNum;
  }

  String getDfsNameServices() {
    return dfsNameServices;
  }

  void setDfsNameServices(String dfsNameServices) {
    this.dfsNameServices = dfsNameServices;
  }

  public String[] getDfsHaNamenodes() {
    return dfsHaNamenodes.split(",");
  }

  String getRawDfsHaNamenodes() {
    return dfsHaNamenodes;
  }

  void setDfsHaNamenodes(String[] dfsHaNamenodes) {
    this.dfsHaNamenodes = String.join(",", dfsHaNamenodes);
  }

  boolean isDfsHaAutomaticFailoverEnabled() {
    return dfsHaAutomaticFailoverEnabled;
  }

  void setDfsHaAutomaticFailoverEnabled(boolean dfsHaAutomaticFailoverEnabled) {
    this.dfsHaAutomaticFailoverEnabled = dfsHaAutomaticFailoverEnabled;
  }

  String getDfsClientFailoverProxyProvider() {
    return dfsClientFailoverProxyProvider;
  }

  void setDfsClientFailoverProxyProvider(String dfsClientFailoverProxyProvider) {
    this.dfsClientFailoverProxyProvider = dfsClientFailoverProxyProvider;
  }

  boolean isUseKerberos() {
    return useKerberos;
  }

  void setUseKerberos(boolean useKerberos) {
    this.useKerberos = useKerberos;
  }

  String getKerberosKeytabFilePath() {
    return kerberosKeytabFilePath;
  }

  void setKerberosKeytabFilePath(String kerberosKeytabFilePath) {
    this.kerberosKeytabFilePath = kerberosKeytabFilePath;
  }

  String getKerberosPrincipal() {
    return kerberosPrincipal;
  }

  void setKerberosPrincipal(String kerberosPrincipal) {
    this.kerberosPrincipal = kerberosPrincipal;
  }

  public int getThriftServerAwaitTimeForStopService() {
    return thriftServerAwaitTimeForStopService;
  }

  public void setThriftServerAwaitTimeForStopService(int thriftServerAwaitTimeForStopService) {
    this.thriftServerAwaitTimeForStopService = thriftServerAwaitTimeForStopService;
  }

  public boolean isEnableMQTTService() {
    return enableMQTTService;
  }

  public void setEnableMQTTService(boolean enableMQTTService) {
    this.enableMQTTService = enableMQTTService;
  }

  public String getMqttHost() {
    return mqttHost;
  }

  public void setMqttHost(String mqttHost) {
    this.mqttHost = mqttHost;
  }

  public int getMqttPort() {
    return mqttPort;
  }

  public void setMqttPort(int mqttPort) {
    this.mqttPort = mqttPort;
  }

  public int getMqttHandlerPoolSize() {
    return mqttHandlerPoolSize;
  }

  public void setMqttHandlerPoolSize(int mqttHandlerPoolSize) {
    this.mqttHandlerPoolSize = mqttHandlerPoolSize;
  }

  public String getMqttPayloadFormatter() {
    return mqttPayloadFormatter;
  }

  public void setMqttPayloadFormatter(String mqttPayloadFormatter) {
    this.mqttPayloadFormatter = mqttPayloadFormatter;
  }

  public int getMqttMaxMessageSize() {
    return mqttMaxMessageSize;
  }

  public void setMqttMaxMessageSize(int mqttMaxMessageSize) {
    this.mqttMaxMessageSize = mqttMaxMessageSize;
  }

  public int getTagAttributeTotalSize() {
    return tagAttributeTotalSize;
  }

  public void setTagAttributeTotalSize(int tagAttributeTotalSize) {
    this.tagAttributeTotalSize = tagAttributeTotalSize;
  }

  public int getTagAttributeFlushInterval() {
    return tagAttributeFlushInterval;
  }

  public void setTagAttributeFlushInterval(int tagAttributeFlushInterval) {
    this.tagAttributeFlushInterval = tagAttributeFlushInterval;
  }

  public int getPrimitiveArraySize() {
    return primitiveArraySize;
  }

  public void setPrimitiveArraySize(int primitiveArraySize) {
    this.primitiveArraySize = primitiveArraySize;
  }

  public long getStartUpNanosecond() {
    return startUpNanosecond;
  }

  public int getThriftMaxFrameSize() {
    return thriftMaxFrameSize;
  }

  public void setThriftMaxFrameSize(int thriftMaxFrameSize) {
    this.thriftMaxFrameSize = thriftMaxFrameSize;
    RpcTransportFactory.setThriftMaxFrameSize(this.thriftMaxFrameSize);
  }

  public int getThriftDefaultBufferSize() {
    return thriftDefaultBufferSize;
  }

  public void setThriftDefaultBufferSize(int thriftDefaultBufferSize) {
    this.thriftDefaultBufferSize = thriftDefaultBufferSize;
    RpcTransportFactory.setDefaultBufferCapacity(this.thriftDefaultBufferSize);
  }

  public int getMaxQueryDeduplicatedPathNum() {
    return maxQueryDeduplicatedPathNum;
  }

  public void setMaxQueryDeduplicatedPathNum(int maxQueryDeduplicatedPathNum) {
    this.maxQueryDeduplicatedPathNum = maxQueryDeduplicatedPathNum;
  }

  public int getCheckPeriodWhenInsertBlocked() {
    return checkPeriodWhenInsertBlocked;
  }

  public void setCheckPeriodWhenInsertBlocked(int checkPeriodWhenInsertBlocked) {
    this.checkPeriodWhenInsertBlocked = checkPeriodWhenInsertBlocked;
  }

  public int getMaxWaitingTimeWhenInsertBlocked() {
    return maxWaitingTimeWhenInsertBlockedInMs;
  }

  public void setMaxWaitingTimeWhenInsertBlocked(int maxWaitingTimeWhenInsertBlocked) {
    this.maxWaitingTimeWhenInsertBlockedInMs = maxWaitingTimeWhenInsertBlocked;
  }

  public int getFrequencyIntervalInMinute() {
    return frequencyIntervalInMinute;
  }

  public void setFrequencyIntervalInMinute(int frequencyIntervalInMinute) {
    this.frequencyIntervalInMinute = frequencyIntervalInMinute;
  }

  public long getSlowQueryThreshold() {
    return slowQueryThreshold;
  }

  public void setSlowQueryThreshold(long slowQueryThreshold) {
    this.slowQueryThreshold = slowQueryThreshold;
  }

  public boolean isEnableIndex() {
    return enableIndex;
  }

  public void setEnableIndex(boolean enableIndex) {
    this.enableIndex = enableIndex;
  }

  void setConcurrentIndexBuildThread(int concurrentIndexBuildThread) {
    this.concurrentIndexBuildThread = concurrentIndexBuildThread;
  }

  public int getConcurrentIndexBuildThread() {
    return concurrentIndexBuildThread;
  }

  public String getIndexRootFolder() {
    return indexRootFolder;
  }

  public void setIndexRootFolder(String indexRootFolder) {
    this.indexRootFolder = indexRootFolder;
  }

  public int getDefaultIndexWindowRange() {
    return defaultIndexWindowRange;
  }

  public void setDefaultIndexWindowRange(int defaultIndexWindowRange) {
    this.defaultIndexWindowRange = defaultIndexWindowRange;
  }

  public int getDataRegionNum() {
    return dataRegionNum;
  }

  public void setDataRegionNum(int dataRegionNum) {
    this.dataRegionNum = dataRegionNum;
  }

  public long getRecoveryLogIntervalInMs() {
    return recoveryLogIntervalInMs;
  }

  public void setRecoveryLogIntervalInMs(long recoveryLogIntervalInMs) {
    this.recoveryLogIntervalInMs = recoveryLogIntervalInMs;
  }

  public boolean isRpcAdvancedCompressionEnable() {
    return rpcAdvancedCompressionEnable;
  }

  public void setRpcAdvancedCompressionEnable(boolean rpcAdvancedCompressionEnable) {
    this.rpcAdvancedCompressionEnable = rpcAdvancedCompressionEnable;
    RpcTransportFactory.setUseSnappy(this.rpcAdvancedCompressionEnable);
  }

  public int getMlogBufferSize() {
    return mlogBufferSize;
  }

  public void setMlogBufferSize(int mlogBufferSize) {
    this.mlogBufferSize = mlogBufferSize;
  }

  public long getSyncMlogPeriodInMs() {
    return syncMlogPeriodInMs;
  }

  public void setSyncMlogPeriodInMs(long syncMlogPeriodInMs) {
    this.syncMlogPeriodInMs = syncMlogPeriodInMs;
  }

  public int getTlogBufferSize() {
    return tlogBufferSize;
  }

  public void setTlogBufferSize(int tlogBufferSize) {
    this.tlogBufferSize = tlogBufferSize;
  }

  public boolean isEnableRpcService() {
    return enableRpcService;
  }

  public void setEnableRpcService(boolean enableRpcService) {
    this.enableRpcService = enableRpcService;
  }

  public boolean isEnableInfluxDBRpcService() {
    return enableInfluxDBRpcService;
  }

  public void setEnableInfluxDBRpcService(boolean enableInfluxDBRpcService) {
    this.enableInfluxDBRpcService = enableInfluxDBRpcService;
  }

  public int getIoTaskQueueSizeForFlushing() {
    return ioTaskQueueSizeForFlushing;
  }

  public void setIoTaskQueueSizeForFlushing(int ioTaskQueueSizeForFlushing) {
    this.ioTaskQueueSizeForFlushing = ioTaskQueueSizeForFlushing;
  }

  public boolean isEnableSeqSpaceCompaction() {
    return enableSeqSpaceCompaction;
  }

  public void setEnableSeqSpaceCompaction(boolean enableSeqSpaceCompaction) {
    this.enableSeqSpaceCompaction = enableSeqSpaceCompaction;
  }

  public boolean isEnableUnseqSpaceCompaction() {
    return enableUnseqSpaceCompaction;
  }

  public void setEnableUnseqSpaceCompaction(boolean enableUnseqSpaceCompaction) {
    this.enableUnseqSpaceCompaction = enableUnseqSpaceCompaction;
  }

  public boolean isEnableCrossSpaceCompaction() {
    return enableCrossSpaceCompaction;
  }

  public void setEnableCrossSpaceCompaction(boolean enableCrossSpaceCompaction) {
    this.enableCrossSpaceCompaction = enableCrossSpaceCompaction;
  }

  public InnerSequenceCompactionSelector getInnerSequenceCompactionSelector() {
    return innerSequenceCompactionSelector;
  }

  public void setInnerSequenceCompactionSelector(
      InnerSequenceCompactionSelector innerSequenceCompactionSelector) {
    this.innerSequenceCompactionSelector = innerSequenceCompactionSelector;
  }

  public InnerUnsequenceCompactionSelector getInnerUnsequenceCompactionSelector() {
    return innerUnsequenceCompactionSelector;
  }

  public void setInnerUnsequenceCompactionSelector(
      InnerUnsequenceCompactionSelector innerUnsequenceCompactionSelector) {
    this.innerUnsequenceCompactionSelector = innerUnsequenceCompactionSelector;
  }

  public InnerSeqCompactionPerformer getInnerSeqCompactionPerformer() {
    return innerSeqCompactionPerformer;
  }

  public void setInnerSeqCompactionPerformer(
      InnerSeqCompactionPerformer innerSeqCompactionPerformer) {
    this.innerSeqCompactionPerformer = innerSeqCompactionPerformer;
  }

  public InnerUnseqCompactionPerformer getInnerUnseqCompactionPerformer() {
    return innerUnseqCompactionPerformer;
  }

  public void setInnerUnseqCompactionPerformer(
      InnerUnseqCompactionPerformer innerUnseqCompactionPerformer) {
    this.innerUnseqCompactionPerformer = innerUnseqCompactionPerformer;
  }

  public CrossCompactionSelector getCrossCompactionSelector() {
    return crossCompactionSelector;
  }

  public void setCrossCompactionSelector(CrossCompactionSelector crossCompactionSelector) {
    this.crossCompactionSelector = crossCompactionSelector;
  }

  public CrossCompactionPerformer getCrossCompactionPerformer() {
    return crossCompactionPerformer;
  }

  public void setCrossCompactionPerformer(CrossCompactionPerformer crossCompactionPerformer) {
    this.crossCompactionPerformer = crossCompactionPerformer;
  }

  public CompactionPriority getCompactionPriority() {
    return compactionPriority;
  }

  public void setCompactionPriority(CompactionPriority compactionPriority) {
    this.compactionPriority = compactionPriority;
  }

  public long getTargetCompactionFileSize() {
    return targetCompactionFileSize;
  }

  public void setTargetCompactionFileSize(long targetCompactionFileSize) {
    this.targetCompactionFileSize = targetCompactionFileSize;
  }

  public long getTargetChunkSize() {
    return targetChunkSize;
  }

  public void setTargetChunkSize(long targetChunkSize) {
    this.targetChunkSize = targetChunkSize;
  }

  public long getChunkSizeLowerBoundInCompaction() {
    return chunkSizeLowerBoundInCompaction;
  }

  public void setChunkSizeLowerBoundInCompaction(long chunkSizeLowerBoundInCompaction) {
    this.chunkSizeLowerBoundInCompaction = chunkSizeLowerBoundInCompaction;
  }

  public long getTargetChunkPointNum() {
    return targetChunkPointNum;
  }

  public void setTargetChunkPointNum(long targetChunkPointNum) {
    this.targetChunkPointNum = targetChunkPointNum;
  }

  public long getChunkPointNumLowerBoundInCompaction() {
    return chunkPointNumLowerBoundInCompaction;
  }

  public void setChunkPointNumLowerBoundInCompaction(long chunkPointNumLowerBoundInCompaction) {
    this.chunkPointNumLowerBoundInCompaction = chunkPointNumLowerBoundInCompaction;
  }

  public long getCompactionAcquireWriteLockTimeout() {
    return compactionAcquireWriteLockTimeout;
  }

  public void setCompactionAcquireWriteLockTimeout(long compactionAcquireWriteLockTimeout) {
    this.compactionAcquireWriteLockTimeout = compactionAcquireWriteLockTimeout;
  }

  public long getCompactionScheduleIntervalInMs() {
    return compactionScheduleIntervalInMs;
  }

  public void setCompactionScheduleIntervalInMs(long compactionScheduleIntervalInMs) {
    this.compactionScheduleIntervalInMs = compactionScheduleIntervalInMs;
  }

  public int getMaxInnerCompactionCandidateFileNum() {
    return maxInnerCompactionCandidateFileNum;
  }

  public void setMaxInnerCompactionCandidateFileNum(int maxInnerCompactionCandidateFileNum) {
    this.maxInnerCompactionCandidateFileNum = maxInnerCompactionCandidateFileNum;
  }

  public int getMaxCrossCompactionCandidateFileNum() {
    return maxCrossCompactionCandidateFileNum;
  }

  public void setMaxCrossCompactionCandidateFileNum(int maxCrossCompactionCandidateFileNum) {
    this.maxCrossCompactionCandidateFileNum = maxCrossCompactionCandidateFileNum;
  }

  public long getCompactionSubmissionIntervalInMs() {
    return compactionSubmissionIntervalInMs;
  }

  public void setCompactionSubmissionIntervalInMs(long interval) {
    compactionSubmissionIntervalInMs = interval;
  }

  public int getSubCompactionTaskNum() {
    return subCompactionTaskNum;
  }

  public void setSubCompactionTaskNum(int subCompactionTaskNum) {
    this.subCompactionTaskNum = subCompactionTaskNum;
  }

  public String getDeviceIDTransformationMethod() {
    return deviceIDTransformationMethod;
  }

  public void setDeviceIDTransformationMethod(String deviceIDTransformationMethod) {
    this.deviceIDTransformationMethod = deviceIDTransformationMethod;
  }

  public boolean isEnableIDTable() {
    return enableIDTable;
  }

  public void setEnableIDTable(boolean enableIDTable) {
    this.enableIDTable = enableIDTable;
  }

  public boolean isEnableIDTableLogFile() {
    return enableIDTableLogFile;
  }

  public void setEnableIDTableLogFile(boolean enableIDTableLogFile) {
    this.enableIDTableLogFile = enableIDTableLogFile;
  }

  public String getSchemaEngineMode() {
    return schemaEngineMode;
  }

  public void setSchemaEngineMode(String schemaEngineMode) {
    this.schemaEngineMode = schemaEngineMode;
  }

  public int getCachedMNodeSizeInSchemaFileMode() {
    return cachedMNodeSizeInSchemaFileMode;
  }

  public void setCachedMNodeSizeInSchemaFileMode(int cachedMNodeSizeInSchemaFileMode) {
    this.cachedMNodeSizeInSchemaFileMode = cachedMNodeSizeInSchemaFileMode;
  }

  public short getMinimumSegmentInSchemaFile() {
    return minimumSegmentInSchemaFile;
  }

  public void setMinimumSegmentInSchemaFile(short minimumSegmentInSchemaFile) {
    this.minimumSegmentInSchemaFile = minimumSegmentInSchemaFile;
  }

  public int getPageCacheSizeInSchemaFile() {
    return pageCacheSizeInSchemaFile;
  }

  public void setPageCacheSizeInSchemaFile(int pageCacheSizeInSchemaFile) {
    this.pageCacheSizeInSchemaFile = pageCacheSizeInSchemaFile;
  }

  public String getInternalAddress() {
    return internalAddress;
  }

  public void setInternalAddress(String internalAddress) {
    this.internalAddress = internalAddress;
  }

  public int getInternalPort() {
    return internalPort;
  }

  public void setInternalPort(int internalPort) {
    this.internalPort = internalPort;
  }

  public int getDataRegionConsensusPort() {
    return dataRegionConsensusPort;
  }

  public void setDataRegionConsensusPort(int dataRegionConsensusPort) {
    this.dataRegionConsensusPort = dataRegionConsensusPort;
  }

  public int getSchemaRegionConsensusPort() {
    return schemaRegionConsensusPort;
  }

  public void setSchemaRegionConsensusPort(int schemaRegionConsensusPort) {
    this.schemaRegionConsensusPort = schemaRegionConsensusPort;
  }

  public List<TEndPoint> getTargetConfigNodeList() {
    return targetConfigNodeList;
  }

  public void setTargetConfigNodeList(List<TEndPoint> targetConfigNodeList) {
    this.targetConfigNodeList = targetConfigNodeList;
  }

  public long getJoinClusterTimeOutMs() {
    return joinClusterTimeOutMs;
  }

  public void setJoinClusterTimeOutMs(long joinClusterTimeOutMs) {
    this.joinClusterTimeOutMs = joinClusterTimeOutMs;
  }

  public String getDataRegionConsensusProtocolClass() {
    return dataRegionConsensusProtocolClass;
  }

  public void setDataRegionConsensusProtocolClass(String dataRegionConsensusProtocolClass) {
    this.dataRegionConsensusProtocolClass = dataRegionConsensusProtocolClass;
  }

  public String getSchemaRegionConsensusProtocolClass() {
    return schemaRegionConsensusProtocolClass;
  }

  public void setSchemaRegionConsensusProtocolClass(String schemaRegionConsensusProtocolClass) {
    this.schemaRegionConsensusProtocolClass = schemaRegionConsensusProtocolClass;
  }

  public String getSeriesPartitionExecutorClass() {
    return seriesPartitionExecutorClass;
  }

  public void setSeriesPartitionExecutorClass(String seriesPartitionExecutorClass) {
    this.seriesPartitionExecutorClass = seriesPartitionExecutorClass;
  }

  public int getSeriesPartitionSlotNum() {
    return seriesPartitionSlotNum;
  }

  public void setSeriesPartitionSlotNum(int seriesPartitionSlotNum) {
    this.seriesPartitionSlotNum = seriesPartitionSlotNum;
  }

  public int getMppDataExchangePort() {
    return mppDataExchangePort;
  }

  public void setMppDataExchangePort(int mppDataExchangePort) {
    this.mppDataExchangePort = mppDataExchangePort;
  }

  public int getMppDataExchangeCorePoolSize() {
    return mppDataExchangeCorePoolSize;
  }

  public void setMppDataExchangeCorePoolSize(int mppDataExchangeCorePoolSize) {
    this.mppDataExchangeCorePoolSize = mppDataExchangeCorePoolSize;
  }

  public int getMppDataExchangeMaxPoolSize() {
    return mppDataExchangeMaxPoolSize;
  }

  public void setMppDataExchangeMaxPoolSize(int mppDataExchangeMaxPoolSize) {
    this.mppDataExchangeMaxPoolSize = mppDataExchangeMaxPoolSize;
  }

  public int getMppDataExchangeKeepAliveTimeInMs() {
    return mppDataExchangeKeepAliveTimeInMs;
  }

  public void setMppDataExchangeKeepAliveTimeInMs(int mppDataExchangeKeepAliveTimeInMs) {
    this.mppDataExchangeKeepAliveTimeInMs = mppDataExchangeKeepAliveTimeInMs;
  }

  public int getConnectionTimeoutInMS() {
    return connectionTimeoutInMS;
  }

  public void setConnectionTimeoutInMS(int connectionTimeoutInMS) {
    this.connectionTimeoutInMS = connectionTimeoutInMS;
  }

  public int getSelectorNumOfClientManager() {
    return selectorNumOfClientManager;
  }

  public void setSelectorNumOfClientManager(int selectorNumOfClientManager) {
    this.selectorNumOfClientManager = selectorNumOfClientManager;
  }

  public boolean isMppMode() {
    return mppMode;
  }

  public void setMppMode(boolean mppMode) {
    this.mppMode = mppMode;
  }

  public boolean isClusterMode() {
    return isClusterMode;
  }

  public void setClusterMode(boolean isClusterMode) {
    this.isClusterMode = isClusterMode;
  }

  public int getDataNodeId() {
    return dataNodeId;
  }

  public void setDataNodeId(int dataNodeId) {
    this.dataNodeId = dataNodeId;
  }

  public int getPartitionCacheSize() {
    return partitionCacheSize;
  }

  public String getExtPipeDir() {
    return extPipeDir;
  }

  public void setExtPipeDir(String extPipeDir) {
    this.extPipeDir = extPipeDir;
  }

  public void setPartitionCacheSize(int partitionCacheSize) {
    this.partitionCacheSize = partitionCacheSize;
  }

  public int getAuthorCacheSize() {
    return authorCacheSize;
  }

  public void setAuthorCacheSize(int authorCacheSize) {
    this.authorCacheSize = authorCacheSize;
  }

  public int getAuthorCacheExpireTime() {
    return authorCacheExpireTime;
  }

  public void setAuthorCacheExpireTime(int authorCacheExpireTime) {
    this.authorCacheExpireTime = authorCacheExpireTime;
  }

  public int getTriggerForwardMaxQueueNumber() {
    return triggerForwardMaxQueueNumber;
  }

  public void setTriggerForwardMaxQueueNumber(int triggerForwardMaxQueueNumber) {
    this.triggerForwardMaxQueueNumber = triggerForwardMaxQueueNumber;
  }

  public int getTriggerForwardMaxSizePerQueue() {
    return triggerForwardMaxSizePerQueue;
  }

  public void setTriggerForwardMaxSizePerQueue(int triggerForwardMaxSizePerQueue) {
    this.triggerForwardMaxSizePerQueue = triggerForwardMaxSizePerQueue;
  }

  public int getTriggerForwardBatchSize() {
    return triggerForwardBatchSize;
  }

  public void setTriggerForwardBatchSize(int triggerForwardBatchSize) {
    this.triggerForwardBatchSize = triggerForwardBatchSize;
  }

  public int getTriggerForwardHTTPPoolSize() {
    return triggerForwardHTTPPoolSize;
  }

  public void setTriggerForwardHTTPPoolSize(int triggerForwardHTTPPoolSize) {
    this.triggerForwardHTTPPoolSize = triggerForwardHTTPPoolSize;
  }

  public int getTriggerForwardHTTPPOOLMaxPerRoute() {
    return triggerForwardHTTPPOOLMaxPerRoute;
  }

  public void setTriggerForwardHTTPPOOLMaxPerRoute(int triggerForwardHTTPPOOLMaxPerRoute) {
    this.triggerForwardHTTPPOOLMaxPerRoute = triggerForwardHTTPPOOLMaxPerRoute;
  }

  public int getTriggerForwardMQTTPoolSize() {
    return triggerForwardMQTTPoolSize;
  }

  public void setTriggerForwardMQTTPoolSize(int triggerForwardMQTTPoolSize) {
    this.triggerForwardMQTTPoolSize = triggerForwardMQTTPoolSize;
  }

  public int getCoordinatorReadExecutorSize() {
    return coordinatorReadExecutorSize;
  }

  public void setCoordinatorReadExecutorSize(int coordinatorReadExecutorSize) {
    this.coordinatorReadExecutorSize = coordinatorReadExecutorSize;
  }

  public int getCoordinatorWriteExecutorSize() {
    return coordinatorWriteExecutorSize;
  }

  public void setCoordinatorWriteExecutorSize(int coordinatorWriteExecutorSize) {
    this.coordinatorWriteExecutorSize = coordinatorWriteExecutorSize;
  }

  public TEndPoint getAddressAndPort() {
    return new TEndPoint(rpcAddress, rpcPort);
  }

  public long getAllocateMemoryForSchemaRegion() {
    return allocateMemoryForSchemaRegion;
  }

  public void setAllocateMemoryForSchemaRegion(long allocateMemoryForSchemaRegion) {
    this.allocateMemoryForSchemaRegion = allocateMemoryForSchemaRegion;
  }

  public long getAllocateMemoryForSchemaCache() {
    return allocateMemoryForSchemaCache;
  }

  public void setAllocateMemoryForSchemaCache(long allocateMemoryForSchemaCache) {
    this.allocateMemoryForSchemaCache = allocateMemoryForSchemaCache;
  }

  public long getAllocateMemoryForPartitionCache() {
    return allocateMemoryForPartitionCache;
  }

  public void setAllocateMemoryForPartitionCache(long allocateMemoryForPartitionCache) {
    this.allocateMemoryForPartitionCache = allocateMemoryForPartitionCache;
  }

  public long getAllocateMemoryForLastCache() {
    return allocateMemoryForLastCache;
  }

  public void setAllocateMemoryForLastCache(long allocateMemoryForLastCache) {
    this.allocateMemoryForLastCache = allocateMemoryForLastCache;
  }

  public String getReadConsistencyLevel() {
    return readConsistencyLevel;
  }

  public void setReadConsistencyLevel(String readConsistencyLevel) {
    this.readConsistencyLevel = readConsistencyLevel;
  }

  public int getDriverTaskExecutionTimeSliceInMs() {
    return driverTaskExecutionTimeSliceInMs;
  }

  public void setDriverTaskExecutionTimeSliceInMs(int driverTaskExecutionTimeSliceInMs) {
    this.driverTaskExecutionTimeSliceInMs = driverTaskExecutionTimeSliceInMs;
  }

<<<<<<< HEAD
  public double getMemtableProportion() {
    return memtableProportion;
  }

  public void setMemtableProportion(double memtableProportion) {
    this.memtableProportion = memtableProportion;
  }

  public double getCompactionProportion() {
    return compactionProportion;
  }

  public void setCompactionProportion(double compactionProportion) {
    this.compactionProportion = compactionProportion;
=======
  public long getThrottleThreshold() {
    return throttleThreshold;
  }

  public void setThrottleThreshold(long throttleThreshold) {
    this.throttleThreshold = throttleThreshold;
  }

  public String getConfigMessage() {
    String configMessage = "";
    String configContent;
    String[] notShowArray = {
      "NODE_NAME_MATCHER",
      "PARTIAL_NODE_MATCHER",
      "STORAGE_GROUP_MATCHER",
      "STORAGE_GROUP_PATTERN",
      "NODE_MATCHER",
      "NODE_PATTERN"
    };
    List<String> notShowStrings = Arrays.asList(notShowArray);
    for (Field configField : IoTDBConfig.class.getDeclaredFields()) {
      try {
        String configFieldString = configField.getName();
        if (notShowStrings.contains(configFieldString)) {
          continue;
        }
        String configType = configField.getGenericType().getTypeName();
        if (configType.contains("java.lang.String[]")) {
          String[] configList = (String[]) configField.get(this);
          configContent = Arrays.asList(configList).toString();
        } else {
          configContent = configField.get(this).toString();
        }
        configMessage = configMessage + configField.getName() + "=" + configContent + "; ";
      } catch (Exception e) {
        e.printStackTrace();
      }
    }
    return configMessage;
>>>>>>> 37d6cfed
  }
}<|MERGE_RESOLUTION|>--- conflicted
+++ resolved
@@ -84,28 +84,44 @@
 
   public static final Pattern NODE_PATTERN = Pattern.compile(NODE_MATCHER);
 
-  /** Shutdown system or set it to read-only mode when unrecoverable error occurs. */
+  /**
+   * Shutdown system or set it to read-only mode when unrecoverable error occurs.
+   */
   private boolean allowReadOnlyWhenErrorsOccur = true;
 
-  /** Status of current system. */
+  /**
+   * Status of current system.
+   */
   private volatile NodeStatus status = NodeStatus.Running;
 
-  /** whether to enable the mqtt service. */
+  /**
+   * whether to enable the mqtt service.
+   */
   private boolean enableMQTTService = false;
 
-  /** the mqtt service binding host. */
+  /**
+   * the mqtt service binding host.
+   */
   private String mqttHost = "0.0.0.0";
 
-  /** the mqtt service binding port. */
+  /**
+   * the mqtt service binding port.
+   */
   private int mqttPort = 1883;
 
-  /** the handler pool size for handing the mqtt messages. */
+  /**
+   * the handler pool size for handing the mqtt messages.
+   */
   private int mqttHandlerPoolSize = 1;
 
-  /** the mqtt message payload formatter. */
+  /**
+   * the mqtt message payload formatter.
+   */
   private String mqttPayloadFormatter = "json";
 
-  /** max mqtt message size. Unit: byte */
+  /**
+   * max mqtt message size. Unit: byte
+   */
   private int mqttMaxMessageSize = 1048576;
 
   /** Rpc binding address. */
@@ -129,24 +145,36 @@
   /** Min concurrent client number */
   private int rpcMinConcurrentClientNum = Runtime.getRuntime().availableProcessors();
 
-  /** Max concurrent client number */
+  /**
+   * Max concurrent client number
+   */
   private int rpcMaxConcurrentClientNum = 65535;
 
-  /** Memory allocated for the write process */
+  /**
+   * Memory allocated for the write process
+   */
   private long allocateMemoryForWrite = Runtime.getRuntime().maxMemory() * 4 / 10;
 
-  /** Memory allocated for the read process */
+  /**
+   * Memory allocated for the read process
+   */
   private long allocateMemoryForRead = Runtime.getRuntime().maxMemory() * 3 / 10;
 
-  /** Memory allocated for the mtree */
+  /**
+   * Memory allocated for the mtree
+   */
   private long allocateMemoryForSchema = Runtime.getRuntime().maxMemory() / 10;
 
   private volatile int maxQueryDeduplicatedPathNum = 1000;
 
-  /** Ratio of memory allocated for buffered arrays */
+  /**
+   * Ratio of memory allocated for buffered arrays
+   */
   private double bufferedArraysMemoryProportion = 0.6;
 
-  /** Flush proportion for system */
+  /**
+   * Flush proportion for system
+   */
   private double flushProportion = 0.4;
 
   /** Reject proportion for system */
@@ -264,41 +292,59 @@
   private String udfDir =
       IoTDBConstant.EXT_FOLDER_NAME + File.separator + IoTDBConstant.UDF_FOLDER_NAME;
 
-  /** External temporary lib directory for storing downloaded JAR files */
+  /**
+   * External temporary lib directory for storing downloaded JAR files
+   */
   private String temporaryLibDir =
       IoTDBConstant.EXT_FOLDER_NAME + File.separator + IoTDBConstant.TMP_FOLDER_NAME;
 
-  /** External lib directory for trigger, stores user-uploaded JAR files */
+  /**
+   * External lib directory for trigger, stores user-uploaded JAR files
+   */
   private String triggerDir =
       IoTDBConstant.EXT_FOLDER_NAME + File.separator + IoTDBConstant.TRIGGER_FOLDER_NAME;
 
-  /** External lib directory for ext Pipe plugins, stores user-defined JAR files */
+  /**
+   * External lib directory for ext Pipe plugins, stores user-defined JAR files
+   */
   private String extPipeDir =
       IoTDBConstant.EXT_FOLDER_NAME + File.separator + IoTDBConstant.EXT_PIPE_FOLDER_NAME;
 
-  /** External lib directory for MQTT, stores user-uploaded JAR files */
+  /**
+   * External lib directory for MQTT, stores user-uploaded JAR files
+   */
   private String mqttDir =
       IoTDBConstant.EXT_FOLDER_NAME + File.separator + IoTDBConstant.MQTT_FOLDER_NAME;
 
-  /** External lib directory for properties loader, stores user-uploaded JAR files */
+  /**
+   * External lib directory for properties loader, stores user-uploaded JAR files
+   */
   private String externalPropertiesLoaderDir =
       IoTDBConstant.EXT_FOLDER_NAME
           + File.separator
           + IoTDBConstant.EXT_PROPERTIES_LOADER_FOLDER_NAME;
 
-  /** External lib directory for limiter, stores user uploaded JAR files */
+  /**
+   * External lib directory for limiter, stores user uploaded JAR files
+   */
   private String externalLimiterDir =
       IoTDBConstant.EXT_FOLDER_NAME + File.separator + IoTDBConstant.EXT_LIMITER;
 
-  /** Data directories. It can be settled as dataDirs = {"data1", "data2", "data3"}; */
+  /**
+   * Data directories. It can be settled as dataDirs = {"data1", "data2", "data3"};
+   */
   private String[] dataDirs = {
-    IoTDBConstant.DEFAULT_BASE_DIR + File.separator + IoTDBConstant.DATA_FOLDER_NAME
+      IoTDBConstant.DEFAULT_BASE_DIR + File.separator + IoTDBConstant.DATA_FOLDER_NAME
   };
 
-  /** Strategy of multiple directories. */
+  /**
+   * Strategy of multiple directories.
+   */
   private String multiDirStrategyClassName = null;
 
-  /** Consensus directory. */
+  /**
+   * Consensus directory.
+   */
   private String consensusDir = IoTDBConstant.DEFAULT_BASE_DIR + File.separator + "consensus";
 
   private String dataRegionConsensusDir = consensusDir + File.separator + "data_region";
@@ -477,28 +523,44 @@
    */
   private int subCompactionTaskNum = 4;
 
-  /** whether to cache meta data(ChunkMetaData and TsFileMetaData) or not. */
+  /**
+   * whether to cache meta data(ChunkMetaData and TsFileMetaData) or not.
+   */
   private boolean metaDataCacheEnable = true;
 
-  /** Memory allocated for bloomFilter cache in read process */
+  /**
+   * Memory allocated for bloomFilter cache in read process
+   */
   private long allocateMemoryForBloomFilterCache = allocateMemoryForRead / 1001;
 
-  /** Memory allocated for timeSeriesMetaData cache in read process */
+  /**
+   * Memory allocated for timeSeriesMetaData cache in read process
+   */
   private long allocateMemoryForTimeSeriesMetaDataCache = allocateMemoryForRead * 200 / 1001;
 
-  /** Memory allocated for chunk cache in read process */
+  /**
+   * Memory allocated for chunk cache in read process
+   */
   private long allocateMemoryForChunkCache = allocateMemoryForRead * 100 / 1001;
 
-  /** Memory allocated for operators */
+  /**
+   * Memory allocated for operators
+   */
   private long allocateMemoryForCoordinator = allocateMemoryForRead * 50 / 1001;
 
-  /** Memory allocated for operators */
+  /**
+   * Memory allocated for operators
+   */
   private long allocateMemoryForOperators = allocateMemoryForRead * 200 / 1001;
 
-  /** Memory allocated for operators */
+  /**
+   * Memory allocated for operators
+   */
   private long allocateMemoryForDataExchange = allocateMemoryForRead * 200 / 1001;
 
-  /** Memory allocated proportion for timeIndex */
+  /**
+   * Memory allocated proportion for timeIndex
+   */
   private long allocateMemoryForTimeIndex = allocateMemoryForRead * 200 / 1001;
 
   /**
@@ -507,16 +569,24 @@
    */
   private boolean enableQueryMemoryEstimation = true;
 
-  /** Whether to enable Last cache */
+  /**
+   * Whether to enable Last cache
+   */
   private boolean lastCacheEnable = true;
 
-  /** Set true to enable statistics monitor service, false to disable statistics service. */
+  /**
+   * Set true to enable statistics monitor service, false to disable statistics service.
+   */
   private boolean enableStatMonitor = false;
 
-  /** Set true to enable writing monitor time series. */
+  /**
+   * Set true to enable writing monitor time series.
+   */
   private boolean enableMonitorSeriesWrite = false;
 
-  /** Cache size of {@code checkAndGetDataTypeCache} in {@link LocalSchemaProcessor}. */
+  /**
+   * Cache size of {@code checkAndGetDataTypeCache} in {@link LocalSchemaProcessor}.
+   */
   private int schemaRegionDeviceNodeCacheSize = 10000;
 
   /** Cache size of {@code checkAndGetDataTypeCache} in {@link LocalSchemaProcessor}. */
@@ -735,19 +805,29 @@
   /** full path of kerberos keytab file */
   private String kerberosKeytabFilePath = "/path";
 
-  /** kerberos principal */
+  /**
+   * kerberos principal
+   */
   private String kerberosPrincipal = "your principal";
 
-  /** the num of memtable in each storage group */
+  /**
+   * the num of memtable in each storage group
+   */
   private int concurrentWritingTimePartition = 1;
 
-  /** the default fill interval in LinearFill and PreviousFill, -1 means infinite past time */
+  /**
+   * the default fill interval in LinearFill and PreviousFill, -1 means infinite past time
+   */
   private int defaultFillInterval = -1;
 
-  /** The default value of primitive array size in array pool */
+  /**
+   * The default value of primitive array size in array pool
+   */
   private int primitiveArraySize = 32;
 
-  /** whether enable data partition. If disabled, all data belongs to partition 0 */
+  /**
+   * whether enable data partition. If disabled, all data belongs to partition 0
+   */
   private boolean enablePartition = true;
 
   /**
@@ -958,34 +1038,51 @@
   /** Trigger MQTT forward pool size */
   private int triggerForwardMQTTPoolSize = 4;
 
-  /** ThreadPool size for read operation in coordinator */
+  /**
+   * ThreadPool size for read operation in coordinator
+   */
   private int coordinatorReadExecutorSize = 20;
 
-  /** ThreadPool size for write operation in coordinator */
+  /**
+   * ThreadPool size for write operation in coordinator
+   */
   private int coordinatorWriteExecutorSize = 50;
 
-  /** Memory allocated for schemaRegion */
+  /**
+   * Memory allocated for schemaRegion
+   */
   private long allocateMemoryForSchemaRegion = allocateMemoryForSchema * 8 / 10;
 
-  /** Memory allocated for SchemaCache */
+  /**
+   * Memory allocated for SchemaCache
+   */
   private long allocateMemoryForSchemaCache = allocateMemoryForSchema / 10;
 
-  /** Memory allocated for PartitionCache */
+  /**
+   * Memory allocated for PartitionCache
+   */
   private long allocateMemoryForPartitionCache = 0;
 
-  /** Memory allocated for LastCache */
+  /**
+   * Memory allocated for LastCache
+   */
   private long allocateMemoryForLastCache = allocateMemoryForSchema / 10;
 
   private String readConsistencyLevel = "strong";
 
   /** Maximum execution time of a DriverTask */
-  /** Maximum execution time of a DriverTask */
+  /**
+   * Maximum execution time of a DriverTask
+   */
   private int driverTaskExecutionTimeSliceInMs = 100;
 
-  /** Maximum size of wal buffer used in MultiLeader consensus. Unit: byte */
+  /**
+   * Maximum size of wal buffer used in MultiLeader consensus. Unit: byte
+   */
   private long throttleThreshold = 50 * 1024 * 1024 * 1024L;
 
-  IoTDBConfig() {}
+  IoTDBConfig() {
+  }
 
   public float getUdfMemoryBudgetInMB() {
     return udfMemoryBudgetInMB;
@@ -1081,7 +1178,9 @@
     confirmMultiDirStrategy();
   }
 
-  /** if the folders are relative paths, add IOTDB_HOME as the path prefix */
+  /**
+   * if the folders are relative paths, add IOTDB_HOME as the path prefix
+   */
   private void formulateFolders() {
     systemDir = addHomeDir(systemDir);
     schemaDir = addHomeDir(schemaDir);
@@ -3135,7 +3234,6 @@
     this.driverTaskExecutionTimeSliceInMs = driverTaskExecutionTimeSliceInMs;
   }
 
-<<<<<<< HEAD
   public double getMemtableProportion() {
     return memtableProportion;
   }
@@ -3150,7 +3248,8 @@
 
   public void setCompactionProportion(double compactionProportion) {
     this.compactionProportion = compactionProportion;
-=======
+  }
+
   public long getThrottleThreshold() {
     return throttleThreshold;
   }
@@ -3163,12 +3262,12 @@
     String configMessage = "";
     String configContent;
     String[] notShowArray = {
-      "NODE_NAME_MATCHER",
-      "PARTIAL_NODE_MATCHER",
-      "STORAGE_GROUP_MATCHER",
-      "STORAGE_GROUP_PATTERN",
-      "NODE_MATCHER",
-      "NODE_PATTERN"
+        "NODE_NAME_MATCHER",
+        "PARTIAL_NODE_MATCHER",
+        "STORAGE_GROUP_MATCHER",
+        "STORAGE_GROUP_PATTERN",
+        "NODE_MATCHER",
+        "NODE_PATTERN"
     };
     List<String> notShowStrings = Arrays.asList(notShowArray);
     for (Field configField : IoTDBConfig.class.getDeclaredFields()) {
@@ -3190,6 +3289,5 @@
       }
     }
     return configMessage;
->>>>>>> 37d6cfed
   }
 }