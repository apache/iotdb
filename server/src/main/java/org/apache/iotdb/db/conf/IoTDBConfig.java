/*
 * Licensed to the Apache Software Foundation (ASF) under one
 * or more contributor license agreements.  See the NOTICE file
 * distributed with this work for additional information
 * regarding copyright ownership.  The ASF licenses this file
 * to you under the Apache License, Version 2.0 (the
 * "License"); you may not use this file except in compliance
 * with the License.  You may obtain a copy of the License at
 *
 *     http://www.apache.org/licenses/LICENSE-2.0
 *
 * Unless required by applicable law or agreed to in writing,
 * software distributed under the License is distributed on an
 * "AS IS" BASIS, WITHOUT WARRANTIES OR CONDITIONS OF ANY
 * KIND, either express or implied.  See the License for the
 * specific language governing permissions and limitations
 * under the License.
 */
package org.apache.iotdb.db.conf;

import org.apache.iotdb.db.conf.directories.DirectoryManager;
import org.apache.iotdb.db.engine.compaction.CompactionStrategy;
import org.apache.iotdb.db.engine.merge.selector.MergeFileStrategy;
import org.apache.iotdb.db.engine.storagegroup.timeindex.TimeIndexLevel;
import org.apache.iotdb.db.exception.LoadConfigurationException;
import org.apache.iotdb.db.metadata.MManager;
import org.apache.iotdb.db.service.TSServiceImpl;
import org.apache.iotdb.rpc.RpcTransportFactory;
import org.apache.iotdb.tsfile.common.conf.TSFileDescriptor;
import org.apache.iotdb.tsfile.common.constant.TsFileConstant;
import org.apache.iotdb.tsfile.file.metadata.enums.TSDataType;
import org.apache.iotdb.tsfile.file.metadata.enums.TSEncoding;
import org.apache.iotdb.tsfile.fileSystem.FSType;

import org.slf4j.Logger;
import org.slf4j.LoggerFactory;

import java.io.File;
import java.util.regex.Matcher;
import java.util.regex.Pattern;

import static org.apache.iotdb.tsfile.common.constant.TsFileConstant.PATH_SEPARATOR;

public class IoTDBConfig {

  /* Names of Watermark methods */
  public static final String WATERMARK_GROUPED_LSB = "GroupBasedLSBMethod";
  static final String CONFIG_NAME = "iotdb-engine.properties";
  private static final Logger logger = LoggerFactory.getLogger(IoTDBConfig.class);
  private static final String MULTI_DIR_STRATEGY_PREFIX =
      "org.apache.iotdb.db.conf.directories.strategy.";
  private static final String DEFAULT_MULTI_DIR_STRATEGY = "MaxDiskUsableSpaceFirstStrategy";

  // e.g., a31+/$%#&[]{}3e4
  private static final String ID_MATCHER =
      "([a-zA-Z0-9/\"[ ],:@#$%&{}\\[\\]\\-+\\u2E80-\\u9FFF_]+)";

  private static final String STORAGE_GROUP_MATCHER = "([a-zA-Z0-9_.\\u2E80-\\u9FFF]+)";

  // e.g.,  .s1
  private static final String PARTIAL_NODE_MATCHER = "[" + PATH_SEPARATOR + "]" + ID_MATCHER;

  // for path like: root.sg1.d1."1.2.3", root.sg.d1."1.2.3"
  // TODO : need to match the rule of antlr grammar
  private static final String NODE_MATCHER =
      "([" + PATH_SEPARATOR + "][\"])?" + ID_MATCHER + "(" + PARTIAL_NODE_MATCHER + ")*([\"])?";

  public static final Pattern STORAGE_GROUP_PATTERN = Pattern.compile(STORAGE_GROUP_MATCHER);

  public static final Pattern NODE_PATTERN = Pattern.compile(NODE_MATCHER);

  /** Port which the metrics service listens to. */
  private int metricsPort = 8181;

  private boolean enableMetricService = false;

  /** whether to enable the mqtt service. */
  private boolean enableMQTTService = false;

  /** the mqtt service binding host. */
  private String mqttHost = "0.0.0.0";

  /** the mqtt service binding port. */
  private int mqttPort = 1883;

  /** the handler pool size for handing the mqtt messages. */
  private int mqttHandlerPoolSize = 1;

  /** the mqtt message payload formatter. */
  private String mqttPayloadFormatter = "json";

  /** max mqtt message size */
  private int mqttMaxMessageSize = 1048576;

  /** Rpc binding address. */
  private String rpcAddress = "0.0.0.0";

  /** whether to use thrift compression. */
  private boolean rpcThriftCompressionEnable = false;

  /** whether to use Snappy compression before sending data through the network */
  private boolean rpcAdvancedCompressionEnable = false;

  /** Port which the JDBC server listens to. */
  private int rpcPort = 6667;

  /** Max concurrent client number */
  private int rpcMaxConcurrentClientNum = 65535;

  /** Memory allocated for the write process */
  private long allocateMemoryForWrite = Runtime.getRuntime().maxMemory() * 4 / 10;

  /** Memory allocated for the read process */
  private long allocateMemoryForRead = Runtime.getRuntime().maxMemory() * 3 / 10;

  /** Memory allocated for the mtree */
  private long allocateMemoryForSchema = Runtime.getRuntime().maxMemory() * 1 / 10;

  /** Memory allocated for the read process besides cache */
  private long allocateMemoryForReadWithoutCache = Runtime.getRuntime().maxMemory() * 9 / 100;

  private volatile int maxQueryDeduplicatedPathNum = 1000;

  /** Ratio of memory allocated for buffered arrays */
  private double bufferedArraysMemoryProportion = 0.6;

  /** Flush proportion for system */
  private double flushProportion = 0.4;

  /** Reject proportion for system */
  private double rejectProportion = 0.8;

  /** If storage group increased more than this threshold, report to system. */
  private long storageGroupSizeReportThreshold = 16 * 1024 * 1024L;

  /** When inserting rejected, waiting period to check system again */
  private int checkPeriodWhenInsertBlocked = 50;

  /** When inserting rejected exceeds this, throw an exception */
  private int maxWaitingTimeWhenInsertBlockedInMs = 10000;
  /** Is the write ahead log enable. */
  private boolean enableWal = true;

  private volatile boolean readOnly = false;

  private boolean enableDiscardOutOfOrderData = false;

  /**
   * When a certain amount of write ahead logs is reached, they will be flushed to the disk. It is
   * possible to lose at most flush_wal_threshold operations.
   */
  private int flushWalThreshold = 10000;

  /** this variable set timestamp precision as millisecond, microsecond or nanosecond */
  private String timestampPrecision = "ms";

  /**
   * The cycle when write ahead log is periodically forced to be written to disk(in milliseconds) If
   * set this parameter to 0 it means call outputStream.force(true) after every each insert
   */
  private long forceWalPeriodInMs = 100;

  /**
   * The size of the log buffer in each log node (in bytes). Due to the double buffer mechanism, if
   * WAL is enabled and the size of the inserted plan is greater than one-half of this parameter,
   * then the insert plan will be rejected by WAL.
   */
  private int walBufferSize = 16 * 1024 * 1024;

  private int estimatedSeriesSize = 300;

  /**
   * Size of log buffer for every MetaData operation. If the size of a MetaData operation plan is
   * larger than this parameter, then the MetaData operation plan will be rejected by MManager.
   */
  private int mlogBufferSize = 1024 * 1024;

  /** default base dir, stores all IoTDB runtime files */
  private static final String DEFAULT_BASE_DIR = "data";

  /** System directory, including version file for each storage group and metadata */
  private String systemDir = DEFAULT_BASE_DIR + File.separator + IoTDBConstant.SYSTEM_FOLDER_NAME;

  /** Schema directory, including storage set of values. */
  private String schemaDir =
      DEFAULT_BASE_DIR
          + File.separator
          + IoTDBConstant.SYSTEM_FOLDER_NAME
          + File.separator
          + IoTDBConstant.SCHEMA_FOLDER_NAME;

  /** Sync directory, including the lock file, uuid file, device owner map */
  private String syncDir =
      DEFAULT_BASE_DIR
          + File.separator
          + IoTDBConstant.SYSTEM_FOLDER_NAME
          + File.separator
          + IoTDBConstant.SYNC_FOLDER_NAME;

  /** Performance tracing directory, stores performance tracing files */
  private String tracingDir = DEFAULT_BASE_DIR + File.separator + IoTDBConstant.TRACING_FOLDER_NAME;

  /** Query directory, stores temporary files of query */
  private String queryDir = DEFAULT_BASE_DIR + File.separator + IoTDBConstant.QUERY_FOLDER_NAME;

  /** External lib directory, stores user-uploaded JAR files */
  private String extDir = IoTDBConstant.EXT_FOLDER_NAME;

  /** External lib directory for UDF, stores user-uploaded JAR files */
  private String udfDir =
      IoTDBConstant.EXT_FOLDER_NAME + File.separator + IoTDBConstant.UDF_FOLDER_NAME;

  /** Data directory of data. It can be settled as dataDirs = {"data1", "data2", "data3"}; */
  private String[] dataDirs = {"data" + File.separator + "data"};

  /** Strategy of multiple directories. */
  private String multiDirStrategyClassName = null;

  /** Wal directory. */
  private String walDir = DEFAULT_BASE_DIR + File.separator + "wal";

  /** Maximum MemTable number. Invalid when enableMemControl is true. */
  private int maxMemtableNumber = 0;

  /** The amount of data iterate each time in server */
  private int batchSize = 100000;

  /** How many threads can concurrently flush. When <= 0, use CPU core number. */
  private int concurrentFlushThread = Runtime.getRuntime().availableProcessors();

  /** How many threads can concurrently query. When <= 0, use CPU core number. */
  private int concurrentQueryThread = Runtime.getRuntime().availableProcessors();

  /** Is the write mem control for writing enable. */
  private boolean enableMemControl = true;

  /** Is the write ahead log enable. */
  private boolean enableIndex = false;

  /** How many threads can concurrently build index. When <= 0, use CPU core number. */
  private int concurrentIndexBuildThread = Runtime.getRuntime().availableProcessors();

  /**
   * If we enable the memory-control mechanism during index building , {@code indexBufferSize}
   * refers to the byte-size of memory buffer threshold. For each index processor, all indexes in
   * one {@linkplain org.apache.iotdb.db.index.IndexFileProcessor IndexFileProcessor} share a total
   * common buffer size. With the memory-control mechanism, the occupied memory of all raw data and
   * index structures will be counted. If the memory buffer size reaches this threshold, the indexes
   * will be flushed to the disk file. As a result, data in one series may be divided into more than
   * one part and indexed separately.
   */
  private long indexBufferSize = 128 * 1024 * 1024L;

  /**
   * the index framework adopts sliding window model to preprocess the original tv list in the
   * subsequence matching task.
   */
  private int defaultIndexWindowRange = 10;

  /** index directory. */
  private String indexRootFolder = "data" + File.separator + "index";

  /** When a TsFile's file size (in byte) exceed this, the TsFile is forced closed. */
  private long tsFileSizeThreshold = 1L;

  /** When a memTable's size (in byte) exceeds this, the memtable is flushed to disk. */
  private long memtableSizeThreshold = 1024 * 1024 * 1024L;

  /** When average series point number reaches this, flush the memtable to disk */
  private int avgSeriesPointNumberThreshold = 100000;

  /**
   * Work when tsfile_manage_strategy is level_strategy. When merge point number reaches this, merge
   * the files to the last level. During a merge, if a chunk with less number of chunks than this
   * parameter, the chunk will be merged with its succeeding chunks even if it is not overflowed,
   * until the merged chunks reach this threshold and the new chunk will be flushed.
   */
  private int mergeChunkPointNumberThreshold = 100000;

  /**
   * Works when the compaction_strategy is LEVEL_COMPACTION. When point number of a page reaches
   * this, use "append merge" instead of "deserialize merge".
   */
  private int mergePagePointNumberThreshold = 100;

  /** LEVEL_COMPACTION, NO_COMPACTION */
  private CompactionStrategy compactionStrategy = CompactionStrategy.LEVEL_COMPACTION;

  /**
   * Works when the compaction_strategy is LEVEL_COMPACTION. Whether to merge unseq files into seq
   * files or not.
   */
  private boolean enableUnseqCompaction = true;

  /**
   * Works when the compaction_strategy is LEVEL_COMPACTION. The max seq file num of each level.
   * When the num of files in one level exceeds this, the files in this level will merge to one and
   * put to upper level.
   */
  private int seqFileNumInEachLevel = 6;

  /** Works when the compaction_strategy is LEVEL_COMPACTION. The max num of seq level. */
  private int seqLevelNum = 3;

  /**
   * Works when compaction_strategy is LEVEL_COMPACTION. The max ujseq file num of each level. When
   * the num of files in one level exceeds this, the files in this level will merge to one and put
   * to upper level.
   */
  private int unseqFileNumInEachLevel = 10;

  /** Works when the compaction_strategy is LEVEL_COMPACTION. The max num of unseq level. */
  private int unseqLevelNum = 1;

  /** whether to cache meta data(ChunkMetaData and TsFileMetaData) or not. */
  private boolean metaDataCacheEnable = true;

  /** Memory allocated for timeSeriesMetaData cache in read process */
  private long allocateMemoryForTimeSeriesMetaDataCache = allocateMemoryForRead / 10;

  /** Memory allocated for chunkMetaData cache in read process */
  private long allocateMemoryForChunkMetaDataCache = allocateMemoryForRead / 10;

  /** Memory allocated for chunk cache in read process */
  private long allocateMemoryForChunkCache = allocateMemoryForRead / 10;

  /** Whether to enable Last cache */
  private boolean lastCacheEnable = true;

  /** Set true to enable statistics monitor service, false to disable statistics service. */
  private boolean enableStatMonitor = false;

  /** Set true to enable writing monitor time series. */
  private boolean enableMonitorSeriesWrite = false;

  /** Cache size of {@code checkAndGetDataTypeCache} in {@link MManager}. */
  private int mManagerCacheSize = 300000;

  /** Cache size of {@code checkAndGetDataTypeCache} in {@link MManager}. */
  private int mRemoteSchemaCacheSize = 100000;

  /** Is external sort enable. */
  private boolean enableExternalSort = true;

  /**
   * The threshold of items in external sort. If the number of chunks participating in sorting
   * exceeds this threshold, external sorting is enabled, otherwise memory sorting is used.
   */
  private int externalSortThreshold = 1000;

  /** Is this IoTDB instance a receiver of sync or not. */
  private boolean isSyncEnable = false;
  /** If this IoTDB instance is a receiver of sync, set the server port. */
  private int syncServerPort = 5555;
  /**
   * Set the language version when loading file including error information, default value is "EN"
   */
  private String languageVersion = "EN";

  private String ipWhiteList = "0.0.0.0/0";
  /** Examining period of cache file reader : 100 seconds. */
  private long cacheFileReaderClearPeriod = 100000;

  /** the max executing time of query in ms. */
  private int queryTimeThreshold = 60000;

  /** Replace implementation class of JDBC service */
  private String rpcImplClassName = TSServiceImpl.class.getName();

  /** Is stat performance of sub-module enable. */
  private boolean enablePerformanceStat = false;

  /** Is performance tracing enable. */
  private boolean enablePerformanceTracing = false;

  /** The display of stat performance interval in ms. */
  private long performanceStatDisplayInterval = 60000;

  /** The memory used for stat performance. */
  private int performanceStatMemoryInKB = 20;
  /** whether use chunkBufferPool. */
  private boolean chunkBufferPoolEnable = false;

  /** Switch of watermark function */
  private boolean enableWatermark = false;

  /** Secret key for watermark */
  private String watermarkSecretKey = "IoTDB*2019@Beijing";

  /** Bit string of watermark */
  private String watermarkBitString = "100101110100";

  /** Watermark method and parameters */
  private String watermarkMethod = "GroupBasedLSBMethod(embed_row_cycle=2,embed_lsb_num=5)";

  /** Switch of creating schema automatically */
  private boolean enableAutoCreateSchema = true;

  /** register time series as which type when receiving boolean string "true" or "false" */
  private TSDataType booleanStringInferType = TSDataType.BOOLEAN;

  /** register time series as which type when receiving an integer string "67" */
  private TSDataType integerStringInferType = TSDataType.FLOAT;

  /**
   * register time series as which type when receiving an integer string and using float may lose
   * precision num > 2 ^ 24
   */
  private TSDataType longStringInferType = TSDataType.DOUBLE;

  /** register time series as which type when receiving a floating number string "6.7" */
  private TSDataType floatingStringInferType = TSDataType.FLOAT;

  /**
   * register time series as which type when receiving the Literal NaN. Values can be DOUBLE, FLOAT
   * or TEXT
   */
  private TSDataType nanStringInferType = TSDataType.DOUBLE;

  /** Storage group level when creating schema automatically is enabled */
  private int defaultStorageGroupLevel = 1;

  /** BOOLEAN encoding when creating schema automatically is enabled */
  private TSEncoding defaultBooleanEncoding = TSEncoding.RLE;

  /** INT32 encoding when creating schema automatically is enabled */
  private TSEncoding defaultInt32Encoding = TSEncoding.RLE;

  /** INT64 encoding when creating schema automatically is enabled */
  private TSEncoding defaultInt64Encoding = TSEncoding.RLE;

  /** FLOAT encoding when creating schema automatically is enabled */
  private TSEncoding defaultFloatEncoding = TSEncoding.GORILLA;

  /** DOUBLE encoding when creating schema automatically is enabled */
  private TSEncoding defaultDoubleEncoding = TSEncoding.GORILLA;

  /** TEXT encoding when creating schema automatically is enabled */
  private TSEncoding defaultTextEncoding = TSEncoding.PLAIN;

  /** How much memory (in byte) can be used by a single merge task. */
  private long mergeMemoryBudget = (long) (Runtime.getRuntime().maxMemory() * 0.1);

  /** How many threads will be set up to perform upgrade tasks. */
  private int upgradeThreadNum = 1;

  /** How many threads will be set up to perform main merge tasks. */
  private int mergeThreadNum = 1;

  /** How many threads will be set up to perform unseq merge chunk sub-tasks. */
  private int mergeChunkSubThreadNum = 4;

  /**
   * If one merge file selection runs for more than this time, it will be ended and its current
   * selection will be used as final selection. Unit: millis. When < 0, it means time is unbounded.
   */
  private long mergeFileSelectionTimeBudget = 30 * 1000L;

  /**
   * When set to true, if some crashed merges are detected during system rebooting, such merges will
   * be continued, otherwise, the unfinished parts of such merges will not be continued while the
   * finished parts still remain as they are.
   */
  private boolean continueMergeAfterReboot = false;

  /**
   * A global merge will be performed each such interval, that is, each storage group will be merged
   * (if proper merge candidates can be found). Unit: second.
   */
  private long mergeIntervalSec = 0L;

  /**
   * When set to true, all unseq merges becomes full merge (the whole SeqFiles are re-written
   * despite how much they are overflowed). This may increase merge overhead depending on how much
   * the SeqFiles are overflowed.
   */
  private boolean forceFullMerge = false;

  /** The limit of compaction merge can reach per second */
  private int mergeWriteThroughputMbPerSec = 8;

  /**
   * How many thread will be set up to perform compaction, 10 by default. Set to 1 when less than or
   * equal to 0.
   */
  private int compactionThreadNum = 10;

  private MergeFileStrategy mergeFileStrategy = MergeFileStrategy.MAX_SERIES_NUM;

  /** Default system file storage is in local file system (unsupported) */
  private FSType systemFileStorageFs = FSType.LOCAL;

  /** Default TSfile storage is in local file system */
  private FSType tsFileStorageFs = FSType.LOCAL;

  /** Default core-site.xml file path is /etc/hadoop/conf/core-site.xml */
  private String coreSitePath = "/etc/hadoop/conf/core-site.xml";

  /** Default hdfs-site.xml file path is /etc/hadoop/conf/hdfs-site.xml */
  private String hdfsSitePath = "/etc/hadoop/conf/hdfs-site.xml";

  /** Default HDFS ip is localhost */
  private String hdfsIp = "localhost";

  /** Default HDFS port is 9000 */
  private String hdfsPort = "9000";

  /** Default DFS NameServices is hdfsnamespace */
  private String dfsNameServices = "hdfsnamespace";

  /** Default DFS HA name nodes are nn1 and nn2 */
  private String dfsHaNamenodes = "nn1,nn2";

  /** Default DFS HA automatic failover is enabled */
  private boolean dfsHaAutomaticFailoverEnabled = true;

  /**
   * Default DFS client failover proxy provider is
   * "org.apache.hadoop.hdfs.server.namenode.ha.ConfiguredFailoverProxyProvider"
   */
  private String dfsClientFailoverProxyProvider =
      "org.apache.hadoop.hdfs.server.namenode.ha.ConfiguredFailoverProxyProvider";

  /** whether use kerberos to authenticate hdfs */
  private boolean useKerberos = false;

  /** full path of kerberos keytab file */
  private String kerberosKeytabFilePath = "/path";

  /** kerberos principal */
  private String kerberosPrincipal = "principal";

  /** the num of memtable in each storage group */
  private int concurrentWritingTimePartition = 1;

  /** the default fill interval in LinearFill and PreviousFill, -1 means infinite past time */
  private int defaultFillInterval = -1;

  /**
   * default TTL for storage groups that are not set TTL by statements, in ms
   *
   * <p>Notice: if this property is changed, previous created storage group which are not set TTL
   * will also be affected.
   */
  private long defaultTTL = Long.MAX_VALUE;

  /** The default value of primitive array size in array pool */
  private int primitiveArraySize = 128;

  /** whether enable data partition. If disabled, all data belongs to partition 0 */
  private boolean enablePartition = false;

  /** whether enable MTree snapshot */
  private boolean enableMTreeSnapshot = false;

  /** Interval line number of mlog.txt when creating a checkpoint and saving snapshot of mtree */
  private int mtreeSnapshotInterval = 100000;

  /**
   * Threshold interval time of MTree modification. If the last modification time is less than this
   * threshold, MTree snapshot will not be created. Unit: second. Default: 1 hour(3600 seconds)
   */
  private int mtreeSnapshotThresholdTime = 3600;

  /** Time range for partitioning data inside each storage group, the unit is second */
  private long partitionInterval = 604800;

  /**
   * Level of TimeIndex, which records the start time and end time of TsFileResource. Currently,
   * DEVICE_TIME_INDEX and FILE_TIME_INDEX are supported, and could not be changed after first set.
   */
  private TimeIndexLevel timeIndexLevel = TimeIndexLevel.DEVICE_TIME_INDEX;

  // just for test
  // wait for 60 second by default.
  private int thriftServerAwaitTimeForStopService = 60;

  private int queryCacheSizeInMetric = 50;

  // max size for tag and attribute of one time series
  private int tagAttributeTotalSize = 700;

  // In one insert (one device, one timestamp, multiple measurements),
  // if enable partial insert, one measurement failure will not impact other measurements
  private boolean enablePartialInsert = true;

  // Open ID Secret
  private String openIdProviderUrl = null;

  // the authorizer provider class which extends BasicAuthorizer
  private String authorizerProvider = "org.apache.iotdb.db.auth.authorizer.LocalFileAuthorizer";

  /**
   * Used to estimate the memory usage of text fields in a UDF query. It is recommended to set this
   * value to be slightly larger than the average length of all text records.
   */
  private int udfInitialByteArrayLengthForMemoryControl = 48;

  /**
   * How much memory may be used in ONE UDF query (in MB).
   *
   * <p>The upper limit is 20% of allocated memory for read.
   *
   * <p>udfMemoryBudgetInMB = udfReaderMemoryBudgetInMB + udfTransformerMemoryBudgetInMB +
   * udfCollectorMemoryBudgetInMB
   */
  private float udfMemoryBudgetInMB = (float) Math.min(30.0f, 0.2 * allocateMemoryForRead);

  private float udfReaderMemoryBudgetInMB = (float) (1.0 / 3 * udfMemoryBudgetInMB);

  private float udfTransformerMemoryBudgetInMB = (float) (1.0 / 3 * udfMemoryBudgetInMB);

  private float udfCollectorMemoryBudgetInMB = (float) (1.0 / 3 * udfMemoryBudgetInMB);

  // time in nanosecond precision when starting up
  private long startUpNanosecond = System.nanoTime();

  /** thrift max frame size, the default is 15MB, we change it to 64MB */
  private int thriftMaxFrameSize = 67108864;

  /** thrift init buffer size, the default is 1KB. */
  private int thriftInitBufferSize = 1024;

  /** time interval in minute for calculating query frequency */
  private int frequencyIntervalInMinute = 1;

  /** time cost(ms) threshold for slow query */
  private long slowQueryThreshold = 5000;

  /** if the debug_state is true, we will print more details about the process of query */
  private boolean debugState = false;

<<<<<<< HEAD
  /**
   * whether enable the rpc service. This parameter has no a corresponding field
   * in the iotdb-engine.properties
   */
  private boolean enableRPCService = true;

  /**
   * the size of ioTaskQueue
   */
=======
  /** the size of ioTaskQueue */
>>>>>>> 67b08f90
  private int ioTaskQueueSizeForFlushing = 10;

  /** the number of virtual storage groups per user-defined storage group */
  private int virtualStorageGroupNum = 1;

  public IoTDBConfig() {
    // empty constructor
  }

  public float getUdfMemoryBudgetInMB() {
    return udfMemoryBudgetInMB;
  }

  public void setUdfMemoryBudgetInMB(float udfMemoryBudgetInMB) {
    this.udfMemoryBudgetInMB = udfMemoryBudgetInMB;
  }

  public float getUdfReaderMemoryBudgetInMB() {
    return udfReaderMemoryBudgetInMB;
  }

  public void setUdfReaderMemoryBudgetInMB(float udfReaderMemoryBudgetInMB) {
    this.udfReaderMemoryBudgetInMB = udfReaderMemoryBudgetInMB;
  }

  public float getUdfTransformerMemoryBudgetInMB() {
    return udfTransformerMemoryBudgetInMB;
  }

  public void setUdfTransformerMemoryBudgetInMB(float udfTransformerMemoryBudgetInMB) {
    this.udfTransformerMemoryBudgetInMB = udfTransformerMemoryBudgetInMB;
  }

  public float getUdfCollectorMemoryBudgetInMB() {
    return udfCollectorMemoryBudgetInMB;
  }

  public void setUdfCollectorMemoryBudgetInMB(float udfCollectorMemoryBudgetInMB) {
    this.udfCollectorMemoryBudgetInMB = udfCollectorMemoryBudgetInMB;
  }

  public int getUdfInitialByteArrayLengthForMemoryControl() {
    return udfInitialByteArrayLengthForMemoryControl;
  }

  public void setUdfInitialByteArrayLengthForMemoryControl(
      int udfInitialByteArrayLengthForMemoryControl) {
    this.udfInitialByteArrayLengthForMemoryControl = udfInitialByteArrayLengthForMemoryControl;
  }

  public int getConcurrentWritingTimePartition() {
    return concurrentWritingTimePartition;
  }

  void setConcurrentWritingTimePartition(int concurrentWritingTimePartition) {
    this.concurrentWritingTimePartition = concurrentWritingTimePartition;
  }

  public int getDefaultFillInterval() {
    return defaultFillInterval;
  }

  public void setDefaultFillInterval(int defaultFillInterval) {
    this.defaultFillInterval = defaultFillInterval;
  }

  public boolean isEnablePartition() {
    return enablePartition;
  }

  public void setEnablePartition(boolean enablePartition) {
    this.enablePartition = enablePartition;
  }

  public boolean isEnableMTreeSnapshot() {
    return enableMTreeSnapshot;
  }

  public void setEnableMTreeSnapshot(boolean enableMTreeSnapshot) {
    this.enableMTreeSnapshot = enableMTreeSnapshot;
  }

  public int getMtreeSnapshotInterval() {
    return mtreeSnapshotInterval;
  }

  public void setMtreeSnapshotInterval(int mtreeSnapshotInterval) {
    this.mtreeSnapshotInterval = mtreeSnapshotInterval;
  }

  public int getMtreeSnapshotThresholdTime() {
    return mtreeSnapshotThresholdTime;
  }

  public void setMtreeSnapshotThresholdTime(int mtreeSnapshotThresholdTime) {
    this.mtreeSnapshotThresholdTime = mtreeSnapshotThresholdTime;
  }

  public long getPartitionInterval() {
    return partitionInterval;
  }

  public void setPartitionInterval(long partitionInterval) {
    this.partitionInterval = partitionInterval;
  }

  public TimeIndexLevel getTimeIndexLevel() {
    return timeIndexLevel;
  }

  public void setTimeIndexLevel(String timeIndexLevel) {
    this.timeIndexLevel = TimeIndexLevel.valueOf(timeIndexLevel);
  }

  void updatePath() {
    formulateFolders();
    confirmMultiDirStrategy();
  }

  /** if the folders are relative paths, add IOTDB_HOME as the path prefix */
  private void formulateFolders() {
    systemDir = addHomeDir(systemDir);
    schemaDir = addHomeDir(schemaDir);
    syncDir = addHomeDir(syncDir);
    tracingDir = addHomeDir(tracingDir);
    walDir = addHomeDir(walDir);
    indexRootFolder = addHomeDir(indexRootFolder);
    extDir = addHomeDir(extDir);
    udfDir = addHomeDir(udfDir);

    if (TSFileDescriptor.getInstance().getConfig().getTSFileStorageFs().equals(FSType.HDFS)) {
      String hdfsDir = getHdfsDir();
      queryDir = hdfsDir + File.separatorChar + queryDir;
      for (int i = 0; i < dataDirs.length; i++) {
        dataDirs[i] = hdfsDir + File.separatorChar + dataDirs[i];
      }
    } else {
      queryDir = addHomeDir(queryDir);
      for (int i = 0; i < dataDirs.length; i++) {
        dataDirs[i] = addHomeDir(dataDirs[i]);
      }
    }
  }

  void reloadDataDirs(String[] dataDirs) throws LoadConfigurationException {
    if (TSFileDescriptor.getInstance().getConfig().getTSFileStorageFs().equals(FSType.HDFS)) {
      String hdfsDir = getHdfsDir();
      for (int i = 0; i < dataDirs.length; i++) {
        dataDirs[i] = hdfsDir + File.separatorChar + dataDirs[i];
      }
    } else {
      for (int i = 0; i < dataDirs.length; i++) {
        dataDirs[i] = addHomeDir(dataDirs[i]);
      }
    }
    this.dataDirs = dataDirs;
    DirectoryManager.getInstance().updateFileFolders();
  }

  private String addHomeDir(String dir) {
    String homeDir = System.getProperty(IoTDBConstant.IOTDB_HOME, null);
    if (!new File(dir).isAbsolute() && homeDir != null && homeDir.length() > 0) {
      if (!homeDir.endsWith(File.separator)) {
        dir = homeDir + File.separatorChar + dir;
      } else {
        dir = homeDir + dir;
      }
    }
    return dir;
  }

  private void confirmMultiDirStrategy() {
    if (getMultiDirStrategyClassName() == null) {
      multiDirStrategyClassName = DEFAULT_MULTI_DIR_STRATEGY;
    }
    if (!getMultiDirStrategyClassName().contains(TsFileConstant.PATH_SEPARATOR)) {
      multiDirStrategyClassName = MULTI_DIR_STRATEGY_PREFIX + multiDirStrategyClassName;
    }

    try {
      Class.forName(multiDirStrategyClassName);
    } catch (ClassNotFoundException e) {
      logger.warn(
          "Cannot find given directory strategy {}, using the default value",
          getMultiDirStrategyClassName(),
          e);
      setMultiDirStrategyClassName(MULTI_DIR_STRATEGY_PREFIX + DEFAULT_MULTI_DIR_STRATEGY);
    }
  }

  private String getHdfsDir() {
    String[] hdfsIps = TSFileDescriptor.getInstance().getConfig().getHdfsIp();
    String hdfsDir = "hdfs://";
    if (hdfsIps.length > 1) {
      hdfsDir += TSFileDescriptor.getInstance().getConfig().getDfsNameServices();
    } else {
      hdfsDir += hdfsIps[0] + ":" + TSFileDescriptor.getInstance().getConfig().getHdfsPort();
    }
    return hdfsDir;
  }

  public String[] getDataDirs() {
    return dataDirs;
  }

  public int getMetricsPort() {
    return metricsPort;
  }

  void setMetricsPort(int metricsPort) {
    this.metricsPort = metricsPort;
  }

  public boolean isEnableMetricService() {
    return enableMetricService;
  }

  public void setEnableMetricService(boolean enableMetricService) {
    this.enableMetricService = enableMetricService;
  }

  void setDataDirs(String[] dataDirs) {
    this.dataDirs = dataDirs;
  }

  public String getRpcAddress() {
    return rpcAddress;
  }

  public void setRpcAddress(String rpcAddress) {
    this.rpcAddress = rpcAddress;
  }

  public int getRpcPort() {
    return rpcPort;
  }

  public void setRpcPort(int rpcPort) {
    this.rpcPort = rpcPort;
  }

  public String getTimestampPrecision() {
    return timestampPrecision;
  }

  public void setTimestampPrecision(String timestampPrecision) {
    if (!(timestampPrecision.equals("ms")
        || timestampPrecision.equals("us")
        || timestampPrecision.equals("ns"))) {
      logger.error(
          "Wrong timestamp precision, please set as: ms, us or ns ! Current is: "
              + timestampPrecision);
      System.exit(-1);
    }
    this.timestampPrecision = timestampPrecision;
  }

  public boolean isEnableWal() {
    return enableWal;
  }

  public void setEnableWal(boolean enableWal) {
    this.enableWal = enableWal;
  }

  public boolean isEnableDiscardOutOfOrderData() {
    return enableDiscardOutOfOrderData;
  }

  public void setEnableDiscardOutOfOrderData(boolean enableDiscardOutOfOrderData) {
    this.enableDiscardOutOfOrderData = enableDiscardOutOfOrderData;
  }

  public int getFlushWalThreshold() {
    return flushWalThreshold;
  }

  public void setFlushWalThreshold(int flushWalThreshold) {
    this.flushWalThreshold = flushWalThreshold;
  }

  public long getForceWalPeriodInMs() {
    return forceWalPeriodInMs;
  }

  public void setForceWalPeriodInMs(long forceWalPeriodInMs) {
    this.forceWalPeriodInMs = forceWalPeriodInMs;
  }

  public String getSystemDir() {
    return systemDir;
  }

  void setSystemDir(String systemDir) {
    this.systemDir = systemDir;
  }

  public String getSchemaDir() {
    return schemaDir;
  }

  public void setSchemaDir(String schemaDir) {
    this.schemaDir = schemaDir;
  }

  public String getSyncDir() {
    return syncDir;
  }

  void setSyncDir(String syncDir) {
    this.syncDir = syncDir;
  }

  public String getTracingDir() {
    return tracingDir;
  }

  void setTracingDir(String tracingDir) {
    this.tracingDir = tracingDir;
  }

  public String getQueryDir() {
    return queryDir;
  }

  void setQueryDir(String queryDir) {
    this.queryDir = queryDir;
  }

  public String getWalDir() {
    return walDir;
  }

  void setWalDir(String walDir) {
    this.walDir = walDir;
  }

  public String getExtDir() {
    return extDir;
  }

  public void setExtDir(String extDir) {
    this.extDir = extDir;
  }

  public String getUdfDir() {
    return udfDir;
  }

  public void setUdfDir(String udfDir) {
    this.udfDir = udfDir;
  }

  public String getMultiDirStrategyClassName() {
    return multiDirStrategyClassName;
  }

  void setMultiDirStrategyClassName(String multiDirStrategyClassName) {
    this.multiDirStrategyClassName = multiDirStrategyClassName;
  }

  public int getBatchSize() {
    return batchSize;
  }

  void setBatchSize(int batchSize) {
    this.batchSize = batchSize;
  }

  public int getMaxMemtableNumber() {
    return maxMemtableNumber;
  }

  public void setMaxMemtableNumber(int maxMemtableNumber) {
    this.maxMemtableNumber = maxMemtableNumber;
  }

  public int getConcurrentFlushThread() {
    return concurrentFlushThread;
  }

  void setConcurrentFlushThread(int concurrentFlushThread) {
    this.concurrentFlushThread = concurrentFlushThread;
  }

  public int getConcurrentQueryThread() {
    return concurrentQueryThread;
  }

  void setConcurrentQueryThread(int concurrentQueryThread) {
    this.concurrentQueryThread = concurrentQueryThread;
  }

  public long getTsFileSizeThreshold() {
    return tsFileSizeThreshold;
  }

  public void setTsFileSizeThreshold(long tsFileSizeThreshold) {
    this.tsFileSizeThreshold = tsFileSizeThreshold;
  }

  public boolean isEnableStatMonitor() {
    return enableStatMonitor;
  }

  public void setEnableStatMonitor(boolean enableStatMonitor) {
    this.enableStatMonitor = enableStatMonitor;
  }

  public boolean isEnableMonitorSeriesWrite() {
    return enableMonitorSeriesWrite;
  }

  public void setEnableMonitorSeriesWrite(boolean enableMonitorSeriesWrite) {
    this.enableMonitorSeriesWrite = enableMonitorSeriesWrite;
  }

  public int getRpcMaxConcurrentClientNum() {
    return rpcMaxConcurrentClientNum;
  }

  void setRpcMaxConcurrentClientNum(int rpcMaxConcurrentClientNum) {
    this.rpcMaxConcurrentClientNum = rpcMaxConcurrentClientNum;
  }

  public int getmManagerCacheSize() {
    return mManagerCacheSize;
  }

  void setmManagerCacheSize(int mManagerCacheSize) {
    this.mManagerCacheSize = mManagerCacheSize;
  }

  public int getmRemoteSchemaCacheSize() {
    return mRemoteSchemaCacheSize;
  }

  public void setmRemoteSchemaCacheSize(int mRemoteSchemaCacheSize) {
    this.mRemoteSchemaCacheSize = mRemoteSchemaCacheSize;
  }

  public boolean isSyncEnable() {
    return isSyncEnable;
  }

  public void setSyncEnable(boolean syncEnable) {
    isSyncEnable = syncEnable;
  }

  public int getSyncServerPort() {
    return syncServerPort;
  }

  void setSyncServerPort(int syncServerPort) {
    this.syncServerPort = syncServerPort;
  }

  String getLanguageVersion() {
    return languageVersion;
  }

  void setLanguageVersion(String languageVersion) {
    this.languageVersion = languageVersion;
  }

  public String getIpWhiteList() {
    return ipWhiteList;
  }

  public void setIpWhiteList(String ipWhiteList) {
    this.ipWhiteList = ipWhiteList;
  }

  public long getCacheFileReaderClearPeriod() {
    return cacheFileReaderClearPeriod;
  }

  public void setCacheFileReaderClearPeriod(long cacheFileReaderClearPeriod) {
    this.cacheFileReaderClearPeriod = cacheFileReaderClearPeriod;
  }

  public int getQueryTimeThreshold() {
    return queryTimeThreshold;
  }

  public void setQueryTimeThreshold(int queryTimeThreshold) {
    this.queryTimeThreshold = queryTimeThreshold;
  }

  public boolean isReadOnly() {
    return readOnly;
  }

  public void setReadOnly(boolean readOnly) {
    this.readOnly = readOnly;
  }

  public String getRpcImplClassName() {
    return rpcImplClassName;
  }

  public void setRpcImplClassName(String rpcImplClassName) {
    this.rpcImplClassName = rpcImplClassName;
  }

  public int getWalBufferSize() {
    return walBufferSize;
  }

  public void setWalBufferSize(int walBufferSize) {
    this.walBufferSize = walBufferSize;
  }

  public int getEstimatedSeriesSize() {
    return estimatedSeriesSize;
  }

  public void setEstimatedSeriesSize(int estimatedSeriesSize) {
    this.estimatedSeriesSize = estimatedSeriesSize;
  }

  public boolean isChunkBufferPoolEnable() {
    return chunkBufferPoolEnable;
  }

  void setChunkBufferPoolEnable(boolean chunkBufferPoolEnable) {
    this.chunkBufferPoolEnable = chunkBufferPoolEnable;
  }

  public long getMergeMemoryBudget() {
    return mergeMemoryBudget;
  }

  void setMergeMemoryBudget(long mergeMemoryBudget) {
    this.mergeMemoryBudget = mergeMemoryBudget;
  }

  public int getMergeThreadNum() {
    return mergeThreadNum;
  }

  void setMergeThreadNum(int mergeThreadNum) {
    this.mergeThreadNum = mergeThreadNum;
  }

  public boolean isContinueMergeAfterReboot() {
    return continueMergeAfterReboot;
  }

  void setContinueMergeAfterReboot(boolean continueMergeAfterReboot) {
    this.continueMergeAfterReboot = continueMergeAfterReboot;
  }

  public long getMergeIntervalSec() {
    return mergeIntervalSec;
  }

  void setMergeIntervalSec(long mergeIntervalSec) {
    this.mergeIntervalSec = mergeIntervalSec;
  }

  public double getBufferedArraysMemoryProportion() {
    return bufferedArraysMemoryProportion;
  }

  public void setBufferedArraysMemoryProportion(double bufferedArraysMemoryProportion) {
    this.bufferedArraysMemoryProportion = bufferedArraysMemoryProportion;
  }

  public double getFlushProportion() {
    return flushProportion;
  }

  public void setFlushProportion(double flushProportion) {
    this.flushProportion = flushProportion;
  }

  public double getRejectProportion() {
    return rejectProportion;
  }

  public void setRejectProportion(double rejectProportion) {
    this.rejectProportion = rejectProportion;
  }

  public long getStorageGroupSizeReportThreshold() {
    return storageGroupSizeReportThreshold;
  }

  public void setStorageGroupSizeReportThreshold(long storageGroupSizeReportThreshold) {
    this.storageGroupSizeReportThreshold = storageGroupSizeReportThreshold;
  }

  public long getAllocateMemoryForWrite() {
    return allocateMemoryForWrite;
  }

  public void setAllocateMemoryForWrite(long allocateMemoryForWrite) {
    this.allocateMemoryForWrite = allocateMemoryForWrite;
  }

  public long getAllocateMemoryForSchema() {
    return allocateMemoryForSchema;
  }

  void setAllocateMemoryForSchema(long allocateMemoryForSchema) {
    this.allocateMemoryForSchema = allocateMemoryForSchema;
  }

  long getAllocateMemoryForRead() {
    return allocateMemoryForRead;
  }

  void setAllocateMemoryForRead(long allocateMemoryForRead) {
    this.allocateMemoryForRead = allocateMemoryForRead;
  }

  public long getAllocateMemoryForReadWithoutCache() {
    return allocateMemoryForReadWithoutCache;
  }

  public void setAllocateMemoryForReadWithoutCache(long allocateMemoryForReadWithoutCache) {
    this.allocateMemoryForReadWithoutCache = allocateMemoryForReadWithoutCache;
  }

  public boolean isEnableExternalSort() {
    return enableExternalSort;
  }

  void setEnableExternalSort(boolean enableExternalSort) {
    this.enableExternalSort = enableExternalSort;
  }

  public int getExternalSortThreshold() {
    return externalSortThreshold;
  }

  void setExternalSortThreshold(int externalSortThreshold) {
    this.externalSortThreshold = externalSortThreshold;
  }

  public boolean isEnablePerformanceStat() {
    return enablePerformanceStat;
  }

  public void setEnablePerformanceStat(boolean enablePerformanceStat) {
    this.enablePerformanceStat = enablePerformanceStat;
  }

  public boolean isEnablePerformanceTracing() {
    return enablePerformanceTracing;
  }

  public void setEnablePerformanceTracing(boolean enablePerformanceTracing) {
    this.enablePerformanceTracing = enablePerformanceTracing;
  }

  public long getPerformanceStatDisplayInterval() {
    return performanceStatDisplayInterval;
  }

  void setPerformanceStatDisplayInterval(long performanceStatDisplayInterval) {
    this.performanceStatDisplayInterval = performanceStatDisplayInterval;
  }

  public int getPerformanceStatMemoryInKB() {
    return performanceStatMemoryInKB;
  }

  void setPerformanceStatMemoryInKB(int performanceStatMemoryInKB) {
    this.performanceStatMemoryInKB = performanceStatMemoryInKB;
  }

  public boolean isEnablePartialInsert() {
    return enablePartialInsert;
  }

  public void setEnablePartialInsert(boolean enablePartialInsert) {
    this.enablePartialInsert = enablePartialInsert;
  }

  public boolean isForceFullMerge() {
    return forceFullMerge;
  }

  void setForceFullMerge(boolean forceFullMerge) {
    this.forceFullMerge = forceFullMerge;
  }

  public int getCompactionThreadNum() {
    return compactionThreadNum;
  }

  public void setCompactionThreadNum(int compactionThreadNum) {
    this.compactionThreadNum = compactionThreadNum;
  }

  public int getMergeWriteThroughputMbPerSec() {
    return mergeWriteThroughputMbPerSec;
  }

  public void setMergeWriteThroughputMbPerSec(int mergeWriteThroughputMbPerSec) {
    this.mergeWriteThroughputMbPerSec = mergeWriteThroughputMbPerSec;
  }

  public boolean isEnableMemControl() {
    return enableMemControl;
  }

  public void setEnableMemControl(boolean enableMemControl) {
    this.enableMemControl = enableMemControl;
  }

  public long getMemtableSizeThreshold() {
    return memtableSizeThreshold;
  }

  public void setMemtableSizeThreshold(long memtableSizeThreshold) {
    this.memtableSizeThreshold = memtableSizeThreshold;
  }

  public int getAvgSeriesPointNumberThreshold() {
    return avgSeriesPointNumberThreshold;
  }

  public void setAvgSeriesPointNumberThreshold(int avgSeriesPointNumberThreshold) {
    this.avgSeriesPointNumberThreshold = avgSeriesPointNumberThreshold;
  }

  public int getMergeChunkPointNumberThreshold() {
    return mergeChunkPointNumberThreshold;
  }

  public void setMergeChunkPointNumberThreshold(int mergeChunkPointNumberThreshold) {
    this.mergeChunkPointNumberThreshold = mergeChunkPointNumberThreshold;
  }

  public int getMergePagePointNumberThreshold() {
    return mergePagePointNumberThreshold;
  }

  public void setMergePagePointNumberThreshold(int mergePagePointNumberThreshold) {
    this.mergePagePointNumberThreshold = mergePagePointNumberThreshold;
  }

  public MergeFileStrategy getMergeFileStrategy() {
    return mergeFileStrategy;
  }

  public void setMergeFileStrategy(MergeFileStrategy mergeFileStrategy) {
    this.mergeFileStrategy = mergeFileStrategy;
  }

  public CompactionStrategy getCompactionStrategy() {
    return compactionStrategy;
  }

  public void setCompactionStrategy(CompactionStrategy compactionStrategy) {
    this.compactionStrategy = compactionStrategy;
  }

  public boolean isEnableUnseqCompaction() {
    return enableUnseqCompaction;
  }

  public void setEnableUnseqCompaction(boolean enableUnseqCompaction) {
    this.enableUnseqCompaction = enableUnseqCompaction;
  }

  public int getSeqFileNumInEachLevel() {
    return seqFileNumInEachLevel;
  }

  public void setSeqFileNumInEachLevel(int seqFileNumInEachLevel) {
    this.seqFileNumInEachLevel = seqFileNumInEachLevel;
  }

  public int getSeqLevelNum() {
    return seqLevelNum;
  }

  public void setSeqLevelNum(int seqLevelNum) {
    this.seqLevelNum = seqLevelNum;
  }

  public int getUnseqFileNumInEachLevel() {
    return unseqFileNumInEachLevel;
  }

  public void setUnseqFileNumInEachLevel(int unseqFileNumInEachLevel) {
    this.unseqFileNumInEachLevel = unseqFileNumInEachLevel;
  }

  public int getUnseqLevelNum() {
    return unseqLevelNum;
  }

  public void setUnseqLevelNum(int unseqLevelNum) {
    this.unseqLevelNum = unseqLevelNum;
  }

  public int getMergeChunkSubThreadNum() {
    return mergeChunkSubThreadNum;
  }

  void setMergeChunkSubThreadNum(int mergeChunkSubThreadNum) {
    this.mergeChunkSubThreadNum = mergeChunkSubThreadNum;
  }

  public long getMergeFileSelectionTimeBudget() {
    return mergeFileSelectionTimeBudget;
  }

  void setMergeFileSelectionTimeBudget(long mergeFileSelectionTimeBudget) {
    this.mergeFileSelectionTimeBudget = mergeFileSelectionTimeBudget;
  }

  public boolean isRpcThriftCompressionEnable() {
    return rpcThriftCompressionEnable;
  }

  public void setRpcThriftCompressionEnable(boolean rpcThriftCompressionEnable) {
    this.rpcThriftCompressionEnable = rpcThriftCompressionEnable;
  }

  public boolean isMetaDataCacheEnable() {
    return metaDataCacheEnable;
  }

  public void setMetaDataCacheEnable(boolean metaDataCacheEnable) {
    this.metaDataCacheEnable = metaDataCacheEnable;
  }

  public long getAllocateMemoryForTimeSeriesMetaDataCache() {
    return allocateMemoryForTimeSeriesMetaDataCache;
  }

  public void setAllocateMemoryForTimeSeriesMetaDataCache(
      long allocateMemoryForTimeSeriesMetaDataCache) {
    this.allocateMemoryForTimeSeriesMetaDataCache = allocateMemoryForTimeSeriesMetaDataCache;
  }

  public long getAllocateMemoryForChunkMetaDataCache() {
    return allocateMemoryForChunkMetaDataCache;
  }

  public void setAllocateMemoryForChunkMetaDataCache(long allocateMemoryForChunkMetaDataCache) {
    this.allocateMemoryForChunkMetaDataCache = allocateMemoryForChunkMetaDataCache;
  }

  public long getAllocateMemoryForChunkCache() {
    return allocateMemoryForChunkCache;
  }

  public void setAllocateMemoryForChunkCache(long allocateMemoryForChunkCache) {
    this.allocateMemoryForChunkCache = allocateMemoryForChunkCache;
  }

  public boolean isLastCacheEnabled() {
    return lastCacheEnable;
  }

  public void setEnableLastCache(boolean lastCacheEnable) {
    this.lastCacheEnable = lastCacheEnable;
  }

  public boolean isEnableWatermark() {
    return enableWatermark;
  }

  public void setEnableWatermark(boolean enableWatermark) {
    this.enableWatermark = enableWatermark;
  }

  public String getWatermarkSecretKey() {
    return watermarkSecretKey;
  }

  public void setWatermarkSecretKey(String watermarkSecretKey) {
    this.watermarkSecretKey = watermarkSecretKey;
  }

  public String getWatermarkBitString() {
    return watermarkBitString;
  }

  public void setWatermarkBitString(String watermarkBitString) {
    this.watermarkBitString = watermarkBitString;
  }

  String getWatermarkMethod() {
    return this.watermarkMethod;
  }

  public void setWatermarkMethod(String watermarkMethod) {
    this.watermarkMethod = watermarkMethod;
  }

  public String getWatermarkMethodName() {
    return watermarkMethod.split("\\(")[0];
  }

  public int getWatermarkParamMarkRate() {
    return Integer.parseInt(getWatermarkParamValue("embed_row_cycle", "5"));
  }

  public int getWatermarkParamMaxRightBit() {
    return Integer.parseInt(getWatermarkParamValue("embed_lsb_num", "5"));
  }

  private String getWatermarkParamValue(String key, String defaultValue) {
    String res = getWatermarkParamValue(key);
    if (res != null) {
      return res;
    }
    return defaultValue;
  }

  private String getWatermarkParamValue(String key) {
    String pattern = key + "=(\\w*)";
    Pattern r = Pattern.compile(pattern);
    Matcher m = r.matcher(watermarkMethod);
    if (m.find() && m.groupCount() > 0) {
      return m.group(1);
    }
    return null;
  }

  public boolean isAutoCreateSchemaEnabled() {
    return enableAutoCreateSchema;
  }

  public void setAutoCreateSchemaEnabled(boolean enableAutoCreateSchema) {
    this.enableAutoCreateSchema = enableAutoCreateSchema;
  }

  public TSDataType getBooleanStringInferType() {
    return booleanStringInferType;
  }

  public void setBooleanStringInferType(TSDataType booleanStringInferType) {
    this.booleanStringInferType = booleanStringInferType;
  }

  public TSDataType getIntegerStringInferType() {
    return integerStringInferType;
  }

  public void setIntegerStringInferType(TSDataType integerStringInferType) {
    this.integerStringInferType = integerStringInferType;
  }

  public void setLongStringInferType(TSDataType longStringInferType) {
    this.longStringInferType = longStringInferType;
  }

  public TSDataType getLongStringInferType() {
    return longStringInferType;
  }

  public TSDataType getFloatingStringInferType() {
    return floatingStringInferType;
  }

  public void setFloatingStringInferType(TSDataType floatingNumberStringInferType) {
    this.floatingStringInferType = floatingNumberStringInferType;
  }

  public TSDataType getNanStringInferType() {
    return nanStringInferType;
  }

  public void setNanStringInferType(TSDataType nanStringInferType) {
    if (nanStringInferType != TSDataType.DOUBLE
        && nanStringInferType != TSDataType.FLOAT
        && nanStringInferType != TSDataType.TEXT) {
      throw new IllegalArgumentException(
          "Config Property nan_string_infer_type can only be FLOAT, DOUBLE or TEXT but is "
              + nanStringInferType);
    }
    this.nanStringInferType = nanStringInferType;
  }

  public int getDefaultStorageGroupLevel() {
    return defaultStorageGroupLevel;
  }

  void setDefaultStorageGroupLevel(int defaultStorageGroupLevel) {
    this.defaultStorageGroupLevel = defaultStorageGroupLevel;
  }

  public TSEncoding getDefaultBooleanEncoding() {
    return defaultBooleanEncoding;
  }

  public void setDefaultBooleanEncoding(TSEncoding defaultBooleanEncoding) {
    this.defaultBooleanEncoding = defaultBooleanEncoding;
  }

  void setDefaultBooleanEncoding(String defaultBooleanEncoding) {
    this.defaultBooleanEncoding = TSEncoding.valueOf(defaultBooleanEncoding);
  }

  public TSEncoding getDefaultInt32Encoding() {
    return defaultInt32Encoding;
  }

  public void setDefaultInt32Encoding(TSEncoding defaultInt32Encoding) {
    this.defaultInt32Encoding = defaultInt32Encoding;
  }

  void setDefaultInt32Encoding(String defaultInt32Encoding) {
    this.defaultInt32Encoding = TSEncoding.valueOf(defaultInt32Encoding);
  }

  public TSEncoding getDefaultInt64Encoding() {
    return defaultInt64Encoding;
  }

  public void setDefaultInt64Encoding(TSEncoding defaultInt64Encoding) {
    this.defaultInt64Encoding = defaultInt64Encoding;
  }

  void setDefaultInt64Encoding(String defaultInt64Encoding) {
    this.defaultInt64Encoding = TSEncoding.valueOf(defaultInt64Encoding);
  }

  public TSEncoding getDefaultFloatEncoding() {
    return defaultFloatEncoding;
  }

  public void setDefaultFloatEncoding(TSEncoding defaultFloatEncoding) {
    this.defaultFloatEncoding = defaultFloatEncoding;
  }

  void setDefaultFloatEncoding(String defaultFloatEncoding) {
    this.defaultFloatEncoding = TSEncoding.valueOf(defaultFloatEncoding);
  }

  public TSEncoding getDefaultDoubleEncoding() {
    return defaultDoubleEncoding;
  }

  public void setDefaultDoubleEncoding(TSEncoding defaultDoubleEncoding) {
    this.defaultDoubleEncoding = defaultDoubleEncoding;
  }

  void setDefaultDoubleEncoding(String defaultDoubleEncoding) {
    this.defaultDoubleEncoding = TSEncoding.valueOf(defaultDoubleEncoding);
  }

  public TSEncoding getDefaultTextEncoding() {
    return defaultTextEncoding;
  }

  public void setDefaultTextEncoding(TSEncoding defaultTextEncoding) {
    this.defaultTextEncoding = defaultTextEncoding;
  }

  void setDefaultTextEncoding(String defaultTextEncoding) {
    this.defaultTextEncoding = TSEncoding.valueOf(defaultTextEncoding);
  }

  public FSType getSystemFileStorageFs() {
    return systemFileStorageFs;
  }

  public void setSystemFileStorageFs(String systemFileStorageFs) {
    this.systemFileStorageFs = FSType.valueOf(systemFileStorageFs);
  }

  FSType getTsFileStorageFs() {
    return tsFileStorageFs;
  }

  void setTsFileStorageFs(String tsFileStorageFs) {
    this.tsFileStorageFs = FSType.valueOf(tsFileStorageFs);
  }

  String getCoreSitePath() {
    return coreSitePath;
  }

  void setCoreSitePath(String coreSitePath) {
    this.coreSitePath = coreSitePath;
  }

  String getHdfsSitePath() {
    return hdfsSitePath;
  }

  void setHdfsSitePath(String hdfsSitePath) {
    this.hdfsSitePath = hdfsSitePath;
  }

  public String[] getHdfsIp() {
    return hdfsIp.split(",");
  }

  String getRawHDFSIp() {
    return hdfsIp;
  }

  void setHdfsIp(String[] hdfsIp) {
    this.hdfsIp = String.join(",", hdfsIp);
  }

  String getHdfsPort() {
    return hdfsPort;
  }

  void setHdfsPort(String hdfsPort) {
    this.hdfsPort = hdfsPort;
  }

  public int getUpgradeThreadNum() {
    return upgradeThreadNum;
  }

  void setUpgradeThreadNum(int upgradeThreadNum) {
    this.upgradeThreadNum = upgradeThreadNum;
  }

  String getDfsNameServices() {
    return dfsNameServices;
  }

  void setDfsNameServices(String dfsNameServices) {
    this.dfsNameServices = dfsNameServices;
  }

  public String[] getDfsHaNamenodes() {
    return dfsHaNamenodes.split(",");
  }

  String getRawDfsHaNamenodes() {
    return dfsHaNamenodes;
  }

  void setDfsHaNamenodes(String[] dfsHaNamenodes) {
    this.dfsHaNamenodes = String.join(",", dfsHaNamenodes);
  }

  boolean isDfsHaAutomaticFailoverEnabled() {
    return dfsHaAutomaticFailoverEnabled;
  }

  void setDfsHaAutomaticFailoverEnabled(boolean dfsHaAutomaticFailoverEnabled) {
    this.dfsHaAutomaticFailoverEnabled = dfsHaAutomaticFailoverEnabled;
  }

  String getDfsClientFailoverProxyProvider() {
    return dfsClientFailoverProxyProvider;
  }

  void setDfsClientFailoverProxyProvider(String dfsClientFailoverProxyProvider) {
    this.dfsClientFailoverProxyProvider = dfsClientFailoverProxyProvider;
  }

  boolean isUseKerberos() {
    return useKerberos;
  }

  void setUseKerberos(boolean useKerberos) {
    this.useKerberos = useKerberos;
  }

  String getKerberosKeytabFilePath() {
    return kerberosKeytabFilePath;
  }

  void setKerberosKeytabFilePath(String kerberosKeytabFilePath) {
    this.kerberosKeytabFilePath = kerberosKeytabFilePath;
  }

  String getKerberosPrincipal() {
    return kerberosPrincipal;
  }

  void setKerberosPrincipal(String kerberosPrincipal) {
    this.kerberosPrincipal = kerberosPrincipal;
  }

  public long getDefaultTTL() {
    return defaultTTL;
  }

  public void setDefaultTTL(long defaultTTL) {
    this.defaultTTL = defaultTTL;
  }

  public int getThriftServerAwaitTimeForStopService() {
    return thriftServerAwaitTimeForStopService;
  }

  public void setThriftServerAwaitTimeForStopService(int thriftServerAwaitTimeForStopService) {
    this.thriftServerAwaitTimeForStopService = thriftServerAwaitTimeForStopService;
  }

  public int getQueryCacheSizeInMetric() {
    return queryCacheSizeInMetric;
  }

  public void setQueryCacheSizeInMetric(int queryCacheSizeInMetric) {
    this.queryCacheSizeInMetric = queryCacheSizeInMetric;
  }

  public boolean isEnableMQTTService() {
    return enableMQTTService;
  }

  public void setEnableMQTTService(boolean enableMQTTService) {
    this.enableMQTTService = enableMQTTService;
  }

  public String getMqttHost() {
    return mqttHost;
  }

  public void setMqttHost(String mqttHost) {
    this.mqttHost = mqttHost;
  }

  public int getMqttPort() {
    return mqttPort;
  }

  public void setMqttPort(int mqttPort) {
    this.mqttPort = mqttPort;
  }

  public int getMqttHandlerPoolSize() {
    return mqttHandlerPoolSize;
  }

  public void setMqttHandlerPoolSize(int mqttHandlerPoolSize) {
    this.mqttHandlerPoolSize = mqttHandlerPoolSize;
  }

  public String getMqttPayloadFormatter() {
    return mqttPayloadFormatter;
  }

  public void setMqttPayloadFormatter(String mqttPayloadFormatter) {
    this.mqttPayloadFormatter = mqttPayloadFormatter;
  }

  public int getMqttMaxMessageSize() {
    return mqttMaxMessageSize;
  }

  public void setMqttMaxMessageSize(int mqttMaxMessageSize) {
    this.mqttMaxMessageSize = mqttMaxMessageSize;
  }

  public int getTagAttributeTotalSize() {
    return tagAttributeTotalSize;
  }

  public void setTagAttributeTotalSize(int tagAttributeTotalSize) {
    this.tagAttributeTotalSize = tagAttributeTotalSize;
  }

  public int getPrimitiveArraySize() {
    return primitiveArraySize;
  }

  public void setPrimitiveArraySize(int primitiveArraySize) {
    this.primitiveArraySize = primitiveArraySize;
  }

  public String getOpenIdProviderUrl() {
    return openIdProviderUrl;
  }

  public void setOpenIdProviderUrl(String openIdProviderUrl) {
    this.openIdProviderUrl = openIdProviderUrl;
  }

  public String getAuthorizerProvider() {
    return authorizerProvider;
  }

  public void setAuthorizerProvider(String authorizerProvider) {
    this.authorizerProvider = authorizerProvider;
  }

  public long getStartUpNanosecond() {
    return startUpNanosecond;
  }

  public int getThriftMaxFrameSize() {
    return thriftMaxFrameSize;
  }

  public void setThriftMaxFrameSize(int thriftMaxFrameSize) {
    this.thriftMaxFrameSize = thriftMaxFrameSize;
  }

  public int getThriftInitBufferSize() {
    return thriftInitBufferSize;
  }

  public void setThriftInitBufferSize(int thriftInitBufferSize) {
    this.thriftInitBufferSize = thriftInitBufferSize;
  }

  public int getMaxQueryDeduplicatedPathNum() {
    return maxQueryDeduplicatedPathNum;
  }

  public void setMaxQueryDeduplicatedPathNum(int maxQueryDeduplicatedPathNum) {
    this.maxQueryDeduplicatedPathNum = maxQueryDeduplicatedPathNum;
  }

  public int getCheckPeriodWhenInsertBlocked() {
    return checkPeriodWhenInsertBlocked;
  }

  public void setCheckPeriodWhenInsertBlocked(int checkPeriodWhenInsertBlocked) {
    this.checkPeriodWhenInsertBlocked = checkPeriodWhenInsertBlocked;
  }

  public int getMaxWaitingTimeWhenInsertBlocked() {
    return maxWaitingTimeWhenInsertBlockedInMs;
  }

  public void setMaxWaitingTimeWhenInsertBlocked(int maxWaitingTimeWhenInsertBlocked) {
    this.maxWaitingTimeWhenInsertBlockedInMs = maxWaitingTimeWhenInsertBlocked;
  }

  public int getFrequencyIntervalInMinute() {
    return frequencyIntervalInMinute;
  }

  public void setFrequencyIntervalInMinute(int frequencyIntervalInMinute) {
    this.frequencyIntervalInMinute = frequencyIntervalInMinute;
  }

  public long getSlowQueryThreshold() {
    return slowQueryThreshold;
  }

  public void setSlowQueryThreshold(long slowQueryThreshold) {
    this.slowQueryThreshold = slowQueryThreshold;
  }

  public boolean isDebugOn() {
    return debugState;
  }

  public void setDebugState(boolean debugState) {
    this.debugState = debugState;
  }

  public boolean isEnableIndex() {
    return enableIndex;
  }

  public void setEnableIndex(boolean enableIndex) {
    this.enableIndex = enableIndex;
  }

  void setConcurrentIndexBuildThread(int concurrentIndexBuildThread) {
    this.concurrentIndexBuildThread = concurrentIndexBuildThread;
  }

  public int getConcurrentIndexBuildThread() {
    return concurrentIndexBuildThread;
  }

  public long getIndexBufferSize() {
    return indexBufferSize;
  }

  public void setIndexBufferSize(long indexBufferSize) {
    this.indexBufferSize = indexBufferSize;
  }

  public String getIndexRootFolder() {
    return indexRootFolder;
  }

  public void setIndexRootFolder(String indexRootFolder) {
    this.indexRootFolder = indexRootFolder;
  }

  public int getDefaultIndexWindowRange() {
    return defaultIndexWindowRange;
  }

  public void setDefaultIndexWindowRange(int defaultIndexWindowRange) {
    this.defaultIndexWindowRange = defaultIndexWindowRange;
  }

  public int getVirtualStorageGroupNum() {
    return virtualStorageGroupNum;
  }

  public void setVirtualStorageGroupNum(int virtualStorageGroupNum) {
    this.virtualStorageGroupNum = virtualStorageGroupNum;
  }

  public boolean isRpcAdvancedCompressionEnable() {
    return rpcAdvancedCompressionEnable;
  }

  public void setRpcAdvancedCompressionEnable(boolean rpcAdvancedCompressionEnable) {
    this.rpcAdvancedCompressionEnable = rpcAdvancedCompressionEnable;
    RpcTransportFactory.setUseSnappy(this.rpcAdvancedCompressionEnable);
  }

  public int getMlogBufferSize() {
    return mlogBufferSize;
  }

  public void setMlogBufferSize(int mlogBufferSize) {
    this.mlogBufferSize = mlogBufferSize;
  }


  public boolean isEnableRPCService() {
    return enableRPCService;
  }

  public void setEnableRPCService(boolean enableRPCService) {
    this.enableRPCService = enableRPCService;
  }

  public int getIoTaskQueueSizeForFlushing() {
    return ioTaskQueueSizeForFlushing;
  }

  public void setIoTaskQueueSizeForFlushing(int ioTaskQueueSizeForFlushing) {
    this.ioTaskQueueSizeForFlushing = ioTaskQueueSizeForFlushing;
  }
}<|MERGE_RESOLUTION|>--- conflicted
+++ resolved
@@ -630,19 +630,13 @@
   /** if the debug_state is true, we will print more details about the process of query */
   private boolean debugState = false;
 
-<<<<<<< HEAD
-  /**
-   * whether enable the rpc service. This parameter has no a corresponding field
-   * in the iotdb-engine.properties
+  /**
+   * whether enable the rpc service. This parameter has no a corresponding field in the
+   * iotdb-engine.properties
    */
   private boolean enableRPCService = true;
 
-  /**
-   * the size of ioTaskQueue
-   */
-=======
   /** the size of ioTaskQueue */
->>>>>>> 67b08f90
   private int ioTaskQueueSizeForFlushing = 10;
 
   /** the number of virtual storage groups per user-defined storage group */
@@ -2063,7 +2057,6 @@
     this.mlogBufferSize = mlogBufferSize;
   }
 
-
   public boolean isEnableRPCService() {
     return enableRPCService;
   }
