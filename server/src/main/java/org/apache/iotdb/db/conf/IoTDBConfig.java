/*
 * Licensed to the Apache Software Foundation (ASF) under one
 * or more contributor license agreements.  See the NOTICE file
 * distributed with this work for additional information
 * regarding copyright ownership.  The ASF licenses this file
 * to you under the Apache License, Version 2.0 (the
 * "License"); you may not use this file except in compliance
 * with the License.  You may obtain a copy of the License at
 *
 *     http://www.apache.org/licenses/LICENSE-2.0
 *
 * Unless required by applicable law or agreed to in writing,
 * software distributed under the License is distributed on an
 * "AS IS" BASIS, WITHOUT WARRANTIES OR CONDITIONS OF ANY
 * KIND, either express or implied.  See the License for the
 * specific language governing permissions and limitations
 * under the License.
 */
package org.apache.iotdb.db.conf;

import org.apache.iotdb.commons.conf.IoTDBConstant;
import org.apache.iotdb.db.conf.directories.DirectoryManager;
import org.apache.iotdb.db.engine.compaction.constant.CompactionPriority;
import org.apache.iotdb.db.engine.compaction.constant.CrossCompactionPerformer;
import org.apache.iotdb.db.engine.compaction.constant.CrossCompactionSelector;
import org.apache.iotdb.db.engine.compaction.constant.InnerSeqCompactionPerformer;
import org.apache.iotdb.db.engine.compaction.constant.InnerSequenceCompactionSelector;
import org.apache.iotdb.db.engine.compaction.constant.InnerUnseqCompactionPerformer;
import org.apache.iotdb.db.engine.compaction.constant.InnerUnsequenceCompactionSelector;
import org.apache.iotdb.db.engine.storagegroup.timeindex.TimeIndexLevel;
import org.apache.iotdb.db.exception.LoadConfigurationException;
import org.apache.iotdb.db.metadata.LocalSchemaProcessor;
import org.apache.iotdb.db.service.thrift.impl.InfluxDBServiceImpl;
import org.apache.iotdb.db.service.thrift.impl.TSServiceImpl;
import org.apache.iotdb.db.wal.utils.WALMode;
import org.apache.iotdb.rpc.RpcTransportFactory;
import org.apache.iotdb.rpc.RpcUtils;
import org.apache.iotdb.tsfile.common.conf.TSFileDescriptor;
import org.apache.iotdb.tsfile.common.constant.TsFileConstant;
import org.apache.iotdb.tsfile.file.metadata.enums.TSDataType;
import org.apache.iotdb.tsfile.file.metadata.enums.TSEncoding;
import org.apache.iotdb.tsfile.fileSystem.FSType;

import org.slf4j.Logger;
import org.slf4j.LoggerFactory;

import java.io.File;
import java.util.Collections;
import java.util.List;
import java.util.concurrent.TimeUnit;
import java.util.regex.Matcher;
import java.util.regex.Pattern;

import static org.apache.iotdb.tsfile.common.constant.TsFileConstant.PATH_SEPARATOR;

public class IoTDBConfig {

  /* Names of Watermark methods */
  public static final String WATERMARK_GROUPED_LSB = "GroupBasedLSBMethod";
  static final String CONFIG_NAME = "iotdb-engine.properties";
  private static final Logger logger = LoggerFactory.getLogger(IoTDBConfig.class);
  private static final String MULTI_DIR_STRATEGY_PREFIX =
      "org.apache.iotdb.db.conf.directories.strategy.";
  private static final String DEFAULT_MULTI_DIR_STRATEGY = "MaxDiskUsableSpaceFirstStrategy";

  private static final String STORAGE_GROUP_MATCHER = "([a-zA-Z0-9_.\\-\\u2E80-\\u9FFF]+)";
  public static final Pattern STORAGE_GROUP_PATTERN = Pattern.compile(STORAGE_GROUP_MATCHER);

  // e.g., a31+/$%#&[]{}3e4, "a.b", 'a.b'
  private static final String NODE_NAME_MATCHER = "([^\n\t]+)";

  // e.g.,  .s1
  private static final String PARTIAL_NODE_MATCHER = "[" + PATH_SEPARATOR + "]" + NODE_NAME_MATCHER;

  private static final String NODE_MATCHER =
      "([" + PATH_SEPARATOR + "])?" + NODE_NAME_MATCHER + "(" + PARTIAL_NODE_MATCHER + ")*";

  public static final Pattern NODE_PATTERN = Pattern.compile(NODE_MATCHER);

  private volatile boolean readOnly = false;

  /** whether to enable the mqtt service. */
  private boolean enableMQTTService = false;

  /** the mqtt service binding host. */
  private String mqttHost = "0.0.0.0";

  /** the mqtt service binding port. */
  private int mqttPort = 1883;

  /** the handler pool size for handing the mqtt messages. */
  private int mqttHandlerPoolSize = 1;

  /** the mqtt message payload formatter. */
  private String mqttPayloadFormatter = "json";

  /** max mqtt message size. Unit: byte */
  private int mqttMaxMessageSize = 1048576;

  /** Rpc binding address. */
  private String rpcAddress = "0.0.0.0";

  /** whether to use thrift compression. */
  private boolean rpcThriftCompressionEnable = false;

  /** whether to use Snappy compression before sending data through the network */
  private boolean rpcAdvancedCompressionEnable = false;

  /** Port which the JDBC server listens to. */
  private int rpcPort = 6667;

  /** Port which the influxdb protocol server listens to. */
  private int influxDBRpcPort = 8086;

  /** Max concurrent client number */
  private int rpcMaxConcurrentClientNum = 65535;

  /** Memory allocated for the write process */
  private long allocateMemoryForWrite = Runtime.getRuntime().maxMemory() * 4 / 10;

  /** Memory allocated for the read process */
  private long allocateMemoryForRead = Runtime.getRuntime().maxMemory() * 3 / 10;

  /** Memory allocated for the mtree */
  private long allocateMemoryForSchema = Runtime.getRuntime().maxMemory() * 1 / 10;

  /** Memory allocated for the read process besides cache */
  private long allocateMemoryForReadWithoutCache = allocateMemoryForRead * 300 / 1001;

  private volatile int maxQueryDeduplicatedPathNum = 1000;

  /** Ratio of memory allocated for buffered arrays */
  private double bufferedArraysMemoryProportion = 0.6;

  /** Memory allocated proportion for timeIndex */
  private double timeIndexMemoryProportion = 0.2;

  /** Flush proportion for system */
  private double flushProportion = 0.4;

  /** Reject proportion for system */
  private double rejectProportion = 0.8;

  /** If storage group increased more than this threshold, report to system. Unit: byte */
  private long storageGroupSizeReportThreshold = 16 * 1024 * 1024L;

  /** When inserting rejected, waiting period to check system again. Unit: millisecond */
  private int checkPeriodWhenInsertBlocked = 50;

  /** When inserting rejected exceeds this, throw an exception. Unit: millisecond */
  private int maxWaitingTimeWhenInsertBlockedInMs = 10000;

  /** this variable set timestamp precision as millisecond, microsecond or nanosecond */
  private String timestampPrecision = "ms";

  // region Write Ahead Log Configuration
  /** Write mode of wal */
  private WALMode walMode = WALMode.ASYNC;

  /** WAL directories */
  private String[] walDirs = {DEFAULT_BASE_DIR + File.separator + IoTDBConstant.WAL_FOLDER_NAME};

  /** Duration a wal flush operation will wait before calling fsync. Unit: millisecond */
  private volatile long fsyncWalDelayInMs = 10;

  /** Max number of wal nodes, each node corresponds to one wal directory */
  private int maxWalNodesNum = 0;

  /** Buffer size of each wal node. Unit: byte */
  private int walBufferSize = 16 * 1024 * 1024;

  /** Buffer entry size of each wal buffer. Unit: byte */
  private int walBufferEntrySize = 16 * 1024;

  /** Blocking queue capacity of each wal buffer */
  private int walBufferQueueCapacity = 10_000;

  /** Size threshold of each wal file. Unit: byte */
  private volatile long walFileSizeThresholdInByte = 10 * 1024 * 1024;

  /** Minimum ratio of effective information in wal files */
  private volatile double walMinEffectiveInfoRatio = 0.1;

  /**
   * MemTable size threshold for triggering MemTable snapshot in wal. When a memTable's size exceeds
   * this, wal can flush this memtable to disk, otherwise wal will snapshot this memtable in wal.
   * Unit: byte
   */
  private volatile long walMemTableSnapshotThreshold = 8 * 1024 * 1024;

  /** MemTable's max snapshot number in wal file */
  private volatile int maxWalMemTableSnapshotNum = 1;

  /** The period when outdated wal files are periodically deleted. Unit: millisecond */
  private volatile long deleteWalFilesPeriodInMs = 20 * 1000;
  // endregion

  /**
   * Size of log buffer for every MetaData operation. If the size of a MetaData operation plan is
   * larger than this parameter, then the MetaData operation plan will be rejected by SchemaRegion.
   * Unit: byte
   */
  private int mlogBufferSize = 1024 * 1024;

  /**
   * The cycle when metadata log is periodically forced to be written to disk(in milliseconds) If
   * set this parameter to 0 it means call channel.force(true) after every each operation
   */
  private long syncMlogPeriodInMs = 100;

  /**
   * The size of log buffer for every trigger management operation plan. If the size of a trigger
   * management operation plan is larger than this parameter, the trigger management operation plan
   * will be rejected by TriggerManager. Unit: byte
   */
  private int tlogBufferSize = 1024 * 1024;

  /** default base dir, stores all IoTDB runtime files */
  private static final String DEFAULT_BASE_DIR = "data";

  /** System directory, including version file for each storage group and metadata */
  private String systemDir = DEFAULT_BASE_DIR + File.separator + IoTDBConstant.SYSTEM_FOLDER_NAME;

  /** Schema directory, including storage set of values. */
  private String schemaDir =
      DEFAULT_BASE_DIR
          + File.separator
          + IoTDBConstant.SYSTEM_FOLDER_NAME
          + File.separator
          + IoTDBConstant.SCHEMA_FOLDER_NAME;

  /** Sync directory, including the log and hardlink tsfiles */
  private String syncDir = DEFAULT_BASE_DIR + File.separator + IoTDBConstant.SYNC_FOLDER_NAME;

  /** Performance tracing directory, stores performance tracing files */
  private String tracingDir = DEFAULT_BASE_DIR + File.separator + IoTDBConstant.TRACING_FOLDER_NAME;

  /** Query directory, stores temporary files of query */
  private String queryDir = DEFAULT_BASE_DIR + File.separator + IoTDBConstant.QUERY_FOLDER_NAME;

  /** External lib directory, stores user-uploaded JAR files */
  private String extDir = IoTDBConstant.EXT_FOLDER_NAME;

  /** External lib directory for UDF, stores user-uploaded JAR files */
  private String udfDir =
      IoTDBConstant.EXT_FOLDER_NAME + File.separator + IoTDBConstant.UDF_FOLDER_NAME;

  /** External lib directory for trigger, stores user-uploaded JAR files */
  private String triggerDir =
      IoTDBConstant.EXT_FOLDER_NAME + File.separator + IoTDBConstant.TRIGGER_FOLDER_NAME;

  /** External lib directory for MQTT, stores user-uploaded JAR files */
  private String mqttDir =
      IoTDBConstant.EXT_FOLDER_NAME + File.separator + IoTDBConstant.MQTT_FOLDER_NAME;

  /** Data directories. It can be settled as dataDirs = {"data1", "data2", "data3"}; */
  private String[] dataDirs = {DEFAULT_BASE_DIR + File.separator + IoTDBConstant.DATA_FOLDER_NAME};

  /** Strategy of multiple directories. */
  private String multiDirStrategyClassName = null;

  /** Consensus directory. */
  private String consensusDir = DEFAULT_BASE_DIR + File.separator + "consensus";

  /** Maximum MemTable number. Invalid when enableMemControl is true. */
  private int maxMemtableNumber = 0;

  /** The amount of data iterate each time in server */
  private int batchSize = 100000;

  /** How many threads can concurrently flush. When <= 0, use CPU core number. */
  private int concurrentFlushThread = Runtime.getRuntime().availableProcessors();

  /** How many threads can concurrently execute query statement. When <= 0, use CPU core number. */
  private int concurrentQueryThread = 16;

  /**
   * How many threads can concurrently read data for raw data query. When <= 0, use CPU core number.
   */
  private int concurrentSubRawQueryThread = 8;

  /** Blocking queue size for read task in raw data query. */
  private int rawQueryBlockingQueueCapacity = 5;

  /** How many threads can concurrently evaluate windows. When <= 0, use CPU core number. */
  private int concurrentWindowEvaluationThread = Runtime.getRuntime().availableProcessors();

  /**
   * Max number of window evaluation tasks that can be pending for execution. When <= 0, the value
   * is 64 by default.
   */
  private int maxPendingWindowEvaluationTasks = 64;

  /** Is the write mem control for writing enable. */
  private boolean enableMemControl = true;

  /** Is the write ahead log enable. */
  private boolean enableIndex = false;

  /** How many threads can concurrently build index. When <= 0, use CPU core number. */
  private int concurrentIndexBuildThread = Runtime.getRuntime().availableProcessors();

  /**
   * the index framework adopts sliding window model to preprocess the original tv list in the
   * subsequence matching task.
   */
  private int defaultIndexWindowRange = 10;

  /** index directory. */
  private String indexRootFolder = "data" + File.separator + "index";

  /** When a unSequence TsFile's file size (in byte) exceed this, the TsFile is forced closed. */
  private long unSeqTsFileSize = 0L;

  /** When a sequence TsFile's file size (in byte) exceed this, the TsFile is forced closed. */
  private long seqTsFileSize = 0L;

  /** When a memTable's size (in byte) exceeds this, the memtable is flushed to disk. Unit: byte */
  private long memtableSizeThreshold = 1024 * 1024 * 1024L;

  /** Whether to timed flush sequence tsfiles' memtables. */
  private boolean enableTimedFlushSeqMemtable = false;

  /**
   * If a memTable's created time is older than current time minus this, the memtable will be
   * flushed to disk.(only check sequence tsfiles' memtables) Unit: ms
   */
  private long seqMemtableFlushInterval = 60 * 60 * 1000L;

  /** The interval to check whether sequence memtables need flushing. Unit: ms */
  private long seqMemtableFlushCheckInterval = 10 * 60 * 1000L;

  /** Whether to timed flush unsequence tsfiles' memtables. */
  private boolean enableTimedFlushUnseqMemtable = true;

  /**
   * If a memTable's created time is older than current time minus this, the memtable will be
   * flushed to disk.(only check unsequence tsfiles' memtables) Unit: ms
   */
  private long unseqMemtableFlushInterval = 60 * 60 * 1000L;

  /** The interval to check whether unsequence memtables need flushing. Unit: ms */
  private long unseqMemtableFlushCheckInterval = 10 * 60 * 1000L;

  /** When average series point number reaches this, flush the memtable to disk */
  private int avgSeriesPointNumberThreshold = 10000;

  /** Enable inner space compaction for sequence files */
  private boolean enableSeqSpaceCompaction = true;

  /** Enable inner space compaction for unsequence files */
  private boolean enableUnseqSpaceCompaction = true;

  /** Compact the unsequence files into the overlapped sequence files */
  private boolean enableCrossSpaceCompaction = true;

  /**
   * The strategy of inner space compaction task. There are just one inner space compaction strategy
   * SIZE_TIRED_COMPACTION:
   */
  private InnerSequenceCompactionSelector innerSequenceCompactionSelector =
      InnerSequenceCompactionSelector.SIZE_TIERED;

  private InnerSeqCompactionPerformer innerSeqCompactionPerformer =
      InnerSeqCompactionPerformer.READ_CHUNK;

  private InnerUnsequenceCompactionSelector innerUnsequenceCompactionSelector =
      InnerUnsequenceCompactionSelector.SIZE_TIERED;

  private InnerUnseqCompactionPerformer innerUnseqCompactionPerformer =
      InnerUnseqCompactionPerformer.READ_POINT;

  /**
   * The strategy of cross space compaction task. There are just one cross space compaction strategy
   * SIZE_TIRED_COMPACTION:
   */
  private CrossCompactionSelector crossCompactionSelector = CrossCompactionSelector.REWRITE;

  private CrossCompactionPerformer crossCompactionPerformer = CrossCompactionPerformer.READ_POINT;

  /**
   * The priority of compaction task execution. There are three priority strategy INNER_CROSS:
   * prioritize inner space compaction, reduce the number of files first CROSS INNER: prioritize
   * cross space compaction, eliminate the unsequence files first BALANCE: alternate two compaction
   * types
   */
  private CompactionPriority compactionPriority = CompactionPriority.BALANCE;

  /** The target tsfile size in compaction, 1 GB by default */
  private long targetCompactionFileSize = 1073741824L;

  /** The target chunk size in compaction. */
  private long targetChunkSize = 1048576L;

  /** The target chunk point num in compaction. */
  private long targetChunkPointNum = 100000L;

  /**
   * If the chunk size is lower than this threshold, it will be deserialized into points, default is
   * 1 KB
   */
  private long chunkSizeLowerBoundInCompaction = 1024L;

  /**
   * If the chunk point num is lower than this threshold, it will be deserialized into points,
   * default is 100
   */
  private long chunkPointNumLowerBoundInCompaction = 100;

  /**
   * If compaction thread cannot acquire the write lock within this timeout, the compaction task
   * will be abort.
   */
  private long compactionAcquireWriteLockTimeout = 60_000L;

  /** The max candidate file num in inner space compaction */
  private int maxInnerCompactionCandidateFileNum = 30;

  /** The max candidate file num in cross space compaction */
  private int maxCrossCompactionCandidateFileNum = 1000;

  /** The interval of compaction task schedulation in each virtual storage group. The unit is ms. */
  private long compactionScheduleIntervalInMs = 60_000L;

  /** The interval of compaction task submission from queue in CompactionTaskMananger */
  private long compactionSubmissionIntervalInMs = 60_000L;

  /**
   * The number of sub compaction threads to be set up to perform compaction. Currently only works
   * for nonAligned data in cross space compaction and unseq inner space compaction.
   */
  private int subCompactionTaskNum = 4;

  /** whether to cache meta data(ChunkMetaData and TsFileMetaData) or not. */
  private boolean metaDataCacheEnable = true;

  /** Memory allocated for bloomFilter cache in read process */
  private long allocateMemoryForBloomFilterCache = allocateMemoryForRead / 1001;

  /** Memory allocated for timeSeriesMetaData cache in read process */
  private long allocateMemoryForTimeSeriesMetaDataCache = allocateMemoryForRead * 200 / 1001;

  /** Memory allocated for chunk cache in read process */
  private long allocateMemoryForChunkCache = allocateMemoryForRead * 100 / 1001;

  /** Whether to enable Last cache */
  private boolean lastCacheEnable = true;

  /** Set true to enable statistics monitor service, false to disable statistics service. */
  private boolean enableStatMonitor = false;

  /** Set true to enable writing monitor time series. */
  private boolean enableMonitorSeriesWrite = false;

  /** Cache size of {@code checkAndGetDataTypeCache} in {@link LocalSchemaProcessor}. */
  private int schemaRegionDeviceNodeCacheSize = 10000;

  /** Cache size of {@code checkAndGetDataTypeCache} in {@link LocalSchemaProcessor}. */
  private int mRemoteSchemaCacheSize = 100000;

  /** Is external sort enable. */
  private boolean enableExternalSort = true;

  /**
   * The threshold of items in external sort. If the number of chunks participating in sorting
   * exceeds this threshold, external sorting is enabled, otherwise memory sorting is used.
   */
  private int externalSortThreshold = 1000;

  /** If this IoTDB instance is a receiver of sync, set the server port. */
  private int pipeServerPort = 6670;

  /** White list for sync */
  private String ipWhiteList = "0.0.0.0/0";

  /** The maximum number of retries when the sender fails to synchronize files to the receiver. */
  private int maxNumberOfSyncFileRetry = 5;

  /**
   * Set the language version when loading file including error information, default value is "EN"
   */
  private String languageVersion = "EN";

  /** Examining period of cache file reader : 100 seconds. Unit: millisecond */
  private long cacheFileReaderClearPeriod = 100000;

  /** the max executing time of query in ms. Unit: millisecond */
  private int queryTimeoutThreshold = 60000;

  /** the max time to live of a session in ms. Unit: millisecond */
  private int sessionTimeoutThreshold = 0;

  /** Replace implementation class of JDBC service */
  private String rpcImplClassName = TSServiceImpl.class.getName();

  /** indicate whether current mode is mpp */
  private boolean mppMode = false;

  /** indicate whether current mode is cluster */
  private boolean isClusterMode = false;

  /** Replace implementation class of influxdb protocol service */
  private String influxdbImplClassName = InfluxDBServiceImpl.class.getName();

  /** Is stat performance of sub-module enable. */
  private boolean enablePerformanceStat = false;

  /** whether use chunkBufferPool. */
  private boolean chunkBufferPoolEnable = false;

  /** Switch of watermark function */
  private boolean enableWatermark = false;

  /** Secret key for watermark */
  private String watermarkSecretKey = "IoTDB*2019@Beijing";

  /** Bit string of watermark */
  private String watermarkBitString = "100101110100";

  /** Watermark method and parameters */
  private String watermarkMethod = "GroupBasedLSBMethod(embed_row_cycle=2,embed_lsb_num=5)";

  /** Switch of creating schema automatically */
  private boolean enableAutoCreateSchema = true;

  /** register time series as which type when receiving boolean string "true" or "false" */
  private TSDataType booleanStringInferType = TSDataType.BOOLEAN;

  /** register time series as which type when receiving an integer string "67" */
  private TSDataType integerStringInferType = TSDataType.FLOAT;

  /**
   * register time series as which type when receiving an integer string and using float may lose
   * precision num > 2 ^ 24
   */
  private TSDataType longStringInferType = TSDataType.DOUBLE;

  /** register time series as which type when receiving a floating number string "6.7" */
  private TSDataType floatingStringInferType = TSDataType.FLOAT;

  /**
   * register time series as which type when receiving the Literal NaN. Values can be DOUBLE, FLOAT
   * or TEXT
   */
  private TSDataType nanStringInferType = TSDataType.DOUBLE;

  /** Storage group level when creating schema automatically is enabled */
  private int defaultStorageGroupLevel = 1;

  /** BOOLEAN encoding when creating schema automatically is enabled */
  private TSEncoding defaultBooleanEncoding = TSEncoding.RLE;

  /** INT32 encoding when creating schema automatically is enabled */
  private TSEncoding defaultInt32Encoding = TSEncoding.RLE;

  /** INT64 encoding when creating schema automatically is enabled */
  private TSEncoding defaultInt64Encoding = TSEncoding.RLE;

  /** FLOAT encoding when creating schema automatically is enabled */
  private TSEncoding defaultFloatEncoding = TSEncoding.GORILLA;

  /** DOUBLE encoding when creating schema automatically is enabled */
  private TSEncoding defaultDoubleEncoding = TSEncoding.GORILLA;

  /** TEXT encoding when creating schema automatically is enabled */
  private TSEncoding defaultTextEncoding = TSEncoding.PLAIN;

  /** How much memory (in byte) can be used by a single merge task. */
  private long crossCompactionMemoryBudget = (long) (Runtime.getRuntime().maxMemory() * 0.1);

  /** How many threads will be set up to perform upgrade tasks. */
  private int upgradeThreadNum = 1;

  /** How many threads will be set up to perform settle tasks. */
  private int settleThreadNum = 1;

  /**
   * If one merge file selection runs for more than this time, it will be ended and its current
   * selection will be used as final selection. When < 0, it means time is unbounded. Unit:
   * millisecond
   */
  private long crossCompactionFileSelectionTimeBudget = 30 * 1000L;

  /**
   * A global merge will be performed each such interval, that is, each storage group will be merged
   * (if proper merge candidates can be found). Unit: second.
   */
  private long mergeIntervalSec = 0L;

  /** The limit of compaction merge can reach per second */
  private int compactionWriteThroughputMbPerSec = 16;

  /**
   * How many thread will be set up to perform compaction, 10 by default. Set to 1 when less than or
   * equal to 0.
   */
  private int concurrentCompactionThread = 10;

  /*
   * How many thread will be set up to perform continuous queries. When <= 0, use max(1, CPU core number / 2).
   */
  private int continuousQueryThreadNum =
      Math.max(1, Runtime.getRuntime().availableProcessors() / 2);

  /*
   * Maximum number of continuous query tasks that can be pending for execution. When <= 0, the value is
   * 64 by default.
   */
  private int maxPendingContinuousQueryTasks = 64;

  /*
   * Minimum every interval to perform continuous query.
   * The every interval of continuous query instances should not be lower than this limit.
   */
  private long continuousQueryMinimumEveryInterval = 1000;

  /**
   * The size of log buffer for every CQ management operation plan. If the size of a CQ management
   * operation plan is larger than this parameter, the CQ management operation plan will be rejected
   * by CQManager. Unit: byte
   */
  private int cqlogBufferSize = 1024 * 1024;

  /**
   * The maximum number of rows can be processed in insert-tablet-plan when executing select-into
   * statements.
   */
  private int selectIntoInsertTabletPlanRowLimit = 10000;

  /**
   * When the insert plan column count reaches the specified threshold, which means that the plan is
   * relatively large. At this time, may be enabled multithreading. If the tablet is small, the time
   * of each insertion is short. If we enable multithreading, we also need to consider the switching
   * loss between threads, so we need to judge the size of the tablet.
   */
  private int insertMultiTabletEnableMultithreadingColumnThreshold = 10;

  /** Default system file storage is in local file system (unsupported) */
  private FSType systemFileStorageFs = FSType.LOCAL;

  /** Default TSfile storage is in local file system */
  private FSType tsFileStorageFs = FSType.LOCAL;

  /** Default core-site.xml file path is /etc/hadoop/conf/core-site.xml */
  private String coreSitePath = "/etc/hadoop/conf/core-site.xml";

  /** Default hdfs-site.xml file path is /etc/hadoop/conf/hdfs-site.xml */
  private String hdfsSitePath = "/etc/hadoop/conf/hdfs-site.xml";

  /** Default HDFS ip is localhost */
  private String hdfsIp = "localhost";

  /** Default HDFS port is 9000 */
  private String hdfsPort = "9000";

  /** Default DFS NameServices is hdfsnamespace */
  private String dfsNameServices = "hdfsnamespace";

  /** Default DFS HA name nodes are nn1 and nn2 */
  private String dfsHaNamenodes = "nn1,nn2";

  /** Default DFS HA automatic failover is enabled */
  private boolean dfsHaAutomaticFailoverEnabled = true;

  /**
   * Default DFS client failover proxy provider is
   * "org.apache.hadoop.hdfs.server.namenode.ha.ConfiguredFailoverProxyProvider"
   */
  private String dfsClientFailoverProxyProvider =
      "org.apache.hadoop.hdfs.server.namenode.ha.ConfiguredFailoverProxyProvider";

  /** whether use kerberos to authenticate hdfs */
  private boolean useKerberos = false;

  /** full path of kerberos keytab file */
  private String kerberosKeytabFilePath = "/path";

  /** kerberos principal */
  private String kerberosPrincipal = "your principal";

  /** the num of memtable in each storage group */
  private int concurrentWritingTimePartition = 1;

  /** the default fill interval in LinearFill and PreviousFill, -1 means infinite past time */
  private int defaultFillInterval = -1;

  /**
   * default TTL for storage groups that are not set TTL by statements, in ms.
   *
   * <p>Notice: if this property is changed, previous created storage group which are not set TTL
   * will also be affected. Unit: millisecond
   */
  private long defaultTTL = Long.MAX_VALUE;

  /** The default value of primitive array size in array pool */
  private int primitiveArraySize = 32;

  /** whether enable data partition. If disabled, all data belongs to partition 0 */
  private boolean enablePartition = false;

  /**
   * Time range for partitioning data inside each storage group, the unit is second. Default time is
   * a week.
   */
  private long partitionInterval = 604800;

  /**
   * Level of TimeIndex, which records the start time and end time of TsFileResource. Currently,
   * DEVICE_TIME_INDEX and FILE_TIME_INDEX are supported, and could not be changed after first set.
   */
  private TimeIndexLevel timeIndexLevel = TimeIndexLevel.DEVICE_TIME_INDEX;

  // just for test
  // wait for 60 second by default.
  private int thriftServerAwaitTimeForStopService = 60;

  private int queryCacheSizeInMetric = 50;

  // max size for tag and attribute of one time series
  private int tagAttributeTotalSize = 700;

  // Interval num of tag and attribute records when force flushing to disk
  private int tagAttributeFlushInterval = 1000;

  // In one insert (one device, one timestamp, multiple measurements),
  // if enable partial insert, one measurement failure will not impact other measurements
  private boolean enablePartialInsert = true;

  // Open ID Secret
  private String openIdProviderUrl = "";

  // the authorizer provider class which extends BasicAuthorizer
  private String authorizerProvider = "org.apache.iotdb.db.auth.authorizer.LocalFileAuthorizer";

  /**
   * Used to estimate the memory usage of text fields in a UDF query. It is recommended to set this
   * value to be slightly larger than the average length of all text records.
   */
  private int udfInitialByteArrayLengthForMemoryControl = 48;

  /**
   * How much memory may be used in ONE UDF query (in MB).
   *
   * <p>The upper limit is 20% of allocated memory for read.
   *
   * <p>udfMemoryBudgetInMB = udfReaderMemoryBudgetInMB + udfTransformerMemoryBudgetInMB +
   * udfCollectorMemoryBudgetInMB
   */
  private float udfMemoryBudgetInMB = (float) Math.min(30.0f, 0.2 * allocateMemoryForRead);

  private float udfReaderMemoryBudgetInMB = (float) (1.0 / 3 * udfMemoryBudgetInMB);

  private float udfTransformerMemoryBudgetInMB = (float) (1.0 / 3 * udfMemoryBudgetInMB);

  private float udfCollectorMemoryBudgetInMB = (float) (1.0 / 3 * udfMemoryBudgetInMB);

  /** The cached record size (in MB) of each series in group by fill query */
  private float groupByFillCacheSizeInMB = (float) 1.0;

  // time in nanosecond precision when starting up
  private long startUpNanosecond = System.nanoTime();

  /** Unit: byte */
  private int thriftMaxFrameSize = 536870912;

  private int thriftDefaultBufferSize = RpcUtils.THRIFT_DEFAULT_BUF_CAPACITY;

  /** time interval in minute for calculating query frequency. Unit: minute */
  private int frequencyIntervalInMinute = 1;

  /** time cost(ms) threshold for slow query. Unit: millisecond */
  private long slowQueryThreshold = 5000;

  /**
   * whether enable the rpc service. This parameter has no a corresponding field in the
   * iotdb-engine.properties
   */
  private boolean enableRpcService = true;

  /**
   * whether enable the influxdb rpc service. This parameter has no a corresponding field in the
   * iotdb-engine.properties
   */
  private boolean enableInfluxDBRpcService = false;

  /** the size of ioTaskQueue */
  private int ioTaskQueueSizeForFlushing = 10;

  /** the number of data regions per user-defined storage group */
  private int dataRegionNum = 1;

  /** the interval to log recover progress of each vsg when starting iotdb */
  private long recoveryLogIntervalInMs = 5_000L;

  private boolean enableDiscardOutOfOrderData = false;

  private String adminName = "root";

  private String adminPassword = "root";

  /** the method to transform device path to device id, can be 'Plain' or 'SHA256' */
  private String deviceIDTransformationMethod = "Plain";

  /** whether to use id table. ATTENTION: id table is not compatible with alias */
  private boolean enableIDTable = false;

  /**
   * whether create mapping file of id table. This file can map device id in tsfile to device path
   */
  private boolean enableIDTableLogFile = false;

  /** Encryption provider class */
  private String encryptDecryptProvider =
      "org.apache.iotdb.db.security.encrypt.MessageDigestEncrypt";

  /** Encryption provided class parameter */
  private String encryptDecryptProviderParameter;

  /** whether to use persistent schema mode */
  private String schemaEngineMode = "Memory";

  /** the memory used for metadata cache when using persistent schema */
  private int cachedMNodeSizeInSchemaFileMode = -1;

  /** the max num of thread used for flushing metadata to schema file */
  private int maxSchemaFlushThreadNum = 15;

  /** the minimum size (in bytes) of segment inside a schema file page */
  private short minimumSegmentInSchemaFile = 0;

  /** cache size for pages in one schema file */
  private int pageCacheSizeInSchemaFile = 1024;

  /**
   * Ip and port of config nodes. each one is a {internalIp | domain name}:{meta port} string tuple.
   */
  private List<String> configNodeUrls = Collections.singletonList("127.0.0.1:22277");

  /** Internal ip for data node */
  private String internalIp = "127.0.0.1";

  /** Internal port for coordinator */
  private int internalPort = 9003;

  /** Internal port for consensus protocol */
  private int consensusPort = 40010;

  /** The max time of data node waiting to join into the cluster */
  private long joinClusterTimeOutMs = TimeUnit.SECONDS.toMillis(5);

  /**
   * The consensus protocol class. The Datanode should communicate with ConfigNode on startup and
   * set this variable so that the correct class name can be obtained later when the consensus layer
   * singleton is initialized
   */
  private String consensusProtocolClass = "org.apache.iotdb.consensus.ratis.RatisConsensus";

  /**
   * The series partition executor class. The Datanode should communicate with ConfigNode on startup
   * and set this variable so that the correct class name can be obtained later when calculating the
   * series partition
   */
  private String seriesPartitionExecutorClass =
      "org.apache.iotdb.commons.partition.executor.hash.APHashExecutor";

  /** The number of series partitions in a storage group */
  private int seriesPartitionSlotNum = 10000;

  /** Port that data block manager thrift service listen to. */
  private int dataBlockManagerPort = 8777;

  /** Core pool size of data block manager. */
  private int dataBlockManagerCorePoolSize = 1;

  /** Max pool size of data block manager. */
  private int dataBlockManagerMaxPoolSize = 5;

  /** Thread keep alive time in ms of data block manager. */
  private int dataBlockManagerKeepAliveTimeInMs = 1000;

  /** Thrift socket and connection timeout between data node and config node. */
  private int connectionTimeoutInMS = (int) TimeUnit.SECONDS.toMillis(20);

  /**
   * ClientManager will have so many selector threads (TAsyncClientManager) to distribute to its
   * clients.
   */
  private int selectorNumOfClientManager =
      Runtime.getRuntime().availableProcessors() / 4 > 0
          ? Runtime.getRuntime().availableProcessors() / 4
          : 1;

  /**
   * Cache size of dataNodeSchemaCache in{@link
   * org.apache.iotdb.db.metadata.cache.DataNodeSchemaCache}.
   */
  private int dataNodeSchemaCacheSize = 10000;

  public float getUdfMemoryBudgetInMB() {
    return udfMemoryBudgetInMB;
  }

  public void setUdfMemoryBudgetInMB(float udfMemoryBudgetInMB) {
    this.udfMemoryBudgetInMB = udfMemoryBudgetInMB;
  }

  public float getGroupByFillCacheSizeInMB() {
    return groupByFillCacheSizeInMB;
  }

  public void setGroupByFillCacheSizeInMB(float groupByFillCacheSizeInMB) {
    this.groupByFillCacheSizeInMB = groupByFillCacheSizeInMB;
  }

  public float getUdfReaderMemoryBudgetInMB() {
    return udfReaderMemoryBudgetInMB;
  }

  public void setUdfReaderMemoryBudgetInMB(float udfReaderMemoryBudgetInMB) {
    this.udfReaderMemoryBudgetInMB = udfReaderMemoryBudgetInMB;
  }

  public float getUdfTransformerMemoryBudgetInMB() {
    return udfTransformerMemoryBudgetInMB;
  }

  public void setUdfTransformerMemoryBudgetInMB(float udfTransformerMemoryBudgetInMB) {
    this.udfTransformerMemoryBudgetInMB = udfTransformerMemoryBudgetInMB;
  }

  public float getUdfCollectorMemoryBudgetInMB() {
    return udfCollectorMemoryBudgetInMB;
  }

  public void setUdfCollectorMemoryBudgetInMB(float udfCollectorMemoryBudgetInMB) {
    this.udfCollectorMemoryBudgetInMB = udfCollectorMemoryBudgetInMB;
  }

  public int getUdfInitialByteArrayLengthForMemoryControl() {
    return udfInitialByteArrayLengthForMemoryControl;
  }

  public void setUdfInitialByteArrayLengthForMemoryControl(
      int udfInitialByteArrayLengthForMemoryControl) {
    this.udfInitialByteArrayLengthForMemoryControl = udfInitialByteArrayLengthForMemoryControl;
  }

  public int getConcurrentWritingTimePartition() {
    return concurrentWritingTimePartition;
  }

  public void setConcurrentWritingTimePartition(int concurrentWritingTimePartition) {
    this.concurrentWritingTimePartition = concurrentWritingTimePartition;
  }

  public int getDefaultFillInterval() {
    return defaultFillInterval;
  }

  public void setDefaultFillInterval(int defaultFillInterval) {
    this.defaultFillInterval = defaultFillInterval;
  }

  public boolean isEnablePartition() {
    return enablePartition;
  }

  public void setEnablePartition(boolean enablePartition) {
    this.enablePartition = enablePartition;
  }

  public long getPartitionInterval() {
    return partitionInterval;
  }

  public void setPartitionInterval(long partitionInterval) {
    this.partitionInterval = partitionInterval;
  }

  public TimeIndexLevel getTimeIndexLevel() {
    return timeIndexLevel;
  }

  public void setTimeIndexLevel(String timeIndexLevel) {
    this.timeIndexLevel = TimeIndexLevel.valueOf(timeIndexLevel);
  }

  void updatePath() {
    formulateFolders();
    confirmMultiDirStrategy();
  }

  /** if the folders are relative paths, add IOTDB_HOME as the path prefix */
  private void formulateFolders() {
    systemDir = addHomeDir(systemDir);
    schemaDir = addHomeDir(schemaDir);
    syncDir = addHomeDir(syncDir);
    tracingDir = addHomeDir(tracingDir);
    consensusDir = addHomeDir(consensusDir);
    indexRootFolder = addHomeDir(indexRootFolder);
    extDir = addHomeDir(extDir);
    udfDir = addHomeDir(udfDir);
    triggerDir = addHomeDir(triggerDir);
    mqttDir = addHomeDir(mqttDir);
    for (int i = 0; i < walDirs.length; i++) {
      walDirs[i] = addHomeDir(walDirs[i]);
    }

    if (TSFileDescriptor.getInstance().getConfig().getTSFileStorageFs().equals(FSType.HDFS)) {
      String hdfsDir = getHdfsDir();
      queryDir = hdfsDir + File.separatorChar + queryDir;
      for (int i = 0; i < dataDirs.length; i++) {
        dataDirs[i] = hdfsDir + File.separatorChar + dataDirs[i];
      }
    } else {
      queryDir = addHomeDir(queryDir);
      for (int i = 0; i < dataDirs.length; i++) {
        dataDirs[i] = addHomeDir(dataDirs[i]);
      }
    }
  }

  void reloadDataDirs(String[] dataDirs) throws LoadConfigurationException {
    if (TSFileDescriptor.getInstance().getConfig().getTSFileStorageFs().equals(FSType.HDFS)) {
      String hdfsDir = getHdfsDir();
      for (int i = 0; i < dataDirs.length; i++) {
        dataDirs[i] = hdfsDir + File.separatorChar + dataDirs[i];
      }
    } else {
      for (int i = 0; i < dataDirs.length; i++) {
        dataDirs[i] = addHomeDir(dataDirs[i]);
      }
    }
    this.dataDirs = dataDirs;
    DirectoryManager.getInstance().updateFileFolders();
  }

  private String addHomeDir(String dir) {
    String homeDir = System.getProperty(IoTDBConstant.IOTDB_HOME, null);
    if (!new File(dir).isAbsolute() && homeDir != null && homeDir.length() > 0) {
      if (!homeDir.endsWith(File.separator)) {
        dir = homeDir + File.separatorChar + dir;
      } else {
        dir = homeDir + dir;
      }
    }
    return dir;
  }

  private void confirmMultiDirStrategy() {
    if (getMultiDirStrategyClassName() == null) {
      multiDirStrategyClassName = DEFAULT_MULTI_DIR_STRATEGY;
    }
    if (!getMultiDirStrategyClassName().contains(TsFileConstant.PATH_SEPARATOR)) {
      multiDirStrategyClassName = MULTI_DIR_STRATEGY_PREFIX + multiDirStrategyClassName;
    }

    try {
      Class.forName(multiDirStrategyClassName);
    } catch (ClassNotFoundException e) {
      logger.warn(
          "Cannot find given directory strategy {}, using the default value",
          getMultiDirStrategyClassName(),
          e);
      setMultiDirStrategyClassName(MULTI_DIR_STRATEGY_PREFIX + DEFAULT_MULTI_DIR_STRATEGY);
    }
  }

  private String getHdfsDir() {
    String[] hdfsIps = TSFileDescriptor.getInstance().getConfig().getHdfsIp();
    String hdfsDir = "hdfs://";
    if (hdfsIps.length > 1) {
      hdfsDir += TSFileDescriptor.getInstance().getConfig().getDfsNameServices();
    } else {
      hdfsDir += hdfsIps[0] + ":" + TSFileDescriptor.getInstance().getConfig().getHdfsPort();
    }
    return hdfsDir;
  }

  public String[] getDataDirs() {
    return dataDirs;
  }

  void setDataDirs(String[] dataDirs) {
    this.dataDirs = dataDirs;
  }

  public String getRpcAddress() {
    return rpcAddress;
  }

  public void setRpcAddress(String rpcAddress) {
    this.rpcAddress = rpcAddress;
  }

  public int getRpcPort() {
    return rpcPort;
  }

  public void setRpcPort(int rpcPort) {
    this.rpcPort = rpcPort;
  }

  public int getInfluxDBRpcPort() {
    return influxDBRpcPort;
  }

  public void setInfluxDBRpcPort(int influxDBRpcPort) {
    this.influxDBRpcPort = influxDBRpcPort;
  }

  public String getTimestampPrecision() {
    return timestampPrecision;
  }

  public void setTimestampPrecision(String timestampPrecision) {
    if (!("ms".equals(timestampPrecision)
        || "us".equals(timestampPrecision)
        || "ns".equals(timestampPrecision))) {
      logger.error(
          "Wrong timestamp precision, please set as: ms, us or ns ! Current is: "
              + timestampPrecision);
      System.exit(-1);
    }
    this.timestampPrecision = timestampPrecision;
  }

  public boolean isEnableDiscardOutOfOrderData() {
    return enableDiscardOutOfOrderData;
  }

  public void setEnableDiscardOutOfOrderData(boolean enableDiscardOutOfOrderData) {
    this.enableDiscardOutOfOrderData = enableDiscardOutOfOrderData;
  }

  public String getSystemDir() {
    return systemDir;
  }

  void setSystemDir(String systemDir) {
    this.systemDir = systemDir;
  }

  public String getSchemaDir() {
    return schemaDir;
  }

  public void setSchemaDir(String schemaDir) {
    this.schemaDir = schemaDir;
  }

  public String getSyncDir() {
    return syncDir;
  }

  void setSyncDir(String syncDir) {
    this.syncDir = syncDir;
  }

  public String getTracingDir() {
    return tracingDir;
  }

  void setTracingDir(String tracingDir) {
    this.tracingDir = tracingDir;
  }

  public String getQueryDir() {
    return queryDir;
  }

  void setQueryDir(String queryDir) {
    this.queryDir = queryDir;
  }

  public String getConsensusDir() {
    return consensusDir;
  }

  public void setConsensusDir(String consensusDir) {
    this.consensusDir = consensusDir;
  }

  public String getExtDir() {
    return extDir;
  }

  public void setExtDir(String extDir) {
    this.extDir = extDir;
  }

  public String getUdfDir() {
    return udfDir;
  }

  public void setUdfDir(String udfDir) {
    this.udfDir = udfDir;
  }

  public String getTriggerDir() {
    return triggerDir;
  }

  public void setTriggerDir(String triggerDir) {
    this.triggerDir = triggerDir;
  }

  public String getMqttDir() {
    return mqttDir;
  }

  public void setMqttDir(String mqttDir) {
    this.mqttDir = mqttDir;
  }

  public String getMultiDirStrategyClassName() {
    return multiDirStrategyClassName;
  }

  void setMultiDirStrategyClassName(String multiDirStrategyClassName) {
    this.multiDirStrategyClassName = multiDirStrategyClassName;
  }

  public int getBatchSize() {
    return batchSize;
  }

  void setBatchSize(int batchSize) {
    this.batchSize = batchSize;
  }

  public int getMaxMemtableNumber() {
    return maxMemtableNumber;
  }

  public void setMaxMemtableNumber(int maxMemtableNumber) {
    this.maxMemtableNumber = maxMemtableNumber;
  }

  public int getConcurrentFlushThread() {
    return concurrentFlushThread;
  }

  void setConcurrentFlushThread(int concurrentFlushThread) {
    this.concurrentFlushThread = concurrentFlushThread;
  }

  public int getConcurrentQueryThread() {
    return concurrentQueryThread;
  }

  public void setConcurrentQueryThread(int concurrentQueryThread) {
    this.concurrentQueryThread = concurrentQueryThread;
  }

  public int getConcurrentSubRawQueryThread() {
    return concurrentSubRawQueryThread;
  }

  void setConcurrentSubRawQueryThread(int concurrentSubRawQueryThread) {
    this.concurrentSubRawQueryThread = concurrentSubRawQueryThread;
  }

  public int getRawQueryBlockingQueueCapacity() {
    return rawQueryBlockingQueueCapacity;
  }

  public void setRawQueryBlockingQueueCapacity(int rawQueryBlockingQueueCapacity) {
    this.rawQueryBlockingQueueCapacity = rawQueryBlockingQueueCapacity;
  }

  public int getConcurrentWindowEvaluationThread() {
    return concurrentWindowEvaluationThread;
  }

  public void setConcurrentWindowEvaluationThread(int concurrentWindowEvaluationThread) {
    this.concurrentWindowEvaluationThread = concurrentWindowEvaluationThread;
  }

  public int getMaxPendingWindowEvaluationTasks() {
    return maxPendingWindowEvaluationTasks;
  }

  public void setMaxPendingWindowEvaluationTasks(int maxPendingWindowEvaluationTasks) {
    this.maxPendingWindowEvaluationTasks = maxPendingWindowEvaluationTasks;
  }

  public long getSeqTsFileSize() {
    return seqTsFileSize;
  }

  public void setSeqTsFileSize(long seqTsFileSize) {
    this.seqTsFileSize = seqTsFileSize;
  }

  public long getUnSeqTsFileSize() {
    return unSeqTsFileSize;
  }

  public void setUnSeqTsFileSize(long unSeqTsFileSize) {
    this.unSeqTsFileSize = unSeqTsFileSize;
  }

  public int getRpcMaxConcurrentClientNum() {
    return rpcMaxConcurrentClientNum;
  }

  void setRpcMaxConcurrentClientNum(int rpcMaxConcurrentClientNum) {
    this.rpcMaxConcurrentClientNum = rpcMaxConcurrentClientNum;
  }

  public int getSchemaRegionDeviceNodeCacheSize() {
    return schemaRegionDeviceNodeCacheSize;
  }

  void setSchemaRegionDeviceNodeCacheSize(int schemaRegionDeviceNodeCacheSize) {
    this.schemaRegionDeviceNodeCacheSize = schemaRegionDeviceNodeCacheSize;
  }

  public int getmRemoteSchemaCacheSize() {
    return mRemoteSchemaCacheSize;
  }

  public void setmRemoteSchemaCacheSize(int mRemoteSchemaCacheSize) {
    this.mRemoteSchemaCacheSize = mRemoteSchemaCacheSize;
  }

  public int getPipeServerPort() {
    return pipeServerPort;
  }

  public void setPipeServerPort(int pipeServerPort) {
    this.pipeServerPort = pipeServerPort;
  }

  public int getMaxNumberOfSyncFileRetry() {
    return maxNumberOfSyncFileRetry;
  }

  public void setMaxNumberOfSyncFileRetry(int maxNumberOfSyncFileRetry) {
    this.maxNumberOfSyncFileRetry = maxNumberOfSyncFileRetry;
  }

  String getLanguageVersion() {
    return languageVersion;
  }

  void setLanguageVersion(String languageVersion) {
    this.languageVersion = languageVersion;
  }

  public String getIoTDBVersion() {
    return IoTDBConstant.VERSION;
  }

  public String getIoTDBMajorVersion() {
    return IoTDBConstant.MAJOR_VERSION;
  }

  public String getIoTDBMajorVersion(String version) {
    return "UNKNOWN".equals(version)
        ? "UNKNOWN"
        : version.split("\\.")[0] + "." + version.split("\\.")[1];
  }

  public String getIpWhiteList() {
    return ipWhiteList;
  }

  public void setIpWhiteList(String ipWhiteList) {
    this.ipWhiteList = ipWhiteList;
  }

  public long getCacheFileReaderClearPeriod() {
    return cacheFileReaderClearPeriod;
  }

  public void setCacheFileReaderClearPeriod(long cacheFileReaderClearPeriod) {
    this.cacheFileReaderClearPeriod = cacheFileReaderClearPeriod;
  }

  public int getQueryTimeoutThreshold() {
    return queryTimeoutThreshold;
  }

  public void setQueryTimeoutThreshold(int queryTimeoutThreshold) {
    this.queryTimeoutThreshold = queryTimeoutThreshold;
  }

  public int getSessionTimeoutThreshold() {
    return sessionTimeoutThreshold;
  }

  public void setSessionTimeoutThreshold(int sessionTimeoutThreshold) {
    this.sessionTimeoutThreshold = sessionTimeoutThreshold;
  }

  public boolean isReadOnly() {
    return readOnly;
  }

  public void setReadOnly(boolean readOnly) {
    this.readOnly = readOnly;
  }

  public String getRpcImplClassName() {
    return rpcImplClassName;
  }

  public String getInfluxDBImplClassName() {
    return influxdbImplClassName;
  }

  public void setRpcImplClassName(String rpcImplClassName) {
    this.rpcImplClassName = rpcImplClassName;
  }

  public WALMode getWalMode() {
    return walMode;
  }

  public void setWalMode(WALMode walMode) {
    this.walMode = walMode;
  }

  public String[] getWalDirs() {
    return walDirs;
  }

  public void setWalDirs(String[] walDirs) {
    this.walDirs = walDirs;
  }

  public long getFsyncWalDelayInMs() {
    return fsyncWalDelayInMs;
  }

  void setFsyncWalDelayInMs(long fsyncWalDelayInMs) {
    this.fsyncWalDelayInMs = fsyncWalDelayInMs;
  }

  public int getMaxWalNodesNum() {
    return maxWalNodesNum;
  }

  void setMaxWalNodesNum(int maxWalNodesNum) {
    this.maxWalNodesNum = maxWalNodesNum;
  }

  public int getWalBufferSize() {
    return walBufferSize;
  }

  public void setWalBufferSize(int walBufferSize) {
    this.walBufferSize = walBufferSize;
  }

  public int getWalBufferEntrySize() {
    return walBufferEntrySize;
  }

  void setWalBufferEntrySize(int walBufferEntrySize) {
    this.walBufferEntrySize = walBufferEntrySize;
  }

  public int getWalBufferQueueCapacity() {
    return walBufferQueueCapacity;
  }

  void setWalBufferQueueCapacity(int walBufferQueueCapacity) {
    this.walBufferQueueCapacity = walBufferQueueCapacity;
  }

  public long getWalFileSizeThresholdInByte() {
    return walFileSizeThresholdInByte;
  }

  void setWalFileSizeThresholdInByte(long walFileSizeThresholdInByte) {
    this.walFileSizeThresholdInByte = walFileSizeThresholdInByte;
  }

  public double getWalMinEffectiveInfoRatio() {
    return walMinEffectiveInfoRatio;
  }

  void setWalMinEffectiveInfoRatio(double walMinEffectiveInfoRatio) {
    this.walMinEffectiveInfoRatio = walMinEffectiveInfoRatio;
  }

  public long getWalMemTableSnapshotThreshold() {
    return walMemTableSnapshotThreshold;
  }

  void setWalMemTableSnapshotThreshold(long walMemTableSnapshotThreshold) {
    this.walMemTableSnapshotThreshold = walMemTableSnapshotThreshold;
  }

  public int getMaxWalMemTableSnapshotNum() {
    return maxWalMemTableSnapshotNum;
  }

  void setMaxWalMemTableSnapshotNum(int maxWalMemTableSnapshotNum) {
    this.maxWalMemTableSnapshotNum = maxWalMemTableSnapshotNum;
  }

  public long getDeleteWalFilesPeriodInMs() {
    return deleteWalFilesPeriodInMs;
  }

  void setDeleteWalFilesPeriodInMs(long deleteWalFilesPeriodInMs) {
    this.deleteWalFilesPeriodInMs = deleteWalFilesPeriodInMs;
  }

  public boolean isChunkBufferPoolEnable() {
    return chunkBufferPoolEnable;
  }

  void setChunkBufferPoolEnable(boolean chunkBufferPoolEnable) {
    this.chunkBufferPoolEnable = chunkBufferPoolEnable;
  }

  public long getCrossCompactionMemoryBudget() {
    return crossCompactionMemoryBudget;
  }

  public void setCrossCompactionMemoryBudget(long crossCompactionMemoryBudget) {
    this.crossCompactionMemoryBudget = crossCompactionMemoryBudget;
  }

  public long getMergeIntervalSec() {
    return mergeIntervalSec;
  }

  void setMergeIntervalSec(long mergeIntervalSec) {
    this.mergeIntervalSec = mergeIntervalSec;
  }

  public double getBufferedArraysMemoryProportion() {
    return bufferedArraysMemoryProportion;
  }

  public void setBufferedArraysMemoryProportion(double bufferedArraysMemoryProportion) {
    this.bufferedArraysMemoryProportion = bufferedArraysMemoryProportion;
  }

  public double getTimeIndexMemoryProportion() {
    return timeIndexMemoryProportion;
  }

  public void setTimeIndexMemoryProportion(double timeIndexMemoryProportion) {
    this.timeIndexMemoryProportion = timeIndexMemoryProportion;
  }

  public double getFlushProportion() {
    return flushProportion;
  }

  public void setFlushProportion(double flushProportion) {
    this.flushProportion = flushProportion;
  }

  public double getRejectProportion() {
    return rejectProportion;
  }

  public void setRejectProportion(double rejectProportion) {
    this.rejectProportion = rejectProportion;
  }

  public long getStorageGroupSizeReportThreshold() {
    return storageGroupSizeReportThreshold;
  }

  public void setStorageGroupSizeReportThreshold(long storageGroupSizeReportThreshold) {
    this.storageGroupSizeReportThreshold = storageGroupSizeReportThreshold;
  }

  public long getAllocateMemoryForWrite() {
    return allocateMemoryForWrite;
  }

  public void setAllocateMemoryForWrite(long allocateMemoryForWrite) {
    this.allocateMemoryForWrite = allocateMemoryForWrite;
  }

  public long getAllocateMemoryForSchema() {
    return allocateMemoryForSchema;
  }

  public void setAllocateMemoryForSchema(long allocateMemoryForSchema) {
    this.allocateMemoryForSchema = allocateMemoryForSchema;
  }

  public long getAllocateMemoryForRead() {
    return allocateMemoryForRead;
  }

  void setAllocateMemoryForRead(long allocateMemoryForRead) {
    this.allocateMemoryForRead = allocateMemoryForRead;
  }

  public long getAllocateMemoryForReadWithoutCache() {
    return allocateMemoryForReadWithoutCache;
  }

  public void setAllocateMemoryForReadWithoutCache(long allocateMemoryForReadWithoutCache) {
    this.allocateMemoryForReadWithoutCache = allocateMemoryForReadWithoutCache;
  }

  public boolean isEnableExternalSort() {
    return enableExternalSort;
  }

  void setEnableExternalSort(boolean enableExternalSort) {
    this.enableExternalSort = enableExternalSort;
  }

  public int getExternalSortThreshold() {
    return externalSortThreshold;
  }

  void setExternalSortThreshold(int externalSortThreshold) {
    this.externalSortThreshold = externalSortThreshold;
  }

  public boolean isEnablePerformanceStat() {
    return enablePerformanceStat;
  }

  public void setEnablePerformanceStat(boolean enablePerformanceStat) {
    this.enablePerformanceStat = enablePerformanceStat;
  }

  public boolean isEnablePartialInsert() {
    return enablePartialInsert;
  }

  public void setEnablePartialInsert(boolean enablePartialInsert) {
    this.enablePartialInsert = enablePartialInsert;
  }

  public int getConcurrentCompactionThread() {
    return concurrentCompactionThread;
  }

  public void setConcurrentCompactionThread(int concurrentCompactionThread) {
    this.concurrentCompactionThread = concurrentCompactionThread;
  }

  public int getContinuousQueryThreadNum() {
    return continuousQueryThreadNum;
  }

  public void setContinuousQueryThreadNum(int continuousQueryThreadNum) {
    this.continuousQueryThreadNum = continuousQueryThreadNum;
  }

  public int getMaxPendingContinuousQueryTasks() {
    return maxPendingContinuousQueryTasks;
  }

  public void setMaxPendingContinuousQueryTasks(int maxPendingContinuousQueryTasks) {
    this.maxPendingContinuousQueryTasks = maxPendingContinuousQueryTasks;
  }

  public long getContinuousQueryMinimumEveryInterval() {
    return continuousQueryMinimumEveryInterval;
  }

  public void setContinuousQueryMinimumEveryInterval(long minimumEveryInterval) {
    this.continuousQueryMinimumEveryInterval = minimumEveryInterval;
  }

  public int getCqlogBufferSize() {
    return cqlogBufferSize;
  }

  public void setCqlogBufferSize(int cqlogBufferSize) {
    this.cqlogBufferSize = cqlogBufferSize;
  }

  public void setSelectIntoInsertTabletPlanRowLimit(int selectIntoInsertTabletPlanRowLimit) {
    this.selectIntoInsertTabletPlanRowLimit = selectIntoInsertTabletPlanRowLimit;
  }

  public int getSelectIntoInsertTabletPlanRowLimit() {
    return selectIntoInsertTabletPlanRowLimit;
  }

  public int getInsertMultiTabletEnableMultithreadingColumnThreshold() {
    return insertMultiTabletEnableMultithreadingColumnThreshold;
  }

  public void setInsertMultiTabletEnableMultithreadingColumnThreshold(
      int insertMultiTabletEnableMultithreadingColumnThreshold) {
    this.insertMultiTabletEnableMultithreadingColumnThreshold =
        insertMultiTabletEnableMultithreadingColumnThreshold;
  }

  public int getCompactionWriteThroughputMbPerSec() {
    return compactionWriteThroughputMbPerSec;
  }

  public void setCompactionWriteThroughputMbPerSec(int compactionWriteThroughputMbPerSec) {
    this.compactionWriteThroughputMbPerSec = compactionWriteThroughputMbPerSec;
  }

  public boolean isEnableMemControl() {
    return enableMemControl;
  }

  public void setEnableMemControl(boolean enableMemControl) {
    this.enableMemControl = enableMemControl;
  }

  public long getMemtableSizeThreshold() {
    return memtableSizeThreshold;
  }

  public void setMemtableSizeThreshold(long memtableSizeThreshold) {
    this.memtableSizeThreshold = memtableSizeThreshold;
  }

  public boolean isEnableTimedFlushSeqMemtable() {
    return enableTimedFlushSeqMemtable;
  }

  public void setEnableTimedFlushSeqMemtable(boolean enableTimedFlushSeqMemtable) {
    this.enableTimedFlushSeqMemtable = enableTimedFlushSeqMemtable;
  }

  public long getSeqMemtableFlushInterval() {
    return seqMemtableFlushInterval;
  }

  public void setSeqMemtableFlushInterval(long seqMemtableFlushInterval) {
    this.seqMemtableFlushInterval = seqMemtableFlushInterval;
  }

  public long getSeqMemtableFlushCheckInterval() {
    return seqMemtableFlushCheckInterval;
  }

  public void setSeqMemtableFlushCheckInterval(long seqMemtableFlushCheckInterval) {
    this.seqMemtableFlushCheckInterval = seqMemtableFlushCheckInterval;
  }

  public boolean isEnableTimedFlushUnseqMemtable() {
    return enableTimedFlushUnseqMemtable;
  }

  public void setEnableTimedFlushUnseqMemtable(boolean enableTimedFlushUnseqMemtable) {
    this.enableTimedFlushUnseqMemtable = enableTimedFlushUnseqMemtable;
  }

  public long getUnseqMemtableFlushInterval() {
    return unseqMemtableFlushInterval;
  }

  public void setUnseqMemtableFlushInterval(long unseqMemtableFlushInterval) {
    this.unseqMemtableFlushInterval = unseqMemtableFlushInterval;
  }

  public long getUnseqMemtableFlushCheckInterval() {
    return unseqMemtableFlushCheckInterval;
  }

  public void setUnseqMemtableFlushCheckInterval(long unseqMemtableFlushCheckInterval) {
    this.unseqMemtableFlushCheckInterval = unseqMemtableFlushCheckInterval;
  }

  public int getAvgSeriesPointNumberThreshold() {
    return avgSeriesPointNumberThreshold;
  }

  public void setAvgSeriesPointNumberThreshold(int avgSeriesPointNumberThreshold) {
    this.avgSeriesPointNumberThreshold = avgSeriesPointNumberThreshold;
  }

  public long getCrossCompactionFileSelectionTimeBudget() {
    return crossCompactionFileSelectionTimeBudget;
  }

  void setCrossCompactionFileSelectionTimeBudget(long crossCompactionFileSelectionTimeBudget) {
    this.crossCompactionFileSelectionTimeBudget = crossCompactionFileSelectionTimeBudget;
  }

  public boolean isRpcThriftCompressionEnable() {
    return rpcThriftCompressionEnable;
  }

  public void setRpcThriftCompressionEnable(boolean rpcThriftCompressionEnable) {
    this.rpcThriftCompressionEnable = rpcThriftCompressionEnable;
  }

  public boolean isMetaDataCacheEnable() {
    return metaDataCacheEnable;
  }

  public void setMetaDataCacheEnable(boolean metaDataCacheEnable) {
    this.metaDataCacheEnable = metaDataCacheEnable;
  }

  public long getAllocateMemoryForBloomFilterCache() {
    return allocateMemoryForBloomFilterCache;
  }

  public void setAllocateMemoryForBloomFilterCache(long allocateMemoryForBloomFilterCache) {
    this.allocateMemoryForBloomFilterCache = allocateMemoryForBloomFilterCache;
  }

  public long getAllocateMemoryForTimeSeriesMetaDataCache() {
    return allocateMemoryForTimeSeriesMetaDataCache;
  }

  public void setAllocateMemoryForTimeSeriesMetaDataCache(
      long allocateMemoryForTimeSeriesMetaDataCache) {
    this.allocateMemoryForTimeSeriesMetaDataCache = allocateMemoryForTimeSeriesMetaDataCache;
  }

  public long getAllocateMemoryForChunkCache() {
    return allocateMemoryForChunkCache;
  }

  public void setAllocateMemoryForChunkCache(long allocateMemoryForChunkCache) {
    this.allocateMemoryForChunkCache = allocateMemoryForChunkCache;
  }

  public boolean isLastCacheEnabled() {
    return lastCacheEnable;
  }

  public void setEnableLastCache(boolean lastCacheEnable) {
    this.lastCacheEnable = lastCacheEnable;
  }

  public boolean isEnableWatermark() {
    return enableWatermark;
  }

  public void setEnableWatermark(boolean enableWatermark) {
    this.enableWatermark = enableWatermark;
  }

  public String getWatermarkSecretKey() {
    return watermarkSecretKey;
  }

  public void setWatermarkSecretKey(String watermarkSecretKey) {
    this.watermarkSecretKey = watermarkSecretKey;
  }

  public String getWatermarkBitString() {
    return watermarkBitString;
  }

  public void setWatermarkBitString(String watermarkBitString) {
    this.watermarkBitString = watermarkBitString;
  }

  String getWatermarkMethod() {
    return this.watermarkMethod;
  }

  public void setWatermarkMethod(String watermarkMethod) {
    this.watermarkMethod = watermarkMethod;
  }

  public String getWatermarkMethodName() {
    return watermarkMethod.split("\\(")[0];
  }

  public int getWatermarkParamMarkRate() {
    return Integer.parseInt(getWatermarkParamValue("embed_row_cycle", "5"));
  }

  public int getWatermarkParamMaxRightBit() {
    return Integer.parseInt(getWatermarkParamValue("embed_lsb_num", "5"));
  }

  private String getWatermarkParamValue(String key, String defaultValue) {
    String res = getWatermarkParamValue(key);
    if (res != null) {
      return res;
    }
    return defaultValue;
  }

  private String getWatermarkParamValue(String key) {
    String pattern = key + "=(\\w*)";
    Pattern r = Pattern.compile(pattern);
    Matcher m = r.matcher(watermarkMethod);
    if (m.find() && m.groupCount() > 0) {
      return m.group(1);
    }
    return null;
  }

  public boolean isAutoCreateSchemaEnabled() {
    return enableAutoCreateSchema;
  }

  public void setAutoCreateSchemaEnabled(boolean enableAutoCreateSchema) {
    this.enableAutoCreateSchema = enableAutoCreateSchema;
  }

  public TSDataType getBooleanStringInferType() {
    return booleanStringInferType;
  }

  public void setBooleanStringInferType(TSDataType booleanStringInferType) {
    this.booleanStringInferType = booleanStringInferType;
  }

  public TSDataType getIntegerStringInferType() {
    return integerStringInferType;
  }

  public void setIntegerStringInferType(TSDataType integerStringInferType) {
    this.integerStringInferType = integerStringInferType;
  }

  public void setLongStringInferType(TSDataType longStringInferType) {
    this.longStringInferType = longStringInferType;
  }

  public TSDataType getLongStringInferType() {
    return longStringInferType;
  }

  public TSDataType getFloatingStringInferType() {
    return floatingStringInferType;
  }

  public void setFloatingStringInferType(TSDataType floatingNumberStringInferType) {
    this.floatingStringInferType = floatingNumberStringInferType;
  }

  public TSDataType getNanStringInferType() {
    return nanStringInferType;
  }

  public void setNanStringInferType(TSDataType nanStringInferType) {
    if (nanStringInferType != TSDataType.DOUBLE
        && nanStringInferType != TSDataType.FLOAT
        && nanStringInferType != TSDataType.TEXT) {
      throw new IllegalArgumentException(
          "Config Property nan_string_infer_type can only be FLOAT, DOUBLE or TEXT but is "
              + nanStringInferType);
    }
    this.nanStringInferType = nanStringInferType;
  }

  public int getDefaultStorageGroupLevel() {
    return defaultStorageGroupLevel;
  }

  void setDefaultStorageGroupLevel(int defaultStorageGroupLevel) {
    this.defaultStorageGroupLevel = defaultStorageGroupLevel;
  }

  public TSEncoding getDefaultBooleanEncoding() {
    return defaultBooleanEncoding;
  }

  public void setDefaultBooleanEncoding(TSEncoding defaultBooleanEncoding) {
    this.defaultBooleanEncoding = defaultBooleanEncoding;
  }

  void setDefaultBooleanEncoding(String defaultBooleanEncoding) {
    this.defaultBooleanEncoding = TSEncoding.valueOf(defaultBooleanEncoding);
  }

  public TSEncoding getDefaultInt32Encoding() {
    return defaultInt32Encoding;
  }

  public void setDefaultInt32Encoding(TSEncoding defaultInt32Encoding) {
    this.defaultInt32Encoding = defaultInt32Encoding;
  }

  void setDefaultInt32Encoding(String defaultInt32Encoding) {
    this.defaultInt32Encoding = TSEncoding.valueOf(defaultInt32Encoding);
  }

  public TSEncoding getDefaultInt64Encoding() {
    return defaultInt64Encoding;
  }

  public void setDefaultInt64Encoding(TSEncoding defaultInt64Encoding) {
    this.defaultInt64Encoding = defaultInt64Encoding;
  }

  void setDefaultInt64Encoding(String defaultInt64Encoding) {
    this.defaultInt64Encoding = TSEncoding.valueOf(defaultInt64Encoding);
  }

  public TSEncoding getDefaultFloatEncoding() {
    return defaultFloatEncoding;
  }

  public void setDefaultFloatEncoding(TSEncoding defaultFloatEncoding) {
    this.defaultFloatEncoding = defaultFloatEncoding;
  }

  void setDefaultFloatEncoding(String defaultFloatEncoding) {
    this.defaultFloatEncoding = TSEncoding.valueOf(defaultFloatEncoding);
  }

  public TSEncoding getDefaultDoubleEncoding() {
    return defaultDoubleEncoding;
  }

  public void setDefaultDoubleEncoding(TSEncoding defaultDoubleEncoding) {
    this.defaultDoubleEncoding = defaultDoubleEncoding;
  }

  void setDefaultDoubleEncoding(String defaultDoubleEncoding) {
    this.defaultDoubleEncoding = TSEncoding.valueOf(defaultDoubleEncoding);
  }

  public TSEncoding getDefaultTextEncoding() {
    return defaultTextEncoding;
  }

  public void setDefaultTextEncoding(TSEncoding defaultTextEncoding) {
    this.defaultTextEncoding = defaultTextEncoding;
  }

  void setDefaultTextEncoding(String defaultTextEncoding) {
    this.defaultTextEncoding = TSEncoding.valueOf(defaultTextEncoding);
  }

  public FSType getSystemFileStorageFs() {
    return systemFileStorageFs;
  }

  public void setSystemFileStorageFs(String systemFileStorageFs) {
    this.systemFileStorageFs = FSType.valueOf(systemFileStorageFs);
  }

  FSType getTsFileStorageFs() {
    return tsFileStorageFs;
  }

  void setTsFileStorageFs(String tsFileStorageFs) {
    this.tsFileStorageFs = FSType.valueOf(tsFileStorageFs);
  }

  String getCoreSitePath() {
    return coreSitePath;
  }

  void setCoreSitePath(String coreSitePath) {
    this.coreSitePath = coreSitePath;
  }

  String getHdfsSitePath() {
    return hdfsSitePath;
  }

  void setHdfsSitePath(String hdfsSitePath) {
    this.hdfsSitePath = hdfsSitePath;
  }

  public String[] getHdfsIp() {
    return hdfsIp.split(",");
  }

  String getRawHDFSIp() {
    return hdfsIp;
  }

  void setHdfsIp(String[] hdfsIp) {
    this.hdfsIp = String.join(",", hdfsIp);
  }

  String getHdfsPort() {
    return hdfsPort;
  }

  void setHdfsPort(String hdfsPort) {
    this.hdfsPort = hdfsPort;
  }

  public int getUpgradeThreadNum() {
    return upgradeThreadNum;
  }

  public int getSettleThreadNum() {
    return settleThreadNum;
  }

  void setUpgradeThreadNum(int upgradeThreadNum) {
    this.upgradeThreadNum = upgradeThreadNum;
  }

  String getDfsNameServices() {
    return dfsNameServices;
  }

  void setDfsNameServices(String dfsNameServices) {
    this.dfsNameServices = dfsNameServices;
  }

  public String[] getDfsHaNamenodes() {
    return dfsHaNamenodes.split(",");
  }

  String getRawDfsHaNamenodes() {
    return dfsHaNamenodes;
  }

  void setDfsHaNamenodes(String[] dfsHaNamenodes) {
    this.dfsHaNamenodes = String.join(",", dfsHaNamenodes);
  }

  boolean isDfsHaAutomaticFailoverEnabled() {
    return dfsHaAutomaticFailoverEnabled;
  }

  void setDfsHaAutomaticFailoverEnabled(boolean dfsHaAutomaticFailoverEnabled) {
    this.dfsHaAutomaticFailoverEnabled = dfsHaAutomaticFailoverEnabled;
  }

  String getDfsClientFailoverProxyProvider() {
    return dfsClientFailoverProxyProvider;
  }

  void setDfsClientFailoverProxyProvider(String dfsClientFailoverProxyProvider) {
    this.dfsClientFailoverProxyProvider = dfsClientFailoverProxyProvider;
  }

  boolean isUseKerberos() {
    return useKerberos;
  }

  void setUseKerberos(boolean useKerberos) {
    this.useKerberos = useKerberos;
  }

  String getKerberosKeytabFilePath() {
    return kerberosKeytabFilePath;
  }

  void setKerberosKeytabFilePath(String kerberosKeytabFilePath) {
    this.kerberosKeytabFilePath = kerberosKeytabFilePath;
  }

  String getKerberosPrincipal() {
    return kerberosPrincipal;
  }

  void setKerberosPrincipal(String kerberosPrincipal) {
    this.kerberosPrincipal = kerberosPrincipal;
  }

  public long getDefaultTTL() {
    return defaultTTL;
  }

  public void setDefaultTTL(long defaultTTL) {
    this.defaultTTL = defaultTTL;
  }

  public int getThriftServerAwaitTimeForStopService() {
    return thriftServerAwaitTimeForStopService;
  }

  public void setThriftServerAwaitTimeForStopService(int thriftServerAwaitTimeForStopService) {
    this.thriftServerAwaitTimeForStopService = thriftServerAwaitTimeForStopService;
  }

  public boolean isEnableMQTTService() {
    return enableMQTTService;
  }

  public void setEnableMQTTService(boolean enableMQTTService) {
    this.enableMQTTService = enableMQTTService;
  }

  public String getMqttHost() {
    return mqttHost;
  }

  public void setMqttHost(String mqttHost) {
    this.mqttHost = mqttHost;
  }

  public int getMqttPort() {
    return mqttPort;
  }

  public void setMqttPort(int mqttPort) {
    this.mqttPort = mqttPort;
  }

  public int getMqttHandlerPoolSize() {
    return mqttHandlerPoolSize;
  }

  public void setMqttHandlerPoolSize(int mqttHandlerPoolSize) {
    this.mqttHandlerPoolSize = mqttHandlerPoolSize;
  }

  public String getMqttPayloadFormatter() {
    return mqttPayloadFormatter;
  }

  public void setMqttPayloadFormatter(String mqttPayloadFormatter) {
    this.mqttPayloadFormatter = mqttPayloadFormatter;
  }

  public int getMqttMaxMessageSize() {
    return mqttMaxMessageSize;
  }

  public void setMqttMaxMessageSize(int mqttMaxMessageSize) {
    this.mqttMaxMessageSize = mqttMaxMessageSize;
  }

  public int getTagAttributeTotalSize() {
    return tagAttributeTotalSize;
  }

  public void setTagAttributeTotalSize(int tagAttributeTotalSize) {
    this.tagAttributeTotalSize = tagAttributeTotalSize;
  }

  public int getTagAttributeFlushInterval() {
    return tagAttributeFlushInterval;
  }

  public void setTagAttributeFlushInterval(int tagAttributeFlushInterval) {
    this.tagAttributeFlushInterval = tagAttributeFlushInterval;
  }

  public int getPrimitiveArraySize() {
    return primitiveArraySize;
  }

  public void setPrimitiveArraySize(int primitiveArraySize) {
    this.primitiveArraySize = primitiveArraySize;
  }

  public String getOpenIdProviderUrl() {
    return openIdProviderUrl;
  }

  public void setOpenIdProviderUrl(String openIdProviderUrl) {
    this.openIdProviderUrl = openIdProviderUrl;
  }

  public String getAuthorizerProvider() {
    return authorizerProvider;
  }

  public void setAuthorizerProvider(String authorizerProvider) {
    this.authorizerProvider = authorizerProvider;
  }

  public long getStartUpNanosecond() {
    return startUpNanosecond;
  }

  public int getThriftMaxFrameSize() {
    return thriftMaxFrameSize;
  }

  public void setThriftMaxFrameSize(int thriftMaxFrameSize) {
    this.thriftMaxFrameSize = thriftMaxFrameSize;
    RpcTransportFactory.setThriftMaxFrameSize(this.thriftMaxFrameSize);
  }

  public int getThriftDefaultBufferSize() {
    return thriftDefaultBufferSize;
  }

  public void setThriftDefaultBufferSize(int thriftDefaultBufferSize) {
    this.thriftDefaultBufferSize = thriftDefaultBufferSize;
    RpcTransportFactory.setDefaultBufferCapacity(this.thriftDefaultBufferSize);
  }

  public int getMaxQueryDeduplicatedPathNum() {
    return maxQueryDeduplicatedPathNum;
  }

  public void setMaxQueryDeduplicatedPathNum(int maxQueryDeduplicatedPathNum) {
    this.maxQueryDeduplicatedPathNum = maxQueryDeduplicatedPathNum;
  }

  public int getCheckPeriodWhenInsertBlocked() {
    return checkPeriodWhenInsertBlocked;
  }

  public void setCheckPeriodWhenInsertBlocked(int checkPeriodWhenInsertBlocked) {
    this.checkPeriodWhenInsertBlocked = checkPeriodWhenInsertBlocked;
  }

  public int getMaxWaitingTimeWhenInsertBlocked() {
    return maxWaitingTimeWhenInsertBlockedInMs;
  }

  public void setMaxWaitingTimeWhenInsertBlocked(int maxWaitingTimeWhenInsertBlocked) {
    this.maxWaitingTimeWhenInsertBlockedInMs = maxWaitingTimeWhenInsertBlocked;
  }

  public int getFrequencyIntervalInMinute() {
    return frequencyIntervalInMinute;
  }

  public void setFrequencyIntervalInMinute(int frequencyIntervalInMinute) {
    this.frequencyIntervalInMinute = frequencyIntervalInMinute;
  }

  public long getSlowQueryThreshold() {
    return slowQueryThreshold;
  }

  public void setSlowQueryThreshold(long slowQueryThreshold) {
    this.slowQueryThreshold = slowQueryThreshold;
  }

  public boolean isEnableIndex() {
    return enableIndex;
  }

  public void setEnableIndex(boolean enableIndex) {
    this.enableIndex = enableIndex;
  }

  void setConcurrentIndexBuildThread(int concurrentIndexBuildThread) {
    this.concurrentIndexBuildThread = concurrentIndexBuildThread;
  }

  public int getConcurrentIndexBuildThread() {
    return concurrentIndexBuildThread;
  }

  public String getIndexRootFolder() {
    return indexRootFolder;
  }

  public void setIndexRootFolder(String indexRootFolder) {
    this.indexRootFolder = indexRootFolder;
  }

  public int getDefaultIndexWindowRange() {
    return defaultIndexWindowRange;
  }

  public void setDefaultIndexWindowRange(int defaultIndexWindowRange) {
    this.defaultIndexWindowRange = defaultIndexWindowRange;
  }

  public int getDataRegionNum() {
    return dataRegionNum;
  }

  public void setDataRegionNum(int dataRegionNum) {
    this.dataRegionNum = dataRegionNum;
  }

  public long getRecoveryLogIntervalInMs() {
    return recoveryLogIntervalInMs;
  }

  public void setRecoveryLogIntervalInMs(long recoveryLogIntervalInMs) {
    this.recoveryLogIntervalInMs = recoveryLogIntervalInMs;
  }

  public boolean isRpcAdvancedCompressionEnable() {
    return rpcAdvancedCompressionEnable;
  }

  public void setRpcAdvancedCompressionEnable(boolean rpcAdvancedCompressionEnable) {
    this.rpcAdvancedCompressionEnable = rpcAdvancedCompressionEnable;
    RpcTransportFactory.setUseSnappy(this.rpcAdvancedCompressionEnable);
  }

  public int getMlogBufferSize() {
    return mlogBufferSize;
  }

  public void setMlogBufferSize(int mlogBufferSize) {
    this.mlogBufferSize = mlogBufferSize;
  }

  public long getSyncMlogPeriodInMs() {
    return syncMlogPeriodInMs;
  }

  public void setSyncMlogPeriodInMs(long syncMlogPeriodInMs) {
    this.syncMlogPeriodInMs = syncMlogPeriodInMs;
  }

  public int getTlogBufferSize() {
    return tlogBufferSize;
  }

  public void setTlogBufferSize(int tlogBufferSize) {
    this.tlogBufferSize = tlogBufferSize;
  }

  public boolean isEnableRpcService() {
    return enableRpcService;
  }

  public void setEnableRpcService(boolean enableRpcService) {
    this.enableRpcService = enableRpcService;
  }

  public boolean isEnableInfluxDBRpcService() {
    return enableInfluxDBRpcService;
  }

  public void setEnableInfluxDBRpcService(boolean enableInfluxDBRpcService) {
    this.enableInfluxDBRpcService = enableInfluxDBRpcService;
  }

  public int getIoTaskQueueSizeForFlushing() {
    return ioTaskQueueSizeForFlushing;
  }

  public void setIoTaskQueueSizeForFlushing(int ioTaskQueueSizeForFlushing) {
    this.ioTaskQueueSizeForFlushing = ioTaskQueueSizeForFlushing;
  }

  public String getAdminName() {
    return adminName;
  }

  public void setAdminName(String adminName) {
    this.adminName = adminName;
  }

  public String getAdminPassword() {
    return adminPassword;
  }

  public void setAdminPassword(String adminPassword) {
    this.adminPassword = adminPassword;
  }

  public boolean isEnableSeqSpaceCompaction() {
    return enableSeqSpaceCompaction;
  }

  public void setEnableSeqSpaceCompaction(boolean enableSeqSpaceCompaction) {
    this.enableSeqSpaceCompaction = enableSeqSpaceCompaction;
  }

  public boolean isEnableUnseqSpaceCompaction() {
    return enableUnseqSpaceCompaction;
  }

  public void setEnableUnseqSpaceCompaction(boolean enableUnseqSpaceCompaction) {
    this.enableUnseqSpaceCompaction = enableUnseqSpaceCompaction;
  }

  public boolean isEnableCrossSpaceCompaction() {
    return enableCrossSpaceCompaction;
  }

  public void setEnableCrossSpaceCompaction(boolean enableCrossSpaceCompaction) {
    this.enableCrossSpaceCompaction = enableCrossSpaceCompaction;
  }

  public InnerSequenceCompactionSelector getInnerSequenceCompactionSelector() {
    return innerSequenceCompactionSelector;
  }

  public void setInnerSequenceCompactionSelector(
      InnerSequenceCompactionSelector innerSequenceCompactionSelector) {
    this.innerSequenceCompactionSelector = innerSequenceCompactionSelector;
  }

  public InnerUnsequenceCompactionSelector getInnerUnsequenceCompactionSelector() {
    return innerUnsequenceCompactionSelector;
  }

  public void setInnerUnsequenceCompactionSelector(
      InnerUnsequenceCompactionSelector innerUnsequenceCompactionSelector) {
    this.innerUnsequenceCompactionSelector = innerUnsequenceCompactionSelector;
  }

  public InnerSeqCompactionPerformer getInnerSeqCompactionPerformer() {
    return innerSeqCompactionPerformer;
  }

  public void setInnerSeqCompactionPerformer(
      InnerSeqCompactionPerformer innerSeqCompactionPerformer) {
    this.innerSeqCompactionPerformer = innerSeqCompactionPerformer;
  }

  public InnerUnseqCompactionPerformer getInnerUnseqCompactionPerformer() {
    return innerUnseqCompactionPerformer;
  }

  public void setInnerUnseqCompactionPerformer(
      InnerUnseqCompactionPerformer innerUnseqCompactionPerformer) {
    this.innerUnseqCompactionPerformer = innerUnseqCompactionPerformer;
  }

  public CrossCompactionSelector getCrossCompactionSelector() {
    return crossCompactionSelector;
  }

  public void setCrossCompactionSelector(CrossCompactionSelector crossCompactionSelector) {
    this.crossCompactionSelector = crossCompactionSelector;
  }

  public CrossCompactionPerformer getCrossCompactionPerformer() {
    return crossCompactionPerformer;
  }

  public void setCrossCompactionPerformer(CrossCompactionPerformer crossCompactionPerformer) {
    this.crossCompactionPerformer = crossCompactionPerformer;
  }

  public CompactionPriority getCompactionPriority() {
    return compactionPriority;
  }

  public void setCompactionPriority(CompactionPriority compactionPriority) {
    this.compactionPriority = compactionPriority;
  }

  public long getTargetCompactionFileSize() {
    return targetCompactionFileSize;
  }

  public void setTargetCompactionFileSize(long targetCompactionFileSize) {
    this.targetCompactionFileSize = targetCompactionFileSize;
  }

  public long getTargetChunkSize() {
    return targetChunkSize;
  }

  public void setTargetChunkSize(long targetChunkSize) {
    this.targetChunkSize = targetChunkSize;
  }

  public long getChunkSizeLowerBoundInCompaction() {
    return chunkSizeLowerBoundInCompaction;
  }

  public void setChunkSizeLowerBoundInCompaction(long chunkSizeLowerBoundInCompaction) {
    this.chunkSizeLowerBoundInCompaction = chunkSizeLowerBoundInCompaction;
  }

  public long getTargetChunkPointNum() {
    return targetChunkPointNum;
  }

  public void setTargetChunkPointNum(long targetChunkPointNum) {
    this.targetChunkPointNum = targetChunkPointNum;
  }

  public long getChunkPointNumLowerBoundInCompaction() {
    return chunkPointNumLowerBoundInCompaction;
  }

  public void setChunkPointNumLowerBoundInCompaction(long chunkPointNumLowerBoundInCompaction) {
    this.chunkPointNumLowerBoundInCompaction = chunkPointNumLowerBoundInCompaction;
  }

  public long getCompactionAcquireWriteLockTimeout() {
    return compactionAcquireWriteLockTimeout;
  }

  public void setCompactionAcquireWriteLockTimeout(long compactionAcquireWriteLockTimeout) {
    this.compactionAcquireWriteLockTimeout = compactionAcquireWriteLockTimeout;
  }

  public long getCompactionScheduleIntervalInMs() {
    return compactionScheduleIntervalInMs;
  }

  public void setCompactionScheduleIntervalInMs(long compactionScheduleIntervalInMs) {
    this.compactionScheduleIntervalInMs = compactionScheduleIntervalInMs;
  }

  public int getMaxInnerCompactionCandidateFileNum() {
    return maxInnerCompactionCandidateFileNum;
  }

  public void setMaxInnerCompactionCandidateFileNum(int maxInnerCompactionCandidateFileNum) {
    this.maxInnerCompactionCandidateFileNum = maxInnerCompactionCandidateFileNum;
  }

  public int getMaxCrossCompactionCandidateFileNum() {
    return maxCrossCompactionCandidateFileNum;
  }

  public void setMaxCrossCompactionCandidateFileNum(int maxCrossCompactionCandidateFileNum) {
    this.maxCrossCompactionCandidateFileNum = maxCrossCompactionCandidateFileNum;
  }

  public long getCompactionSubmissionIntervalInMs() {
    return compactionSubmissionIntervalInMs;
  }

  public void setCompactionSubmissionIntervalInMs(long interval) {
    compactionSubmissionIntervalInMs = interval;
  }

  public int getSubCompactionTaskNum() {
    return subCompactionTaskNum;
  }

  public void setSubCompactionTaskNum(int subCompactionTaskNum) {
    this.subCompactionTaskNum = subCompactionTaskNum;
  }

  public String getDeviceIDTransformationMethod() {
    return deviceIDTransformationMethod;
  }

  public void setDeviceIDTransformationMethod(String deviceIDTransformationMethod) {
    this.deviceIDTransformationMethod = deviceIDTransformationMethod;
  }

  public boolean isEnableIDTable() {
    return enableIDTable;
  }

  public void setEnableIDTable(boolean enableIDTable) {
    this.enableIDTable = enableIDTable;
  }

  public boolean isEnableIDTableLogFile() {
    return enableIDTableLogFile;
  }

  public void setEnableIDTableLogFile(boolean enableIDTableLogFile) {
    this.enableIDTableLogFile = enableIDTableLogFile;
  }

  public String getEncryptDecryptProvider() {
    return encryptDecryptProvider;
  }

  public void setEncryptDecryptProvider(String encryptDecryptProvider) {
    this.encryptDecryptProvider = encryptDecryptProvider;
  }

  public String getEncryptDecryptProviderParameter() {
    return encryptDecryptProviderParameter;
  }

  public void setEncryptDecryptProviderParameter(String encryptDecryptProviderParameter) {
    this.encryptDecryptProviderParameter = encryptDecryptProviderParameter;
  }

  public String getSchemaEngineMode() {
    return schemaEngineMode;
  }

  public void setSchemaEngineMode(String schemaEngineMode) {
    this.schemaEngineMode = schemaEngineMode;
  }

  public int getCachedMNodeSizeInSchemaFileMode() {
    return cachedMNodeSizeInSchemaFileMode;
  }

  public void setCachedMNodeSizeInSchemaFileMode(int cachedMNodeSizeInSchemaFileMode) {
    this.cachedMNodeSizeInSchemaFileMode = cachedMNodeSizeInSchemaFileMode;
  }

  public int getMaxSchemaFlushThreadNum() {
    return maxSchemaFlushThreadNum;
  }

  public void setMaxSchemaFlushThreadNum(int maxSchemaFlushThreadNum) {
    this.maxSchemaFlushThreadNum = maxSchemaFlushThreadNum;
  }

  public short getMinimumSegmentInSchemaFile() {
    return minimumSegmentInSchemaFile;
  }

  public void setMinimumSegmentInSchemaFile(short minimumSegmentInSchemaFile) {
    this.minimumSegmentInSchemaFile = minimumSegmentInSchemaFile;
  }

  public int getPageCacheSizeInSchemaFile() {
    return pageCacheSizeInSchemaFile;
  }

  public void setPageCacheSizeInSchemaFile(int pageCacheSizeInSchemaFile) {
    this.pageCacheSizeInSchemaFile = pageCacheSizeInSchemaFile;
  }

  public List<String> getConfigNodeUrls() {
    return configNodeUrls;
  }

  public void setConfigNodeUrls(List<String> configNodeUrls) {
    this.configNodeUrls = configNodeUrls;
  }

  public String getInternalIp() {
    return internalIp;
  }

  public void setInternalIp(String internalIp) {
    this.internalIp = internalIp;
  }

  public int getInternalPort() {
    return internalPort;
  }

  public void setInternalPort(int internalPort) {
    this.internalPort = internalPort;
  }

  public int getConsensusPort() {
    return consensusPort;
  }

  public void setConsensusPort(int consensusPort) {
    this.consensusPort = consensusPort;
  }

  public long getJoinClusterTimeOutMs() {
    return joinClusterTimeOutMs;
  }

  public void setJoinClusterTimeOutMs(long joinClusterTimeOutMs) {
    this.joinClusterTimeOutMs = joinClusterTimeOutMs;
  }

  public String getConsensusProtocolClass() {
    return consensusProtocolClass;
  }

  public void setConsensusProtocolClass(String consensusProtocolClass) {
    this.consensusProtocolClass = consensusProtocolClass;
  }

  public String getSeriesPartitionExecutorClass() {
    return seriesPartitionExecutorClass;
  }

  public void setSeriesPartitionExecutorClass(String seriesPartitionExecutorClass) {
    this.seriesPartitionExecutorClass = seriesPartitionExecutorClass;
  }

  public int getSeriesPartitionSlotNum() {
    return seriesPartitionSlotNum;
  }

  public void setSeriesPartitionSlotNum(int seriesPartitionSlotNum) {
    this.seriesPartitionSlotNum = seriesPartitionSlotNum;
  }

  public int getDataBlockManagerPort() {
    return dataBlockManagerPort;
  }

  public void setDataBlockManagerPort(int dataBlockManagerPort) {
    this.dataBlockManagerPort = dataBlockManagerPort;
  }

  public int getDataBlockManagerCorePoolSize() {
    return dataBlockManagerCorePoolSize;
  }

  public void setDataBlockManagerCorePoolSize(int dataBlockManagerCorePoolSize) {
    this.dataBlockManagerCorePoolSize = dataBlockManagerCorePoolSize;
  }

  public int getDataBlockManagerMaxPoolSize() {
    return dataBlockManagerMaxPoolSize;
  }

  public void setDataBlockManagerMaxPoolSize(int dataBlockManagerMaxPoolSize) {
    this.dataBlockManagerMaxPoolSize = dataBlockManagerMaxPoolSize;
  }

  public int getDataBlockManagerKeepAliveTimeInMs() {
    return dataBlockManagerKeepAliveTimeInMs;
  }

  public void setDataBlockManagerKeepAliveTimeInMs(int dataBlockManagerKeepAliveTimeInMs) {
    this.dataBlockManagerKeepAliveTimeInMs = dataBlockManagerKeepAliveTimeInMs;
  }

  public int getConnectionTimeoutInMS() {
    return connectionTimeoutInMS;
  }

  public void setConnectionTimeoutInMS(int connectionTimeoutInMS) {
    this.connectionTimeoutInMS = connectionTimeoutInMS;
  }

  public int getSelectorNumOfClientManager() {
    return selectorNumOfClientManager;
  }

  public void setSelectorNumOfClientManager(int selectorNumOfClientManager) {
    this.selectorNumOfClientManager = selectorNumOfClientManager;
  }

  public boolean isMppMode() {
    return mppMode;
  }

  public void setMppMode(boolean mppMode) {
    this.mppMode = mppMode;
  }

<<<<<<< HEAD
  public int getDataNodeSchemaCacheSize() {
    return dataNodeSchemaCacheSize;
  }

  public void setDataNodeSchemaCacheSize(int dataNodeSchemaCacheSize) {
    this.dataNodeSchemaCacheSize = dataNodeSchemaCacheSize;
=======
  public boolean isClusterMode() {
    return isClusterMode;
  }

  public void setClusterMode(boolean isClusterMode) {
    this.isClusterMode = isClusterMode;
>>>>>>> 7df644d4
  }
}<|MERGE_RESOLUTION|>--- conflicted
+++ resolved
@@ -2814,20 +2814,19 @@
     this.mppMode = mppMode;
   }
 
-<<<<<<< HEAD
+  public boolean isClusterMode() {
+    return isClusterMode;
+  }
+
+  public void setClusterMode(boolean isClusterMode) {
+    this.isClusterMode = isClusterMode;
+  }
+
   public int getDataNodeSchemaCacheSize() {
     return dataNodeSchemaCacheSize;
   }
 
   public void setDataNodeSchemaCacheSize(int dataNodeSchemaCacheSize) {
     this.dataNodeSchemaCacheSize = dataNodeSchemaCacheSize;
-=======
-  public boolean isClusterMode() {
-    return isClusterMode;
-  }
-
-  public void setClusterMode(boolean isClusterMode) {
-    this.isClusterMode = isClusterMode;
->>>>>>> 7df644d4
   }
 }