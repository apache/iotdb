--- conflicted
+++ resolved
@@ -998,7 +998,7 @@
 
   /** if the folders are relative paths, add IOTDB_DATA_HOME as the path prefix */
   private void formulateFolders() {
-<<<<<<< HEAD
+
     systemDir = addDataHomeDir(systemDir);
     schemaDir = addDataHomeDir(schemaDir);
     syncDir = addDataHomeDir(syncDir);
@@ -1009,20 +1009,6 @@
     udfDir = addDataHomeDir(udfDir);
     triggerDir = addDataHomeDir(triggerDir);
     operationSyncLogDir = addDataHomeDir(operationSyncLogDir);
-    externalPropertiesLoaderDir = addDataHomeDir(externalPropertiesLoaderDir);
-    externalLimiterDir = addDataHomeDir(externalLimiterDir);
-=======
-    systemDir = addHomeDir(systemDir);
-    schemaDir = addHomeDir(schemaDir);
-    syncDir = addHomeDir(syncDir);
-    tracingDir = addHomeDir(tracingDir);
-    walDir = addHomeDir(walDir);
-    indexRootFolder = addHomeDir(indexRootFolder);
-    extDir = addHomeDir(extDir);
-    udfDir = addHomeDir(udfDir);
-    triggerDir = addHomeDir(triggerDir);
-    operationSyncLogDir = addHomeDir(operationSyncLogDir);
->>>>>>> ca1dfbd2
 
     if (TSFileDescriptor.getInstance().getConfig().getTSFileStorageFs().equals(FSType.HDFS)) {
       String hdfsDir = getHdfsDir();
